<<<<<<< HEAD
<html><head><meta http-equiv="refresh" content="0; url=https://lets-unify.ai/ivy/"></head></html>
=======


<!DOCTYPE html>


<html lang="en" >

  <head>
    <meta charset="utf-8" />
    <meta name="viewport" content="width=device-width, initial-scale=1.0" />
    <title>ivy.stateful.layers &#8212; Ivy Documentation</title>
  
  
  
  <script data-cfasync="false">
    document.documentElement.dataset.mode = localStorage.getItem("mode") || "";
    document.documentElement.dataset.theme = localStorage.getItem("theme") || "light";
  </script>
  
  <!-- Loaded before other Sphinx assets -->
  <link href="../../../_static/styles/theme.css?digest=12da95d707ffb74b382d" rel="stylesheet" />
<link href="../../../_static/styles/bootstrap.css?digest=12da95d707ffb74b382d" rel="stylesheet" />
<link href="../../../_static/styles/pydata-sphinx-theme.css?digest=12da95d707ffb74b382d" rel="stylesheet" />

  
  <link href="../../../_static/vendor/fontawesome/6.1.2/css/all.min.css?digest=12da95d707ffb74b382d" rel="stylesheet" />
  <link rel="preload" as="font" type="font/woff2" crossorigin href="../../../_static/vendor/fontawesome/6.1.2/webfonts/fa-solid-900.woff2" />
<link rel="preload" as="font" type="font/woff2" crossorigin href="../../../_static/vendor/fontawesome/6.1.2/webfonts/fa-brands-400.woff2" />
<link rel="preload" as="font" type="font/woff2" crossorigin href="../../../_static/vendor/fontawesome/6.1.2/webfonts/fa-regular-400.woff2" />

    <link rel="stylesheet" type="text/css" href="../../../_static/pygments.css" />
    <link rel="stylesheet" type="text/css" href="../../../_static/copybutton.css" />
    <link rel="stylesheet" type="text/css" href="../../../_static/css/custom.css" />
  
  <!-- Pre-loaded scripts that we'll load fully later -->
  <link rel="preload" as="script" href="../../../_static/scripts/bootstrap.js?digest=12da95d707ffb74b382d" />
<link rel="preload" as="script" href="../../../_static/scripts/pydata-sphinx-theme.js?digest=12da95d707ffb74b382d" />

    <script data-url_root="../../../" id="documentation_options" src="../../../_static/documentation_options.js"></script>
    <script src="../../../_static/doctools.js"></script>
    <script src="../../../_static/sphinx_highlight.js"></script>
    <script src="../../../_static/clipboard.min.js"></script>
    <script src="../../../_static/copybutton.js"></script>
    <script>DOCUMENTATION_OPTIONS.pagename = '_modules/ivy/stateful/layers';</script>
    <link rel="icon" href="https://github.com/unifyai/unifyai.github.io/blob/master/img/externally_linked/ivy_logo_only.png?raw=true"/>
    <link rel="index" title="Index" href="../../../genindex.html" />
    <link rel="search" title="Search" href="../../../search.html" />
  <meta name="viewport" content="width=device-width, initial-scale=1"/>
  <meta name="docsearch:language" content="en"/>
  </head>
  
  
  <body data-bs-spy="scroll" data-bs-target=".bd-toc-nav" data-offset="180" data-bs-root-margin="0px 0px -60%" data-default-mode="">

  
  
  <a class="skip-link" href="#main-content">Skip to main content</a>
  
  <input type="checkbox"
          class="sidebar-toggle"
          name="__primary"
          id="__primary"/>
  <label class="overlay overlay-primary" for="__primary"></label>
  
  <input type="checkbox"
          class="sidebar-toggle"
          name="__secondary"
          id="__secondary"/>
  <label class="overlay overlay-secondary" for="__secondary"></label>
  
  <div class="search-button__wrapper">
    <div class="search-button__overlay"></div>
    <div class="search-button__search-container">
<form class="bd-search d-flex align-items-center"
      action="../../../search.html"
      method="get">
  <i class="fa-solid fa-magnifying-glass"></i>
  <input type="search"
         class="form-control"
         name="q"
         id="search-input"
         placeholder="Search the docs ..."
         aria-label="Search the docs ..."
         autocomplete="off"
         autocorrect="off"
         autocapitalize="off"
         spellcheck="false"/>
  <span class="search-button__kbd-shortcut"><kbd class="kbd-shortcut__modifier">Ctrl</kbd>+<kbd>K</kbd></span>
</form></div>
  </div>
  
    <nav class="bd-header navbar navbar-expand-lg bd-navbar">
<div class="bd-header__inner bd-page-width">
  <label class="sidebar-toggle primary-toggle" for="__primary">
    <span class="fa-solid fa-bars"></span>
  </label>
  
  <div class="navbar-header-items__start">
    
      <div class="navbar-item">
  

<a class="navbar-brand logo" href="../../../index.html">
  
  
  
  
    
    
      
    
    
    <img src="https://github.com/unifyai/unifyai.github.io/blob/master/img/externally_linked/logo.png?raw=true" class="logo__image only-light" alt="Logo image"/>
    <script>document.write(`<img src="https://github.com/unifyai/unifyai.github.io/blob/master/img/externally_linked/logo_dark.png?raw=true" class="logo__image only-dark" alt="Logo image"/>`);</script>
  
  
</a></div>
    
  </div>
  
  
  <div class="col-lg-9 navbar-header-items">
    
    <div class="me-auto navbar-header-items__center">
      
        <div class="navbar-item"><div></div></div>
      
    </div>
    
    
    <div class="navbar-header-items__end">
      
        <div class="navbar-item navbar-persistent--container">
          
<script>
document.write(`
  <button class="btn btn-sm navbar-btn search-button search-button__button" title="Search" aria-label="Search" data-bs-placement="bottom" data-bs-toggle="tooltip">
    <i class="fa-solid fa-magnifying-glass"></i>
  </button>
`);
</script>
        </div>
      
      
        <div class="navbar-item">
<script>
document.write(`
  <button class="theme-switch-button btn btn-sm btn-outline-primary navbar-btn rounded-circle" title="light/dark" aria-label="light/dark" data-bs-placement="bottom" data-bs-toggle="tooltip">
    <span class="theme-switch" data-mode="light"><i class="fa-solid fa-sun"></i></span>
    <span class="theme-switch" data-mode="dark"><i class="fa-solid fa-moon"></i></span>
    <span class="theme-switch" data-mode="auto"><i class="fa-solid fa-circle-half-stroke"></i></span>
  </button>
`);
</script></div>
      
        <div class="navbar-item"><ul class="navbar-icon-links navbar-nav"
    aria-label="Icon Links">
        <li class="nav-item">
          
          
          
          
          
          
          
          
          <a href="https://github.com/unifyai/ivy" title="GitHub" class="nav-link" rel="noopener" target="_blank" data-bs-toggle="tooltip" data-bs-placement="bottom"><span><i class="fa-brands fa-square-github"></i></span>
            <label class="sr-only">GitHub</label></a>
        </li>
        <li class="nav-item">
          
          
          
          
          
          
          
          
          <a href="https://twitter.com/letsunifyai" title="Twitter" class="nav-link" rel="noopener" target="_blank" data-bs-toggle="tooltip" data-bs-placement="bottom"><span><i class="fa-brands fa-square-twitter"></i></span>
            <label class="sr-only">Twitter</label></a>
        </li>
</ul></div>
      
    </div>
    
  </div>
  
  
    <div class="navbar-persistent--mobile">
<script>
document.write(`
  <button class="btn btn-sm navbar-btn search-button search-button__button" title="Search" aria-label="Search" data-bs-placement="bottom" data-bs-toggle="tooltip">
    <i class="fa-solid fa-magnifying-glass"></i>
  </button>
`);
</script>
    </div>
  

  
    <label class="sidebar-toggle secondary-toggle" for="__secondary">
      <span class="fa-solid fa-outdent"></span>
    </label>
  
</div>

    </nav>
  
  <div class="bd-container">
    <div class="bd-container__inner bd-page-width">
      
      <div class="bd-sidebar-primary bd-sidebar">
        

  
  <div class="sidebar-header-items sidebar-primary__section">
    
    
      <div class="sidebar-header-items__center">
        
          <div class="navbar-item"><div></div></div>
        
      </div>
    
    
    
      <div class="sidebar-header-items__end">
        
          <div class="navbar-item">
<script>
document.write(`
  <button class="theme-switch-button btn btn-sm btn-outline-primary navbar-btn rounded-circle" title="light/dark" aria-label="light/dark" data-bs-placement="bottom" data-bs-toggle="tooltip">
    <span class="theme-switch" data-mode="light"><i class="fa-solid fa-sun"></i></span>
    <span class="theme-switch" data-mode="dark"><i class="fa-solid fa-moon"></i></span>
    <span class="theme-switch" data-mode="auto"><i class="fa-solid fa-circle-half-stroke"></i></span>
  </button>
`);
</script></div>
        
          <div class="navbar-item"><ul class="navbar-icon-links navbar-nav"
    aria-label="Icon Links">
        <li class="nav-item">
          
          
          
          
          
          
          
          
          <a href="https://github.com/unifyai/ivy" title="GitHub" class="nav-link" rel="noopener" target="_blank" data-bs-toggle="tooltip" data-bs-placement="bottom"><span><i class="fa-brands fa-square-github"></i></span>
            <label class="sr-only">GitHub</label></a>
        </li>
        <li class="nav-item">
          
          
          
          
          
          
          
          
          <a href="https://twitter.com/letsunifyai" title="Twitter" class="nav-link" rel="noopener" target="_blank" data-bs-toggle="tooltip" data-bs-placement="bottom"><span><i class="fa-brands fa-square-twitter"></i></span>
            <label class="sr-only">Twitter</label></a>
        </li>
</ul></div>
        
      </div>
    
  </div>
  
    <div class="sidebar-primary-items__start sidebar-primary__section">
        <div class="sidebar-primary-item"><nav class="bd-docs-nav bd-links"
  aria-label="Section Navigation">
    <div class="bd-toc-item navbar-nav">
        <p aria-level="2" class="caption" role="heading"><span class="caption-text">Overview</span></p>
<ul class="nav bd-sidenav">
<li class="toctree-l1"><a class="reference internal" href="../../../overview/background.html">Background</a></li>
<li class="toctree-l1"><a class="reference internal" href="../../../overview/design.html">Design</a></li>
<li class="toctree-l1"><a class="reference internal" href="../../../overview/related_work.html">Related Work</a></li>
<li class="toctree-l1"><a class="reference internal" href="../../../overview/extensions.html">Extensions</a></li>
<li class="toctree-l1"><a class="reference internal" href="../../../overview/contributing.html">Contributing</a></li>
<li class="toctree-l1"><a class="reference internal" href="../../../overview/deep_dive.html">Deep Dive</a></li>
<li class="toctree-l1"><a class="reference internal" href="../../../overview/faq.html">FAQ</a></li>
<li class="toctree-l1"><a class="reference internal" href="../../../overview/glossary.html">Glossary</a></li>
</ul>
<p aria-level="2" class="caption" role="heading"><span class="caption-text">Functions</span></p>
<ul class="nav bd-sidenav">
<li class="toctree-l1"><a class="reference internal" href="../../../docs/functional/ivy/ivy.functional.ivy.activations.html">Activations</a></li>
<li class="toctree-l1"><a class="reference internal" href="../../../docs/functional/ivy/ivy.functional.ivy.constants.html">Constants</a></li>
<li class="toctree-l1"><a class="reference internal" href="../../../docs/functional/ivy/ivy.functional.ivy.control_flow_ops.html">Control flow ops</a></li>
<li class="toctree-l1"><a class="reference internal" href="../../../docs/functional/ivy/ivy.functional.ivy.creation.html">Creation</a></li>
<li class="toctree-l1"><a class="reference internal" href="../../../docs/functional/ivy/ivy.functional.ivy.data_type.html">Data type</a></li>
<li class="toctree-l1"><a class="reference internal" href="../../../docs/functional/ivy/ivy.functional.ivy.device.html">Device</a></li>
<li class="toctree-l1"><a class="reference internal" href="../../../docs/functional/ivy/ivy.functional.ivy.elementwise.html">Elementwise</a></li>
<li class="toctree-l1"><a class="reference internal" href="../../../docs/functional/ivy/ivy.functional.ivy.experimental.html">Experimental</a></li>
<li class="toctree-l1"><a class="reference internal" href="../../../docs/functional/ivy/ivy.functional.ivy.general.html">General</a></li>
<li class="toctree-l1"><a class="reference internal" href="../../../docs/functional/ivy/ivy.functional.ivy.gradients.html">Gradients</a></li>
<li class="toctree-l1"><a class="reference internal" href="../../../docs/functional/ivy/ivy.functional.ivy.layers.html">Layers</a></li>
<li class="toctree-l1"><a class="reference internal" href="../../../docs/functional/ivy/ivy.functional.ivy.linear_algebra.html">Linear algebra</a></li>
<li class="toctree-l1"><a class="reference internal" href="../../../docs/functional/ivy/ivy.functional.ivy.losses.html">Losses</a></li>
<li class="toctree-l1"><a class="reference internal" href="../../../docs/functional/ivy/ivy.functional.ivy.manipulation.html">Manipulation</a></li>
<li class="toctree-l1"><a class="reference internal" href="../../../docs/functional/ivy/ivy.functional.ivy.meta.html">Meta</a></li>
<li class="toctree-l1"><a class="reference internal" href="../../../docs/functional/ivy/ivy.functional.ivy.nest.html">Nest</a></li>
<li class="toctree-l1"><a class="reference internal" href="../../../docs/functional/ivy/ivy.functional.ivy.norms.html">Norms</a></li>
<li class="toctree-l1"><a class="reference internal" href="../../../docs/functional/ivy/ivy.functional.ivy.random.html">Random</a></li>
<li class="toctree-l1"><a class="reference internal" href="../../../docs/functional/ivy/ivy.functional.ivy.searching.html">Searching</a></li>
<li class="toctree-l1"><a class="reference internal" href="../../../docs/functional/ivy/ivy.functional.ivy.set.html">Set</a></li>
<li class="toctree-l1"><a class="reference internal" href="../../../docs/functional/ivy/ivy.functional.ivy.sorting.html">Sorting</a></li>
<li class="toctree-l1"><a class="reference internal" href="../../../docs/functional/ivy/ivy.functional.ivy.statistical.html">Statistical</a></li>
<li class="toctree-l1"><a class="reference internal" href="../../../docs/functional/ivy/ivy.functional.ivy.utility.html">Utility</a></li>
</ul>
<p aria-level="2" class="caption" role="heading"><span class="caption-text">Data classes</span></p>
<ul class="nav bd-sidenav">
<li class="toctree-l1"><a class="reference internal" href="../../../docs/data_classes/ivy.data_classes.array.html">Array</a></li>
<li class="toctree-l1"><a class="reference internal" href="../../../docs/data_classes/ivy.data_classes.container.html">Container</a></li>
</ul>
<p aria-level="2" class="caption" role="heading"><span class="caption-text">Framework classes</span></p>
<ul class="nav bd-sidenav">
<li class="toctree-l1"><a class="reference internal" href="../../../docs/framework/stateful/ivy.stateful.activations.html">Activations</a></li>
<li class="toctree-l1"><a class="reference internal" href="../../../docs/framework/stateful/ivy.stateful.converters.html">Converters</a></li>
<li class="toctree-l1"><a class="reference internal" href="../../../docs/framework/stateful/ivy.stateful.helpers.html">Helpers</a></li>
<li class="toctree-l1"><a class="reference internal" href="../../../docs/framework/stateful/ivy.stateful.initializers.html">Initializers</a></li>
<li class="toctree-l1"><a class="reference internal" href="../../../docs/framework/stateful/ivy.stateful.layers.html">Layers</a></li>
<li class="toctree-l1"><a class="reference internal" href="../../../docs/framework/stateful/ivy.stateful.module.html">Module</a></li>
<li class="toctree-l1"><a class="reference internal" href="../../../docs/framework/stateful/ivy.stateful.norms.html">Norms</a></li>
<li class="toctree-l1"><a class="reference internal" href="../../../docs/framework/stateful/ivy.stateful.optimizers.html">Optimizers</a></li>
<li class="toctree-l1"><a class="reference internal" href="../../../docs/framework/stateful/ivy.stateful.sequential.html">Sequential</a></li>
</ul>
<p aria-level="2" class="caption" role="heading"><span class="caption-text">Nested array</span></p>
<ul class="nav bd-sidenav">
<li class="toctree-l1"><a class="reference internal" href="../../../docs/nested-array/nested_array/ivy.nested_array.nested_array.html">Nested array</a></li>
</ul>
<p aria-level="2" class="caption" role="heading"><span class="caption-text">Utils</span></p>
<ul class="nav bd-sidenav">
<li class="toctree-l1"><a class="reference internal" href="../../../docs/utilities/utils/ivy.utils.assertions.html">Assertions</a></li>
<li class="toctree-l1"><a class="reference internal" href="../../../docs/utilities/utils/ivy.utils.backend.html">Backend</a></li>
<li class="toctree-l1"><a class="reference internal" href="../../../docs/utilities/utils/ivy.utils.dynamic_import.html">Dynamic import</a></li>
<li class="toctree-l1"><a class="reference internal" href="../../../docs/utilities/utils/ivy.utils.exceptions.html">Exceptions</a></li>
<li class="toctree-l1"><a class="reference internal" href="../../../docs/utilities/utils/ivy.utils.inspection.html">Inspection</a></li>
<li class="toctree-l1"><a class="reference internal" href="../../../docs/utilities/utils/ivy.utils.verbosity.html">Verbosity</a></li>
</ul>
<p aria-level="2" class="caption" role="heading"><span class="caption-text">Testing</span></p>
<ul class="nav bd-sidenav">
<li class="toctree-l1"><a class="reference internal" href="../../../docs/testing/helpers/ivy_tests.test_ivy.helpers.assertions.html">Assertions</a></li>
<li class="toctree-l1"><a class="reference internal" href="../../../docs/testing/helpers/ivy_tests.test_ivy.helpers.available_frameworks.html">Available frameworks</a></li>
<li class="toctree-l1"><a class="reference internal" href="../../../docs/testing/helpers/ivy_tests.test_ivy.helpers.function_testing.html">Function testing</a></li>
<li class="toctree-l1"><a class="reference internal" href="../../../docs/testing/helpers/ivy_tests.test_ivy.helpers.globals.html">Globals</a></li>
<li class="toctree-l1"><a class="reference internal" href="../../../docs/testing/helpers/ivy_tests.test_ivy.helpers.hypothesis_helpers.html">Hypothesis helpers</a></li>
<li class="toctree-l1"><a class="reference internal" href="../../../docs/testing/helpers/ivy_tests.test_ivy.helpers.structs.html">Structs</a></li>
<li class="toctree-l1"><a class="reference internal" href="../../../docs/testing/helpers/ivy_tests.test_ivy.helpers.test_parameter_flags.html">Test parameter flags</a></li>
<li class="toctree-l1"><a class="reference internal" href="../../../docs/testing/helpers/ivy_tests.test_ivy.helpers.testing_helpers.html">Testing helpers</a></li>
</ul>

    </div>
</nav></div>
        <div class="sidebar-primary-item">

<nav class="bd-docs-nav bd-links">
    <div class="bd-toc-item navbar-nav">
        <p aria-level="2" class="caption" role="heading">
            <span class="caption-text">Docs</span>
        </p>
        <ul class="nav bd-sidenav">
            <li class="toctree-l1">
                <a class="reference external" href="/ivy">
                    Ivy
                </a>
            </li>
            <li class="toctree-l1">
                <a class="reference external" href="/mech">
                    Ivy mech
                </a>
            </li>
            <li class="toctree-l1">
                <a class="reference external" href="/vision">
                    Ivy vision
                </a>
            </li>
            <li class="toctree-l1">
                <a class="reference external" href="/robot">
                    Ivy robot
                </a>
            </li>
            <li class="toctree-l1">
                <a class="reference external" href="/gym">
                    Ivy gym
                </a>
            </li>
            <li class="toctree-l1">
                <a class="reference external" href="/memory">
                    Ivy memory
                </a>
            </li>
            <li class="toctree-l1">
                <a class="reference external" href="/builder">
                    Ivy builder
                </a>
            </li>
            <li class="toctree-l1">
                <a class="reference external" href="/models">
                    Ivy models
                </a>
            </li>
            <li class="toctree-l1">
                <a class="reference external" href="/ecosystem">
                    Ivy ecosystem
                </a>
            </li>
            </ul>
    </div>
</nav></div>
    </div>
  
  
  <div class="sidebar-primary-items__end sidebar-primary__section">
  </div>
  
  <div id="rtd-footer-container"></div>


      </div>
      
      <main id="main-content" class="bd-main">
        
        
          <div class="bd-content">
            <div class="bd-article-container">
              
              <div class="bd-header-article">
<div class="header-article-items header-article__inner">
  
    <div class="header-article-items__start">
      
        <div class="header-article-item">



<nav aria-label="Breadcrumbs">
  <ul class="bd-breadcrumbs" role="navigation" aria-label="Breadcrumb">
    
    <li class="breadcrumb-item breadcrumb-home">
      <a href="../../../index.html" class="nav-link" aria-label="Home">
        <i class="fa-solid fa-home"></i>
      </a>
    </li>
    
    <li class="breadcrumb-item"><a href="../../index.html" class="nav-link">Module code</a></li>
    
    <li class="breadcrumb-item active" aria-current="page">ivy.stateful.layers</li>
  </ul>
</nav>
</div>
      
    </div>
  
  
</div>
</div>
              
              
              
                
<div id="searchbox"></div>
                <article class="bd-article" role="main">
                  
  <h1>Source code for ivy.stateful.layers</h1><div class="highlight"><pre>
<span></span><span class="sd">&quot;&quot;&quot;Collection of Ivy neural network layers as stateful classes.&quot;&quot;&quot;</span>

<span class="c1"># local</span>
<span class="kn">import</span> <span class="nn">ivy</span>
<span class="kn">from</span> <span class="nn">ivy.stateful.module</span> <span class="kn">import</span> <span class="n">Module</span>
<span class="kn">from</span> <span class="nn">ivy.stateful.initializers</span> <span class="kn">import</span> <span class="n">Zeros</span><span class="p">,</span> <span class="n">GlorotUniform</span>
<span class="kn">from</span> <span class="nn">ivy.func_wrapper</span> <span class="kn">import</span> <span class="n">handle_nestable</span>


<span class="c1"># ToDo: update docstrings and typehints according to ivy\layers</span>


<span class="c1"># Linear #</span>
<span class="c1"># -------#</span>


<div class="viewcode-block" id="Linear"><a class="viewcode-back" href="../../../docs/framework/stateful/ivy.stateful.layers.html#ivy.stateful.layers.Linear">[docs]</a><span class="k">class</span> <span class="nc">Linear</span><span class="p">(</span><span class="n">Module</span><span class="p">):</span>
<div class="viewcode-block" id="Linear.__init__"><a class="viewcode-back" href="../../../docs/framework/stateful/ivy.stateful.layers.html#ivy.stateful.layers.Linear.__init__">[docs]</a>    <span class="k">def</span> <span class="fm">__init__</span><span class="p">(</span>
        <span class="bp">self</span><span class="p">,</span>
        <span class="n">input_channels</span><span class="p">,</span>
        <span class="n">output_channels</span><span class="p">,</span>
        <span class="o">/</span><span class="p">,</span>
        <span class="o">*</span><span class="p">,</span>
        <span class="n">weight_initializer</span><span class="o">=</span><span class="n">GlorotUniform</span><span class="p">(),</span>
        <span class="n">bias_initializer</span><span class="o">=</span><span class="n">Zeros</span><span class="p">(),</span>
        <span class="n">with_bias</span><span class="o">=</span><span class="kc">True</span><span class="p">,</span>
        <span class="n">device</span><span class="o">=</span><span class="kc">None</span><span class="p">,</span>
        <span class="n">v</span><span class="o">=</span><span class="kc">None</span><span class="p">,</span>
        <span class="n">dtype</span><span class="o">=</span><span class="kc">None</span><span class="p">,</span>
    <span class="p">):</span>
<span class="w">        </span><span class="sd">&quot;&quot;&quot;</span>
<span class="sd">        Linear layer, also referred to as dense or fully connected. The layer</span>
<span class="sd">        receives tensors with input_channels last dimension and returns a new tensor</span>
<span class="sd">        with output_channels last dimension, following matrix multiplication with the</span>
<span class="sd">        weight matrix and addition with the bias vector.</span>

<span class="sd">        Parameters</span>
<span class="sd">        ----------</span>
<span class="sd">        input_channels</span>
<span class="sd">            Number of input channels for the layer.</span>
<span class="sd">        output_channels</span>
<span class="sd">            Number of output channels for the layer.</span>
<span class="sd">        weight_initializer</span>
<span class="sd">            Initializer for the weights. Default is GlorotUniform.</span>
<span class="sd">        bias_initializer</span>
<span class="sd">            Initializer for the bias. Default is Zeros.</span>
<span class="sd">        with_bias</span>
<span class="sd">            Whether or not to include a bias term, default is ``True``.</span>
<span class="sd">        device</span>
<span class="sd">            device on which to create the layer&#39;s variables &#39;cuda:0&#39;, &#39;cuda:1&#39;, &#39;cpu&#39;</span>
<span class="sd">            etc. Default is cpu.</span>
<span class="sd">        v</span>
<span class="sd">            the variables for the linear layer, as a container, constructed internally</span>
<span class="sd">            by default.</span>
<span class="sd">        dtype</span>
<span class="sd">            the desired data type of the internal variables to be created if not</span>
<span class="sd">             provided. Default is ``None``.</span>


<span class="sd">        &quot;&quot;&quot;</span>
        <span class="bp">self</span><span class="o">.</span><span class="n">_input_channels</span> <span class="o">=</span> <span class="n">input_channels</span>
        <span class="bp">self</span><span class="o">.</span><span class="n">_output_channels</span> <span class="o">=</span> <span class="n">output_channels</span>
        <span class="bp">self</span><span class="o">.</span><span class="n">_w_shape</span> <span class="o">=</span> <span class="p">(</span><span class="n">output_channels</span><span class="p">,</span> <span class="n">input_channels</span><span class="p">)</span>
        <span class="bp">self</span><span class="o">.</span><span class="n">_b_shape</span> <span class="o">=</span> <span class="p">(</span><span class="n">output_channels</span><span class="p">,)</span>
        <span class="bp">self</span><span class="o">.</span><span class="n">_w_init</span> <span class="o">=</span> <span class="n">weight_initializer</span>
        <span class="bp">self</span><span class="o">.</span><span class="n">_b_init</span> <span class="o">=</span> <span class="n">bias_initializer</span>
        <span class="bp">self</span><span class="o">.</span><span class="n">_with_bias</span> <span class="o">=</span> <span class="n">with_bias</span>
        <span class="n">Module</span><span class="o">.</span><span class="fm">__init__</span><span class="p">(</span><span class="bp">self</span><span class="p">,</span> <span class="n">device</span><span class="o">=</span><span class="n">device</span><span class="p">,</span> <span class="n">v</span><span class="o">=</span><span class="n">v</span><span class="p">,</span> <span class="n">dtype</span><span class="o">=</span><span class="n">dtype</span><span class="p">)</span></div>

    <span class="k">def</span> <span class="nf">_create_variables</span><span class="p">(</span><span class="bp">self</span><span class="p">,</span> <span class="n">device</span><span class="p">,</span> <span class="n">dtype</span><span class="o">=</span><span class="kc">None</span><span class="p">):</span>
<span class="w">        </span><span class="sd">&quot;&quot;&quot;</span>
<span class="sd">        Create internal variables for the layer</span>

<span class="sd">        Parameters</span>
<span class="sd">        ----------</span>
<span class="sd">        device</span>
<span class="sd">            device on which to create the layer&#39;s variables &#39;cuda:0&#39;, &#39;cuda:1&#39;, &#39;cpu&#39;</span>
<span class="sd">            etc. Default is cpu.</span>
<span class="sd">        dtype</span>
<span class="sd">            the desired data type of the internal variables to be created if not</span>
<span class="sd">             provided. Default is ``None``.</span>



<span class="sd">        &quot;&quot;&quot;</span>
        <span class="n">v</span> <span class="o">=</span> <span class="p">{</span>
            <span class="s2">&quot;w&quot;</span><span class="p">:</span> <span class="bp">self</span><span class="o">.</span><span class="n">_w_init</span><span class="o">.</span><span class="n">create_variables</span><span class="p">(</span>
                <span class="bp">self</span><span class="o">.</span><span class="n">_w_shape</span><span class="p">,</span>
                <span class="n">device</span><span class="p">,</span>
                <span class="bp">self</span><span class="o">.</span><span class="n">_output_channels</span><span class="p">,</span>
                <span class="bp">self</span><span class="o">.</span><span class="n">_input_channels</span><span class="p">,</span>
                <span class="n">dtype</span><span class="o">=</span><span class="n">dtype</span><span class="p">,</span>
            <span class="p">)</span>
        <span class="p">}</span>
        <span class="k">if</span> <span class="bp">self</span><span class="o">.</span><span class="n">_with_bias</span><span class="p">:</span>
            <span class="n">v</span> <span class="o">=</span> <span class="nb">dict</span><span class="p">(</span>
                <span class="o">**</span><span class="n">v</span><span class="p">,</span>
                <span class="n">b</span><span class="o">=</span><span class="bp">self</span><span class="o">.</span><span class="n">_b_init</span><span class="o">.</span><span class="n">create_variables</span><span class="p">(</span>
                    <span class="bp">self</span><span class="o">.</span><span class="n">_b_shape</span><span class="p">,</span>
                    <span class="n">device</span><span class="p">,</span>
                    <span class="bp">self</span><span class="o">.</span><span class="n">_output_channels</span><span class="p">,</span>
                    <span class="bp">self</span><span class="o">.</span><span class="n">_input_channels</span><span class="p">,</span>
                    <span class="n">dtype</span><span class="o">=</span><span class="n">dtype</span><span class="p">,</span>
                <span class="p">),</span>
            <span class="p">)</span>
        <span class="k">return</span> <span class="n">v</span>

    <span class="k">def</span> <span class="nf">_forward</span><span class="p">(</span><span class="bp">self</span><span class="p">,</span> <span class="n">x</span><span class="p">):</span>
<span class="w">        </span><span class="sd">&quot;&quot;&quot;</span>
<span class="sd">        Perform forward pass of the Linear layer.</span>

<span class="sd">        Parameters</span>
<span class="sd">        ----------</span>
<span class="sd">        x</span>
<span class="sd">            Inputs to process *[batch_shape, in]*.</span>

<span class="sd">        Returns</span>
<span class="sd">        -------</span>
<span class="sd">        ret</span>
<span class="sd">            The outputs following the linear operation and bias addition</span>
<span class="sd">            *[batch_shape, out]*</span>
<span class="sd">        &quot;&quot;&quot;</span>
        <span class="k">return</span> <span class="n">ivy</span><span class="o">.</span><span class="n">linear</span><span class="p">(</span><span class="n">x</span><span class="p">,</span> <span class="bp">self</span><span class="o">.</span><span class="n">v</span><span class="o">.</span><span class="n">w</span><span class="p">,</span> <span class="n">bias</span><span class="o">=</span><span class="bp">self</span><span class="o">.</span><span class="n">v</span><span class="o">.</span><span class="n">b</span> <span class="k">if</span> <span class="bp">self</span><span class="o">.</span><span class="n">_with_bias</span> <span class="k">else</span> <span class="kc">None</span><span class="p">)</span></div>


<span class="c1"># Dropout #</span>
<span class="c1"># --------#</span>


<div class="viewcode-block" id="Dropout"><a class="viewcode-back" href="../../../docs/framework/stateful/ivy.stateful.layers.html#ivy.stateful.layers.Dropout">[docs]</a><span class="k">class</span> <span class="nc">Dropout</span><span class="p">(</span><span class="n">Module</span><span class="p">):</span>
<div class="viewcode-block" id="Dropout.__init__"><a class="viewcode-back" href="../../../docs/framework/stateful/ivy.stateful.layers.html#ivy.stateful.layers.Dropout.__init__">[docs]</a>    <span class="k">def</span> <span class="fm">__init__</span><span class="p">(</span><span class="bp">self</span><span class="p">,</span> <span class="n">prob</span><span class="p">,</span> <span class="n">scale</span><span class="o">=</span><span class="kc">True</span><span class="p">,</span> <span class="n">dtype</span><span class="o">=</span><span class="kc">None</span><span class="p">):</span>
<span class="w">        </span><span class="sd">&quot;&quot;&quot;</span>
<span class="sd">        Dropout layer. The layer randomly zeroes some of the elements of the input</span>
<span class="sd">        tensor with probability p using samples from a Bernoull distribution.</span>

<span class="sd">        Parameters</span>
<span class="sd">        ----------</span>
<span class="sd">        prob</span>
<span class="sd">            The probability of zeroing out each array element.</span>
<span class="sd">        scale</span>
<span class="sd">            Whether to scale the output by 1/(1-prob), default is ``True``.</span>
<span class="sd">        device</span>
<span class="sd">            device on which to create the layer&#39;s variables &#39;cuda:0&#39;, &#39;cuda:1&#39;, &#39;cpu&#39;</span>
<span class="sd">            etc. Default is cpu.</span>
<span class="sd">        dtype</span>
<span class="sd">            the desired data type of the internal variables to be created.</span>
<span class="sd">            Default is ``None``.</span>
<span class="sd">        &quot;&quot;&quot;</span>
        <span class="bp">self</span><span class="o">.</span><span class="n">_prob</span> <span class="o">=</span> <span class="n">prob</span>
        <span class="bp">self</span><span class="o">.</span><span class="n">_scale</span> <span class="o">=</span> <span class="n">scale</span>
        <span class="n">Module</span><span class="o">.</span><span class="fm">__init__</span><span class="p">(</span><span class="bp">self</span><span class="p">,</span> <span class="n">device</span><span class="o">=</span><span class="kc">None</span><span class="p">,</span> <span class="n">v</span><span class="o">=</span><span class="kc">None</span><span class="p">,</span> <span class="n">dtype</span><span class="o">=</span><span class="n">dtype</span><span class="p">)</span></div>

    <span class="k">def</span> <span class="nf">_create_variables</span><span class="p">(</span><span class="bp">self</span><span class="p">,</span> <span class="n">device</span><span class="p">,</span> <span class="n">dtype</span><span class="o">=</span><span class="kc">None</span><span class="p">):</span>
<span class="w">        </span><span class="sd">&quot;&quot;&quot;</span>
<span class="sd">        Create internal variables for the layer</span>

<span class="sd">        Parameters</span>
<span class="sd">        ----------</span>
<span class="sd">        device</span>
<span class="sd">            device on which to create the layer&#39;s variables &#39;cuda:0&#39;, &#39;cuda:1&#39;, &#39;cpu&#39;</span>
<span class="sd">            etc. Default is cpu.</span>
<span class="sd">        dtype</span>
<span class="sd">            the desired data type of the internal variables to be created .</span>
<span class="sd">            Default is ``None``.</span>


<span class="sd">        &quot;&quot;&quot;</span>
        <span class="k">return</span> <span class="p">{}</span>

    <span class="k">def</span> <span class="nf">_forward</span><span class="p">(</span><span class="bp">self</span><span class="p">,</span> <span class="n">inputs</span><span class="p">,</span> <span class="n">dtype</span><span class="o">=</span><span class="kc">None</span><span class="p">):</span>
<span class="w">        </span><span class="sd">&quot;&quot;&quot;</span>
<span class="sd">        Perform forward pass of the Linear layer.</span>

<span class="sd">        Parameters</span>
<span class="sd">        ----------</span>
<span class="sd">        inputs</span>
<span class="sd">            Inputs to process *[batch_shape, in]*.</span>
<span class="sd">        dtype</span>
<span class="sd">            the desired data type of the internal variables to be created .</span>
<span class="sd">            Default is ``None``.</span>

<span class="sd">        Returns</span>
<span class="sd">        -------</span>
<span class="sd">        ret</span>
<span class="sd">            The outputs following the linear operation and bias addition</span>
<span class="sd">            *[batch_shape, out]*</span>
<span class="sd">        &quot;&quot;&quot;</span>
        <span class="k">return</span> <span class="n">ivy</span><span class="o">.</span><span class="n">dropout</span><span class="p">(</span><span class="n">inputs</span><span class="p">,</span> <span class="bp">self</span><span class="o">.</span><span class="n">_prob</span><span class="p">,</span> <span class="n">scale</span><span class="o">=</span><span class="bp">self</span><span class="o">.</span><span class="n">_scale</span><span class="p">,</span> <span class="n">dtype</span><span class="o">=</span><span class="n">dtype</span><span class="p">)</span></div>


<span class="c1"># Attention #</span>
<span class="c1"># ----------#</span>


<div class="viewcode-block" id="MultiHeadAttention"><a class="viewcode-back" href="../../../docs/framework/stateful/ivy.stateful.layers.html#ivy.stateful.layers.MultiHeadAttention">[docs]</a><span class="k">class</span> <span class="nc">MultiHeadAttention</span><span class="p">(</span><span class="n">Module</span><span class="p">):</span>
<div class="viewcode-block" id="MultiHeadAttention.__init__"><a class="viewcode-back" href="../../../docs/framework/stateful/ivy.stateful.layers.html#ivy.stateful.layers.MultiHeadAttention.__init__">[docs]</a>    <span class="k">def</span> <span class="fm">__init__</span><span class="p">(</span>
        <span class="bp">self</span><span class="p">,</span>
        <span class="n">query_dim</span><span class="p">,</span>
        <span class="o">/</span><span class="p">,</span>
        <span class="o">*</span><span class="p">,</span>
        <span class="n">num_heads</span><span class="o">=</span><span class="mi">8</span><span class="p">,</span>
        <span class="n">head_dim</span><span class="o">=</span><span class="mi">64</span><span class="p">,</span>
        <span class="n">dropout_rate</span><span class="o">=</span><span class="mf">0.0</span><span class="p">,</span>
        <span class="n">context_dim</span><span class="o">=</span><span class="kc">None</span><span class="p">,</span>
        <span class="n">scale</span><span class="o">=</span><span class="kc">None</span><span class="p">,</span>
        <span class="n">with_to_q_fn</span><span class="o">=</span><span class="kc">True</span><span class="p">,</span>
        <span class="n">with_to_kv_fn</span><span class="o">=</span><span class="kc">True</span><span class="p">,</span>
        <span class="n">with_to_out_fn</span><span class="o">=</span><span class="kc">True</span><span class="p">,</span>
        <span class="n">device</span><span class="o">=</span><span class="kc">None</span><span class="p">,</span>
        <span class="n">v</span><span class="o">=</span><span class="kc">None</span><span class="p">,</span>
        <span class="n">build_mode</span><span class="o">=</span><span class="s2">&quot;on_init&quot;</span><span class="p">,</span>
        <span class="n">dtype</span><span class="o">=</span><span class="kc">None</span><span class="p">,</span>
    <span class="p">):</span>
<span class="w">        </span><span class="sd">&quot;&quot;&quot;</span>
<span class="sd">        Multi Head Attention layer.</span>

<span class="sd">        Parameters</span>
<span class="sd">        ----------</span>
<span class="sd">        query_dim</span>
<span class="sd">            The dimension of the attention queries.</span>
<span class="sd">        num_heads</span>
<span class="sd">            Number of attention heads. Default is 8.</span>
<span class="sd">        head_dim</span>
<span class="sd">            The dimension of each of the heads. Default is 64.</span>
<span class="sd">        dropout_rate</span>
<span class="sd">            The rate of dropout. Default is ``0``.</span>
<span class="sd">        context_dim</span>
<span class="sd">            The dimension of the context array.</span>
<span class="sd">            Default is ``None``, in which case the query dim is used.</span>
<span class="sd">        scale</span>
<span class="sd">            The value by which to scale the query-key similarity measure.</span>
<span class="sd">            Default is head_dim^-0.5</span>
<span class="sd">        with_to_q_fn</span>
<span class="sd">            Whether to include fully connected mapping from input x to queries.</span>
<span class="sd">            Default is ``True``.</span>
<span class="sd">        with_to_kv_fn</span>
<span class="sd">            Whether to include fully connected mapping from input context to keys</span>
<span class="sd">            and values.</span>
<span class="sd">            Default is ``True``.</span>
<span class="sd">        with_to_out_fn</span>
<span class="sd">            Whether to include fully connected mapping from output scaled dot-product</span>
<span class="sd">            attention to final output.</span>
<span class="sd">            Default is ``True``.</span>
<span class="sd">        device</span>
<span class="sd">            device on which to create the layer&#39;s variables &#39;cuda:0&#39;, &#39;cuda:1&#39;, &#39;cpu&#39;</span>
<span class="sd">            etc. Default is cpu.</span>
<span class="sd">        v</span>
<span class="sd">            the variables for the attention layer, as a container,</span>
<span class="sd">            constructed internally by default.</span>
<span class="sd">        build_mode</span>
<span class="sd">            How the Module is built, either on initialization (now),</span>
<span class="sd">            explicitly by the user by calling</span>
<span class="sd">            build(), or the first time the __call__ method is run.</span>
<span class="sd">            Default is on initialization.</span>
<span class="sd">        dtype</span>
<span class="sd">            the desired data type of the internal variables to be created if not</span>
<span class="sd">             provided. Default is ``None``.</span>

<span class="sd">        &quot;&quot;&quot;</span>
        <span class="n">v_exists</span> <span class="o">=</span> <span class="n">ivy</span><span class="o">.</span><span class="n">exists</span><span class="p">(</span><span class="n">v</span><span class="p">)</span>
        <span class="bp">self</span><span class="o">.</span><span class="n">_query_dim</span> <span class="o">=</span> <span class="n">query_dim</span>
        <span class="bp">self</span><span class="o">.</span><span class="n">_inner_dim</span> <span class="o">=</span> <span class="n">head_dim</span> <span class="o">*</span> <span class="n">num_heads</span>
        <span class="bp">self</span><span class="o">.</span><span class="n">_dropout_rate</span> <span class="o">=</span> <span class="n">dropout_rate</span>
        <span class="bp">self</span><span class="o">.</span><span class="n">_context_dim</span> <span class="o">=</span> <span class="n">ivy</span><span class="o">.</span><span class="n">default</span><span class="p">(</span><span class="n">context_dim</span><span class="p">,</span> <span class="n">query_dim</span><span class="p">)</span>
        <span class="bp">self</span><span class="o">.</span><span class="n">_scale</span> <span class="o">=</span> <span class="n">ivy</span><span class="o">.</span><span class="n">default</span><span class="p">(</span><span class="n">scale</span><span class="p">,</span> <span class="n">head_dim</span><span class="o">**-</span><span class="mf">0.5</span><span class="p">)</span>
        <span class="bp">self</span><span class="o">.</span><span class="n">_num_heads</span> <span class="o">=</span> <span class="n">num_heads</span>
        <span class="bp">self</span><span class="o">.</span><span class="n">_with_to_q_fn</span> <span class="o">=</span> <span class="n">with_to_q_fn</span>
        <span class="bp">self</span><span class="o">.</span><span class="n">_with_to_kv_fn</span> <span class="o">=</span> <span class="n">with_to_kv_fn</span>
        <span class="bp">self</span><span class="o">.</span><span class="n">_with_to_out_fn</span> <span class="o">=</span> <span class="n">with_to_out_fn</span>
        <span class="n">ivy</span><span class="o">.</span><span class="n">Module</span><span class="o">.</span><span class="fm">__init__</span><span class="p">(</span>
            <span class="bp">self</span><span class="p">,</span>
            <span class="n">device</span><span class="o">=</span><span class="n">device</span><span class="p">,</span>
            <span class="n">v</span><span class="o">=</span><span class="n">v</span> <span class="k">if</span> <span class="n">v_exists</span> <span class="k">else</span> <span class="kc">None</span><span class="p">,</span>
            <span class="n">build_mode</span><span class="o">=</span><span class="n">build_mode</span><span class="p">,</span>
            <span class="n">with_partial_v</span><span class="o">=</span><span class="kc">True</span><span class="p">,</span>
            <span class="n">dtype</span><span class="o">=</span><span class="n">dtype</span><span class="p">,</span>
        <span class="p">)</span></div>

    <span class="k">def</span> <span class="nf">_build</span><span class="p">(</span><span class="bp">self</span><span class="p">,</span> <span class="o">*</span><span class="n">args</span><span class="p">,</span> <span class="o">**</span><span class="n">kwargs</span><span class="p">):</span>
        <span class="k">if</span> <span class="bp">self</span><span class="o">.</span><span class="n">_with_to_q_fn</span><span class="p">:</span>
            <span class="bp">self</span><span class="o">.</span><span class="n">_to_q</span> <span class="o">=</span> <span class="n">ivy</span><span class="o">.</span><span class="n">Linear</span><span class="p">(</span>
                <span class="bp">self</span><span class="o">.</span><span class="n">_query_dim</span><span class="p">,</span> <span class="bp">self</span><span class="o">.</span><span class="n">_inner_dim</span><span class="p">,</span> <span class="n">device</span><span class="o">=</span><span class="bp">self</span><span class="o">.</span><span class="n">_dev</span><span class="p">,</span> <span class="n">dtype</span><span class="o">=</span><span class="bp">self</span><span class="o">.</span><span class="n">_dtype</span>
            <span class="p">)</span>
        <span class="k">if</span> <span class="bp">self</span><span class="o">.</span><span class="n">_with_to_kv_fn</span><span class="p">:</span>
            <span class="bp">self</span><span class="o">.</span><span class="n">_to_k</span> <span class="o">=</span> <span class="n">ivy</span><span class="o">.</span><span class="n">Linear</span><span class="p">(</span>
                <span class="bp">self</span><span class="o">.</span><span class="n">_context_dim</span><span class="p">,</span> <span class="bp">self</span><span class="o">.</span><span class="n">_inner_dim</span><span class="p">,</span> <span class="n">device</span><span class="o">=</span><span class="bp">self</span><span class="o">.</span><span class="n">_dev</span><span class="p">,</span> <span class="n">dtype</span><span class="o">=</span><span class="bp">self</span><span class="o">.</span><span class="n">_dtype</span>
            <span class="p">)</span>
            <span class="bp">self</span><span class="o">.</span><span class="n">_to_v</span> <span class="o">=</span> <span class="n">ivy</span><span class="o">.</span><span class="n">Linear</span><span class="p">(</span>
                <span class="bp">self</span><span class="o">.</span><span class="n">_context_dim</span><span class="p">,</span> <span class="bp">self</span><span class="o">.</span><span class="n">_inner_dim</span><span class="p">,</span> <span class="n">device</span><span class="o">=</span><span class="bp">self</span><span class="o">.</span><span class="n">_dev</span><span class="p">,</span> <span class="n">dtype</span><span class="o">=</span><span class="bp">self</span><span class="o">.</span><span class="n">_dtype</span>
            <span class="p">)</span>
            <span class="bp">self</span><span class="o">.</span><span class="n">_to_kv</span> <span class="o">=</span> <span class="k">lambda</span> <span class="n">context</span><span class="p">,</span> <span class="n">v</span><span class="o">=</span><span class="kc">None</span><span class="p">:</span> <span class="p">(</span>
                <span class="bp">self</span><span class="o">.</span><span class="n">_to_k</span><span class="p">(</span><span class="n">context</span><span class="p">,</span> <span class="n">v</span><span class="o">=</span><span class="n">v</span><span class="o">.</span><span class="n">k</span> <span class="k">if</span> <span class="n">v</span> <span class="k">else</span> <span class="kc">None</span><span class="p">),</span>
                <span class="bp">self</span><span class="o">.</span><span class="n">_to_v</span><span class="p">(</span><span class="n">context</span><span class="p">,</span> <span class="n">v</span><span class="o">=</span><span class="n">v</span><span class="o">.</span><span class="n">v</span> <span class="k">if</span> <span class="n">v</span> <span class="k">else</span> <span class="kc">None</span><span class="p">),</span>
            <span class="p">)</span>
        <span class="k">if</span> <span class="bp">self</span><span class="o">.</span><span class="n">_with_to_out_fn</span><span class="p">:</span>
            <span class="bp">self</span><span class="o">.</span><span class="n">_to_out</span> <span class="o">=</span> <span class="n">ivy</span><span class="o">.</span><span class="n">Sequential</span><span class="p">(</span>
                <span class="n">ivy</span><span class="o">.</span><span class="n">Linear</span><span class="p">(</span>
                    <span class="bp">self</span><span class="o">.</span><span class="n">_inner_dim</span><span class="p">,</span>
                    <span class="bp">self</span><span class="o">.</span><span class="n">_query_dim</span><span class="p">,</span>
                    <span class="n">device</span><span class="o">=</span><span class="bp">self</span><span class="o">.</span><span class="n">_dev</span><span class="p">,</span>
                    <span class="n">dtype</span><span class="o">=</span><span class="bp">self</span><span class="o">.</span><span class="n">_dtype</span><span class="p">,</span>
                <span class="p">),</span>
                <span class="n">ivy</span><span class="o">.</span><span class="n">Dropout</span><span class="p">(</span><span class="bp">self</span><span class="o">.</span><span class="n">_dropout_rate</span><span class="p">),</span>
                <span class="n">device</span><span class="o">=</span><span class="bp">self</span><span class="o">.</span><span class="n">_dev</span><span class="p">,</span>
            <span class="p">)</span>

    <span class="k">def</span> <span class="nf">_create_variables</span><span class="p">(</span><span class="bp">self</span><span class="p">,</span> <span class="n">device</span><span class="p">,</span> <span class="n">dtype</span><span class="o">=</span><span class="kc">None</span><span class="p">):</span>
<span class="w">        </span><span class="sd">&quot;&quot;&quot;</span>
<span class="sd">        Parameters</span>
<span class="sd">        ----------</span>
<span class="sd">        device</span>
<span class="sd">            device on which to create the layer&#39;s variables &#39;cuda:0&#39;, &#39;cuda:1&#39;, &#39;cpu&#39;</span>
<span class="sd">            etc. Default is cpu</span>
<span class="sd">        dtype</span>
<span class="sd">            the desired data type of the internal variables to be created if not</span>
<span class="sd">             provided. Default is ``None``.</span>
<span class="sd">        &quot;&quot;&quot;</span>
        <span class="k">if</span> <span class="bp">self</span><span class="o">.</span><span class="n">_with_to_kv_fn</span><span class="p">:</span>
            <span class="k">return</span> <span class="p">{</span><span class="s2">&quot;to_kv&quot;</span><span class="p">:</span> <span class="p">{</span><span class="s2">&quot;k&quot;</span><span class="p">:</span> <span class="bp">self</span><span class="o">.</span><span class="n">_to_k</span><span class="o">.</span><span class="n">v</span><span class="p">,</span> <span class="s2">&quot;v&quot;</span><span class="p">:</span> <span class="bp">self</span><span class="o">.</span><span class="n">_to_v</span><span class="o">.</span><span class="n">v</span><span class="p">}}</span>
        <span class="k">else</span><span class="p">:</span>
            <span class="k">return</span> <span class="p">{}</span>

    <span class="k">def</span> <span class="nf">_forward</span><span class="p">(</span><span class="bp">self</span><span class="p">,</span> <span class="n">inputs</span><span class="p">,</span> <span class="n">context</span><span class="o">=</span><span class="kc">None</span><span class="p">,</span> <span class="n">mask</span><span class="o">=</span><span class="kc">None</span><span class="p">):</span>
<span class="w">        </span><span class="sd">&quot;&quot;&quot;</span>
<span class="sd">        Perform forward pass of the MultiHeadAttention layer.</span>

<span class="sd">        Parameters</span>
<span class="sd">        ----------</span>
<span class="sd">        inputs</span>
<span class="sd">            The array to determine the queries from *[batch_shape,num_queries,x_feats]*.</span>
<span class="sd">        context</span>
<span class="sd">            The array to determine the keys and values from. Default is ``None``.</span>
<span class="sd">            *[batch_shape,num_values,cont_feats]*.</span>
<span class="sd">        mask</span>
<span class="sd">            (Default value = None)</span>

<span class="sd">        Returns</span>
<span class="sd">        -------</span>
<span class="sd">        ret</span>
<span class="sd">            The output following application of scaled dot-product attention.</span>
<span class="sd">            *[batch_shape,num_queries,out_feats]*</span>
<span class="sd">            The mask to apply to the query-key values.</span>
<span class="sd">            Default is ``None``.</span>
<span class="sd">            *[batch_shape,num_queries,num_values]*</span>
<span class="sd">        &quot;&quot;&quot;</span>
        <span class="k">return</span> <span class="n">ivy</span><span class="o">.</span><span class="n">multi_head_attention</span><span class="p">(</span>
            <span class="n">inputs</span><span class="p">,</span>
            <span class="bp">self</span><span class="o">.</span><span class="n">_scale</span><span class="p">,</span>
            <span class="bp">self</span><span class="o">.</span><span class="n">_num_heads</span><span class="p">,</span>
            <span class="n">context</span><span class="o">=</span><span class="n">context</span><span class="p">,</span>
            <span class="n">mask</span><span class="o">=</span><span class="n">mask</span><span class="p">,</span>
            <span class="n">to_q_fn</span><span class="o">=</span><span class="bp">self</span><span class="o">.</span><span class="n">_to_q</span> <span class="k">if</span> <span class="bp">self</span><span class="o">.</span><span class="n">_with_to_q_fn</span> <span class="k">else</span> <span class="kc">None</span><span class="p">,</span>
            <span class="n">to_kv_fn</span><span class="o">=</span><span class="bp">self</span><span class="o">.</span><span class="n">_to_kv</span> <span class="k">if</span> <span class="bp">self</span><span class="o">.</span><span class="n">_with_to_kv_fn</span> <span class="k">else</span> <span class="kc">None</span><span class="p">,</span>
            <span class="n">to_out_fn</span><span class="o">=</span><span class="bp">self</span><span class="o">.</span><span class="n">_to_out</span> <span class="k">if</span> <span class="bp">self</span><span class="o">.</span><span class="n">_with_to_out_fn</span> <span class="k">else</span> <span class="kc">None</span><span class="p">,</span>
            <span class="n">to_q_v</span><span class="o">=</span><span class="bp">self</span><span class="o">.</span><span class="n">v</span><span class="o">.</span><span class="n">to_q</span> <span class="k">if</span> <span class="bp">self</span><span class="o">.</span><span class="n">_with_to_q_fn</span> <span class="k">else</span> <span class="kc">None</span><span class="p">,</span>
            <span class="n">to_kv_v</span><span class="o">=</span><span class="bp">self</span><span class="o">.</span><span class="n">v</span><span class="o">.</span><span class="n">to_kv</span> <span class="k">if</span> <span class="bp">self</span><span class="o">.</span><span class="n">_with_to_kv_fn</span> <span class="k">else</span> <span class="kc">None</span><span class="p">,</span>
            <span class="n">to_out_v</span><span class="o">=</span><span class="bp">self</span><span class="o">.</span><span class="n">v</span><span class="o">.</span><span class="n">to_out</span> <span class="k">if</span> <span class="bp">self</span><span class="o">.</span><span class="n">_with_to_out_fn</span> <span class="k">else</span> <span class="kc">None</span><span class="p">,</span>
        <span class="p">)</span></div>


<span class="c1"># Convolutions #</span>
<span class="c1"># -------------#</span>


<div class="viewcode-block" id="Conv1D"><a class="viewcode-back" href="../../../docs/framework/stateful/ivy.stateful.layers.html#ivy.stateful.layers.Conv1D">[docs]</a><span class="k">class</span> <span class="nc">Conv1D</span><span class="p">(</span><span class="n">Module</span><span class="p">):</span>
<div class="viewcode-block" id="Conv1D.__init__"><a class="viewcode-back" href="../../../docs/framework/stateful/ivy.stateful.layers.html#ivy.stateful.layers.Conv1D.__init__">[docs]</a>    <span class="k">def</span> <span class="fm">__init__</span><span class="p">(</span>
        <span class="bp">self</span><span class="p">,</span>
        <span class="n">input_channels</span><span class="p">,</span>
        <span class="n">output_channels</span><span class="p">,</span>
        <span class="n">filter_size</span><span class="p">,</span>
        <span class="n">strides</span><span class="p">,</span>
        <span class="n">padding</span><span class="p">,</span>
        <span class="o">/</span><span class="p">,</span>
        <span class="o">*</span><span class="p">,</span>
        <span class="n">weight_initializer</span><span class="o">=</span><span class="n">GlorotUniform</span><span class="p">(),</span>
        <span class="n">bias_initializer</span><span class="o">=</span><span class="n">Zeros</span><span class="p">(),</span>
        <span class="n">data_format</span><span class="o">=</span><span class="s2">&quot;NWC&quot;</span><span class="p">,</span>
        <span class="n">dilations</span><span class="o">=</span><span class="mi">1</span><span class="p">,</span>
        <span class="n">device</span><span class="o">=</span><span class="kc">None</span><span class="p">,</span>
        <span class="n">v</span><span class="o">=</span><span class="kc">None</span><span class="p">,</span>
        <span class="n">dtype</span><span class="o">=</span><span class="kc">None</span><span class="p">,</span>
    <span class="p">):</span>
<span class="w">        </span><span class="sd">&quot;&quot;&quot;</span>
<span class="sd">        1D convolutional layer.</span>

<span class="sd">        Parameters</span>
<span class="sd">        ----------</span>
<span class="sd">        input_channels</span>
<span class="sd">            Number of input channels for the layer.</span>
<span class="sd">        output_channels</span>
<span class="sd">            Number of output channels for the layer.</span>
<span class="sd">        filter_size</span>
<span class="sd">            Size of the convolutional filter.</span>
<span class="sd">        strides</span>
<span class="sd">            The stride of the sliding window for each dimension of input.</span>
<span class="sd">        padding</span>
<span class="sd">            SAME&quot; or &quot;VALID&quot; indicating the algorithm, or</span>
<span class="sd">            list indicating the per-dimension paddings.</span>
<span class="sd">        weight_initializer</span>
<span class="sd">            Initializer for the weights. Default is GlorotUniform.</span>
<span class="sd">        bias_initializer</span>
<span class="sd">            Initializer for the bias. Default is Zeros.</span>
<span class="sd">        data_format</span>
<span class="sd">            NWC&quot; or &quot;NCW&quot;. Defaults to &quot;NWC&quot;.</span>
<span class="sd">        dilations</span>
<span class="sd">            The dilation factor for each dimension of input. (Default value = 1)</span>
<span class="sd">        device</span>
<span class="sd">            device on which to create the layer&#39;s variables &#39;cuda:0&#39;, &#39;cuda:1&#39;, &#39;cpu&#39;</span>
<span class="sd">            etc. Default is cpu.</span>
<span class="sd">        v</span>
<span class="sd">            the variables for each of the linear layer, as a container,</span>
<span class="sd">            constructed internally by default.</span>
<span class="sd">        dtype</span>
<span class="sd">            the desired data type of the internal variables to be created if not</span>
<span class="sd">             provided. Default is ``None``.</span>
<span class="sd">        &quot;&quot;&quot;</span>
        <span class="bp">self</span><span class="o">.</span><span class="n">_input_channels</span> <span class="o">=</span> <span class="n">input_channels</span>
        <span class="bp">self</span><span class="o">.</span><span class="n">_output_channels</span> <span class="o">=</span> <span class="n">output_channels</span>
        <span class="bp">self</span><span class="o">.</span><span class="n">_filter_size</span> <span class="o">=</span> <span class="n">filter_size</span>
        <span class="bp">self</span><span class="o">.</span><span class="n">_strides</span> <span class="o">=</span> <span class="n">strides</span>
        <span class="bp">self</span><span class="o">.</span><span class="n">_padding</span> <span class="o">=</span> <span class="n">padding</span>
        <span class="bp">self</span><span class="o">.</span><span class="n">_w_shape</span> <span class="o">=</span> <span class="p">(</span><span class="n">filter_size</span><span class="p">,</span> <span class="n">input_channels</span><span class="p">,</span> <span class="n">output_channels</span><span class="p">)</span>
        <span class="bp">self</span><span class="o">.</span><span class="n">_b_shape</span> <span class="o">=</span> <span class="p">(</span>
            <span class="p">(</span><span class="mi">1</span><span class="p">,</span> <span class="mi">1</span><span class="p">,</span> <span class="n">output_channels</span><span class="p">)</span> <span class="k">if</span> <span class="n">data_format</span> <span class="o">==</span> <span class="s2">&quot;NWC&quot;</span> <span class="k">else</span> <span class="p">(</span><span class="mi">1</span><span class="p">,</span> <span class="n">output_channels</span><span class="p">,</span> <span class="mi">1</span><span class="p">)</span>
        <span class="p">)</span>
        <span class="bp">self</span><span class="o">.</span><span class="n">_w_init</span> <span class="o">=</span> <span class="n">weight_initializer</span>
        <span class="bp">self</span><span class="o">.</span><span class="n">_b_init</span> <span class="o">=</span> <span class="n">bias_initializer</span>
        <span class="bp">self</span><span class="o">.</span><span class="n">_data_format</span> <span class="o">=</span> <span class="n">data_format</span>
        <span class="bp">self</span><span class="o">.</span><span class="n">_dilations</span> <span class="o">=</span> <span class="n">dilations</span>
        <span class="n">Module</span><span class="o">.</span><span class="fm">__init__</span><span class="p">(</span><span class="bp">self</span><span class="p">,</span> <span class="n">device</span><span class="o">=</span><span class="n">device</span><span class="p">,</span> <span class="n">v</span><span class="o">=</span><span class="n">v</span><span class="p">,</span> <span class="n">dtype</span><span class="o">=</span><span class="n">dtype</span><span class="p">)</span></div>

    <span class="k">def</span> <span class="nf">_create_variables</span><span class="p">(</span><span class="bp">self</span><span class="p">,</span> <span class="n">device</span><span class="p">,</span> <span class="n">dtype</span><span class="o">=</span><span class="kc">None</span><span class="p">):</span>
<span class="w">        </span><span class="sd">&quot;&quot;&quot;</span>
<span class="sd">        Create internal variables for the layer</span>

<span class="sd">        Parameters</span>
<span class="sd">        ----------</span>
<span class="sd">        device</span>
<span class="sd">            device on which to create the layer&#39;s variables &#39;cuda:0&#39;, &#39;cuda:1&#39;, &#39;cpu&#39;</span>
<span class="sd">            etc. Default is cpu.</span>
<span class="sd">        dtype</span>
<span class="sd">            the desired data type of the internal variables to be created.</span>
<span class="sd">             Default is ``None``.</span>

<span class="sd">        &quot;&quot;&quot;</span>
        <span class="k">return</span> <span class="p">{</span>
            <span class="s2">&quot;w&quot;</span><span class="p">:</span> <span class="bp">self</span><span class="o">.</span><span class="n">_w_init</span><span class="o">.</span><span class="n">create_variables</span><span class="p">(</span>
                <span class="bp">self</span><span class="o">.</span><span class="n">_w_shape</span><span class="p">,</span>
                <span class="n">device</span><span class="p">,</span>
                <span class="bp">self</span><span class="o">.</span><span class="n">_output_channels</span><span class="p">,</span>
                <span class="bp">self</span><span class="o">.</span><span class="n">_input_channels</span><span class="p">,</span>
                <span class="n">dtype</span><span class="o">=</span><span class="n">dtype</span><span class="p">,</span>
            <span class="p">),</span>
            <span class="s2">&quot;b&quot;</span><span class="p">:</span> <span class="bp">self</span><span class="o">.</span><span class="n">_b_init</span><span class="o">.</span><span class="n">create_variables</span><span class="p">(</span>
                <span class="bp">self</span><span class="o">.</span><span class="n">_b_shape</span><span class="p">,</span>
                <span class="n">device</span><span class="p">,</span>
                <span class="bp">self</span><span class="o">.</span><span class="n">_output_channels</span><span class="p">,</span>
                <span class="bp">self</span><span class="o">.</span><span class="n">_input_channels</span><span class="p">,</span>
                <span class="n">dtype</span><span class="o">=</span><span class="n">dtype</span><span class="p">,</span>
            <span class="p">),</span>
        <span class="p">}</span>

    <span class="k">def</span> <span class="nf">_forward</span><span class="p">(</span><span class="bp">self</span><span class="p">,</span> <span class="n">inputs</span><span class="p">):</span>
<span class="w">        </span><span class="sd">&quot;&quot;&quot;</span>
<span class="sd">        Perform forward pass of the Conv1D layer.</span>

<span class="sd">        Parameters</span>
<span class="sd">        ----------</span>
<span class="sd">        inputs</span>
<span class="sd">            Inputs to process *[batch_size,w,d_in]*</span>

<span class="sd">        Returns</span>
<span class="sd">        -------</span>
<span class="sd">        ret</span>
<span class="sd">            The outputs following the conv1d layer *[batch_size,new_w,d_out]*</span>

<span class="sd">        &quot;&quot;&quot;</span>
        <span class="k">return</span> <span class="p">(</span>
            <span class="n">ivy</span><span class="o">.</span><span class="n">conv1d</span><span class="p">(</span>
                <span class="n">inputs</span><span class="p">,</span>
                <span class="bp">self</span><span class="o">.</span><span class="n">v</span><span class="o">.</span><span class="n">w</span><span class="p">,</span>
                <span class="bp">self</span><span class="o">.</span><span class="n">_strides</span><span class="p">,</span>
                <span class="bp">self</span><span class="o">.</span><span class="n">_padding</span><span class="p">,</span>
                <span class="n">data_format</span><span class="o">=</span><span class="bp">self</span><span class="o">.</span><span class="n">_data_format</span><span class="p">,</span>
                <span class="n">dilations</span><span class="o">=</span><span class="bp">self</span><span class="o">.</span><span class="n">_dilations</span><span class="p">,</span>
            <span class="p">)</span>
            <span class="o">+</span> <span class="bp">self</span><span class="o">.</span><span class="n">v</span><span class="o">.</span><span class="n">b</span>
        <span class="p">)</span></div>


<div class="viewcode-block" id="Conv1DTranspose"><a class="viewcode-back" href="../../../docs/framework/stateful/ivy.stateful.layers.html#ivy.stateful.layers.Conv1DTranspose">[docs]</a><span class="k">class</span> <span class="nc">Conv1DTranspose</span><span class="p">(</span><span class="n">Module</span><span class="p">):</span>
<div class="viewcode-block" id="Conv1DTranspose.__init__"><a class="viewcode-back" href="../../../docs/framework/stateful/ivy.stateful.layers.html#ivy.stateful.layers.Conv1DTranspose.__init__">[docs]</a>    <span class="k">def</span> <span class="fm">__init__</span><span class="p">(</span>
        <span class="bp">self</span><span class="p">,</span>
        <span class="n">input_channels</span><span class="p">,</span>
        <span class="n">output_channels</span><span class="p">,</span>
        <span class="n">filter_size</span><span class="p">,</span>
        <span class="n">strides</span><span class="p">,</span>
        <span class="n">padding</span><span class="p">,</span>
        <span class="o">/</span><span class="p">,</span>
        <span class="o">*</span><span class="p">,</span>
        <span class="n">weight_initializer</span><span class="o">=</span><span class="n">GlorotUniform</span><span class="p">(),</span>
        <span class="n">bias_initializer</span><span class="o">=</span><span class="n">Zeros</span><span class="p">(),</span>
        <span class="n">output_shape</span><span class="o">=</span><span class="kc">None</span><span class="p">,</span>
        <span class="n">data_format</span><span class="o">=</span><span class="s2">&quot;NWC&quot;</span><span class="p">,</span>
        <span class="n">dilations</span><span class="o">=</span><span class="mi">1</span><span class="p">,</span>
        <span class="n">device</span><span class="o">=</span><span class="kc">None</span><span class="p">,</span>
        <span class="n">v</span><span class="o">=</span><span class="kc">None</span><span class="p">,</span>
        <span class="n">dtype</span><span class="o">=</span><span class="kc">None</span><span class="p">,</span>
    <span class="p">):</span>
<span class="w">        </span><span class="sd">&quot;&quot;&quot;</span>
<span class="sd">        1D transpose convolutional layer.</span>

<span class="sd">        Parameters</span>
<span class="sd">        ----------</span>
<span class="sd">        input_channels</span>
<span class="sd">            Number of input channels for the layer.</span>
<span class="sd">        output_channels</span>
<span class="sd">            Number of output channels for the layer.</span>
<span class="sd">        filter_size</span>
<span class="sd">            Size of the convolutional filter.</span>
<span class="sd">        strides</span>
<span class="sd">            The stride of the sliding window for each dimension of input.</span>
<span class="sd">        padding</span>
<span class="sd">            SAME&quot; or &quot;VALID&quot; indicating the algorithm, or</span>
<span class="sd">            list indicating the per-dimension paddings.</span>
<span class="sd">        weight_initializer</span>
<span class="sd">            Initializer for the weights. Default is GlorotUniform.</span>
<span class="sd">        bias_initializer</span>
<span class="sd">            Initializer for the bias. Default is Zeros.</span>
<span class="sd">        output_shape</span>
<span class="sd">            Shape of the output (Default value = None)</span>
<span class="sd">        data_format</span>
<span class="sd">            NWC&quot; or &quot;NCW&quot;. Defaults to &quot;NWC&quot;.</span>
<span class="sd">        dilations</span>
<span class="sd">            The dilation factor for each dimension of input. (Default value = 1)</span>
<span class="sd">        device</span>
<span class="sd">            device on which to create the layer&#39;s variables &#39;cuda:0&#39;, &#39;cuda:1&#39;, &#39;cpu&#39;</span>
<span class="sd">            etc. Default is cpu.</span>
<span class="sd">        v</span>
<span class="sd">            the variables for each of the linear layer, as a container,</span>
<span class="sd">            constructed internally by default.</span>
<span class="sd">        dtype</span>
<span class="sd">            the desired data type of the internal variables to be created if not</span>
<span class="sd">             provided. Default is ``None``.</span>
<span class="sd">        &quot;&quot;&quot;</span>
        <span class="bp">self</span><span class="o">.</span><span class="n">_input_channels</span> <span class="o">=</span> <span class="n">input_channels</span>
        <span class="bp">self</span><span class="o">.</span><span class="n">_output_channels</span> <span class="o">=</span> <span class="n">output_channels</span>
        <span class="bp">self</span><span class="o">.</span><span class="n">_filter_size</span> <span class="o">=</span> <span class="n">filter_size</span>
        <span class="bp">self</span><span class="o">.</span><span class="n">_strides</span> <span class="o">=</span> <span class="n">strides</span>
        <span class="bp">self</span><span class="o">.</span><span class="n">_padding</span> <span class="o">=</span> <span class="n">padding</span>
        <span class="bp">self</span><span class="o">.</span><span class="n">_w_shape</span> <span class="o">=</span> <span class="p">(</span><span class="n">filter_size</span><span class="p">,</span> <span class="n">input_channels</span><span class="p">,</span> <span class="n">output_channels</span><span class="p">)</span>
        <span class="bp">self</span><span class="o">.</span><span class="n">_b_shape</span> <span class="o">=</span> <span class="p">(</span>
            <span class="p">(</span><span class="mi">1</span><span class="p">,</span> <span class="mi">1</span><span class="p">,</span> <span class="n">output_channels</span><span class="p">)</span> <span class="k">if</span> <span class="n">data_format</span> <span class="o">==</span> <span class="s2">&quot;NWC&quot;</span> <span class="k">else</span> <span class="p">(</span><span class="mi">1</span><span class="p">,</span> <span class="n">output_channels</span><span class="p">,</span> <span class="mi">1</span><span class="p">)</span>
        <span class="p">)</span>
        <span class="bp">self</span><span class="o">.</span><span class="n">_w_init</span> <span class="o">=</span> <span class="n">weight_initializer</span>
        <span class="bp">self</span><span class="o">.</span><span class="n">_b_init</span> <span class="o">=</span> <span class="n">bias_initializer</span>
        <span class="bp">self</span><span class="o">.</span><span class="n">_output_shape</span> <span class="o">=</span> <span class="n">output_shape</span>
        <span class="bp">self</span><span class="o">.</span><span class="n">_data_format</span> <span class="o">=</span> <span class="n">data_format</span>
        <span class="bp">self</span><span class="o">.</span><span class="n">_dilations</span> <span class="o">=</span> <span class="n">dilations</span>
        <span class="n">Module</span><span class="o">.</span><span class="fm">__init__</span><span class="p">(</span><span class="bp">self</span><span class="p">,</span> <span class="n">device</span><span class="o">=</span><span class="n">device</span><span class="p">,</span> <span class="n">v</span><span class="o">=</span><span class="n">v</span><span class="p">,</span> <span class="n">dtype</span><span class="o">=</span><span class="n">dtype</span><span class="p">)</span></div>

    <span class="k">def</span> <span class="nf">_create_variables</span><span class="p">(</span><span class="bp">self</span><span class="p">,</span> <span class="n">device</span><span class="p">,</span> <span class="n">dtype</span><span class="o">=</span><span class="kc">None</span><span class="p">):</span>
<span class="w">        </span><span class="sd">&quot;&quot;&quot;Create internal variables for the layer</span>

<span class="sd">        Parameters</span>
<span class="sd">        ----------</span>
<span class="sd">        device</span>
<span class="sd">            device on which to create the layer&#39;s variables &#39;cuda:0&#39;, &#39;cuda:1&#39;, &#39;cpu&#39;</span>
<span class="sd">            etc. Default is cpu.</span>
<span class="sd">        dtype</span>
<span class="sd">            the desired data type of the internal variables to be created if not</span>
<span class="sd">             provided. Default is ``None``.</span>
<span class="sd">        &quot;&quot;&quot;</span>
        <span class="k">return</span> <span class="p">{</span>
            <span class="s2">&quot;w&quot;</span><span class="p">:</span> <span class="bp">self</span><span class="o">.</span><span class="n">_w_init</span><span class="o">.</span><span class="n">create_variables</span><span class="p">(</span>
                <span class="bp">self</span><span class="o">.</span><span class="n">_w_shape</span><span class="p">,</span>
                <span class="n">device</span><span class="p">,</span>
                <span class="bp">self</span><span class="o">.</span><span class="n">_output_channels</span><span class="p">,</span>
                <span class="bp">self</span><span class="o">.</span><span class="n">_input_channels</span><span class="p">,</span>
                <span class="n">dtype</span><span class="o">=</span><span class="n">dtype</span><span class="p">,</span>
            <span class="p">),</span>
            <span class="s2">&quot;b&quot;</span><span class="p">:</span> <span class="bp">self</span><span class="o">.</span><span class="n">_b_init</span><span class="o">.</span><span class="n">create_variables</span><span class="p">(</span>
                <span class="bp">self</span><span class="o">.</span><span class="n">_b_shape</span><span class="p">,</span>
                <span class="n">device</span><span class="p">,</span>
                <span class="bp">self</span><span class="o">.</span><span class="n">_output_channels</span><span class="p">,</span>
                <span class="bp">self</span><span class="o">.</span><span class="n">_input_channels</span><span class="p">,</span>
                <span class="n">dtype</span><span class="o">=</span><span class="n">dtype</span><span class="p">,</span>
            <span class="p">),</span>
        <span class="p">}</span>

    <span class="k">def</span> <span class="nf">_forward</span><span class="p">(</span><span class="bp">self</span><span class="p">,</span> <span class="n">inputs</span><span class="p">):</span>
<span class="w">        </span><span class="sd">&quot;&quot;&quot;Perform forward pass of the Conv1DTranspose layer.</span>

<span class="sd">        Parameters</span>
<span class="sd">        ----------</span>
<span class="sd">        inputs</span>
<span class="sd">            Inputs to process *[batch_size,w,d_in]*</span>

<span class="sd">        Returns</span>
<span class="sd">        -------</span>
<span class="sd">        ret</span>
<span class="sd">            The outputs following the conv1d layer *[batch_size,new_w,d_out]*</span>

<span class="sd">        &quot;&quot;&quot;</span>
        <span class="k">return</span> <span class="p">(</span>
            <span class="n">ivy</span><span class="o">.</span><span class="n">conv1d_transpose</span><span class="p">(</span>
                <span class="n">inputs</span><span class="p">,</span>
                <span class="bp">self</span><span class="o">.</span><span class="n">v</span><span class="o">.</span><span class="n">w</span><span class="p">,</span>
                <span class="bp">self</span><span class="o">.</span><span class="n">_strides</span><span class="p">,</span>
                <span class="bp">self</span><span class="o">.</span><span class="n">_padding</span><span class="p">,</span>
                <span class="n">output_shape</span><span class="o">=</span><span class="bp">self</span><span class="o">.</span><span class="n">_output_shape</span><span class="p">,</span>
                <span class="n">data_format</span><span class="o">=</span><span class="bp">self</span><span class="o">.</span><span class="n">_data_format</span><span class="p">,</span>
                <span class="n">dilations</span><span class="o">=</span><span class="bp">self</span><span class="o">.</span><span class="n">_dilations</span><span class="p">,</span>
            <span class="p">)</span>
            <span class="o">+</span> <span class="bp">self</span><span class="o">.</span><span class="n">v</span><span class="o">.</span><span class="n">b</span>
        <span class="p">)</span></div>


<div class="viewcode-block" id="Conv2D"><a class="viewcode-back" href="../../../docs/framework/stateful/ivy.stateful.layers.html#ivy.stateful.layers.Conv2D">[docs]</a><span class="k">class</span> <span class="nc">Conv2D</span><span class="p">(</span><span class="n">Module</span><span class="p">):</span>
<div class="viewcode-block" id="Conv2D.__init__"><a class="viewcode-back" href="../../../docs/framework/stateful/ivy.stateful.layers.html#ivy.stateful.layers.Conv2D.__init__">[docs]</a>    <span class="k">def</span> <span class="fm">__init__</span><span class="p">(</span>
        <span class="bp">self</span><span class="p">,</span>
        <span class="n">input_channels</span><span class="p">,</span>
        <span class="n">output_channels</span><span class="p">,</span>
        <span class="n">filter_shape</span><span class="p">,</span>
        <span class="n">strides</span><span class="p">,</span>
        <span class="n">padding</span><span class="p">,</span>
        <span class="o">/</span><span class="p">,</span>
        <span class="o">*</span><span class="p">,</span>
        <span class="n">weight_initializer</span><span class="o">=</span><span class="n">GlorotUniform</span><span class="p">(),</span>
        <span class="n">bias_initializer</span><span class="o">=</span><span class="n">Zeros</span><span class="p">(),</span>
        <span class="n">data_format</span><span class="o">=</span><span class="s2">&quot;NHWC&quot;</span><span class="p">,</span>
        <span class="n">dilations</span><span class="o">=</span><span class="mi">1</span><span class="p">,</span>
        <span class="n">device</span><span class="o">=</span><span class="kc">None</span><span class="p">,</span>
        <span class="n">v</span><span class="o">=</span><span class="kc">None</span><span class="p">,</span>
        <span class="n">dtype</span><span class="o">=</span><span class="kc">None</span><span class="p">,</span>
    <span class="p">):</span>
<span class="w">        </span><span class="sd">&quot;&quot;&quot;2D convolutional layer.</span>

<span class="sd">        Parameters</span>
<span class="sd">        ----------</span>
<span class="sd">        input_channels</span>
<span class="sd">            Number of input channels for the layer.</span>
<span class="sd">        output_channels</span>
<span class="sd">            Number of output channels for the layer.</span>
<span class="sd">        filter_shape</span>
<span class="sd">            Shape of the convolutional filter.</span>
<span class="sd">        strides</span>
<span class="sd">            The stride of the sliding window for each dimension of input.</span>
<span class="sd">        padding</span>
<span class="sd">            SAME&quot; or &quot;VALID&quot; indicating the algorithm, or</span>
<span class="sd">            list indicating the per-dimension paddings.</span>
<span class="sd">        weight_initializer</span>
<span class="sd">            Initializer for the weights. Default is GlorotUniform.</span>
<span class="sd">        bias_initializer</span>
<span class="sd">            Initializer for the bias. Default is Zeros.</span>
<span class="sd">        data_format</span>
<span class="sd">            NHWC&quot; or &quot;NCHW&quot;. Defaults to &quot;NHWC&quot;.</span>
<span class="sd">        dilations</span>
<span class="sd">            The dilation factor for each dimension of input. (Default value = 1)</span>
<span class="sd">        device</span>
<span class="sd">            device on which to create the layer&#39;s variables &#39;cuda:0&#39;, &#39;cuda:1&#39;, &#39;cpu&#39;</span>
<span class="sd">            etc. Default is cpu.</span>
<span class="sd">        v</span>
<span class="sd">            the variables for each of the linear layer, as a container,</span>
<span class="sd">            constructed internally by default.</span>
<span class="sd">        dtype</span>
<span class="sd">            the desired data type of the internal variables to be created if not</span>
<span class="sd">             provided. Default is ``None``.</span>
<span class="sd">        &quot;&quot;&quot;</span>
        <span class="bp">self</span><span class="o">.</span><span class="n">_input_channels</span> <span class="o">=</span> <span class="n">input_channels</span>
        <span class="bp">self</span><span class="o">.</span><span class="n">_output_channels</span> <span class="o">=</span> <span class="n">output_channels</span>
        <span class="bp">self</span><span class="o">.</span><span class="n">_filter_shape</span> <span class="o">=</span> <span class="n">filter_shape</span>
        <span class="bp">self</span><span class="o">.</span><span class="n">_strides</span> <span class="o">=</span> <span class="n">strides</span>
        <span class="bp">self</span><span class="o">.</span><span class="n">_padding</span> <span class="o">=</span> <span class="n">padding</span>
        <span class="bp">self</span><span class="o">.</span><span class="n">_w_shape</span> <span class="o">=</span> <span class="n">filter_shape</span> <span class="o">+</span> <span class="p">[</span><span class="n">input_channels</span><span class="p">,</span> <span class="n">output_channels</span><span class="p">]</span>
        <span class="bp">self</span><span class="o">.</span><span class="n">_b_shape</span> <span class="o">=</span> <span class="p">(</span>
            <span class="p">(</span><span class="mi">1</span><span class="p">,</span> <span class="mi">1</span><span class="p">,</span> <span class="mi">1</span><span class="p">,</span> <span class="n">output_channels</span><span class="p">)</span>
            <span class="k">if</span> <span class="n">data_format</span> <span class="o">==</span> <span class="s2">&quot;NHWC&quot;</span>
            <span class="k">else</span> <span class="p">(</span><span class="mi">1</span><span class="p">,</span> <span class="n">output_channels</span><span class="p">,</span> <span class="mi">1</span><span class="p">,</span> <span class="mi">1</span><span class="p">)</span>
        <span class="p">)</span>
        <span class="bp">self</span><span class="o">.</span><span class="n">_w_init</span> <span class="o">=</span> <span class="n">weight_initializer</span>
        <span class="bp">self</span><span class="o">.</span><span class="n">_b_init</span> <span class="o">=</span> <span class="n">bias_initializer</span>
        <span class="bp">self</span><span class="o">.</span><span class="n">_data_format</span> <span class="o">=</span> <span class="n">data_format</span>
        <span class="bp">self</span><span class="o">.</span><span class="n">_dilations</span> <span class="o">=</span> <span class="n">dilations</span>
        <span class="n">Module</span><span class="o">.</span><span class="fm">__init__</span><span class="p">(</span><span class="bp">self</span><span class="p">,</span> <span class="n">device</span><span class="o">=</span><span class="n">device</span><span class="p">,</span> <span class="n">v</span><span class="o">=</span><span class="n">v</span><span class="p">,</span> <span class="n">dtype</span><span class="o">=</span><span class="n">dtype</span><span class="p">)</span></div>

    <span class="k">def</span> <span class="nf">_create_variables</span><span class="p">(</span><span class="bp">self</span><span class="p">,</span> <span class="n">device</span><span class="p">,</span> <span class="n">dtype</span><span class="o">=</span><span class="kc">None</span><span class="p">):</span>
<span class="w">        </span><span class="sd">&quot;&quot;&quot;Create internal variables for the layer</span>

<span class="sd">        Parameters</span>
<span class="sd">        ----------</span>
<span class="sd">        device</span>
<span class="sd">            device on which to create the layer&#39;s variables &#39;cuda:0&#39;, &#39;cuda:1&#39;, &#39;cpu&#39;</span>
<span class="sd">            etc. Default is cpu.</span>
<span class="sd">        dtype</span>
<span class="sd">            the desired data type of the internal variables to be created.</span>
<span class="sd">            Default is ``None``.</span>

<span class="sd">        &quot;&quot;&quot;</span>
        <span class="k">return</span> <span class="p">{</span>
            <span class="s2">&quot;w&quot;</span><span class="p">:</span> <span class="bp">self</span><span class="o">.</span><span class="n">_w_init</span><span class="o">.</span><span class="n">create_variables</span><span class="p">(</span>
                <span class="bp">self</span><span class="o">.</span><span class="n">_w_shape</span><span class="p">,</span>
                <span class="n">device</span><span class="p">,</span>
                <span class="bp">self</span><span class="o">.</span><span class="n">_output_channels</span><span class="p">,</span>
                <span class="bp">self</span><span class="o">.</span><span class="n">_input_channels</span><span class="p">,</span>
                <span class="n">dtype</span><span class="o">=</span><span class="n">dtype</span><span class="p">,</span>
            <span class="p">),</span>
            <span class="s2">&quot;b&quot;</span><span class="p">:</span> <span class="bp">self</span><span class="o">.</span><span class="n">_b_init</span><span class="o">.</span><span class="n">create_variables</span><span class="p">(</span>
                <span class="bp">self</span><span class="o">.</span><span class="n">_b_shape</span><span class="p">,</span>
                <span class="n">device</span><span class="p">,</span>
                <span class="bp">self</span><span class="o">.</span><span class="n">_output_channels</span><span class="p">,</span>
                <span class="bp">self</span><span class="o">.</span><span class="n">_input_channels</span><span class="p">,</span>
                <span class="n">dtype</span><span class="o">=</span><span class="n">dtype</span><span class="p">,</span>
            <span class="p">),</span>
        <span class="p">}</span>

    <span class="k">def</span> <span class="nf">_forward</span><span class="p">(</span><span class="bp">self</span><span class="p">,</span> <span class="n">inputs</span><span class="p">):</span>
<span class="w">        </span><span class="sd">&quot;&quot;&quot;Perform forward pass of the Conv2D layer.</span>

<span class="sd">        Parameters</span>
<span class="sd">        ----------</span>
<span class="sd">        inputs</span>
<span class="sd">            Inputs to process *[batch_size,h,w,d_in]*.</span>

<span class="sd">        Returns</span>
<span class="sd">        -------</span>
<span class="sd">        ret</span>
<span class="sd">            The outputs following the conv1d layer *[batch_size,new_h,new_w,d_out]*</span>

<span class="sd">        &quot;&quot;&quot;</span>
        <span class="k">return</span> <span class="p">(</span>
            <span class="n">ivy</span><span class="o">.</span><span class="n">conv2d</span><span class="p">(</span>
                <span class="n">inputs</span><span class="p">,</span>
                <span class="bp">self</span><span class="o">.</span><span class="n">v</span><span class="o">.</span><span class="n">w</span><span class="p">,</span>
                <span class="bp">self</span><span class="o">.</span><span class="n">_strides</span><span class="p">,</span>
                <span class="bp">self</span><span class="o">.</span><span class="n">_padding</span><span class="p">,</span>
                <span class="n">data_format</span><span class="o">=</span><span class="bp">self</span><span class="o">.</span><span class="n">_data_format</span><span class="p">,</span>
                <span class="n">dilations</span><span class="o">=</span><span class="bp">self</span><span class="o">.</span><span class="n">_dilations</span><span class="p">,</span>
            <span class="p">)</span>
            <span class="o">+</span> <span class="bp">self</span><span class="o">.</span><span class="n">v</span><span class="o">.</span><span class="n">b</span>
        <span class="p">)</span></div>


<div class="viewcode-block" id="Conv2DTranspose"><a class="viewcode-back" href="../../../docs/framework/stateful/ivy.stateful.layers.html#ivy.stateful.layers.Conv2DTranspose">[docs]</a><span class="k">class</span> <span class="nc">Conv2DTranspose</span><span class="p">(</span><span class="n">Module</span><span class="p">):</span>
<div class="viewcode-block" id="Conv2DTranspose.__init__"><a class="viewcode-back" href="../../../docs/framework/stateful/ivy.stateful.layers.html#ivy.stateful.layers.Conv2DTranspose.__init__">[docs]</a>    <span class="k">def</span> <span class="fm">__init__</span><span class="p">(</span>
        <span class="bp">self</span><span class="p">,</span>
        <span class="n">input_channels</span><span class="p">,</span>
        <span class="n">output_channels</span><span class="p">,</span>
        <span class="n">filter_shape</span><span class="p">,</span>
        <span class="n">strides</span><span class="p">,</span>
        <span class="n">padding</span><span class="p">,</span>
        <span class="o">/</span><span class="p">,</span>
        <span class="o">*</span><span class="p">,</span>
        <span class="n">weight_initializer</span><span class="o">=</span><span class="n">GlorotUniform</span><span class="p">(),</span>
        <span class="n">bias_initializer</span><span class="o">=</span><span class="n">Zeros</span><span class="p">(),</span>
        <span class="n">output_shape</span><span class="o">=</span><span class="kc">None</span><span class="p">,</span>
        <span class="n">data_format</span><span class="o">=</span><span class="s2">&quot;NHWC&quot;</span><span class="p">,</span>
        <span class="n">dilations</span><span class="o">=</span><span class="mi">1</span><span class="p">,</span>
        <span class="n">device</span><span class="o">=</span><span class="kc">None</span><span class="p">,</span>
        <span class="n">v</span><span class="o">=</span><span class="kc">None</span><span class="p">,</span>
        <span class="n">dtype</span><span class="o">=</span><span class="kc">None</span><span class="p">,</span>
    <span class="p">):</span>
<span class="w">        </span><span class="sd">&quot;&quot;&quot;2D convolutional transpose layer.</span>

<span class="sd">        Parameters</span>
<span class="sd">        ----------</span>
<span class="sd">        input_channels</span>
<span class="sd">            Number of input channels for the layer.</span>
<span class="sd">        output_channels</span>
<span class="sd">            Number of output channels for the layer.</span>
<span class="sd">        filter_shape</span>
<span class="sd">            Shape of the convolutional filter.</span>
<span class="sd">        strides</span>
<span class="sd">            The stride of the sliding window for each dimension of input.</span>
<span class="sd">        padding</span>
<span class="sd">            SAME&quot; or &quot;VALID&quot; indicating the algorithm, or</span>
<span class="sd">            list indicating the per-dimension paddings.</span>
<span class="sd">        weight_initializer</span>
<span class="sd">            Initializer for the weights. Default is GlorotUniform.</span>
<span class="sd">        bias_initializer</span>
<span class="sd">            Initializer for the bias. Default is Zeros.</span>
<span class="sd">        output_shape</span>
<span class="sd">            Shape of the output (Default value = None)</span>
<span class="sd">        data_format</span>
<span class="sd">            NHWC&quot; or &quot;NCHW&quot;. Defaults to &quot;NHWC&quot;.</span>
<span class="sd">        dilations</span>
<span class="sd">            The dilation factor for each dimension of input. (Default value = 1)</span>
<span class="sd">        device</span>
<span class="sd">            device on which to create the layer&#39;s variables &#39;cuda:0&#39;, &#39;cuda:1&#39;, &#39;cpu&#39;</span>
<span class="sd">            etc. Default is cpu.</span>
<span class="sd">        v</span>
<span class="sd">            the variables for each of the linear layer, as a container,</span>
<span class="sd">            constructed internally by default.</span>
<span class="sd">        dtype</span>
<span class="sd">            the desired data type of the internal variables to be created if not</span>
<span class="sd">             provided. Default is ``None``.</span>
<span class="sd">        &quot;&quot;&quot;</span>
        <span class="bp">self</span><span class="o">.</span><span class="n">_input_channels</span> <span class="o">=</span> <span class="n">input_channels</span>
        <span class="bp">self</span><span class="o">.</span><span class="n">_output_channels</span> <span class="o">=</span> <span class="n">output_channels</span>
        <span class="bp">self</span><span class="o">.</span><span class="n">_filter_shape</span> <span class="o">=</span> <span class="n">filter_shape</span>
        <span class="bp">self</span><span class="o">.</span><span class="n">_strides</span> <span class="o">=</span> <span class="n">strides</span>
        <span class="bp">self</span><span class="o">.</span><span class="n">_padding</span> <span class="o">=</span> <span class="n">padding</span>
        <span class="bp">self</span><span class="o">.</span><span class="n">_w_shape</span> <span class="o">=</span> <span class="n">filter_shape</span> <span class="o">+</span> <span class="p">[</span><span class="n">input_channels</span><span class="p">,</span> <span class="n">output_channels</span><span class="p">]</span>
        <span class="bp">self</span><span class="o">.</span><span class="n">_b_shape</span> <span class="o">=</span> <span class="p">(</span>
            <span class="p">(</span><span class="mi">1</span><span class="p">,</span> <span class="mi">1</span><span class="p">,</span> <span class="mi">1</span><span class="p">,</span> <span class="n">output_channels</span><span class="p">)</span>
            <span class="k">if</span> <span class="n">data_format</span> <span class="o">==</span> <span class="s2">&quot;NHWC&quot;</span>
            <span class="k">else</span> <span class="p">(</span><span class="mi">1</span><span class="p">,</span> <span class="n">output_channels</span><span class="p">,</span> <span class="mi">1</span><span class="p">,</span> <span class="mi">1</span><span class="p">)</span>
        <span class="p">)</span>
        <span class="bp">self</span><span class="o">.</span><span class="n">_w_init</span> <span class="o">=</span> <span class="n">weight_initializer</span>
        <span class="bp">self</span><span class="o">.</span><span class="n">_b_init</span> <span class="o">=</span> <span class="n">bias_initializer</span>
        <span class="bp">self</span><span class="o">.</span><span class="n">_output_shape</span> <span class="o">=</span> <span class="n">output_shape</span>
        <span class="bp">self</span><span class="o">.</span><span class="n">_data_format</span> <span class="o">=</span> <span class="n">data_format</span>
        <span class="bp">self</span><span class="o">.</span><span class="n">_dilations</span> <span class="o">=</span> <span class="n">dilations</span>
        <span class="n">Module</span><span class="o">.</span><span class="fm">__init__</span><span class="p">(</span><span class="bp">self</span><span class="p">,</span> <span class="n">device</span><span class="o">=</span><span class="n">device</span><span class="p">,</span> <span class="n">v</span><span class="o">=</span><span class="n">v</span><span class="p">,</span> <span class="n">dtype</span><span class="o">=</span><span class="n">dtype</span><span class="p">)</span></div>

    <span class="k">def</span> <span class="nf">_create_variables</span><span class="p">(</span><span class="bp">self</span><span class="p">,</span> <span class="n">device</span><span class="p">,</span> <span class="n">dtype</span><span class="o">=</span><span class="kc">None</span><span class="p">):</span>
<span class="w">        </span><span class="sd">&quot;&quot;&quot;Create internal variables for the layer</span>

<span class="sd">        Parameters</span>
<span class="sd">        ----------</span>
<span class="sd">        device</span>
<span class="sd">            device on which to create the layer&#39;s variables &#39;cuda:0&#39;, &#39;cuda:1&#39;, &#39;cpu&#39;</span>
<span class="sd">            etc. Default is cpu.</span>
<span class="sd">        dtype</span>
<span class="sd">            the desired data type of the internal variables to be created if not</span>
<span class="sd">             provided. Default is ``None``.</span>

<span class="sd">        &quot;&quot;&quot;</span>
        <span class="k">return</span> <span class="p">{</span>
            <span class="s2">&quot;w&quot;</span><span class="p">:</span> <span class="bp">self</span><span class="o">.</span><span class="n">_w_init</span><span class="o">.</span><span class="n">create_variables</span><span class="p">(</span>
                <span class="bp">self</span><span class="o">.</span><span class="n">_w_shape</span><span class="p">,</span>
                <span class="n">device</span><span class="p">,</span>
                <span class="bp">self</span><span class="o">.</span><span class="n">_output_channels</span><span class="p">,</span>
                <span class="bp">self</span><span class="o">.</span><span class="n">_input_channels</span><span class="p">,</span>
                <span class="n">dtype</span><span class="o">=</span><span class="n">dtype</span><span class="p">,</span>
            <span class="p">),</span>
            <span class="s2">&quot;b&quot;</span><span class="p">:</span> <span class="bp">self</span><span class="o">.</span><span class="n">_b_init</span><span class="o">.</span><span class="n">create_variables</span><span class="p">(</span>
                <span class="bp">self</span><span class="o">.</span><span class="n">_b_shape</span><span class="p">,</span>
                <span class="n">device</span><span class="p">,</span>
                <span class="bp">self</span><span class="o">.</span><span class="n">_output_channels</span><span class="p">,</span>
                <span class="bp">self</span><span class="o">.</span><span class="n">_input_channels</span><span class="p">,</span>
                <span class="n">dtype</span><span class="o">=</span><span class="n">dtype</span><span class="p">,</span>
            <span class="p">),</span>
        <span class="p">}</span>

    <span class="k">def</span> <span class="nf">_forward</span><span class="p">(</span><span class="bp">self</span><span class="p">,</span> <span class="n">inputs</span><span class="p">):</span>
<span class="w">        </span><span class="sd">&quot;&quot;&quot;Perform forward pass of the Conv2DTranspose layer.</span>

<span class="sd">        Parameters</span>
<span class="sd">        ----------</span>
<span class="sd">        inputs</span>
<span class="sd">            Inputs to process *[batch_size,h,w,d_in]*.</span>

<span class="sd">        Returns</span>
<span class="sd">        -------</span>
<span class="sd">        ret</span>
<span class="sd">            The outputs following the conv1d layer *[batch_size,new_h,new_w,d_out]*</span>

<span class="sd">        &quot;&quot;&quot;</span>
        <span class="k">return</span> <span class="p">(</span>
            <span class="n">ivy</span><span class="o">.</span><span class="n">conv2d_transpose</span><span class="p">(</span>
                <span class="n">inputs</span><span class="p">,</span>
                <span class="bp">self</span><span class="o">.</span><span class="n">v</span><span class="o">.</span><span class="n">w</span><span class="p">,</span>
                <span class="bp">self</span><span class="o">.</span><span class="n">_strides</span><span class="p">,</span>
                <span class="bp">self</span><span class="o">.</span><span class="n">_padding</span><span class="p">,</span>
                <span class="n">output_shape</span><span class="o">=</span><span class="bp">self</span><span class="o">.</span><span class="n">_output_shape</span><span class="p">,</span>
                <span class="n">data_format</span><span class="o">=</span><span class="bp">self</span><span class="o">.</span><span class="n">_data_format</span><span class="p">,</span>
                <span class="n">dilations</span><span class="o">=</span><span class="bp">self</span><span class="o">.</span><span class="n">_dilations</span><span class="p">,</span>
            <span class="p">)</span>
            <span class="o">+</span> <span class="bp">self</span><span class="o">.</span><span class="n">v</span><span class="o">.</span><span class="n">b</span>
        <span class="p">)</span></div>


<div class="viewcode-block" id="DepthwiseConv2D"><a class="viewcode-back" href="../../../docs/framework/stateful/ivy.stateful.layers.html#ivy.stateful.layers.DepthwiseConv2D">[docs]</a><span class="k">class</span> <span class="nc">DepthwiseConv2D</span><span class="p">(</span><span class="n">Module</span><span class="p">):</span>
<div class="viewcode-block" id="DepthwiseConv2D.__init__"><a class="viewcode-back" href="../../../docs/framework/stateful/ivy.stateful.layers.html#ivy.stateful.layers.DepthwiseConv2D.__init__">[docs]</a>    <span class="k">def</span> <span class="fm">__init__</span><span class="p">(</span>
        <span class="bp">self</span><span class="p">,</span>
        <span class="n">num_channels</span><span class="p">,</span>
        <span class="n">filter_shape</span><span class="p">,</span>
        <span class="n">strides</span><span class="p">,</span>
        <span class="n">padding</span><span class="p">,</span>
        <span class="o">/</span><span class="p">,</span>
        <span class="o">*</span><span class="p">,</span>
        <span class="n">weight_initializer</span><span class="o">=</span><span class="n">GlorotUniform</span><span class="p">(),</span>
        <span class="n">bias_initializer</span><span class="o">=</span><span class="n">Zeros</span><span class="p">(),</span>
        <span class="n">data_format</span><span class="o">=</span><span class="s2">&quot;NHWC&quot;</span><span class="p">,</span>
        <span class="n">dilations</span><span class="o">=</span><span class="mi">1</span><span class="p">,</span>
        <span class="n">device</span><span class="o">=</span><span class="kc">None</span><span class="p">,</span>
        <span class="n">v</span><span class="o">=</span><span class="kc">None</span><span class="p">,</span>
        <span class="n">dtype</span><span class="o">=</span><span class="kc">None</span><span class="p">,</span>
    <span class="p">):</span>
<span class="w">        </span><span class="sd">&quot;&quot;&quot;</span>
<span class="sd">        Depthwise 2D convolutional layer.</span>

<span class="sd">        Parameters</span>
<span class="sd">        ----------</span>
<span class="sd">        num_channels</span>
<span class="sd">            Number of input channels for the layer.</span>
<span class="sd">        filter_shape</span>
<span class="sd">            Shape of the convolutional filter.</span>
<span class="sd">        strides</span>
<span class="sd">            The stride of the sliding window for each dimension of input.</span>
<span class="sd">        padding</span>
<span class="sd">            SAME&quot; or &quot;VALID&quot; indicating the algorithm, or</span>
<span class="sd">            list indicating the per-dimension paddings.</span>
<span class="sd">        weight_initializer</span>
<span class="sd">            Initializer for the weights. Default is GlorotUniform.</span>
<span class="sd">        bias_initializer</span>
<span class="sd">            Initializer for the bias. Default is Zeros.</span>
<span class="sd">        data_format</span>
<span class="sd">            NHWC&quot; or &quot;NCHW&quot;. Defaults to &quot;NHWC&quot;.</span>
<span class="sd">        dilations</span>
<span class="sd">            The dilation factor for each dimension of input. (Default value = 1)</span>
<span class="sd">        device</span>
<span class="sd">            device on which to create the layer&#39;s variables &#39;cuda:0&#39;, &#39;cuda:1&#39;, &#39;cpu&#39;</span>
<span class="sd">            etc. Default is cpu.</span>
<span class="sd">        v</span>
<span class="sd">            the variables for each of the linear layer, as a container,</span>
<span class="sd">            constructed internally by default.</span>
<span class="sd">        dtype</span>
<span class="sd">            the desired data type of the internal variables to be created if not</span>
<span class="sd">             provided. Default is ``None``.</span>
<span class="sd">        &quot;&quot;&quot;</span>
        <span class="bp">self</span><span class="o">.</span><span class="n">_num_channels</span> <span class="o">=</span> <span class="n">num_channels</span>
        <span class="bp">self</span><span class="o">.</span><span class="n">_filter_shape</span> <span class="o">=</span> <span class="n">filter_shape</span>
        <span class="bp">self</span><span class="o">.</span><span class="n">_strides</span> <span class="o">=</span> <span class="n">strides</span>
        <span class="bp">self</span><span class="o">.</span><span class="n">_padding</span> <span class="o">=</span> <span class="n">padding</span>
        <span class="bp">self</span><span class="o">.</span><span class="n">_w_shape</span> <span class="o">=</span> <span class="n">filter_shape</span> <span class="o">+</span> <span class="p">[</span><span class="n">num_channels</span><span class="p">]</span>
        <span class="bp">self</span><span class="o">.</span><span class="n">_b_shape</span> <span class="o">=</span> <span class="p">(</span>
            <span class="p">(</span><span class="mi">1</span><span class="p">,</span> <span class="mi">1</span><span class="p">,</span> <span class="mi">1</span><span class="p">,</span> <span class="n">num_channels</span><span class="p">)</span>
            <span class="k">if</span> <span class="n">data_format</span> <span class="o">==</span> <span class="s2">&quot;NHWC&quot;</span>
            <span class="k">else</span> <span class="p">(</span><span class="mi">1</span><span class="p">,</span> <span class="n">num_channels</span><span class="p">,</span> <span class="mi">1</span><span class="p">,</span> <span class="mi">1</span><span class="p">)</span>
        <span class="p">)</span>
        <span class="bp">self</span><span class="o">.</span><span class="n">_w_init</span> <span class="o">=</span> <span class="n">weight_initializer</span>
        <span class="bp">self</span><span class="o">.</span><span class="n">_b_init</span> <span class="o">=</span> <span class="n">bias_initializer</span>
        <span class="bp">self</span><span class="o">.</span><span class="n">_data_format</span> <span class="o">=</span> <span class="n">data_format</span>
        <span class="bp">self</span><span class="o">.</span><span class="n">_dilations</span> <span class="o">=</span> <span class="n">dilations</span>
        <span class="n">Module</span><span class="o">.</span><span class="fm">__init__</span><span class="p">(</span><span class="bp">self</span><span class="p">,</span> <span class="n">device</span><span class="o">=</span><span class="n">device</span><span class="p">,</span> <span class="n">v</span><span class="o">=</span><span class="n">v</span><span class="p">,</span> <span class="n">dtype</span><span class="o">=</span><span class="n">dtype</span><span class="p">)</span></div>

    <span class="k">def</span> <span class="nf">_create_variables</span><span class="p">(</span><span class="bp">self</span><span class="p">,</span> <span class="n">device</span><span class="p">,</span> <span class="n">dtype</span><span class="p">):</span>
<span class="w">        </span><span class="sd">&quot;&quot;&quot;Create internal variables for the layer</span>

<span class="sd">        Parameters</span>
<span class="sd">        ----------</span>
<span class="sd">        device</span>
<span class="sd">            device on which to create the layer&#39;s variables &#39;cuda:0&#39;, &#39;cuda:1&#39;, &#39;cpu&#39;</span>
<span class="sd">            etc. Default is cpu.</span>
<span class="sd">        dtype</span>
<span class="sd">            the desired data type of the internal variables to be created if not</span>
<span class="sd">             provided. Default is ``None``.</span>

<span class="sd">        &quot;&quot;&quot;</span>
        <span class="k">return</span> <span class="p">{</span>
            <span class="s2">&quot;w&quot;</span><span class="p">:</span> <span class="bp">self</span><span class="o">.</span><span class="n">_w_init</span><span class="o">.</span><span class="n">create_variables</span><span class="p">(</span>
                <span class="bp">self</span><span class="o">.</span><span class="n">_w_shape</span><span class="p">,</span>
                <span class="n">device</span><span class="p">,</span>
                <span class="bp">self</span><span class="o">.</span><span class="n">_num_channels</span><span class="p">,</span>
                <span class="bp">self</span><span class="o">.</span><span class="n">_num_channels</span><span class="p">,</span>
                <span class="n">dtype</span><span class="o">=</span><span class="n">dtype</span><span class="p">,</span>
            <span class="p">),</span>
            <span class="s2">&quot;b&quot;</span><span class="p">:</span> <span class="bp">self</span><span class="o">.</span><span class="n">_b_init</span><span class="o">.</span><span class="n">create_variables</span><span class="p">(</span>
                <span class="bp">self</span><span class="o">.</span><span class="n">_b_shape</span><span class="p">,</span>
                <span class="n">device</span><span class="p">,</span>
                <span class="bp">self</span><span class="o">.</span><span class="n">_num_channels</span><span class="p">,</span>
                <span class="bp">self</span><span class="o">.</span><span class="n">_num_channels</span><span class="p">,</span>
                <span class="n">dtype</span><span class="o">=</span><span class="n">dtype</span><span class="p">,</span>
            <span class="p">),</span>
        <span class="p">}</span>

    <span class="k">def</span> <span class="nf">_forward</span><span class="p">(</span><span class="bp">self</span><span class="p">,</span> <span class="n">inputs</span><span class="p">):</span>
<span class="w">        </span><span class="sd">&quot;&quot;&quot;Perform forward pass of the DepthwiseConv2D layer.</span>

<span class="sd">        Parameters</span>
<span class="sd">        ----------</span>
<span class="sd">        inputs</span>
<span class="sd">            Inputs to process *[batch_size,h,w,d_in]*.</span>

<span class="sd">        Returns</span>
<span class="sd">        -------</span>
<span class="sd">        ret</span>
<span class="sd">            The outputs following the conv1d layer *[batch_size,new_h,new_w,d_out]*</span>

<span class="sd">        &quot;&quot;&quot;</span>
        <span class="k">return</span> <span class="p">(</span>
            <span class="n">ivy</span><span class="o">.</span><span class="n">depthwise_conv2d</span><span class="p">(</span>
                <span class="n">inputs</span><span class="p">,</span>
                <span class="bp">self</span><span class="o">.</span><span class="n">v</span><span class="o">.</span><span class="n">w</span><span class="p">,</span>
                <span class="bp">self</span><span class="o">.</span><span class="n">_strides</span><span class="p">,</span>
                <span class="bp">self</span><span class="o">.</span><span class="n">_padding</span><span class="p">,</span>
                <span class="n">data_format</span><span class="o">=</span><span class="bp">self</span><span class="o">.</span><span class="n">_data_format</span><span class="p">,</span>
                <span class="n">dilations</span><span class="o">=</span><span class="bp">self</span><span class="o">.</span><span class="n">_dilations</span><span class="p">,</span>
            <span class="p">)</span>
            <span class="o">+</span> <span class="bp">self</span><span class="o">.</span><span class="n">v</span><span class="o">.</span><span class="n">b</span>
        <span class="p">)</span></div>


<div class="viewcode-block" id="Conv3D"><a class="viewcode-back" href="../../../docs/framework/stateful/ivy.stateful.layers.html#ivy.stateful.layers.Conv3D">[docs]</a><span class="k">class</span> <span class="nc">Conv3D</span><span class="p">(</span><span class="n">Module</span><span class="p">):</span>
<div class="viewcode-block" id="Conv3D.__init__"><a class="viewcode-back" href="../../../docs/framework/stateful/ivy.stateful.layers.html#ivy.stateful.layers.Conv3D.__init__">[docs]</a>    <span class="k">def</span> <span class="fm">__init__</span><span class="p">(</span>
        <span class="bp">self</span><span class="p">,</span>
        <span class="n">input_channels</span><span class="p">,</span>
        <span class="n">output_channels</span><span class="p">,</span>
        <span class="n">filter_shape</span><span class="p">,</span>
        <span class="n">strides</span><span class="p">,</span>
        <span class="n">padding</span><span class="p">,</span>
        <span class="o">/</span><span class="p">,</span>
        <span class="o">*</span><span class="p">,</span>
        <span class="n">weight_initializer</span><span class="o">=</span><span class="n">GlorotUniform</span><span class="p">(),</span>
        <span class="n">bias_initializer</span><span class="o">=</span><span class="n">Zeros</span><span class="p">(),</span>
        <span class="n">data_format</span><span class="o">=</span><span class="s2">&quot;NDHWC&quot;</span><span class="p">,</span>
        <span class="n">dilations</span><span class="o">=</span><span class="mi">1</span><span class="p">,</span>
        <span class="n">device</span><span class="o">=</span><span class="kc">None</span><span class="p">,</span>
        <span class="n">v</span><span class="o">=</span><span class="kc">None</span><span class="p">,</span>
        <span class="n">dtype</span><span class="o">=</span><span class="kc">None</span><span class="p">,</span>
    <span class="p">):</span>
<span class="w">        </span><span class="sd">&quot;&quot;&quot;3D convolutional layer.</span>

<span class="sd">        Parameters</span>
<span class="sd">        ----------</span>
<span class="sd">        input_channels</span>
<span class="sd">            Number of input channels for the layer.</span>
<span class="sd">        output_channels</span>
<span class="sd">            Number of output channels for the layer.</span>
<span class="sd">        filter_shape</span>
<span class="sd">            Shape of the convolutional filter.</span>
<span class="sd">        strides</span>
<span class="sd">            The stride of the sliding window for each dimension of input.</span>
<span class="sd">        padding</span>
<span class="sd">            SAME&quot; or &quot;VALID&quot; indicating the algorithm, or</span>
<span class="sd">            list indicating the per-dimension paddings.</span>
<span class="sd">        weight_initializer</span>
<span class="sd">            Initializer for the weights. Default is GlorotUniform.</span>
<span class="sd">        bias_initializer</span>
<span class="sd">            Initializer for the bias. Default is Zeros.</span>
<span class="sd">        data_format</span>
<span class="sd">            NDHWC&quot; or &quot;NCDHW&quot;. Defaults to &quot;NDHWC&quot;.</span>
<span class="sd">        dilations</span>
<span class="sd">            The dilation factor for each dimension of input. (Default value = 1)</span>
<span class="sd">        device</span>
<span class="sd">            device on which to create the layer&#39;s variables &#39;cuda:0&#39;, &#39;cuda:1&#39;, &#39;cpu&#39;</span>
<span class="sd">            etc. Default is cpu.</span>
<span class="sd">        v</span>
<span class="sd">            the variables for each of the linear layer, as a container,</span>
<span class="sd">            constructed internally by default.</span>
<span class="sd">        dtype</span>
<span class="sd">            the desired data type of the internal variables to be created if not</span>
<span class="sd">             provided. Default is ``None``.</span>
<span class="sd">        &quot;&quot;&quot;</span>
        <span class="bp">self</span><span class="o">.</span><span class="n">_input_channels</span> <span class="o">=</span> <span class="n">input_channels</span>
        <span class="bp">self</span><span class="o">.</span><span class="n">_output_channels</span> <span class="o">=</span> <span class="n">output_channels</span>
        <span class="bp">self</span><span class="o">.</span><span class="n">_filter_shape</span> <span class="o">=</span> <span class="n">filter_shape</span>
        <span class="bp">self</span><span class="o">.</span><span class="n">_strides</span> <span class="o">=</span> <span class="n">strides</span>
        <span class="bp">self</span><span class="o">.</span><span class="n">_padding</span> <span class="o">=</span> <span class="n">padding</span>
        <span class="bp">self</span><span class="o">.</span><span class="n">_w_shape</span> <span class="o">=</span> <span class="n">filter_shape</span> <span class="o">+</span> <span class="p">[</span><span class="n">input_channels</span><span class="p">,</span> <span class="n">output_channels</span><span class="p">]</span>
        <span class="bp">self</span><span class="o">.</span><span class="n">_b_shape</span> <span class="o">=</span> <span class="p">(</span>
            <span class="p">(</span><span class="mi">1</span><span class="p">,</span> <span class="mi">1</span><span class="p">,</span> <span class="mi">1</span><span class="p">,</span> <span class="mi">1</span><span class="p">,</span> <span class="n">output_channels</span><span class="p">)</span>
            <span class="k">if</span> <span class="n">data_format</span> <span class="o">==</span> <span class="s2">&quot;NDHWC&quot;</span>
            <span class="k">else</span> <span class="p">(</span><span class="mi">1</span><span class="p">,</span> <span class="n">output_channels</span><span class="p">,</span> <span class="mi">1</span><span class="p">,</span> <span class="mi">1</span><span class="p">,</span> <span class="mi">1</span><span class="p">)</span>
        <span class="p">)</span>
        <span class="bp">self</span><span class="o">.</span><span class="n">_w_init</span> <span class="o">=</span> <span class="n">weight_initializer</span>
        <span class="bp">self</span><span class="o">.</span><span class="n">_b_init</span> <span class="o">=</span> <span class="n">bias_initializer</span>
        <span class="bp">self</span><span class="o">.</span><span class="n">_data_format</span> <span class="o">=</span> <span class="n">data_format</span>
        <span class="bp">self</span><span class="o">.</span><span class="n">_dilations</span> <span class="o">=</span> <span class="n">dilations</span>
        <span class="n">Module</span><span class="o">.</span><span class="fm">__init__</span><span class="p">(</span><span class="bp">self</span><span class="p">,</span> <span class="n">device</span><span class="o">=</span><span class="n">device</span><span class="p">,</span> <span class="n">v</span><span class="o">=</span><span class="n">v</span><span class="p">,</span> <span class="n">dtype</span><span class="o">=</span><span class="n">dtype</span><span class="p">)</span></div>

    <span class="k">def</span> <span class="nf">_create_variables</span><span class="p">(</span><span class="bp">self</span><span class="p">,</span> <span class="n">device</span><span class="p">,</span> <span class="n">dtype</span><span class="o">=</span><span class="kc">None</span><span class="p">):</span>
<span class="w">        </span><span class="sd">&quot;&quot;&quot;Create internal variables for the layer</span>

<span class="sd">        Parameters</span>
<span class="sd">        ----------</span>
<span class="sd">        device</span>
<span class="sd">            device on which to create the layer&#39;s variables &#39;cuda:0&#39;, &#39;cuda:1&#39;, &#39;cpu&#39;</span>
<span class="sd">            etc. Default is cpu.</span>
<span class="sd">        dtype</span>
<span class="sd">            the desired data type of the internal variables to be created if not</span>
<span class="sd">             provided. Default is ``None``.</span>

<span class="sd">        &quot;&quot;&quot;</span>
        <span class="k">return</span> <span class="p">{</span>
            <span class="s2">&quot;w&quot;</span><span class="p">:</span> <span class="bp">self</span><span class="o">.</span><span class="n">_w_init</span><span class="o">.</span><span class="n">create_variables</span><span class="p">(</span>
                <span class="bp">self</span><span class="o">.</span><span class="n">_w_shape</span><span class="p">,</span>
                <span class="n">device</span><span class="p">,</span>
                <span class="bp">self</span><span class="o">.</span><span class="n">_output_channels</span><span class="p">,</span>
                <span class="bp">self</span><span class="o">.</span><span class="n">_input_channels</span><span class="p">,</span>
                <span class="n">dtype</span><span class="o">=</span><span class="n">dtype</span><span class="p">,</span>
            <span class="p">),</span>
            <span class="s2">&quot;b&quot;</span><span class="p">:</span> <span class="bp">self</span><span class="o">.</span><span class="n">_b_init</span><span class="o">.</span><span class="n">create_variables</span><span class="p">(</span>
                <span class="bp">self</span><span class="o">.</span><span class="n">_b_shape</span><span class="p">,</span>
                <span class="n">device</span><span class="p">,</span>
                <span class="bp">self</span><span class="o">.</span><span class="n">_output_channels</span><span class="p">,</span>
                <span class="bp">self</span><span class="o">.</span><span class="n">_input_channels</span><span class="p">,</span>
                <span class="n">dtype</span><span class="o">=</span><span class="n">dtype</span><span class="p">,</span>
            <span class="p">),</span>
        <span class="p">}</span>

    <span class="k">def</span> <span class="nf">_forward</span><span class="p">(</span><span class="bp">self</span><span class="p">,</span> <span class="n">inputs</span><span class="p">):</span>
<span class="w">        </span><span class="sd">&quot;&quot;&quot;Perform forward pass of the Conv3D layer.</span>

<span class="sd">        Parameters</span>
<span class="sd">        ----------</span>
<span class="sd">        inputs</span>
<span class="sd">            Inputs to process *[batch_size,d,h,w,d_in]*.</span>

<span class="sd">        Returns</span>
<span class="sd">        -------</span>
<span class="sd">        ret</span>
<span class="sd">            The outputs following the conv1d layer</span>
<span class="sd">            *[batch_size,new_d,new_h,new_w,d_out]*</span>
<span class="sd">        &quot;&quot;&quot;</span>
        <span class="k">return</span> <span class="p">(</span>
            <span class="n">ivy</span><span class="o">.</span><span class="n">conv3d</span><span class="p">(</span>
                <span class="n">inputs</span><span class="p">,</span>
                <span class="bp">self</span><span class="o">.</span><span class="n">v</span><span class="o">.</span><span class="n">w</span><span class="p">,</span>
                <span class="bp">self</span><span class="o">.</span><span class="n">_strides</span><span class="p">,</span>
                <span class="bp">self</span><span class="o">.</span><span class="n">_padding</span><span class="p">,</span>
                <span class="n">data_format</span><span class="o">=</span><span class="bp">self</span><span class="o">.</span><span class="n">_data_format</span><span class="p">,</span>
                <span class="n">dilations</span><span class="o">=</span><span class="bp">self</span><span class="o">.</span><span class="n">_dilations</span><span class="p">,</span>
            <span class="p">)</span>
            <span class="o">+</span> <span class="bp">self</span><span class="o">.</span><span class="n">v</span><span class="o">.</span><span class="n">b</span>
        <span class="p">)</span></div>


<div class="viewcode-block" id="Conv3DTranspose"><a class="viewcode-back" href="../../../docs/framework/stateful/ivy.stateful.layers.html#ivy.stateful.layers.Conv3DTranspose">[docs]</a><span class="k">class</span> <span class="nc">Conv3DTranspose</span><span class="p">(</span><span class="n">Module</span><span class="p">):</span>
<div class="viewcode-block" id="Conv3DTranspose.__init__"><a class="viewcode-back" href="../../../docs/framework/stateful/ivy.stateful.layers.html#ivy.stateful.layers.Conv3DTranspose.__init__">[docs]</a>    <span class="k">def</span> <span class="fm">__init__</span><span class="p">(</span>
        <span class="bp">self</span><span class="p">,</span>
        <span class="n">input_channels</span><span class="p">,</span>
        <span class="n">output_channels</span><span class="p">,</span>
        <span class="n">filter_shape</span><span class="p">,</span>
        <span class="n">strides</span><span class="p">,</span>
        <span class="n">padding</span><span class="p">,</span>
        <span class="o">/</span><span class="p">,</span>
        <span class="o">*</span><span class="p">,</span>
        <span class="n">weight_initializer</span><span class="o">=</span><span class="n">GlorotUniform</span><span class="p">(),</span>
        <span class="n">bias_initializer</span><span class="o">=</span><span class="n">Zeros</span><span class="p">(),</span>
        <span class="n">output_shape</span><span class="o">=</span><span class="kc">None</span><span class="p">,</span>
        <span class="n">data_format</span><span class="o">=</span><span class="s2">&quot;NDHWC&quot;</span><span class="p">,</span>
        <span class="n">dilations</span><span class="o">=</span><span class="mi">1</span><span class="p">,</span>
        <span class="n">device</span><span class="o">=</span><span class="kc">None</span><span class="p">,</span>
        <span class="n">v</span><span class="o">=</span><span class="kc">None</span><span class="p">,</span>
        <span class="n">dtype</span><span class="o">=</span><span class="kc">None</span><span class="p">,</span>
    <span class="p">):</span>
<span class="w">        </span><span class="sd">&quot;&quot;&quot;3D convolutional transpose layer.</span>

<span class="sd">        Parameters</span>
<span class="sd">        ----------</span>
<span class="sd">        input_channels</span>
<span class="sd">            Number of input channels for the layer.</span>
<span class="sd">        output_channels</span>
<span class="sd">            Number of output channels for the layer.</span>
<span class="sd">        filter_shape</span>
<span class="sd">            Shape of the convolutional filter.</span>
<span class="sd">        strides</span>
<span class="sd">            The stride of the sliding window for each dimension of input.</span>
<span class="sd">        padding</span>
<span class="sd">            SAME&quot; or &quot;VALID&quot; indicating the algorithm, or</span>
<span class="sd">            list indicating the per-dimension paddings.</span>
<span class="sd">        weight_initializer</span>
<span class="sd">            Initializer for the weights. Default is GlorotUniform.</span>
<span class="sd">        bias_initializer</span>
<span class="sd">            Initializer for the bias. Default is Zeros.</span>
<span class="sd">        output_shape</span>
<span class="sd">            Shape of the output (Default value = None)</span>
<span class="sd">        data_format</span>
<span class="sd">            NDHWC&quot; or &quot;NCDHW&quot;. Defaults to &quot;NDHWC&quot;.</span>
<span class="sd">        dilations</span>
<span class="sd">            The dilation factor for each dimension of input. (Default value = 1)</span>
<span class="sd">        device</span>
<span class="sd">            device on which to create the layer&#39;s variables &#39;cuda:0&#39;, &#39;cuda:1&#39;, &#39;cpu&#39;</span>
<span class="sd">            etc. Default is cpu.</span>
<span class="sd">        v</span>
<span class="sd">            the variables for each of the linear layer, as a container,</span>
<span class="sd">            constructed internally by default.</span>
<span class="sd">        dtype</span>
<span class="sd">            the desired data type of the internal variables to be created if not</span>
<span class="sd">             provided. Default is ``None``.</span>
<span class="sd">        &quot;&quot;&quot;</span>
        <span class="bp">self</span><span class="o">.</span><span class="n">_input_channels</span> <span class="o">=</span> <span class="n">input_channels</span>
        <span class="bp">self</span><span class="o">.</span><span class="n">_output_channels</span> <span class="o">=</span> <span class="n">output_channels</span>
        <span class="bp">self</span><span class="o">.</span><span class="n">_filter_shape</span> <span class="o">=</span> <span class="n">filter_shape</span>
        <span class="bp">self</span><span class="o">.</span><span class="n">_strides</span> <span class="o">=</span> <span class="n">strides</span>
        <span class="bp">self</span><span class="o">.</span><span class="n">_padding</span> <span class="o">=</span> <span class="n">padding</span>
        <span class="bp">self</span><span class="o">.</span><span class="n">_w_shape</span> <span class="o">=</span> <span class="n">filter_shape</span> <span class="o">+</span> <span class="p">[</span><span class="n">input_channels</span><span class="p">,</span> <span class="n">output_channels</span><span class="p">]</span>
        <span class="bp">self</span><span class="o">.</span><span class="n">_b_shape</span> <span class="o">=</span> <span class="p">(</span>
            <span class="p">(</span><span class="mi">1</span><span class="p">,</span> <span class="mi">1</span><span class="p">,</span> <span class="mi">1</span><span class="p">,</span> <span class="mi">1</span><span class="p">,</span> <span class="n">output_channels</span><span class="p">)</span>
            <span class="k">if</span> <span class="n">data_format</span> <span class="o">==</span> <span class="s2">&quot;NDHWC&quot;</span>
            <span class="k">else</span> <span class="p">(</span><span class="mi">1</span><span class="p">,</span> <span class="n">output_channels</span><span class="p">,</span> <span class="mi">1</span><span class="p">,</span> <span class="mi">1</span><span class="p">,</span> <span class="mi">1</span><span class="p">)</span>
        <span class="p">)</span>
        <span class="bp">self</span><span class="o">.</span><span class="n">_w_init</span> <span class="o">=</span> <span class="n">weight_initializer</span>
        <span class="bp">self</span><span class="o">.</span><span class="n">_b_init</span> <span class="o">=</span> <span class="n">bias_initializer</span>
        <span class="bp">self</span><span class="o">.</span><span class="n">_output_shape</span> <span class="o">=</span> <span class="n">output_shape</span>
        <span class="bp">self</span><span class="o">.</span><span class="n">_data_format</span> <span class="o">=</span> <span class="n">data_format</span>
        <span class="bp">self</span><span class="o">.</span><span class="n">_dilations</span> <span class="o">=</span> <span class="n">dilations</span>
        <span class="bp">self</span><span class="o">.</span><span class="n">dtype</span> <span class="o">=</span> <span class="n">dtype</span>
        <span class="n">Module</span><span class="o">.</span><span class="fm">__init__</span><span class="p">(</span><span class="bp">self</span><span class="p">,</span> <span class="n">device</span><span class="o">=</span><span class="n">device</span><span class="p">,</span> <span class="n">v</span><span class="o">=</span><span class="n">v</span><span class="p">,</span> <span class="n">dtype</span><span class="o">=</span><span class="n">dtype</span><span class="p">)</span></div>

    <span class="k">def</span> <span class="nf">_create_variables</span><span class="p">(</span><span class="bp">self</span><span class="p">,</span> <span class="n">device</span><span class="p">,</span> <span class="n">dtype</span><span class="o">=</span><span class="kc">None</span><span class="p">):</span>
<span class="w">        </span><span class="sd">&quot;&quot;&quot;Create internal variables for the layer</span>

<span class="sd">        Parameters</span>
<span class="sd">        ----------</span>
<span class="sd">        device</span>
<span class="sd">            device on which to create the layer&#39;s variables &#39;cuda:0&#39;, &#39;cuda:1&#39;, &#39;cpu&#39;</span>
<span class="sd">            etc. Default is cpu.</span>
<span class="sd">        dtype</span>
<span class="sd">            the desired data type of the internal variables to be created if not</span>
<span class="sd">             provided. Default is ``None``.</span>

<span class="sd">        &quot;&quot;&quot;</span>
        <span class="k">return</span> <span class="p">{</span>
            <span class="s2">&quot;w&quot;</span><span class="p">:</span> <span class="bp">self</span><span class="o">.</span><span class="n">_w_init</span><span class="o">.</span><span class="n">create_variables</span><span class="p">(</span>
                <span class="bp">self</span><span class="o">.</span><span class="n">_w_shape</span><span class="p">,</span>
                <span class="n">device</span><span class="p">,</span>
                <span class="bp">self</span><span class="o">.</span><span class="n">_output_channels</span><span class="p">,</span>
                <span class="bp">self</span><span class="o">.</span><span class="n">_input_channels</span><span class="p">,</span>
                <span class="n">dtype</span><span class="o">=</span><span class="n">dtype</span><span class="p">,</span>
            <span class="p">),</span>
            <span class="s2">&quot;b&quot;</span><span class="p">:</span> <span class="bp">self</span><span class="o">.</span><span class="n">_b_init</span><span class="o">.</span><span class="n">create_variables</span><span class="p">(</span>
                <span class="bp">self</span><span class="o">.</span><span class="n">_b_shape</span><span class="p">,</span>
                <span class="n">device</span><span class="p">,</span>
                <span class="bp">self</span><span class="o">.</span><span class="n">_output_channels</span><span class="p">,</span>
                <span class="bp">self</span><span class="o">.</span><span class="n">_input_channels</span><span class="p">,</span>
                <span class="n">dtype</span><span class="o">=</span><span class="n">dtype</span><span class="p">,</span>
            <span class="p">),</span>
        <span class="p">}</span>

    <span class="k">def</span> <span class="nf">_forward</span><span class="p">(</span><span class="bp">self</span><span class="p">,</span> <span class="n">inputs</span><span class="p">):</span>
<span class="w">        </span><span class="sd">&quot;&quot;&quot;Perform forward pass of the Conv3DTranspose layer.</span>

<span class="sd">        Parameters</span>
<span class="sd">        ----------</span>
<span class="sd">        inputs</span>
<span class="sd">            Inputs to process *[batch_size,d,h,w,d_in]*.</span>

<span class="sd">        Returns</span>
<span class="sd">        -------</span>
<span class="sd">        ret</span>
<span class="sd">            The outputs following the conv1d layer</span>
<span class="sd">            *[batch_size,new_d,new_h,new_w,d_out]*</span>
<span class="sd">        &quot;&quot;&quot;</span>
        <span class="k">return</span> <span class="p">(</span>
            <span class="n">ivy</span><span class="o">.</span><span class="n">conv3d_transpose</span><span class="p">(</span>
                <span class="n">inputs</span><span class="p">,</span>
                <span class="bp">self</span><span class="o">.</span><span class="n">v</span><span class="o">.</span><span class="n">w</span><span class="p">,</span>
                <span class="bp">self</span><span class="o">.</span><span class="n">_strides</span><span class="p">,</span>
                <span class="bp">self</span><span class="o">.</span><span class="n">_padding</span><span class="p">,</span>
                <span class="n">output_shape</span><span class="o">=</span><span class="bp">self</span><span class="o">.</span><span class="n">_output_shape</span><span class="p">,</span>
                <span class="n">data_format</span><span class="o">=</span><span class="bp">self</span><span class="o">.</span><span class="n">_data_format</span><span class="p">,</span>
                <span class="n">dilations</span><span class="o">=</span><span class="bp">self</span><span class="o">.</span><span class="n">_dilations</span><span class="p">,</span>
            <span class="p">)</span>
            <span class="o">+</span> <span class="bp">self</span><span class="o">.</span><span class="n">v</span><span class="o">.</span><span class="n">b</span>
        <span class="p">)</span></div>


<span class="c1"># LSTM #</span>
<span class="c1"># -----#</span>


<div class="viewcode-block" id="LSTM"><a class="viewcode-back" href="../../../docs/framework/stateful/ivy.stateful.layers.html#ivy.stateful.layers.LSTM">[docs]</a><span class="k">class</span> <span class="nc">LSTM</span><span class="p">(</span><span class="n">Module</span><span class="p">):</span>
<div class="viewcode-block" id="LSTM.__init__"><a class="viewcode-back" href="../../../docs/framework/stateful/ivy.stateful.layers.html#ivy.stateful.layers.LSTM.__init__">[docs]</a>    <span class="k">def</span> <span class="fm">__init__</span><span class="p">(</span>
        <span class="bp">self</span><span class="p">,</span>
        <span class="n">input_channels</span><span class="p">,</span>
        <span class="n">output_channels</span><span class="p">,</span>
        <span class="o">/</span><span class="p">,</span>
        <span class="o">*</span><span class="p">,</span>
        <span class="n">weight_initializer</span><span class="o">=</span><span class="n">GlorotUniform</span><span class="p">(),</span>
        <span class="n">num_layers</span><span class="o">=</span><span class="mi">1</span><span class="p">,</span>
        <span class="n">return_sequence</span><span class="o">=</span><span class="kc">True</span><span class="p">,</span>
        <span class="n">return_state</span><span class="o">=</span><span class="kc">True</span><span class="p">,</span>
        <span class="n">device</span><span class="o">=</span><span class="kc">None</span><span class="p">,</span>
        <span class="n">v</span><span class="o">=</span><span class="kc">None</span><span class="p">,</span>
        <span class="n">dtype</span><span class="o">=</span><span class="kc">None</span><span class="p">,</span>
    <span class="p">):</span>
<span class="w">        </span><span class="sd">&quot;&quot;&quot;LSTM layer, which is a set of stacked lstm cells.</span>

<span class="sd">        Parameters</span>
<span class="sd">        ----------</span>
<span class="sd">        input_channels</span>
<span class="sd">            Number of input channels for the layer</span>
<span class="sd">        output_channels</span>
<span class="sd">            Number of output channels for the layer</span>
<span class="sd">        weight_initializer</span>
<span class="sd">            Initializer for the weights. Default is GlorotUniform.</span>
<span class="sd">        num_layers</span>
<span class="sd">            Number of lstm cells in the lstm layer, default is ``1``.</span>
<span class="sd">        return_sequence</span>
<span class="sd">            Whether or not to return the entire output sequence, or</span>
<span class="sd">            just the latest timestep.</span>
<span class="sd">            Default is ``True``.</span>
<span class="sd">        return_state</span>
<span class="sd">            Whether or not to return the latest hidden and cell states.</span>
<span class="sd">            Default is ``True``.</span>
<span class="sd">        device</span>
<span class="sd">            device on which to create the layer&#39;s variables &#39;cuda:0&#39;, &#39;cuda:1&#39;, &#39;cpu&#39;</span>
<span class="sd">            etc. Default is cpu.</span>
<span class="sd">        v</span>
<span class="sd">            the variables for each of the lstm cells, as a container,</span>
<span class="sd">            constructed internally by default.</span>
<span class="sd">        dtype</span>
<span class="sd">            the desired data type of the internal variables to be created if not</span>
<span class="sd">             provided. Default is ``None``.</span>
<span class="sd">        &quot;&quot;&quot;</span>
        <span class="bp">self</span><span class="o">.</span><span class="n">_input_channels</span> <span class="o">=</span> <span class="n">input_channels</span>
        <span class="bp">self</span><span class="o">.</span><span class="n">_output_channels</span> <span class="o">=</span> <span class="n">output_channels</span>
        <span class="bp">self</span><span class="o">.</span><span class="n">_w_init</span> <span class="o">=</span> <span class="n">weight_initializer</span>
        <span class="bp">self</span><span class="o">.</span><span class="n">_num_layers</span> <span class="o">=</span> <span class="n">num_layers</span>
        <span class="bp">self</span><span class="o">.</span><span class="n">_return_sequence</span> <span class="o">=</span> <span class="n">return_sequence</span>
        <span class="bp">self</span><span class="o">.</span><span class="n">_return_state</span> <span class="o">=</span> <span class="n">return_state</span>
        <span class="n">Module</span><span class="o">.</span><span class="fm">__init__</span><span class="p">(</span><span class="bp">self</span><span class="p">,</span> <span class="n">device</span><span class="o">=</span><span class="n">device</span><span class="p">,</span> <span class="n">v</span><span class="o">=</span><span class="n">v</span><span class="p">,</span> <span class="n">dtype</span><span class="o">=</span><span class="n">dtype</span><span class="p">)</span></div>

    <span class="c1"># Public #</span>

<div class="viewcode-block" id="LSTM.get_initial_state"><a class="viewcode-back" href="../../../docs/framework/stateful/ivy.stateful.layers.html#ivy.stateful.layers.LSTM.get_initial_state">[docs]</a>    <span class="k">def</span> <span class="nf">get_initial_state</span><span class="p">(</span><span class="bp">self</span><span class="p">,</span> <span class="n">batch_shape</span><span class="p">,</span> <span class="n">dtype</span><span class="o">=</span><span class="kc">None</span><span class="p">):</span>
<span class="w">        </span><span class="sd">&quot;&quot;&quot;Get the initial state of the hidden and cell states, if not provided</span>
<span class="sd">        explicitly</span>

<span class="sd">        Parameters</span>
<span class="sd">        ----------</span>
<span class="sd">        batch_shape</span>
<span class="sd">        dtype</span>
<span class="sd">            the desired data type of the internal variables to be created if not</span>
<span class="sd">             provided. Default is ``None``.</span>

<span class="sd">        &quot;&quot;&quot;</span>
        <span class="n">batch_shape</span> <span class="o">=</span> <span class="nb">list</span><span class="p">(</span><span class="n">batch_shape</span><span class="p">)</span>
        <span class="k">return</span> <span class="p">(</span>
            <span class="p">[</span>
                <span class="n">ivy</span><span class="o">.</span><span class="n">zeros</span><span class="p">((</span><span class="n">batch_shape</span> <span class="o">+</span> <span class="p">[</span><span class="bp">self</span><span class="o">.</span><span class="n">_output_channels</span><span class="p">]),</span> <span class="n">dtype</span><span class="o">=</span><span class="n">dtype</span><span class="p">)</span>
                <span class="k">for</span> <span class="n">i</span> <span class="ow">in</span> <span class="nb">range</span><span class="p">(</span><span class="bp">self</span><span class="o">.</span><span class="n">_num_layers</span><span class="p">)</span>
            <span class="p">],</span>
            <span class="p">[</span>
                <span class="n">ivy</span><span class="o">.</span><span class="n">zeros</span><span class="p">((</span><span class="n">batch_shape</span> <span class="o">+</span> <span class="p">[</span><span class="bp">self</span><span class="o">.</span><span class="n">_output_channels</span><span class="p">]),</span> <span class="n">dtype</span><span class="o">=</span><span class="n">dtype</span><span class="p">)</span>
                <span class="k">for</span> <span class="n">i</span> <span class="ow">in</span> <span class="nb">range</span><span class="p">(</span><span class="bp">self</span><span class="o">.</span><span class="n">_num_layers</span><span class="p">)</span>
            <span class="p">],</span>
        <span class="p">)</span></div>

    <span class="c1"># Overridden</span>

    <span class="k">def</span> <span class="nf">_create_variables</span><span class="p">(</span><span class="bp">self</span><span class="p">,</span> <span class="n">device</span><span class="p">,</span> <span class="n">dtype</span><span class="o">=</span><span class="kc">None</span><span class="p">):</span>
<span class="w">        </span><span class="sd">&quot;&quot;&quot;Create internal variables for the layer</span>

<span class="sd">        Parameters</span>
<span class="sd">        ----------</span>
<span class="sd">        device</span>
<span class="sd">            device on which to create the layer&#39;s variables &#39;cuda:0&#39;, &#39;cuda:1&#39;, &#39;cpu&#39;</span>
<span class="sd">            etc. Default is cpu.</span>
<span class="sd">        dtype</span>
<span class="sd">            the desired data type of the internal variables to be created if not</span>
<span class="sd">             provided. Default is ``None``.</span>

<span class="sd">        &quot;&quot;&quot;</span>
        <span class="n">input_weights</span> <span class="o">=</span> <span class="nb">dict</span><span class="p">(</span>
            <span class="nb">zip</span><span class="p">(</span>
                <span class="p">[</span><span class="s2">&quot;layer_&quot;</span> <span class="o">+</span> <span class="nb">str</span><span class="p">(</span><span class="n">i</span><span class="p">)</span> <span class="k">for</span> <span class="n">i</span> <span class="ow">in</span> <span class="nb">range</span><span class="p">(</span><span class="bp">self</span><span class="o">.</span><span class="n">_num_layers</span><span class="p">)],</span>
                <span class="p">[</span>
                    <span class="p">{</span>
                        <span class="s2">&quot;w&quot;</span><span class="p">:</span> <span class="bp">self</span><span class="o">.</span><span class="n">_w_init</span><span class="o">.</span><span class="n">create_variables</span><span class="p">(</span>
                            <span class="p">(</span>
                                <span class="bp">self</span><span class="o">.</span><span class="n">_input_channels</span>
                                <span class="k">if</span> <span class="n">i</span> <span class="o">==</span> <span class="mi">0</span>
                                <span class="k">else</span> <span class="bp">self</span><span class="o">.</span><span class="n">_output_channels</span><span class="p">,</span>
                                <span class="mi">4</span> <span class="o">*</span> <span class="bp">self</span><span class="o">.</span><span class="n">_output_channels</span><span class="p">,</span>
                            <span class="p">),</span>
                            <span class="n">device</span><span class="p">,</span>
                            <span class="bp">self</span><span class="o">.</span><span class="n">_output_channels</span><span class="p">,</span>
                            <span class="bp">self</span><span class="o">.</span><span class="n">_input_channels</span><span class="p">,</span>
                            <span class="n">dtype</span><span class="o">=</span><span class="n">dtype</span><span class="p">,</span>
                        <span class="p">)</span>
                    <span class="p">}</span>
                    <span class="k">for</span> <span class="n">i</span> <span class="ow">in</span> <span class="nb">range</span><span class="p">(</span><span class="bp">self</span><span class="o">.</span><span class="n">_num_layers</span><span class="p">)</span>
                <span class="p">],</span>
            <span class="p">)</span>
        <span class="p">)</span>
        <span class="n">recurrent_weights</span> <span class="o">=</span> <span class="nb">dict</span><span class="p">(</span>
            <span class="nb">zip</span><span class="p">(</span>
                <span class="p">[</span><span class="s2">&quot;layer_&quot;</span> <span class="o">+</span> <span class="nb">str</span><span class="p">(</span><span class="n">i</span><span class="p">)</span> <span class="k">for</span> <span class="n">i</span> <span class="ow">in</span> <span class="nb">range</span><span class="p">(</span><span class="bp">self</span><span class="o">.</span><span class="n">_num_layers</span><span class="p">)],</span>
                <span class="p">[</span>
                    <span class="p">{</span>
                        <span class="s2">&quot;w&quot;</span><span class="p">:</span> <span class="bp">self</span><span class="o">.</span><span class="n">_w_init</span><span class="o">.</span><span class="n">create_variables</span><span class="p">(</span>
                            <span class="p">(</span><span class="bp">self</span><span class="o">.</span><span class="n">_output_channels</span><span class="p">,</span> <span class="mi">4</span> <span class="o">*</span> <span class="bp">self</span><span class="o">.</span><span class="n">_output_channels</span><span class="p">),</span>
                            <span class="n">device</span><span class="p">,</span>
                            <span class="bp">self</span><span class="o">.</span><span class="n">_output_channels</span><span class="p">,</span>
                            <span class="bp">self</span><span class="o">.</span><span class="n">_input_channels</span><span class="p">,</span>
                            <span class="n">dtype</span><span class="o">=</span><span class="n">dtype</span><span class="p">,</span>
                        <span class="p">)</span>
                    <span class="p">}</span>
                    <span class="k">for</span> <span class="n">i</span> <span class="ow">in</span> <span class="nb">range</span><span class="p">(</span><span class="bp">self</span><span class="o">.</span><span class="n">_num_layers</span><span class="p">)</span>
                <span class="p">],</span>
            <span class="p">)</span>
        <span class="p">)</span>
        <span class="k">return</span> <span class="p">{</span><span class="s2">&quot;input&quot;</span><span class="p">:</span> <span class="n">input_weights</span><span class="p">,</span> <span class="s2">&quot;recurrent&quot;</span><span class="p">:</span> <span class="n">recurrent_weights</span><span class="p">}</span>

    <span class="nd">@handle_nestable</span>
    <span class="k">def</span> <span class="nf">_forward</span><span class="p">(</span><span class="bp">self</span><span class="p">,</span> <span class="n">inputs</span><span class="p">,</span> <span class="n">initial_state</span><span class="o">=</span><span class="kc">None</span><span class="p">):</span>
<span class="w">        </span><span class="sd">&quot;&quot;&quot;Perform forward pass of the LSTM layer.</span>

<span class="sd">        Parameters</span>
<span class="sd">        ----------</span>
<span class="sd">        inputs</span>
<span class="sd">            Inputs to process *[batch_shape, t, in]*.</span>
<span class="sd">        initial_state</span>
<span class="sd">            2-tuple of lists of the hidden states h and c for each layer,</span>
<span class="sd">            each of dimension *[batch_shape,out]*.</span>
<span class="sd">            Created internally if None. (Default value = None)</span>

<span class="sd">        Returns</span>
<span class="sd">        -------</span>
<span class="sd">        ret</span>
<span class="sd">            The outputs of the final lstm layer *[batch_shape, t, out]* and the hidden</span>
<span class="sd">            state tuple of lists, each of dimension *[batch_shape, out]*</span>

<span class="sd">        &quot;&quot;&quot;</span>
        <span class="k">if</span> <span class="n">initial_state</span> <span class="ow">is</span> <span class="kc">None</span><span class="p">:</span>
            <span class="n">initial_state</span> <span class="o">=</span> <span class="bp">self</span><span class="o">.</span><span class="n">get_initial_state</span><span class="p">(</span>
                <span class="n">inputs</span><span class="o">.</span><span class="n">shape</span><span class="p">[:</span><span class="o">-</span><span class="mi">2</span><span class="p">],</span> <span class="n">dtype</span><span class="o">=</span><span class="n">inputs</span><span class="o">.</span><span class="n">dtype</span>
            <span class="p">)</span>
        <span class="n">h_n_list</span> <span class="o">=</span> <span class="nb">list</span><span class="p">()</span>
        <span class="n">c_n_list</span> <span class="o">=</span> <span class="nb">list</span><span class="p">()</span>
        <span class="n">h_t</span> <span class="o">=</span> <span class="n">inputs</span>
        <span class="k">for</span> <span class="n">h_0</span><span class="p">,</span> <span class="n">c_0</span><span class="p">,</span> <span class="p">(</span><span class="n">_</span><span class="p">,</span> <span class="n">lstm_input_var</span><span class="p">),</span> <span class="p">(</span><span class="n">_</span><span class="p">,</span> <span class="n">lstm_recurrent_var</span><span class="p">)</span> <span class="ow">in</span> <span class="nb">zip</span><span class="p">(</span>
            <span class="n">initial_state</span><span class="p">[</span><span class="mi">0</span><span class="p">],</span>
            <span class="n">initial_state</span><span class="p">[</span><span class="mi">1</span><span class="p">],</span>
            <span class="bp">self</span><span class="o">.</span><span class="n">v</span><span class="o">.</span><span class="n">input</span><span class="o">.</span><span class="n">items</span><span class="p">(),</span>
            <span class="bp">self</span><span class="o">.</span><span class="n">v</span><span class="o">.</span><span class="n">recurrent</span><span class="o">.</span><span class="n">items</span><span class="p">(),</span>
        <span class="p">):</span>
            <span class="n">h_t</span><span class="p">,</span> <span class="n">c_n</span> <span class="o">=</span> <span class="n">ivy</span><span class="o">.</span><span class="n">lstm_update</span><span class="p">(</span>
                <span class="n">h_t</span><span class="p">,</span> <span class="n">h_0</span><span class="p">,</span> <span class="n">c_0</span><span class="p">,</span> <span class="n">lstm_input_var</span><span class="o">.</span><span class="n">w</span><span class="p">,</span> <span class="n">lstm_recurrent_var</span><span class="o">.</span><span class="n">w</span>
            <span class="p">)</span>
            <span class="n">h_n_list</span><span class="o">.</span><span class="n">append</span><span class="p">(</span><span class="n">h_t</span><span class="p">[</span><span class="o">...</span><span class="p">,</span> <span class="o">-</span><span class="mi">1</span><span class="p">,</span> <span class="p">:])</span>
            <span class="n">c_n_list</span><span class="o">.</span><span class="n">append</span><span class="p">(</span><span class="n">c_n</span><span class="p">)</span>
        <span class="k">if</span> <span class="ow">not</span> <span class="bp">self</span><span class="o">.</span><span class="n">_return_sequence</span><span class="p">:</span>
            <span class="n">h_t</span> <span class="o">=</span> <span class="n">h_t</span><span class="p">[</span><span class="o">...</span><span class="p">,</span> <span class="o">-</span><span class="mi">1</span><span class="p">,</span> <span class="p">:]</span>
        <span class="k">if</span> <span class="ow">not</span> <span class="bp">self</span><span class="o">.</span><span class="n">_return_state</span><span class="p">:</span>
            <span class="k">return</span> <span class="n">h_t</span>
        <span class="k">return</span> <span class="n">h_t</span><span class="p">,</span> <span class="p">(</span><span class="n">h_n_list</span><span class="p">,</span> <span class="n">c_n_list</span><span class="p">)</span></div>
</pre></div>

                </article>
              
              
              
                <footer class="bd-footer-article">
                  <!-- Previous / next buttons -->
<div class="prev-next-area">
</div>
                </footer>
              
            </div>
            
            
              
                <div class="bd-sidebar-secondary bd-toc"><div class="sidebar-secondary-items sidebar-secondary__inner">

  <div class="sidebar-secondary-item"><nav class="bd-docs-nav bd-links"
     aria-label="Section Navigation">
  <p class="bd-links__title" role="heading" aria-level="1">Section Navigation</p>
  <div class="bd-toc-item navbar-nav"></div>
</nav></div>

</div></div>
              
            
          </div>
          <footer class="bd-footer-content">
            <div class="bd-footer-content__inner"></div>
          </footer>
        
      </main>
    </div>
  </div>
  
  <!-- Scripts loaded after <body> so the DOM is not blocked -->
  <script src="../../../_static/scripts/bootstrap.js?digest=12da95d707ffb74b382d"></script>
<script src="../../../_static/scripts/pydata-sphinx-theme.js?digest=12da95d707ffb74b382d"></script>

  <footer class="bd-footer">
<div class="bd-footer__inner bd-page-width">
  
    <div class="footer-items__start">
      
        <div class="footer-item">
  <p class="copyright">
    
      © Copyright 2020-2023, Ivy Team.
      <br/>
    
  </p>
</div>
      
        <div class="footer-item">
  <p class="sphinx-version">
    Created using <a href="https://sphinx-doc.org/">Sphinx</a> 6.1.3.
    <br/>
  </p>
</div>
      
    </div>
  
  
    <div class="footer-items__end">
      
        <div class="footer-item"><p class="theme-version">
  Built with the <a href="https://pydata-sphinx-theme.readthedocs.io/en/stable/index.html">PyData Sphinx Theme</a> 0.13.0.
</p></div>
      
    </div>
  
</div>

  </footer>
  </body>
</html>
>>>>>>> 370cac84
<|MERGE_RESOLUTION|>--- conflicted
+++ resolved
@@ -1,6 +1,3 @@
-<<<<<<< HEAD
-<html><head><meta http-equiv="refresh" content="0; url=https://lets-unify.ai/ivy/"></head></html>
-=======
 
 
 <!DOCTYPE html>
@@ -1976,5 +1973,4 @@
 
   </footer>
   </body>
-</html>
->>>>>>> 370cac84
+</html>