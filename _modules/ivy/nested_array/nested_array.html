<<<<<<< HEAD
<html><head><meta http-equiv="refresh" content="0; url=https://lets-unify.ai/ivy/"></head></html>
=======


<!DOCTYPE html>


<html lang="en" >

  <head>
    <meta charset="utf-8" />
    <meta name="viewport" content="width=device-width, initial-scale=1.0" />
    <title>ivy.nested_array.nested_array &#8212; Ivy Documentation</title>
  
  
  
  <script data-cfasync="false">
    document.documentElement.dataset.mode = localStorage.getItem("mode") || "";
    document.documentElement.dataset.theme = localStorage.getItem("theme") || "light";
  </script>
  
  <!-- Loaded before other Sphinx assets -->
  <link href="../../../_static/styles/theme.css?digest=12da95d707ffb74b382d" rel="stylesheet" />
<link href="../../../_static/styles/bootstrap.css?digest=12da95d707ffb74b382d" rel="stylesheet" />
<link href="../../../_static/styles/pydata-sphinx-theme.css?digest=12da95d707ffb74b382d" rel="stylesheet" />

  
  <link href="../../../_static/vendor/fontawesome/6.1.2/css/all.min.css?digest=12da95d707ffb74b382d" rel="stylesheet" />
  <link rel="preload" as="font" type="font/woff2" crossorigin href="../../../_static/vendor/fontawesome/6.1.2/webfonts/fa-solid-900.woff2" />
<link rel="preload" as="font" type="font/woff2" crossorigin href="../../../_static/vendor/fontawesome/6.1.2/webfonts/fa-brands-400.woff2" />
<link rel="preload" as="font" type="font/woff2" crossorigin href="../../../_static/vendor/fontawesome/6.1.2/webfonts/fa-regular-400.woff2" />

    <link rel="stylesheet" type="text/css" href="../../../_static/pygments.css" />
    <link rel="stylesheet" type="text/css" href="../../../_static/copybutton.css" />
    <link rel="stylesheet" type="text/css" href="../../../_static/css/custom.css" />
  
  <!-- Pre-loaded scripts that we'll load fully later -->
  <link rel="preload" as="script" href="../../../_static/scripts/bootstrap.js?digest=12da95d707ffb74b382d" />
<link rel="preload" as="script" href="../../../_static/scripts/pydata-sphinx-theme.js?digest=12da95d707ffb74b382d" />

    <script data-url_root="../../../" id="documentation_options" src="../../../_static/documentation_options.js"></script>
    <script src="../../../_static/doctools.js"></script>
    <script src="../../../_static/sphinx_highlight.js"></script>
    <script src="../../../_static/clipboard.min.js"></script>
    <script src="../../../_static/copybutton.js"></script>
    <script>DOCUMENTATION_OPTIONS.pagename = '_modules/ivy/nested_array/nested_array';</script>
    <link rel="icon" href="https://github.com/unifyai/unifyai.github.io/blob/master/img/externally_linked/ivy_logo_only.png?raw=true"/>
    <link rel="index" title="Index" href="../../../genindex.html" />
    <link rel="search" title="Search" href="../../../search.html" />
  <meta name="viewport" content="width=device-width, initial-scale=1"/>
  <meta name="docsearch:language" content="en"/>
  </head>
  
  
  <body data-bs-spy="scroll" data-bs-target=".bd-toc-nav" data-offset="180" data-bs-root-margin="0px 0px -60%" data-default-mode="">

  
  
  <a class="skip-link" href="#main-content">Skip to main content</a>
  
  <input type="checkbox"
          class="sidebar-toggle"
          name="__primary"
          id="__primary"/>
  <label class="overlay overlay-primary" for="__primary"></label>
  
  <input type="checkbox"
          class="sidebar-toggle"
          name="__secondary"
          id="__secondary"/>
  <label class="overlay overlay-secondary" for="__secondary"></label>
  
  <div class="search-button__wrapper">
    <div class="search-button__overlay"></div>
    <div class="search-button__search-container">
<form class="bd-search d-flex align-items-center"
      action="../../../search.html"
      method="get">
  <i class="fa-solid fa-magnifying-glass"></i>
  <input type="search"
         class="form-control"
         name="q"
         id="search-input"
         placeholder="Search the docs ..."
         aria-label="Search the docs ..."
         autocomplete="off"
         autocorrect="off"
         autocapitalize="off"
         spellcheck="false"/>
  <span class="search-button__kbd-shortcut"><kbd class="kbd-shortcut__modifier">Ctrl</kbd>+<kbd>K</kbd></span>
</form></div>
  </div>
  
    <nav class="bd-header navbar navbar-expand-lg bd-navbar">
<div class="bd-header__inner bd-page-width">
  <label class="sidebar-toggle primary-toggle" for="__primary">
    <span class="fa-solid fa-bars"></span>
  </label>
  
  <div class="navbar-header-items__start">
    
      <div class="navbar-item">
  

<a class="navbar-brand logo" href="../../../index.html">
  
  
  
  
    
    
      
    
    
    <img src="https://github.com/unifyai/unifyai.github.io/blob/master/img/externally_linked/logo.png?raw=true" class="logo__image only-light" alt="Logo image"/>
    <script>document.write(`<img src="https://github.com/unifyai/unifyai.github.io/blob/master/img/externally_linked/logo_dark.png?raw=true" class="logo__image only-dark" alt="Logo image"/>`);</script>
  
  
</a></div>
    
  </div>
  
  
  <div class="col-lg-9 navbar-header-items">
    
    <div class="me-auto navbar-header-items__center">
      
        <div class="navbar-item"><div></div></div>
      
    </div>
    
    
    <div class="navbar-header-items__end">
      
        <div class="navbar-item navbar-persistent--container">
          
<script>
document.write(`
  <button class="btn btn-sm navbar-btn search-button search-button__button" title="Search" aria-label="Search" data-bs-placement="bottom" data-bs-toggle="tooltip">
    <i class="fa-solid fa-magnifying-glass"></i>
  </button>
`);
</script>
        </div>
      
      
        <div class="navbar-item">
<script>
document.write(`
  <button class="theme-switch-button btn btn-sm btn-outline-primary navbar-btn rounded-circle" title="light/dark" aria-label="light/dark" data-bs-placement="bottom" data-bs-toggle="tooltip">
    <span class="theme-switch" data-mode="light"><i class="fa-solid fa-sun"></i></span>
    <span class="theme-switch" data-mode="dark"><i class="fa-solid fa-moon"></i></span>
    <span class="theme-switch" data-mode="auto"><i class="fa-solid fa-circle-half-stroke"></i></span>
  </button>
`);
</script></div>
      
        <div class="navbar-item"><ul class="navbar-icon-links navbar-nav"
    aria-label="Icon Links">
        <li class="nav-item">
          
          
          
          
          
          
          
          
          <a href="https://github.com/unifyai/ivy" title="GitHub" class="nav-link" rel="noopener" target="_blank" data-bs-toggle="tooltip" data-bs-placement="bottom"><span><i class="fa-brands fa-square-github"></i></span>
            <label class="sr-only">GitHub</label></a>
        </li>
        <li class="nav-item">
          
          
          
          
          
          
          
          
          <a href="https://twitter.com/letsunifyai" title="Twitter" class="nav-link" rel="noopener" target="_blank" data-bs-toggle="tooltip" data-bs-placement="bottom"><span><i class="fa-brands fa-square-twitter"></i></span>
            <label class="sr-only">Twitter</label></a>
        </li>
</ul></div>
      
    </div>
    
  </div>
  
  
    <div class="navbar-persistent--mobile">
<script>
document.write(`
  <button class="btn btn-sm navbar-btn search-button search-button__button" title="Search" aria-label="Search" data-bs-placement="bottom" data-bs-toggle="tooltip">
    <i class="fa-solid fa-magnifying-glass"></i>
  </button>
`);
</script>
    </div>
  

  
    <label class="sidebar-toggle secondary-toggle" for="__secondary">
      <span class="fa-solid fa-outdent"></span>
    </label>
  
</div>

    </nav>
  
  <div class="bd-container">
    <div class="bd-container__inner bd-page-width">
      
      <div class="bd-sidebar-primary bd-sidebar">
        

  
  <div class="sidebar-header-items sidebar-primary__section">
    
    
      <div class="sidebar-header-items__center">
        
          <div class="navbar-item"><div></div></div>
        
      </div>
    
    
    
      <div class="sidebar-header-items__end">
        
          <div class="navbar-item">
<script>
document.write(`
  <button class="theme-switch-button btn btn-sm btn-outline-primary navbar-btn rounded-circle" title="light/dark" aria-label="light/dark" data-bs-placement="bottom" data-bs-toggle="tooltip">
    <span class="theme-switch" data-mode="light"><i class="fa-solid fa-sun"></i></span>
    <span class="theme-switch" data-mode="dark"><i class="fa-solid fa-moon"></i></span>
    <span class="theme-switch" data-mode="auto"><i class="fa-solid fa-circle-half-stroke"></i></span>
  </button>
`);
</script></div>
        
          <div class="navbar-item"><ul class="navbar-icon-links navbar-nav"
    aria-label="Icon Links">
        <li class="nav-item">
          
          
          
          
          
          
          
          
          <a href="https://github.com/unifyai/ivy" title="GitHub" class="nav-link" rel="noopener" target="_blank" data-bs-toggle="tooltip" data-bs-placement="bottom"><span><i class="fa-brands fa-square-github"></i></span>
            <label class="sr-only">GitHub</label></a>
        </li>
        <li class="nav-item">
          
          
          
          
          
          
          
          
          <a href="https://twitter.com/letsunifyai" title="Twitter" class="nav-link" rel="noopener" target="_blank" data-bs-toggle="tooltip" data-bs-placement="bottom"><span><i class="fa-brands fa-square-twitter"></i></span>
            <label class="sr-only">Twitter</label></a>
        </li>
</ul></div>
        
      </div>
    
  </div>
  
    <div class="sidebar-primary-items__start sidebar-primary__section">
        <div class="sidebar-primary-item"><nav class="bd-docs-nav bd-links"
  aria-label="Section Navigation">
    <div class="bd-toc-item navbar-nav">
        <p aria-level="2" class="caption" role="heading"><span class="caption-text">Overview</span></p>
<ul class="nav bd-sidenav">
<li class="toctree-l1"><a class="reference internal" href="../../../overview/background.html">Background</a></li>
<li class="toctree-l1"><a class="reference internal" href="../../../overview/design.html">Design</a></li>
<li class="toctree-l1"><a class="reference internal" href="../../../overview/related_work.html">Related Work</a></li>
<li class="toctree-l1"><a class="reference internal" href="../../../overview/extensions.html">Extensions</a></li>
<li class="toctree-l1"><a class="reference internal" href="../../../overview/contributing.html">Contributing</a></li>
<li class="toctree-l1"><a class="reference internal" href="../../../overview/deep_dive.html">Deep Dive</a></li>
<li class="toctree-l1"><a class="reference internal" href="../../../overview/faq.html">FAQ</a></li>
<li class="toctree-l1"><a class="reference internal" href="../../../overview/glossary.html">Glossary</a></li>
</ul>
<p aria-level="2" class="caption" role="heading"><span class="caption-text">Functions</span></p>
<ul class="nav bd-sidenav">
<li class="toctree-l1"><a class="reference internal" href="../../../docs/functional/ivy/ivy.functional.ivy.activations.html">Activations</a></li>
<li class="toctree-l1"><a class="reference internal" href="../../../docs/functional/ivy/ivy.functional.ivy.constants.html">Constants</a></li>
<li class="toctree-l1"><a class="reference internal" href="../../../docs/functional/ivy/ivy.functional.ivy.control_flow_ops.html">Control flow ops</a></li>
<li class="toctree-l1"><a class="reference internal" href="../../../docs/functional/ivy/ivy.functional.ivy.creation.html">Creation</a></li>
<li class="toctree-l1"><a class="reference internal" href="../../../docs/functional/ivy/ivy.functional.ivy.data_type.html">Data type</a></li>
<li class="toctree-l1"><a class="reference internal" href="../../../docs/functional/ivy/ivy.functional.ivy.device.html">Device</a></li>
<li class="toctree-l1"><a class="reference internal" href="../../../docs/functional/ivy/ivy.functional.ivy.elementwise.html">Elementwise</a></li>
<li class="toctree-l1"><a class="reference internal" href="../../../docs/functional/ivy/ivy.functional.ivy.experimental.html">Experimental</a></li>
<li class="toctree-l1"><a class="reference internal" href="../../../docs/functional/ivy/ivy.functional.ivy.general.html">General</a></li>
<li class="toctree-l1"><a class="reference internal" href="../../../docs/functional/ivy/ivy.functional.ivy.gradients.html">Gradients</a></li>
<li class="toctree-l1"><a class="reference internal" href="../../../docs/functional/ivy/ivy.functional.ivy.layers.html">Layers</a></li>
<li class="toctree-l1"><a class="reference internal" href="../../../docs/functional/ivy/ivy.functional.ivy.linear_algebra.html">Linear algebra</a></li>
<li class="toctree-l1"><a class="reference internal" href="../../../docs/functional/ivy/ivy.functional.ivy.losses.html">Losses</a></li>
<li class="toctree-l1"><a class="reference internal" href="../../../docs/functional/ivy/ivy.functional.ivy.manipulation.html">Manipulation</a></li>
<li class="toctree-l1"><a class="reference internal" href="../../../docs/functional/ivy/ivy.functional.ivy.meta.html">Meta</a></li>
<li class="toctree-l1"><a class="reference internal" href="../../../docs/functional/ivy/ivy.functional.ivy.nest.html">Nest</a></li>
<li class="toctree-l1"><a class="reference internal" href="../../../docs/functional/ivy/ivy.functional.ivy.norms.html">Norms</a></li>
<li class="toctree-l1"><a class="reference internal" href="../../../docs/functional/ivy/ivy.functional.ivy.random.html">Random</a></li>
<li class="toctree-l1"><a class="reference internal" href="../../../docs/functional/ivy/ivy.functional.ivy.searching.html">Searching</a></li>
<li class="toctree-l1"><a class="reference internal" href="../../../docs/functional/ivy/ivy.functional.ivy.set.html">Set</a></li>
<li class="toctree-l1"><a class="reference internal" href="../../../docs/functional/ivy/ivy.functional.ivy.sorting.html">Sorting</a></li>
<li class="toctree-l1"><a class="reference internal" href="../../../docs/functional/ivy/ivy.functional.ivy.statistical.html">Statistical</a></li>
<li class="toctree-l1"><a class="reference internal" href="../../../docs/functional/ivy/ivy.functional.ivy.utility.html">Utility</a></li>
</ul>
<p aria-level="2" class="caption" role="heading"><span class="caption-text">Data classes</span></p>
<ul class="nav bd-sidenav">
<li class="toctree-l1"><a class="reference internal" href="../../../docs/data_classes/ivy.data_classes.array.html">Array</a></li>
<li class="toctree-l1"><a class="reference internal" href="../../../docs/data_classes/ivy.data_classes.container.html">Container</a></li>
</ul>
<p aria-level="2" class="caption" role="heading"><span class="caption-text">Framework classes</span></p>
<ul class="nav bd-sidenav">
<li class="toctree-l1"><a class="reference internal" href="../../../docs/framework/stateful/ivy.stateful.activations.html">Activations</a></li>
<li class="toctree-l1"><a class="reference internal" href="../../../docs/framework/stateful/ivy.stateful.converters.html">Converters</a></li>
<li class="toctree-l1"><a class="reference internal" href="../../../docs/framework/stateful/ivy.stateful.helpers.html">Helpers</a></li>
<li class="toctree-l1"><a class="reference internal" href="../../../docs/framework/stateful/ivy.stateful.initializers.html">Initializers</a></li>
<li class="toctree-l1"><a class="reference internal" href="../../../docs/framework/stateful/ivy.stateful.layers.html">Layers</a></li>
<li class="toctree-l1"><a class="reference internal" href="../../../docs/framework/stateful/ivy.stateful.module.html">Module</a></li>
<li class="toctree-l1"><a class="reference internal" href="../../../docs/framework/stateful/ivy.stateful.norms.html">Norms</a></li>
<li class="toctree-l1"><a class="reference internal" href="../../../docs/framework/stateful/ivy.stateful.optimizers.html">Optimizers</a></li>
<li class="toctree-l1"><a class="reference internal" href="../../../docs/framework/stateful/ivy.stateful.sequential.html">Sequential</a></li>
</ul>
<p aria-level="2" class="caption" role="heading"><span class="caption-text">Nested array</span></p>
<ul class="nav bd-sidenav">
<li class="toctree-l1"><a class="reference internal" href="../../../docs/nested-array/nested_array/ivy.nested_array.nested_array.html">Nested array</a></li>
</ul>
<p aria-level="2" class="caption" role="heading"><span class="caption-text">Utils</span></p>
<ul class="nav bd-sidenav">
<li class="toctree-l1"><a class="reference internal" href="../../../docs/utilities/utils/ivy.utils.assertions.html">Assertions</a></li>
<li class="toctree-l1"><a class="reference internal" href="../../../docs/utilities/utils/ivy.utils.backend.html">Backend</a></li>
<li class="toctree-l1"><a class="reference internal" href="../../../docs/utilities/utils/ivy.utils.dynamic_import.html">Dynamic import</a></li>
<li class="toctree-l1"><a class="reference internal" href="../../../docs/utilities/utils/ivy.utils.exceptions.html">Exceptions</a></li>
<li class="toctree-l1"><a class="reference internal" href="../../../docs/utilities/utils/ivy.utils.inspection.html">Inspection</a></li>
<li class="toctree-l1"><a class="reference internal" href="../../../docs/utilities/utils/ivy.utils.verbosity.html">Verbosity</a></li>
</ul>
<p aria-level="2" class="caption" role="heading"><span class="caption-text">Testing</span></p>
<ul class="nav bd-sidenav">
<li class="toctree-l1"><a class="reference internal" href="../../../docs/testing/helpers/ivy_tests.test_ivy.helpers.assertions.html">Assertions</a></li>
<li class="toctree-l1"><a class="reference internal" href="../../../docs/testing/helpers/ivy_tests.test_ivy.helpers.available_frameworks.html">Available frameworks</a></li>
<li class="toctree-l1"><a class="reference internal" href="../../../docs/testing/helpers/ivy_tests.test_ivy.helpers.function_testing.html">Function testing</a></li>
<li class="toctree-l1"><a class="reference internal" href="../../../docs/testing/helpers/ivy_tests.test_ivy.helpers.globals.html">Globals</a></li>
<li class="toctree-l1"><a class="reference internal" href="../../../docs/testing/helpers/ivy_tests.test_ivy.helpers.hypothesis_helpers.html">Hypothesis helpers</a></li>
<li class="toctree-l1"><a class="reference internal" href="../../../docs/testing/helpers/ivy_tests.test_ivy.helpers.structs.html">Structs</a></li>
<li class="toctree-l1"><a class="reference internal" href="../../../docs/testing/helpers/ivy_tests.test_ivy.helpers.test_parameter_flags.html">Test parameter flags</a></li>
<li class="toctree-l1"><a class="reference internal" href="../../../docs/testing/helpers/ivy_tests.test_ivy.helpers.testing_helpers.html">Testing helpers</a></li>
</ul>

    </div>
</nav></div>
        <div class="sidebar-primary-item">

<nav class="bd-docs-nav bd-links">
    <div class="bd-toc-item navbar-nav">
        <p aria-level="2" class="caption" role="heading">
            <span class="caption-text">Docs</span>
        </p>
        <ul class="nav bd-sidenav">
            <li class="toctree-l1">
                <a class="reference external" href="/ivy">
                    Ivy
                </a>
            </li>
            <li class="toctree-l1">
                <a class="reference external" href="/mech">
                    Ivy mech
                </a>
            </li>
            <li class="toctree-l1">
                <a class="reference external" href="/vision">
                    Ivy vision
                </a>
            </li>
            <li class="toctree-l1">
                <a class="reference external" href="/robot">
                    Ivy robot
                </a>
            </li>
            <li class="toctree-l1">
                <a class="reference external" href="/gym">
                    Ivy gym
                </a>
            </li>
            <li class="toctree-l1">
                <a class="reference external" href="/memory">
                    Ivy memory
                </a>
            </li>
            <li class="toctree-l1">
                <a class="reference external" href="/builder">
                    Ivy builder
                </a>
            </li>
            <li class="toctree-l1">
                <a class="reference external" href="/models">
                    Ivy models
                </a>
            </li>
            <li class="toctree-l1">
                <a class="reference external" href="/ecosystem">
                    Ivy ecosystem
                </a>
            </li>
            </ul>
    </div>
</nav></div>
    </div>
  
  
  <div class="sidebar-primary-items__end sidebar-primary__section">
  </div>
  
  <div id="rtd-footer-container"></div>


      </div>
      
      <main id="main-content" class="bd-main">
        
        
          <div class="bd-content">
            <div class="bd-article-container">
              
              <div class="bd-header-article">
<div class="header-article-items header-article__inner">
  
    <div class="header-article-items__start">
      
        <div class="header-article-item">



<nav aria-label="Breadcrumbs">
  <ul class="bd-breadcrumbs" role="navigation" aria-label="Breadcrumb">
    
    <li class="breadcrumb-item breadcrumb-home">
      <a href="../../../index.html" class="nav-link" aria-label="Home">
        <i class="fa-solid fa-home"></i>
      </a>
    </li>
    
    <li class="breadcrumb-item"><a href="../../index.html" class="nav-link">Module code</a></li>
    
    <li class="breadcrumb-item active" aria-current="page">ivy.nested_array.nested_array</li>
  </ul>
</nav>
</div>
      
    </div>
  
  
</div>
</div>
              
              
              
                
<div id="searchbox"></div>
                <article class="bd-article" role="main">
                  
  <h1>Source code for ivy.nested_array.nested_array</h1><div class="highlight"><pre>
<span></span><span class="c1"># global</span>
<span class="kn">import</span> <span class="nn">abc</span>
<span class="kn">from</span> <span class="nn">typing</span> <span class="kn">import</span> <span class="n">List</span>

<span class="c1"># local</span>
<span class="kn">import</span> <span class="nn">ivy</span>


<div class="viewcode-block" id="NestedArray"><a class="viewcode-back" href="../../../docs/nested-array/nested_array/ivy.nested_array.nested_array.html#ivy.nested_array.nested_array.NestedArray">[docs]</a><span class="k">class</span> <span class="nc">NestedArray</span><span class="p">(</span><span class="n">abc</span><span class="o">.</span><span class="n">ABC</span><span class="p">):</span>
<span class="w">    </span><span class="sd">&quot;&quot;&quot;Base class for nested array objects.&quot;&quot;&quot;</span>

<div class="viewcode-block" id="NestedArray.__init__"><a class="viewcode-back" href="../../../docs/nested-array/nested_array/ivy.nested_array.nested_array.html#ivy.nested_array.nested_array.NestedArray.__init__">[docs]</a>    <span class="k">def</span> <span class="fm">__init__</span><span class="p">(</span><span class="bp">self</span><span class="p">,</span> <span class="n">data</span><span class="p">,</span> <span class="n">dtype</span><span class="p">,</span> <span class="n">device</span><span class="p">,</span> <span class="n">internal</span><span class="o">=</span><span class="kc">False</span><span class="p">):</span>
        <span class="k">if</span> <span class="ow">not</span> <span class="n">internal</span><span class="p">:</span>
            <span class="k">raise</span> <span class="ne">RuntimeError</span><span class="p">(</span>
                <span class="s2">&quot;NestedArray is an abstract class &quot;</span>
                <span class="s2">&quot;and should not be instantiated directly.&quot;</span>
                <span class="s2">&quot;Please use one of the factory methods instead&quot;</span>
            <span class="p">)</span>
        <span class="bp">self</span><span class="o">.</span><span class="n">_data</span> <span class="o">=</span> <span class="n">data</span>
        <span class="bp">self</span><span class="o">.</span><span class="n">_shape</span> <span class="o">=</span> <span class="bp">self</span><span class="o">.</span><span class="n">_generate_shape</span><span class="p">()</span>
        <span class="bp">self</span><span class="o">.</span><span class="n">_dtype</span> <span class="o">=</span> <span class="n">dtype</span>
        <span class="bp">self</span><span class="o">.</span><span class="n">_device</span> <span class="o">=</span> <span class="n">device</span>
        <span class="bp">self</span><span class="o">.</span><span class="n">_pre_repr</span> <span class="o">=</span> <span class="s2">&quot;ivy.&quot;</span></div>

<div class="viewcode-block" id="NestedArray.nested_array"><a class="viewcode-back" href="../../../docs/nested-array/nested_array/ivy.nested_array.nested_array.html#ivy.nested_array.nested_array.NestedArray.nested_array">[docs]</a>    <span class="nd">@classmethod</span>
    <span class="k">def</span> <span class="nf">nested_array</span><span class="p">(</span><span class="bp">cls</span><span class="p">,</span> <span class="n">data</span><span class="p">,</span> <span class="n">dtype</span><span class="o">=</span><span class="kc">None</span><span class="p">,</span> <span class="n">device</span><span class="o">=</span><span class="kc">None</span><span class="p">):</span>
        <span class="n">dtype</span> <span class="o">=</span> <span class="n">ivy</span><span class="o">.</span><span class="n">default_dtype</span><span class="p">(</span><span class="n">dtype</span><span class="o">=</span><span class="n">dtype</span><span class="p">,</span> <span class="n">item</span><span class="o">=</span><span class="n">data</span><span class="p">)</span>
        <span class="n">device</span> <span class="o">=</span> <span class="n">ivy</span><span class="o">.</span><span class="n">default_device</span><span class="p">(</span><span class="n">device</span><span class="p">,</span> <span class="n">item</span><span class="o">=</span><span class="n">data</span><span class="p">)</span>
        <span class="k">if</span> <span class="n">ivy</span><span class="o">.</span><span class="n">is_ivy_array</span><span class="p">(</span><span class="n">data</span><span class="p">):</span>
            <span class="n">data</span> <span class="o">=</span> <span class="p">[</span><span class="n">data</span><span class="p">]</span>
        <span class="k">elif</span> <span class="nb">isinstance</span><span class="p">(</span><span class="n">data</span><span class="p">,</span> <span class="p">(</span><span class="nb">list</span><span class="p">,</span> <span class="nb">tuple</span><span class="p">)):</span>
            <span class="n">data</span> <span class="o">=</span> <span class="n">ivy</span><span class="o">.</span><span class="n">to_ivy</span><span class="p">(</span><span class="n">data</span><span class="p">)</span>
        <span class="k">elif</span> <span class="n">ivy</span><span class="o">.</span><span class="n">is_native_array</span><span class="p">(</span><span class="n">data</span><span class="p">):</span>
            <span class="n">data</span> <span class="o">=</span> <span class="p">[</span><span class="n">ivy</span><span class="o">.</span><span class="n">to_ivy</span><span class="p">(</span><span class="n">data</span><span class="p">)]</span>
        <span class="k">elif</span> <span class="nb">isinstance</span><span class="p">(</span><span class="n">data</span><span class="p">,</span> <span class="bp">cls</span><span class="p">):</span>
            <span class="n">data</span> <span class="o">=</span> <span class="n">data</span><span class="o">.</span><span class="n">_data</span>
        <span class="k">else</span><span class="p">:</span>
            <span class="k">raise</span> <span class="ne">TypeError</span><span class="p">(</span>
                <span class="s2">&quot;Input data must be ivy.Array, ivy.NativeArray&quot;</span>
                <span class="s2">&quot; or a list of either, got: </span><span class="si">{}</span><span class="s2">&quot;</span><span class="o">.</span><span class="n">format</span><span class="p">(</span><span class="nb">type</span><span class="p">(</span><span class="n">data</span><span class="p">))</span>
            <span class="p">)</span>
        <span class="k">for</span> <span class="n">i</span> <span class="ow">in</span> <span class="nb">range</span><span class="p">(</span><span class="nb">len</span><span class="p">(</span><span class="n">data</span><span class="p">)):</span>
            <span class="n">data</span><span class="p">[</span><span class="n">i</span><span class="p">]</span> <span class="o">=</span> <span class="n">ivy</span><span class="o">.</span><span class="n">astype</span><span class="p">(</span><span class="n">data</span><span class="p">[</span><span class="n">i</span><span class="p">],</span> <span class="n">dtype</span><span class="p">)</span>
            <span class="n">data</span><span class="p">[</span><span class="n">i</span><span class="p">]</span> <span class="o">=</span> <span class="n">ivy</span><span class="o">.</span><span class="n">to_device</span><span class="p">(</span><span class="n">data</span><span class="p">[</span><span class="n">i</span><span class="p">],</span> <span class="n">device</span><span class="p">)</span>
        <span class="k">return</span> <span class="bp">cls</span><span class="p">(</span><span class="n">data</span><span class="p">,</span> <span class="n">dtype</span><span class="p">,</span> <span class="n">device</span><span class="p">,</span> <span class="n">internal</span><span class="o">=</span><span class="kc">True</span><span class="p">)</span></div>

<div class="viewcode-block" id="NestedArray.from_row_lengths"><a class="viewcode-back" href="../../../docs/nested-array/nested_array/ivy.nested_array.nested_array.html#ivy.nested_array.nested_array.NestedArray.from_row_lengths">[docs]</a>    <span class="nd">@classmethod</span>
    <span class="k">def</span> <span class="nf">from_row_lengths</span><span class="p">(</span><span class="bp">cls</span><span class="p">,</span> <span class="n">values</span><span class="p">,</span> <span class="n">row_lengths</span><span class="p">):</span>
        <span class="n">ivy_arrays</span> <span class="o">=</span> <span class="nb">list</span><span class="p">()</span>
        <span class="k">for</span> <span class="n">i</span> <span class="ow">in</span> <span class="nb">range</span><span class="p">(</span><span class="nb">len</span><span class="p">(</span><span class="n">row_lengths</span><span class="p">)):</span>
            <span class="n">ivy_arrays</span><span class="o">.</span><span class="n">append</span><span class="p">(</span><span class="n">values</span><span class="p">[:</span> <span class="n">row_lengths</span><span class="p">[</span><span class="n">i</span><span class="p">]])</span>
            <span class="n">values</span> <span class="o">=</span> <span class="n">values</span><span class="p">[</span><span class="n">row_lengths</span><span class="p">[</span><span class="n">i</span><span class="p">]</span> <span class="p">:]</span>
        <span class="k">return</span> <span class="bp">cls</span><span class="o">.</span><span class="n">nested_array</span><span class="p">(</span><span class="n">ivy_arrays</span><span class="p">)</span></div>

<div class="viewcode-block" id="NestedArray.from_row_split"><a class="viewcode-back" href="../../../docs/nested-array/nested_array/ivy.nested_array.nested_array.html#ivy.nested_array.nested_array.NestedArray.from_row_split">[docs]</a>    <span class="nd">@classmethod</span>
    <span class="k">def</span> <span class="nf">from_row_split</span><span class="p">(</span><span class="bp">cls</span><span class="p">,</span> <span class="n">values</span><span class="p">,</span> <span class="n">row_split</span><span class="p">):</span>
        <span class="n">row_lengths</span> <span class="o">=</span> <span class="nb">list</span><span class="p">()</span>
        <span class="k">for</span> <span class="n">i</span> <span class="ow">in</span> <span class="nb">range</span><span class="p">(</span><span class="mi">1</span><span class="p">,</span> <span class="nb">len</span><span class="p">(</span><span class="n">row_split</span><span class="p">)):</span>
            <span class="n">row_lengths</span><span class="o">.</span><span class="n">append</span><span class="p">(</span><span class="n">row_split</span><span class="p">[</span><span class="n">i</span><span class="p">]</span> <span class="o">-</span> <span class="n">row_split</span><span class="p">[</span><span class="n">i</span> <span class="o">-</span> <span class="mi">1</span><span class="p">])</span>
        <span class="k">return</span> <span class="bp">cls</span><span class="o">.</span><span class="n">from_row_lengths</span><span class="p">(</span><span class="n">values</span><span class="p">,</span> <span class="n">row_lengths</span><span class="p">)</span></div>

    <span class="k">def</span> <span class="nf">_generate_shape</span><span class="p">(</span>
        <span class="bp">self</span><span class="p">,</span>
    <span class="p">):</span>
        <span class="n">final_shape</span> <span class="o">=</span> <span class="p">[</span><span class="nb">len</span><span class="p">(</span><span class="bp">self</span><span class="o">.</span><span class="n">_data</span><span class="p">)]</span>
        <span class="n">shapes</span> <span class="o">=</span> <span class="nb">list</span><span class="p">()</span>
        <span class="n">ndims</span> <span class="o">=</span> <span class="nb">list</span><span class="p">()</span>
        <span class="k">for</span> <span class="n">arr</span> <span class="ow">in</span> <span class="bp">self</span><span class="o">.</span><span class="n">_data</span><span class="p">:</span>
            <span class="n">shapes</span><span class="o">.</span><span class="n">append</span><span class="p">(</span><span class="n">arr</span><span class="o">.</span><span class="n">shape</span><span class="p">)</span>
            <span class="n">ndims</span><span class="o">.</span><span class="n">append</span><span class="p">(</span><span class="n">arr</span><span class="o">.</span><span class="n">ndim</span><span class="p">)</span>
        <span class="k">if</span> <span class="n">ndims</span><span class="o">.</span><span class="n">count</span><span class="p">(</span><span class="n">ndims</span><span class="p">[</span><span class="mi">0</span><span class="p">])</span> <span class="o">!=</span> <span class="nb">len</span><span class="p">(</span><span class="n">ndims</span><span class="p">):</span>
            <span class="k">raise</span> <span class="ne">RuntimeError</span><span class="p">(</span>
                <span class="s2">&quot;All arrays in a nested array must have the same number of dimensions.&quot;</span>
            <span class="p">)</span>
        <span class="k">for</span> <span class="n">i</span> <span class="ow">in</span> <span class="nb">range</span><span class="p">(</span><span class="n">ndims</span><span class="p">[</span><span class="mi">0</span><span class="p">]):</span>
            <span class="n">same_shape</span> <span class="o">=</span> <span class="kc">True</span>
            <span class="n">current_shape</span> <span class="o">=</span> <span class="n">shapes</span><span class="p">[</span><span class="mi">0</span><span class="p">][</span><span class="n">i</span><span class="p">]</span>
            <span class="k">for</span> <span class="n">j</span> <span class="ow">in</span> <span class="nb">range</span><span class="p">(</span><span class="n">final_shape</span><span class="p">[</span><span class="mi">0</span><span class="p">]):</span>
                <span class="k">if</span> <span class="n">shapes</span><span class="p">[</span><span class="n">j</span><span class="p">][</span><span class="n">i</span><span class="p">]</span> <span class="o">!=</span> <span class="n">current_shape</span><span class="p">:</span>
                    <span class="n">same_shape</span> <span class="o">=</span> <span class="kc">False</span>
                    <span class="k">break</span>
            <span class="k">if</span> <span class="n">same_shape</span><span class="p">:</span>
                <span class="n">final_shape</span><span class="o">.</span><span class="n">append</span><span class="p">(</span><span class="n">current_shape</span><span class="p">)</span>
            <span class="k">else</span><span class="p">:</span>
                <span class="n">final_shape</span><span class="o">.</span><span class="n">append</span><span class="p">(</span><span class="kc">None</span><span class="p">)</span>
        <span class="k">return</span> <span class="n">final_shape</span>

<div class="viewcode-block" id="NestedArray.unbind"><a class="viewcode-back" href="../../../docs/nested-array/nested_array/ivy.nested_array.nested_array.html#ivy.nested_array.nested_array.NestedArray.unbind">[docs]</a>    <span class="k">def</span> <span class="nf">unbind</span><span class="p">(</span><span class="bp">self</span><span class="p">):</span>
        <span class="k">return</span> <span class="nb">tuple</span><span class="p">(</span><span class="bp">self</span><span class="o">.</span><span class="n">_data</span><span class="p">)</span></div>

<div class="viewcode-block" id="NestedArray.reshape"><a class="viewcode-back" href="../../../docs/nested-array/nested_array/ivy.nested_array.nested_array.html#ivy.nested_array.nested_array.NestedArray.reshape">[docs]</a>    <span class="k">def</span> <span class="nf">reshape</span><span class="p">(</span><span class="bp">self</span><span class="p">,</span> <span class="n">shape</span><span class="p">):</span>
        <span class="k">assert</span> <span class="n">shape</span><span class="p">[</span><span class="mi">0</span><span class="p">]</span> <span class="o">==</span> <span class="bp">self</span><span class="o">.</span><span class="n">_shape</span><span class="p">[</span><span class="mi">0</span><span class="p">],</span> <span class="s2">&quot;batch dimension is not changeable&quot;</span>
        <span class="k">for</span> <span class="n">i</span> <span class="ow">in</span> <span class="nb">range</span><span class="p">(</span><span class="mi">0</span><span class="p">,</span> <span class="n">shape</span><span class="p">[</span><span class="mi">0</span><span class="p">]):</span>
            <span class="n">new_shape</span> <span class="o">=</span> <span class="nb">list</span><span class="p">()</span>
            <span class="k">for</span> <span class="n">j</span> <span class="ow">in</span> <span class="nb">range</span><span class="p">(</span><span class="mi">1</span><span class="p">,</span> <span class="nb">len</span><span class="p">(</span><span class="n">shape</span><span class="p">)):</span>
                <span class="k">if</span> <span class="n">shape</span><span class="p">[</span><span class="n">j</span><span class="p">]</span> <span class="o">==</span> <span class="o">-</span><span class="mi">1</span><span class="p">:</span>
                    <span class="n">new_shape</span><span class="o">.</span><span class="n">append</span><span class="p">(</span><span class="bp">self</span><span class="o">.</span><span class="n">_data</span><span class="p">[</span><span class="n">i</span><span class="p">]</span><span class="o">.</span><span class="n">shape</span><span class="p">[</span><span class="n">j</span> <span class="o">-</span> <span class="mi">1</span><span class="p">])</span>
                <span class="k">else</span><span class="p">:</span>
                    <span class="n">new_shape</span><span class="o">.</span><span class="n">append</span><span class="p">(</span><span class="n">shape</span><span class="p">[</span><span class="n">j</span><span class="p">])</span>
            <span class="bp">self</span><span class="o">.</span><span class="n">_data</span><span class="p">[</span><span class="n">i</span><span class="p">]</span> <span class="o">=</span> <span class="bp">self</span><span class="o">.</span><span class="n">_data</span><span class="p">[</span><span class="n">i</span><span class="p">]</span><span class="o">.</span><span class="n">reshape</span><span class="p">(</span><span class="n">new_shape</span><span class="p">)</span>
            <span class="nb">print</span><span class="p">(</span><span class="bp">self</span><span class="o">.</span><span class="n">_data</span><span class="p">[</span><span class="n">i</span><span class="p">]</span><span class="o">.</span><span class="n">shape</span><span class="p">)</span>
        <span class="bp">self</span><span class="o">.</span><span class="n">_shape</span> <span class="o">=</span> <span class="bp">self</span><span class="o">.</span><span class="n">_generate_shape</span><span class="p">()</span>
        <span class="k">return</span> <span class="bp">self</span></div>

    <span class="c1"># Properties #</span>
    <span class="c1"># ---------- #</span>

    <span class="nd">@property</span>
    <span class="k">def</span> <span class="nf">data</span><span class="p">(</span><span class="bp">self</span><span class="p">)</span> <span class="o">-&gt;</span> <span class="n">ivy</span><span class="o">.</span><span class="n">NativeArray</span><span class="p">:</span>
<span class="w">        </span><span class="sd">&quot;&quot;&quot;The native array being wrapped in self.&quot;&quot;&quot;</span>
        <span class="k">return</span> <span class="bp">self</span><span class="o">.</span><span class="n">_data</span>

    <span class="nd">@property</span>
    <span class="k">def</span> <span class="nf">dtype</span><span class="p">(</span><span class="bp">self</span><span class="p">)</span> <span class="o">-&gt;</span> <span class="n">ivy</span><span class="o">.</span><span class="n">Dtype</span><span class="p">:</span>
<span class="w">        </span><span class="sd">&quot;&quot;&quot;Data type of the array elements&quot;&quot;&quot;</span>
        <span class="k">return</span> <span class="bp">self</span><span class="o">.</span><span class="n">_dtype</span>

    <span class="nd">@property</span>
    <span class="k">def</span> <span class="nf">device</span><span class="p">(</span><span class="bp">self</span><span class="p">)</span> <span class="o">-&gt;</span> <span class="n">ivy</span><span class="o">.</span><span class="n">Device</span><span class="p">:</span>
<span class="w">        </span><span class="sd">&quot;&quot;&quot;Hardware device the array data resides on.&quot;&quot;&quot;</span>
        <span class="k">return</span> <span class="bp">self</span><span class="o">.</span><span class="n">_device</span>

    <span class="nd">@property</span>
    <span class="k">def</span> <span class="nf">shape</span><span class="p">(</span><span class="bp">self</span><span class="p">)</span> <span class="o">-&gt;</span> <span class="n">List</span><span class="p">:</span>
<span class="w">        </span><span class="sd">&quot;&quot;&quot;Array dimensions.&quot;&quot;&quot;</span>
        <span class="k">return</span> <span class="bp">self</span><span class="o">.</span><span class="n">_shape</span>

    <span class="nd">@property</span>
    <span class="k">def</span> <span class="nf">ndim</span><span class="p">(</span><span class="bp">self</span><span class="p">)</span> <span class="o">-&gt;</span> <span class="nb">int</span><span class="p">:</span>
<span class="w">        </span><span class="sd">&quot;&quot;&quot;Number of array dimensions (axes).&quot;&quot;&quot;</span>
        <span class="k">return</span> <span class="nb">len</span><span class="p">(</span><span class="nb">tuple</span><span class="p">(</span><span class="bp">self</span><span class="o">.</span><span class="n">_shape</span><span class="p">))</span>

    <span class="c1"># Built-ins #</span>
    <span class="c1"># ----------#</span>

    <span class="k">def</span> <span class="fm">__repr__</span><span class="p">(</span><span class="bp">self</span><span class="p">):</span>
        <span class="n">arrays_repr</span> <span class="o">=</span> <span class="s2">&quot;</span><span class="se">\t</span><span class="s2">&quot;</span>
        <span class="k">for</span> <span class="n">i</span> <span class="ow">in</span> <span class="nb">range</span><span class="p">(</span><span class="bp">self</span><span class="o">.</span><span class="n">_shape</span><span class="p">[</span><span class="mi">0</span><span class="p">]</span> <span class="o">-</span> <span class="mi">1</span><span class="p">):</span>
            <span class="n">arrays_repr</span> <span class="o">+=</span> <span class="nb">repr</span><span class="p">(</span><span class="bp">self</span><span class="o">.</span><span class="n">_data</span><span class="p">[</span><span class="n">i</span><span class="p">])</span> <span class="o">+</span> <span class="s2">&quot;</span><span class="se">\n\t</span><span class="s2">&quot;</span>
        <span class="n">arrays_repr</span> <span class="o">+=</span> <span class="nb">repr</span><span class="p">(</span><span class="bp">self</span><span class="o">.</span><span class="n">_data</span><span class="p">[</span><span class="o">-</span><span class="mi">1</span><span class="p">])</span>
        <span class="k">return</span> <span class="bp">self</span><span class="o">.</span><span class="n">_pre_repr</span> <span class="o">+</span> <span class="bp">self</span><span class="o">.</span><span class="vm">__class__</span><span class="o">.</span><span class="vm">__name__</span> <span class="o">+</span> <span class="s2">&quot;([</span><span class="se">\n</span><span class="s2">&quot;</span> <span class="o">+</span> <span class="n">arrays_repr</span> <span class="o">+</span> <span class="s2">&quot;</span><span class="se">\n</span><span class="s2">])&quot;</span>

    <span class="k">def</span> <span class="fm">__getitem__</span><span class="p">(</span><span class="bp">self</span><span class="p">,</span> <span class="n">query</span><span class="p">):</span>
        <span class="k">return</span> <span class="bp">self</span><span class="o">.</span><span class="n">_data</span><span class="p">[</span><span class="n">query</span><span class="p">]</span></div>
</pre></div>

                </article>
              
              
              
                <footer class="bd-footer-article">
                  <!-- Previous / next buttons -->
<div class="prev-next-area">
</div>
                </footer>
              
            </div>
            
            
              
                <div class="bd-sidebar-secondary bd-toc"><div class="sidebar-secondary-items sidebar-secondary__inner">

  <div class="sidebar-secondary-item"><nav class="bd-docs-nav bd-links"
     aria-label="Section Navigation">
  <p class="bd-links__title" role="heading" aria-level="1">Section Navigation</p>
  <div class="bd-toc-item navbar-nav"></div>
</nav></div>

</div></div>
              
            
          </div>
          <footer class="bd-footer-content">
            <div class="bd-footer-content__inner"></div>
          </footer>
        
      </main>
    </div>
  </div>
  
  <!-- Scripts loaded after <body> so the DOM is not blocked -->
  <script src="../../../_static/scripts/bootstrap.js?digest=12da95d707ffb74b382d"></script>
<script src="../../../_static/scripts/pydata-sphinx-theme.js?digest=12da95d707ffb74b382d"></script>

  <footer class="bd-footer">
<div class="bd-footer__inner bd-page-width">
  
    <div class="footer-items__start">
      
        <div class="footer-item">
  <p class="copyright">
    
      © Copyright 2020-2023, Ivy Team.
      <br/>
    
  </p>
</div>
      
        <div class="footer-item">
  <p class="sphinx-version">
    Created using <a href="https://sphinx-doc.org/">Sphinx</a> 6.1.3.
    <br/>
  </p>
</div>
      
    </div>
  
  
    <div class="footer-items__end">
      
        <div class="footer-item"><p class="theme-version">
  Built with the <a href="https://pydata-sphinx-theme.readthedocs.io/en/stable/index.html">PyData Sphinx Theme</a> 0.13.0.
</p></div>
      
    </div>
  
</div>

  </footer>
  </body>
</html>
>>>>>>> 370cac84
<|MERGE_RESOLUTION|>--- conflicted
+++ resolved
@@ -1,6 +1,3 @@
-<<<<<<< HEAD
-<html><head><meta http-equiv="refresh" content="0; url=https://lets-unify.ai/ivy/"></head></html>
-=======
 
 
 <!DOCTYPE html>
@@ -688,5 +685,4 @@
 
   </footer>
   </body>
-</html>
->>>>>>> 370cac84
+</html>