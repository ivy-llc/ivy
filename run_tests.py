# Run Tests
import os
import sys
from pymongo import MongoClient
import requests
from run_tests_CLI.get_all_tests import BACKENDS

submodules = (
    "test_paddle",
    "test_tensorflow",
    "test_torch",
    "test_jax",
    "test_numpy",
    "test_functional",
    "test_experimental",
    "test_stateful",
    "test_misc",
    "test_scipy",
    "test_pandas",
    "test_mindspore",
    "test_onnx",
    "test_sklearn",
    "test_xgboost",
)
db_dict = {
    "test_functional/test_core": ["core", 10],
    "test_experimental/test_core": ["exp_core", 11],
    "test_functional/test_nn": ["nn", 12],
    "test_experimental/test_nn": ["exp_nn", 13],
    "test_stateful": ["stateful", 14],
    "test_torch": ["torch", 15],
    "test_jax": ["jax", 16],
    "test_tensorflow": ["tensorflow", 17],
    "test_numpy": ["numpy", 18],
    "test_misc": ["misc", 19],
    "test_paddle": ["paddle", 20],
    "test_scipy": ["scipy", 21],
    "test_pandas": ["pandas", 22],
    "test_mindspore": ["mindspore", 23],
    "test_onnx": ["onnx", 24],
    "test_sklearn": ["sklearn", 25],
    "test_xgboost": ["xgboost", 26],
}
result_config = {
    "success": "https://img.shields.io/badge/-success-success",
    "failure": "https://img.shields.io/badge/-failure-red",
}


def get_latest_package_version(package_name):
    try:
        url = f"https://pypi.org/pypi/{package_name}/json"
        response = requests.get(url)
        response.raise_for_status()
        package_info = response.json()
        return package_info["info"]["version"]
    except requests.exceptions.RequestException:
        print(f"Error: Failed to fetch package information for {package_name}.")
        return None


def make_clickable(url, name):
    return (
            f'<a href="{url}" rel="noopener noreferrer" '
            + f'target="_blank"><img src={name}></a>'
    )


def get_submodule(test_path):
    test_path = test_path.split("/")
    for name in submodules:
        if name in test_path:
            if name == "test_functional":
                if len(test_path) > 3 and test_path[3] == "test_experimental":
                    coll = db_dict[f"test_experimental/{test_path[4]}"]
                else:
                    coll = db_dict[f"test_functional/{test_path[-2]}"]
            else:
                coll = db_dict[name]
            break
    submod_test = test_path[-1]
    submod, test_fn = submod_test.split("::")
    submod = submod.replace("test_", "").replace(".py", "")
    return coll, submod, test_fn


def update_individual_test_results(
        collection,
        id,
        submod,
        backend,
        test,
        result,
        backend_version=None,
        frontend_version=None,
        device=None,
):
    key = f"{submod}.{backend}"
    if backend_version is not None:
        backend_version = backend_version.replace(".", "_")
        key += f".{backend_version}"
    if frontend_version is not None:
        frontend_version = frontend_version.replace(".", "_")
        key += f".{frontend_version}"
    key += f".{test}"
    if device:
        key += f".{device}"
    collection.update_one(
        {"_id": id},
        {"$set": {key: result}},
        upsert=True,
    )


if __name__ == "__main__":
    redis_url = sys.argv[1]
    redis_pass = sys.argv[2]
    mongo_key = sys.argv[3]
    version_flag = sys.argv[4]
    gpu_flag = sys.argv[5]
    workflow_id = sys.argv[6]
    priority_flag = sys.argv[7]
    if len(sys.argv) > 8 and sys.argv[8] != "null":
        run_id = sys.argv[8]
    else:
        run_id = f"https://github.com/unifyai/ivy/actions/runs/{workflow_id}"
    failed = False
    # GPU Testing
    with_gpu = False
    if gpu_flag == "true":
        with_gpu = True
    if priority_flag == "true":
        priority_flag = True
    else:
        priority_flag = False
    cluster = MongoClient(
        f"mongodb+srv://deep-ivy:{mongo_key}@cluster0.qdvf8q3.mongodb.net/?retryWrites=true&w=majority"  # noqa
    )
    db = cluster["Ivy_tests_multi_gpu"]
    db_priority = cluster["Ivy_tests_priority"]
    if with_gpu:
        os.system("docker pull unifyai/multicuda:base_and_requirements")
    with open("tests_to_run", "r") as f:
        for line in f:
            test, backend = line.split(",")
            coll, submod, test_fn = get_submodule(test)
            print(f"\n{'*' * 100}")
            print(f"{line[:-1]}")
            print(f"{'*' * 100}\n")
            backend_version = "latest-stable"
            sys.stdout.flush()
            if version_flag == "true":
                backends = [backend.strip()]
                [backend_name, backend_version] = backend.split("/")
                other_backends = [
                    fw for fw in BACKENDS if fw not in [backend_name, "paddle"]
                ]
                for backend in other_backends:
                    backends.append(f"{backend}/{get_latest_package_version(backend)}")
                print("Backends:", backends)
<<<<<<< HEAD
                ret = os.system(
                    f"docker run --rm --env REDIS_URL={redis_url} --env"
                    f' REDIS_PASSWD={redis_pass} -v "$(pwd)":/ivy -v'
                    ' "$(pwd)"/.hypothesis:/.hypothesis unifyai/multiversion:latest'
                    ' /bin/bash -c "cd docker;python'
                    f" multiversion_framework_directory.py {' '.join(backends)};cd"
                    f' ..;pytest --tb=short {test} --backend={backend}"'
                )
            elif with_gpu:
                ret = os.system(
                    f"docker run --rm --gpus all --env REDIS_URL={redis_url} --env"
                    f' REDIS_PASSWD={redis_pass} -v "$(pwd)":/ivy -v'
                    ' "$(pwd)"/.hypothesis:/.hypothesis'
                    " unifyai/multicuda:base_and_requirements python3 -m pytest"
                    f" --tb=short {test} --device=gpu:0 -B={backend}"
                    # noqa
                )
=======
                command = (f'docker run --rm --env REDIS_URL={redis_url} --env REDIS_PASSWD={redis_pass} '
                           f'-v "$(pwd)":/ivy -v "$(pwd)"/.hypothesis:/.hypothesis unifyai/multiversion:latest'
                           f' /bin/bash -c "cd docker;python'
                           f" multiversion_framework_directory.py {' '.join(backends)};cd"
                           f' ..;pytest --tb=short {test} --backend={backend}"')
                print("Running", command)
                sys.stdout.flush()
                ret = os.system(command)
>>>>>>> b0490bb0
            else:
                ret = os.system(
                    f"docker run --rm --env REDIS_URL={redis_url} --env"
                    f' REDIS_PASSWD={redis_pass} -v "$(pwd)":/ivy -v'
                    ' "$(pwd)"/.hypothesis:/.hypothesis unifyai/ivy:latest python3'
                    f" -m pytest --tb=short {test} --backend {backend}"
                    # noqa
                )
            if ret != 0:
                res = make_clickable(run_id, result_config["failure"])
                failed = True
            else:
                res = make_clickable(run_id, result_config["success"])
            frontend_version = None
            if coll[0] in ["numpy", "jax", "tensorflow", "torch", "paddle"]:
                frontend_version = "latest-stable"
            if priority_flag:
                print("Updating Priority DB")
                update_individual_test_results(
                    db_priority[coll[0]],
                    coll[1],
                    submod,
                    backend,
                    test_fn,
                    res,
                    "latest-stable",
                    frontend_version,
                    "gpu" if with_gpu else "cpu",
                )
            else:
                print(backend_version)
                update_individual_test_results(
                    db[coll[0]],
                    coll[1],
                    submod,
                    backend,
                    test_fn,
                    res,
                    backend_version,
                    frontend_version,
                    "gpu" if with_gpu else "cpu",
                )

    if failed:
        exit(1)<|MERGE_RESOLUTION|>--- conflicted
+++ resolved
@@ -61,8 +61,8 @@
 
 def make_clickable(url, name):
     return (
-            f'<a href="{url}" rel="noopener noreferrer" '
-            + f'target="_blank"><img src={name}></a>'
+        f'<a href="{url}" rel="noopener noreferrer" '
+        + f'target="_blank"><img src={name}></a>'
     )
 
 
@@ -85,15 +85,15 @@
 
 
 def update_individual_test_results(
-        collection,
-        id,
-        submod,
-        backend,
-        test,
-        result,
-        backend_version=None,
-        frontend_version=None,
-        device=None,
+    collection,
+    id,
+    submod,
+    backend,
+    test,
+    result,
+    backend_version=None,
+    frontend_version=None,
+    device=None,
 ):
     key = f"{submod}.{backend}"
     if backend_version is not None:
@@ -158,8 +158,7 @@
                 for backend in other_backends:
                     backends.append(f"{backend}/{get_latest_package_version(backend)}")
                 print("Backends:", backends)
-<<<<<<< HEAD
-                ret = os.system(
+                command = (
                     f"docker run --rm --env REDIS_URL={redis_url} --env"
                     f' REDIS_PASSWD={redis_pass} -v "$(pwd)":/ivy -v'
                     ' "$(pwd)"/.hypothesis:/.hypothesis unifyai/multiversion:latest'
@@ -167,25 +166,9 @@
                     f" multiversion_framework_directory.py {' '.join(backends)};cd"
                     f' ..;pytest --tb=short {test} --backend={backend}"'
                 )
-            elif with_gpu:
-                ret = os.system(
-                    f"docker run --rm --gpus all --env REDIS_URL={redis_url} --env"
-                    f' REDIS_PASSWD={redis_pass} -v "$(pwd)":/ivy -v'
-                    ' "$(pwd)"/.hypothesis:/.hypothesis'
-                    " unifyai/multicuda:base_and_requirements python3 -m pytest"
-                    f" --tb=short {test} --device=gpu:0 -B={backend}"
-                    # noqa
-                )
-=======
-                command = (f'docker run --rm --env REDIS_URL={redis_url} --env REDIS_PASSWD={redis_pass} '
-                           f'-v "$(pwd)":/ivy -v "$(pwd)"/.hypothesis:/.hypothesis unifyai/multiversion:latest'
-                           f' /bin/bash -c "cd docker;python'
-                           f" multiversion_framework_directory.py {' '.join(backends)};cd"
-                           f' ..;pytest --tb=short {test} --backend={backend}"')
                 print("Running", command)
                 sys.stdout.flush()
                 ret = os.system(command)
->>>>>>> b0490bb0
             else:
                 ret = os.system(
                     f"docker run --rm --env REDIS_URL={redis_url} --env"
