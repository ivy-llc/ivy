# Run Tests
import os
import sys
from pymongo import MongoClient
import requests
from run_tests_CLI.get_all_tests import BACKENDS

submodules = (
    "test_paddle",
    "test_tensorflow",
    "test_torch",
    "test_jax",
    "test_numpy",
    "test_functional",
    "test_experimental",
    "test_stateful",
    "test_misc",
    "test_scipy",
    "test_pandas",
    "test_mindspore",
    "test_onnx",
    "test_sklearn",
    "test_xgboost",
)
db_dict = {
    "test_functional/test_core": ["core", 10],
    "test_experimental/test_core": ["exp_core", 11],
    "test_functional/test_nn": ["nn", 12],
    "test_experimental/test_nn": ["exp_nn", 13],
    "test_stateful": ["stateful", 14],
    "test_torch": ["torch", 15],
    "test_jax": ["jax", 16],
    "test_tensorflow": ["tensorflow", 17],
    "test_numpy": ["numpy", 18],
    "test_misc": ["misc", 19],
    "test_paddle": ["paddle", 20],
    "test_scipy": ["scipy", 21],
    "test_pandas": ["pandas", 22],
    "test_mindspore": ["mindspore", 23],
    "test_onnx": ["onnx", 24],
    "test_sklearn": ["sklearn", 25],
    "test_xgboost": ["xgboost", 26],
}
result_config = {
    "success": "https://img.shields.io/badge/-success-success",
    "failure": "https://img.shields.io/badge/-failure-red",
}


def get_latest_package_version(package_name):
    if package_name == "jax":
        return "0.4.14"
    if package_name == "tensorflow":
        return "2.13.0"
    try:
        url = f"https://pypi.org/pypi/{package_name}/json"
        response = requests.get(url)
        response.raise_for_status()
        package_info = response.json()
        return package_info["info"]["version"]
    except requests.exceptions.RequestException:
        print(f"Error: Failed to fetch package information for {package_name}.")
        return None


def make_clickable(url, name):
    return (
        f'<a href="{url}" rel="noopener noreferrer" '
        + f'target="_blank"><img src={name}></a>'
    )


def get_submodule(test_path):
    test_path = test_path.split("/")
    for name in submodules:
        if name in test_path:
            if name == "test_functional":
                if len(test_path) > 3 and test_path[3] == "test_experimental":
                    coll = db_dict[f"test_experimental/{test_path[4]}"]
                else:
                    coll = db_dict[f"test_functional/{test_path[-2]}"]
            else:
                coll = db_dict[name]
            break
    submod_test = test_path[-1]
    submod, test_fn = submod_test.split("::")
    submod = submod.replace("test_", "").replace(".py", "")
    return coll, submod, test_fn


def update_individual_test_results(
    collection,
    id,
    submod,
    backend,
    test,
    result,
    backend_version=None,
    frontend_version=None,
    device=None,
):
    key = f"{submod}.{backend}"
    if backend_version is not None:
        backend_version = backend_version.replace(".", "_")
        key += f".{backend_version}"
    if frontend_version is not None:
        frontend_version = frontend_version.replace(".", "_")
        key += f".{frontend_version}"
    key += f".{test}"
    if device:
        key += f".{device}"
    collection.update_one(
        {"_id": id},
        {"$set": {key: result}},
        upsert=True,
    )


if __name__ == "__main__":
    redis_url = sys.argv[1]
    redis_pass = sys.argv[2]
    mongo_key = sys.argv[3]
    version_flag = sys.argv[4]
    gpu_flag = sys.argv[5]
    workflow_id = sys.argv[6]
    priority_flag = sys.argv[7]
    if len(sys.argv) > 8 and sys.argv[8] != "null":
        run_id = sys.argv[8]
    else:
        run_id = f"https://github.com/unifyai/ivy/actions/runs/{workflow_id}"
    failed = False
    # GPU Testing
    with_gpu = False
    if gpu_flag == "true":
        with_gpu = True
    if priority_flag == "true":
        priority_flag = True
    else:
        priority_flag = False
    cluster = MongoClient(
        f"mongodb+srv://deep-ivy:{mongo_key}@cluster0.qdvf8q3.mongodb.net/?retryWrites=true&w=majority"  # noqa
    )
    db = cluster["Ivy_tests_multi_gpu"]
    db_priority = cluster["Ivy_tests_priority"]
    if with_gpu:
        os.system("docker pull unifyai/multicuda:base_and_requirements")
    with open("tests_to_run", "r") as f:
        for line in f:
            test, backend = line.split(",")
            coll, submod, test_fn = get_submodule(test)
            print(f"\n{'*' * 100}")
            print(f"{line[:-1]}")
            print(f"{'*' * 100}\n")
            backend_version = "latest-stable"
            sys.stdout.flush()
            if version_flag == "true":
                backends = [backend.strip()]
                [backend_name, backend_version] = backend.split("/")
                other_backends = [
                    fw for fw in BACKENDS if fw not in [backend_name, "paddle"]
                ]
<<<<<<< HEAD
                backends.extend(
                    f"{other_backend}/{get_latest_package_version(other_backend)}"
                    for other_backend in other_backends
                )
=======
                for other_backend in other_backends:
                    backends.append(
                        other_backend + "/" + get_latest_package_version(other_backend)
                    )

>>>>>>> 3dd98b91
                print("Backends:", backends)
                command = (
                    f"docker run --rm --env REDIS_URL={redis_url} --env"
                    f' REDIS_PASSWD={redis_pass} -v "$(pwd)":/ivy/ivy'
                    ' unifyai/multiversion:latest /bin/bash -c "python'
                    f" multiversion_framework_directory.py {' '.join(backends)};cd"
                    f' ivy;pytest --tb=short {test} --backend={backend.strip()}"'
                )
                print("Running", command)
                sys.stdout.flush()
                ret = os.system(command)
<<<<<<< HEAD
            elif with_gpu:
                ret = os.system(
                    f"docker run --rm --gpus all --env REDIS_URL={redis_url} --env"
                    f' REDIS_PASSWD={redis_pass} -v "$(pwd)":/ivy -v'
                    ' "$(pwd)"/.hypothesis:/.hypothesis'
                    " unifyai/multicuda:base_and_requirements python3 -m pytest"
                    f" --tb=short {test} --device=gpu:0 -B={backend}"
                    # noqa
                )
=======
                backend = backend.split("/")[0] + "\n"
                backend_version = backend_version.strip()
>>>>>>> 3dd98b91
            else:
                ret = os.system(
                    f"docker run --rm --env REDIS_URL={redis_url} --env"
                    f' REDIS_PASSWD={redis_pass} -v "$(pwd)":/ivy -v'
                    ' "$(pwd)"/.hypothesis:/.hypothesis unifyai/ivy:latest python3'
                    f" -m pytest --tb=short {test} --backend {backend}"
                    # noqa
                )
            if ret != 0:
                res = make_clickable(run_id, result_config["failure"])
                failed = True
            else:
                res = make_clickable(run_id, result_config["success"])
            frontend_version = None
            if coll[0] in ["numpy", "jax", "tensorflow", "torch", "paddle"]:
                frontend_version = "latest-stable"
            if priority_flag:
                print("Updating Priority DB")
                update_individual_test_results(
                    db_priority[coll[0]],
                    coll[1],
                    submod,
                    backend,
                    test_fn,
                    res,
                    "latest-stable",
                    frontend_version,
                    "gpu" if with_gpu else "cpu",
                )
            else:
                print(backend_version)
                update_individual_test_results(
                    db[coll[0]],
                    coll[1],
                    submod,
                    backend,
                    test_fn,
                    res,
                    backend_version,
                    frontend_version,
                    "gpu" if with_gpu else "cpu",
                )

    if failed:
        exit(1)<|MERGE_RESOLUTION|>--- conflicted
+++ resolved
@@ -159,18 +159,10 @@
                 other_backends = [
                     fw for fw in BACKENDS if fw not in [backend_name, "paddle"]
                 ]
-<<<<<<< HEAD
                 backends.extend(
                     f"{other_backend}/{get_latest_package_version(other_backend)}"
                     for other_backend in other_backends
                 )
-=======
-                for other_backend in other_backends:
-                    backends.append(
-                        other_backend + "/" + get_latest_package_version(other_backend)
-                    )
-
->>>>>>> 3dd98b91
                 print("Backends:", backends)
                 command = (
                     f"docker run --rm --env REDIS_URL={redis_url} --env"
@@ -182,7 +174,8 @@
                 print("Running", command)
                 sys.stdout.flush()
                 ret = os.system(command)
-<<<<<<< HEAD
+                backend = backend.split("/")[0] + "\n"
+                backend_version = backend_version.strip()
             elif with_gpu:
                 ret = os.system(
                     f"docker run --rm --gpus all --env REDIS_URL={redis_url} --env"
@@ -192,10 +185,6 @@
                     f" --tb=short {test} --device=gpu:0 -B={backend}"
                     # noqa
                 )
-=======
-                backend = backend.split("/")[0] + "\n"
-                backend_version = backend_version.strip()
->>>>>>> 3dd98b91
             else:
                 ret = os.system(
                     f"docker run --rm --env REDIS_URL={redis_url} --env"
