--- conflicted
+++ resolved
@@ -103,21 +103,13 @@
                     backends.append(
                         other_backend + "/" + get_latest_package_version(other_backend)
                     )
-<<<<<<< HEAD
-
-=======
->>>>>>> 5ec96c9c
                 print("Backends:", backends)
                 command = (
                     f"docker run --rm --env REDIS_URL={redis_url} --env"
                     f' REDIS_PASSWD={redis_pass} -v "$(pwd)":/ivy/ivy'
                     ' unifyai/multiversion:latest /bin/bash -c "python'
                     f" multiversion_framework_directory.py {' '.join(backends)};cd"
-<<<<<<< HEAD
-                    f' ivy;pytest --tb=short {test} --backend={backend.strip()}"'
-=======
                     f' ivy;pytest --tb=short {test_path} --backend={backend.strip()}"'
->>>>>>> 5ec96c9c
                 )
                 backend = backend.split("/")[0] + "\n"
                 backend_version = backend_version.strip()
