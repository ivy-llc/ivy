# Run Tests
import os
import sys
from pymongo import MongoClient

submodules = (
    "test_functional",
    "test_experimental",
    "test_stateful",
    "test_tensorflow",
    "test_torch",
    "test_jax",
    "test_numpy",
    "test_misc",
)
db_dict = {
    "test_functional/test_core": ["core", 10],
    "test_experimental/test_core": ["exp_core", 11],
    "test_functional/test_nn": ["nn", 12],
    "test_experimental/test_nn": ["exp_nn", 13],
    "test_stateful": ["stateful", 14],
    "test_torch": ["torch", 15],
    "test_jax": ["jax", 16],
    "test_tensorflow": ["tensorflow", 17],
    "test_numpy": ["numpy", 18],
    "test_misc": ["misc", 19],
}
result_config = {
    "success": "https://img.shields.io/badge/-success-success",
    "failure": "https://img.shields.io/badge/-failure-red",
}


def make_clickable(url, name):
    return '<a href="{}" rel="noopener noreferrer" '.format(
        url
    ) + 'target="_blank"><img src={}></a>'.format(name)


def get_submodule(test_path):
    test_path = test_path.split("/")
    for name in submodules:
        if name in test_path:
            if name == "test_functional":
                coll = db_dict["test_functional/" + test_path[-2]]
            elif name == "test_experimental":
                coll = db_dict["test_experimental/" + test_path[-2]]
            else:
                coll = db_dict[name]
    submod_test = test_path[-1]
    submod, test_fn = submod_test.split("::")
    submod = submod.replace("test_", "").replace(".py", "")
    return coll, submod, test_fn


def update_individual_test_results(collection, id, submod, backend, test, result):
    collection.update_one(
        {"_id": id},
        {"$set": {submod + "." + backend + "." + test: result}},
        upsert=True,
    )
    return


def remove_from_db(collection, id, submod, backend, test):
    collection.update_one(
        {"_id": id},
        {"$unset": {submod + "." + backend + ".": test}},
    )
    return


def run_multiversion_testing():
    failed = False
    with open("tests_to_run", "r") as f:
        for line in f:
            test, backend = line.split(",")
            if ";" in backend:
                # This is a frontend test
                backend, frontend = backend.split(";")
<<<<<<< HEAD
                ret = os.system(
                    f'docker run --rm --env REDIS_URL={redis_url} --env REDIS_PASSWD={redis_pass} -v "$(pwd)":/ivy -v "$(pwd)"/.hypothesis:/.hypothesis unifyai/multiversion:latest /opt/miniconda/envs/multienv/bin/python -m pytest --tb=short {test} --frontend={frontend} --backend {backend}'
                )
            else:
                ret = os.system(
                    f'docker run --rm --env REDIS_URL={redis_url} --env REDIS_PASSWD={redis_pass} -v "$(pwd)":/ivy -v "$(pwd)"/.hypothesis:/.hypothesis unifyai/multiversion:latest /opt/miniconda/envs/multienv/bin/python -m pytest --tb=short {test} --backend {backend}'
=======
                command = f'docker run --rm --env REDIS_URL={redis_url} --env REDIS_PASSWD={redis_pass} -v "$(pwd)":/ivy -v "$(pwd)"/.hypothesis:/.hypothesis unifyai/multiversion:latest /opt/miniconda/envs/multienv/bin/python -m pytest --tb=short {test} --backend={backend} --frontend={frontend}'  # noqa
                print(command)
                ret = os.system(command)
            else:
                ret = os.system(
                    f'docker run --rm --env REDIS_URL={redis_url} --env REDIS_PASSWD={redis_pass} -v "$(pwd)":/ivy -v "$(pwd)"/.hypothesis:/.hypothesis unifyai/multiversion:latest /opt/miniconda/envs/multienv/bin/python -m pytest --tb=short {test} --backend={backend}'  # noqa
>>>>>>> d2e3d42f
                )
            if ret != 0:
                failed = True
    if failed:
        exit(1)
    exit(0)


if __name__ == "__main__":
    redis_url = sys.argv[1]
    redis_pass = sys.argv[2]
    mongo_key = sys.argv[3]
    version_flag = sys.argv[4]
    gpu_flag = sys.argv[5]
    workflow_id = sys.argv[6]
    if len(sys.argv) > 7:
        print(f"Job URL available -: {sys.argv}")
        run_id = sys.argv[7]
    else:
        run_id = "https://github.com/unifyai/ivy/actions/runs/" + workflow_id
    failed = False
    # Gpu based testing
    with_gpu = False
    if gpu_flag == "true":
        with_gpu = True
    # multiversion testing
    if version_flag == "true":
        run_multiversion_testing()
    cluster = MongoClient(
        f"mongodb+srv://deep-ivy:{mongo_key}@cluster0.qdvf8q3.mongodb.net/?retryWrites=true&w=majority"  # noqa
    )
    db = cluster["Ivy_tests"]
    with open("tests_to_run", "r") as f:
        for line in f:
            test, backend = line.split(",")
            coll, submod, test_fn = get_submodule(test)
            print(coll, submod, test_fn)
            if with_gpu:
                ret = os.system(
<<<<<<< HEAD
                    f'docker run -it --rm --gpus all --env REDIS_URL={redis_url} --env REDIS_PASSWD={redis_pass} -v "$(pwd)":/ivy -v "$(pwd)"/.hypothesis:/.hypothesis unifyai/ivy:latest-gpu python3 -m pytest --tb=short {test} --backend {backend} --device gpu:0'
=======
                    f'docker run -it --rm --gpus all --env REDIS_URL={redis_url} --env REDIS_PASSWD={redis_pass} -v "$(pwd)":/ivy -v "$(pwd)"/.hypothesis:/.hypothesis unifyai/ivy:latest-gpu python3 -m pytest --tb=short {test} --backend {backend} --device gpu:0'  # noqa
>>>>>>> d2e3d42f
                    # noqa
                )
            else:
                ret = os.system(
<<<<<<< HEAD
                    f'docker run --rm --env REDIS_URL={redis_url} --env REDIS_PASSWD={redis_pass} -v "$(pwd)":/ivy -v "$(pwd)"/.hypothesis:/.hypothesis unifyai/ivy:latest python3 -m pytest --tb=short {test} --backend {backend}'
=======
                    f'docker run --rm --env REDIS_URL={redis_url} --env REDIS_PASSWD={redis_pass} -v "$(pwd)":/ivy -v "$(pwd)"/.hypothesis:/.hypothesis unifyai/ivy:latest python3 -m pytest --tb=short {test} --backend {backend}'  # noqa
>>>>>>> d2e3d42f
                    # noqa
                )
            if ret != 0:
                res = make_clickable(run_id, result_config["failure"])
                update_individual_test_results(
                    db[coll[0]], coll[1], submod, backend, test_fn, res
                )
                failed = True
            else:
                res = make_clickable(run_id, result_config["success"])
                update_individual_test_results(
                    db[coll[0]], coll[1], submod, backend, test_fn, res
                )

    try:
        with open("tests_to_remove", "r") as f:
            for line in f:
                test, backend = line.split(",")
                coll, submod, test_fn = get_submodule(test)
                print(coll, submod, test_fn)
                remove_from_db(db[coll[0]], coll[1], submod, backend, test_fn)
    except Exception:
        pass

    if failed:
        exit(1)<|MERGE_RESOLUTION|>--- conflicted
+++ resolved
@@ -78,21 +78,20 @@
             if ";" in backend:
                 # This is a frontend test
                 backend, frontend = backend.split(";")
-<<<<<<< HEAD
+
                 ret = os.system(
                     f'docker run --rm --env REDIS_URL={redis_url} --env REDIS_PASSWD={redis_pass} -v "$(pwd)":/ivy -v "$(pwd)"/.hypothesis:/.hypothesis unifyai/multiversion:latest /opt/miniconda/envs/multienv/bin/python -m pytest --tb=short {test} --frontend={frontend} --backend {backend}'
                 )
             else:
                 ret = os.system(
                     f'docker run --rm --env REDIS_URL={redis_url} --env REDIS_PASSWD={redis_pass} -v "$(pwd)":/ivy -v "$(pwd)"/.hypothesis:/.hypothesis unifyai/multiversion:latest /opt/miniconda/envs/multienv/bin/python -m pytest --tb=short {test} --backend {backend}'
-=======
+
                 command = f'docker run --rm --env REDIS_URL={redis_url} --env REDIS_PASSWD={redis_pass} -v "$(pwd)":/ivy -v "$(pwd)"/.hypothesis:/.hypothesis unifyai/multiversion:latest /opt/miniconda/envs/multienv/bin/python -m pytest --tb=short {test} --backend={backend} --frontend={frontend}'  # noqa
                 print(command)
                 ret = os.system(command)
             else:
                 ret = os.system(
                     f'docker run --rm --env REDIS_URL={redis_url} --env REDIS_PASSWD={redis_pass} -v "$(pwd)":/ivy -v "$(pwd)"/.hypothesis:/.hypothesis unifyai/multiversion:latest /opt/miniconda/envs/multienv/bin/python -m pytest --tb=short {test} --backend={backend}'  # noqa
->>>>>>> d2e3d42f
                 )
             if ret != 0:
                 failed = True
@@ -132,20 +131,20 @@
             print(coll, submod, test_fn)
             if with_gpu:
                 ret = os.system(
-<<<<<<< HEAD
+
                     f'docker run -it --rm --gpus all --env REDIS_URL={redis_url} --env REDIS_PASSWD={redis_pass} -v "$(pwd)":/ivy -v "$(pwd)"/.hypothesis:/.hypothesis unifyai/ivy:latest-gpu python3 -m pytest --tb=short {test} --backend {backend} --device gpu:0'
-=======
+
                     f'docker run -it --rm --gpus all --env REDIS_URL={redis_url} --env REDIS_PASSWD={redis_pass} -v "$(pwd)":/ivy -v "$(pwd)"/.hypothesis:/.hypothesis unifyai/ivy:latest-gpu python3 -m pytest --tb=short {test} --backend {backend} --device gpu:0'  # noqa
->>>>>>> d2e3d42f
+
                     # noqa
                 )
             else:
                 ret = os.system(
-<<<<<<< HEAD
+
                     f'docker run --rm --env REDIS_URL={redis_url} --env REDIS_PASSWD={redis_pass} -v "$(pwd)":/ivy -v "$(pwd)"/.hypothesis:/.hypothesis unifyai/ivy:latest python3 -m pytest --tb=short {test} --backend {backend}'
-=======
+
                     f'docker run --rm --env REDIS_URL={redis_url} --env REDIS_PASSWD={redis_pass} -v "$(pwd)":/ivy -v "$(pwd)"/.hypothesis:/.hypothesis unifyai/ivy:latest python3 -m pytest --tb=short {test} --backend {backend}'  # noqa
->>>>>>> d2e3d42f
+
                     # noqa
                 )
             if ret != 0:
