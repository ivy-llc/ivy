--- conflicted
+++ resolved
@@ -92,7 +92,7 @@
             if ";" in backend:
                 # This is a frontend test
                 backend, frontend = backend.split(";")
-<<<<<<< HEAD
+
 
                 ret = os.system(
                     f'docker run --rm --env REDIS_URL={redis_url} --env REDIS_PASSWD={redis_pass} -v "$(pwd)":/ivy -v "$(pwd)"/.hypothesis:/.hypothesis unifyai/multiversion:latest /opt/miniconda/envs/multienv/bin/python -m pytest --tb=short {test} --frontend={frontend} --backend {backend}'
@@ -103,14 +103,18 @@
 
                 command = f'docker run --rm --env REDIS_URL={redis_url} --env REDIS_PASSWD={redis_pass} -v "$(pwd)":/ivy -v "$(pwd)"/.hypothesis:/.hypothesis unifyai/multiversion:latest /opt/miniconda/envs/multienv/bin/python -m pytest --tb=short {test} --backend={backend} --frontend={frontend}'  # noqa
                 print(command)
-=======
+                ret = os.system(command)
+            else:
+                ret = os.system(
+                    f'docker run --rm --env REDIS_URL={redis_url} --env REDIS_PASSWD={redis_pass} -v "$(pwd)":/ivy -v "$(pwd)"/.hypothesis:/.hypothesis unifyai/multiversion:latest /opt/miniconda/envs/multienv/bin/python -m pytest --tb=short {test} --backend={backend}'  # noqa
+
                 frontend_version = '/'.join(frontend.split("/")[1:])
                 command = f'docker run --rm --env REDIS_URL={redis_url} --env REDIS_PASSWD={redis_pass} -v "$(pwd)":/ivy -v "$(pwd)"/.hypothesis:/.hypothesis unifyai/multiversion:latest /opt/miniconda/envs/multienv/bin/python -m pytest --tb=short {test} --backend={backend} --frontend={frontend}'
->>>>>>> 6659f803
                 ret = os.system(command)
             else:
                 ret = os.system(
                     f'docker run --rm --env REDIS_URL={redis_url} --env REDIS_PASSWD={redis_pass} -v "$(pwd)":/ivy -v "$(pwd)"/.hypothesis:/.hypothesis unifyai/multiversion:latest /opt/miniconda/envs/multienv/bin/python -m pytest --tb=short {test} --backend={backend}'
+
                 )
             if ret != 0:
                 res = make_clickable(run_id, result_config["failure"])
@@ -160,16 +164,23 @@
             if with_gpu:
                 ret = os.system(
 
+
                     f'docker run -it --rm --gpus all --env REDIS_URL={redis_url} --env REDIS_PASSWD={redis_pass} -v "$(pwd)":/ivy -v "$(pwd)"/.hypothesis:/.hypothesis unifyai/ivy:latest-gpu python3 -m pytest --tb=short {test} --backend {backend} --device gpu:0'
 
                     f'docker run -it --rm --gpus all --env REDIS_URL={redis_url} --env REDIS_PASSWD={redis_pass} -v "$(pwd)":/ivy -v "$(pwd)"/.hypothesis:/.hypothesis unifyai/ivy:latest-gpu python3 -m pytest --tb=short {test} --backend {backend} --device gpu:0'  # noqa
 
+                    f'docker run -it --rm --gpus all --env REDIS_URL={redis_url} --env REDIS_PASSWD={redis_pass} -v "$(pwd)":/ivy -v "$(pwd)"/.hypothesis:/.hypothesis unifyai/ivy:latest-gpu python3 -m pytest --tb=short {test} --backend {backend} --device gpu:0'  # noqa
+
                     # noqa
                 )
             else:
                 ret = os.system(
 
+
                     f'docker run --rm --env REDIS_URL={redis_url} --env REDIS_PASSWD={redis_pass} -v "$(pwd)":/ivy -v "$(pwd)"/.hypothesis:/.hypothesis unifyai/ivy:latest python3 -m pytest --tb=short {test} --backend {backend}'
+
+                    f'docker run --rm --env REDIS_URL={redis_url} --env REDIS_PASSWD={redis_pass} -v "$(pwd)":/ivy -v "$(pwd)"/.hypothesis:/.hypothesis unifyai/ivy:latest python3 -m pytest --tb=short {test} --backend {backend}'  # noqa
+
 
                     f'docker run --rm --env REDIS_URL={redis_url} --env REDIS_PASSWD={redis_pass} -v "$(pwd)":/ivy -v "$(pwd)"/.hypothesis:/.hypothesis unifyai/ivy:latest python3 -m pytest --tb=short {test} --backend {backend}'  # noqa
 
