--- conflicted
+++ resolved
@@ -2,6 +2,7 @@
 import os
 import sys
 from pymongo import MongoClient
+
 
 submodules = (
     "test_functional",
@@ -70,28 +71,6 @@
     return
 
 
-<<<<<<< HEAD
-def run_multiversion_testing():
-    failed = False
-    with open("tests_to_run", "r") as f:
-        for line in f:
-            test, backend = line.split(",")
-            if ";" in backend:
-                # This is a frontend test
-                backend, frontend = backend.split(";")
-                command = f'docker run --rm --env REDIS_URL={redis_url} --env REDIS_PASSWD={redis_pass} -v "$(pwd)":/ivy -v "$(pwd)"/.hypothesis:/.hypothesis unifyai/multiversion:latest /opt/miniconda/envs/multienv/bin/python -m pytest --tb=short {test} --backend={backend} --frontend={frontend}'  # noqa
-                print(command)
-                ret = os.system(command)
-            else:
-                ret = os.system(
-                    f'docker run --rm --env REDIS_URL={redis_url} --env REDIS_PASSWD={redis_pass} -v "$(pwd)":/ivy -v "$(pwd)"/.hypothesis:/.hypothesis unifyai/multiversion:latest /opt/miniconda/envs/multienv/bin/python -m pytest --tb=short {test} --backend={backend}'  # noqa
-                )
-            if ret != 0:
-                failed = True
-    if failed:
-        exit(1)
-    exit(0)
-=======
 def run_multiversion_testing(failed, with_gpu):
     with open("tests_to_run", "r") as f:
         for line in f:
@@ -107,7 +86,6 @@
             exit(1)
         else:
             exit(0)
->>>>>>> 2707161c
 
 
 if __name__ == "__main__":
@@ -123,17 +101,13 @@
     else:
         run_id = "https://github.com/unifyai/ivy/actions/runs/" + workflow_id
     failed = False
-<<<<<<< HEAD
-    # Gpu based testing
-=======
     #Gpu based testing
->>>>>>> 2707161c
     with_gpu = False
     if gpu_flag == "true":
         with_gpu = True
     # multiversion testing
     if version_flag == "true":
-        run_multiversion_testing()
+        run_multiversion_testing(failed)
     cluster = MongoClient(
         f"mongodb+srv://deep-ivy:{mongo_key}@cluster0.qdvf8q3.mongodb.net/?retryWrites=true&w=majority"  # noqa
     )
@@ -145,21 +119,11 @@
             print(coll, submod, test_fn)
             if with_gpu:
                 ret = os.system(
-<<<<<<< HEAD
-                    f'docker run -it --rm --gpus all --env REDIS_URL={redis_url} --env REDIS_PASSWD={redis_pass} -v "$(pwd)":/ivy -v "$(pwd)"/.hypothesis:/.hypothesis unifyai/ivy:latest-gpu python3 -m pytest --tb=short {test} --backend {backend} --device gpu:0'  # noqa
-                    # noqa
-                )
-            else:
-                ret = os.system(
-                    f'docker run --rm --env REDIS_URL={redis_url} --env REDIS_PASSWD={redis_pass} -v "$(pwd)":/ivy -v "$(pwd)"/.hypothesis:/.hypothesis unifyai/ivy:latest python3 -m pytest --tb=short {test} --backend {backend}'  # noqa
-                    # noqa
-=======
                 f'docker run -it --rm --gpus all --env REDIS_URL={redis_url} --env REDIS_PASSWD={redis_pass} -v "$(pwd)":/ivy -v "$(pwd)"/.hypothesis:/.hypothesis unifyai/ivy:latest-gpu python3 -m pytest --tb=short {test} --backend {backend} --device gpu:0'  # noqa
             )
             else:
                 ret = os.system(
                     f'docker run --rm --env REDIS_URL={redis_url} --env REDIS_PASSWD={redis_pass} -v "$(pwd)":/ivy -v "$(pwd)"/.hypothesis:/.hypothesis unifyai/ivy:latest python3 -m pytest --tb=short {test} --backend {backend}'  # noqa
->>>>>>> 2707161c
                 )
             if ret != 0:
                 res = make_clickable(run_id, result_config["failure"])
