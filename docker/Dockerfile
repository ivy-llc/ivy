FROM ubuntu:20.04
WORKDIR /ivy

ENV DEBIAN_FRONTEND=noninteractive
RUN apt-get update && \
    apt-get install -y python3 python3-pip python3-tk && \
    apt-get install -y libsm6 libxext6 libxrender-dev libgl1-mesa-glx && \
    apt-get install -y python-opengl && \
    apt-get install -y git && \
    apt-get install -y rsync && \
    apt-get install -y libusb-1.0-0 && \
    apt-get install -y libglib2.0-0 && \
    pip3 install --upgrade pip && \
    pip3 install setuptools==58.5.3

<<<<<<< HEAD
RUN pip3 install torch torchvision torchaudio --extra-index-url https://download.pytorch.org/whl/cpu
RUN pip3 install --upgrade torch-scatter -f https://pytorch-geometric.com/whl
=======
RUN pip3 install --no-cache-dir torch -f https://download.pytorch.org/whl/torch_stable.html
RUN pip3 install --no-cache-dir --upgrade torch-scatter -f https://pytorch-geometric.com/whl
>>>>>>> 13788678

# Install Ivy Upstream
RUN git clone --progress --recurse-submodules https://github.com/unifyai/ivy --depth 1 && \
    cd ivy && \
    cat requirements/requirements.txt | grep -v "ivy-" | pip3 install --no-cache-dir -r /dev/stdin && \
    cat requirements/optional.txt | grep -v "ivy-" | pip3 install --no-cache-dir -r /dev/stdin && \
    python3 -m pip install --user -e . && \
    cd ivy_tests/test_array_api && \
    pip3 install --no-cache-dir -r requirements.txt

# Install local requirements
COPY requirements/requirements.txt .
RUN pip3 install --no-cache-dir -r requirements.txt

# Install local optional
COPY requirements/optional.txt .
RUN pip3 install --no-cache-dir -r optional.txt

COPY run_tests_CLI/test_dependencies.py .
RUN python3 test_dependencies.py -fp requirements.txt,optional.txt && \
    rm -rf requirements.txt && \
    rm -rf optional.txt && \
    rm -rf test_dependencies.py<|MERGE_RESOLUTION|>--- conflicted
+++ resolved
@@ -13,13 +13,9 @@
     pip3 install --upgrade pip && \
     pip3 install setuptools==58.5.3
 
-<<<<<<< HEAD
-RUN pip3 install torch torchvision torchaudio --extra-index-url https://download.pytorch.org/whl/cpu
-RUN pip3 install --upgrade torch-scatter -f https://pytorch-geometric.com/whl
-=======
-RUN pip3 install --no-cache-dir torch -f https://download.pytorch.org/whl/torch_stable.html
+
+RUN pip3 install --no-cache-dir torch --extra-index-url https://download.pytorch.org/whl/cpu
 RUN pip3 install --no-cache-dir --upgrade torch-scatter -f https://pytorch-geometric.com/whl
->>>>>>> 13788678
 
 # Install Ivy Upstream
 RUN git clone --progress --recurse-submodules https://github.com/unifyai/ivy --depth 1 && \
