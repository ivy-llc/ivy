# flake8: noqa
import os
import subprocess
import sys


def directory_generator(req, base="/fw/"):
    for versions in req:
        if "/" in versions:
            pkg, ver = versions.split("/")
            path = base + pkg + "/" + ver
            if not os.path.exists(path):
                install_pkg(path, pkg + "==" + ver)
        else:
            install_pkg(None, versions)


def install_pkg(path, pkg, base="fw/"):
    if pkg.split("==")[0] if "==" in pkg else pkg == "torch":
        subprocess.run(
            f"pip3 install --upgrade {pkg} --default-timeout=100 --extra-index-url https://download.pytorch.org/whl/cu118  --no-cache-dir",
            shell=True,
        )
    elif pkg.split("==")[0] if "==" in pkg else pkg == "jaxlib":
        subprocess.run(
            f"pip install --upgrade 'jax[cuda11_local]' -f https://storage.googleapis.com/jax-releases/jax_cuda_releases.html   --no-cache-dir",
            shell=True,
        )
    else:
        subprocess.run(
            f"pip3 install --upgrade {pkg} --default-timeout=100   --no-cache-dir",
            shell=True,
        )


if __name__ == "__main__":
    arg_lis = sys.argv
    if len(arg_lis) > 1:  # we have specified what frameworks to install
        directory_generator(arg_lis[1:], "")
    else:
        install_pkg(None, "torch")
        install_pkg(None, "tensorflow")
        install_pkg(None, "jax")
<<<<<<< HEAD
        install_pkg(None, "jaxlib")
        install_pkg(None, "numpy")
=======
        install_pkg(None, "jaxlib")
>>>>>>> fc50d63e
<|MERGE_RESOLUTION|>--- conflicted
+++ resolved
@@ -41,9 +41,5 @@
         install_pkg(None, "torch")
         install_pkg(None, "tensorflow")
         install_pkg(None, "jax")
-<<<<<<< HEAD
         install_pkg(None, "jaxlib")
         install_pkg(None, "numpy")
-=======
-        install_pkg(None, "jaxlib")
->>>>>>> fc50d63e
