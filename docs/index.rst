.. title:: Home

.. include:: ../README.md
  :parser: myst_parser.sphinx_

.. toctree::
  :hidden:
  :maxdepth: -1
  :caption: Overview

  overview/get_started.rst
<<<<<<< HEAD
  Examples <https://unify.ai/demos/>
=======
  Examples <demos/index.rst>
  overview/glossary.rst
  overview/faq.rst
>>>>>>> cef05210


.. toctree::
  :hidden:
  :maxdepth: -1
  :caption: Background

  overview/motivation.rst
  overview/related_work.rst
  overview/extensions.rst


.. toctree::
  :hidden:
  :maxdepth: -1
  :caption: Contributors

  overview/design.rst
  overview/contributing.rst
  overview/deep_dive.rst
  overview/glossary.rst
  overview/faq.rst


.. toctree::
  :hidden:
  :maxdepth: -1
  :caption: Compiling and Transpiling

  compiler/setting_up.rst
  compiler/compiler.rst
  compiler/transpiler.rst


.. autosummary::
  :toctree: docs/functional
  :template: top_functional_toc.rst
  :caption: API Reference
  :recursive:
  :hide-table:

  ivy.functional.ivy


.. autosummary::
  :toctree: docs/data_classes
  :template: top_data_toc.rst
  :recursive:
  :hide-table:

  ivy.data_classes


.. autosummary::
  :toctree: docs
  :template: top_ivy_toc.rst
  :recursive:
  :hide-table:

  ivy.stateful
  ivy.utils
  ivy_tests.test_ivy.helpers<|MERGE_RESOLUTION|>--- conflicted
+++ resolved
@@ -9,13 +9,7 @@
   :caption: Overview
 
   overview/get_started.rst
-<<<<<<< HEAD
-  Examples <https://unify.ai/demos/>
-=======
   Examples <demos/index.rst>
-  overview/glossary.rst
-  overview/faq.rst
->>>>>>> cef05210
 
 
 .. toctree::
