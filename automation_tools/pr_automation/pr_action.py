import sys
import json
from process_pr import Process_pr


def import_file(file_path):
    with open(file_path, "r") as file:
        data = json.loads(file.read())
    return data


def main():
    pr = Process_pr(int(sys.argv[1]), sys.argv[2])
    interns_assigned_volunteers = import_file("volunteer_go_to_intern.json")

    # If a volunteer has opened a PR then assign it's coresponding Ivy Team Member
    for ivy_intern, assigned_volunteers in interns_assigned_volunteers.items():
        if pr.author() in assigned_volunteers:
            pr.assign_intern(ivy_intern)
            print(f"[+] {ivy_intern} was assigned to PR {pr.pr_number()}")
            sys.exit(0)

    # Get all PRs, count how many times each Ivy Team Member has been assigned
<<<<<<< HEAD
    all_prs = pr.command(f"gh pr list --json assignees")
    all_names = [i["assignees"][0]["login"] for i in all_prs]
=======
    all_prs = pr.command(f'gh pr list --json assignees')
    all_names = [i['assignees'][0]['login'] for i in all_prs[1:]]
>>>>>>> 2a63a641
    unique_names = set(all_names)
    count = {}
    for i in unique_names:
        count[i] = int(all_names.count(i) * 100 / len(all_names))

    # Assigning an intern evenly based on it's percentage. The lower the percentage, the bigger the chance to get assigned.
    # This way the workload is spread evenly.
    max_percentage = max(count.values())
    interns = [
        name for name, percentage in count.items() if percentage < max_percentage
    ]
    pr.assign_random_intern(interns)


if __name__ == "__main__":
    main()<|MERGE_RESOLUTION|>--- conflicted
+++ resolved
@@ -21,13 +21,8 @@
             sys.exit(0)
 
     # Get all PRs, count how many times each Ivy Team Member has been assigned
-<<<<<<< HEAD
-    all_prs = pr.command(f"gh pr list --json assignees")
-    all_names = [i["assignees"][0]["login"] for i in all_prs]
-=======
     all_prs = pr.command(f'gh pr list --json assignees')
     all_names = [i['assignees'][0]['login'] for i in all_prs[1:]]
->>>>>>> 2a63a641
     unique_names = set(all_names)
     count = {}
     for i in unique_names:
