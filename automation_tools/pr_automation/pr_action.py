--- conflicted
+++ resolved
@@ -12,48 +12,28 @@
 def main():
     pr = Process_pr(int(sys.argv[1]), sys.argv[2])
     interns_assigned_volunteers = import_file("volunteer_go_to_intern.json")
-<<<<<<< HEAD
 
-=======
-    
->>>>>>> d6d27963
     # If a volunteer has opened a PR then assign it's coresponding Ivy Team Member
     for ivy_intern, assigned_volunteers in interns_assigned_volunteers.items():
         if pr.author() in assigned_volunteers:
             pr.assign_intern(ivy_intern)
             print(f"[+] {ivy_intern} was assigned to PR {pr.pr_number()}")
             sys.exit(0)
-<<<<<<< HEAD
 
     # Get all PRs, count how many times each Ivy Team Member has been assigned
     all_prs = pr.command(f"gh pr list --json assignees")
     all_names = [i["assignees"][0]["login"] for i in all_prs]
-=======
-    
-    # Get all PRs, count how many times each Ivy Team Member has been assigned
-    all_prs = pr.command(f'gh pr list --json assignees')
-    all_names = [i['assignees'][0]['login'] for i in all_prs]
->>>>>>> d6d27963
     unique_names = set(all_names)
     count = {}
     for i in unique_names:
         count[i] = int(all_names.count(i) * 100 / len(all_names))
-<<<<<<< HEAD
 
-    # Assigning an intern evenly based on it's percentage.
-    # The lower the percentage, the bigger the chance to get assigned.
+    # Assigning an intern evenly based on it's percentage. The lower the percentage, the bigger the chance to get assigned.
     # This way the workload is spread evenly.
     max_percentage = max(count.values())
     interns = [
         name for name, percentage in count.items() if percentage < max_percentage
     ]
-=======
-    
-    # Assigning an intern evenly based on it's percentage. The lower the percentage, the bigger the chance to get assigned.
-    # This way the workload is spread evenly.
-    max_percentage = max(count.values())
-    interns = [name for name, percentage in count.items() if percentage < max_percentage]
->>>>>>> d6d27963
     pr.assign_random_intern(interns)
 
 
