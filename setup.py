--- conflicted
+++ resolved
@@ -37,11 +37,7 @@
     bc = backends_chunk.split("\n\n")
     img_str = (
         ".. image:: https://github.com/unifyai/unifyai.github.io/blob/master/img/externally_linked/logos/supported/frameworks.png?raw=true\n"  # noqa
-<<<<<<< HEAD
-        "   :width: 100%"
-=======
         "   :width: 100%\n"
->>>>>>> c98b3c2b
         "   :class: dark-light"
     )
     backends_chunk = "\n\n".join(bc[0:1] + [img_str] + bc[2:])
