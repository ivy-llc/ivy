<<<<<<< HEAD
<?xml version="1.0" encoding="UTF-8"?>
<project version="4">
  <component name="JavaScriptSettings">
    <option name="languageLevel" value="ES6" />
  </component>
  <component name="ProjectRootManager" version="2" project-jdk-name="Python 3.9 (base)" project-jdk-type="Python SDK" />
=======
<?xml version="1.0" encoding="UTF-8"?>
<project version="4">
  <component name="JavaScriptSettings">
    <option name="languageLevel" value="ES6" />
  </component>
  <component name="ProjectRootManager" version="2" project-jdk-name="Remote Python 3.8.10 Docker (unifyai/ivy:latest)" project-jdk-type="Python SDK" />
>>>>>>> e19cea22
</project><|MERGE_RESOLUTION|>--- conflicted
+++ resolved
@@ -1,16 +1,7 @@
-<<<<<<< HEAD
-<?xml version="1.0" encoding="UTF-8"?>
-<project version="4">
-  <component name="JavaScriptSettings">
-    <option name="languageLevel" value="ES6" />
-  </component>
-  <component name="ProjectRootManager" version="2" project-jdk-name="Python 3.9 (base)" project-jdk-type="Python SDK" />
-=======
-<?xml version="1.0" encoding="UTF-8"?>
-<project version="4">
-  <component name="JavaScriptSettings">
-    <option name="languageLevel" value="ES6" />
-  </component>
-  <component name="ProjectRootManager" version="2" project-jdk-name="Remote Python 3.8.10 Docker (unifyai/ivy:latest)" project-jdk-type="Python SDK" />
->>>>>>> e19cea22
-</project>+<?xml version="1.0" encoding="UTF-8"?>
+<project version="4">
+  <component name="JavaScriptSettings">
+    <option name="languageLevel" value="ES6" />
+  </component>
+  <component name="ProjectRootManager" version="2" project-jdk-name="Remote Python 3.8.10 Docker (unifyai/ivy:latest)" project-jdk-type="Python SDK" />
+</project>