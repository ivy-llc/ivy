<?xml version="1.0" encoding="UTF-8"?>
<project version="4">
  <component name="JavaScriptSettings">
    <option name="languageLevel" value="ES6" />
  </component>
<<<<<<< HEAD
  <component name="ProjectRootManager" version="2" project-jdk-name="Python 3.8 (ivy_dev)" project-jdk-type="Python SDK" />
=======
  <component name="ProjectRootManager" version="2" project-jdk-name="Python 3.10.6 WSL (Ubuntu-22.04): (/home/kave/.virtualenvs/ivy/bin/python)" project-jdk-type="Python SDK" />
>>>>>>> 84eecd9d
  <component name="PyPackaging">
    <option name="earlyReleasesAsUpgrades" value="true" />
  </component>
</project><|MERGE_RESOLUTION|>--- conflicted
+++ resolved
@@ -3,11 +3,9 @@
   <component name="JavaScriptSettings">
     <option name="languageLevel" value="ES6" />
   </component>
-<<<<<<< HEAD
-  <component name="ProjectRootManager" version="2" project-jdk-name="Python 3.8 (ivy_dev)" project-jdk-type="Python SDK" />
-=======
+
   <component name="ProjectRootManager" version="2" project-jdk-name="Python 3.10.6 WSL (Ubuntu-22.04): (/home/kave/.virtualenvs/ivy/bin/python)" project-jdk-type="Python SDK" />
->>>>>>> 84eecd9d
+
   <component name="PyPackaging">
     <option name="earlyReleasesAsUpgrades" value="true" />
   </component>
