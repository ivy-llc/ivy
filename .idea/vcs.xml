--- conflicted
+++ resolved
@@ -2,11 +2,9 @@
 <project version="4">
   <component name="VcsDirectoryMappings">
     <mapping directory="$PROJECT_DIR$" vcs="Git" />
-<<<<<<< HEAD
-    <mapping directory="$PROJECT_DIR$/ivy_tests/array_api_testing/test_array_api" vcs="Git" />
-    <mapping directory="$PROJECT_DIR$/ivy_tests/array_api_testing/test_array_api/array-api" vcs="Git" />
-=======
+
+
     <mapping directory="$PROJECT_DIR$/ivy_tests/test_array_api" vcs="Git" />
->>>>>>> 0e8b2447
+
   </component>
 </project>