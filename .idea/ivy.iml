--- conflicted
+++ resolved
@@ -1,32 +1,15 @@
-<<<<<<< HEAD
-<?xml version="1.0" encoding="UTF-8"?>
-<module type="PYTHON_MODULE" version="4">
-  <component name="NewModuleRootManager">
-    <content url="file://$MODULE_DIR$" />
-    <orderEntry type="jdk" jdkName="Python 3.9 (base)" jdkType="Python SDK" />
-    <orderEntry type="sourceFolder" forTests="false" />
-  </component>
-  <component name="PyDocumentationSettings">
-    <option name="format" value="PLAIN" />
-    <option name="myDocStringFormat" value="Plain" />
-  </component>
-  <component name="TestRunnerService">
-    <option name="PROJECT_TEST_RUNNER" value="pytest" />
-  </component>
-=======
-<?xml version="1.0" encoding="UTF-8"?>
-<module type="PYTHON_MODULE" version="4">
-  <component name="NewModuleRootManager">
-    <content url="file://$MODULE_DIR$" />
-    <orderEntry type="jdk" jdkName="Remote Python 3.8.10 Docker (unifyai/ivy:latest)" jdkType="Python SDK" />
-    <orderEntry type="sourceFolder" forTests="false" />
-  </component>
-  <component name="PyDocumentationSettings">
-    <option name="format" value="PLAIN" />
-    <option name="myDocStringFormat" value="Plain" />
-  </component>
-  <component name="TestRunnerService">
-    <option name="PROJECT_TEST_RUNNER" value="pytest" />
-  </component>
->>>>>>> e19cea22
-</module>+<?xml version="1.0" encoding="UTF-8"?>
+<module type="PYTHON_MODULE" version="4">
+  <component name="NewModuleRootManager">
+    <content url="file://$MODULE_DIR$" />
+    <orderEntry type="jdk" jdkName="Remote Python 3.8.10 Docker (unifyai/ivy:latest)" jdkType="Python SDK" />
+    <orderEntry type="sourceFolder" forTests="false" />
+  </component>
+  <component name="PyDocumentationSettings">
+    <option name="format" value="PLAIN" />
+    <option name="myDocStringFormat" value="Plain" />
+  </component>
+  <component name="TestRunnerService">
+    <option name="PROJECT_TEST_RUNNER" value="pytest" />
+  </component>
+</module>