<?xml version="1.0" encoding="UTF-8"?>
<module type="PYTHON_MODULE" version="4">
  <component name="NewModuleRootManager">
    <content url="file://$MODULE_DIR$" />
<<<<<<< HEAD
    <orderEntry type="jdk" jdkName="Remote Python 3.10.0 Docker (unifyai/ivy:latest)" jdkType="Python SDK" />
=======
    <orderEntry type="jdk" jdkName="Remote Python 3.8.10 Docker (unifyai/ivy:latest)" jdkType="Python SDK" />
>>>>>>> 219e29dd
    <orderEntry type="sourceFolder" forTests="false" />
  </component>
  <component name="PyDocumentationSettings">
    <option name="format" value="NUMPY" />
    <option name="myDocStringFormat" value="NumPy" />
  </component>
  <component name="TestRunnerService">
    <option name="PROJECT_TEST_RUNNER" value="py.test" />
  </component>
</module><|MERGE_RESOLUTION|>--- conflicted
+++ resolved
@@ -2,11 +2,7 @@
 <module type="PYTHON_MODULE" version="4">
   <component name="NewModuleRootManager">
     <content url="file://$MODULE_DIR$" />
-<<<<<<< HEAD
-    <orderEntry type="jdk" jdkName="Remote Python 3.10.0 Docker (unifyai/ivy:latest)" jdkType="Python SDK" />
-=======
     <orderEntry type="jdk" jdkName="Remote Python 3.8.10 Docker (unifyai/ivy:latest)" jdkType="Python SDK" />
->>>>>>> 219e29dd
     <orderEntry type="sourceFolder" forTests="false" />
   </component>
   <component name="PyDocumentationSettings">
