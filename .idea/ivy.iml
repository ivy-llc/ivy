<?xml version="1.0" encoding="UTF-8"?>
<module type="PYTHON_MODULE" version="4">
  <component name="NewModuleRootManager">
    <content url="file://$MODULE_DIR$" />
<<<<<<< HEAD
<<<<<<< HEAD
    <orderEntry type="jdk" jdkName="Remote Python 3.8.10 Docker (unifyai/ivy:latest)" jdkType="Python SDK" />
=======
    <orderEntry type="jdk" jdkName="$USER_HOME$/miniconda3 (2)" jdkType="Python SDK" />
>>>>>>> ccea4e97589623a960f5a6ca0d4fe382a956c8c6
=======
    <orderEntry type="jdk" jdkName="Remote Python 3.8.10 Docker (unifyai/multicuda:base_and_requirements) (2)" jdkType="Python SDK" />
>>>>>>> 3349ef2e
    <orderEntry type="sourceFolder" forTests="false" />
  </component>
  <component name="PyDocumentationSettings">
    <option name="format" value="NUMPY" />
    <option name="myDocStringFormat" value="NumPy" />
  </component>
  <component name="TestRunnerService">
    <option name="PROJECT_TEST_RUNNER" value="py.test" />
  </component>
</module><|MERGE_RESOLUTION|>--- conflicted
+++ resolved
@@ -2,15 +2,7 @@
 <module type="PYTHON_MODULE" version="4">
   <component name="NewModuleRootManager">
     <content url="file://$MODULE_DIR$" />
-<<<<<<< HEAD
-<<<<<<< HEAD
-    <orderEntry type="jdk" jdkName="Remote Python 3.8.10 Docker (unifyai/ivy:latest)" jdkType="Python SDK" />
-=======
-    <orderEntry type="jdk" jdkName="$USER_HOME$/miniconda3 (2)" jdkType="Python SDK" />
->>>>>>> ccea4e97589623a960f5a6ca0d4fe382a956c8c6
-=======
     <orderEntry type="jdk" jdkName="Remote Python 3.8.10 Docker (unifyai/multicuda:base_and_requirements) (2)" jdkType="Python SDK" />
->>>>>>> 3349ef2e
     <orderEntry type="sourceFolder" forTests="false" />
   </component>
   <component name="PyDocumentationSettings">
