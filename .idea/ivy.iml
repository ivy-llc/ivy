--- conflicted
+++ resolved
@@ -1,15 +1,7 @@
 <?xml version="1.0" encoding="UTF-8"?>
 <module type="PYTHON_MODULE" version="4">
   <component name="NewModuleRootManager">
-<<<<<<< HEAD
-    <content url="file://$MODULE_DIR$">
-      <excludeFolder url="file://$MODULE_DIR$/ivy_dev" />
-    </content>
-    <orderEntry type="jdk" jdkName="Remote Python 3.8.10 Docker (unifyai/ivy:latest)" jdkType="Python SDK" />
-=======
-    <content url="file://$MODULE_DIR$" />
-    <orderEntry type="jdk" jdkName="Remote Python 3.8.10 Docker (unifyai/multicuda:base_and_requirements) (2)" jdkType="Python SDK" />
->>>>>>> 443c65c6
+
     <orderEntry type="sourceFolder" forTests="false" />
   </component>
   <component name="PyDocumentationSettings">
