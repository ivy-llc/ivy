<?xml version="1.0" encoding="UTF-8"?>
<module type="PYTHON_MODULE" version="4">
  <component name="NewModuleRootManager">
<<<<<<< HEAD
    <content url="file://$MODULE_DIR$">
      <excludeFolder url="file://$MODULE_DIR$/venv" />
    </content>
    <orderEntry type="jdk" jdkName="Python 3.8 (ivy_dev)" jdkType="Python SDK" />
=======
    <content url="file://$MODULE_DIR$" />
    <orderEntry type="inheritedJdk" />
>>>>>>> 84eecd9d
    <orderEntry type="sourceFolder" forTests="false" />
  </component>
  <component name="PyDocumentationSettings">
    <option name="format" value="NUMPY" />
    <option name="myDocStringFormat" value="NumPy" />
  </component>
  <component name="TestRunnerService">
    <option name="PROJECT_TEST_RUNNER" value="py.test" />
  </component>
</module><|MERGE_RESOLUTION|>--- conflicted
+++ resolved
@@ -1,15 +1,11 @@
 <?xml version="1.0" encoding="UTF-8"?>
 <module type="PYTHON_MODULE" version="4">
   <component name="NewModuleRootManager">
-<<<<<<< HEAD
-    <content url="file://$MODULE_DIR$">
-      <excludeFolder url="file://$MODULE_DIR$/venv" />
-    </content>
-    <orderEntry type="jdk" jdkName="Python 3.8 (ivy_dev)" jdkType="Python SDK" />
-=======
+
+
     <content url="file://$MODULE_DIR$" />
     <orderEntry type="inheritedJdk" />
->>>>>>> 84eecd9d
+
     <orderEntry type="sourceFolder" forTests="false" />
   </component>
   <component name="PyDocumentationSettings">
