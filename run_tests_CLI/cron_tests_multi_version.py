import os
import sys

# BACKENDS = ["numpy", "jax", "tensorflow", "torch"]

torch_req = ['torch/1.4.0', 'torch/1.5.0', 'torch/1.10.1', 'torch/1.10.2', 'torch/1.11.0', 'torch/1.12.0',
             'torch/1.12.1', 'torch/1.13.0']
tensorflow_req = ['tensorflow/2.2.0', 'tensorflow/2.2.1', 'tensorflow/2.2.2', 'tensorflow/2.4.4', 'tensorflow/2.9.0',
                  'tensorflow/2.9.1', 'tensorflow/2.9.1', 'tensorflow/2.9.2']
jax_only_req = ['jax/0.1.60', 'jax/0.1.61', 'jax/0.3.10', 'jax/0.3.13', 'jax/0.3.14', 'jax/0.3.14', 'jax/0.3.15',
                'jax/0.3.16', 'jax/0.3.17']
jaxlib_req = ['jaxlib/0.1.50', 'jaxlib/0.1.60', 'jaxlib/0.1.61', 'jaxlib/0.3.10', 'jaxlib/0.3.14', 'jaxlib/0.3.15',
              'jaxlib/0.3.20', 'jaxlib/0.3.22']
numpy_req = ['numpy/1.17.3', 'numpy/1.17.4', 'numpy/1.23.1', 'numpy/1.24.0', 'numpy/1.24.1', 'numpy/1.24.2']
jax_req = [jax_ver + '/' + jaxlib_ver for jax_ver in jax_only_req for jaxlib_ver in jaxlib_req]

torch_req = [
    "torch/1.4.0",
    "torch/1.5.0",
    "torch/1.10.1",
    "torch/1.10.2",
    "torch/1.11.0",
    "torch/1.12.0",
    "torch/1.12.1",
    "torch/1.13.0",
]
tensorflow_req = [
    "tensorflow/2.2.0",
    "tensorflow/2.2.1",
    "tensorflow/2.2.2",
    "tensorflow/2.4.4",
    "tensorflow/2.9.0",
    "tensorflow/2.9.1",
    "tensorflow/2.9.1",
    "tensorflow/2.9.2",
]
jax_only_req = [
    "jax/0.1.60",
    "jax/0.1.61",
    "jax/0.3.10",
    "jax/0.3.13",
    "jax/0.3.14",
    "jax/0.3.14",
    "jax/0.3.15",
    "jax/0.3.16",
    "jax/0.3.17",
]
jaxlib_req = [
    "jaxlib/0.1.50",
    "jaxlib/0.1.60",
    "jaxlib/0.1.61",
    "jaxlib/0.3.10",
    "jaxlib/0.3.14",
    "jaxlib/0.3.15",
    "jaxlib/0.3.20",
    "jaxlib/0.3.22",
]
numpy_req = [
    "numpy/1.17.3",
    "numpy/1.17.4",
    "numpy/1.23.1",
    "numpy/1.24.0",
    "numpy/1.24.1",
    "numpy/1.24.2",
]
jax_req = [
    jax_ver + "/" + jaxlib_ver for jax_ver in jax_only_req for jaxlib_ver in jaxlib_req
]

framework_versions = {
    "numpy": numpy_req,
    "torch": torch_req,
    "jax": jax_req,

    "tensorflow": tensorflow_req

    "tensorflow": tensorflow_req,

}

run_iter = int(sys.argv[1])
os.system(
<<<<<<< HEAD
    "docker run -v `pwd`:/ivy -v `pwd`/.hypothesis:/.hypothesis unifyai/multiversion:latest python3 -m pytest --disable-pytest-warnings ivy_tests/test_ivy --my_test_dump true > test_names"

    "docker run -v `pwd`:/ivy -v `pwd`/.hypothesis:/.hypothesis unifyai/multiversion:latest /opt/miniconda/envs/multienv/bin/python -m pytest --disable-pytest-warnings ivy_tests/test_ivy --my_test_dump true > test_names"  # noqa

    # noqa
=======
    "docker run -v `pwd`:/ivy -v `pwd`/.hypothesis:/.hypothesis unifyai/multiversion:latest /opt/miniconda/envs/multienv/bin/python -m pytest --disable-pytest-warnings ivy_tests/test_ivy --my_test_dump true > test_names" # noqa
>>>>>>> 6659f803
)
test_names_without_backend = []
test_names = []
with open("test_names") as f:
    for line in f:
        if "ERROR" in line:
            break
        if not line.startswith("ivy_tests"):
            continue
        test_name = line[:-1]
        pos = test_name.find("[")
        if pos != -1:
            test_name = test_name[:pos]
        test_names_without_backend.append(test_name)

for test_name in test_names_without_backend:
    for backend, backend_versions in framework_versions.items():
        for backend_version in backend_versions:
            test_backend = test_name + "," + backend_version
            if "test_frontends" in test_name:
                frontend = test_name[39:]

                frontend = frontend[:frontend.find("/")]

                frontend = frontend[: frontend.find("/")]

                frontend_versions = framework_versions.get(frontend, [])
                for frontend_version in frontend_versions:
                    test_names.append(test_backend + ";" + frontend_version)
            else:
                test_names.append(test_backend)

test_names = list(set(test_names))
test_names.sort()

# Run 150 tests in each iteration of the cron job
num_tests = len(test_names)
print(num_tests)
tests_per_run = 150
start = run_iter * tests_per_run
end = (run_iter + 1) * tests_per_run
print("Running Tests:")
with open("tests_to_run", "w") as f:
    for i in range(start, end):
        i = i % num_tests
        test = test_names[i]
        print(test)
        f.write(test + "\n")<|MERGE_RESOLUTION|>--- conflicted
+++ resolved
@@ -2,6 +2,7 @@
 import sys
 
 # BACKENDS = ["numpy", "jax", "tensorflow", "torch"]
+
 
 torch_req = ['torch/1.4.0', 'torch/1.5.0', 'torch/1.10.1', 'torch/1.10.2', 'torch/1.11.0', 'torch/1.12.0',
              'torch/1.12.1', 'torch/1.13.0']
@@ -67,12 +68,69 @@
     jax_ver + "/" + jaxlib_ver for jax_ver in jax_only_req for jaxlib_ver in jaxlib_req
 ]
 
+
+torch_req = [
+    "torch/1.4.0",
+    "torch/1.5.0",
+    "torch/1.10.1",
+    "torch/1.10.2",
+    "torch/1.11.0",
+    "torch/1.12.0",
+    "torch/1.12.1",
+    "torch/1.13.0",
+]
+tensorflow_req = [
+    "tensorflow/2.2.0",
+    "tensorflow/2.2.1",
+    "tensorflow/2.2.2",
+    "tensorflow/2.4.4",
+    "tensorflow/2.9.0",
+    "tensorflow/2.9.1",
+    "tensorflow/2.9.1",
+    "tensorflow/2.9.2",
+]
+jax_only_req = [
+    "jax/0.1.60",
+    "jax/0.1.61",
+    "jax/0.3.10",
+    "jax/0.3.13",
+    "jax/0.3.14",
+    "jax/0.3.14",
+    "jax/0.3.15",
+    "jax/0.3.16",
+    "jax/0.3.17",
+]
+jaxlib_req = [
+    "jaxlib/0.1.50",
+    "jaxlib/0.1.60",
+    "jaxlib/0.1.61",
+    "jaxlib/0.3.10",
+    "jaxlib/0.3.14",
+    "jaxlib/0.3.15",
+    "jaxlib/0.3.20",
+    "jaxlib/0.3.22",
+]
+numpy_req = [
+    "numpy/1.17.3",
+    "numpy/1.17.4",
+    "numpy/1.23.1",
+    "numpy/1.24.0",
+    "numpy/1.24.1",
+    "numpy/1.24.2",
+]
+jax_req = [
+    jax_ver + "/" + jaxlib_ver for jax_ver in jax_only_req for jaxlib_ver in jaxlib_req
+]
+
 framework_versions = {
     "numpy": numpy_req,
     "torch": torch_req,
     "jax": jax_req,
 
+
     "tensorflow": tensorflow_req
+
+    "tensorflow": tensorflow_req,
 
     "tensorflow": tensorflow_req,
 
@@ -80,15 +138,15 @@
 
 run_iter = int(sys.argv[1])
 os.system(
-<<<<<<< HEAD
+
     "docker run -v `pwd`:/ivy -v `pwd`/.hypothesis:/.hypothesis unifyai/multiversion:latest python3 -m pytest --disable-pytest-warnings ivy_tests/test_ivy --my_test_dump true > test_names"
 
     "docker run -v `pwd`:/ivy -v `pwd`/.hypothesis:/.hypothesis unifyai/multiversion:latest /opt/miniconda/envs/multienv/bin/python -m pytest --disable-pytest-warnings ivy_tests/test_ivy --my_test_dump true > test_names"  # noqa
 
     # noqa
-=======
+
     "docker run -v `pwd`:/ivy -v `pwd`/.hypothesis:/.hypothesis unifyai/multiversion:latest /opt/miniconda/envs/multienv/bin/python -m pytest --disable-pytest-warnings ivy_tests/test_ivy --my_test_dump true > test_names" # noqa
->>>>>>> 6659f803
+
 )
 test_names_without_backend = []
 test_names = []
@@ -111,7 +169,10 @@
             if "test_frontends" in test_name:
                 frontend = test_name[39:]
 
+
                 frontend = frontend[:frontend.find("/")]
+
+                frontend = frontend[: frontend.find("/")]
 
                 frontend = frontend[: frontend.find("/")]
 
