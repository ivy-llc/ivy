name: manual-tests-pr
on:
  workflow_dispatch:
    inputs:
      test:
        description: 'Test:'
        default: 'ivy_tests/test_ivy/test_frontends/test_torch/test_tensor.py::test_torch_instance_arctan_,tensorflow'
        required: true
permissions:
  actions: read
jobs:
   run_tests:
     runs-on: ubuntu-latest
     steps:
       - name: Checkout Ivy 🛎
         uses: actions/checkout@v2
         with:
           path: ivy
           persist-credentials: false
           submodules: "recursive"

       - name: Get Job URL
         uses: Tiryoh/gha-jobid-action@v0
         id: jobs
         with:
           github_token: ${{ secrets.GITHUB_TOKEN }}
           job_name: ${{ github.job }}

       - name: Run Tests
         id: tests
         run: |
           pip install pymongo
           cd ivy
           mkdir .ivy
           touch .ivy/key.pem
<<<<<<< HEAD
           echo ${{ secrets.USER_API_KEY }} > .ivy/key.pem
=======
           echo -n ${{ secrets.USER_API_KEY }} > .ivy/key.pem
>>>>>>> c98b3c2b
           python setup_tests.py ${{ github.event.inputs.test }} 
           python run_tests_pr.py
         continue-on-error: true

       - name: Check on failures
         if: steps.tests.outcome != 'success'
         run: exit 1<|MERGE_RESOLUTION|>--- conflicted
+++ resolved
@@ -33,11 +33,7 @@
            cd ivy
            mkdir .ivy
            touch .ivy/key.pem
-<<<<<<< HEAD
-           echo ${{ secrets.USER_API_KEY }} > .ivy/key.pem
-=======
            echo -n ${{ secrets.USER_API_KEY }} > .ivy/key.pem
->>>>>>> c98b3c2b
            python setup_tests.py ${{ github.event.inputs.test }} 
            python run_tests_pr.py
          continue-on-error: true
