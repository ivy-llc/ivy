--- conflicted
+++ resolved
@@ -31,12 +31,9 @@
          run: |
            pip install pymongo
            cd ivy
-<<<<<<< HEAD
-=======
            mkdir .ivy
            touch .ivy/key.pem
            echo -n ${{ secrets.USER_API_KEY }} > .ivy/key.pem
->>>>>>> d12bede7
            python setup_tests.py ${{ github.event.inputs.test }} 
            python run_tests_pr.py
          continue-on-error: true
