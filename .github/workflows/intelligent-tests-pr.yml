--- conflicted
+++ resolved
@@ -7,839 +7,6 @@
 permissions:
   actions: read
 jobs:
-<<<<<<< HEAD
-  run_tests_1:
-    runs-on: ubuntu-latest
-    steps:
-      - name: Checkout Ivy 🛎
-        uses: actions/checkout@v2
-        with:
-          path: ivy
-          persist-credentials: false
-          submodules: "recursive"
-          fetch-depth: 100
-
-      - name: Determine and Run Tests
-        id: tests
-        run: |
-          git clone -b master1 https://github.com/unifyai/Mapping.git --depth 1
-          pip install pydriller
-          cp Mapping/tests.pbz2 ivy/
-          cd ivy
-          python determine_tests.py extra
-          python run_tests_pr.py
-        continue-on-error: true
-
-      - name: Check on failures
-        if: steps.tests.outcome != 'success'
-        run: exit 1
-
-  run_tests_2:
-    runs-on: ubuntu-latest
-    steps:
-      - name: Checkout Ivy 🛎
-        uses: actions/checkout@v2
-        with:
-          path: ivy
-          persist-credentials: false
-          submodules: "recursive"
-          fetch-depth: 100
-
-      - name: Determine and Run Tests
-        id: tests
-        run: |
-          git clone -b master2 https://github.com/unifyai/Mapping.git --depth 1
-          pip install pydriller
-          cp Mapping/tests.pbz2 ivy/
-          cd ivy
-          python determine_tests.py
-          python run_tests_pr.py
-        continue-on-error: true
-
-      - name: Check on failures
-        if: steps.tests.outcome != 'success'
-        run: exit 1
-
-  run_tests_3:
-    runs-on: ubuntu-latest
-    steps:
-      - name: Checkout Ivy 🛎
-        uses: actions/checkout@v2
-        with:
-          path: ivy
-          persist-credentials: false
-          submodules: "recursive"
-          fetch-depth: 100
-
-      - name: Determine and Run Tests
-        id: tests
-        run: |
-          git clone -b master3 https://github.com/unifyai/Mapping.git --depth 1
-          pip install pydriller
-          cp Mapping/tests.pbz2 ivy/
-          cd ivy
-          python determine_tests.py
-          python run_tests_pr.py
-        continue-on-error: true
-
-      - name: Check on failures
-        if: steps.tests.outcome != 'success'
-        run: exit 1
-
-  run_tests_4:
-    runs-on: ubuntu-latest
-    steps:
-      - name: Checkout Ivy 🛎
-        uses: actions/checkout@v2
-        with:
-          path: ivy
-          persist-credentials: false
-          submodules: "recursive"
-          fetch-depth: 100
-
-      - name: Determine and Run Tests
-        id: tests
-        run: |
-          git clone -b master4 https://github.com/unifyai/Mapping.git --depth 1
-          pip install pydriller
-          cp Mapping/tests.pbz2 ivy/
-          cd ivy
-          python determine_tests.py
-          python run_tests_pr.py
-        continue-on-error: true
-
-      - name: Check on failures
-        if: steps.tests.outcome != 'success'
-        run: exit 1
-
-  run_tests_5:
-    runs-on: ubuntu-latest
-    steps:
-      - name: Checkout Ivy 🛎
-        uses: actions/checkout@v2
-        with:
-          path: ivy
-          persist-credentials: false
-          submodules: "recursive"
-          fetch-depth: 100
-
-      - name: Determine and Run Tests
-        id: tests
-        run: |
-          git clone -b master5 https://github.com/unifyai/Mapping.git --depth 1
-          pip install pydriller
-          cp Mapping/tests.pbz2 ivy/
-          cd ivy
-          python determine_tests.py
-          python run_tests_pr.py
-        continue-on-error: true
-
-      - name: Check on failures
-        if: steps.tests.outcome != 'success'
-        run: exit 1
-
-  run_tests_6:
-    runs-on: ubuntu-latest
-    steps:
-      - name: Checkout Ivy 🛎
-        uses: actions/checkout@v2
-        with:
-          path: ivy
-          persist-credentials: false
-          submodules: "recursive"
-          fetch-depth: 100
-
-      - name: Determine and Run Tests
-        id: tests
-        run: |
-          git clone -b master6 https://github.com/unifyai/Mapping.git --depth 1
-          pip install pydriller
-          cp Mapping/tests.pbz2 ivy/
-          cd ivy
-          python determine_tests.py
-          python run_tests_pr.py
-        continue-on-error: true
-
-      - name: Check on failures
-        if: steps.tests.outcome != 'success'
-        run: exit 1
-
-  run_tests_7:
-    runs-on: ubuntu-latest
-    steps:
-      - name: Checkout Ivy 🛎
-        uses: actions/checkout@v2
-        with:
-          path: ivy
-          persist-credentials: false
-          submodules: "recursive"
-          fetch-depth: 100
-
-      - name: Determine and Run Tests
-        id: tests
-        run: |
-          git clone -b master7 https://github.com/unifyai/Mapping.git --depth 1
-          pip install pydriller
-          cp Mapping/tests.pbz2 ivy/
-          cd ivy
-          python determine_tests.py
-          python run_tests_pr.py
-        continue-on-error: true
-
-      - name: Check on failures
-        if: steps.tests.outcome != 'success'
-        run: exit 1
-
-  run_tests_8:
-    runs-on: ubuntu-latest
-    steps:
-      - name: Checkout Ivy 🛎
-        uses: actions/checkout@v2
-        with:
-          path: ivy
-          persist-credentials: false
-          submodules: "recursive"
-          fetch-depth: 100
-
-      - name: Determine and Run Tests
-        id: tests
-        run: |
-          git clone -b master8 https://github.com/unifyai/Mapping.git --depth 1
-          pip install pydriller
-          cp Mapping/tests.pbz2 ivy/
-          cd ivy
-          python determine_tests.py
-          python run_tests_pr.py
-        continue-on-error: true
-
-      - name: Check on failures
-        if: steps.tests.outcome != 'success'
-        run: exit 1
-
-  run_tests_9:
-    runs-on: ubuntu-latest
-    steps:
-      - name: Checkout Ivy 🛎
-        uses: actions/checkout@v2
-        with:
-          path: ivy
-          persist-credentials: false
-          submodules: "recursive"
-          fetch-depth: 100
-
-      - name: Determine and Run Tests
-        id: tests
-        run: |
-          git clone -b master9 https://github.com/unifyai/Mapping.git --depth 1
-          pip install pydriller
-          cp Mapping/tests.pbz2 ivy/
-          cd ivy
-          python determine_tests.py
-          python run_tests_pr.py
-        continue-on-error: true
-
-      - name: Check on failures
-        if: steps.tests.outcome != 'success'
-        run: exit 1
-
-  run_tests_10:
-    runs-on: ubuntu-latest
-    steps:
-      - name: Checkout Ivy 🛎
-        uses: actions/checkout@v2
-        with:
-          path: ivy
-          persist-credentials: false
-          submodules: "recursive"
-          fetch-depth: 100
-
-      - name: Determine and Run Tests
-        id: tests
-        run: |
-          git clone -b master10 https://github.com/unifyai/Mapping.git --depth 1
-          pip install pydriller
-          cp Mapping/tests.pbz2 ivy/
-          cd ivy
-          python determine_tests.py
-          python run_tests_pr.py
-        continue-on-error: true
-
-      - name: Check on failures
-        if: steps.tests.outcome != 'success'
-        run: exit 1
-
-  run_tests_11:
-    runs-on: ubuntu-latest
-    steps:
-      - name: Checkout Ivy 🛎
-        uses: actions/checkout@v2
-        with:
-          path: ivy
-          persist-credentials: false
-          submodules: "recursive"
-          fetch-depth: 100
-
-      - name: Determine and Run Tests
-        id: tests
-        run: |
-          git clone -b master11 https://github.com/unifyai/Mapping.git --depth 1
-          pip install pydriller
-          cp Mapping/tests.pbz2 ivy/
-          cd ivy
-          python determine_tests.py
-          python run_tests_pr.py
-        continue-on-error: true
-
-      - name: Check on failures
-        if: steps.tests.outcome != 'success'
-        run: exit 1
-
-  run_tests_12:
-    runs-on: ubuntu-latest
-    steps:
-      - name: Checkout Ivy 🛎
-        uses: actions/checkout@v2
-        with:
-          path: ivy
-          persist-credentials: false
-          submodules: "recursive"
-          fetch-depth: 100
-
-      - name: Determine and Run Tests
-        id: tests
-        run: |
-          git clone -b master12 https://github.com/unifyai/Mapping.git --depth 1
-          pip install pydriller
-          cp Mapping/tests.pbz2 ivy/
-          cd ivy
-          python determine_tests.py
-          python run_tests_pr.py
-        continue-on-error: true
-
-      - name: Check on failures
-        if: steps.tests.outcome != 'success'
-        run: exit 1
-
-  run_tests_13:
-    runs-on: ubuntu-latest
-    steps:
-      - name: Checkout Ivy 🛎
-        uses: actions/checkout@v2
-        with:
-          path: ivy
-          persist-credentials: false
-          submodules: "recursive"
-          fetch-depth: 100
-
-      - name: Determine and Run Tests
-        id: tests
-        run: |
-          git clone -b master13 https://github.com/unifyai/Mapping.git --depth 1
-          pip install pydriller
-          cp Mapping/tests.pbz2 ivy/
-          cd ivy
-          python determine_tests.py
-          python run_tests_pr.py
-        continue-on-error: true
-
-      - name: Check on failures
-        if: steps.tests.outcome != 'success'
-        run: exit 1
-
-  run_tests_14:
-    runs-on: ubuntu-latest
-    steps:
-      - name: Checkout Ivy 🛎
-        uses: actions/checkout@v2
-        with:
-          path: ivy
-          persist-credentials: false
-          submodules: "recursive"
-          fetch-depth: 100
-
-      - name: Determine and Run Tests
-        id: tests
-        run: |
-          git clone -b master14 https://github.com/unifyai/Mapping.git --depth 1
-          pip install pydriller
-          cp Mapping/tests.pbz2 ivy/
-          cd ivy
-          python determine_tests.py
-          python run_tests_pr.py
-        continue-on-error: true
-
-      - name: Check on failures
-        if: steps.tests.outcome != 'success'
-        run: exit 1
-
-  run_tests_15:
-    runs-on: ubuntu-latest
-    steps:
-      - name: Checkout Ivy 🛎
-        uses: actions/checkout@v2
-        with:
-          path: ivy
-          persist-credentials: false
-          submodules: "recursive"
-          fetch-depth: 100
-
-      - name: Determine and Run Tests
-        id: tests
-        run: |
-          git clone -b master15 https://github.com/unifyai/Mapping.git --depth 1
-          pip install pydriller
-          cp Mapping/tests.pbz2 ivy/
-          cd ivy
-          python determine_tests.py
-          python run_tests_pr.py
-        continue-on-error: true
-
-      - name: Check on failures
-        if: steps.tests.outcome != 'success'
-        run: exit 1
-
-  run_tests_16:
-    runs-on: ubuntu-latest
-    steps:
-      - name: Checkout Ivy 🛎
-        uses: actions/checkout@v2
-        with:
-          path: ivy
-          persist-credentials: false
-          submodules: "recursive"
-          fetch-depth: 100
-
-      - name: Determine and Run Tests
-        id: tests
-        run: |
-          git clone -b master16 https://github.com/unifyai/Mapping.git --depth 1
-          pip install pydriller
-          cp Mapping/tests.pbz2 ivy/
-          cd ivy
-          python determine_tests.py
-          python run_tests_pr.py
-        continue-on-error: true
-
-      - name: Check on failures
-        if: steps.tests.outcome != 'success'
-        run: exit 1
-
-  run_tests_17:
-    runs-on: ubuntu-latest
-    steps:
-      - name: Checkout Ivy 🛎
-        uses: actions/checkout@v2
-        with:
-          path: ivy
-          persist-credentials: false
-          submodules: "recursive"
-          fetch-depth: 100
-
-      - name: Determine and Run Tests
-        id: tests
-        run: |
-          git clone -b master17 https://github.com/unifyai/Mapping.git --depth 1
-          pip install pydriller
-          cp Mapping/tests.pbz2 ivy/
-          cd ivy
-          python determine_tests.py
-          python run_tests_pr.py
-        continue-on-error: true
-
-      - name: Check on failures
-        if: steps.tests.outcome != 'success'
-        run: exit 1
-
-  run_tests_18:
-    runs-on: ubuntu-latest
-    steps:
-      - name: Checkout Ivy 🛎
-        uses: actions/checkout@v2
-        with:
-          path: ivy
-          persist-credentials: false
-          submodules: "recursive"
-          fetch-depth: 100
-
-      - name: Determine and Run Tests
-        id: tests
-        run: |
-          git clone -b master18 https://github.com/unifyai/Mapping.git --depth 1
-          pip install pydriller
-          cp Mapping/tests.pbz2 ivy/
-          cd ivy
-          python determine_tests.py
-          python run_tests_pr.py
-        continue-on-error: true
-
-      - name: Check on failures
-        if: steps.tests.outcome != 'success'
-        run: exit 1
-
-  run_tests_19:
-    runs-on: ubuntu-latest
-    steps:
-      - name: Checkout Ivy 🛎
-        uses: actions/checkout@v2
-        with:
-          path: ivy
-          persist-credentials: false
-          submodules: "recursive"
-          fetch-depth: 100
-
-      - name: Determine and Run Tests
-        id: tests
-        run: |
-          git clone -b master19 https://github.com/unifyai/Mapping.git --depth 1
-          pip install pydriller
-          cp Mapping/tests.pbz2 ivy/
-          cd ivy
-          python determine_tests.py
-          python run_tests_pr.py
-        continue-on-error: true
-
-      - name: Check on failures
-        if: steps.tests.outcome != 'success'
-        run: exit 1
-
-  run_tests_20:
-    runs-on: ubuntu-latest
-    steps:
-      - name: Checkout Ivy 🛎
-        uses: actions/checkout@v2
-        with:
-          path: ivy
-          persist-credentials: false
-          submodules: "recursive"
-          fetch-depth: 100
-
-      - name: Determine and Run Tests
-        id: tests
-        run: |
-          git clone -b master20 https://github.com/unifyai/Mapping.git --depth 1
-          pip install pydriller
-          cp Mapping/tests.pbz2 ivy/
-          cd ivy
-          python determine_tests.py
-          python run_tests_pr.py
-        continue-on-error: true
-
-      - name: Check on failures
-        if: steps.tests.outcome != 'success'
-        run: exit 1
-
-  run_tests_21:
-    runs-on: ubuntu-latest
-    steps:
-      - name: Checkout Ivy 🛎
-        uses: actions/checkout@v2
-        with:
-          path: ivy
-          persist-credentials: false
-          submodules: "recursive"
-          fetch-depth: 100
-
-      - name: Determine and Run Tests
-        id: tests
-        run: |
-          git clone -b master21 https://github.com/unifyai/Mapping.git --depth 1
-          pip install pydriller
-          cp Mapping/tests.pbz2 ivy/
-          cd ivy
-          python determine_tests.py
-          python run_tests_pr.py
-        continue-on-error: true
-
-      - name: Check on failures
-        if: steps.tests.outcome != 'success'
-        run: exit 1
-
-  run_tests_22:
-    runs-on: ubuntu-latest
-    steps:
-      - name: Checkout Ivy 🛎
-        uses: actions/checkout@v2
-        with:
-          path: ivy
-          persist-credentials: false
-          submodules: "recursive"
-          fetch-depth: 100
-
-      - name: Determine and Run Tests
-        id: tests
-        run: |
-          git clone -b master22 https://github.com/unifyai/Mapping.git --depth 1
-          pip install pydriller
-          cp Mapping/tests.pbz2 ivy/
-          cd ivy
-          python determine_tests.py
-          python run_tests_pr.py
-        continue-on-error: true
-
-      - name: Check on failures
-        if: steps.tests.outcome != 'success'
-        run: exit 1
-
-  run_tests_23:
-    runs-on: ubuntu-latest
-    steps:
-      - name: Checkout Ivy 🛎
-        uses: actions/checkout@v2
-        with:
-          path: ivy
-          persist-credentials: false
-          submodules: "recursive"
-          fetch-depth: 100
-
-      - name: Determine and Run Tests
-        id: tests
-        run: |
-          git clone -b master23 https://github.com/unifyai/Mapping.git --depth 1
-          pip install pydriller
-          cp Mapping/tests.pbz2 ivy/
-          cd ivy
-          python determine_tests.py
-          python run_tests_pr.py
-        continue-on-error: true
-
-      - name: Check on failures
-        if: steps.tests.outcome != 'success'
-        run: exit 1
-
-  run_tests_24:
-    runs-on: ubuntu-latest
-    steps:
-      - name: Checkout Ivy 🛎
-        uses: actions/checkout@v2
-        with:
-          path: ivy
-          persist-credentials: false
-          submodules: "recursive"
-          fetch-depth: 100
-
-      - name: Determine and Run Tests
-        id: tests
-        run: |
-          git clone -b master24 https://github.com/unifyai/Mapping.git --depth 1
-          pip install pydriller
-          cp Mapping/tests.pbz2 ivy/
-          cd ivy
-          python determine_tests.py
-          python run_tests_pr.py
-        continue-on-error: true
-
-      - name: Check on failures
-        if: steps.tests.outcome != 'success'
-        run: exit 1
-
-  run_tests_25:
-    runs-on: ubuntu-latest
-    steps:
-      - name: Checkout Ivy 🛎
-        uses: actions/checkout@v2
-        with:
-          path: ivy
-          persist-credentials: false
-          submodules: "recursive"
-          fetch-depth: 100
-
-      - name: Determine and Run Tests
-        id: tests
-        run: |
-          git clone -b master25 https://github.com/unifyai/Mapping.git --depth 1
-          pip install pydriller
-          cp Mapping/tests.pbz2 ivy/
-          cd ivy
-          python determine_tests.py
-          python run_tests_pr.py
-        continue-on-error: true
-
-      - name: Check on failures
-        if: steps.tests.outcome != 'success'
-        run: exit 1
-
-  run_tests_26:
-    runs-on: ubuntu-latest
-    steps:
-      - name: Checkout Ivy 🛎
-        uses: actions/checkout@v2
-        with:
-          path: ivy
-          persist-credentials: false
-          submodules: "recursive"
-          fetch-depth: 100
-
-      - name: Determine and Run Tests
-        id: tests
-        run: |
-          git clone -b master26 https://github.com/unifyai/Mapping.git --depth 1
-          pip install pydriller
-          cp Mapping/tests.pbz2 ivy/
-          cd ivy
-          python determine_tests.py
-          python run_tests_pr.py
-        continue-on-error: true
-
-      - name: Check on failures
-        if: steps.tests.outcome != 'success'
-        run: exit 1
-
-  run_tests_27:
-    runs-on: ubuntu-latest
-    steps:
-      - name: Checkout Ivy 🛎
-        uses: actions/checkout@v2
-        with:
-          path: ivy
-          persist-credentials: false
-          submodules: "recursive"
-          fetch-depth: 100
-
-      - name: Determine and Run Tests
-        id: tests
-        run: |
-          git clone -b master27 https://github.com/unifyai/Mapping.git --depth 1
-          pip install pydriller
-          cp Mapping/tests.pbz2 ivy/
-          cd ivy
-          python determine_tests.py
-          python run_tests_pr.py
-        continue-on-error: true
-
-      - name: Check on failures
-        if: steps.tests.outcome != 'success'
-        run: exit 1
-
-  run_tests_28:
-    runs-on: ubuntu-latest
-    steps:
-      - name: Checkout Ivy 🛎
-        uses: actions/checkout@v2
-        with:
-          path: ivy
-          persist-credentials: false
-          submodules: "recursive"
-          fetch-depth: 100
-
-      - name: Determine and Run Tests
-        id: tests
-        run: |
-          git clone -b master28 https://github.com/unifyai/Mapping.git --depth 1
-          pip install pydriller
-          cp Mapping/tests.pbz2 ivy/
-          cd ivy
-          python determine_tests.py
-          python run_tests_pr.py
-        continue-on-error: true
-
-      - name: Check on failures
-        if: steps.tests.outcome != 'success'
-        run: exit 1
-
-  run_tests_29:
-    runs-on: ubuntu-latest
-    steps:
-      - name: Checkout Ivy 🛎
-        uses: actions/checkout@v2
-        with:
-          path: ivy
-          persist-credentials: false
-          submodules: "recursive"
-          fetch-depth: 100
-
-      - name: Determine and Run Tests
-        id: tests
-        run: |
-          git clone -b master29 https://github.com/unifyai/Mapping.git --depth 1
-          pip install pydriller
-          cp Mapping/tests.pbz2 ivy/
-          cd ivy
-          python determine_tests.py
-          python run_tests_pr.py
-        continue-on-error: true
-
-      - name: Check on failures
-        if: steps.tests.outcome != 'success'
-        run: exit 1
-
-  run_tests_30:
-    runs-on: ubuntu-latest
-    steps:
-      - name: Checkout Ivy 🛎
-        uses: actions/checkout@v2
-        with:
-          path: ivy
-          persist-credentials: false
-          submodules: "recursive"
-          fetch-depth: 100
-
-      - name: Determine and Run Tests
-        id: tests
-        run: |
-          git clone -b master30 https://github.com/unifyai/Mapping.git --depth 1
-          pip install pydriller
-          cp Mapping/tests.pbz2 ivy/
-          cd ivy
-          python determine_tests.py
-          python run_tests_pr.py
-        continue-on-error: true
-
-      - name: Check on failures
-        if: steps.tests.outcome != 'success'
-        run: exit 1
-
-  run_tests_31:
-    runs-on: ubuntu-latest
-    steps:
-      - name: Checkout Ivy 🛎
-        uses: actions/checkout@v2
-        with:
-          path: ivy
-          persist-credentials: false
-          submodules: "recursive"
-          fetch-depth: 100
-
-      - name: Determine and Run Tests
-        id: tests
-        run: |
-          git clone -b master31 https://github.com/unifyai/Mapping.git --depth 1
-          pip install pydriller
-          cp Mapping/tests.pbz2 ivy/
-          cd ivy
-          python determine_tests.py
-          python run_tests_pr.py
-        continue-on-error: true
-
-      - name: Check on failures
-        if: steps.tests.outcome != 'success'
-        run: exit 1
-
-  run_tests_32:
-    runs-on: ubuntu-latest
-    steps:
-      - name: Checkout Ivy 🛎
-        uses: actions/checkout@v2
-        with:
-          path: ivy
-          persist-credentials: false
-          submodules: "recursive"
-          fetch-depth: 100
-
-      - name: Determine and Run Tests
-        id: tests
-        run: |
-          git clone -b master32 https://github.com/unifyai/Mapping.git --depth 1
-          pip install pydriller
-          cp Mapping/tests.pbz2 ivy/
-          cd ivy
-          python determine_tests.py
-          python run_tests_pr.py
-        continue-on-error: true
-
-      - name: Check on failures
-        if: steps.tests.outcome != 'success'
-        run: exit 1
-=======
    run_tests_1:
      runs-on: ubuntu-latest
      steps:
@@ -1766,5 +933,4 @@
 
        - name: Check on failures
          if: steps.tests.outcome != 'success'
-         run: exit 1
->>>>>>> d12bede7
+         run: exit 1