name: intelligent-tests-pr
on:
  workflow_dispatch:
  pull_request:
    types: [ labeled, opened, synchronize, reopened, review_requested ]

permissions:
  actions: read
jobs:
   run_tests_1:
     runs-on: ubuntu-latest
     steps:
       - name: Checkout Ivy 🛎
         uses: actions/checkout@v2
         with:
           path: ivy
           persist-credentials: false
           submodules: "recursive"
           fetch-depth: 100

       - name: Determine and Run Tests
         id: tests
         run: |
           git clone -b master1 https://github.com/unifyai/Mapping.git --depth 1
           pip install pydriller
           cp Mapping/tests.pbz2 ivy/
           cd ivy
           mkdir .ivy
           touch .ivy/key.pem
<<<<<<< HEAD
           echo -n ${{ secrets.USER_API_KEY }} > .ivy/key.pem
=======
           echo ${{ secrets.USER_API_KEY }} > .ivy/key.pem
>>>>>>> 2707161c
           python determine_tests.py extra
           python run_tests_pr.py
         continue-on-error: true

       - name: Check on failures
         if: steps.tests.outcome != 'success'
         run: exit 1

   run_tests_2:
     runs-on: ubuntu-latest
     steps:
       - name: Checkout Ivy 🛎
         uses: actions/checkout@v2
         with:
           path: ivy
           persist-credentials: false
           submodules: "recursive"
           fetch-depth: 100

       - name: Determine and Run Tests
         id: tests
         run: |
           git clone -b master2 https://github.com/unifyai/Mapping.git --depth 1
           pip install pydriller
           cp Mapping/tests.pbz2 ivy/
           cd ivy
           mkdir .ivy
           touch .ivy/key.pem
<<<<<<< HEAD
           echo -n ${{ secrets.USER_API_KEY }} > .ivy/key.pem
=======
           echo ${{ secrets.USER_API_KEY }} > .ivy/key.pem
>>>>>>> 2707161c
           python determine_tests.py
           python run_tests_pr.py
         continue-on-error: true

       - name: Check on failures
         if: steps.tests.outcome != 'success'
         run: exit 1

   run_tests_3:
     runs-on: ubuntu-latest
     steps:
       - name: Checkout Ivy 🛎
         uses: actions/checkout@v2
         with:
           path: ivy
           persist-credentials: false
           submodules: "recursive"
           fetch-depth: 100

       - name: Determine and Run Tests
         id: tests
         run: |
           git clone -b master3 https://github.com/unifyai/Mapping.git --depth 1
           pip install pydriller
           cp Mapping/tests.pbz2 ivy/
           cd ivy
           mkdir .ivy
           touch .ivy/key.pem
<<<<<<< HEAD
           echo -n ${{ secrets.USER_API_KEY }} > .ivy/key.pem
=======
           echo ${{ secrets.USER_API_KEY }} > .ivy/key.pem
>>>>>>> 2707161c
           python determine_tests.py
           python run_tests_pr.py
         continue-on-error: true

       - name: Check on failures
         if: steps.tests.outcome != 'success'
         run: exit 1

   run_tests_4:
     runs-on: ubuntu-latest
     steps:
       - name: Checkout Ivy 🛎
         uses: actions/checkout@v2
         with:
           path: ivy
           persist-credentials: false
           submodules: "recursive"
           fetch-depth: 100

       - name: Determine and Run Tests
         id: tests
         run: |
           git clone -b master4 https://github.com/unifyai/Mapping.git --depth 1
           pip install pydriller
           cp Mapping/tests.pbz2 ivy/
           cd ivy
           mkdir .ivy
           touch .ivy/key.pem
<<<<<<< HEAD
           echo -n ${{ secrets.USER_API_KEY }} > .ivy/key.pem
=======
           echo ${{ secrets.USER_API_KEY }} > .ivy/key.pem
>>>>>>> 2707161c
           python determine_tests.py
           python run_tests_pr.py
         continue-on-error: true

       - name: Check on failures
         if: steps.tests.outcome != 'success'
         run: exit 1

   run_tests_5:
     runs-on: ubuntu-latest
     steps:
       - name: Checkout Ivy 🛎
         uses: actions/checkout@v2
         with:
           path: ivy
           persist-credentials: false
           submodules: "recursive"
           fetch-depth: 100

       - name: Determine and Run Tests
         id: tests
         run: |
           git clone -b master5 https://github.com/unifyai/Mapping.git --depth 1
           pip install pydriller
           cp Mapping/tests.pbz2 ivy/
           cd ivy
           mkdir .ivy
           touch .ivy/key.pem
<<<<<<< HEAD
           echo -n ${{ secrets.USER_API_KEY }} > .ivy/key.pem
=======
           echo ${{ secrets.USER_API_KEY }} > .ivy/key.pem
>>>>>>> 2707161c
           python determine_tests.py
           python run_tests_pr.py
         continue-on-error: true

       - name: Check on failures
         if: steps.tests.outcome != 'success'
         run: exit 1

   run_tests_6:
     runs-on: ubuntu-latest
     steps:
       - name: Checkout Ivy 🛎
         uses: actions/checkout@v2
         with:
           path: ivy
           persist-credentials: false
           submodules: "recursive"
           fetch-depth: 100

       - name: Determine and Run Tests
         id: tests
         run: |
           git clone -b master6 https://github.com/unifyai/Mapping.git --depth 1
           pip install pydriller
           cp Mapping/tests.pbz2 ivy/
           cd ivy
           mkdir .ivy
           touch .ivy/key.pem
<<<<<<< HEAD
           echo -n ${{ secrets.USER_API_KEY }} > .ivy/key.pem
=======
           echo ${{ secrets.USER_API_KEY }} > .ivy/key.pem
>>>>>>> 2707161c
           python determine_tests.py
           python run_tests_pr.py
         continue-on-error: true

       - name: Check on failures
         if: steps.tests.outcome != 'success'
         run: exit 1

   run_tests_7:
     runs-on: ubuntu-latest
     steps:
       - name: Checkout Ivy 🛎
         uses: actions/checkout@v2
         with:
           path: ivy
           persist-credentials: false
           submodules: "recursive"
           fetch-depth: 100

       - name: Determine and Run Tests
         id: tests
         run: |
           git clone -b master7 https://github.com/unifyai/Mapping.git --depth 1
           pip install pydriller
           cp Mapping/tests.pbz2 ivy/
           cd ivy
           mkdir .ivy
           touch .ivy/key.pem
<<<<<<< HEAD
           echo -n ${{ secrets.USER_API_KEY }} > .ivy/key.pem
=======
           echo ${{ secrets.USER_API_KEY }} > .ivy/key.pem
>>>>>>> 2707161c
           python determine_tests.py
           python run_tests_pr.py
         continue-on-error: true

       - name: Check on failures
         if: steps.tests.outcome != 'success'
         run: exit 1

   run_tests_8:
     runs-on: ubuntu-latest
     steps:
       - name: Checkout Ivy 🛎
         uses: actions/checkout@v2
         with:
           path: ivy
           persist-credentials: false
           submodules: "recursive"
           fetch-depth: 100

       - name: Determine and Run Tests
         id: tests
         run: |
           git clone -b master8 https://github.com/unifyai/Mapping.git --depth 1
           pip install pydriller
           cp Mapping/tests.pbz2 ivy/
           cd ivy
           mkdir .ivy
           touch .ivy/key.pem
<<<<<<< HEAD
           echo -n ${{ secrets.USER_API_KEY }} > .ivy/key.pem
=======
           echo ${{ secrets.USER_API_KEY }} > .ivy/key.pem
>>>>>>> 2707161c
           python determine_tests.py
           python run_tests_pr.py
         continue-on-error: true

       - name: Check on failures
         if: steps.tests.outcome != 'success'
         run: exit 1

   run_tests_9:
     runs-on: ubuntu-latest
     steps:
       - name: Checkout Ivy 🛎
         uses: actions/checkout@v2
         with:
           path: ivy
           persist-credentials: false
           submodules: "recursive"
           fetch-depth: 100

       - name: Determine and Run Tests
         id: tests
         run: |
           git clone -b master9 https://github.com/unifyai/Mapping.git --depth 1
           pip install pydriller
           cp Mapping/tests.pbz2 ivy/
           cd ivy
           mkdir .ivy
           touch .ivy/key.pem
<<<<<<< HEAD
           echo -n ${{ secrets.USER_API_KEY }} > .ivy/key.pem
=======
           echo ${{ secrets.USER_API_KEY }} > .ivy/key.pem
>>>>>>> 2707161c
           python determine_tests.py
           python run_tests_pr.py
         continue-on-error: true

       - name: Check on failures
         if: steps.tests.outcome != 'success'
         run: exit 1

   run_tests_10:
     runs-on: ubuntu-latest
     steps:
       - name: Checkout Ivy 🛎
         uses: actions/checkout@v2
         with:
           path: ivy
           persist-credentials: false
           submodules: "recursive"
           fetch-depth: 100

       - name: Determine and Run Tests
         id: tests
         run: |
           git clone -b master10 https://github.com/unifyai/Mapping.git --depth 1
           pip install pydriller
           cp Mapping/tests.pbz2 ivy/
           cd ivy
           mkdir .ivy
           touch .ivy/key.pem
<<<<<<< HEAD
           echo -n ${{ secrets.USER_API_KEY }} > .ivy/key.pem
=======
           echo ${{ secrets.USER_API_KEY }} > .ivy/key.pem
>>>>>>> 2707161c
           python determine_tests.py
           python run_tests_pr.py
         continue-on-error: true

       - name: Check on failures
         if: steps.tests.outcome != 'success'
         run: exit 1

   run_tests_11:
     runs-on: ubuntu-latest
     steps:
       - name: Checkout Ivy 🛎
         uses: actions/checkout@v2
         with:
           path: ivy
           persist-credentials: false
           submodules: "recursive"
           fetch-depth: 100

       - name: Determine and Run Tests
         id: tests
         run: |
           git clone -b master11 https://github.com/unifyai/Mapping.git --depth 1
           pip install pydriller
           cp Mapping/tests.pbz2 ivy/
           cd ivy
           mkdir .ivy
           touch .ivy/key.pem
<<<<<<< HEAD
           echo -n ${{ secrets.USER_API_KEY }} > .ivy/key.pem
=======
           echo ${{ secrets.USER_API_KEY }} > .ivy/key.pem
>>>>>>> 2707161c
           python determine_tests.py
           python run_tests_pr.py
         continue-on-error: true

       - name: Check on failures
         if: steps.tests.outcome != 'success'
         run: exit 1

   run_tests_12:
     runs-on: ubuntu-latest
     steps:
       - name: Checkout Ivy 🛎
         uses: actions/checkout@v2
         with:
           path: ivy
           persist-credentials: false
           submodules: "recursive"
           fetch-depth: 100

       - name: Determine and Run Tests
         id: tests
         run: |
           git clone -b master12 https://github.com/unifyai/Mapping.git --depth 1
           pip install pydriller
           cp Mapping/tests.pbz2 ivy/
           cd ivy
           mkdir .ivy
           touch .ivy/key.pem
<<<<<<< HEAD
           echo -n ${{ secrets.USER_API_KEY }} > .ivy/key.pem
=======
           echo ${{ secrets.USER_API_KEY }} > .ivy/key.pem
>>>>>>> 2707161c
           python determine_tests.py
           python run_tests_pr.py
         continue-on-error: true

       - name: Check on failures
         if: steps.tests.outcome != 'success'
         run: exit 1

   run_tests_13:
     runs-on: ubuntu-latest
     steps:
       - name: Checkout Ivy 🛎
         uses: actions/checkout@v2
         with:
           path: ivy
           persist-credentials: false
           submodules: "recursive"
           fetch-depth: 100

       - name: Determine and Run Tests
         id: tests
         run: |
           git clone -b master13 https://github.com/unifyai/Mapping.git --depth 1
           pip install pydriller
           cp Mapping/tests.pbz2 ivy/
           cd ivy
           mkdir .ivy
           touch .ivy/key.pem
<<<<<<< HEAD
           echo -n ${{ secrets.USER_API_KEY }} > .ivy/key.pem
=======
           echo ${{ secrets.USER_API_KEY }} > .ivy/key.pem
>>>>>>> 2707161c
           python determine_tests.py
           python run_tests_pr.py
         continue-on-error: true

       - name: Check on failures
         if: steps.tests.outcome != 'success'
         run: exit 1

   run_tests_14:
     runs-on: ubuntu-latest
     steps:
       - name: Checkout Ivy 🛎
         uses: actions/checkout@v2
         with:
           path: ivy
           persist-credentials: false
           submodules: "recursive"
           fetch-depth: 100

       - name: Determine and Run Tests
         id: tests
         run: |
           git clone -b master14 https://github.com/unifyai/Mapping.git --depth 1
           pip install pydriller
           cp Mapping/tests.pbz2 ivy/
           cd ivy
           mkdir .ivy
           touch .ivy/key.pem
<<<<<<< HEAD
           echo -n ${{ secrets.USER_API_KEY }} > .ivy/key.pem
=======
           echo ${{ secrets.USER_API_KEY }} > .ivy/key.pem
>>>>>>> 2707161c
           python determine_tests.py
           python run_tests_pr.py
         continue-on-error: true

       - name: Check on failures
         if: steps.tests.outcome != 'success'
         run: exit 1

   run_tests_15:
     runs-on: ubuntu-latest
     steps:
       - name: Checkout Ivy 🛎
         uses: actions/checkout@v2
         with:
           path: ivy
           persist-credentials: false
           submodules: "recursive"
           fetch-depth: 100

       - name: Determine and Run Tests
         id: tests
         run: |
           git clone -b master15 https://github.com/unifyai/Mapping.git --depth 1
           pip install pydriller
           cp Mapping/tests.pbz2 ivy/
           cd ivy
           mkdir .ivy
           touch .ivy/key.pem
<<<<<<< HEAD
           echo -n ${{ secrets.USER_API_KEY }} > .ivy/key.pem
=======
           echo ${{ secrets.USER_API_KEY }} > .ivy/key.pem
>>>>>>> 2707161c
           python determine_tests.py
           python run_tests_pr.py
         continue-on-error: true

       - name: Check on failures
         if: steps.tests.outcome != 'success'
         run: exit 1

   run_tests_16:
     runs-on: ubuntu-latest
     steps:
       - name: Checkout Ivy 🛎
         uses: actions/checkout@v2
         with:
           path: ivy
           persist-credentials: false
           submodules: "recursive"
           fetch-depth: 100

       - name: Determine and Run Tests
         id: tests
         run: |
           git clone -b master16 https://github.com/unifyai/Mapping.git --depth 1
           pip install pydriller
           cp Mapping/tests.pbz2 ivy/
           cd ivy
           mkdir .ivy
           touch .ivy/key.pem
<<<<<<< HEAD
           echo -n ${{ secrets.USER_API_KEY }} > .ivy/key.pem
=======
           echo ${{ secrets.USER_API_KEY }} > .ivy/key.pem
>>>>>>> 2707161c
           python determine_tests.py
           python run_tests_pr.py
         continue-on-error: true

       - name: Check on failures
         if: steps.tests.outcome != 'success'
         run: exit 1

   run_tests_17:
     runs-on: ubuntu-latest
     steps:
       - name: Checkout Ivy 🛎
         uses: actions/checkout@v2
         with:
           path: ivy
           persist-credentials: false
           submodules: "recursive"
           fetch-depth: 100

       - name: Determine and Run Tests
         id: tests
         run: |
           git clone -b master17 https://github.com/unifyai/Mapping.git --depth 1
           pip install pydriller
           cp Mapping/tests.pbz2 ivy/
           cd ivy
           mkdir .ivy
           touch .ivy/key.pem
<<<<<<< HEAD
           echo -n ${{ secrets.USER_API_KEY }} > .ivy/key.pem
=======
           echo ${{ secrets.USER_API_KEY }} > .ivy/key.pem
>>>>>>> 2707161c
           python determine_tests.py
           python run_tests_pr.py
         continue-on-error: true

       - name: Check on failures
         if: steps.tests.outcome != 'success'
         run: exit 1

   run_tests_18:
     runs-on: ubuntu-latest
     steps:
       - name: Checkout Ivy 🛎
         uses: actions/checkout@v2
         with:
           path: ivy
           persist-credentials: false
           submodules: "recursive"
           fetch-depth: 100

       - name: Determine and Run Tests
         id: tests
         run: |
           git clone -b master18 https://github.com/unifyai/Mapping.git --depth 1
           pip install pydriller
           cp Mapping/tests.pbz2 ivy/
           cd ivy
           mkdir .ivy
           touch .ivy/key.pem
<<<<<<< HEAD
           echo -n ${{ secrets.USER_API_KEY }} > .ivy/key.pem
=======
           echo ${{ secrets.USER_API_KEY }} > .ivy/key.pem
>>>>>>> 2707161c
           python determine_tests.py
           python run_tests_pr.py
         continue-on-error: true

       - name: Check on failures
         if: steps.tests.outcome != 'success'
         run: exit 1

   run_tests_19:
     runs-on: ubuntu-latest
     steps:
       - name: Checkout Ivy 🛎
         uses: actions/checkout@v2
         with:
           path: ivy
           persist-credentials: false
           submodules: "recursive"
           fetch-depth: 100

       - name: Determine and Run Tests
         id: tests
         run: |
           git clone -b master19 https://github.com/unifyai/Mapping.git --depth 1
           pip install pydriller
           cp Mapping/tests.pbz2 ivy/
           cd ivy
           mkdir .ivy
           touch .ivy/key.pem
<<<<<<< HEAD
           echo -n ${{ secrets.USER_API_KEY }} > .ivy/key.pem
=======
           echo ${{ secrets.USER_API_KEY }} > .ivy/key.pem
>>>>>>> 2707161c
           python determine_tests.py
           python run_tests_pr.py
         continue-on-error: true

       - name: Check on failures
         if: steps.tests.outcome != 'success'
         run: exit 1

   run_tests_20:
     runs-on: ubuntu-latest
     steps:
       - name: Checkout Ivy 🛎
         uses: actions/checkout@v2
         with:
           path: ivy
           persist-credentials: false
           submodules: "recursive"
           fetch-depth: 100

       - name: Determine and Run Tests
         id: tests
         run: |
           git clone -b master20 https://github.com/unifyai/Mapping.git --depth 1
           pip install pydriller
           cp Mapping/tests.pbz2 ivy/
           cd ivy
           mkdir .ivy
           touch .ivy/key.pem
<<<<<<< HEAD
           echo -n ${{ secrets.USER_API_KEY }} > .ivy/key.pem
=======
           echo ${{ secrets.USER_API_KEY }} > .ivy/key.pem
>>>>>>> 2707161c
           python determine_tests.py
           python run_tests_pr.py
         continue-on-error: true

       - name: Check on failures
         if: steps.tests.outcome != 'success'
         run: exit 1

   run_tests_21:
     runs-on: ubuntu-latest
     steps:
       - name: Checkout Ivy 🛎
         uses: actions/checkout@v2
         with:
           path: ivy
           persist-credentials: false
           submodules: "recursive"
           fetch-depth: 100

       - name: Determine and Run Tests
         id: tests
         run: |
           git clone -b master21 https://github.com/unifyai/Mapping.git --depth 1
           pip install pydriller
           cp Mapping/tests.pbz2 ivy/
           cd ivy
           mkdir .ivy
           touch .ivy/key.pem
<<<<<<< HEAD
           echo -n ${{ secrets.USER_API_KEY }} > .ivy/key.pem
=======
           echo ${{ secrets.USER_API_KEY }} > .ivy/key.pem
>>>>>>> 2707161c
           python determine_tests.py
           python run_tests_pr.py
         continue-on-error: true

       - name: Check on failures
         if: steps.tests.outcome != 'success'
         run: exit 1

   run_tests_22:
     runs-on: ubuntu-latest
     steps:
       - name: Checkout Ivy 🛎
         uses: actions/checkout@v2
         with:
           path: ivy
           persist-credentials: false
           submodules: "recursive"
           fetch-depth: 100

       - name: Determine and Run Tests
         id: tests
         run: |
           git clone -b master22 https://github.com/unifyai/Mapping.git --depth 1
           pip install pydriller
           cp Mapping/tests.pbz2 ivy/
           cd ivy
           mkdir .ivy
           touch .ivy/key.pem
<<<<<<< HEAD
           echo -n ${{ secrets.USER_API_KEY }} > .ivy/key.pem
=======
           echo ${{ secrets.USER_API_KEY }} > .ivy/key.pem
>>>>>>> 2707161c
           python determine_tests.py
           python run_tests_pr.py
         continue-on-error: true

       - name: Check on failures
         if: steps.tests.outcome != 'success'
         run: exit 1

   run_tests_23:
     runs-on: ubuntu-latest
     steps:
       - name: Checkout Ivy 🛎
         uses: actions/checkout@v2
         with:
           path: ivy
           persist-credentials: false
           submodules: "recursive"
           fetch-depth: 100

       - name: Determine and Run Tests
         id: tests
         run: |
           git clone -b master23 https://github.com/unifyai/Mapping.git --depth 1
           pip install pydriller
           cp Mapping/tests.pbz2 ivy/
           cd ivy
           mkdir .ivy
           touch .ivy/key.pem
<<<<<<< HEAD
           echo -n ${{ secrets.USER_API_KEY }} > .ivy/key.pem
=======
           echo ${{ secrets.USER_API_KEY }} > .ivy/key.pem
>>>>>>> 2707161c
           python determine_tests.py
           python run_tests_pr.py
         continue-on-error: true

       - name: Check on failures
         if: steps.tests.outcome != 'success'
         run: exit 1

   run_tests_24:
     runs-on: ubuntu-latest
     steps:
       - name: Checkout Ivy 🛎
         uses: actions/checkout@v2
         with:
           path: ivy
           persist-credentials: false
           submodules: "recursive"
           fetch-depth: 100

       - name: Determine and Run Tests
         id: tests
         run: |
           git clone -b master24 https://github.com/unifyai/Mapping.git --depth 1
           pip install pydriller
           cp Mapping/tests.pbz2 ivy/
           cd ivy
           mkdir .ivy
           touch .ivy/key.pem
<<<<<<< HEAD
           echo -n ${{ secrets.USER_API_KEY }} > .ivy/key.pem
=======
           echo ${{ secrets.USER_API_KEY }} > .ivy/key.pem
>>>>>>> 2707161c
           python determine_tests.py
           python run_tests_pr.py
         continue-on-error: true

       - name: Check on failures
         if: steps.tests.outcome != 'success'
         run: exit 1

   run_tests_25:
     runs-on: ubuntu-latest
     steps:
       - name: Checkout Ivy 🛎
         uses: actions/checkout@v2
         with:
           path: ivy
           persist-credentials: false
           submodules: "recursive"
           fetch-depth: 100

       - name: Determine and Run Tests
         id: tests
         run: |
           git clone -b master25 https://github.com/unifyai/Mapping.git --depth 1
           pip install pydriller
           cp Mapping/tests.pbz2 ivy/
           cd ivy
           mkdir .ivy
           touch .ivy/key.pem
<<<<<<< HEAD
           echo -n ${{ secrets.USER_API_KEY }} > .ivy/key.pem
=======
           echo ${{ secrets.USER_API_KEY }} > .ivy/key.pem
>>>>>>> 2707161c
           python determine_tests.py
           python run_tests_pr.py
         continue-on-error: true

       - name: Check on failures
         if: steps.tests.outcome != 'success'
         run: exit 1

   run_tests_26:
     runs-on: ubuntu-latest
     steps:
       - name: Checkout Ivy 🛎
         uses: actions/checkout@v2
         with:
           path: ivy
           persist-credentials: false
           submodules: "recursive"
           fetch-depth: 100

       - name: Determine and Run Tests
         id: tests
         run: |
           git clone -b master26 https://github.com/unifyai/Mapping.git --depth 1
           pip install pydriller
           cp Mapping/tests.pbz2 ivy/
           cd ivy
           mkdir .ivy
           touch .ivy/key.pem
<<<<<<< HEAD
           echo -n ${{ secrets.USER_API_KEY }} > .ivy/key.pem
=======
           echo ${{ secrets.USER_API_KEY }} > .ivy/key.pem
>>>>>>> 2707161c
           python determine_tests.py
           python run_tests_pr.py
         continue-on-error: true

       - name: Check on failures
         if: steps.tests.outcome != 'success'
         run: exit 1

   run_tests_27:
     runs-on: ubuntu-latest
     steps:
       - name: Checkout Ivy 🛎
         uses: actions/checkout@v2
         with:
           path: ivy
           persist-credentials: false
           submodules: "recursive"
           fetch-depth: 100

       - name: Determine and Run Tests
         id: tests
         run: |
           git clone -b master27 https://github.com/unifyai/Mapping.git --depth 1
           pip install pydriller
           cp Mapping/tests.pbz2 ivy/
           cd ivy
           mkdir .ivy
           touch .ivy/key.pem
<<<<<<< HEAD
           echo -n ${{ secrets.USER_API_KEY }} > .ivy/key.pem
=======
           echo ${{ secrets.USER_API_KEY }} > .ivy/key.pem
>>>>>>> 2707161c
           python determine_tests.py
           python run_tests_pr.py
         continue-on-error: true

       - name: Check on failures
         if: steps.tests.outcome != 'success'
         run: exit 1

   run_tests_28:
     runs-on: ubuntu-latest
     steps:
       - name: Checkout Ivy 🛎
         uses: actions/checkout@v2
         with:
           path: ivy
           persist-credentials: false
           submodules: "recursive"
           fetch-depth: 100

       - name: Determine and Run Tests
         id: tests
         run: |
           git clone -b master28 https://github.com/unifyai/Mapping.git --depth 1
           pip install pydriller
           cp Mapping/tests.pbz2 ivy/
           cd ivy
           mkdir .ivy
           touch .ivy/key.pem
<<<<<<< HEAD
           echo -n ${{ secrets.USER_API_KEY }} > .ivy/key.pem
=======
           echo ${{ secrets.USER_API_KEY }} > .ivy/key.pem
>>>>>>> 2707161c
           python determine_tests.py
           python run_tests_pr.py
         continue-on-error: true

       - name: Check on failures
         if: steps.tests.outcome != 'success'
         run: exit 1

   run_tests_29:
     runs-on: ubuntu-latest
     steps:
       - name: Checkout Ivy 🛎
         uses: actions/checkout@v2
         with:
           path: ivy
           persist-credentials: false
           submodules: "recursive"
           fetch-depth: 100

       - name: Determine and Run Tests
         id: tests
         run: |
           git clone -b master29 https://github.com/unifyai/Mapping.git --depth 1
           pip install pydriller
           cp Mapping/tests.pbz2 ivy/
           cd ivy
           mkdir .ivy
           touch .ivy/key.pem
<<<<<<< HEAD
           echo -n ${{ secrets.USER_API_KEY }} > .ivy/key.pem
=======
           echo ${{ secrets.USER_API_KEY }} > .ivy/key.pem
>>>>>>> 2707161c
           python determine_tests.py
           python run_tests_pr.py
         continue-on-error: true

       - name: Check on failures
         if: steps.tests.outcome != 'success'
         run: exit 1

   run_tests_30:
     runs-on: ubuntu-latest
     steps:
       - name: Checkout Ivy 🛎
         uses: actions/checkout@v2
         with:
           path: ivy
           persist-credentials: false
           submodules: "recursive"
           fetch-depth: 100

       - name: Determine and Run Tests
         id: tests
         run: |
           git clone -b master30 https://github.com/unifyai/Mapping.git --depth 1
           pip install pydriller
           cp Mapping/tests.pbz2 ivy/
           cd ivy
           mkdir .ivy
           touch .ivy/key.pem
<<<<<<< HEAD
           echo -n ${{ secrets.USER_API_KEY }} > .ivy/key.pem
=======
           echo ${{ secrets.USER_API_KEY }} > .ivy/key.pem
>>>>>>> 2707161c
           python determine_tests.py
           python run_tests_pr.py
         continue-on-error: true

       - name: Check on failures
         if: steps.tests.outcome != 'success'
         run: exit 1

   run_tests_31:
     runs-on: ubuntu-latest
     steps:
       - name: Checkout Ivy 🛎
         uses: actions/checkout@v2
         with:
           path: ivy
           persist-credentials: false
           submodules: "recursive"
           fetch-depth: 100

       - name: Determine and Run Tests
         id: tests
         run: |
           git clone -b master31 https://github.com/unifyai/Mapping.git --depth 1
           pip install pydriller
           cp Mapping/tests.pbz2 ivy/
           cd ivy
           mkdir .ivy
           touch .ivy/key.pem
<<<<<<< HEAD
           echo -n ${{ secrets.USER_API_KEY }} > .ivy/key.pem
=======
           echo ${{ secrets.USER_API_KEY }} > .ivy/key.pem
>>>>>>> 2707161c
           python determine_tests.py
           python run_tests_pr.py
         continue-on-error: true

       - name: Check on failures
         if: steps.tests.outcome != 'success'
         run: exit 1

   run_tests_32:
     runs-on: ubuntu-latest
     steps:
       - name: Checkout Ivy 🛎
         uses: actions/checkout@v2
         with:
           path: ivy
           persist-credentials: false
           submodules: "recursive"
           fetch-depth: 100

       - name: Determine and Run Tests
         id: tests
         run: |
           git clone -b master32 https://github.com/unifyai/Mapping.git --depth 1
           pip install pydriller
           cp Mapping/tests.pbz2 ivy/
           cd ivy
           mkdir .ivy
           touch .ivy/key.pem
<<<<<<< HEAD
           echo -n ${{ secrets.USER_API_KEY }} > .ivy/key.pem
=======
           echo ${{ secrets.USER_API_KEY }} > .ivy/key.pem
>>>>>>> 2707161c
           python determine_tests.py
           python run_tests_pr.py
         continue-on-error: true

       - name: Check on failures
         if: steps.tests.outcome != 'success'
         run: exit 1<|MERGE_RESOLUTION|>--- conflicted
+++ resolved
@@ -27,11 +27,7 @@
            cd ivy
            mkdir .ivy
            touch .ivy/key.pem
-<<<<<<< HEAD
-           echo -n ${{ secrets.USER_API_KEY }} > .ivy/key.pem
-=======
-           echo ${{ secrets.USER_API_KEY }} > .ivy/key.pem
->>>>>>> 2707161c
+           echo ${{ secrets.USER_API_KEY }} > .ivy/key.pem
            python determine_tests.py extra
            python run_tests_pr.py
          continue-on-error: true
@@ -60,11 +56,7 @@
            cd ivy
            mkdir .ivy
            touch .ivy/key.pem
-<<<<<<< HEAD
-           echo -n ${{ secrets.USER_API_KEY }} > .ivy/key.pem
-=======
-           echo ${{ secrets.USER_API_KEY }} > .ivy/key.pem
->>>>>>> 2707161c
+           echo ${{ secrets.USER_API_KEY }} > .ivy/key.pem
            python determine_tests.py
            python run_tests_pr.py
          continue-on-error: true
@@ -93,11 +85,7 @@
            cd ivy
            mkdir .ivy
            touch .ivy/key.pem
-<<<<<<< HEAD
-           echo -n ${{ secrets.USER_API_KEY }} > .ivy/key.pem
-=======
-           echo ${{ secrets.USER_API_KEY }} > .ivy/key.pem
->>>>>>> 2707161c
+           echo ${{ secrets.USER_API_KEY }} > .ivy/key.pem
            python determine_tests.py
            python run_tests_pr.py
          continue-on-error: true
@@ -126,11 +114,7 @@
            cd ivy
            mkdir .ivy
            touch .ivy/key.pem
-<<<<<<< HEAD
-           echo -n ${{ secrets.USER_API_KEY }} > .ivy/key.pem
-=======
-           echo ${{ secrets.USER_API_KEY }} > .ivy/key.pem
->>>>>>> 2707161c
+           echo ${{ secrets.USER_API_KEY }} > .ivy/key.pem
            python determine_tests.py
            python run_tests_pr.py
          continue-on-error: true
@@ -159,11 +143,7 @@
            cd ivy
            mkdir .ivy
            touch .ivy/key.pem
-<<<<<<< HEAD
-           echo -n ${{ secrets.USER_API_KEY }} > .ivy/key.pem
-=======
-           echo ${{ secrets.USER_API_KEY }} > .ivy/key.pem
->>>>>>> 2707161c
+           echo ${{ secrets.USER_API_KEY }} > .ivy/key.pem
            python determine_tests.py
            python run_tests_pr.py
          continue-on-error: true
@@ -192,11 +172,7 @@
            cd ivy
            mkdir .ivy
            touch .ivy/key.pem
-<<<<<<< HEAD
-           echo -n ${{ secrets.USER_API_KEY }} > .ivy/key.pem
-=======
-           echo ${{ secrets.USER_API_KEY }} > .ivy/key.pem
->>>>>>> 2707161c
+           echo ${{ secrets.USER_API_KEY }} > .ivy/key.pem
            python determine_tests.py
            python run_tests_pr.py
          continue-on-error: true
@@ -225,11 +201,7 @@
            cd ivy
            mkdir .ivy
            touch .ivy/key.pem
-<<<<<<< HEAD
-           echo -n ${{ secrets.USER_API_KEY }} > .ivy/key.pem
-=======
-           echo ${{ secrets.USER_API_KEY }} > .ivy/key.pem
->>>>>>> 2707161c
+           echo ${{ secrets.USER_API_KEY }} > .ivy/key.pem
            python determine_tests.py
            python run_tests_pr.py
          continue-on-error: true
@@ -258,11 +230,7 @@
            cd ivy
            mkdir .ivy
            touch .ivy/key.pem
-<<<<<<< HEAD
-           echo -n ${{ secrets.USER_API_KEY }} > .ivy/key.pem
-=======
-           echo ${{ secrets.USER_API_KEY }} > .ivy/key.pem
->>>>>>> 2707161c
+           echo ${{ secrets.USER_API_KEY }} > .ivy/key.pem
            python determine_tests.py
            python run_tests_pr.py
          continue-on-error: true
@@ -291,11 +259,7 @@
            cd ivy
            mkdir .ivy
            touch .ivy/key.pem
-<<<<<<< HEAD
-           echo -n ${{ secrets.USER_API_KEY }} > .ivy/key.pem
-=======
-           echo ${{ secrets.USER_API_KEY }} > .ivy/key.pem
->>>>>>> 2707161c
+           echo ${{ secrets.USER_API_KEY }} > .ivy/key.pem
            python determine_tests.py
            python run_tests_pr.py
          continue-on-error: true
@@ -324,11 +288,7 @@
            cd ivy
            mkdir .ivy
            touch .ivy/key.pem
-<<<<<<< HEAD
-           echo -n ${{ secrets.USER_API_KEY }} > .ivy/key.pem
-=======
-           echo ${{ secrets.USER_API_KEY }} > .ivy/key.pem
->>>>>>> 2707161c
+           echo ${{ secrets.USER_API_KEY }} > .ivy/key.pem
            python determine_tests.py
            python run_tests_pr.py
          continue-on-error: true
@@ -357,11 +317,7 @@
            cd ivy
            mkdir .ivy
            touch .ivy/key.pem
-<<<<<<< HEAD
-           echo -n ${{ secrets.USER_API_KEY }} > .ivy/key.pem
-=======
-           echo ${{ secrets.USER_API_KEY }} > .ivy/key.pem
->>>>>>> 2707161c
+           echo ${{ secrets.USER_API_KEY }} > .ivy/key.pem
            python determine_tests.py
            python run_tests_pr.py
          continue-on-error: true
@@ -390,11 +346,7 @@
            cd ivy
            mkdir .ivy
            touch .ivy/key.pem
-<<<<<<< HEAD
-           echo -n ${{ secrets.USER_API_KEY }} > .ivy/key.pem
-=======
-           echo ${{ secrets.USER_API_KEY }} > .ivy/key.pem
->>>>>>> 2707161c
+           echo ${{ secrets.USER_API_KEY }} > .ivy/key.pem
            python determine_tests.py
            python run_tests_pr.py
          continue-on-error: true
@@ -423,11 +375,7 @@
            cd ivy
            mkdir .ivy
            touch .ivy/key.pem
-<<<<<<< HEAD
-           echo -n ${{ secrets.USER_API_KEY }} > .ivy/key.pem
-=======
-           echo ${{ secrets.USER_API_KEY }} > .ivy/key.pem
->>>>>>> 2707161c
+           echo ${{ secrets.USER_API_KEY }} > .ivy/key.pem
            python determine_tests.py
            python run_tests_pr.py
          continue-on-error: true
@@ -456,11 +404,7 @@
            cd ivy
            mkdir .ivy
            touch .ivy/key.pem
-<<<<<<< HEAD
-           echo -n ${{ secrets.USER_API_KEY }} > .ivy/key.pem
-=======
-           echo ${{ secrets.USER_API_KEY }} > .ivy/key.pem
->>>>>>> 2707161c
+           echo ${{ secrets.USER_API_KEY }} > .ivy/key.pem
            python determine_tests.py
            python run_tests_pr.py
          continue-on-error: true
@@ -489,11 +433,7 @@
            cd ivy
            mkdir .ivy
            touch .ivy/key.pem
-<<<<<<< HEAD
-           echo -n ${{ secrets.USER_API_KEY }} > .ivy/key.pem
-=======
-           echo ${{ secrets.USER_API_KEY }} > .ivy/key.pem
->>>>>>> 2707161c
+           echo ${{ secrets.USER_API_KEY }} > .ivy/key.pem
            python determine_tests.py
            python run_tests_pr.py
          continue-on-error: true
@@ -522,11 +462,7 @@
            cd ivy
            mkdir .ivy
            touch .ivy/key.pem
-<<<<<<< HEAD
-           echo -n ${{ secrets.USER_API_KEY }} > .ivy/key.pem
-=======
-           echo ${{ secrets.USER_API_KEY }} > .ivy/key.pem
->>>>>>> 2707161c
+           echo ${{ secrets.USER_API_KEY }} > .ivy/key.pem
            python determine_tests.py
            python run_tests_pr.py
          continue-on-error: true
@@ -555,11 +491,7 @@
            cd ivy
            mkdir .ivy
            touch .ivy/key.pem
-<<<<<<< HEAD
-           echo -n ${{ secrets.USER_API_KEY }} > .ivy/key.pem
-=======
-           echo ${{ secrets.USER_API_KEY }} > .ivy/key.pem
->>>>>>> 2707161c
+           echo ${{ secrets.USER_API_KEY }} > .ivy/key.pem
            python determine_tests.py
            python run_tests_pr.py
          continue-on-error: true
@@ -588,11 +520,7 @@
            cd ivy
            mkdir .ivy
            touch .ivy/key.pem
-<<<<<<< HEAD
-           echo -n ${{ secrets.USER_API_KEY }} > .ivy/key.pem
-=======
-           echo ${{ secrets.USER_API_KEY }} > .ivy/key.pem
->>>>>>> 2707161c
+           echo ${{ secrets.USER_API_KEY }} > .ivy/key.pem
            python determine_tests.py
            python run_tests_pr.py
          continue-on-error: true
@@ -621,11 +549,7 @@
            cd ivy
            mkdir .ivy
            touch .ivy/key.pem
-<<<<<<< HEAD
-           echo -n ${{ secrets.USER_API_KEY }} > .ivy/key.pem
-=======
-           echo ${{ secrets.USER_API_KEY }} > .ivy/key.pem
->>>>>>> 2707161c
+           echo ${{ secrets.USER_API_KEY }} > .ivy/key.pem
            python determine_tests.py
            python run_tests_pr.py
          continue-on-error: true
@@ -654,11 +578,7 @@
            cd ivy
            mkdir .ivy
            touch .ivy/key.pem
-<<<<<<< HEAD
-           echo -n ${{ secrets.USER_API_KEY }} > .ivy/key.pem
-=======
-           echo ${{ secrets.USER_API_KEY }} > .ivy/key.pem
->>>>>>> 2707161c
+           echo ${{ secrets.USER_API_KEY }} > .ivy/key.pem
            python determine_tests.py
            python run_tests_pr.py
          continue-on-error: true
@@ -687,11 +607,7 @@
            cd ivy
            mkdir .ivy
            touch .ivy/key.pem
-<<<<<<< HEAD
-           echo -n ${{ secrets.USER_API_KEY }} > .ivy/key.pem
-=======
-           echo ${{ secrets.USER_API_KEY }} > .ivy/key.pem
->>>>>>> 2707161c
+           echo ${{ secrets.USER_API_KEY }} > .ivy/key.pem
            python determine_tests.py
            python run_tests_pr.py
          continue-on-error: true
@@ -720,11 +636,7 @@
            cd ivy
            mkdir .ivy
            touch .ivy/key.pem
-<<<<<<< HEAD
-           echo -n ${{ secrets.USER_API_KEY }} > .ivy/key.pem
-=======
-           echo ${{ secrets.USER_API_KEY }} > .ivy/key.pem
->>>>>>> 2707161c
+           echo ${{ secrets.USER_API_KEY }} > .ivy/key.pem
            python determine_tests.py
            python run_tests_pr.py
          continue-on-error: true
@@ -753,11 +665,7 @@
            cd ivy
            mkdir .ivy
            touch .ivy/key.pem
-<<<<<<< HEAD
-           echo -n ${{ secrets.USER_API_KEY }} > .ivy/key.pem
-=======
-           echo ${{ secrets.USER_API_KEY }} > .ivy/key.pem
->>>>>>> 2707161c
+           echo ${{ secrets.USER_API_KEY }} > .ivy/key.pem
            python determine_tests.py
            python run_tests_pr.py
          continue-on-error: true
@@ -786,11 +694,7 @@
            cd ivy
            mkdir .ivy
            touch .ivy/key.pem
-<<<<<<< HEAD
-           echo -n ${{ secrets.USER_API_KEY }} > .ivy/key.pem
-=======
-           echo ${{ secrets.USER_API_KEY }} > .ivy/key.pem
->>>>>>> 2707161c
+           echo ${{ secrets.USER_API_KEY }} > .ivy/key.pem
            python determine_tests.py
            python run_tests_pr.py
          continue-on-error: true
@@ -819,11 +723,7 @@
            cd ivy
            mkdir .ivy
            touch .ivy/key.pem
-<<<<<<< HEAD
-           echo -n ${{ secrets.USER_API_KEY }} > .ivy/key.pem
-=======
-           echo ${{ secrets.USER_API_KEY }} > .ivy/key.pem
->>>>>>> 2707161c
+           echo ${{ secrets.USER_API_KEY }} > .ivy/key.pem
            python determine_tests.py
            python run_tests_pr.py
          continue-on-error: true
@@ -852,11 +752,7 @@
            cd ivy
            mkdir .ivy
            touch .ivy/key.pem
-<<<<<<< HEAD
-           echo -n ${{ secrets.USER_API_KEY }} > .ivy/key.pem
-=======
-           echo ${{ secrets.USER_API_KEY }} > .ivy/key.pem
->>>>>>> 2707161c
+           echo ${{ secrets.USER_API_KEY }} > .ivy/key.pem
            python determine_tests.py
            python run_tests_pr.py
          continue-on-error: true
@@ -885,11 +781,7 @@
            cd ivy
            mkdir .ivy
            touch .ivy/key.pem
-<<<<<<< HEAD
-           echo -n ${{ secrets.USER_API_KEY }} > .ivy/key.pem
-=======
-           echo ${{ secrets.USER_API_KEY }} > .ivy/key.pem
->>>>>>> 2707161c
+           echo ${{ secrets.USER_API_KEY }} > .ivy/key.pem
            python determine_tests.py
            python run_tests_pr.py
          continue-on-error: true
@@ -918,11 +810,7 @@
            cd ivy
            mkdir .ivy
            touch .ivy/key.pem
-<<<<<<< HEAD
-           echo -n ${{ secrets.USER_API_KEY }} > .ivy/key.pem
-=======
-           echo ${{ secrets.USER_API_KEY }} > .ivy/key.pem
->>>>>>> 2707161c
+           echo ${{ secrets.USER_API_KEY }} > .ivy/key.pem
            python determine_tests.py
            python run_tests_pr.py
          continue-on-error: true
@@ -951,11 +839,7 @@
            cd ivy
            mkdir .ivy
            touch .ivy/key.pem
-<<<<<<< HEAD
-           echo -n ${{ secrets.USER_API_KEY }} > .ivy/key.pem
-=======
-           echo ${{ secrets.USER_API_KEY }} > .ivy/key.pem
->>>>>>> 2707161c
+           echo ${{ secrets.USER_API_KEY }} > .ivy/key.pem
            python determine_tests.py
            python run_tests_pr.py
          continue-on-error: true
@@ -984,11 +868,7 @@
            cd ivy
            mkdir .ivy
            touch .ivy/key.pem
-<<<<<<< HEAD
-           echo -n ${{ secrets.USER_API_KEY }} > .ivy/key.pem
-=======
-           echo ${{ secrets.USER_API_KEY }} > .ivy/key.pem
->>>>>>> 2707161c
+           echo ${{ secrets.USER_API_KEY }} > .ivy/key.pem
            python determine_tests.py
            python run_tests_pr.py
          continue-on-error: true
@@ -1017,11 +897,7 @@
            cd ivy
            mkdir .ivy
            touch .ivy/key.pem
-<<<<<<< HEAD
-           echo -n ${{ secrets.USER_API_KEY }} > .ivy/key.pem
-=======
-           echo ${{ secrets.USER_API_KEY }} > .ivy/key.pem
->>>>>>> 2707161c
+           echo ${{ secrets.USER_API_KEY }} > .ivy/key.pem
            python determine_tests.py
            python run_tests_pr.py
          continue-on-error: true
@@ -1050,11 +926,7 @@
            cd ivy
            mkdir .ivy
            touch .ivy/key.pem
-<<<<<<< HEAD
-           echo -n ${{ secrets.USER_API_KEY }} > .ivy/key.pem
-=======
-           echo ${{ secrets.USER_API_KEY }} > .ivy/key.pem
->>>>>>> 2707161c
+           echo ${{ secrets.USER_API_KEY }} > .ivy/key.pem
            python determine_tests.py
            python run_tests_pr.py
          continue-on-error: true
