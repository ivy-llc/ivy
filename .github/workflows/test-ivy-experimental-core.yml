name: test-experimental-core-ivy
on:
  workflow_dispatch:
#  push:
#  pull_request:
#    types: [labeled, opened, synchronize, reopened, review_requested]
permissions:
  actions: read
jobs:
  run-nightly-tests:
    if: ${{(github.event_name == 'push') || contains(github.event.pull_request.labels.*.name, 'Exhaustive CI') || contains(github.event.pull_request.labels.*.name, 'Ivy API Experimental')}}
    strategy:
      matrix:
        backends: [ numpy, torch, jax, tensorflow ]
        submodules: [ creation, device, dtype, elementwise, general, gradients, linalg,
                      manipulation, meta, nest, random, searching, set, sorting, sparse_array,
                      statistical, utility ]
    continue-on-error: true
    runs-on: ubuntu-latest
    steps:
      - name: Checkout 🛎️Ivy
        uses: actions/checkout@v2
        with:
          path: ivy
          persist-credentials: false
          submodules: "recursive"
          fetch-depth: 2

      - name: Check Files Changed
        shell: pwsh
        id: check_file_changed
        run: |
          cd ivy
          $diff = git diff --name-only HEAD^ HEAD
          $SourceDiff = $diff | Where-Object { `
            $_ -match 'ivy_tests/test_ivy/test_functional/test_experimental/test_core/test_${{ matrix.submodules }}.py' `
          }
          $HasDiff = $SourceDiff.Length -gt 0
          Write-Host "::set-output name=changed::$HasDiff"
      - name: Download artifact
        uses: dawidd6/action-download-artifact@v2
        if: github.event_name == 'pull_request' && steps.check_file_changed.outputs.changed == 'True'
        with:
          github_token: ${{secrets.GITHUB_TOKEN}}
          workflow: test-ivy-experimental.yml
          workflow_conclusion: ""
          search_artifacts: true
          name: hypothesis_${{ matrix.backends }}_test_experimental_zip
          path: |
            ivy/.hypothesis/
        continue-on-error: true

      - name: Unzip Hypothesis Examples
        id: unzip
        if: github.event_name == 'pull_request'
        run: |
          cd ivy/.hypothesis
          unzip examples.zip
          rm examples.zip
        continue-on-error: true

      - name: Create Hypothesis Directory
        if: github.event_name == 'pull_request' && steps.check_file_changed.outputs.changed == 'True'
        run: |
          cd ivy
          mkdir -p .hypothesis
          cd .hypothesis
          mkdir -p examples
        continue-on-error: true

       - name: Run Experimental Test
         if: steps.check_file_changed.outputs.changed == 'True'
         id: tests
         run: |
           cd ivy
           mkdir .ivy
           touch .ivy/key.pem
<<<<<<< HEAD
           echo -n ${{ secrets.USER_API_KEY }} > .ivy/key.pem
=======
           echo ${{ secrets.USER_API_KEY }} > .ivy/key.pem
>>>>>>> 2707161c
           ./run_tests_CLI/test_experimental_core.sh ${{ matrix.backends }} test_${{ matrix.submodules }} ${{ secrets.REDIS_CONNECTION_URL }} ${{ secrets.REDIS_PASSWORD}}
         continue-on-error: true

      - name: Zip Hypothesis Examples
        if: github.event_name == 'pull_request' && steps.check_file_changed.outputs.changed == 'True'
        run: |
          cd ivy/.hypothesis
          zip -r examples.zip examples
        continue-on-error: true

      - name: Upload hypothesis
        uses: actions/upload-artifact@v3
        if: github.event_name == 'pull_request'
        with:
          name: hypothesis_${{ matrix.backends }}_test_${{ matrix.submodules }}_zip
          path: |
            ivy/.hypothesis/examples.zip
        continue-on-error: true

      - name: Install Mongo Python Client
        if: github.event_name == 'push' && github.ref == 'refs/heads/master' && steps.check_file_changed.outputs.changed == 'True'
        uses: BSFishy/pip-action@v1
        with:
          packages: |
            pymongo[srv]
      - name: Update Database
        if: github.event_name == 'push' && github.ref == 'refs/heads/master' && steps.check_file_changed.outputs.changed == 'True'
        env:
          MONGODB_PASSWORD: ${{ secrets.MONGODB_PASSWORD }}
        run: |
          cd ivy/automation_tools/dashboard_automation/
          python3 update_db.py "$MONGODB_PASSWORD" ${{ github.workflow }} "${{ matrix.backends }}-${{ matrix.submodules }}" ${{ steps.tests.outcome }} ${{ github.run_id }}
        continue-on-error: true


      - name: Check on failures
        if: (steps.check_file_changed.outputs.changed == 'True' || steps.check_file_changed.conclusion == 'skipped') && steps.tests.outcome != 'success'
        run: exit 1<|MERGE_RESOLUTION|>--- conflicted
+++ resolved
@@ -75,11 +75,7 @@
            cd ivy
            mkdir .ivy
            touch .ivy/key.pem
-<<<<<<< HEAD
-           echo -n ${{ secrets.USER_API_KEY }} > .ivy/key.pem
-=======
            echo ${{ secrets.USER_API_KEY }} > .ivy/key.pem
->>>>>>> 2707161c
            ./run_tests_CLI/test_experimental_core.sh ${{ matrix.backends }} test_${{ matrix.submodules }} ${{ secrets.REDIS_CONNECTION_URL }} ${{ secrets.REDIS_PASSWORD}}
          continue-on-error: true
 
