name: test-experimental-core-ivy
on:
  workflow_dispatch:
#  push:
#  pull_request:
#    types: [labeled, opened, synchronize, reopened, review_requested]
permissions:
  actions: read
jobs:
  run-nightly-tests:
    if: ${{(github.event_name == 'push') || contains(github.event.pull_request.labels.*.name, 'Exhaustive CI') || contains(github.event.pull_request.labels.*.name, 'Ivy API Experimental')}}
    strategy:
      matrix:
        backends: [ numpy, torch, jax, tensorflow ]
        submodules: [ creation, device, dtype, elementwise, general, gradients, linalg,
                      manipulation, meta, nest, random, searching, set, sorting, sparse_array,
                      statistical, utility ]
    continue-on-error: true
    runs-on: ubuntu-latest
    steps:
      - name: Checkout 🛎️Ivy
        uses: actions/checkout@v2
        with:
          path: ivy
          persist-credentials: false
          submodules: "recursive"
          fetch-depth: 2

      - name: Check Files Changed
        shell: pwsh
        id: check_file_changed
        run: |
          cd ivy
          $diff = git diff --name-only HEAD^ HEAD
          $SourceDiff = $diff | Where-Object { `
            $_ -match 'ivy_tests/test_ivy/test_functional/test_experimental/test_core/test_${{ matrix.submodules }}.py' `
          }
          $HasDiff = $SourceDiff.Length -gt 0
          Write-Host "::set-output name=changed::$HasDiff"
      - name: Download artifact
        uses: dawidd6/action-download-artifact@v2
        if: github.event_name == 'pull_request' && steps.check_file_changed.outputs.changed == 'True'
        with:
          github_token: ${{secrets.GITHUB_TOKEN}}
          workflow: test-ivy-experimental.yml
          workflow_conclusion: ""
          search_artifacts: true
          name: hypothesis_${{ matrix.backends }}_test_experimental_zip
          path: |
            ivy/.hypothesis/
        continue-on-error: true

      - name: Unzip Hypothesis Examples
        id: unzip
        if: github.event_name == 'pull_request'
        run: |
          cd ivy/.hypothesis
          unzip examples.zip
          rm examples.zip
        continue-on-error: true

      - name: Create Hypothesis Directory
        if: github.event_name == 'pull_request' && steps.check_file_changed.outputs.changed == 'True'
        run: |
          cd ivy
          mkdir -p .hypothesis
          cd .hypothesis
          mkdir -p examples
        continue-on-error: true

<<<<<<< HEAD
      - name: Run Experimental Test
        if: steps.check_file_changed.outputs.changed == 'True'
        id: tests
        run: |
          cd ivy
          ./run_tests_CLI/test_experimental_core.sh ${{ matrix.backends }} test_${{ matrix.submodules }} ${{ secrets.REDIS_CONNECTION_URL }} ${{ secrets.REDIS_PASSWORD}}
        continue-on-error: true
=======
       - name: Run Experimental Test
         if: steps.check_file_changed.outputs.changed == 'True'
         id: tests
         run: |
           cd ivy
           mkdir .ivy
           touch .ivy/key.pem
           echo -n ${{ secrets.USER_API_KEY }} > .ivy/key.pem
           ./run_tests_CLI/test_experimental_core.sh ${{ matrix.backends }} test_${{ matrix.submodules }} ${{ secrets.REDIS_CONNECTION_URL }} ${{ secrets.REDIS_PASSWORD}}
         continue-on-error: true
>>>>>>> d12bede7

      - name: Zip Hypothesis Examples
        if: github.event_name == 'pull_request' && steps.check_file_changed.outputs.changed == 'True'
        run: |
          cd ivy/.hypothesis
          zip -r examples.zip examples
        continue-on-error: true

      - name: Upload hypothesis
        uses: actions/upload-artifact@v3
        if: github.event_name == 'pull_request'
        with:
          name: hypothesis_${{ matrix.backends }}_test_${{ matrix.submodules }}_zip
          path: |
            ivy/.hypothesis/examples.zip
        continue-on-error: true

      - name: Install Mongo Python Client
        if: github.event_name == 'push' && github.ref == 'refs/heads/master' && steps.check_file_changed.outputs.changed == 'True'
        uses: BSFishy/pip-action@v1
        with:
          packages: |
            pymongo[srv]
      - name: Update Database
        if: github.event_name == 'push' && github.ref == 'refs/heads/master' && steps.check_file_changed.outputs.changed == 'True'
        env:
          MONGODB_PASSWORD: ${{ secrets.MONGODB_PASSWORD }}
        run: |
          cd ivy/automation_tools/dashboard_automation/
          python3 update_db.py "$MONGODB_PASSWORD" ${{ github.workflow }} "${{ matrix.backends }}-${{ matrix.submodules }}" ${{ steps.tests.outcome }} ${{ github.run_id }}
        continue-on-error: true


      - name: Check on failures
        if: (steps.check_file_changed.outputs.changed == 'True' || steps.check_file_changed.conclusion == 'skipped') && steps.tests.outcome != 'success'
        run: exit 1<|MERGE_RESOLUTION|>--- conflicted
+++ resolved
@@ -68,15 +68,6 @@
           mkdir -p examples
         continue-on-error: true
 
-<<<<<<< HEAD
-      - name: Run Experimental Test
-        if: steps.check_file_changed.outputs.changed == 'True'
-        id: tests
-        run: |
-          cd ivy
-          ./run_tests_CLI/test_experimental_core.sh ${{ matrix.backends }} test_${{ matrix.submodules }} ${{ secrets.REDIS_CONNECTION_URL }} ${{ secrets.REDIS_PASSWORD}}
-        continue-on-error: true
-=======
        - name: Run Experimental Test
          if: steps.check_file_changed.outputs.changed == 'True'
          id: tests
@@ -87,7 +78,6 @@
            echo -n ${{ secrets.USER_API_KEY }} > .ivy/key.pem
            ./run_tests_CLI/test_experimental_core.sh ${{ matrix.backends }} test_${{ matrix.submodules }} ${{ secrets.REDIS_CONNECTION_URL }} ${{ secrets.REDIS_PASSWORD}}
          continue-on-error: true
->>>>>>> d12bede7
 
       - name: Zip Hypothesis Examples
         if: github.event_name == 'pull_request' && steps.check_file_changed.outputs.changed == 'True'
