--- conflicted
+++ resolved
@@ -46,14 +46,10 @@
         id: tests
         run: |
           cd ivy
-<<<<<<< HEAD
-          python run_tests.py ${{ secrets.REDIS_CONNECTION_URL }} ${{ secrets.REDIS_PASSWORD }} ${{ secrets.MONGODB_PASSWORD }} 'false' ${{ github.run_id }} ${{ steps.jobs.outputs.html_url }}
-=======
-          mkdir .ivy
-          touch .ivy/key.pem
-          echo ${{ secrets.USER_API_KEY }} > .ivy/key.pem
-          python run_tests.py ${{ secrets.REDIS_CONNECTION_URL }} ${{ secrets.REDIS_PASSWORD }} ${{ secrets.MONGODB_PASSWORD }} 'false' 'false' ${{ github.run_id }} ${{ steps.jobs.outputs.html_url }}
->>>>>>> 393347ac
+          mkdir .ivy
+          touch .ivy/key.pem
+          echo ${{ secrets.USER_API_KEY }} > .ivy/key.pem
+          python run_tests.py ${{ secrets.REDIS_CONNECTION_URL }} ${{ secrets.REDIS_PASSWORD }} ${{ secrets.MONGODB_PASSWORD }} 'false' 'false' ${{ github.run_id }} ${{ steps.jobs.outputs.html_url }}
         continue-on-error: true
 
       - name: Check on failures
@@ -99,14 +95,10 @@
         id: tests
         run: |
           cd ivy
-<<<<<<< HEAD
-          python run_tests.py ${{ secrets.REDIS_CONNECTION_URL }} ${{ secrets.REDIS_PASSWORD }} ${{ secrets.MONGODB_PASSWORD }} 'false' ${{ github.run_id }} ${{ steps.jobs.outputs.html_url }}
-=======
-          mkdir .ivy
-          touch .ivy/key.pem
-          echo ${{ secrets.USER_API_KEY }} > .ivy/key.pem
-          python run_tests.py ${{ secrets.REDIS_CONNECTION_URL }} ${{ secrets.REDIS_PASSWORD }} ${{ secrets.MONGODB_PASSWORD }} 'false' 'false' ${{ github.run_id }} ${{ steps.jobs.outputs.html_url }}
->>>>>>> 393347ac
+          mkdir .ivy
+          touch .ivy/key.pem
+          echo ${{ secrets.USER_API_KEY }} > .ivy/key.pem
+          python run_tests.py ${{ secrets.REDIS_CONNECTION_URL }} ${{ secrets.REDIS_PASSWORD }} ${{ secrets.MONGODB_PASSWORD }} 'false' 'false' ${{ github.run_id }} ${{ steps.jobs.outputs.html_url }}
         continue-on-error: true
 
       - name: Check on failures
@@ -152,14 +144,10 @@
         id: tests
         run: |
           cd ivy
-<<<<<<< HEAD
-          python run_tests.py ${{ secrets.REDIS_CONNECTION_URL }} ${{ secrets.REDIS_PASSWORD }} ${{ secrets.MONGODB_PASSWORD }} 'false' ${{ github.run_id }} ${{ steps.jobs.outputs.html_url }}
-=======
-          mkdir .ivy
-          touch .ivy/key.pem
-          echo ${{ secrets.USER_API_KEY }} > .ivy/key.pem
-          python run_tests.py ${{ secrets.REDIS_CONNECTION_URL }} ${{ secrets.REDIS_PASSWORD }} ${{ secrets.MONGODB_PASSWORD }} 'false' 'false' ${{ github.run_id }} ${{ steps.jobs.outputs.html_url }}
->>>>>>> 393347ac
+          mkdir .ivy
+          touch .ivy/key.pem
+          echo ${{ secrets.USER_API_KEY }} > .ivy/key.pem
+          python run_tests.py ${{ secrets.REDIS_CONNECTION_URL }} ${{ secrets.REDIS_PASSWORD }} ${{ secrets.MONGODB_PASSWORD }} 'false' 'false' ${{ github.run_id }} ${{ steps.jobs.outputs.html_url }}
         continue-on-error: true
 
       - name: Check on failures
@@ -206,14 +194,10 @@
         id: tests
         run: |
           cd ivy
-<<<<<<< HEAD
-          python run_tests.py ${{ secrets.REDIS_CONNECTION_URL }} ${{ secrets.REDIS_PASSWORD }} ${{ secrets.MONGODB_PASSWORD }} 'false' ${{ github.run_id }} ${{ steps.jobs.outputs.html_url }}
-=======
-          mkdir .ivy
-          touch .ivy/key.pem
-          echo ${{ secrets.USER_API_KEY }} > .ivy/key.pem
-          python run_tests.py ${{ secrets.REDIS_CONNECTION_URL }} ${{ secrets.REDIS_PASSWORD }} ${{ secrets.MONGODB_PASSWORD }} 'false' 'false' ${{ github.run_id }} ${{ steps.jobs.outputs.html_url }}
->>>>>>> 393347ac
+          mkdir .ivy
+          touch .ivy/key.pem
+          echo ${{ secrets.USER_API_KEY }} > .ivy/key.pem
+          python run_tests.py ${{ secrets.REDIS_CONNECTION_URL }} ${{ secrets.REDIS_PASSWORD }} ${{ secrets.MONGODB_PASSWORD }} 'false' 'false' ${{ github.run_id }} ${{ steps.jobs.outputs.html_url }}
         continue-on-error: true
 
       - name: Check on failures
@@ -259,14 +243,10 @@
         id: tests
         run: |
           cd ivy
-<<<<<<< HEAD
-          python run_tests.py ${{ secrets.REDIS_CONNECTION_URL }} ${{ secrets.REDIS_PASSWORD }} ${{ secrets.MONGODB_PASSWORD }} 'false' ${{ github.run_id }} ${{ steps.jobs.outputs.html_url }}
-=======
-          mkdir .ivy
-          touch .ivy/key.pem
-          echo ${{ secrets.USER_API_KEY }} > .ivy/key.pem
-          python run_tests.py ${{ secrets.REDIS_CONNECTION_URL }} ${{ secrets.REDIS_PASSWORD }} ${{ secrets.MONGODB_PASSWORD }} 'false' 'false' ${{ github.run_id }} ${{ steps.jobs.outputs.html_url }}
->>>>>>> 393347ac
+          mkdir .ivy
+          touch .ivy/key.pem
+          echo ${{ secrets.USER_API_KEY }} > .ivy/key.pem
+          python run_tests.py ${{ secrets.REDIS_CONNECTION_URL }} ${{ secrets.REDIS_PASSWORD }} ${{ secrets.MONGODB_PASSWORD }} 'false' 'false' ${{ github.run_id }} ${{ steps.jobs.outputs.html_url }}
         continue-on-error: true
 
       - name: Check on failures
@@ -312,14 +292,10 @@
         id: tests
         run: |
           cd ivy
-<<<<<<< HEAD
-          python run_tests.py ${{ secrets.REDIS_CONNECTION_URL }} ${{ secrets.REDIS_PASSWORD }} ${{ secrets.MONGODB_PASSWORD }} 'false' ${{ github.run_id }} ${{ steps.jobs.outputs.html_url }}
-=======
-          mkdir .ivy
-          touch .ivy/key.pem
-          echo ${{ secrets.USER_API_KEY }} > .ivy/key.pem
-          python run_tests.py ${{ secrets.REDIS_CONNECTION_URL }} ${{ secrets.REDIS_PASSWORD }} ${{ secrets.MONGODB_PASSWORD }} 'false' 'false' ${{ github.run_id }} ${{ steps.jobs.outputs.html_url }}
->>>>>>> 393347ac
+          mkdir .ivy
+          touch .ivy/key.pem
+          echo ${{ secrets.USER_API_KEY }} > .ivy/key.pem
+          python run_tests.py ${{ secrets.REDIS_CONNECTION_URL }} ${{ secrets.REDIS_PASSWORD }} ${{ secrets.MONGODB_PASSWORD }} 'false' 'false' ${{ github.run_id }} ${{ steps.jobs.outputs.html_url }}
         continue-on-error: true
 
       - name: Check on failures
@@ -365,14 +341,10 @@
         id: tests
         run: |
           cd ivy
-<<<<<<< HEAD
-          python run_tests.py ${{ secrets.REDIS_CONNECTION_URL }} ${{ secrets.REDIS_PASSWORD }} ${{ secrets.MONGODB_PASSWORD }} 'false' ${{ github.run_id }} ${{ steps.jobs.outputs.html_url }}
-=======
-          mkdir .ivy
-          touch .ivy/key.pem
-          echo ${{ secrets.USER_API_KEY }} > .ivy/key.pem
-          python run_tests.py ${{ secrets.REDIS_CONNECTION_URL }} ${{ secrets.REDIS_PASSWORD }} ${{ secrets.MONGODB_PASSWORD }} 'false' 'false' ${{ github.run_id }} ${{ steps.jobs.outputs.html_url }}
->>>>>>> 393347ac
+          mkdir .ivy
+          touch .ivy/key.pem
+          echo ${{ secrets.USER_API_KEY }} > .ivy/key.pem
+          python run_tests.py ${{ secrets.REDIS_CONNECTION_URL }} ${{ secrets.REDIS_PASSWORD }} ${{ secrets.MONGODB_PASSWORD }} 'false' 'false' ${{ github.run_id }} ${{ steps.jobs.outputs.html_url }}
         continue-on-error: true
 
       - name: Check on failures
@@ -418,14 +390,10 @@
         id: tests
         run: |
           cd ivy
-<<<<<<< HEAD
-          python run_tests.py ${{ secrets.REDIS_CONNECTION_URL }} ${{ secrets.REDIS_PASSWORD }} ${{ secrets.MONGODB_PASSWORD }} 'false' ${{ github.run_id }} ${{ steps.jobs.outputs.html_url }}
-=======
-          mkdir .ivy
-          touch .ivy/key.pem
-          echo ${{ secrets.USER_API_KEY }} > .ivy/key.pem
-          python run_tests.py ${{ secrets.REDIS_CONNECTION_URL }} ${{ secrets.REDIS_PASSWORD }} ${{ secrets.MONGODB_PASSWORD }} 'false' 'false' ${{ github.run_id }} ${{ steps.jobs.outputs.html_url }}
->>>>>>> 393347ac
+          mkdir .ivy
+          touch .ivy/key.pem
+          echo ${{ secrets.USER_API_KEY }} > .ivy/key.pem
+          python run_tests.py ${{ secrets.REDIS_CONNECTION_URL }} ${{ secrets.REDIS_PASSWORD }} ${{ secrets.MONGODB_PASSWORD }} 'false' 'false' ${{ github.run_id }} ${{ steps.jobs.outputs.html_url }}
         continue-on-error: true
 
       - name: Check on failures
@@ -471,14 +439,10 @@
         id: tests
         run: |
           cd ivy
-<<<<<<< HEAD
-          python run_tests.py ${{ secrets.REDIS_CONNECTION_URL }} ${{ secrets.REDIS_PASSWORD }} ${{ secrets.MONGODB_PASSWORD }} 'false' ${{ github.run_id }} ${{ steps.jobs.outputs.html_url }}
-=======
-          mkdir .ivy
-          touch .ivy/key.pem
-          echo ${{ secrets.USER_API_KEY }} > .ivy/key.pem
-          python run_tests.py ${{ secrets.REDIS_CONNECTION_URL }} ${{ secrets.REDIS_PASSWORD }} ${{ secrets.MONGODB_PASSWORD }} 'false' 'false' ${{ github.run_id }} ${{ steps.jobs.outputs.html_url }}
->>>>>>> 393347ac
+          mkdir .ivy
+          touch .ivy/key.pem
+          echo ${{ secrets.USER_API_KEY }} > .ivy/key.pem
+          python run_tests.py ${{ secrets.REDIS_CONNECTION_URL }} ${{ secrets.REDIS_PASSWORD }} ${{ secrets.MONGODB_PASSWORD }} 'false' 'false' ${{ github.run_id }} ${{ steps.jobs.outputs.html_url }}
         continue-on-error: true
 
       - name: Check on failures
@@ -524,14 +488,10 @@
         id: tests
         run: |
           cd ivy
-<<<<<<< HEAD
-          python run_tests.py ${{ secrets.REDIS_CONNECTION_URL }} ${{ secrets.REDIS_PASSWORD }} ${{ secrets.MONGODB_PASSWORD }} 'false' ${{ github.run_id }} ${{ steps.jobs.outputs.html_url }}
-=======
-          mkdir .ivy
-          touch .ivy/key.pem
-          echo ${{ secrets.USER_API_KEY }} > .ivy/key.pem
-          python run_tests.py ${{ secrets.REDIS_CONNECTION_URL }} ${{ secrets.REDIS_PASSWORD }} ${{ secrets.MONGODB_PASSWORD }} 'false' 'false' ${{ github.run_id }} ${{ steps.jobs.outputs.html_url }}
->>>>>>> 393347ac
+          mkdir .ivy
+          touch .ivy/key.pem
+          echo ${{ secrets.USER_API_KEY }} > .ivy/key.pem
+          python run_tests.py ${{ secrets.REDIS_CONNECTION_URL }} ${{ secrets.REDIS_PASSWORD }} ${{ secrets.MONGODB_PASSWORD }} 'false' 'false' ${{ github.run_id }} ${{ steps.jobs.outputs.html_url }}
         continue-on-error: true
 
       - name: Check on failures
@@ -577,14 +537,10 @@
         id: tests
         run: |
           cd ivy
-<<<<<<< HEAD
-          python run_tests.py ${{ secrets.REDIS_CONNECTION_URL }} ${{ secrets.REDIS_PASSWORD }} ${{ secrets.MONGODB_PASSWORD }} 'false' ${{ github.run_id }} ${{ steps.jobs.outputs.html_url }}
-=======
-          mkdir .ivy
-          touch .ivy/key.pem
-          echo ${{ secrets.USER_API_KEY }} > .ivy/key.pem
-          python run_tests.py ${{ secrets.REDIS_CONNECTION_URL }} ${{ secrets.REDIS_PASSWORD }} ${{ secrets.MONGODB_PASSWORD }} 'false' 'false' ${{ github.run_id }} ${{ steps.jobs.outputs.html_url }}
->>>>>>> 393347ac
+          mkdir .ivy
+          touch .ivy/key.pem
+          echo ${{ secrets.USER_API_KEY }} > .ivy/key.pem
+          python run_tests.py ${{ secrets.REDIS_CONNECTION_URL }} ${{ secrets.REDIS_PASSWORD }} ${{ secrets.MONGODB_PASSWORD }} 'false' 'false' ${{ github.run_id }} ${{ steps.jobs.outputs.html_url }}
         continue-on-error: true
 
       - name: Check on failures
@@ -630,14 +586,10 @@
         id: tests
         run: |
           cd ivy
-<<<<<<< HEAD
-          python run_tests.py ${{ secrets.REDIS_CONNECTION_URL }} ${{ secrets.REDIS_PASSWORD }} ${{ secrets.MONGODB_PASSWORD }} 'false' ${{ github.run_id }} ${{ steps.jobs.outputs.html_url }}
-=======
-          mkdir .ivy
-          touch .ivy/key.pem
-          echo ${{ secrets.USER_API_KEY }} > .ivy/key.pem
-          python run_tests.py ${{ secrets.REDIS_CONNECTION_URL }} ${{ secrets.REDIS_PASSWORD }} ${{ secrets.MONGODB_PASSWORD }} 'false' 'false' ${{ github.run_id }} ${{ steps.jobs.outputs.html_url }}
->>>>>>> 393347ac
+          mkdir .ivy
+          touch .ivy/key.pem
+          echo ${{ secrets.USER_API_KEY }} > .ivy/key.pem
+          python run_tests.py ${{ secrets.REDIS_CONNECTION_URL }} ${{ secrets.REDIS_PASSWORD }} ${{ secrets.MONGODB_PASSWORD }} 'false' 'false' ${{ github.run_id }} ${{ steps.jobs.outputs.html_url }}
         continue-on-error: true
 
       - name: Check on failures
@@ -683,14 +635,10 @@
         id: tests
         run: |
           cd ivy
-<<<<<<< HEAD
-          python run_tests.py ${{ secrets.REDIS_CONNECTION_URL }} ${{ secrets.REDIS_PASSWORD }} ${{ secrets.MONGODB_PASSWORD }} 'false' ${{ github.run_id }} ${{ steps.jobs.outputs.html_url }}
-=======
-          mkdir .ivy
-          touch .ivy/key.pem
-          echo ${{ secrets.USER_API_KEY }} > .ivy/key.pem
-          python run_tests.py ${{ secrets.REDIS_CONNECTION_URL }} ${{ secrets.REDIS_PASSWORD }} ${{ secrets.MONGODB_PASSWORD }} 'false' 'false' ${{ github.run_id }} ${{ steps.jobs.outputs.html_url }}
->>>>>>> 393347ac
+          mkdir .ivy
+          touch .ivy/key.pem
+          echo ${{ secrets.USER_API_KEY }} > .ivy/key.pem
+          python run_tests.py ${{ secrets.REDIS_CONNECTION_URL }} ${{ secrets.REDIS_PASSWORD }} ${{ secrets.MONGODB_PASSWORD }} 'false' 'false' ${{ github.run_id }} ${{ steps.jobs.outputs.html_url }}
         continue-on-error: true
 
       - name: Check on failures
@@ -736,14 +684,10 @@
         id: tests
         run: |
           cd ivy
-<<<<<<< HEAD
-          python run_tests.py ${{ secrets.REDIS_CONNECTION_URL }} ${{ secrets.REDIS_PASSWORD }} ${{ secrets.MONGODB_PASSWORD }} 'false' ${{ github.run_id }} ${{ steps.jobs.outputs.html_url }}
-=======
-          mkdir .ivy
-          touch .ivy/key.pem
-          echo ${{ secrets.USER_API_KEY }} > .ivy/key.pem
-          python run_tests.py ${{ secrets.REDIS_CONNECTION_URL }} ${{ secrets.REDIS_PASSWORD }} ${{ secrets.MONGODB_PASSWORD }} 'false' 'false' ${{ github.run_id }} ${{ steps.jobs.outputs.html_url }}
->>>>>>> 393347ac
+          mkdir .ivy
+          touch .ivy/key.pem
+          echo ${{ secrets.USER_API_KEY }} > .ivy/key.pem
+          python run_tests.py ${{ secrets.REDIS_CONNECTION_URL }} ${{ secrets.REDIS_PASSWORD }} ${{ secrets.MONGODB_PASSWORD }} 'false' 'false' ${{ github.run_id }} ${{ steps.jobs.outputs.html_url }}
         continue-on-error: true
 
       - name: Check on failures
@@ -789,14 +733,10 @@
         id: tests
         run: |
           cd ivy
-<<<<<<< HEAD
-          python run_tests.py ${{ secrets.REDIS_CONNECTION_URL }} ${{ secrets.REDIS_PASSWORD }} ${{ secrets.MONGODB_PASSWORD }} 'false' ${{ github.run_id }} ${{ steps.jobs.outputs.html_url }}
-=======
-          mkdir .ivy
-          touch .ivy/key.pem
-          echo ${{ secrets.USER_API_KEY }} > .ivy/key.pem
-          python run_tests.py ${{ secrets.REDIS_CONNECTION_URL }} ${{ secrets.REDIS_PASSWORD }} ${{ secrets.MONGODB_PASSWORD }} 'false' 'false' ${{ github.run_id }} ${{ steps.jobs.outputs.html_url }}
->>>>>>> 393347ac
+          mkdir .ivy
+          touch .ivy/key.pem
+          echo ${{ secrets.USER_API_KEY }} > .ivy/key.pem
+          python run_tests.py ${{ secrets.REDIS_CONNECTION_URL }} ${{ secrets.REDIS_PASSWORD }} ${{ secrets.MONGODB_PASSWORD }} 'false' 'false' ${{ github.run_id }} ${{ steps.jobs.outputs.html_url }}
         continue-on-error: true
 
       - name: Check on failures
@@ -842,14 +782,10 @@
         id: tests
         run: |
           cd ivy
-<<<<<<< HEAD
-          python run_tests.py ${{ secrets.REDIS_CONNECTION_URL }} ${{ secrets.REDIS_PASSWORD }} ${{ secrets.MONGODB_PASSWORD }} 'false' ${{ github.run_id }} ${{ steps.jobs.outputs.html_url }}
-=======
-          mkdir .ivy
-          touch .ivy/key.pem
-          echo ${{ secrets.USER_API_KEY }} > .ivy/key.pem
-          python run_tests.py ${{ secrets.REDIS_CONNECTION_URL }} ${{ secrets.REDIS_PASSWORD }} ${{ secrets.MONGODB_PASSWORD }} 'false' 'false' ${{ github.run_id }} ${{ steps.jobs.outputs.html_url }}
->>>>>>> 393347ac
+          mkdir .ivy
+          touch .ivy/key.pem
+          echo ${{ secrets.USER_API_KEY }} > .ivy/key.pem
+          python run_tests.py ${{ secrets.REDIS_CONNECTION_URL }} ${{ secrets.REDIS_PASSWORD }} ${{ secrets.MONGODB_PASSWORD }} 'false' 'false' ${{ github.run_id }} ${{ steps.jobs.outputs.html_url }}
         continue-on-error: true
 
       - name: Check on failures
@@ -895,14 +831,10 @@
         id: tests
         run: |
           cd ivy
-<<<<<<< HEAD
-          python run_tests.py ${{ secrets.REDIS_CONNECTION_URL }} ${{ secrets.REDIS_PASSWORD }} ${{ secrets.MONGODB_PASSWORD }} 'false' ${{ github.run_id }} ${{ steps.jobs.outputs.html_url }}
-=======
-          mkdir .ivy
-          touch .ivy/key.pem
-          echo ${{ secrets.USER_API_KEY }} > .ivy/key.pem
-          python run_tests.py ${{ secrets.REDIS_CONNECTION_URL }} ${{ secrets.REDIS_PASSWORD }} ${{ secrets.MONGODB_PASSWORD }} 'false' 'false' ${{ github.run_id }} ${{ steps.jobs.outputs.html_url }}
->>>>>>> 393347ac
+          mkdir .ivy
+          touch .ivy/key.pem
+          echo ${{ secrets.USER_API_KEY }} > .ivy/key.pem
+          python run_tests.py ${{ secrets.REDIS_CONNECTION_URL }} ${{ secrets.REDIS_PASSWORD }} ${{ secrets.MONGODB_PASSWORD }} 'false' 'false' ${{ github.run_id }} ${{ steps.jobs.outputs.html_url }}
         continue-on-error: true
 
       - name: Check on failures
@@ -948,14 +880,10 @@
         id: tests
         run: |
           cd ivy
-<<<<<<< HEAD
-          python run_tests.py ${{ secrets.REDIS_CONNECTION_URL }} ${{ secrets.REDIS_PASSWORD }} ${{ secrets.MONGODB_PASSWORD }} 'false' ${{ github.run_id }} ${{ steps.jobs.outputs.html_url }}
-=======
-          mkdir .ivy
-          touch .ivy/key.pem
-          echo ${{ secrets.USER_API_KEY }} > .ivy/key.pem
-          python run_tests.py ${{ secrets.REDIS_CONNECTION_URL }} ${{ secrets.REDIS_PASSWORD }} ${{ secrets.MONGODB_PASSWORD }} 'false' 'false' ${{ github.run_id }} ${{ steps.jobs.outputs.html_url }}
->>>>>>> 393347ac
+          mkdir .ivy
+          touch .ivy/key.pem
+          echo ${{ secrets.USER_API_KEY }} > .ivy/key.pem
+          python run_tests.py ${{ secrets.REDIS_CONNECTION_URL }} ${{ secrets.REDIS_PASSWORD }} ${{ secrets.MONGODB_PASSWORD }} 'false' 'false' ${{ github.run_id }} ${{ steps.jobs.outputs.html_url }}
         continue-on-error: true
 
       - name: Check on failures
@@ -1001,14 +929,10 @@
         id: tests
         run: |
           cd ivy
-<<<<<<< HEAD
-          python run_tests.py ${{ secrets.REDIS_CONNECTION_URL }} ${{ secrets.REDIS_PASSWORD }} ${{ secrets.MONGODB_PASSWORD }} 'false' ${{ github.run_id }} ${{ steps.jobs.outputs.html_url }}
-=======
-          mkdir .ivy
-          touch .ivy/key.pem
-          echo ${{ secrets.USER_API_KEY }} > .ivy/key.pem
-          python run_tests.py ${{ secrets.REDIS_CONNECTION_URL }} ${{ secrets.REDIS_PASSWORD }} ${{ secrets.MONGODB_PASSWORD }} 'false' 'false' ${{ github.run_id }} ${{ steps.jobs.outputs.html_url }}
->>>>>>> 393347ac
+          mkdir .ivy
+          touch .ivy/key.pem
+          echo ${{ secrets.USER_API_KEY }} > .ivy/key.pem
+          python run_tests.py ${{ secrets.REDIS_CONNECTION_URL }} ${{ secrets.REDIS_PASSWORD }} ${{ secrets.MONGODB_PASSWORD }} 'false' 'false' ${{ github.run_id }} ${{ steps.jobs.outputs.html_url }}
         continue-on-error: true
 
       - name: Check on failures
@@ -1054,14 +978,10 @@
         id: tests
         run: |
           cd ivy
-<<<<<<< HEAD
-          python run_tests.py ${{ secrets.REDIS_CONNECTION_URL }} ${{ secrets.REDIS_PASSWORD }} ${{ secrets.MONGODB_PASSWORD }} 'false' ${{ github.run_id }} ${{ steps.jobs.outputs.html_url }}
-=======
-          mkdir .ivy
-          touch .ivy/key.pem
-          echo ${{ secrets.USER_API_KEY }} > .ivy/key.pem
-          python run_tests.py ${{ secrets.REDIS_CONNECTION_URL }} ${{ secrets.REDIS_PASSWORD }} ${{ secrets.MONGODB_PASSWORD }} 'false' 'false' ${{ github.run_id }} ${{ steps.jobs.outputs.html_url }}
->>>>>>> 393347ac
+          mkdir .ivy
+          touch .ivy/key.pem
+          echo ${{ secrets.USER_API_KEY }} > .ivy/key.pem
+          python run_tests.py ${{ secrets.REDIS_CONNECTION_URL }} ${{ secrets.REDIS_PASSWORD }} ${{ secrets.MONGODB_PASSWORD }} 'false' 'false' ${{ github.run_id }} ${{ steps.jobs.outputs.html_url }}
         continue-on-error: true
 
       - name: Check on failures
@@ -1107,14 +1027,10 @@
         id: tests
         run: |
           cd ivy
-<<<<<<< HEAD
-          python run_tests.py ${{ secrets.REDIS_CONNECTION_URL }} ${{ secrets.REDIS_PASSWORD }} ${{ secrets.MONGODB_PASSWORD }} 'false' ${{ github.run_id }} ${{ steps.jobs.outputs.html_url }}
-=======
-          mkdir .ivy
-          touch .ivy/key.pem
-          echo ${{ secrets.USER_API_KEY }} > .ivy/key.pem
-          python run_tests.py ${{ secrets.REDIS_CONNECTION_URL }} ${{ secrets.REDIS_PASSWORD }} ${{ secrets.MONGODB_PASSWORD }} 'false' 'false' ${{ github.run_id }} ${{ steps.jobs.outputs.html_url }}
->>>>>>> 393347ac
+          mkdir .ivy
+          touch .ivy/key.pem
+          echo ${{ secrets.USER_API_KEY }} > .ivy/key.pem
+          python run_tests.py ${{ secrets.REDIS_CONNECTION_URL }} ${{ secrets.REDIS_PASSWORD }} ${{ secrets.MONGODB_PASSWORD }} 'false' 'false' ${{ github.run_id }} ${{ steps.jobs.outputs.html_url }}
         continue-on-error: true
 
       - name: Check on failures
@@ -1160,14 +1076,10 @@
         id: tests
         run: |
           cd ivy
-<<<<<<< HEAD
-          python run_tests.py ${{ secrets.REDIS_CONNECTION_URL }} ${{ secrets.REDIS_PASSWORD }} ${{ secrets.MONGODB_PASSWORD }} 'false' ${{ github.run_id }} ${{ steps.jobs.outputs.html_url }}
-=======
-          mkdir .ivy
-          touch .ivy/key.pem
-          echo ${{ secrets.USER_API_KEY }} > .ivy/key.pem
-          python run_tests.py ${{ secrets.REDIS_CONNECTION_URL }} ${{ secrets.REDIS_PASSWORD }} ${{ secrets.MONGODB_PASSWORD }} 'false' 'false' ${{ github.run_id }} ${{ steps.jobs.outputs.html_url }}
->>>>>>> 393347ac
+          mkdir .ivy
+          touch .ivy/key.pem
+          echo ${{ secrets.USER_API_KEY }} > .ivy/key.pem
+          python run_tests.py ${{ secrets.REDIS_CONNECTION_URL }} ${{ secrets.REDIS_PASSWORD }} ${{ secrets.MONGODB_PASSWORD }} 'false' 'false' ${{ github.run_id }} ${{ steps.jobs.outputs.html_url }}
         continue-on-error: true
 
       - name: Check on failures
@@ -1213,14 +1125,10 @@
         id: tests
         run: |
           cd ivy
-<<<<<<< HEAD
-          python run_tests.py ${{ secrets.REDIS_CONNECTION_URL }} ${{ secrets.REDIS_PASSWORD }} ${{ secrets.MONGODB_PASSWORD }} 'false' ${{ github.run_id }} ${{ steps.jobs.outputs.html_url }}
-=======
-          mkdir .ivy
-          touch .ivy/key.pem
-          echo ${{ secrets.USER_API_KEY }} > .ivy/key.pem
-          python run_tests.py ${{ secrets.REDIS_CONNECTION_URL }} ${{ secrets.REDIS_PASSWORD }} ${{ secrets.MONGODB_PASSWORD }} 'false' 'false' ${{ github.run_id }} ${{ steps.jobs.outputs.html_url }}
->>>>>>> 393347ac
+          mkdir .ivy
+          touch .ivy/key.pem
+          echo ${{ secrets.USER_API_KEY }} > .ivy/key.pem
+          python run_tests.py ${{ secrets.REDIS_CONNECTION_URL }} ${{ secrets.REDIS_PASSWORD }} ${{ secrets.MONGODB_PASSWORD }} 'false' 'false' ${{ github.run_id }} ${{ steps.jobs.outputs.html_url }}
         continue-on-error: true
 
       - name: Check on failures
@@ -1266,14 +1174,10 @@
         id: tests
         run: |
           cd ivy
-<<<<<<< HEAD
-          python run_tests.py ${{ secrets.REDIS_CONNECTION_URL }} ${{ secrets.REDIS_PASSWORD }} ${{ secrets.MONGODB_PASSWORD }} 'false' ${{ github.run_id }} ${{ steps.jobs.outputs.html_url }}
-=======
-          mkdir .ivy
-          touch .ivy/key.pem
-          echo ${{ secrets.USER_API_KEY }} > .ivy/key.pem
-          python run_tests.py ${{ secrets.REDIS_CONNECTION_URL }} ${{ secrets.REDIS_PASSWORD }} ${{ secrets.MONGODB_PASSWORD }} 'false' 'false' ${{ github.run_id }} ${{ steps.jobs.outputs.html_url }}
->>>>>>> 393347ac
+          mkdir .ivy
+          touch .ivy/key.pem
+          echo ${{ secrets.USER_API_KEY }} > .ivy/key.pem
+          python run_tests.py ${{ secrets.REDIS_CONNECTION_URL }} ${{ secrets.REDIS_PASSWORD }} ${{ secrets.MONGODB_PASSWORD }} 'false' 'false' ${{ github.run_id }} ${{ steps.jobs.outputs.html_url }}
         continue-on-error: true
 
       - name: Check on failures
@@ -1319,14 +1223,10 @@
         id: tests
         run: |
           cd ivy
-<<<<<<< HEAD
-          python run_tests.py ${{ secrets.REDIS_CONNECTION_URL }} ${{ secrets.REDIS_PASSWORD }} ${{ secrets.MONGODB_PASSWORD }} 'false' ${{ github.run_id }} ${{ steps.jobs.outputs.html_url }}
-=======
-          mkdir .ivy
-          touch .ivy/key.pem
-          echo ${{ secrets.USER_API_KEY }} > .ivy/key.pem
-          python run_tests.py ${{ secrets.REDIS_CONNECTION_URL }} ${{ secrets.REDIS_PASSWORD }} ${{ secrets.MONGODB_PASSWORD }} 'false' 'false' ${{ github.run_id }} ${{ steps.jobs.outputs.html_url }}
->>>>>>> 393347ac
+          mkdir .ivy
+          touch .ivy/key.pem
+          echo ${{ secrets.USER_API_KEY }} > .ivy/key.pem
+          python run_tests.py ${{ secrets.REDIS_CONNECTION_URL }} ${{ secrets.REDIS_PASSWORD }} ${{ secrets.MONGODB_PASSWORD }} 'false' 'false' ${{ github.run_id }} ${{ steps.jobs.outputs.html_url }}
         continue-on-error: true
 
       - name: Check on failures
@@ -1372,14 +1272,10 @@
         id: tests
         run: |
           cd ivy
-<<<<<<< HEAD
-          python run_tests.py ${{ secrets.REDIS_CONNECTION_URL }} ${{ secrets.REDIS_PASSWORD }} ${{ secrets.MONGODB_PASSWORD }} 'false' ${{ github.run_id }} ${{ steps.jobs.outputs.html_url }}
-=======
-          mkdir .ivy
-          touch .ivy/key.pem
-          echo ${{ secrets.USER_API_KEY }} > .ivy/key.pem
-          python run_tests.py ${{ secrets.REDIS_CONNECTION_URL }} ${{ secrets.REDIS_PASSWORD }} ${{ secrets.MONGODB_PASSWORD }} 'false' 'false' ${{ github.run_id }} ${{ steps.jobs.outputs.html_url }}
->>>>>>> 393347ac
+          mkdir .ivy
+          touch .ivy/key.pem
+          echo ${{ secrets.USER_API_KEY }} > .ivy/key.pem
+          python run_tests.py ${{ secrets.REDIS_CONNECTION_URL }} ${{ secrets.REDIS_PASSWORD }} ${{ secrets.MONGODB_PASSWORD }} 'false' 'false' ${{ github.run_id }} ${{ steps.jobs.outputs.html_url }}
         continue-on-error: true
 
       - name: Check on failures
@@ -1425,14 +1321,10 @@
         id: tests
         run: |
           cd ivy
-<<<<<<< HEAD
-          python run_tests.py ${{ secrets.REDIS_CONNECTION_URL }} ${{ secrets.REDIS_PASSWORD }} ${{ secrets.MONGODB_PASSWORD }} 'false' ${{ github.run_id }} ${{ steps.jobs.outputs.html_url }}
-=======
-          mkdir .ivy
-          touch .ivy/key.pem
-          echo ${{ secrets.USER_API_KEY }} > .ivy/key.pem
-          python run_tests.py ${{ secrets.REDIS_CONNECTION_URL }} ${{ secrets.REDIS_PASSWORD }} ${{ secrets.MONGODB_PASSWORD }} 'false' 'false' ${{ github.run_id }} ${{ steps.jobs.outputs.html_url }}
->>>>>>> 393347ac
+          mkdir .ivy
+          touch .ivy/key.pem
+          echo ${{ secrets.USER_API_KEY }} > .ivy/key.pem
+          python run_tests.py ${{ secrets.REDIS_CONNECTION_URL }} ${{ secrets.REDIS_PASSWORD }} ${{ secrets.MONGODB_PASSWORD }} 'false' 'false' ${{ github.run_id }} ${{ steps.jobs.outputs.html_url }}
         continue-on-error: true
 
       - name: Check on failures
@@ -1478,14 +1370,10 @@
         id: tests
         run: |
           cd ivy
-<<<<<<< HEAD
-          python run_tests.py ${{ secrets.REDIS_CONNECTION_URL }} ${{ secrets.REDIS_PASSWORD }} ${{ secrets.MONGODB_PASSWORD }} 'false' ${{ github.run_id }} ${{ steps.jobs.outputs.html_url }}
-=======
-          mkdir .ivy
-          touch .ivy/key.pem
-          echo ${{ secrets.USER_API_KEY }} > .ivy/key.pem
-          python run_tests.py ${{ secrets.REDIS_CONNECTION_URL }} ${{ secrets.REDIS_PASSWORD }} ${{ secrets.MONGODB_PASSWORD }} 'false' 'false' ${{ github.run_id }} ${{ steps.jobs.outputs.html_url }}
->>>>>>> 393347ac
+          mkdir .ivy
+          touch .ivy/key.pem
+          echo ${{ secrets.USER_API_KEY }} > .ivy/key.pem
+          python run_tests.py ${{ secrets.REDIS_CONNECTION_URL }} ${{ secrets.REDIS_PASSWORD }} ${{ secrets.MONGODB_PASSWORD }} 'false' 'false' ${{ github.run_id }} ${{ steps.jobs.outputs.html_url }}
         continue-on-error: true
 
       - name: Check on failures
@@ -1531,14 +1419,10 @@
         id: tests
         run: |
           cd ivy
-<<<<<<< HEAD
-          python run_tests.py ${{ secrets.REDIS_CONNECTION_URL }} ${{ secrets.REDIS_PASSWORD }} ${{ secrets.MONGODB_PASSWORD }} 'false' ${{ github.run_id }} ${{ steps.jobs.outputs.html_url }}
-=======
-          mkdir .ivy
-          touch .ivy/key.pem
-          echo ${{ secrets.USER_API_KEY }} > .ivy/key.pem
-          python run_tests.py ${{ secrets.REDIS_CONNECTION_URL }} ${{ secrets.REDIS_PASSWORD }} ${{ secrets.MONGODB_PASSWORD }} 'false' 'false' ${{ github.run_id }} ${{ steps.jobs.outputs.html_url }}
->>>>>>> 393347ac
+          mkdir .ivy
+          touch .ivy/key.pem
+          echo ${{ secrets.USER_API_KEY }} > .ivy/key.pem
+          python run_tests.py ${{ secrets.REDIS_CONNECTION_URL }} ${{ secrets.REDIS_PASSWORD }} ${{ secrets.MONGODB_PASSWORD }} 'false' 'false' ${{ github.run_id }} ${{ steps.jobs.outputs.html_url }}
         continue-on-error: true
 
       - name: Check on failures
@@ -1584,14 +1468,10 @@
         id: tests
         run: |
           cd ivy
-<<<<<<< HEAD
-          python run_tests.py ${{ secrets.REDIS_CONNECTION_URL }} ${{ secrets.REDIS_PASSWORD }} ${{ secrets.MONGODB_PASSWORD }} 'false' ${{ github.run_id }} ${{ steps.jobs.outputs.html_url }}
-=======
-          mkdir .ivy
-          touch .ivy/key.pem
-          echo ${{ secrets.USER_API_KEY }} > .ivy/key.pem
-          python run_tests.py ${{ secrets.REDIS_CONNECTION_URL }} ${{ secrets.REDIS_PASSWORD }} ${{ secrets.MONGODB_PASSWORD }} 'false' 'false' ${{ github.run_id }} ${{ steps.jobs.outputs.html_url }}
->>>>>>> 393347ac
+          mkdir .ivy
+          touch .ivy/key.pem
+          echo ${{ secrets.USER_API_KEY }} > .ivy/key.pem
+          python run_tests.py ${{ secrets.REDIS_CONNECTION_URL }} ${{ secrets.REDIS_PASSWORD }} ${{ secrets.MONGODB_PASSWORD }} 'false' 'false' ${{ github.run_id }} ${{ steps.jobs.outputs.html_url }}
         continue-on-error: true
 
       - name: Check on failures
@@ -1637,14 +1517,10 @@
         id: tests
         run: |
           cd ivy
-<<<<<<< HEAD
-          python run_tests.py ${{ secrets.REDIS_CONNECTION_URL }} ${{ secrets.REDIS_PASSWORD }} ${{ secrets.MONGODB_PASSWORD }} 'false' ${{ github.run_id }} ${{ steps.jobs.outputs.html_url }}
-=======
-          mkdir .ivy
-          touch .ivy/key.pem
-          echo ${{ secrets.USER_API_KEY }} > .ivy/key.pem
-          python run_tests.py ${{ secrets.REDIS_CONNECTION_URL }} ${{ secrets.REDIS_PASSWORD }} ${{ secrets.MONGODB_PASSWORD }} 'false' 'false' ${{ github.run_id }} ${{ steps.jobs.outputs.html_url }}
->>>>>>> 393347ac
+          mkdir .ivy
+          touch .ivy/key.pem
+          echo ${{ secrets.USER_API_KEY }} > .ivy/key.pem
+          python run_tests.py ${{ secrets.REDIS_CONNECTION_URL }} ${{ secrets.REDIS_PASSWORD }} ${{ secrets.MONGODB_PASSWORD }} 'false' 'false' ${{ github.run_id }} ${{ steps.jobs.outputs.html_url }}
         continue-on-error: true
 
       - name: Check on failures
@@ -1690,14 +1566,10 @@
         id: tests
         run: |
           cd ivy
-<<<<<<< HEAD
-          python run_tests.py ${{ secrets.REDIS_CONNECTION_URL }} ${{ secrets.REDIS_PASSWORD }} ${{ secrets.MONGODB_PASSWORD }} 'false' ${{ github.run_id }} ${{ steps.jobs.outputs.html_url }}
-=======
-          mkdir .ivy
-          touch .ivy/key.pem
-          echo ${{ secrets.USER_API_KEY }} > .ivy/key.pem
-          python run_tests.py ${{ secrets.REDIS_CONNECTION_URL }} ${{ secrets.REDIS_PASSWORD }} ${{ secrets.MONGODB_PASSWORD }} 'false' 'false' ${{ github.run_id }} ${{ steps.jobs.outputs.html_url }}
->>>>>>> 393347ac
+          mkdir .ivy
+          touch .ivy/key.pem
+          echo ${{ secrets.USER_API_KEY }} > .ivy/key.pem
+          python run_tests.py ${{ secrets.REDIS_CONNECTION_URL }} ${{ secrets.REDIS_PASSWORD }} ${{ secrets.MONGODB_PASSWORD }} 'false' 'false' ${{ github.run_id }} ${{ steps.jobs.outputs.html_url }}
         continue-on-error: true
 
       - name: Check on failures
