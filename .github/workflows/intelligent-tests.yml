--- conflicted
+++ resolved
@@ -48,11 +48,7 @@
           cd ivy
           mkdir .ivy
           touch .ivy/key.pem
-<<<<<<< HEAD
-          echo -n ${{ secrets.USER_API_KEY }} > .ivy/key.pem
-=======
-          echo ${{ secrets.USER_API_KEY }} > .ivy/key.pem
->>>>>>> 2707161c
+          echo ${{ secrets.USER_API_KEY }} > .ivy/key.pem
           python run_tests.py ${{ secrets.REDIS_CONNECTION_URL }} ${{ secrets.REDIS_PASSWORD }} ${{ secrets.MONGODB_PASSWORD }} 'false' 'false' ${{ github.run_id }} ${{ steps.jobs.outputs.html_url }}
         continue-on-error: true
 
@@ -101,11 +97,7 @@
           cd ivy
           mkdir .ivy
           touch .ivy/key.pem
-<<<<<<< HEAD
-          echo -n ${{ secrets.USER_API_KEY }} > .ivy/key.pem
-=======
-          echo ${{ secrets.USER_API_KEY }} > .ivy/key.pem
->>>>>>> 2707161c
+          echo ${{ secrets.USER_API_KEY }} > .ivy/key.pem
           python run_tests.py ${{ secrets.REDIS_CONNECTION_URL }} ${{ secrets.REDIS_PASSWORD }} ${{ secrets.MONGODB_PASSWORD }} 'false' 'false' ${{ github.run_id }} ${{ steps.jobs.outputs.html_url }}
         continue-on-error: true
 
@@ -154,11 +146,7 @@
           cd ivy
           mkdir .ivy
           touch .ivy/key.pem
-<<<<<<< HEAD
-          echo -n ${{ secrets.USER_API_KEY }} > .ivy/key.pem
-=======
-          echo ${{ secrets.USER_API_KEY }} > .ivy/key.pem
->>>>>>> 2707161c
+          echo ${{ secrets.USER_API_KEY }} > .ivy/key.pem
           python run_tests.py ${{ secrets.REDIS_CONNECTION_URL }} ${{ secrets.REDIS_PASSWORD }} ${{ secrets.MONGODB_PASSWORD }} 'false' 'false' ${{ github.run_id }} ${{ steps.jobs.outputs.html_url }}
         continue-on-error: true
 
@@ -208,11 +196,7 @@
           cd ivy
           mkdir .ivy
           touch .ivy/key.pem
-<<<<<<< HEAD
-          echo -n ${{ secrets.USER_API_KEY }} > .ivy/key.pem
-=======
-          echo ${{ secrets.USER_API_KEY }} > .ivy/key.pem
->>>>>>> 2707161c
+          echo ${{ secrets.USER_API_KEY }} > .ivy/key.pem
           python run_tests.py ${{ secrets.REDIS_CONNECTION_URL }} ${{ secrets.REDIS_PASSWORD }} ${{ secrets.MONGODB_PASSWORD }} 'false' 'false' ${{ github.run_id }} ${{ steps.jobs.outputs.html_url }}
         continue-on-error: true
 
@@ -261,11 +245,7 @@
           cd ivy
           mkdir .ivy
           touch .ivy/key.pem
-<<<<<<< HEAD
-          echo -n ${{ secrets.USER_API_KEY }} > .ivy/key.pem
-=======
-          echo ${{ secrets.USER_API_KEY }} > .ivy/key.pem
->>>>>>> 2707161c
+          echo ${{ secrets.USER_API_KEY }} > .ivy/key.pem
           python run_tests.py ${{ secrets.REDIS_CONNECTION_URL }} ${{ secrets.REDIS_PASSWORD }} ${{ secrets.MONGODB_PASSWORD }} 'false' 'false' ${{ github.run_id }} ${{ steps.jobs.outputs.html_url }}
         continue-on-error: true
 
@@ -314,11 +294,7 @@
           cd ivy
           mkdir .ivy
           touch .ivy/key.pem
-<<<<<<< HEAD
-          echo -n ${{ secrets.USER_API_KEY }} > .ivy/key.pem
-=======
-          echo ${{ secrets.USER_API_KEY }} > .ivy/key.pem
->>>>>>> 2707161c
+          echo ${{ secrets.USER_API_KEY }} > .ivy/key.pem
           python run_tests.py ${{ secrets.REDIS_CONNECTION_URL }} ${{ secrets.REDIS_PASSWORD }} ${{ secrets.MONGODB_PASSWORD }} 'false' 'false' ${{ github.run_id }} ${{ steps.jobs.outputs.html_url }}
         continue-on-error: true
 
@@ -367,11 +343,7 @@
           cd ivy
           mkdir .ivy
           touch .ivy/key.pem
-<<<<<<< HEAD
-          echo -n ${{ secrets.USER_API_KEY }} > .ivy/key.pem
-=======
-          echo ${{ secrets.USER_API_KEY }} > .ivy/key.pem
->>>>>>> 2707161c
+          echo ${{ secrets.USER_API_KEY }} > .ivy/key.pem
           python run_tests.py ${{ secrets.REDIS_CONNECTION_URL }} ${{ secrets.REDIS_PASSWORD }} ${{ secrets.MONGODB_PASSWORD }} 'false' 'false' ${{ github.run_id }} ${{ steps.jobs.outputs.html_url }}
         continue-on-error: true
 
@@ -420,11 +392,7 @@
           cd ivy
           mkdir .ivy
           touch .ivy/key.pem
-<<<<<<< HEAD
-          echo -n ${{ secrets.USER_API_KEY }} > .ivy/key.pem
-=======
-          echo ${{ secrets.USER_API_KEY }} > .ivy/key.pem
->>>>>>> 2707161c
+          echo ${{ secrets.USER_API_KEY }} > .ivy/key.pem
           python run_tests.py ${{ secrets.REDIS_CONNECTION_URL }} ${{ secrets.REDIS_PASSWORD }} ${{ secrets.MONGODB_PASSWORD }} 'false' 'false' ${{ github.run_id }} ${{ steps.jobs.outputs.html_url }}
         continue-on-error: true
 
@@ -473,11 +441,7 @@
           cd ivy
           mkdir .ivy
           touch .ivy/key.pem
-<<<<<<< HEAD
-          echo -n ${{ secrets.USER_API_KEY }} > .ivy/key.pem
-=======
-          echo ${{ secrets.USER_API_KEY }} > .ivy/key.pem
->>>>>>> 2707161c
+          echo ${{ secrets.USER_API_KEY }} > .ivy/key.pem
           python run_tests.py ${{ secrets.REDIS_CONNECTION_URL }} ${{ secrets.REDIS_PASSWORD }} ${{ secrets.MONGODB_PASSWORD }} 'false' 'false' ${{ github.run_id }} ${{ steps.jobs.outputs.html_url }}
         continue-on-error: true
 
@@ -526,11 +490,7 @@
           cd ivy
           mkdir .ivy
           touch .ivy/key.pem
-<<<<<<< HEAD
-          echo -n ${{ secrets.USER_API_KEY }} > .ivy/key.pem
-=======
-          echo ${{ secrets.USER_API_KEY }} > .ivy/key.pem
->>>>>>> 2707161c
+          echo ${{ secrets.USER_API_KEY }} > .ivy/key.pem
           python run_tests.py ${{ secrets.REDIS_CONNECTION_URL }} ${{ secrets.REDIS_PASSWORD }} ${{ secrets.MONGODB_PASSWORD }} 'false' 'false' ${{ github.run_id }} ${{ steps.jobs.outputs.html_url }}
         continue-on-error: true
 
@@ -579,11 +539,7 @@
           cd ivy
           mkdir .ivy
           touch .ivy/key.pem
-<<<<<<< HEAD
-          echo -n ${{ secrets.USER_API_KEY }} > .ivy/key.pem
-=======
-          echo ${{ secrets.USER_API_KEY }} > .ivy/key.pem
->>>>>>> 2707161c
+          echo ${{ secrets.USER_API_KEY }} > .ivy/key.pem
           python run_tests.py ${{ secrets.REDIS_CONNECTION_URL }} ${{ secrets.REDIS_PASSWORD }} ${{ secrets.MONGODB_PASSWORD }} 'false' 'false' ${{ github.run_id }} ${{ steps.jobs.outputs.html_url }}
         continue-on-error: true
 
@@ -632,11 +588,7 @@
           cd ivy
           mkdir .ivy
           touch .ivy/key.pem
-<<<<<<< HEAD
-          echo -n ${{ secrets.USER_API_KEY }} > .ivy/key.pem
-=======
-          echo ${{ secrets.USER_API_KEY }} > .ivy/key.pem
->>>>>>> 2707161c
+          echo ${{ secrets.USER_API_KEY }} > .ivy/key.pem
           python run_tests.py ${{ secrets.REDIS_CONNECTION_URL }} ${{ secrets.REDIS_PASSWORD }} ${{ secrets.MONGODB_PASSWORD }} 'false' 'false' ${{ github.run_id }} ${{ steps.jobs.outputs.html_url }}
         continue-on-error: true
 
@@ -685,11 +637,7 @@
           cd ivy
           mkdir .ivy
           touch .ivy/key.pem
-<<<<<<< HEAD
-          echo -n ${{ secrets.USER_API_KEY }} > .ivy/key.pem
-=======
-          echo ${{ secrets.USER_API_KEY }} > .ivy/key.pem
->>>>>>> 2707161c
+          echo ${{ secrets.USER_API_KEY }} > .ivy/key.pem
           python run_tests.py ${{ secrets.REDIS_CONNECTION_URL }} ${{ secrets.REDIS_PASSWORD }} ${{ secrets.MONGODB_PASSWORD }} 'false' 'false' ${{ github.run_id }} ${{ steps.jobs.outputs.html_url }}
         continue-on-error: true
 
@@ -738,11 +686,7 @@
           cd ivy
           mkdir .ivy
           touch .ivy/key.pem
-<<<<<<< HEAD
-          echo -n ${{ secrets.USER_API_KEY }} > .ivy/key.pem
-=======
-          echo ${{ secrets.USER_API_KEY }} > .ivy/key.pem
->>>>>>> 2707161c
+          echo ${{ secrets.USER_API_KEY }} > .ivy/key.pem
           python run_tests.py ${{ secrets.REDIS_CONNECTION_URL }} ${{ secrets.REDIS_PASSWORD }} ${{ secrets.MONGODB_PASSWORD }} 'false' 'false' ${{ github.run_id }} ${{ steps.jobs.outputs.html_url }}
         continue-on-error: true
 
@@ -791,11 +735,7 @@
           cd ivy
           mkdir .ivy
           touch .ivy/key.pem
-<<<<<<< HEAD
-          echo -n ${{ secrets.USER_API_KEY }} > .ivy/key.pem
-=======
-          echo ${{ secrets.USER_API_KEY }} > .ivy/key.pem
->>>>>>> 2707161c
+          echo ${{ secrets.USER_API_KEY }} > .ivy/key.pem
           python run_tests.py ${{ secrets.REDIS_CONNECTION_URL }} ${{ secrets.REDIS_PASSWORD }} ${{ secrets.MONGODB_PASSWORD }} 'false' 'false' ${{ github.run_id }} ${{ steps.jobs.outputs.html_url }}
         continue-on-error: true
 
@@ -844,11 +784,7 @@
           cd ivy
           mkdir .ivy
           touch .ivy/key.pem
-<<<<<<< HEAD
-          echo -n ${{ secrets.USER_API_KEY }} > .ivy/key.pem
-=======
-          echo ${{ secrets.USER_API_KEY }} > .ivy/key.pem
->>>>>>> 2707161c
+          echo ${{ secrets.USER_API_KEY }} > .ivy/key.pem
           python run_tests.py ${{ secrets.REDIS_CONNECTION_URL }} ${{ secrets.REDIS_PASSWORD }} ${{ secrets.MONGODB_PASSWORD }} 'false' 'false' ${{ github.run_id }} ${{ steps.jobs.outputs.html_url }}
         continue-on-error: true
 
@@ -897,11 +833,7 @@
           cd ivy
           mkdir .ivy
           touch .ivy/key.pem
-<<<<<<< HEAD
-          echo -n ${{ secrets.USER_API_KEY }} > .ivy/key.pem
-=======
-          echo ${{ secrets.USER_API_KEY }} > .ivy/key.pem
->>>>>>> 2707161c
+          echo ${{ secrets.USER_API_KEY }} > .ivy/key.pem
           python run_tests.py ${{ secrets.REDIS_CONNECTION_URL }} ${{ secrets.REDIS_PASSWORD }} ${{ secrets.MONGODB_PASSWORD }} 'false' 'false' ${{ github.run_id }} ${{ steps.jobs.outputs.html_url }}
         continue-on-error: true
 
@@ -950,11 +882,7 @@
           cd ivy
           mkdir .ivy
           touch .ivy/key.pem
-<<<<<<< HEAD
-          echo -n ${{ secrets.USER_API_KEY }} > .ivy/key.pem
-=======
-          echo ${{ secrets.USER_API_KEY }} > .ivy/key.pem
->>>>>>> 2707161c
+          echo ${{ secrets.USER_API_KEY }} > .ivy/key.pem
           python run_tests.py ${{ secrets.REDIS_CONNECTION_URL }} ${{ secrets.REDIS_PASSWORD }} ${{ secrets.MONGODB_PASSWORD }} 'false' 'false' ${{ github.run_id }} ${{ steps.jobs.outputs.html_url }}
         continue-on-error: true
 
@@ -1003,11 +931,7 @@
           cd ivy
           mkdir .ivy
           touch .ivy/key.pem
-<<<<<<< HEAD
-          echo -n ${{ secrets.USER_API_KEY }} > .ivy/key.pem
-=======
-          echo ${{ secrets.USER_API_KEY }} > .ivy/key.pem
->>>>>>> 2707161c
+          echo ${{ secrets.USER_API_KEY }} > .ivy/key.pem
           python run_tests.py ${{ secrets.REDIS_CONNECTION_URL }} ${{ secrets.REDIS_PASSWORD }} ${{ secrets.MONGODB_PASSWORD }} 'false' 'false' ${{ github.run_id }} ${{ steps.jobs.outputs.html_url }}
         continue-on-error: true
 
@@ -1056,11 +980,7 @@
           cd ivy
           mkdir .ivy
           touch .ivy/key.pem
-<<<<<<< HEAD
-          echo -n ${{ secrets.USER_API_KEY }} > .ivy/key.pem
-=======
-          echo ${{ secrets.USER_API_KEY }} > .ivy/key.pem
->>>>>>> 2707161c
+          echo ${{ secrets.USER_API_KEY }} > .ivy/key.pem
           python run_tests.py ${{ secrets.REDIS_CONNECTION_URL }} ${{ secrets.REDIS_PASSWORD }} ${{ secrets.MONGODB_PASSWORD }} 'false' 'false' ${{ github.run_id }} ${{ steps.jobs.outputs.html_url }}
         continue-on-error: true
 
@@ -1109,11 +1029,7 @@
           cd ivy
           mkdir .ivy
           touch .ivy/key.pem
-<<<<<<< HEAD
-          echo -n ${{ secrets.USER_API_KEY }} > .ivy/key.pem
-=======
-          echo ${{ secrets.USER_API_KEY }} > .ivy/key.pem
->>>>>>> 2707161c
+          echo ${{ secrets.USER_API_KEY }} > .ivy/key.pem
           python run_tests.py ${{ secrets.REDIS_CONNECTION_URL }} ${{ secrets.REDIS_PASSWORD }} ${{ secrets.MONGODB_PASSWORD }} 'false' 'false' ${{ github.run_id }} ${{ steps.jobs.outputs.html_url }}
         continue-on-error: true
 
@@ -1162,11 +1078,7 @@
           cd ivy
           mkdir .ivy
           touch .ivy/key.pem
-<<<<<<< HEAD
-          echo -n ${{ secrets.USER_API_KEY }} > .ivy/key.pem
-=======
-          echo ${{ secrets.USER_API_KEY }} > .ivy/key.pem
->>>>>>> 2707161c
+          echo ${{ secrets.USER_API_KEY }} > .ivy/key.pem
           python run_tests.py ${{ secrets.REDIS_CONNECTION_URL }} ${{ secrets.REDIS_PASSWORD }} ${{ secrets.MONGODB_PASSWORD }} 'false' 'false' ${{ github.run_id }} ${{ steps.jobs.outputs.html_url }}
         continue-on-error: true
 
@@ -1215,11 +1127,7 @@
           cd ivy
           mkdir .ivy
           touch .ivy/key.pem
-<<<<<<< HEAD
-          echo -n ${{ secrets.USER_API_KEY }} > .ivy/key.pem
-=======
-          echo ${{ secrets.USER_API_KEY }} > .ivy/key.pem
->>>>>>> 2707161c
+          echo ${{ secrets.USER_API_KEY }} > .ivy/key.pem
           python run_tests.py ${{ secrets.REDIS_CONNECTION_URL }} ${{ secrets.REDIS_PASSWORD }} ${{ secrets.MONGODB_PASSWORD }} 'false' 'false' ${{ github.run_id }} ${{ steps.jobs.outputs.html_url }}
         continue-on-error: true
 
@@ -1268,11 +1176,7 @@
           cd ivy
           mkdir .ivy
           touch .ivy/key.pem
-<<<<<<< HEAD
-          echo -n ${{ secrets.USER_API_KEY }} > .ivy/key.pem
-=======
-          echo ${{ secrets.USER_API_KEY }} > .ivy/key.pem
->>>>>>> 2707161c
+          echo ${{ secrets.USER_API_KEY }} > .ivy/key.pem
           python run_tests.py ${{ secrets.REDIS_CONNECTION_URL }} ${{ secrets.REDIS_PASSWORD }} ${{ secrets.MONGODB_PASSWORD }} 'false' 'false' ${{ github.run_id }} ${{ steps.jobs.outputs.html_url }}
         continue-on-error: true
 
@@ -1321,11 +1225,7 @@
           cd ivy
           mkdir .ivy
           touch .ivy/key.pem
-<<<<<<< HEAD
-          echo -n ${{ secrets.USER_API_KEY }} > .ivy/key.pem
-=======
-          echo ${{ secrets.USER_API_KEY }} > .ivy/key.pem
->>>>>>> 2707161c
+          echo ${{ secrets.USER_API_KEY }} > .ivy/key.pem
           python run_tests.py ${{ secrets.REDIS_CONNECTION_URL }} ${{ secrets.REDIS_PASSWORD }} ${{ secrets.MONGODB_PASSWORD }} 'false' 'false' ${{ github.run_id }} ${{ steps.jobs.outputs.html_url }}
         continue-on-error: true
 
@@ -1374,11 +1274,7 @@
           cd ivy
           mkdir .ivy
           touch .ivy/key.pem
-<<<<<<< HEAD
-          echo -n ${{ secrets.USER_API_KEY }} > .ivy/key.pem
-=======
-          echo ${{ secrets.USER_API_KEY }} > .ivy/key.pem
->>>>>>> 2707161c
+          echo ${{ secrets.USER_API_KEY }} > .ivy/key.pem
           python run_tests.py ${{ secrets.REDIS_CONNECTION_URL }} ${{ secrets.REDIS_PASSWORD }} ${{ secrets.MONGODB_PASSWORD }} 'false' 'false' ${{ github.run_id }} ${{ steps.jobs.outputs.html_url }}
         continue-on-error: true
 
@@ -1427,11 +1323,7 @@
           cd ivy
           mkdir .ivy
           touch .ivy/key.pem
-<<<<<<< HEAD
-          echo -n ${{ secrets.USER_API_KEY }} > .ivy/key.pem
-=======
-          echo ${{ secrets.USER_API_KEY }} > .ivy/key.pem
->>>>>>> 2707161c
+          echo ${{ secrets.USER_API_KEY }} > .ivy/key.pem
           python run_tests.py ${{ secrets.REDIS_CONNECTION_URL }} ${{ secrets.REDIS_PASSWORD }} ${{ secrets.MONGODB_PASSWORD }} 'false' 'false' ${{ github.run_id }} ${{ steps.jobs.outputs.html_url }}
         continue-on-error: true
 
@@ -1480,11 +1372,7 @@
           cd ivy
           mkdir .ivy
           touch .ivy/key.pem
-<<<<<<< HEAD
-          echo -n ${{ secrets.USER_API_KEY }} > .ivy/key.pem
-=======
-          echo ${{ secrets.USER_API_KEY }} > .ivy/key.pem
->>>>>>> 2707161c
+          echo ${{ secrets.USER_API_KEY }} > .ivy/key.pem
           python run_tests.py ${{ secrets.REDIS_CONNECTION_URL }} ${{ secrets.REDIS_PASSWORD }} ${{ secrets.MONGODB_PASSWORD }} 'false' 'false' ${{ github.run_id }} ${{ steps.jobs.outputs.html_url }}
         continue-on-error: true
 
@@ -1533,11 +1421,7 @@
           cd ivy
           mkdir .ivy
           touch .ivy/key.pem
-<<<<<<< HEAD
-          echo -n ${{ secrets.USER_API_KEY }} > .ivy/key.pem
-=======
-          echo ${{ secrets.USER_API_KEY }} > .ivy/key.pem
->>>>>>> 2707161c
+          echo ${{ secrets.USER_API_KEY }} > .ivy/key.pem
           python run_tests.py ${{ secrets.REDIS_CONNECTION_URL }} ${{ secrets.REDIS_PASSWORD }} ${{ secrets.MONGODB_PASSWORD }} 'false' 'false' ${{ github.run_id }} ${{ steps.jobs.outputs.html_url }}
         continue-on-error: true
 
@@ -1586,11 +1470,7 @@
           cd ivy
           mkdir .ivy
           touch .ivy/key.pem
-<<<<<<< HEAD
-          echo -n ${{ secrets.USER_API_KEY }} > .ivy/key.pem
-=======
-          echo ${{ secrets.USER_API_KEY }} > .ivy/key.pem
->>>>>>> 2707161c
+          echo ${{ secrets.USER_API_KEY }} > .ivy/key.pem
           python run_tests.py ${{ secrets.REDIS_CONNECTION_URL }} ${{ secrets.REDIS_PASSWORD }} ${{ secrets.MONGODB_PASSWORD }} 'false' 'false' ${{ github.run_id }} ${{ steps.jobs.outputs.html_url }}
         continue-on-error: true
 
@@ -1639,11 +1519,7 @@
           cd ivy
           mkdir .ivy
           touch .ivy/key.pem
-<<<<<<< HEAD
-          echo -n ${{ secrets.USER_API_KEY }} > .ivy/key.pem
-=======
-          echo ${{ secrets.USER_API_KEY }} > .ivy/key.pem
->>>>>>> 2707161c
+          echo ${{ secrets.USER_API_KEY }} > .ivy/key.pem
           python run_tests.py ${{ secrets.REDIS_CONNECTION_URL }} ${{ secrets.REDIS_PASSWORD }} ${{ secrets.MONGODB_PASSWORD }} 'false' 'false' ${{ github.run_id }} ${{ steps.jobs.outputs.html_url }}
         continue-on-error: true
 
@@ -1692,11 +1568,7 @@
           cd ivy
           mkdir .ivy
           touch .ivy/key.pem
-<<<<<<< HEAD
-          echo -n ${{ secrets.USER_API_KEY }} > .ivy/key.pem
-=======
-          echo ${{ secrets.USER_API_KEY }} > .ivy/key.pem
->>>>>>> 2707161c
+          echo ${{ secrets.USER_API_KEY }} > .ivy/key.pem
           python run_tests.py ${{ secrets.REDIS_CONNECTION_URL }} ${{ secrets.REDIS_PASSWORD }} ${{ secrets.MONGODB_PASSWORD }} 'false' 'false' ${{ github.run_id }} ${{ steps.jobs.outputs.html_url }}
         continue-on-error: true
 
