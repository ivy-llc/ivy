name: intelligent-tests
on:
  workflow_dispatch:
  push:
    branches:
      - 'master'
permissions:
  actions: read
jobs:
<<<<<<< HEAD
   run_tests_1:
     runs-on: ubuntu-latest
     steps:
       - name: Checkout Ivy 🛎
         uses: actions/checkout@v2
         with:
           path: ivy
           persist-credentials: false
           submodules: "recursive"
           fetch-depth: 100

       - name: Get Job URL
         uses: Tiryoh/gha-jobid-action@v0
         id: jobs
         with:
           github_token: ${{ secrets.GITHUB_TOKEN }}
           job_name: ${{ github.job }}

       - name: Update Mapping and Determine Tests
         env:
           SSH_DEPLOY_KEY: ${{ secrets.SSH_DEPLOY_KEY }}
         run: |
           source ./ivy/clone_mapping.sh master1
           pip install pydriller pymongo
           cp Mapping/tests.pbz2 ivy/
           cd ivy
           python determine_tests.py extra
           cd ..
           cp ivy/tests.pbz2 Mapping/
           cd Mapping
           git add .
           git commit -m "Update Mapping"
           git push origin master1
         continue-on-error: true

       - name: Run Tests
         id: tests
         run: |
           cd ivy
           mkdir .ivy
           touch .ivy/key.pem
           echo ${{ secrets.USER_API_KEY }} > .ivy/key.pem
           python run_tests.py ${{ secrets.REDIS_CONNECTION_URL }} ${{ secrets.REDIS_PASSWORD }} ${{ secrets.MONGODB_PASSWORD }} 'false' ${{ github.run_id }} ${{ steps.jobs.outputs.html_url }}
         continue-on-error: true

       - name: Check on failures
         if: steps.tests.outcome != 'success'
         run: exit 1

   run_tests_2:
     runs-on: ubuntu-latest
     steps:
       - name: Checkout Ivy 🛎
         uses: actions/checkout@v2
         with:
           path: ivy
           persist-credentials: false
           submodules: "recursive"
           fetch-depth: 100
      

       - name: Get Job URL
         uses: Tiryoh/gha-jobid-action@v0
         id: jobs
         with:
            github_token: ${{ secrets.GITHUB_TOKEN }}
            job_name: ${{ github.job }}

       - name: Update Mapping and Determine Tests
         env:
           SSH_DEPLOY_KEY: ${{ secrets.SSH_DEPLOY_KEY }}
         run: |
           source ./ivy/clone_mapping.sh master2
           pip install pydriller pymongo
           cp Mapping/tests.pbz2 ivy/
           cd ivy
           python determine_tests.py 
           cd ..
           cp ivy/tests.pbz2 Mapping/
           cd Mapping
           git add .
           git commit -m "Update Mapping"
           git push origin master2
         continue-on-error: true
         
       - name: Run Tests
         id: tests
         run: |
=======
  run_tests_1:
    runs-on: ubuntu-latest
    steps:
      - name: Checkout Ivy 🛎
        uses: actions/checkout@v2
        with:
          path: ivy
          persist-credentials: false
          submodules: "recursive"
          fetch-depth: 100

      - name: Get Job URL
        uses: Tiryoh/gha-jobid-action@v0
        id: jobs
        with:
          github_token: ${{ secrets.GITHUB_TOKEN }}
          job_name: ${{ github.job }}

      - name: Update Mapping and Determine Tests
        env:
          SSH_DEPLOY_KEY: ${{ secrets.SSH_DEPLOY_KEY }}
        run: |
          source ./ivy/clone_mapping.sh master1
          pip install pydriller pymongo
          cp Mapping/tests.pbz2 ivy/
          cd ivy
          python determine_tests.py extra
          cd ..
          cp ivy/tests.pbz2 Mapping/
          cd Mapping
          git add .
          git commit -m "Update Mapping"
          git push origin master1
        continue-on-error: true

      - name: Run Tests
        id: tests
        run: |
          cd ivy
          python run_tests.py ${{ secrets.REDIS_CONNECTION_URL }} ${{ secrets.REDIS_PASSWORD }} ${{ secrets.MONGODB_PASSWORD }} 'false' ${{ github.run_id }} ${{ steps.jobs.outputs.html_url }}
        continue-on-error: true

      - name: Check on failures
        if: steps.tests.outcome != 'success'
        run: exit 1

  run_tests_2:
    runs-on: ubuntu-latest
    steps:
      - name: Checkout Ivy 🛎
        uses: actions/checkout@v2
        with:
          path: ivy
          persist-credentials: false
          submodules: "recursive"
          fetch-depth: 100

      - name: Get Job URL
        uses: Tiryoh/gha-jobid-action@v0
        id: jobs
        with:
          github_token: ${{ secrets.GITHUB_TOKEN }}
          job_name: ${{ github.job }}

      - name: Update Mapping and Determine Tests
        env:
          SSH_DEPLOY_KEY: ${{ secrets.SSH_DEPLOY_KEY }}
        run: |
          source ./ivy/clone_mapping.sh master2
          pip install pydriller pymongo
          cp Mapping/tests.pbz2 ivy/
          cd ivy
          python determine_tests.py 
          cd ..
          cp ivy/tests.pbz2 Mapping/
          cd Mapping
          git add .
          git commit -m "Update Mapping"
          git push origin master2
        continue-on-error: true

      - name: Run Tests
        id: tests
        run: |
>>>>>>> cd670569
          cd ivy
          python run_tests.py ${{ secrets.REDIS_CONNECTION_URL }} ${{ secrets.REDIS_PASSWORD }} ${{ secrets.MONGODB_PASSWORD }} 'false' ${{ github.run_id }} ${{ steps.jobs.outputs.html_url }}
        continue-on-error: true

      - name: Check on failures
        if: steps.tests.outcome != 'success'
        run: exit 1

  run_tests_3:
    runs-on: ubuntu-latest
    steps:
      - name: Checkout Ivy 🛎
        uses: actions/checkout@v2
        with:
          path: ivy
          persist-credentials: false
          submodules: "recursive"
          fetch-depth: 100

      - name: Get Job URL
        uses: Tiryoh/gha-jobid-action@v0
        id: jobs
        with:
          github_token: ${{ secrets.GITHUB_TOKEN }}
          job_name: ${{ github.job }}

      - name: Update Mapping and Determine Tests
        env:
          SSH_DEPLOY_KEY: ${{ secrets.SSH_DEPLOY_KEY }}
        run: |
          source ./ivy/clone_mapping.sh master3
          pip install pydriller pymongo
          cp Mapping/tests.pbz2 ivy/
          cd ivy
          python determine_tests.py 
          cd ..
          cp ivy/tests.pbz2 Mapping/
          cd Mapping
          git add .
          git commit -m "Update Mapping"
          git push origin master3
        continue-on-error: true

      - name: Run Tests
        id: tests
        run: |
          cd ivy
          python run_tests.py ${{ secrets.REDIS_CONNECTION_URL }} ${{ secrets.REDIS_PASSWORD }} ${{ secrets.MONGODB_PASSWORD }} 'false' ${{ github.run_id }} ${{ steps.jobs.outputs.html_url }}
        continue-on-error: true

      - name: Check on failures
        if: steps.tests.outcome != 'success'
        run: exit 1

  run_tests_4:
    runs-on: ubuntu-latest
    steps:
      - name: Checkout Ivy 🛎
        uses: actions/checkout@v2
        with:
          path: ivy
          persist-credentials: false
          submodules: "recursive"
          fetch-depth: 100

      - name: Get Job URL
        uses: Tiryoh/gha-jobid-action@v0
        id: jobs
        with:
          github_token: ${{ secrets.GITHUB_TOKEN }}
          job_name: ${{ github.job }}


      - name: Update Mapping and Determine Tests
        env:
          SSH_DEPLOY_KEY: ${{ secrets.SSH_DEPLOY_KEY }}
        run: |
          source ./ivy/clone_mapping.sh master4
          pip install pydriller pymongo
          cp Mapping/tests.pbz2 ivy/
          cd ivy
          python determine_tests.py 
          cd ..
          cp ivy/tests.pbz2 Mapping/
          cd Mapping
          git add .
          git commit -m "Update Mapping"
          git push origin master4
        continue-on-error: true

      - name: Run Tests
        id: tests
        run: |
          cd ivy
          python run_tests.py ${{ secrets.REDIS_CONNECTION_URL }} ${{ secrets.REDIS_PASSWORD }} ${{ secrets.MONGODB_PASSWORD }} 'false' ${{ github.run_id }} ${{ steps.jobs.outputs.html_url }}
        continue-on-error: true

      - name: Check on failures
        if: steps.tests.outcome != 'success'
        run: exit 1

  run_tests_5:
    runs-on: ubuntu-latest
    steps:
      - name: Checkout Ivy 🛎
        uses: actions/checkout@v2
        with:
          path: ivy
          persist-credentials: false
          submodules: "recursive"
          fetch-depth: 100

      - name: Get Job URL
        uses: Tiryoh/gha-jobid-action@v0
        id: jobs
        with:
          github_token: ${{ secrets.GITHUB_TOKEN }}
          job_name: ${{ github.job }}

      - name: Update Mapping and Determine Tests
        env:
          SSH_DEPLOY_KEY: ${{ secrets.SSH_DEPLOY_KEY }}
        run: |
          source ./ivy/clone_mapping.sh master5
          pip install pydriller pymongo
          cp Mapping/tests.pbz2 ivy/
          cd ivy
          python determine_tests.py 
          cd ..
          cp ivy/tests.pbz2 Mapping/
          cd Mapping
          git add .
          git commit -m "Update Mapping"
          git push origin master5
        continue-on-error: true

      - name: Run Tests
        id: tests
        run: |
          cd ivy
          python run_tests.py ${{ secrets.REDIS_CONNECTION_URL }} ${{ secrets.REDIS_PASSWORD }} ${{ secrets.MONGODB_PASSWORD }} 'false' ${{ github.run_id }} ${{ steps.jobs.outputs.html_url }}
        continue-on-error: true

      - name: Check on failures
        if: steps.tests.outcome != 'success'
        run: exit 1

  run_tests_6:
    runs-on: ubuntu-latest
    steps:
      - name: Checkout Ivy 🛎
        uses: actions/checkout@v2
        with:
          path: ivy
          persist-credentials: false
          submodules: "recursive"
          fetch-depth: 100

      - name: Get Job URL
        uses: Tiryoh/gha-jobid-action@v0
        id: jobs
        with:
          github_token: ${{ secrets.GITHUB_TOKEN }}
          job_name: ${{ github.job }}

      - name: Update Mapping and Determine Tests
        env:
          SSH_DEPLOY_KEY: ${{ secrets.SSH_DEPLOY_KEY }}
        run: |
          source ./ivy/clone_mapping.sh master6
          pip install pydriller pymongo
          cp Mapping/tests.pbz2 ivy/
          cd ivy
          python determine_tests.py 
          cd ..
          cp ivy/tests.pbz2 Mapping/
          cd Mapping
          git add .
          git commit -m "Update Mapping"
          git push origin master6
        continue-on-error: true

      - name: Run Tests
        id: tests
        run: |
          cd ivy
          python run_tests.py ${{ secrets.REDIS_CONNECTION_URL }} ${{ secrets.REDIS_PASSWORD }} ${{ secrets.MONGODB_PASSWORD }} 'false' ${{ github.run_id }} ${{ steps.jobs.outputs.html_url }}
        continue-on-error: true

      - name: Check on failures
        if: steps.tests.outcome != 'success'
        run: exit 1

  run_tests_7:
    runs-on: ubuntu-latest
    steps:
      - name: Checkout Ivy 🛎
        uses: actions/checkout@v2
        with:
          path: ivy
          persist-credentials: false
          submodules: "recursive"
          fetch-depth: 100

      - name: Get Job URL
        uses: Tiryoh/gha-jobid-action@v0
        id: jobs
        with:
          github_token: ${{ secrets.GITHUB_TOKEN }}
          job_name: ${{ github.job }}

      - name: Update Mapping and Determine Tests
        env:
          SSH_DEPLOY_KEY: ${{ secrets.SSH_DEPLOY_KEY }}
        run: |
          source ./ivy/clone_mapping.sh master7
          pip install pydriller pymongo
          cp Mapping/tests.pbz2 ivy/
          cd ivy
          python determine_tests.py 
          cd ..
          cp ivy/tests.pbz2 Mapping/
          cd Mapping
          git add .
          git commit -m "Update Mapping"
          git push origin master7
        continue-on-error: true

      - name: Run Tests
        id: tests
        run: |
          cd ivy
          python run_tests.py ${{ secrets.REDIS_CONNECTION_URL }} ${{ secrets.REDIS_PASSWORD }} ${{ secrets.MONGODB_PASSWORD }} 'false' ${{ github.run_id }} ${{ steps.jobs.outputs.html_url }}
        continue-on-error: true

      - name: Check on failures
        if: steps.tests.outcome != 'success'
        run: exit 1

  run_tests_8:
    runs-on: ubuntu-latest
    steps:
      - name: Checkout Ivy 🛎
        uses: actions/checkout@v2
        with:
          path: ivy
          persist-credentials: false
          submodules: "recursive"
          fetch-depth: 100

      - name: Get Job URL
        uses: Tiryoh/gha-jobid-action@v0
        id: jobs
        with:
          github_token: ${{ secrets.GITHUB_TOKEN }}
          job_name: ${{ github.job }}

      - name: Update Mapping and Determine Tests
        env:
          SSH_DEPLOY_KEY: ${{ secrets.SSH_DEPLOY_KEY }}
        run: |
          source ./ivy/clone_mapping.sh master8
          pip install pydriller pymongo
          cp Mapping/tests.pbz2 ivy/
          cd ivy
          python determine_tests.py 
          cd ..
          cp ivy/tests.pbz2 Mapping/
          cd Mapping
          git add .
          git commit -m "Update Mapping"
          git push origin master8
        continue-on-error: true

      - name: Run Tests
        id: tests
        run: |
          cd ivy
          python run_tests.py ${{ secrets.REDIS_CONNECTION_URL }} ${{ secrets.REDIS_PASSWORD }} ${{ secrets.MONGODB_PASSWORD }} 'false' ${{ github.run_id }} ${{ steps.jobs.outputs.html_url }}
        continue-on-error: true

      - name: Check on failures
        if: steps.tests.outcome != 'success'
        run: exit 1

  run_tests_9:
    runs-on: ubuntu-latest
    steps:
      - name: Checkout Ivy 🛎
        uses: actions/checkout@v2
        with:
          path: ivy
          persist-credentials: false
          submodules: "recursive"
          fetch-depth: 100

      - name: Get Job URL
        uses: Tiryoh/gha-jobid-action@v0
        id: jobs
        with:
          github_token: ${{ secrets.GITHUB_TOKEN }}
          job_name: ${{ github.job }}

      - name: Update Mapping and Determine Tests
        env:
          SSH_DEPLOY_KEY: ${{ secrets.SSH_DEPLOY_KEY }}
        run: |
          source ./ivy/clone_mapping.sh master9
          pip install pydriller pymongo
          cp Mapping/tests.pbz2 ivy/
          cd ivy
          python determine_tests.py 
          cd ..
          cp ivy/tests.pbz2 Mapping/
          cd Mapping
          git add .
          git commit -m "Update Mapping"
          git push origin master9
        continue-on-error: true

      - name: Run Tests
        id: tests
        run: |
          cd ivy
          python run_tests.py ${{ secrets.REDIS_CONNECTION_URL }} ${{ secrets.REDIS_PASSWORD }} ${{ secrets.MONGODB_PASSWORD }} 'false' ${{ github.run_id }} ${{ steps.jobs.outputs.html_url }}
        continue-on-error: true

      - name: Check on failures
        if: steps.tests.outcome != 'success'
        run: exit 1

  run_tests_10:
    runs-on: ubuntu-latest
    steps:
      - name: Checkout Ivy 🛎
        uses: actions/checkout@v2
        with:
          path: ivy
          persist-credentials: false
          submodules: "recursive"
          fetch-depth: 100

      - name: Get Job URL
        uses: Tiryoh/gha-jobid-action@v0
        id: jobs
        with:
          github_token: ${{ secrets.GITHUB_TOKEN }}
          job_name: ${{ github.job }}

      - name: Update Mapping and Determine Tests
        env:
          SSH_DEPLOY_KEY: ${{ secrets.SSH_DEPLOY_KEY }}
        run: |
          source ./ivy/clone_mapping.sh master10
          pip install pydriller pymongo
          cp Mapping/tests.pbz2 ivy/
          cd ivy
          python determine_tests.py 
          cd ..
          cp ivy/tests.pbz2 Mapping/
          cd Mapping
          git add .
          git commit -m "Update Mapping"
          git push origin master10
        continue-on-error: true

      - name: Run Tests
        id: tests
        run: |
          cd ivy
          python run_tests.py ${{ secrets.REDIS_CONNECTION_URL }} ${{ secrets.REDIS_PASSWORD }} ${{ secrets.MONGODB_PASSWORD }} 'false' ${{ github.run_id }} ${{ steps.jobs.outputs.html_url }}
        continue-on-error: true

      - name: Check on failures
        if: steps.tests.outcome != 'success'
        run: exit 1

  run_tests_11:
    runs-on: ubuntu-latest
    steps:
      - name: Checkout Ivy 🛎
        uses: actions/checkout@v2
        with:
          path: ivy
          persist-credentials: false
          submodules: "recursive"
          fetch-depth: 100

      - name: Get Job URL
        uses: Tiryoh/gha-jobid-action@v0
        id: jobs
        with:
          github_token: ${{ secrets.GITHUB_TOKEN }}
          job_name: ${{ github.job }}

      - name: Update Mapping and Determine Tests
        env:
          SSH_DEPLOY_KEY: ${{ secrets.SSH_DEPLOY_KEY }}
        run: |
          source ./ivy/clone_mapping.sh master11
          pip install pydriller pymongo
          cp Mapping/tests.pbz2 ivy/
          cd ivy
          python determine_tests.py 
          cd ..
          cp ivy/tests.pbz2 Mapping/
          cd Mapping
          git add .
          git commit -m "Update Mapping"
          git push origin master11
        continue-on-error: true

      - name: Run Tests
        id: tests
        run: |
          cd ivy
          python run_tests.py ${{ secrets.REDIS_CONNECTION_URL }} ${{ secrets.REDIS_PASSWORD }} ${{ secrets.MONGODB_PASSWORD }} 'false' ${{ github.run_id }} ${{ steps.jobs.outputs.html_url }}
        continue-on-error: true

      - name: Check on failures
        if: steps.tests.outcome != 'success'
        run: exit 1

  run_tests_12:
    runs-on: ubuntu-latest
    steps:
      - name: Checkout Ivy 🛎
        uses: actions/checkout@v2
        with:
          path: ivy
          persist-credentials: false
          submodules: "recursive"
          fetch-depth: 100

      - name: Get Job URL
        uses: Tiryoh/gha-jobid-action@v0
        id: jobs
        with:
          github_token: ${{ secrets.GITHUB_TOKEN }}
          job_name: ${{ github.job }}

      - name: Update Mapping and Determine Tests
        env:
          SSH_DEPLOY_KEY: ${{ secrets.SSH_DEPLOY_KEY }}
        run: |
          source ./ivy/clone_mapping.sh master12
          pip install pydriller pymongo
          cp Mapping/tests.pbz2 ivy/
          cd ivy
          python determine_tests.py 
          cd ..
          cp ivy/tests.pbz2 Mapping/
          cd Mapping
          git add .
          git commit -m "Update Mapping"
          git push origin master12
        continue-on-error: true

      - name: Run Tests
        id: tests
        run: |
          cd ivy
          python run_tests.py ${{ secrets.REDIS_CONNECTION_URL }} ${{ secrets.REDIS_PASSWORD }} ${{ secrets.MONGODB_PASSWORD }} 'false' ${{ github.run_id }} ${{ steps.jobs.outputs.html_url }}
        continue-on-error: true

      - name: Check on failures
        if: steps.tests.outcome != 'success'
        run: exit 1

  run_tests_13:
    runs-on: ubuntu-latest
    steps:
      - name: Checkout Ivy 🛎
        uses: actions/checkout@v2
        with:
          path: ivy
          persist-credentials: false
          submodules: "recursive"
          fetch-depth: 100

      - name: Get Job URL
        uses: Tiryoh/gha-jobid-action@v0
        id: jobs
        with:
          github_token: ${{ secrets.GITHUB_TOKEN }}
          job_name: ${{ github.job }}

      - name: Update Mapping and Determine Tests
        env:
          SSH_DEPLOY_KEY: ${{ secrets.SSH_DEPLOY_KEY }}
        run: |
          source ./ivy/clone_mapping.sh master13
          pip install pydriller pymongo
          cp Mapping/tests.pbz2 ivy/
          cd ivy
          python determine_tests.py 
          cd ..
          cp ivy/tests.pbz2 Mapping/
          cd Mapping
          git add .
          git commit -m "Update Mapping"
          git push origin master13
        continue-on-error: true

      - name: Run Tests
        id: tests
        run: |
          cd ivy
          python run_tests.py ${{ secrets.REDIS_CONNECTION_URL }} ${{ secrets.REDIS_PASSWORD }} ${{ secrets.MONGODB_PASSWORD }} 'false' ${{ github.run_id }} ${{ steps.jobs.outputs.html_url }}
        continue-on-error: true

      - name: Check on failures
        if: steps.tests.outcome != 'success'
        run: exit 1

  run_tests_14:
    runs-on: ubuntu-latest
    steps:
      - name: Checkout Ivy 🛎
        uses: actions/checkout@v2
        with:
          path: ivy
          persist-credentials: false
          submodules: "recursive"
          fetch-depth: 100

      - name: Get Job URL
        uses: Tiryoh/gha-jobid-action@v0
        id: jobs
        with:
          github_token: ${{ secrets.GITHUB_TOKEN }}
          job_name: ${{ github.job }}

      - name: Update Mapping and Determine Tests
        env:
          SSH_DEPLOY_KEY: ${{ secrets.SSH_DEPLOY_KEY }}
        run: |
          source ./ivy/clone_mapping.sh master14
          pip install pydriller pymongo
          cp Mapping/tests.pbz2 ivy/
          cd ivy
          python determine_tests.py 
          cd ..
          cp ivy/tests.pbz2 Mapping/
          cd Mapping
          git add .
          git commit -m "Update Mapping"
          git push origin master14
        continue-on-error: true

      - name: Run Tests
        id: tests
        run: |
          cd ivy
          python run_tests.py ${{ secrets.REDIS_CONNECTION_URL }} ${{ secrets.REDIS_PASSWORD }} ${{ secrets.MONGODB_PASSWORD }} 'false' ${{ github.run_id }} ${{ steps.jobs.outputs.html_url }}
        continue-on-error: true

      - name: Check on failures
        if: steps.tests.outcome != 'success'
        run: exit 1

  run_tests_15:
    runs-on: ubuntu-latest
    steps:
      - name: Checkout Ivy 🛎
        uses: actions/checkout@v2
        with:
          path: ivy
          persist-credentials: false
          submodules: "recursive"
          fetch-depth: 100

      - name: Get Job URL
        uses: Tiryoh/gha-jobid-action@v0
        id: jobs
        with:
          github_token: ${{ secrets.GITHUB_TOKEN }}
          job_name: ${{ github.job }}

      - name: Update Mapping and Determine Tests
        env:
          SSH_DEPLOY_KEY: ${{ secrets.SSH_DEPLOY_KEY }}
        run: |
          source ./ivy/clone_mapping.sh master15
          pip install pydriller pymongo
          cp Mapping/tests.pbz2 ivy/
          cd ivy
          python determine_tests.py 
          cd ..
          cp ivy/tests.pbz2 Mapping/
          cd Mapping
          git add .
          git commit -m "Update Mapping"
          git push origin master15
        continue-on-error: true

      - name: Run Tests
        id: tests
        run: |
          cd ivy
          python run_tests.py ${{ secrets.REDIS_CONNECTION_URL }} ${{ secrets.REDIS_PASSWORD }} ${{ secrets.MONGODB_PASSWORD }} 'false' ${{ github.run_id }} ${{ steps.jobs.outputs.html_url }}
        continue-on-error: true

      - name: Check on failures
        if: steps.tests.outcome != 'success'
        run: exit 1

  run_tests_16:
    runs-on: ubuntu-latest
    steps:
      - name: Checkout Ivy 🛎
        uses: actions/checkout@v2
        with:
          path: ivy
          persist-credentials: false
          submodules: "recursive"
          fetch-depth: 100

      - name: Get Job URL
        uses: Tiryoh/gha-jobid-action@v0
        id: jobs
        with:
          github_token: ${{ secrets.GITHUB_TOKEN }}
          job_name: ${{ github.job }}

      - name: Update Mapping and Determine Tests
        env:
          SSH_DEPLOY_KEY: ${{ secrets.SSH_DEPLOY_KEY }}
        run: |
          source ./ivy/clone_mapping.sh master16
          pip install pydriller pymongo
          cp Mapping/tests.pbz2 ivy/
          cd ivy
          python determine_tests.py 
          cd ..
          cp ivy/tests.pbz2 Mapping/
          cd Mapping
          git add .
          git commit -m "Update Mapping"
          git push origin master16
        continue-on-error: true

      - name: Run Tests
        id: tests
        run: |
          cd ivy
          python run_tests.py ${{ secrets.REDIS_CONNECTION_URL }} ${{ secrets.REDIS_PASSWORD }} ${{ secrets.MONGODB_PASSWORD }} 'false' ${{ github.run_id }} ${{ steps.jobs.outputs.html_url }}
        continue-on-error: true

      - name: Check on failures
        if: steps.tests.outcome != 'success'
        run: exit 1

  run_tests_17:
    runs-on: ubuntu-latest
    steps:
      - name: Checkout Ivy 🛎
        uses: actions/checkout@v2
        with:
          path: ivy
          persist-credentials: false
          submodules: "recursive"
          fetch-depth: 100

      - name: Get Job URL
        uses: Tiryoh/gha-jobid-action@v0
        id: jobs
        with:
          github_token: ${{ secrets.GITHUB_TOKEN }}
          job_name: ${{ github.job }}

      - name: Update Mapping and Determine Tests
        env:
          SSH_DEPLOY_KEY: ${{ secrets.SSH_DEPLOY_KEY }}
        run: |
          source ./ivy/clone_mapping.sh master17
          pip install pydriller pymongo
          cp Mapping/tests.pbz2 ivy/
          cd ivy
          python determine_tests.py 
          cd ..
          cp ivy/tests.pbz2 Mapping/
          cd Mapping
          git add .
          git commit -m "Update Mapping"
          git push origin master17
        continue-on-error: true

      - name: Run Tests
        id: tests
        run: |
          cd ivy
          python run_tests.py ${{ secrets.REDIS_CONNECTION_URL }} ${{ secrets.REDIS_PASSWORD }} ${{ secrets.MONGODB_PASSWORD }} 'false' ${{ github.run_id }} ${{ steps.jobs.outputs.html_url }}
        continue-on-error: true

      - name: Check on failures
        if: steps.tests.outcome != 'success'
        run: exit 1

  run_tests_18:
    runs-on: ubuntu-latest
    steps:
      - name: Checkout Ivy 🛎
        uses: actions/checkout@v2
        with:
          path: ivy
          persist-credentials: false
          submodules: "recursive"
          fetch-depth: 100

      - name: Get Job URL
        uses: Tiryoh/gha-jobid-action@v0
        id: jobs
        with:
          github_token: ${{ secrets.GITHUB_TOKEN }}
          job_name: ${{ github.job }}

      - name: Update Mapping and Determine Tests
        env:
          SSH_DEPLOY_KEY: ${{ secrets.SSH_DEPLOY_KEY }}
        run: |
          source ./ivy/clone_mapping.sh master18
          pip install pydriller pymongo
          cp Mapping/tests.pbz2 ivy/
          cd ivy
          python determine_tests.py 
          cd ..
          cp ivy/tests.pbz2 Mapping/
          cd Mapping
          git add .
          git commit -m "Update Mapping"
          git push origin master18
        continue-on-error: true

      - name: Run Tests
        id: tests
        run: |
          cd ivy
          python run_tests.py ${{ secrets.REDIS_CONNECTION_URL }} ${{ secrets.REDIS_PASSWORD }} ${{ secrets.MONGODB_PASSWORD }} 'false' ${{ github.run_id }} ${{ steps.jobs.outputs.html_url }}
        continue-on-error: true

      - name: Check on failures
        if: steps.tests.outcome != 'success'
        run: exit 1

  run_tests_19:
    runs-on: ubuntu-latest
    steps:
      - name: Checkout Ivy 🛎
        uses: actions/checkout@v2
        with:
          path: ivy
          persist-credentials: false
          submodules: "recursive"
          fetch-depth: 100

      - name: Get Job URL
        uses: Tiryoh/gha-jobid-action@v0
        id: jobs
        with:
          github_token: ${{ secrets.GITHUB_TOKEN }}
          job_name: ${{ github.job }}

      - name: Update Mapping and Determine Tests
        env:
          SSH_DEPLOY_KEY: ${{ secrets.SSH_DEPLOY_KEY }}
        run: |
          source ./ivy/clone_mapping.sh master19
          pip install pydriller pymongo
          cp Mapping/tests.pbz2 ivy/
          cd ivy
          python determine_tests.py 
          cd ..
          cp ivy/tests.pbz2 Mapping/
          cd Mapping
          git add .
          git commit -m "Update Mapping"
          git push origin master19
        continue-on-error: true

      - name: Run Tests
        id: tests
        run: |
          cd ivy
          python run_tests.py ${{ secrets.REDIS_CONNECTION_URL }} ${{ secrets.REDIS_PASSWORD }} ${{ secrets.MONGODB_PASSWORD }} 'false' ${{ github.run_id }} ${{ steps.jobs.outputs.html_url }}
        continue-on-error: true

      - name: Check on failures
        if: steps.tests.outcome != 'success'
        run: exit 1

  run_tests_20:
    runs-on: ubuntu-latest
    steps:
      - name: Checkout Ivy 🛎
        uses: actions/checkout@v2
        with:
          path: ivy
          persist-credentials: false
          submodules: "recursive"
          fetch-depth: 100

      - name: Get Job URL
        uses: Tiryoh/gha-jobid-action@v0
        id: jobs
        with:
          github_token: ${{ secrets.GITHUB_TOKEN }}
          job_name: ${{ github.job }}

      - name: Update Mapping and Determine Tests
        env:
          SSH_DEPLOY_KEY: ${{ secrets.SSH_DEPLOY_KEY }}
        run: |
          source ./ivy/clone_mapping.sh master20
          pip install pydriller pymongo
          cp Mapping/tests.pbz2 ivy/
          cd ivy
          python determine_tests.py 
          cd ..
          cp ivy/tests.pbz2 Mapping/
          cd Mapping
          git add .
          git commit -m "Update Mapping"
          git push origin master20
        continue-on-error: true

      - name: Run Tests
        id: tests
        run: |
          cd ivy
          python run_tests.py ${{ secrets.REDIS_CONNECTION_URL }} ${{ secrets.REDIS_PASSWORD }} ${{ secrets.MONGODB_PASSWORD }} 'false' ${{ github.run_id }} ${{ steps.jobs.outputs.html_url }}
        continue-on-error: true

      - name: Check on failures
        if: steps.tests.outcome != 'success'
        run: exit 1

  run_tests_21:
    runs-on: ubuntu-latest
    steps:
      - name: Checkout Ivy 🛎
        uses: actions/checkout@v2
        with:
          path: ivy
          persist-credentials: false
          submodules: "recursive"
          fetch-depth: 100

      - name: Get Job URL
        uses: Tiryoh/gha-jobid-action@v0
        id: jobs
        with:
          github_token: ${{ secrets.GITHUB_TOKEN }}
          job_name: ${{ github.job }}

      - name: Update Mapping and Determine Tests
        env:
          SSH_DEPLOY_KEY: ${{ secrets.SSH_DEPLOY_KEY }}
        run: |
          source ./ivy/clone_mapping.sh master21
          pip install pydriller pymongo
          cp Mapping/tests.pbz2 ivy/
          cd ivy
          python determine_tests.py 
          cd ..
          cp ivy/tests.pbz2 Mapping/
          cd Mapping
          git add .
          git commit -m "Update Mapping"
          git push origin master21
        continue-on-error: true

      - name: Run Tests
        id: tests
        run: |
          cd ivy
          python run_tests.py ${{ secrets.REDIS_CONNECTION_URL }} ${{ secrets.REDIS_PASSWORD }} ${{ secrets.MONGODB_PASSWORD }} 'false' ${{ github.run_id }} ${{ steps.jobs.outputs.html_url }}
        continue-on-error: true

      - name: Check on failures
        if: steps.tests.outcome != 'success'
        run: exit 1

  run_tests_22:
    runs-on: ubuntu-latest
    steps:
      - name: Checkout Ivy 🛎
        uses: actions/checkout@v2
        with:
          path: ivy
          persist-credentials: false
          submodules: "recursive"
          fetch-depth: 100

      - name: Get Job URL
        uses: Tiryoh/gha-jobid-action@v0
        id: jobs
        with:
          github_token: ${{ secrets.GITHUB_TOKEN }}
          job_name: ${{ github.job }}

      - name: Update Mapping and Determine Tests
        env:
          SSH_DEPLOY_KEY: ${{ secrets.SSH_DEPLOY_KEY }}
        run: |
          source ./ivy/clone_mapping.sh master22
          pip install pydriller pymongo
          cp Mapping/tests.pbz2 ivy/
          cd ivy
          python determine_tests.py 
          cd ..
          cp ivy/tests.pbz2 Mapping/
          cd Mapping
          git add .
          git commit -m "Update Mapping"
          git push origin master22
        continue-on-error: true

      - name: Run Tests
        id: tests
        run: |
          cd ivy
          python run_tests.py ${{ secrets.REDIS_CONNECTION_URL }} ${{ secrets.REDIS_PASSWORD }} ${{ secrets.MONGODB_PASSWORD }} 'false' ${{ github.run_id }} ${{ steps.jobs.outputs.html_url }}
        continue-on-error: true

      - name: Check on failures
        if: steps.tests.outcome != 'success'
        run: exit 1

  run_tests_23:
    runs-on: ubuntu-latest
    steps:
      - name: Checkout Ivy 🛎
        uses: actions/checkout@v2
        with:
          path: ivy
          persist-credentials: false
          submodules: "recursive"
          fetch-depth: 100

      - name: Get Job URL
        uses: Tiryoh/gha-jobid-action@v0
        id: jobs
        with:
          github_token: ${{ secrets.GITHUB_TOKEN }}
          job_name: ${{ github.job }}

      - name: Update Mapping and Determine Tests
        env:
          SSH_DEPLOY_KEY: ${{ secrets.SSH_DEPLOY_KEY }}
        run: |
          source ./ivy/clone_mapping.sh master23
          pip install pydriller pymongo
          cp Mapping/tests.pbz2 ivy/
          cd ivy
          python determine_tests.py 
          cd ..
          cp ivy/tests.pbz2 Mapping/
          cd Mapping
          git add .
          git commit -m "Update Mapping"
          git push origin master23
        continue-on-error: true

      - name: Run Tests
        id: tests
        run: |
          cd ivy
          python run_tests.py ${{ secrets.REDIS_CONNECTION_URL }} ${{ secrets.REDIS_PASSWORD }} ${{ secrets.MONGODB_PASSWORD }} 'false' ${{ github.run_id }} ${{ steps.jobs.outputs.html_url }}
        continue-on-error: true

      - name: Check on failures
        if: steps.tests.outcome != 'success'
        run: exit 1

  run_tests_24:
    runs-on: ubuntu-latest
    steps:
      - name: Checkout Ivy 🛎
        uses: actions/checkout@v2
        with:
          path: ivy
          persist-credentials: false
          submodules: "recursive"
          fetch-depth: 100

      - name: Get Job URL
        uses: Tiryoh/gha-jobid-action@v0
        id: jobs
        with:
          github_token: ${{ secrets.GITHUB_TOKEN }}
          job_name: ${{ github.job }}

      - name: Update Mapping and Determine Tests
        env:
          SSH_DEPLOY_KEY: ${{ secrets.SSH_DEPLOY_KEY }}
        run: |
          source ./ivy/clone_mapping.sh master24
          pip install pydriller pymongo
          cp Mapping/tests.pbz2 ivy/
          cd ivy
          python determine_tests.py 
          cd ..
          cp ivy/tests.pbz2 Mapping/
          cd Mapping
          git add .
          git commit -m "Update Mapping"
          git push origin master24
        continue-on-error: true

      - name: Run Tests
        id: tests
        run: |
          cd ivy
          python run_tests.py ${{ secrets.REDIS_CONNECTION_URL }} ${{ secrets.REDIS_PASSWORD }} ${{ secrets.MONGODB_PASSWORD }} 'false' ${{ github.run_id }} ${{ steps.jobs.outputs.html_url }}
        continue-on-error: true

      - name: Check on failures
        if: steps.tests.outcome != 'success'
        run: exit 1

  run_tests_25:
    runs-on: ubuntu-latest
    steps:
      - name: Checkout Ivy 🛎
        uses: actions/checkout@v2
        with:
          path: ivy
          persist-credentials: false
          submodules: "recursive"
          fetch-depth: 100

      - name: Get Job URL
        uses: Tiryoh/gha-jobid-action@v0
        id: jobs
        with:
          github_token: ${{ secrets.GITHUB_TOKEN }}
          job_name: ${{ github.job }}

      - name: Update Mapping and Determine Tests
        env:
          SSH_DEPLOY_KEY: ${{ secrets.SSH_DEPLOY_KEY }}
        run: |
          source ./ivy/clone_mapping.sh master25
          pip install pydriller pymongo
          cp Mapping/tests.pbz2 ivy/
          cd ivy
          python determine_tests.py 
          cd ..
          cp ivy/tests.pbz2 Mapping/
          cd Mapping
          git add .
          git commit -m "Update Mapping"
          git push origin master25
        continue-on-error: true

      - name: Run Tests
        id: tests
        run: |
          cd ivy
          python run_tests.py ${{ secrets.REDIS_CONNECTION_URL }} ${{ secrets.REDIS_PASSWORD }} ${{ secrets.MONGODB_PASSWORD }} 'false' ${{ github.run_id }} ${{ steps.jobs.outputs.html_url }}
        continue-on-error: true

      - name: Check on failures
        if: steps.tests.outcome != 'success'
        run: exit 1

  run_tests_26:
    runs-on: ubuntu-latest
    steps:
      - name: Checkout Ivy 🛎
        uses: actions/checkout@v2
        with:
          path: ivy
          persist-credentials: false
          submodules: "recursive"
          fetch-depth: 100

      - name: Get Job URL
        uses: Tiryoh/gha-jobid-action@v0
        id: jobs
        with:
          github_token: ${{ secrets.GITHUB_TOKEN }}
          job_name: ${{ github.job }}

      - name: Update Mapping and Determine Tests
        env:
          SSH_DEPLOY_KEY: ${{ secrets.SSH_DEPLOY_KEY }}
        run: |
          source ./ivy/clone_mapping.sh master26
          pip install pydriller pymongo
          cp Mapping/tests.pbz2 ivy/
          cd ivy
          python determine_tests.py 
          cd ..
          cp ivy/tests.pbz2 Mapping/
          cd Mapping
          git add .
          git commit -m "Update Mapping"
          git push origin master26
        continue-on-error: true

      - name: Run Tests
        id: tests
        run: |
          cd ivy
          python run_tests.py ${{ secrets.REDIS_CONNECTION_URL }} ${{ secrets.REDIS_PASSWORD }} ${{ secrets.MONGODB_PASSWORD }} 'false' ${{ github.run_id }} ${{ steps.jobs.outputs.html_url }}
        continue-on-error: true

      - name: Check on failures
        if: steps.tests.outcome != 'success'
        run: exit 1

  run_tests_27:
    runs-on: ubuntu-latest
    steps:
      - name: Checkout Ivy 🛎
        uses: actions/checkout@v2
        with:
          path: ivy
          persist-credentials: false
          submodules: "recursive"
          fetch-depth: 100

      - name: Get Job URL
        uses: Tiryoh/gha-jobid-action@v0
        id: jobs
        with:
          github_token: ${{ secrets.GITHUB_TOKEN }}
          job_name: ${{ github.job }}

      - name: Update Mapping and Determine Tests
        env:
          SSH_DEPLOY_KEY: ${{ secrets.SSH_DEPLOY_KEY }}
        run: |
          source ./ivy/clone_mapping.sh master27
          pip install pydriller pymongo
          cp Mapping/tests.pbz2 ivy/
          cd ivy
          python determine_tests.py 
          cd ..
          cp ivy/tests.pbz2 Mapping/
          cd Mapping
          git add .
          git commit -m "Update Mapping"
          git push origin master27
        continue-on-error: true

      - name: Run Tests
        id: tests
        run: |
          cd ivy
          python run_tests.py ${{ secrets.REDIS_CONNECTION_URL }} ${{ secrets.REDIS_PASSWORD }} ${{ secrets.MONGODB_PASSWORD }} 'false' ${{ github.run_id }} ${{ steps.jobs.outputs.html_url }}
        continue-on-error: true

      - name: Check on failures
        if: steps.tests.outcome != 'success'
        run: exit 1

  run_tests_28:
    runs-on: ubuntu-latest
    steps:
      - name: Checkout Ivy 🛎
        uses: actions/checkout@v2
        with:
          path: ivy
          persist-credentials: false
          submodules: "recursive"
          fetch-depth: 100

      - name: Get Job URL
        uses: Tiryoh/gha-jobid-action@v0
        id: jobs
        with:
          github_token: ${{ secrets.GITHUB_TOKEN }}
          job_name: ${{ github.job }}

      - name: Update Mapping and Determine Tests
        env:
          SSH_DEPLOY_KEY: ${{ secrets.SSH_DEPLOY_KEY }}
        run: |
          source ./ivy/clone_mapping.sh master28
          pip install pydriller pymongo
          cp Mapping/tests.pbz2 ivy/
          cd ivy
          python determine_tests.py 
          cd ..
          cp ivy/tests.pbz2 Mapping/
          cd Mapping
          git add .
          git commit -m "Update Mapping"
          git push origin master28
        continue-on-error: true

      - name: Run Tests
        id: tests
        run: |
          cd ivy
          python run_tests.py ${{ secrets.REDIS_CONNECTION_URL }} ${{ secrets.REDIS_PASSWORD }} ${{ secrets.MONGODB_PASSWORD }} 'false' ${{ github.run_id }} ${{ steps.jobs.outputs.html_url }}
        continue-on-error: true

      - name: Check on failures
        if: steps.tests.outcome != 'success'
        run: exit 1

  run_tests_29:
    runs-on: ubuntu-latest
    steps:
      - name: Checkout Ivy 🛎
        uses: actions/checkout@v2
        with:
          path: ivy
          persist-credentials: false
          submodules: "recursive"
          fetch-depth: 100

      - name: Get Job URL
        uses: Tiryoh/gha-jobid-action@v0
        id: jobs
        with:
          github_token: ${{ secrets.GITHUB_TOKEN }}
          job_name: ${{ github.job }}

      - name: Update Mapping and Determine Tests
        env:
          SSH_DEPLOY_KEY: ${{ secrets.SSH_DEPLOY_KEY }}
        run: |
          source ./ivy/clone_mapping.sh master29
          pip install pydriller pymongo
          cp Mapping/tests.pbz2 ivy/
          cd ivy
          python determine_tests.py 
          cd ..
          cp ivy/tests.pbz2 Mapping/
          cd Mapping
          git add .
          git commit -m "Update Mapping"
          git push origin master29
        continue-on-error: true

      - name: Run Tests
        id: tests
        run: |
          cd ivy
          python run_tests.py ${{ secrets.REDIS_CONNECTION_URL }} ${{ secrets.REDIS_PASSWORD }} ${{ secrets.MONGODB_PASSWORD }} 'false' ${{ github.run_id }} ${{ steps.jobs.outputs.html_url }}
        continue-on-error: true

      - name: Check on failures
        if: steps.tests.outcome != 'success'
        run: exit 1

  run_tests_30:
    runs-on: ubuntu-latest
    steps:
      - name: Checkout Ivy 🛎
        uses: actions/checkout@v2
        with:
          path: ivy
          persist-credentials: false
          submodules: "recursive"
          fetch-depth: 100

      - name: Get Job URL
        uses: Tiryoh/gha-jobid-action@v0
        id: jobs
        with:
          github_token: ${{ secrets.GITHUB_TOKEN }}
          job_name: ${{ github.job }}

      - name: Update Mapping and Determine Tests
        env:
          SSH_DEPLOY_KEY: ${{ secrets.SSH_DEPLOY_KEY }}
        run: |
          source ./ivy/clone_mapping.sh master30
          pip install pydriller pymongo
          cp Mapping/tests.pbz2 ivy/
          cd ivy
          python determine_tests.py 
          cd ..
          cp ivy/tests.pbz2 Mapping/
          cd Mapping
          git add .
          git commit -m "Update Mapping"
          git push origin master30
        continue-on-error: true

      - name: Run Tests
        id: tests
        run: |
          cd ivy
          python run_tests.py ${{ secrets.REDIS_CONNECTION_URL }} ${{ secrets.REDIS_PASSWORD }} ${{ secrets.MONGODB_PASSWORD }} 'false' ${{ github.run_id }} ${{ steps.jobs.outputs.html_url }}
        continue-on-error: true

      - name: Check on failures
        if: steps.tests.outcome != 'success'
        run: exit 1

  run_tests_31:
    runs-on: ubuntu-latest
    steps:
      - name: Checkout Ivy 🛎
        uses: actions/checkout@v2
        with:
          path: ivy
          persist-credentials: false
          submodules: "recursive"
          fetch-depth: 100

      - name: Get Job URL
        uses: Tiryoh/gha-jobid-action@v0
        id: jobs
        with:
          github_token: ${{ secrets.GITHUB_TOKEN }}
          job_name: ${{ github.job }}

      - name: Update Mapping and Determine Tests
        env:
          SSH_DEPLOY_KEY: ${{ secrets.SSH_DEPLOY_KEY }}
        run: |
          source ./ivy/clone_mapping.sh master31
          pip install pydriller pymongo
          cp Mapping/tests.pbz2 ivy/
          cd ivy
          python determine_tests.py 
          cd ..
          cp ivy/tests.pbz2 Mapping/
          cd Mapping
          git add .
          git commit -m "Update Mapping"
          git push origin master31
        continue-on-error: true

      - name: Run Tests
        id: tests
        run: |
          cd ivy
          python run_tests.py ${{ secrets.REDIS_CONNECTION_URL }} ${{ secrets.REDIS_PASSWORD }} ${{ secrets.MONGODB_PASSWORD }} 'false' ${{ github.run_id }} ${{ steps.jobs.outputs.html_url }}
        continue-on-error: true

      - name: Check on failures
        if: steps.tests.outcome != 'success'
        run: exit 1

  run_tests_32:
    runs-on: ubuntu-latest
    steps:
      - name: Checkout Ivy 🛎
        uses: actions/checkout@v2
        with:
          path: ivy
          persist-credentials: false
          submodules: "recursive"
          fetch-depth: 100

      - name: Get Job URL
        uses: Tiryoh/gha-jobid-action@v0
        id: jobs
        with:
          github_token: ${{ secrets.GITHUB_TOKEN }}
          job_name: ${{ github.job }}

      - name: Update Mapping and Determine Tests
        env:
          SSH_DEPLOY_KEY: ${{ secrets.SSH_DEPLOY_KEY }}
        run: |
          source ./ivy/clone_mapping.sh master32
          pip install pydriller pymongo
          cp Mapping/tests.pbz2 ivy/
          cd ivy
          python determine_tests.py 
          cd ..
          cp ivy/tests.pbz2 Mapping/
          cd Mapping
          git add .
          git commit -m "Update Mapping"
          git push origin master32
        continue-on-error: true

      - name: Run Tests
        id: tests
        run: |
          cd ivy
          python run_tests.py ${{ secrets.REDIS_CONNECTION_URL }} ${{ secrets.REDIS_PASSWORD }} ${{ secrets.MONGODB_PASSWORD }} 'false' ${{ github.run_id }} ${{ steps.jobs.outputs.html_url }}
        continue-on-error: true

      - name: Check on failures
        if: steps.tests.outcome != 'success'
        run: exit 1<|MERGE_RESOLUTION|>--- conflicted
+++ resolved
@@ -7,96 +7,6 @@
 permissions:
   actions: read
 jobs:
-<<<<<<< HEAD
-   run_tests_1:
-     runs-on: ubuntu-latest
-     steps:
-       - name: Checkout Ivy 🛎
-         uses: actions/checkout@v2
-         with:
-           path: ivy
-           persist-credentials: false
-           submodules: "recursive"
-           fetch-depth: 100
-
-       - name: Get Job URL
-         uses: Tiryoh/gha-jobid-action@v0
-         id: jobs
-         with:
-           github_token: ${{ secrets.GITHUB_TOKEN }}
-           job_name: ${{ github.job }}
-
-       - name: Update Mapping and Determine Tests
-         env:
-           SSH_DEPLOY_KEY: ${{ secrets.SSH_DEPLOY_KEY }}
-         run: |
-           source ./ivy/clone_mapping.sh master1
-           pip install pydriller pymongo
-           cp Mapping/tests.pbz2 ivy/
-           cd ivy
-           python determine_tests.py extra
-           cd ..
-           cp ivy/tests.pbz2 Mapping/
-           cd Mapping
-           git add .
-           git commit -m "Update Mapping"
-           git push origin master1
-         continue-on-error: true
-
-       - name: Run Tests
-         id: tests
-         run: |
-           cd ivy
-           mkdir .ivy
-           touch .ivy/key.pem
-           echo ${{ secrets.USER_API_KEY }} > .ivy/key.pem
-           python run_tests.py ${{ secrets.REDIS_CONNECTION_URL }} ${{ secrets.REDIS_PASSWORD }} ${{ secrets.MONGODB_PASSWORD }} 'false' ${{ github.run_id }} ${{ steps.jobs.outputs.html_url }}
-         continue-on-error: true
-
-       - name: Check on failures
-         if: steps.tests.outcome != 'success'
-         run: exit 1
-
-   run_tests_2:
-     runs-on: ubuntu-latest
-     steps:
-       - name: Checkout Ivy 🛎
-         uses: actions/checkout@v2
-         with:
-           path: ivy
-           persist-credentials: false
-           submodules: "recursive"
-           fetch-depth: 100
-      
-
-       - name: Get Job URL
-         uses: Tiryoh/gha-jobid-action@v0
-         id: jobs
-         with:
-            github_token: ${{ secrets.GITHUB_TOKEN }}
-            job_name: ${{ github.job }}
-
-       - name: Update Mapping and Determine Tests
-         env:
-           SSH_DEPLOY_KEY: ${{ secrets.SSH_DEPLOY_KEY }}
-         run: |
-           source ./ivy/clone_mapping.sh master2
-           pip install pydriller pymongo
-           cp Mapping/tests.pbz2 ivy/
-           cd ivy
-           python determine_tests.py 
-           cd ..
-           cp ivy/tests.pbz2 Mapping/
-           cd Mapping
-           git add .
-           git commit -m "Update Mapping"
-           git push origin master2
-         continue-on-error: true
-         
-       - name: Run Tests
-         id: tests
-         run: |
-=======
   run_tests_1:
     runs-on: ubuntu-latest
     steps:
@@ -136,6 +46,9 @@
         id: tests
         run: |
           cd ivy
+          mkdir .ivy
+          touch .ivy/key.pem
+          echo ${{ secrets.USER_API_KEY }} > .ivy/key.pem
           python run_tests.py ${{ secrets.REDIS_CONNECTION_URL }} ${{ secrets.REDIS_PASSWORD }} ${{ secrets.MONGODB_PASSWORD }} 'false' ${{ github.run_id }} ${{ steps.jobs.outputs.html_url }}
         continue-on-error: true
 
@@ -181,8 +94,10 @@
       - name: Run Tests
         id: tests
         run: |
->>>>>>> cd670569
-          cd ivy
+          cd ivy
+          mkdir .ivy
+          touch .ivy/key.pem
+          echo ${{ secrets.USER_API_KEY }} > .ivy/key.pem
           python run_tests.py ${{ secrets.REDIS_CONNECTION_URL }} ${{ secrets.REDIS_PASSWORD }} ${{ secrets.MONGODB_PASSWORD }} 'false' ${{ github.run_id }} ${{ steps.jobs.outputs.html_url }}
         continue-on-error: true
 
@@ -229,6 +144,9 @@
         id: tests
         run: |
           cd ivy
+          mkdir .ivy
+          touch .ivy/key.pem
+          echo ${{ secrets.USER_API_KEY }} > .ivy/key.pem
           python run_tests.py ${{ secrets.REDIS_CONNECTION_URL }} ${{ secrets.REDIS_PASSWORD }} ${{ secrets.MONGODB_PASSWORD }} 'false' ${{ github.run_id }} ${{ steps.jobs.outputs.html_url }}
         continue-on-error: true
 
@@ -276,6 +194,9 @@
         id: tests
         run: |
           cd ivy
+          mkdir .ivy
+          touch .ivy/key.pem
+          echo ${{ secrets.USER_API_KEY }} > .ivy/key.pem
           python run_tests.py ${{ secrets.REDIS_CONNECTION_URL }} ${{ secrets.REDIS_PASSWORD }} ${{ secrets.MONGODB_PASSWORD }} 'false' ${{ github.run_id }} ${{ steps.jobs.outputs.html_url }}
         continue-on-error: true
 
@@ -322,6 +243,9 @@
         id: tests
         run: |
           cd ivy
+          mkdir .ivy
+          touch .ivy/key.pem
+          echo ${{ secrets.USER_API_KEY }} > .ivy/key.pem
           python run_tests.py ${{ secrets.REDIS_CONNECTION_URL }} ${{ secrets.REDIS_PASSWORD }} ${{ secrets.MONGODB_PASSWORD }} 'false' ${{ github.run_id }} ${{ steps.jobs.outputs.html_url }}
         continue-on-error: true
 
@@ -368,6 +292,9 @@
         id: tests
         run: |
           cd ivy
+          mkdir .ivy
+          touch .ivy/key.pem
+          echo ${{ secrets.USER_API_KEY }} > .ivy/key.pem
           python run_tests.py ${{ secrets.REDIS_CONNECTION_URL }} ${{ secrets.REDIS_PASSWORD }} ${{ secrets.MONGODB_PASSWORD }} 'false' ${{ github.run_id }} ${{ steps.jobs.outputs.html_url }}
         continue-on-error: true
 
@@ -414,6 +341,9 @@
         id: tests
         run: |
           cd ivy
+          mkdir .ivy
+          touch .ivy/key.pem
+          echo ${{ secrets.USER_API_KEY }} > .ivy/key.pem
           python run_tests.py ${{ secrets.REDIS_CONNECTION_URL }} ${{ secrets.REDIS_PASSWORD }} ${{ secrets.MONGODB_PASSWORD }} 'false' ${{ github.run_id }} ${{ steps.jobs.outputs.html_url }}
         continue-on-error: true
 
@@ -460,6 +390,9 @@
         id: tests
         run: |
           cd ivy
+          mkdir .ivy
+          touch .ivy/key.pem
+          echo ${{ secrets.USER_API_KEY }} > .ivy/key.pem
           python run_tests.py ${{ secrets.REDIS_CONNECTION_URL }} ${{ secrets.REDIS_PASSWORD }} ${{ secrets.MONGODB_PASSWORD }} 'false' ${{ github.run_id }} ${{ steps.jobs.outputs.html_url }}
         continue-on-error: true
 
@@ -506,6 +439,9 @@
         id: tests
         run: |
           cd ivy
+          mkdir .ivy
+          touch .ivy/key.pem
+          echo ${{ secrets.USER_API_KEY }} > .ivy/key.pem
           python run_tests.py ${{ secrets.REDIS_CONNECTION_URL }} ${{ secrets.REDIS_PASSWORD }} ${{ secrets.MONGODB_PASSWORD }} 'false' ${{ github.run_id }} ${{ steps.jobs.outputs.html_url }}
         continue-on-error: true
 
@@ -552,6 +488,9 @@
         id: tests
         run: |
           cd ivy
+          mkdir .ivy
+          touch .ivy/key.pem
+          echo ${{ secrets.USER_API_KEY }} > .ivy/key.pem
           python run_tests.py ${{ secrets.REDIS_CONNECTION_URL }} ${{ secrets.REDIS_PASSWORD }} ${{ secrets.MONGODB_PASSWORD }} 'false' ${{ github.run_id }} ${{ steps.jobs.outputs.html_url }}
         continue-on-error: true
 
@@ -598,6 +537,9 @@
         id: tests
         run: |
           cd ivy
+          mkdir .ivy
+          touch .ivy/key.pem
+          echo ${{ secrets.USER_API_KEY }} > .ivy/key.pem
           python run_tests.py ${{ secrets.REDIS_CONNECTION_URL }} ${{ secrets.REDIS_PASSWORD }} ${{ secrets.MONGODB_PASSWORD }} 'false' ${{ github.run_id }} ${{ steps.jobs.outputs.html_url }}
         continue-on-error: true
 
@@ -644,6 +586,9 @@
         id: tests
         run: |
           cd ivy
+          mkdir .ivy
+          touch .ivy/key.pem
+          echo ${{ secrets.USER_API_KEY }} > .ivy/key.pem
           python run_tests.py ${{ secrets.REDIS_CONNECTION_URL }} ${{ secrets.REDIS_PASSWORD }} ${{ secrets.MONGODB_PASSWORD }} 'false' ${{ github.run_id }} ${{ steps.jobs.outputs.html_url }}
         continue-on-error: true
 
@@ -690,6 +635,9 @@
         id: tests
         run: |
           cd ivy
+          mkdir .ivy
+          touch .ivy/key.pem
+          echo ${{ secrets.USER_API_KEY }} > .ivy/key.pem
           python run_tests.py ${{ secrets.REDIS_CONNECTION_URL }} ${{ secrets.REDIS_PASSWORD }} ${{ secrets.MONGODB_PASSWORD }} 'false' ${{ github.run_id }} ${{ steps.jobs.outputs.html_url }}
         continue-on-error: true
 
@@ -736,6 +684,9 @@
         id: tests
         run: |
           cd ivy
+          mkdir .ivy
+          touch .ivy/key.pem
+          echo ${{ secrets.USER_API_KEY }} > .ivy/key.pem
           python run_tests.py ${{ secrets.REDIS_CONNECTION_URL }} ${{ secrets.REDIS_PASSWORD }} ${{ secrets.MONGODB_PASSWORD }} 'false' ${{ github.run_id }} ${{ steps.jobs.outputs.html_url }}
         continue-on-error: true
 
@@ -782,6 +733,9 @@
         id: tests
         run: |
           cd ivy
+          mkdir .ivy
+          touch .ivy/key.pem
+          echo ${{ secrets.USER_API_KEY }} > .ivy/key.pem
           python run_tests.py ${{ secrets.REDIS_CONNECTION_URL }} ${{ secrets.REDIS_PASSWORD }} ${{ secrets.MONGODB_PASSWORD }} 'false' ${{ github.run_id }} ${{ steps.jobs.outputs.html_url }}
         continue-on-error: true
 
@@ -828,6 +782,9 @@
         id: tests
         run: |
           cd ivy
+          mkdir .ivy
+          touch .ivy/key.pem
+          echo ${{ secrets.USER_API_KEY }} > .ivy/key.pem
           python run_tests.py ${{ secrets.REDIS_CONNECTION_URL }} ${{ secrets.REDIS_PASSWORD }} ${{ secrets.MONGODB_PASSWORD }} 'false' ${{ github.run_id }} ${{ steps.jobs.outputs.html_url }}
         continue-on-error: true
 
@@ -874,6 +831,9 @@
         id: tests
         run: |
           cd ivy
+          mkdir .ivy
+          touch .ivy/key.pem
+          echo ${{ secrets.USER_API_KEY }} > .ivy/key.pem
           python run_tests.py ${{ secrets.REDIS_CONNECTION_URL }} ${{ secrets.REDIS_PASSWORD }} ${{ secrets.MONGODB_PASSWORD }} 'false' ${{ github.run_id }} ${{ steps.jobs.outputs.html_url }}
         continue-on-error: true
 
@@ -920,6 +880,9 @@
         id: tests
         run: |
           cd ivy
+          mkdir .ivy
+          touch .ivy/key.pem
+          echo ${{ secrets.USER_API_KEY }} > .ivy/key.pem
           python run_tests.py ${{ secrets.REDIS_CONNECTION_URL }} ${{ secrets.REDIS_PASSWORD }} ${{ secrets.MONGODB_PASSWORD }} 'false' ${{ github.run_id }} ${{ steps.jobs.outputs.html_url }}
         continue-on-error: true
 
@@ -966,6 +929,9 @@
         id: tests
         run: |
           cd ivy
+          mkdir .ivy
+          touch .ivy/key.pem
+          echo ${{ secrets.USER_API_KEY }} > .ivy/key.pem
           python run_tests.py ${{ secrets.REDIS_CONNECTION_URL }} ${{ secrets.REDIS_PASSWORD }} ${{ secrets.MONGODB_PASSWORD }} 'false' ${{ github.run_id }} ${{ steps.jobs.outputs.html_url }}
         continue-on-error: true
 
@@ -1012,6 +978,9 @@
         id: tests
         run: |
           cd ivy
+          mkdir .ivy
+          touch .ivy/key.pem
+          echo ${{ secrets.USER_API_KEY }} > .ivy/key.pem
           python run_tests.py ${{ secrets.REDIS_CONNECTION_URL }} ${{ secrets.REDIS_PASSWORD }} ${{ secrets.MONGODB_PASSWORD }} 'false' ${{ github.run_id }} ${{ steps.jobs.outputs.html_url }}
         continue-on-error: true
 
@@ -1058,6 +1027,9 @@
         id: tests
         run: |
           cd ivy
+          mkdir .ivy
+          touch .ivy/key.pem
+          echo ${{ secrets.USER_API_KEY }} > .ivy/key.pem
           python run_tests.py ${{ secrets.REDIS_CONNECTION_URL }} ${{ secrets.REDIS_PASSWORD }} ${{ secrets.MONGODB_PASSWORD }} 'false' ${{ github.run_id }} ${{ steps.jobs.outputs.html_url }}
         continue-on-error: true
 
@@ -1104,6 +1076,9 @@
         id: tests
         run: |
           cd ivy
+          mkdir .ivy
+          touch .ivy/key.pem
+          echo ${{ secrets.USER_API_KEY }} > .ivy/key.pem
           python run_tests.py ${{ secrets.REDIS_CONNECTION_URL }} ${{ secrets.REDIS_PASSWORD }} ${{ secrets.MONGODB_PASSWORD }} 'false' ${{ github.run_id }} ${{ steps.jobs.outputs.html_url }}
         continue-on-error: true
 
@@ -1150,6 +1125,9 @@
         id: tests
         run: |
           cd ivy
+          mkdir .ivy
+          touch .ivy/key.pem
+          echo ${{ secrets.USER_API_KEY }} > .ivy/key.pem
           python run_tests.py ${{ secrets.REDIS_CONNECTION_URL }} ${{ secrets.REDIS_PASSWORD }} ${{ secrets.MONGODB_PASSWORD }} 'false' ${{ github.run_id }} ${{ steps.jobs.outputs.html_url }}
         continue-on-error: true
 
@@ -1196,6 +1174,9 @@
         id: tests
         run: |
           cd ivy
+          mkdir .ivy
+          touch .ivy/key.pem
+          echo ${{ secrets.USER_API_KEY }} > .ivy/key.pem
           python run_tests.py ${{ secrets.REDIS_CONNECTION_URL }} ${{ secrets.REDIS_PASSWORD }} ${{ secrets.MONGODB_PASSWORD }} 'false' ${{ github.run_id }} ${{ steps.jobs.outputs.html_url }}
         continue-on-error: true
 
@@ -1242,6 +1223,9 @@
         id: tests
         run: |
           cd ivy
+          mkdir .ivy
+          touch .ivy/key.pem
+          echo ${{ secrets.USER_API_KEY }} > .ivy/key.pem
           python run_tests.py ${{ secrets.REDIS_CONNECTION_URL }} ${{ secrets.REDIS_PASSWORD }} ${{ secrets.MONGODB_PASSWORD }} 'false' ${{ github.run_id }} ${{ steps.jobs.outputs.html_url }}
         continue-on-error: true
 
@@ -1288,6 +1272,9 @@
         id: tests
         run: |
           cd ivy
+          mkdir .ivy
+          touch .ivy/key.pem
+          echo ${{ secrets.USER_API_KEY }} > .ivy/key.pem
           python run_tests.py ${{ secrets.REDIS_CONNECTION_URL }} ${{ secrets.REDIS_PASSWORD }} ${{ secrets.MONGODB_PASSWORD }} 'false' ${{ github.run_id }} ${{ steps.jobs.outputs.html_url }}
         continue-on-error: true
 
@@ -1334,6 +1321,9 @@
         id: tests
         run: |
           cd ivy
+          mkdir .ivy
+          touch .ivy/key.pem
+          echo ${{ secrets.USER_API_KEY }} > .ivy/key.pem
           python run_tests.py ${{ secrets.REDIS_CONNECTION_URL }} ${{ secrets.REDIS_PASSWORD }} ${{ secrets.MONGODB_PASSWORD }} 'false' ${{ github.run_id }} ${{ steps.jobs.outputs.html_url }}
         continue-on-error: true
 
@@ -1380,6 +1370,9 @@
         id: tests
         run: |
           cd ivy
+          mkdir .ivy
+          touch .ivy/key.pem
+          echo ${{ secrets.USER_API_KEY }} > .ivy/key.pem
           python run_tests.py ${{ secrets.REDIS_CONNECTION_URL }} ${{ secrets.REDIS_PASSWORD }} ${{ secrets.MONGODB_PASSWORD }} 'false' ${{ github.run_id }} ${{ steps.jobs.outputs.html_url }}
         continue-on-error: true
 
@@ -1426,6 +1419,9 @@
         id: tests
         run: |
           cd ivy
+          mkdir .ivy
+          touch .ivy/key.pem
+          echo ${{ secrets.USER_API_KEY }} > .ivy/key.pem
           python run_tests.py ${{ secrets.REDIS_CONNECTION_URL }} ${{ secrets.REDIS_PASSWORD }} ${{ secrets.MONGODB_PASSWORD }} 'false' ${{ github.run_id }} ${{ steps.jobs.outputs.html_url }}
         continue-on-error: true
 
@@ -1472,6 +1468,9 @@
         id: tests
         run: |
           cd ivy
+          mkdir .ivy
+          touch .ivy/key.pem
+          echo ${{ secrets.USER_API_KEY }} > .ivy/key.pem
           python run_tests.py ${{ secrets.REDIS_CONNECTION_URL }} ${{ secrets.REDIS_PASSWORD }} ${{ secrets.MONGODB_PASSWORD }} 'false' ${{ github.run_id }} ${{ steps.jobs.outputs.html_url }}
         continue-on-error: true
 
@@ -1518,6 +1517,9 @@
         id: tests
         run: |
           cd ivy
+          mkdir .ivy
+          touch .ivy/key.pem
+          echo ${{ secrets.USER_API_KEY }} > .ivy/key.pem
           python run_tests.py ${{ secrets.REDIS_CONNECTION_URL }} ${{ secrets.REDIS_PASSWORD }} ${{ secrets.MONGODB_PASSWORD }} 'false' ${{ github.run_id }} ${{ steps.jobs.outputs.html_url }}
         continue-on-error: true
 
@@ -1564,6 +1566,9 @@
         id: tests
         run: |
           cd ivy
+          mkdir .ivy
+          touch .ivy/key.pem
+          echo ${{ secrets.USER_API_KEY }} > .ivy/key.pem
           python run_tests.py ${{ secrets.REDIS_CONNECTION_URL }} ${{ secrets.REDIS_PASSWORD }} ${{ secrets.MONGODB_PASSWORD }} 'false' ${{ github.run_id }} ${{ steps.jobs.outputs.html_url }}
         continue-on-error: true
 
