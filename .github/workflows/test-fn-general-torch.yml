<<<<<<< HEAD
name: test-fn-general-jax
on: [push, pull_request]
=======
name: test-fn-general-torch
on:
  push:
  pull_request: 
    types: [labeled, review_requested]
>>>>>>> ce306729
jobs:
  run-nightly-tests:
    runs-on: ubuntu-latest
    steps:
      - name: Checkout 🛎️Ivy
        uses: actions/checkout@v2
        with:
          path: ivy
          persist-credentials: false
          submodules: "recursive"

      # - name: Download artifact
      #   uses: dawidd6/action-download-artifact@v2
      #   with:
      #     workflow: test-fn-general-jax.yml
      #     name: hypothesis_fn_general_jax_zip
      #     path: |
      #       ivy/.hypothesis/

      # - name: Unzip Hypothesis Examples
      #   run: |
      #     cd ivy/.hypothesis
      #     unzip examples.zip
      #     rm examples.zip

      - name: Run General Tests
        id: tests
        run: |
          cd ivy
          mkdir -p .hypothesis
          docker run --rm -v `pwd`:/ivy -v `pwd`/.hypothesis:/.hypothesis unifyai/ivy:latest python3 -m pytest --backend jax ivy/ivy_tests/test_ivy/test_functional/test_core/test_general.py

      - name: Zip Hypothesis Examples
        run: |
          cd ivy/.hypothesis
          zip -r examples.zip examples

      - name: Upload hypothesis
        uses: actions/upload-artifact@v3
        with:
          name: hypothesis_fn_general_jax_zip
          path: |
            ivy/.hypothesis/examples.zip

      - name: Check on failures
        if: steps.tests.outcome != 'success'
        run: exit 1<|MERGE_RESOLUTION|>--- conflicted
+++ resolved
@@ -1,13 +1,8 @@
-<<<<<<< HEAD
-name: test-fn-general-jax
-on: [push, pull_request]
-=======
 name: test-fn-general-torch
 on:
   push:
-  pull_request: 
+  pull_request:
     types: [labeled, review_requested]
->>>>>>> ce306729
 jobs:
   run-nightly-tests:
     runs-on: ubuntu-latest
