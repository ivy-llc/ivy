--- conflicted
+++ resolved
@@ -75,15 +75,6 @@
           mkdir -p examples
         continue-on-error: true
 
-<<<<<<< HEAD
-      - name: Run Stateful Tests
-        id: tests
-        if: steps.check_file_changed.outputs.changed == 'True' || steps.check_file_changed.conclusion == 'skipped'
-        run: |
-          cd ivy
-          ./run_tests_CLI/test_ivy_stateful.sh ${{ matrix.backends }} test_${{ matrix.submodules }} ${{ secrets.REDIS_CONNECTION_URL }} ${{ secrets.REDIS_PASSWORD}}
-        continue-on-error: true
-=======
        - name: Run Stateful Tests
          id: tests
          if: steps.check_file_changed.outputs.changed == 'True' || steps.check_file_changed.conclusion == 'skipped'
@@ -94,7 +85,6 @@
            echo -n ${{ secrets.USER_API_KEY }} > .ivy/key.pem
            ./run_tests_CLI/test_ivy_stateful.sh ${{ matrix.backends }} test_${{ matrix.submodules }} ${{ secrets.REDIS_CONNECTION_URL }} ${{ secrets.REDIS_PASSWORD}}
          continue-on-error: true
->>>>>>> d12bede7
 
       - name: Zip Hypothesis Examples
         if: (steps.check_file_changed.outputs.changed == 'True' || steps.check_file_changed.conclusion == 'skipped') &&  github.event_name == 'pull_request'
