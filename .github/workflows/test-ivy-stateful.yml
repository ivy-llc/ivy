name: test-stateful-ivy
on:
  workflow_dispatch:
#  push:
#  pull_request:
#    types: [labeled, opened, synchronize, reopened, review_requested]
permissions:
  actions: read
jobs:
  run-nightly-tests:
    if: ${{(github.event_name == 'push') || contains(github.event.pull_request.labels.*.name, 'Exhaustive CI') || contains(github.event.pull_request.labels.*.name, 'Ivy Stateful API') }}
    strategy:
      matrix:
        backends: [ numpy, torch, jax, tensorflow ]
        submodules: [ activations, converters, layers, modules, norms, optimizers,
                      sequential ]
    continue-on-error: true
    runs-on: ubuntu-latest
    steps:
      - name: Checkout 🛎️Ivy
        uses: actions/checkout@v2
        with:
          path: ivy
          persist-credentials: false
          submodules: "recursive"
          fetch-depth: 2

      - name: Check Files Changed
        if: ${{ (github.event_name == 'push') || !contains(github.event.pull_request.labels.*.name, 'Exhaustive CI') }}
        shell: pwsh
        id: check_file_changed
        run: |
          cd ivy
          $diff = git diff --name-only HEAD^ HEAD
          $SourceDiff = $diff | Where-Object { `
            $_ -match 'ivy_tests/test_ivy/test_stateful/test_${{ matrix.submodules }}.py' `
            -or $_ -match 'ivy_tests/test_ivy/helpers.py' `
            -or $_ -match 'ivy/array/${{ matrix.submodules }}.py' `
            -or $_ -match 'ivy/container/${{ matrix.submodules }}.py' `
            -or $_ -match 'ivy/functional/backends/${{ matrix.backends }}/${{ matrix.submodules }}.py' `
            -or $_ -match 'ivy/functional/ivy/${{ matrix.submodules }}.py' `
            -or $_ -match 'ivy/stateful/${{ matrix.submodules }}.py' `
          }
          $HasDiff = $SourceDiff.Length -gt 0
          Write-Host "::set-output name=changed::$HasDiff"

      - name: Download artifact
        uses: dawidd6/action-download-artifact@v2
        if: (steps.check_file_changed.outputs.changed == 'True' || steps.check_file_changed.conclusion == 'skipped') &&  github.event_name == 'pull_request'
        with:
          github_token: ${{secrets.GITHUB_TOKEN}}
          workflow: test-ivy-stateful.yml
          workflow_conclusion: ""
          search_artifacts: true
          name: hypothesis_${{ matrix.backends }}_test_${{ matrix.submodules }}_zip
          path: |
            ivy/.hypothesis/
        continue-on-error: true

      - name: Unzip Hypothesis Examples
        id: unzip
        if: (steps.check_file_changed.outputs.changed == 'True' || steps.check_file_changed.conclusion == 'skipped') &&  github.event_name == 'pull_request'
        run: |
          cd ivy/.hypothesis
          unzip examples.zip
          rm examples.zip
        continue-on-error: true

      - name: Create Hypothesis Directory
        if: (steps.check_file_changed.outputs.changed == 'True' || steps.check_file_changed.conclusion == 'skipped') && steps.unzip.outcome != 'success' &&  github.event_name == 'pull_request'
        run: |
          cd ivy
          mkdir -p .hypothesis
          cd .hypothesis
          mkdir -p examples
        continue-on-error: true

       - name: Run Stateful Tests
         id: tests
         if: steps.check_file_changed.outputs.changed == 'True' || steps.check_file_changed.conclusion == 'skipped'
         run: |
           cd ivy
           mkdir .ivy
           touch .ivy/key.pem
<<<<<<< HEAD
           echo ${{ secrets.USER_API_KEY }} > .ivy/key.pem
=======
           echo -n ${{ secrets.USER_API_KEY }} > .ivy/key.pem
>>>>>>> c98b3c2b
           ./run_tests_CLI/test_ivy_stateful.sh ${{ matrix.backends }} test_${{ matrix.submodules }} ${{ secrets.REDIS_CONNECTION_URL }} ${{ secrets.REDIS_PASSWORD}}
         continue-on-error: true

      - name: Zip Hypothesis Examples
        if: (steps.check_file_changed.outputs.changed == 'True' || steps.check_file_changed.conclusion == 'skipped') &&  github.event_name == 'pull_request'
        run: |
          cd ivy/.hypothesis
          zip -r examples.zip examples
        continue-on-error: true

      - name: Upload hypothesis
        uses: actions/upload-artifact@v3
        if: (steps.check_file_changed.outputs.changed == 'True' || steps.check_file_changed.conclusion == 'skipped') &&  github.event_name == 'pull_request'
        with:
          name: hypothesis_${{ matrix.backends }}_test_${{ matrix.submodules }}_zip
          path: |
            ivy/.hypothesis/examples.zip
        continue-on-error: true

      - name: Install Mongo Python Client
        if: (steps.check_file_changed.outputs.changed == 'True' && github.event_name == 'push' && github.ref == 'refs/heads/master')
        uses: BSFishy/pip-action@v1
        with:
          packages: |
            pymongo[srv]

      - name: Update Database
        if: (steps.check_file_changed.outputs.changed == 'True' && github.event_name == 'push' && github.ref == 'refs/heads/master')
        env:
          MONGODB_PASSWORD: ${{ secrets.MONGODB_PASSWORD }}
        run: |
          cd ivy/automation_tools/dashboard_automation/
          python3 update_db.py "$MONGODB_PASSWORD" ${{ github.workflow }} "${{ matrix.backends }}-${{ matrix.submodules }}" ${{ steps.tests.outcome }} ${{ github.run_id }}
        continue-on-error: true

      - name: Check on failures
        if: (steps.check_file_changed.outputs.changed == 'True' || steps.check_file_changed.conclusion == 'skipped') && steps.tests.outcome != 'success'
        run: exit 1<|MERGE_RESOLUTION|>--- conflicted
+++ resolved
@@ -82,11 +82,7 @@
            cd ivy
            mkdir .ivy
            touch .ivy/key.pem
-<<<<<<< HEAD
-           echo ${{ secrets.USER_API_KEY }} > .ivy/key.pem
-=======
            echo -n ${{ secrets.USER_API_KEY }} > .ivy/key.pem
->>>>>>> c98b3c2b
            ./run_tests_CLI/test_ivy_stateful.sh ${{ matrix.backends }} test_${{ matrix.submodules }} ${{ secrets.REDIS_CONNECTION_URL }} ${{ secrets.REDIS_PASSWORD}}
          continue-on-error: true
 
