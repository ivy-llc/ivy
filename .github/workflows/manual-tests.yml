name: manual-tests
on:
  workflow_dispatch:
    inputs:
      test:
        description: 'Test:'
        default: 'ivy_tests/test_ivy/test_frontends/test_torch/test_tensor.py::test_torch_instance_arctan_,tensorflow'
        required: true

      version:
        description: 'Version Based Testing :'
        default: false
        required: false

      gpu:
        description: 'Gpu based Testing :'
        default: false
        required: false

permissions:
  actions: read

jobs:
   run_tests_gpu:
     if: ${{ github.event.inputs.gpu == 'true' }}
     runs-on: self-hosted
     steps:
       - name: Checkout Ivy 🛎
         uses: actions/checkout@v2
         with:
           path: ivy
           persist-credentials: false
           submodules: "recursive"

       - name: Get Job URL
         uses: Tiryoh/gha-jobid-action@v0
         id: jobs
         with:
           github_token: ${{ secrets.GITHUB_TOKEN }}
           job_name: ${{ github.job }}

       - name: Run Tests
         id: tests
         run: |
             pip install pymongo
             cd ivy
             mkdir .ivy
             touch .ivy/key.pem
<<<<<<< HEAD
             echo -n ${{ secrets.USER_API_KEY }} > .ivy/key.pem
=======
             echo ${{ secrets.USER_API_KEY }} > .ivy/key.pem
>>>>>>> 2707161c
             python setup_tests.py ${{ github.event.inputs.test }} 
             python run_tests.py ${{ secrets.REDIS_CONNECTION_URL }} ${{ secrets.REDIS_PASSWORD }} ${{ secrets.MONGODB_PASSWORD }} 'false' ${{ github.event.inputs.gpu }} ${{ github.run_id }} ${{ steps.jobs.outputs.html_url }}
         continue-on-error: true

       - name: Check on failures
         if: steps.tests.outcome != 'success'
         run: exit 1

   run_tests_cpu:
     if: ${{ github.event.inputs.gpu == 'false' }}
<<<<<<< HEAD
     runs-on: ubuntu-latest-16-core
=======
     runs-on: ubuntu-latest
>>>>>>> 2707161c
     steps:
         - name: Checkout Ivy 🛎
           uses: actions/checkout@v2
           with:
               path: ivy
               persist-credentials: false
               submodules: "recursive"

         - name: Get Job URL
           uses: Tiryoh/gha-jobid-action@v0
           id: jobs
           with:
                github_token: ${{ secrets.GITHUB_TOKEN }}
                job_name: ${{ github.job }}

         - name: Run Tests
           id: tests
           run: |
              pip install pymongo
              cd ivy
              mkdir .ivy
              touch .ivy/key.pem
<<<<<<< HEAD
              echo -n ${{ secrets.USER_API_KEY }} > .ivy/key.pem
=======
              echo ${{ secrets.USER_API_KEY }} > .ivy/key.pem
>>>>>>> 2707161c
              python setup_tests.py ${{ github.event.inputs.test }} 
              python run_tests.py ${{ secrets.REDIS_CONNECTION_URL }} ${{ secrets.REDIS_PASSWORD }} ${{ secrets.MONGODB_PASSWORD }} ${{ github.event.inputs.version}} 'false' ${{ github.run_id }} ${{ steps.jobs.outputs.html_url }}
           continue-on-error: true

         - name: Check on failures
           if: steps.tests.outcome != 'success'
           run: exit 1


<|MERGE_RESOLUTION|>--- conflicted
+++ resolved
@@ -46,11 +46,7 @@
              cd ivy
              mkdir .ivy
              touch .ivy/key.pem
-<<<<<<< HEAD
-             echo -n ${{ secrets.USER_API_KEY }} > .ivy/key.pem
-=======
              echo ${{ secrets.USER_API_KEY }} > .ivy/key.pem
->>>>>>> 2707161c
              python setup_tests.py ${{ github.event.inputs.test }} 
              python run_tests.py ${{ secrets.REDIS_CONNECTION_URL }} ${{ secrets.REDIS_PASSWORD }} ${{ secrets.MONGODB_PASSWORD }} 'false' ${{ github.event.inputs.gpu }} ${{ github.run_id }} ${{ steps.jobs.outputs.html_url }}
          continue-on-error: true
@@ -61,11 +57,7 @@
 
    run_tests_cpu:
      if: ${{ github.event.inputs.gpu == 'false' }}
-<<<<<<< HEAD
-     runs-on: ubuntu-latest-16-core
-=======
      runs-on: ubuntu-latest
->>>>>>> 2707161c
      steps:
          - name: Checkout Ivy 🛎
            uses: actions/checkout@v2
@@ -88,11 +80,7 @@
               cd ivy
               mkdir .ivy
               touch .ivy/key.pem
-<<<<<<< HEAD
-              echo -n ${{ secrets.USER_API_KEY }} > .ivy/key.pem
-=======
               echo ${{ secrets.USER_API_KEY }} > .ivy/key.pem
->>>>>>> 2707161c
               python setup_tests.py ${{ github.event.inputs.test }} 
               python run_tests.py ${{ secrets.REDIS_CONNECTION_URL }} ${{ secrets.REDIS_PASSWORD }} ${{ secrets.MONGODB_PASSWORD }} ${{ github.event.inputs.version}} 'false' ${{ github.run_id }} ${{ steps.jobs.outputs.html_url }}
            continue-on-error: true
