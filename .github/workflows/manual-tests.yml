--- conflicted
+++ resolved
@@ -57,11 +57,8 @@
 
    run_tests_cpu:
      if: ${{ github.event.inputs.gpu == 'false' }}
-<<<<<<< HEAD
+     ivy-torch-column
      runs-on: ubuntu-latest
-=======
-     runs-on: ubuntu-latest-16-core
->>>>>>> 1ee10df4
      steps:
          - name: Checkout Ivy 🛎
            uses: actions/checkout@v2
