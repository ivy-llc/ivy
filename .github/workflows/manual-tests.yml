--- conflicted
+++ resolved
@@ -57,11 +57,7 @@
 
    run_tests_cpu:
      if: ${{ github.event.inputs.gpu == 'false' }}
-<<<<<<< HEAD
-     runs-on: ubuntu-latest
-=======
      runs-on: ubuntu-latest-16-core
->>>>>>> a1b0a113
      steps:
          - name: Checkout Ivy 🛎
            uses: actions/checkout@v2
