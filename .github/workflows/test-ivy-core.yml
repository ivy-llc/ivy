name: test-core-ivy
on:
  workflow_dispatch:
#  push:
#  pull_request:
#    types: [labeled, opened, synchronize, reopened, review_requested]

permissions:
  actions: read
jobs:
  run-nightly-tests:
    if: ${{(github.event_name == 'push') || contains(github.event.pull_request.labels.*.name, 'Exhaustive CI') || contains(github.event.pull_request.labels.*.name, 'Ivy Functional API')}}
    strategy:
      matrix:
        backends: [ numpy, torch, jax, tensorflow ]
        submodules: [ creation, device, dtype, elementwise, general, gradients, linalg,
                      manipulation, meta, nest, random, searching, set, sorting, statistical,
                      utility ]
    continue-on-error: true
    runs-on: ubuntu-latest
    steps:
      - name: Checkout 🛎️Ivy
        uses: actions/checkout@v2
        with:
          path: ivy
          persist-credentials: false
          submodules: "recursive"
          fetch-depth: 2

      - name: Check Files Changed
        if: ${{(github.event_name == 'push') || !contains(github.event.pull_request.labels.*.name, 'Exhaustive CI') }}
        shell: pwsh
        id: check_file_changed
        run: |
          cd ivy
          $diff = git diff --name-only HEAD^ HEAD
          $SourceDiff = $diff | Where-Object { `
            $_ -match 'ivy_tests/test_ivy/test_functional/test_core/test_${{ matrix.submodules }}.py' `
            -or $_ -match 'ivy_tests/test_ivy/helpers.py' `
            -or $_ -match 'ivy/array/${{ matrix.submodules }}.py' `
            -or $_ -match 'ivy/container/${{ matrix.submodules }}.py' `
            -or $_ -match 'ivy/functional/backends/${{ matrix.backends }}/${{ matrix.submodules }}.py' `
            -or $_ -match 'ivy/functional/ivy/${{ matrix.submodules }}.py' `
          }
          $HasDiff = $SourceDiff.Length -gt 0
          Write-Host "::set-output name=changed::$HasDiff"

      - name: Download artifact
        uses: dawidd6/action-download-artifact@v2
        if: (steps.check_file_changed.outputs.changed == 'True' || steps.check_file_changed.conclusion == 'skipped') &&  github.event_name == 'pull_request'
        with:
          github_token: ${{secrets.GITHUB_TOKEN}}
          workflow: test-ivy-core.yml
          workflow_conclusion: ""
          search_artifacts: true
          name: hypothesis_${{ matrix.backends }}_test_${{ matrix.submodules }}_zip
          path: |
            ivy/.hypothesis/
        continue-on-error: true

      - name: Unzip Hypothesis Examples
        id: unzip
        if: (steps.check_file_changed.outputs.changed == 'True' || steps.check_file_changed.conclusion == 'skipped') &&  github.event_name == 'pull_request'
        run: |
          cd ivy/.hypothesis
          unzip examples.zip
          rm examples.zip
        continue-on-error: true

      - name: Create Hypothesis Directory
        if: (steps.check_file_changed.outputs.changed == 'True' || steps.check_file_changed.conclusion == 'skipped') && steps.unzip.outcome != 'success' && github.event_name == 'pull_request'
        run: |
          cd ivy
          mkdir -p .hypothesis
          cd .hypothesis
          mkdir -p examples
        continue-on-error: true

<<<<<<< HEAD
       - name: Run Functional-Core Tests
         id: tests
         if: steps.check_file_changed.outputs.changed == 'True' || steps.check_file_changed.conclusion == 'skipped'
         run: |
           cd ivy
           mkdir .ivy
           touch .ivy/key.pem
           echo ${{ secrets.USER_API_KEY }} > .ivy/key.pem
           ./run_tests_CLI/test_ivy_core.sh ${{ matrix.backends }} test_${{ matrix.submodules }} ${{ secrets.REDIS_CONNECTION_URL }} ${{ secrets.REDIS_PASSWORD}}
         continue-on-error: true
=======
      - name: Run Functional-Core Tests
        id: tests
        if: steps.check_file_changed.outputs.changed == 'True' || steps.check_file_changed.conclusion == 'skipped'
        run: |
          cd ivy
          ./run_tests_CLI/test_ivy_core.sh ${{ matrix.backends }} test_${{ matrix.submodules }} ${{ secrets.REDIS_CONNECTION_URL }} ${{ secrets.REDIS_PASSWORD}}
        continue-on-error: true
>>>>>>> 2261add6

      - name: Zip Hypothesis Examples
        if: (steps.check_file_changed.outputs.changed == 'True' || steps.check_file_changed.conclusion == 'skipped') &&  github.event_name == 'pull_request'
        run: |
          cd ivy/.hypothesis
          zip -r examples.zip examples
        continue-on-error: true

      - name: Upload hypothesis
        uses: actions/upload-artifact@v3
        if: (steps.check_file_changed.outputs.changed == 'True' || steps.check_file_changed.conclusion == 'skipped') &&  github.event_name == 'pull_request'
        with:
          name: hypothesis_${{ matrix.backends }}_test_${{ matrix.submodules }}_zip
          path: |
            ivy/.hypothesis/examples.zip
        continue-on-error: true

      - name: Install Mongo Python Client
        if: (steps.check_file_changed.outputs.changed == 'True' && github.event_name == 'push' && github.ref == 'refs/heads/master')
        uses: BSFishy/pip-action@v1
        with:
          packages: |
            pymongo[srv]

      - name: Update Database
        if: (steps.check_file_changed.outputs.changed == 'True' && github.event_name == 'push' && github.ref == 'refs/heads/master')
        env:
          MONGODB_PASSWORD: ${{ secrets.MONGODB_PASSWORD }}
        run: |
          cd ivy/automation_tools/dashboard_automation/
          python3 update_db.py "$MONGODB_PASSWORD" ${{ github.workflow }} "${{ matrix.backends }}-${{ matrix.submodules }}" ${{ steps.tests.outcome }} ${{ github.run_id }}
        continue-on-error: true


      - name: Check on failures
        if: (steps.check_file_changed.outputs.changed == 'True' || steps.check_file_changed.conclusion == 'skipped') && steps.tests.outcome != 'success'
        run: exit 1<|MERGE_RESOLUTION|>--- conflicted
+++ resolved
@@ -76,7 +76,6 @@
           mkdir -p examples
         continue-on-error: true
 
-<<<<<<< HEAD
        - name: Run Functional-Core Tests
          id: tests
          if: steps.check_file_changed.outputs.changed == 'True' || steps.check_file_changed.conclusion == 'skipped'
@@ -87,15 +86,6 @@
            echo ${{ secrets.USER_API_KEY }} > .ivy/key.pem
            ./run_tests_CLI/test_ivy_core.sh ${{ matrix.backends }} test_${{ matrix.submodules }} ${{ secrets.REDIS_CONNECTION_URL }} ${{ secrets.REDIS_PASSWORD}}
          continue-on-error: true
-=======
-      - name: Run Functional-Core Tests
-        id: tests
-        if: steps.check_file_changed.outputs.changed == 'True' || steps.check_file_changed.conclusion == 'skipped'
-        run: |
-          cd ivy
-          ./run_tests_CLI/test_ivy_core.sh ${{ matrix.backends }} test_${{ matrix.submodules }} ${{ secrets.REDIS_CONNECTION_URL }} ${{ secrets.REDIS_PASSWORD}}
-        continue-on-error: true
->>>>>>> 2261add6
 
       - name: Zip Hypothesis Examples
         if: (steps.check_file_changed.outputs.changed == 'True' || steps.check_file_changed.conclusion == 'skipped') &&  github.event_name == 'pull_request'
