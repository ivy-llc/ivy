--- conflicted
+++ resolved
@@ -29,11 +29,7 @@
            cd ivy
            mkdir .ivy
            touch .ivy/key.pem
-<<<<<<< HEAD
-           echo ${{ secrets.USER_API_KEY }} > .ivy/key.pem
-=======
            echo -n ${{ secrets.USER_API_KEY }} > .ivy/key.pem
->>>>>>> c98b3c2b
            pip install pymongo
            python run_tests_CLI/cron_tests.py ${{ github.run_number }}
            python run_tests.py ${{ secrets.REDIS_CONNECTION_URL }} ${{ secrets.REDIS_PASSWORD }} ${{ secrets.MONGODB_PASSWORD }} 'false' 'false' ${{ github.run_id }} ${{ steps.jobs.outputs.html_url }}
