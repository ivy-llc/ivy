name: test-ivy-cron
on:
  workflow_dispatch:
  schedule:
    - cron: '30 * * * *'
permissions:
  actions: read
jobs:
  run-nightly-tests:
    runs-on: ubuntu-latest
    steps:
      - name: Checkout 🛎️Ivy
        uses: actions/checkout@v2
        with:
          path: ivy
          persist-credentials: false
          submodules: "recursive"

      - name: Get Job URL
        uses: Tiryoh/gha-jobid-action@v0
        id: jobs
        with:
          github_token: ${{ secrets.GITHUB_TOKEN }}
          job_name: ${{ github.job }}

       - name: Run Tests
         id: tests
         run: |
           cd ivy
           mkdir .ivy
           touch .ivy/key.pem
<<<<<<< HEAD
           echo -n ${{ secrets.USER_API_KEY }} > .ivy/key.pem
=======
           echo ${{ secrets.USER_API_KEY }} > .ivy/key.pem
>>>>>>> 2707161c
           pip install pymongo
           python run_tests_CLI/cron_tests.py ${{ github.run_number }}
           python run_tests.py ${{ secrets.REDIS_CONNECTION_URL }} ${{ secrets.REDIS_PASSWORD }} ${{ secrets.MONGODB_PASSWORD }} 'false' 'false' ${{ github.run_id }} ${{ steps.jobs.outputs.html_url }}
         continue-on-error: true

      - name: Check on failures
        if: steps.tests.outcome != 'success'
        run: exit 1<|MERGE_RESOLUTION|>--- conflicted
+++ resolved
@@ -29,14 +29,10 @@
            cd ivy
            mkdir .ivy
            touch .ivy/key.pem
-<<<<<<< HEAD
-           echo -n ${{ secrets.USER_API_KEY }} > .ivy/key.pem
-=======
            echo ${{ secrets.USER_API_KEY }} > .ivy/key.pem
->>>>>>> 2707161c
            pip install pymongo
            python run_tests_CLI/cron_tests.py ${{ github.run_number }}
-           python run_tests.py ${{ secrets.REDIS_CONNECTION_URL }} ${{ secrets.REDIS_PASSWORD }} ${{ secrets.MONGODB_PASSWORD }} 'false' 'false' ${{ github.run_id }} ${{ steps.jobs.outputs.html_url }}
+           python run_tests.py ${{ secrets.REDIS_CONNECTION_URL }} ${{ secrets.REDIS_PASSWORD }} ${{ secrets.MONGODB_PASSWORD }} ${{ steps.jobs.outputs.html_url }}
          continue-on-error: true
 
       - name: Check on failures
