repos:
  - repo: https://github.com/psf/black
    rev: 23.7.0
    hooks:
      - id: black
        language_version: python3
        args:
          - "--preview"
  - repo: https://github.com/PyCQA/autoflake
    rev: v2.2.0
    hooks:
      - id: autoflake
  - repo: https://github.com/pycqa/flake8
    rev: 6.1.0
    hooks:
      - id: flake8
        exclude: ^.*__init__.py$
  - repo: https://github.com/PyCQA/docformatter
    rev: v1.7.5
    hooks:
      - id: docformatter
  - repo: https://github.com/pycqa/pydocstyle
    rev: 6.3.0
    hooks:
      - id: pydocstyle
        # Exclude everything in frontends except __init__.py, and func_wrapper.py
<<<<<<< HEAD
        exclude: 'ivy/functional/(frontends|backends)/(?!.*/func_wrapper\.py$).*(?!__init__\.py$)'
=======
        exclude: 'ivy/functional/(frontends|backends)/(?!.*/func_wrapper\.py$).*(?!__init__\.py$)'
  - repo: https://github.com/unifyai/lint-hook
    rev: a90659d806c6d65f20ec41095a2da8e8920cc96f
    hooks:
      - id: ivy-lint
>>>>>>> 2aa51ff2
<|MERGE_RESOLUTION|>--- conflicted
+++ resolved
@@ -24,12 +24,8 @@
     hooks:
       - id: pydocstyle
         # Exclude everything in frontends except __init__.py, and func_wrapper.py
-<<<<<<< HEAD
-        exclude: 'ivy/functional/(frontends|backends)/(?!.*/func_wrapper\.py$).*(?!__init__\.py$)'
-=======
         exclude: 'ivy/functional/(frontends|backends)/(?!.*/func_wrapper\.py$).*(?!__init__\.py$)'
   - repo: https://github.com/unifyai/lint-hook
     rev: a90659d806c6d65f20ec41095a2da8e8920cc96f
     hooks:
-      - id: ivy-lint
->>>>>>> 2aa51ff2
+      - id: ivy-lint