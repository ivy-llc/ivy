--- conflicted
+++ resolved
@@ -1,11 +1,9 @@
 """Converters from Native Modules to Ivy Modules"""
 # global
 from typing import Optional, Dict, List
-<<<<<<< HEAD
-# import re
-=======
+
 import re  # noqa
->>>>>>> 4215e484
+
 import inspect
 from collections import OrderedDict
 import importlib
