--- conflicted
+++ resolved
@@ -3,14 +3,8 @@
 # global
 import os
 import abc
-import ivy.functional.backends.numpy
 import termcolor
 import numpy as np
-import haiku as hk
-from haiku._src.data_structures import FlatMapping
-import jax
-import torch
-import tensorflow as tf
 import re
 import inspect
 from collections import OrderedDict
@@ -19,26 +13,36 @@
 import ivy
 from ivy.container import Container
 from ivy.func_wrapper import _get_first_array
-<<<<<<< HEAD
 from ivy.functional.ivy.gradients import _is_variable
-=======
+
+try:
+    import jax
+except ImportError:
+    import types
+    jax = types.SimpleNamespace()
 
 try:
     import torch
 except ImportError:
-    from types import SimpleNamespace
-
-    torch = SimpleNamespace()
-    torch.nn = SimpleNamespace()
-    torch.nn.Module = SimpleNamespace
-    torch.nn.Parameter = SimpleNamespace
-
-
->>>>>>> 8b6dad1c
+    import types
+    torch = types.SimpleNamespace()
+
+try:
+    import tensorflow as tf
+except ImportError:
+    import types
+    tf = types.SimpleNamespace()
+
+try:
+    import haiku as hk
+    from haiku._src.data_structures import FlatMapping
+except ImportError:
+    import types
+    hk = types.SimpleNamespace()
+    hk.Module = types.SimpleNamespace
+
 # Base #
 # -----#
-
-
 class Module(abc.ABC):
     """Module is a base class for deriving trainable modules."""
 
