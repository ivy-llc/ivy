--- conflicted
+++ resolved
@@ -80,11 +80,7 @@
         valid_build_modes = ["on_init", "explicit", "on_call"]
         ivy.assertions.check_elem_in_list(build_mode, valid_build_modes)
         self._dev = ivy.default(
-<<<<<<< HEAD
-            device, ivy.default(lambda: devices[0], ivy.default_device(), rev=True)
-=======
             device, ivy.default(lambda: devices[0], default_val=ivy.default_device(), catch_exceptions=True)
->>>>>>> aa223868
         )
         self._devs = ivy.default(devices, [self._dev])
         self._build_mode = build_mode
