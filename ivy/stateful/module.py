--- conflicted
+++ resolved
@@ -916,14 +916,10 @@
         else:
             super().__delattr__(name)
 
-<<<<<<< HEAD
-    def trace(
-=======
     def state_dict(self):
         return {**self.v, **getattr(self, "buffers", {})}
 
-    def compile(
->>>>>>> 77f083b5
+    def trace(
         self,
         args: Optional[Tuple] = None,
         kwargs: Optional[Dict] = None,
