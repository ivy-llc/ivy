--- conflicted
+++ resolved
@@ -1652,7 +1652,6 @@
 
 class MaxPool3D(Module):
     def __init__(
-<<<<<<< HEAD
         self,
         kernel_size,
         stride,
@@ -1662,17 +1661,6 @@
         data_format="NDHWC",
         device=None,
         dtype=None,
-=======
-            self,
-            kernel_size,
-            stride,
-            padding,
-            /,
-            *,
-            data_format="NDHWC",
-            device=None,
-            dtype=None
->>>>>>> c9b9cfaa
     ):
         """
         Class for applying 3D Max Pooling over 5D inputs.
@@ -1704,21 +1692,13 @@
         Returns
         -------
         The output of the layer.
-<<<<<<< HEAD
-=======
-
->>>>>>> c9b9cfaa
         """
         return ivy.max_pool3d(
             x,
             self._kernel_size,
             self._stride,
             self._padding,
-<<<<<<< HEAD
             data_format=self._data_format,
-=======
-            data_format=self._data_format
->>>>>>> c9b9cfaa
         )
 
 
@@ -1730,17 +1710,10 @@
         padding,
         /,
         *,
-<<<<<<< HEAD
-        data_format="NDHWC",
-        count_include_pad=False,
-        ceil_mode=False,
-        divisor_override=None,
-=======
         data_format = "NDHWC",
         count_include_pad = False,
         ceil_mode = False,
         divisor_override = None,
->>>>>>> c9b9cfaa
     ):
         """
         Class for applying Average Pooling over a mini-batch of inputs.
@@ -1760,12 +1733,7 @@
         ceil_mode
             Whether to use ceil or floor for creating the output shape.
         divisor_override
-<<<<<<< HEAD
-            If specified, it will be used as divisor,
-            otherwise kernel_size will be used.
-=======
             If specified, it will be used as divisor, otherwise kernel_size will be used.
->>>>>>> c9b9cfaa
         """
         self._kernel_size = kernel_size
         self._stride = strides
@@ -1798,7 +1766,6 @@
             count_include_pad=self._count_include_pad,
             ceil_mode=self._ceil_mode,
             divisor_override=self._divisor_override,
-<<<<<<< HEAD
         )
 
 
@@ -1851,6 +1818,5 @@
             self._stride,
             self._padding,
             data_format=self._data_format,
-=======
->>>>>>> c9b9cfaa
-        )+        )
+      