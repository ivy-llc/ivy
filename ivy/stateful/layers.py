"""Collection of Ivy neural network layers as stateful classes."""

# local
import ivy
from ivy.stateful.module import Module
from ivy.stateful.initializers import Zeros, GlorotUniform
from ivy.func_wrapper import handle_nestable


# ToDo: update docstrings and typehints according to ivy\layers


# Linear #
# -------#


class Linear(Module):
    def __init__(
        self,
        input_channels,
        output_channels,
        /,
        *,
        weight_initializer=GlorotUniform(),
        bias_initializer=Zeros(),
        with_bias=True,
        device=None,
        v=None,
        dtype=None,
    ):
        """
        Linear layer, also referred to as dense or fully connected. The layer receives
        tensors with input_channels last dimension and returns a new tensor with
        output_channels last dimension, following matrix multiplication with the weight
        matrix and addition with the bias vector.

        Parameters
        ----------
        input_channels
            Number of input channels for the layer.
        output_channels
            Number of output channels for the layer.
        weight_initializer
            Initializer for the weights. Default is GlorotUniform.
        bias_initializer
            Initializer for the bias. Default is Zeros.
        with_bias
            Whether or not to include a bias term, default is ``True``.
        device
            device on which to create the layer's variables 'cuda:0', 'cuda:1', 'cpu'
            etc. Default is cpu.
        v
            the variables for the linear layer, as a container, constructed internally
            by default.
        dtype
            the desired data type of the internal variables to be created if not
             provided. Default is ``None``.
        """
        self._input_channels = input_channels
        self._output_channels = output_channels
        self._w_shape = (output_channels, input_channels)
        self._b_shape = (output_channels,)
        self._w_init = weight_initializer
        self._b_init = bias_initializer
        self._with_bias = with_bias
        Module.__init__(self, device=device, v=v, dtype=dtype)

    def _create_variables(self, device, dtype=None):
        """
        Create internal variables for the layer.

        Parameters
        ----------
        device
            device on which to create the layer's variables 'cuda:0', 'cuda:1', 'cpu'
            etc. Default is cpu.
        dtype
            the desired data type of the internal variables to be created if not
             provided. Default is ``None``.
        """
        v = {
            "w": self._w_init.create_variables(
                self._w_shape,
                device,
                self._output_channels,
                self._input_channels,
                dtype=dtype,
            )
        }
        if self._with_bias:
            v = dict(
                **v,
                b=self._b_init.create_variables(
                    self._b_shape,
                    device,
                    self._output_channels,
                    self._input_channels,
                    dtype=dtype,
                ),
            )
        return v

    def _forward(self, x):
        """
        Perform forward pass of the Linear layer.

        Parameters
        ----------
        x
            Inputs to process *[batch_shape, in]*.

        Returns
        -------
        ret
            The outputs following the linear operation and bias addition
            *[batch_shape, out]*
        """
        return ivy.linear(x, self.v.w, bias=self.v.b if self._with_bias else None)


# Dropout #
# --------#


class Dropout(Module):
    def __init__(
        self,
        prob,
        scale: bool = True,
        dtype=None,
        training: bool = True,
    ):
        """
        Dropout layer. The layer randomly zeroes some of the elements of the input
        tensor with probability p using samples from a Bernoull distribution.

        Parameters
        ----------
        prob
            The probability of zeroing out each array element.
        scale
            Whether to scale the output by 1/(1-prob), default is ``True``.
        dtype
            the desired data type of the internal variables to be created.
            Default is ``None``.
        training
            Turn on dropout if training, turn off otherwise. Default is ``True``.
        """
        self._prob = prob
        self._scale = scale
        self.training = training
        Module.__init__(self, device=None, v=None, dtype=dtype)

    def _create_variables(self, device, dtype=None):
        """
        Create internal variables for the layer.

        Parameters
        ----------
        device
            device on which to create the layer's variables 'cuda:0', 'cuda:1', 'cpu'
            etc. Default is cpu.
        dtype
            the desired data type of the internal variables to be created .
            Default is ``None``.
        """
        return {}

    def _forward(self, inputs, dtype=None):
        """
        Perform forward pass of the Linear layer.

        Parameters
        ----------
        inputs
            Inputs to process *[batch_shape, in]*.
        dtype
            the desired data type of the internal variables to be created .
            Default is ``None``.

        Returns
        -------
        ret
            The outputs following the linear operation and bias addition
            *[batch_shape, out]*
        """
        return ivy.dropout(
            inputs, self._prob, scale=self._scale, training=self.training, dtype=dtype
        )


# Attention #
# ----------#


class MultiHeadAttention(Module):
    def __init__(
        self,
        query_dim,
        /,
        *,
        num_heads=8,
        head_dim=64,
        dropout_rate=0.0,
        context_dim=None,
        scale=None,
        with_to_q_fn=True,
        with_to_kv_fn=True,
        with_to_out_fn=True,
        device=None,
        v=None,
        build_mode="on_init",
        dtype=None,
    ):
        """
        Multi Head Attention layer.

        Parameters
        ----------
        query_dim
            The dimension of the attention queries.
        num_heads
            Number of attention heads. Default is 8.
        head_dim
            The dimension of each of the heads. Default is 64.
        dropout_rate
            The rate of dropout. Default is ``0``.
        context_dim
            The dimension of the context array.
            Default is ``None``, in which case the query dim is used.
        scale
            The value by which to scale the query-key similarity measure.
            Default is head_dim^-0.5
        with_to_q_fn
            Whether to include fully connected mapping from input x to queries.
            Default is ``True``.
        with_to_kv_fn
            Whether to include fully connected mapping from input context to keys
            and values.
            Default is ``True``.
        with_to_out_fn
            Whether to include fully connected mapping from output scaled dot-product
            attention to final output.
            Default is ``True``.
        device
            device on which to create the layer's variables 'cuda:0', 'cuda:1', 'cpu'
            etc. Default is cpu.
        v
            the variables for the attention layer, as a container,
            constructed internally by default.
        build_mode
            How the Module is built, either on initialization (now),
            explicitly by the user by calling
            build(), or the first time the __call__ method is run.
            Default is on initialization.
        dtype
            the desired data type of the internal variables to be created if not
             provided. Default is ``None``.
        """
        v_exists = ivy.exists(v)
        self._query_dim = query_dim
        self._inner_dim = head_dim * num_heads
        self._dropout_rate = dropout_rate
        self._context_dim = ivy.default(context_dim, query_dim)
        self._scale = ivy.default(scale, head_dim**-0.5)
        self._num_heads = num_heads
        self._with_to_q_fn = with_to_q_fn
        self._with_to_kv_fn = with_to_kv_fn
        self._with_to_out_fn = with_to_out_fn
        ivy.Module.__init__(
            self,
            device=device,
            v=v if v_exists else None,
            build_mode=build_mode,
            with_partial_v=True,
            dtype=dtype,
        )

    def _build(self, *args, **kwargs):
        if self._with_to_q_fn:
            self._to_q = ivy.Linear(
                self._query_dim, self._inner_dim, device=self._dev, dtype=self._dtype
            )
        if self._with_to_kv_fn:
            self._to_k = ivy.Linear(
                self._context_dim, self._inner_dim, device=self._dev, dtype=self._dtype
            )
            self._to_v = ivy.Linear(
                self._context_dim, self._inner_dim, device=self._dev, dtype=self._dtype
            )
            self._to_kv = lambda context, v=None: (
                self._to_k(context, v=v.k if v else None),
                self._to_v(context, v=v.v if v else None),
            )
        if self._with_to_out_fn:
            self._to_out = ivy.Sequential(
                ivy.Linear(
                    self._inner_dim,
                    self._query_dim,
                    device=self._dev,
                    dtype=self._dtype,
                ),
                ivy.Dropout(self._dropout_rate),
                device=self._dev,
            )

    def _create_variables(self, device, dtype=None):
        """
        Parameters
        ----------
        device
            device on which to create the layer's variables 'cuda:0', 'cuda:1', 'cpu'
            etc. Default is cpu
        dtype
            the desired data type of the internal variables to be created if not
             provided. Default is ``None``.
        """
        if self._with_to_kv_fn:
            return {"to_kv": {"k": self._to_k.v, "v": self._to_v.v}}
        else:
            return {}

    def _forward(self, inputs, context=None, mask=None):
        """
        Perform forward pass of the MultiHeadAttention layer.

        Parameters
        ----------
        inputs
            The array to determine the queries from *[batch_shape,num_queries,x_feats]*.
        context
            The array to determine the keys and values from. Default is ``None``.
            *[batch_shape,num_values,cont_feats]*.
        mask
            (Default value = None)

        Returns
        -------
        ret
            The output following application of scaled dot-product attention.
            *[batch_shape,num_queries,out_feats]*
            The mask to apply to the query-key values.
            Default is ``None``.
            *[batch_shape,num_queries,num_values]*
        """
        return ivy.multi_head_attention(
            inputs,
            self._scale,
            self._num_heads,
            context=context,
            mask=mask,
            to_q_fn=self._to_q if self._with_to_q_fn else None,
            to_kv_fn=self._to_kv if self._with_to_kv_fn else None,
            to_out_fn=self._to_out if self._with_to_out_fn else None,
            to_q_v=self.v.to_q if self._with_to_q_fn else None,
            to_kv_v=self.v.to_kv if self._with_to_kv_fn else None,
            to_out_v=self.v.to_out if self._with_to_out_fn else None,
        )


# Convolutions #
# -------------#


class Conv1D(Module):
    def __init__(
        self,
        input_channels,
        output_channels,
        filter_size,
        strides,
        padding,
        /,
        *,
        weight_initializer=GlorotUniform(),
        bias_initializer=Zeros(),
        with_bias=True,
        data_format="NWC",
        dilations=1,
        device=None,
        v=None,
        dtype=None,
    ):
        """
        1D convolutional layer.

        Parameters
        ----------
        input_channels
            Number of input channels for the layer.
        output_channels
            Number of output channels for the layer.
        filter_size
            Size of the convolutional filter.
        strides
            The stride of the sliding window for each dimension of input.
        padding
            SAME" or "VALID" indicating the algorithm, or
            list indicating the per-dimension paddings.
        weight_initializer
            Initializer for the weights. Default is GlorotUniform.
        bias_initializer
            Initializer for the bias. Default is Zeros.
        with_bias
            Whether or not to include a bias term, default is ``True``.
        data_format
            NWC" or "NCW". Defaults to "NWC".
        dilations
            The dilation factor for each dimension of input. (Default value = 1)
        device
            device on which to create the layer's variables 'cuda:0', 'cuda:1', 'cpu'
            etc. Default is cpu.
        v
            the variables for each of the conv layer, as a container,
            constructed internally by default.
        dtype
            the desired data type of the internal variables to be created if not
             provided. Default is ``None``.
        """
        self._input_channels = input_channels
        self._output_channels = output_channels
        self._filter_size = filter_size
        self._strides = strides
        self._padding = padding
        self._w_shape = (filter_size, input_channels, output_channels)
        self._b_shape = (
            (1, 1, output_channels) if data_format == "NWC" else (1, output_channels, 1)
        )
        self._w_init = weight_initializer
        self._b_init = bias_initializer
        self._with_bias = with_bias
        self._data_format = data_format
        self._dilations = dilations
        Module.__init__(self, device=device, v=v, dtype=dtype)

    def _create_variables(self, device, dtype=None):
        """
        Create internal variables for the layer.

        Parameters
        ----------
        device
            device on which to create the layer's variables 'cuda:0', 'cuda:1', 'cpu'
            etc. Default is cpu.
        dtype
            the desired data type of the internal variables to be created.
             Default is ``None``.
        """
        v = {
            "w": self._w_init.create_variables(
                self._w_shape,
                device,
                self._output_channels,
                self._input_channels,
                dtype=dtype,
            )
        }
        if self._with_bias:
            v = dict(
                **v,
                b=self._b_init.create_variables(
                    self._b_shape,
                    device,
                    self._output_channels,
                    self._input_channels,
                    dtype=dtype,
                ),
            )
        return v

    def _forward(self, inputs):
        """
        Perform forward pass of the Conv1D layer.

        Parameters
        ----------
        inputs
            Inputs to process *[batch_size,w,d_in]*

        Returns
        -------
        ret
            The outputs following the conv1d layer *[batch_size,new_w,d_out]*
        """
        return ivy.conv1d(
            inputs,
            self.v.w,
            self._strides,
            self._padding,
            data_format=self._data_format,
            dilations=self._dilations,
        ) + (self.v.b if self._with_bias else 0)


class Conv1DTranspose(Module):
    def __init__(
        self,
        input_channels,
        output_channels,
        filter_size,
        strides,
        padding,
        /,
        *,
        weight_initializer=GlorotUniform(),
        bias_initializer=Zeros(),
        with_bias=True,
        output_shape=None,
        data_format="NWC",
        dilations=1,
        device=None,
        v=None,
        dtype=None,
    ):
        """
        1D transpose convolutional layer.

        Parameters
        ----------
        input_channels
            Number of input channels for the layer.
        output_channels
            Number of output channels for the layer.
        filter_size
            Size of the convolutional filter.
        strides
            The stride of the sliding window for each dimension of input.
        padding
            SAME" or "VALID" indicating the algorithm, or
            list indicating the per-dimension paddings.
        weight_initializer
            Initializer for the weights. Default is GlorotUniform.
        bias_initializer
            Initializer for the bias. Default is Zeros.
        with_bias
            Whether or not to include a bias term, default is ``True``.
        output_shape
            Shape of the output (Default value = None)
        data_format
            NWC" or "NCW". Defaults to "NWC".
        dilations
            The dilation factor for each dimension of input. (Default value = 1)
        device
            device on which to create the layer's variables 'cuda:0', 'cuda:1', 'cpu'
            etc. Default is cpu.
        v
            the variables for each of the conv layer, as a container,
            constructed internally by default.
        dtype
            the desired data type of the internal variables to be created if not
             provided. Default is ``None``.
        """
        self._input_channels = input_channels
        self._output_channels = output_channels
        self._filter_size = filter_size
        self._strides = strides
        self._padding = padding
        self._w_shape = (filter_size, input_channels, output_channels)
        self._b_shape = (
            (1, 1, output_channels) if data_format == "NWC" else (1, output_channels, 1)
        )
        self._w_init = weight_initializer
        self._b_init = bias_initializer
        self._with_bias = with_bias
        self._output_shape = output_shape
        self._data_format = data_format
        self._dilations = dilations
        Module.__init__(self, device=device, v=v, dtype=dtype)

    def _create_variables(self, device, dtype=None):
        """
        Create internal variables for the layer.

        Parameters
        ----------
        device
            device on which to create the layer's variables 'cuda:0', 'cuda:1', 'cpu'
            etc. Default is cpu.
        dtype
            the desired data type of the internal variables to be created if not
             provided. Default is ``None``.
        """
        v = {
            "w": self._w_init.create_variables(
                self._w_shape,
                device,
                self._output_channels,
                self._input_channels,
                dtype=dtype,
            )
        }
        if self._with_bias:
            v = dict(
                **v,
                b=self._b_init.create_variables(
                    self._b_shape,
                    device,
                    self._output_channels,
                    self._input_channels,
                    dtype=dtype,
                ),
            )
        return v

    def _forward(self, inputs):
        """
        Perform forward pass of the Conv1DTranspose layer.

        Parameters
        ----------
        inputs
            Inputs to process *[batch_size,w,d_in]*

        Returns
        -------
        ret
            The outputs following the conv1d layer *[batch_size,new_w,d_out]*
        """
        return ivy.conv1d_transpose(
            inputs,
            self.v.w,
            self._strides,
            self._padding,
            output_shape=self._output_shape,
            data_format=self._data_format,
            dilations=self._dilations,
        ) + (self.v.b if self._with_bias else 0)


class Conv2D(Module):
    def __init__(
        self,
        input_channels,
        output_channels,
        filter_shape,
        strides,
        padding,
        /,
        *,
        weight_initializer=GlorotUniform(),
        bias_initializer=Zeros(),
        with_bias=True,
        data_format="NHWC",
        dilations=1,
        device=None,
        v=None,
        dtype=None,
    ):
        """
        2D convolutional layer.

        Parameters
        ----------
        input_channels
            Number of input channels for the layer.
        output_channels
            Number of output channels for the layer.
        filter_shape
            Shape of the convolutional filter.
        strides
            The stride of the sliding window for each dimension of input.
        padding
            SAME" or "VALID" indicating the algorithm, or
            list indicating the per-dimension paddings.
        weight_initializer
            Initializer for the weights. Default is GlorotUniform.
        bias_initializer
            Initializer for the bias. Default is Zeros.
        with_bias
            Whether or not to include a bias term, default is ``True``.
        data_format
            NHWC" or "NCHW". Defaults to "NHWC".
        dilations
            The dilation factor for each dimension of input. (Default value = 1)
        device
            device on which to create the layer's variables 'cuda:0', 'cuda:1', 'cpu'
            etc. Default is cpu.
        v
            the variables for each of the conv layer, as a container,
            constructed internally by default.
        dtype
            the desired data type of the internal variables to be created if not
             provided. Default is ``None``.
        """
        self._input_channels = input_channels
        self._output_channels = output_channels
        self._filter_shape = filter_shape
        self._strides = strides
        self._padding = padding
        self._w_shape = filter_shape + [input_channels, output_channels]
        self._b_shape = (
            (1, 1, 1, output_channels)
            if data_format == "NHWC"
            else (1, output_channels, 1, 1)
        )
        self._w_init = weight_initializer
        self._b_init = bias_initializer
        self._with_bias = with_bias
        self._data_format = data_format
        self._dilations = dilations
        Module.__init__(self, device=device, v=v, dtype=dtype)

    def _create_variables(self, device, dtype=None):
        """
        Create internal variables for the layer.

        Parameters
        ----------
        device
            device on which to create the layer's variables 'cuda:0', 'cuda:1', 'cpu'
            etc. Default is cpu.
        dtype
            the desired data type of the internal variables to be created.
            Default is ``None``.
        """
        v = {
            "w": self._w_init.create_variables(
                self._w_shape,
                device,
                self._output_channels,
                self._input_channels,
                dtype=dtype,
            )
        }
        if self._with_bias:
            v = dict(
                **v,
                b=self._b_init.create_variables(
                    self._b_shape,
                    device,
                    self._output_channels,
                    self._input_channels,
                    dtype=dtype,
                ),
            )
        return v

    def _forward(self, inputs):
        """
        Perform forward pass of the Conv2D layer.

        Parameters
        ----------
        inputs
            Inputs to process *[batch_size,h,w,d_in]*.

        Returns
        -------
        ret
            The outputs following the conv1d layer *[batch_size,new_h,new_w,d_out]*
        """
        return ivy.conv2d(
            inputs,
            self.v.w,
            self._strides,
            self._padding,
            data_format=self._data_format,
            dilations=self._dilations,
        ) + (self.v.b if self._with_bias else 0)


class Conv2DTranspose(Module):
    def __init__(
        self,
        input_channels,
        output_channels,
        filter_shape,
        strides,
        padding,
        /,
        *,
        weight_initializer=GlorotUniform(),
        bias_initializer=Zeros(),
        with_bias=True,
        output_shape=None,
        data_format="NHWC",
        dilations=1,
        device=None,
        v=None,
        dtype=None,
    ):
        """
        2D convolutional transpose layer.

        Parameters
        ----------
        input_channels
            Number of input channels for the layer.
        output_channels
            Number of output channels for the layer.
        filter_shape
            Shape of the convolutional filter.
        strides
            The stride of the sliding window for each dimension of input.
        padding
            SAME" or "VALID" indicating the algorithm, or
            list indicating the per-dimension paddings.
        weight_initializer
            Initializer for the weights. Default is GlorotUniform.
        bias_initializer
            Initializer for the bias. Default is Zeros.
        with_bias
            Whether or not to include a bias term, default is ``True``.
        output_shape
            Shape of the output (Default value = None)
        data_format
            NHWC" or "NCHW". Defaults to "NHWC".
        dilations
            The dilation factor for each dimension of input. (Default value = 1)
        device
            device on which to create the layer's variables 'cuda:0', 'cuda:1', 'cpu'
            etc. Default is cpu.
        v
            the variables for each of the conv layer, as a container,
            constructed internally by default.
        dtype
            the desired data type of the internal variables to be created if not
             provided. Default is ``None``.
        """
        self._input_channels = input_channels
        self._output_channels = output_channels
        self._filter_shape = filter_shape
        self._strides = strides
        self._padding = padding
        self._w_shape = filter_shape + [input_channels, output_channels]
        self._b_shape = (
            (1, 1, 1, output_channels)
            if data_format == "NHWC"
            else (1, output_channels, 1, 1)
        )
        self._w_init = weight_initializer
        self._with_bias = with_bias
        self._b_init = bias_initializer
        self._output_shape = output_shape
        self._data_format = data_format
        self._dilations = dilations
        Module.__init__(self, device=device, v=v, dtype=dtype)

    def _create_variables(self, device, dtype=None):
        """
        Create internal variables for the layer.

        Parameters
        ----------
        device
            device on which to create the layer's variables 'cuda:0', 'cuda:1', 'cpu'
            etc. Default is cpu.
        dtype
            the desired data type of the internal variables to be created if not
             provided. Default is ``None``.
        """
        v = {
            "w": self._w_init.create_variables(
                self._w_shape,
                device,
                self._output_channels,
                self._input_channels,
                dtype=dtype,
            )
        }
        if self._with_bias:
            v = dict(
                **v,
                b=self._b_init.create_variables(
                    self._b_shape,
                    device,
                    self._output_channels,
                    self._input_channels,
                    dtype=dtype,
                ),
            )
        return v

    def _forward(self, inputs):
        """
        Perform forward pass of the Conv2DTranspose layer.

        Parameters
        ----------
        inputs
            Inputs to process *[batch_size,h,w,d_in]*.

        Returns
        -------
        ret
            The outputs following the conv1d layer *[batch_size,new_h,new_w,d_out]*
        """
        return ivy.conv2d_transpose(
            inputs,
            self.v.w,
            self._strides,
            self._padding,
            output_shape=self._output_shape,
            data_format=self._data_format,
            dilations=self._dilations,
        ) + (self.v.b if self._with_bias else 0)


class DepthwiseConv2D(Module):
    def __init__(
        self,
        num_channels,
        filter_shape,
        strides,
        padding,
        /,
        *,
        weight_initializer=GlorotUniform(),
        bias_initializer=Zeros(),
        with_bias=True,
        data_format="NHWC",
        dilations=1,
        device=None,
        v=None,
        dtype=None,
    ):
        """
        Depthwise 2D convolutional layer.

        Parameters
        ----------
        num_channels
            Number of input channels for the layer.
        filter_shape
            Shape of the convolutional filter.
        strides
            The stride of the sliding window for each dimension of input.
        padding
            SAME" or "VALID" indicating the algorithm, or
            list indicating the per-dimension paddings.
        weight_initializer
            Initializer for the weights. Default is GlorotUniform.
        bias_initializer
            Initializer for the bias. Default is Zeros.
        with_bias
            Whether or not to include a bias term, default is ``True``.
        data_format
            NHWC" or "NCHW". Defaults to "NHWC".
        dilations
            The dilation factor for each dimension of input. (Default value = 1)
        device
            device on which to create the layer's variables 'cuda:0', 'cuda:1', 'cpu'
            etc. Default is cpu.
        v
            the variables for each of the conv layer, as a container,
            constructed internally by default.
        dtype
            the desired data type of the internal variables to be created if not
             provided. Default is ``None``.
        """
        self._num_channels = num_channels
        self._filter_shape = filter_shape
        self._strides = strides
        self._padding = padding
        self._w_shape = filter_shape + [num_channels]
        self._b_shape = (
            (1, 1, 1, num_channels)
            if data_format == "NHWC"
            else (1, num_channels, 1, 1)
        )
        self._w_init = weight_initializer
        self._b_init = bias_initializer
        self._with_bias = with_bias
        self._data_format = data_format
        self._dilations = dilations
        Module.__init__(self, device=device, v=v, dtype=dtype)

    def _create_variables(self, device, dtype):
        """
        Create internal variables for the layer.

        Parameters
        ----------
        device
            device on which to create the layer's variables 'cuda:0', 'cuda:1', 'cpu'
            etc. Default is cpu.
        dtype
            the desired data type of the internal variables to be created if not
             provided. Default is ``None``.
        """
        v = {
            "w": self._w_init.create_variables(
                self._w_shape,
                device,
                self._num_channels,
                self._num_channels,
                dtype=dtype,
            )
        }
        if self._with_bias:
            v = dict(
                **v,
                b=self._b_init.create_variables(
                    self._b_shape,
                    device,
                    self._num_channels,
                    self._num_channels,
                    dtype=dtype,
                ),
            )
        return v

    def _forward(self, inputs):
        """
        Perform forward pass of the DepthwiseConv2D layer.

        Parameters
        ----------
        inputs
            Inputs to process *[batch_size,h,w,d_in]*.

        Returns
        -------
        ret
            The outputs following the conv1d layer *[batch_size,new_h,new_w,d_out]*
        """
        return ivy.depthwise_conv2d(
            inputs,
            self.v.w,
            self._strides,
            self._padding,
            data_format=self._data_format,
            dilations=self._dilations,
        ) + (self.v.b if self._with_bias else 0)


class Conv3D(Module):
    def __init__(
        self,
        input_channels,
        output_channels,
        filter_shape,
        strides,
        padding,
        /,
        *,
        weight_initializer=GlorotUniform(),
        bias_initializer=Zeros(),
        with_bias=True,
        data_format="NDHWC",
        dilations=1,
        device=None,
        v=None,
        dtype=None,
    ):
        """
        3D convolutional layer.

        Parameters
        ----------
        input_channels
            Number of input channels for the layer.
        output_channels
            Number of output channels for the layer.
        filter_shape
            Shape of the convolutional filter.
        strides
            The stride of the sliding window for each dimension of input.
        padding
            SAME" or "VALID" indicating the algorithm, or
            list indicating the per-dimension paddings.
        weight_initializer
            Initializer for the weights. Default is GlorotUniform.
        bias_initializer
            Initializer for the bias. Default is Zeros.
        with_bias
            Whether or not to include a bias term, default is ``True``.
        data_format
            NDHWC" or "NCDHW". Defaults to "NDHWC".
        dilations
            The dilation factor for each dimension of input. (Default value = 1)
        device
            device on which to create the layer's variables 'cuda:0', 'cuda:1', 'cpu'
            etc. Default is cpu.
        v
            the variables for each of the conv layer, as a container,
            constructed internally by default.
        dtype
            the desired data type of the internal variables to be created if not
             provided. Default is ``None``.
        """
        self._input_channels = input_channels
        self._output_channels = output_channels
        self._filter_shape = filter_shape
        self._strides = strides
        self._padding = padding
        self._w_shape = filter_shape + [input_channels, output_channels]
        self._b_shape = (
            (1, 1, 1, 1, output_channels)
            if data_format == "NDHWC"
            else (1, output_channels, 1, 1, 1)
        )
        self._w_init = weight_initializer
        self._b_init = bias_initializer
        self._with_bias = with_bias
        self._data_format = data_format
        self._dilations = dilations
        Module.__init__(self, device=device, v=v, dtype=dtype)

    def _create_variables(self, device, dtype=None):
        """
        Create internal variables for the layer.

        Parameters
        ----------
        device
            device on which to create the layer's variables 'cuda:0', 'cuda:1', 'cpu'
            etc. Default is cpu.
        dtype
            the desired data type of the internal variables to be created if not
             provided. Default is ``None``.
        """
        v = {
            "w": self._w_init.create_variables(
                self._w_shape,
                device,
                self._output_channels,
                self._input_channels,
                dtype=dtype,
            )
        }
        if self._with_bias:
            v = dict(
                **v,
                b=self._b_init.create_variables(
                    self._b_shape,
                    device,
                    self._output_channels,
                    self._input_channels,
                    dtype=dtype,
                ),
            )
        return v

    def _forward(self, inputs):
        """
        Perform forward pass of the Conv3D layer.

        Parameters
        ----------
        inputs
            Inputs to process *[batch_size,d,h,w,d_in]*.

        Returns
        -------
        ret
            The outputs following the conv1d layer
            *[batch_size,new_d,new_h,new_w,d_out]*
        """
        return ivy.conv3d(
            inputs,
            self.v.w,
            self._strides,
            self._padding,
            data_format=self._data_format,
            dilations=self._dilations,
        ) + (self.v.b if self._with_bias else 0)


class Conv3DTranspose(Module):
    def __init__(
        self,
        input_channels,
        output_channels,
        filter_shape,
        strides,
        padding,
        /,
        *,
        weight_initializer=GlorotUniform(),
        bias_initializer=Zeros(),
        with_bias=True,
        output_shape=None,
        data_format="NDHWC",
        dilations=1,
        device=None,
        v=None,
        dtype=None,
    ):
        """
        3D convolutional transpose layer.

        Parameters
        ----------
        input_channels
            Number of input channels for the layer.
        output_channels
            Number of output channels for the layer.
        filter_shape
            Shape of the convolutional filter.
        strides
            The stride of the sliding window for each dimension of input.
        padding
            SAME" or "VALID" indicating the algorithm, or
            list indicating the per-dimension paddings.
        weight_initializer
            Initializer for the weights. Default is GlorotUniform.
        bias_initializer
            Initializer for the bias. Default is Zeros.
        with_bias
            Whether or not to include a bias term, default is ``True``.
        output_shape
            Shape of the output (Default value = None)
        data_format
            NDHWC" or "NCDHW". Defaults to "NDHWC".
        dilations
            The dilation factor for each dimension of input. (Default value = 1)
        device
            device on which to create the layer's variables 'cuda:0', 'cuda:1', 'cpu'
            etc. Default is cpu.
        v
            the variables for each of the conv layer, as a container,
            constructed internally by default.
        dtype
            the desired data type of the internal variables to be created if not
             provided. Default is ``None``.
        """
        self._input_channels = input_channels
        self._output_channels = output_channels
        self._filter_shape = filter_shape
        self._strides = strides
        self._padding = padding
        self._w_shape = filter_shape + [input_channels, output_channels]
        self._b_shape = (
            (1, 1, 1, 1, output_channels)
            if data_format == "NDHWC"
            else (1, output_channels, 1, 1, 1)
        )
        self._w_init = weight_initializer
        self._b_init = bias_initializer
        self._with_bias = with_bias
        self._output_shape = output_shape
        self._data_format = data_format
        self._dilations = dilations
        self.dtype = dtype
        Module.__init__(self, device=device, v=v, dtype=dtype)

    def _create_variables(self, device, dtype=None):
        """
        Create internal variables for the layer.

        Parameters
        ----------
        device
            device on which to create the layer's variables 'cuda:0', 'cuda:1', 'cpu'
            etc. Default is cpu.
        dtype
            the desired data type of the internal variables to be created if not
             provided. Default is ``None``.
        """
        v = {
            "w": self._w_init.create_variables(
                self._w_shape,
                device,
                self._output_channels,
                self._input_channels,
                dtype=dtype,
            )
        }
        if self._with_bias:
            v = dict(
                **v,
                b=self._b_init.create_variables(
                    self._b_shape,
                    device,
                    self._output_channels,
                    self._input_channels,
                    dtype=dtype,
                ),
            )
        return v

    def _forward(self, inputs):
        """
        Perform forward pass of the Conv3DTranspose layer.

        Parameters
        ----------
        inputs
            Inputs to process *[batch_size,d,h,w,d_in]*.

        Returns
        -------
        ret
            The outputs following the conv1d layer
            *[batch_size,new_d,new_h,new_w,d_out]*
        """
        return ivy.conv3d_transpose(
            inputs,
            self.v.w,
            self._strides,
            self._padding,
            output_shape=self._output_shape,
            data_format=self._data_format,
            dilations=self._dilations,
        ) + (self.v.b if self._with_bias else 0)


# LSTM #
# -----#


class LSTM(Module):
    def __init__(
        self,
        input_channels,
        output_channels,
        /,
        *,
        weight_initializer=GlorotUniform(),
        num_layers=1,
        return_sequence=True,
        return_state=True,
        device=None,
        v=None,
        dtype=None,
    ):
        """
        LSTM layer, which is a set of stacked lstm cells.

        Parameters
        ----------
        input_channels
            Number of input channels for the layer
        output_channels
            Number of output channels for the layer
        weight_initializer
            Initializer for the weights. Default is GlorotUniform.
        num_layers
            Number of lstm cells in the lstm layer, default is ``1``.
        return_sequence
            Whether or not to return the entire output sequence, or
            just the latest timestep.
            Default is ``True``.
        return_state
            Whether or not to return the latest hidden and cell states.
            Default is ``True``.
        device
            device on which to create the layer's variables 'cuda:0', 'cuda:1', 'cpu'
            etc. Default is cpu.
        v
            the variables for each of the lstm cells, as a container,
            constructed internally by default.
        dtype
            the desired data type of the internal variables to be created if not
             provided. Default is ``None``.
        """
        self._input_channels = input_channels
        self._output_channels = output_channels
        self._w_init = weight_initializer
        self._num_layers = num_layers
        self._return_sequence = return_sequence
        self._return_state = return_state
        Module.__init__(self, device=device, v=v, dtype=dtype)

    # Public #

    def get_initial_state(self, batch_shape, dtype=None):
        """
        Get the initial state of the hidden and cell states, if not provided explicitly.

        Parameters
        ----------
        batch_shape
        dtype
            the desired data type of the internal variables to be created if not
             provided. Default is ``None``.
        """
        batch_shape = list(batch_shape)
        return (
            [
                ivy.zeros((batch_shape + [self._output_channels]), dtype=dtype)
                for i in range(self._num_layers)
            ],
            [
                ivy.zeros((batch_shape + [self._output_channels]), dtype=dtype)
                for i in range(self._num_layers)
            ],
        )

    # Overridden

    def _create_variables(self, device, dtype=None):
        """
        Create internal variables for the layer.

        Parameters
        ----------
        device
            device on which to create the layer's variables 'cuda:0', 'cuda:1', 'cpu'
            etc. Default is cpu.
        dtype
            the desired data type of the internal variables to be created if not
             provided. Default is ``None``.
        """
        input_weights = dict(
            zip(
                ["layer_" + str(i) for i in range(self._num_layers)],
                [
                    {
                        "w": self._w_init.create_variables(
                            (
                                (
                                    self._input_channels
                                    if i == 0
                                    else self._output_channels
                                ),
                                4 * self._output_channels,
                            ),
                            device,
                            self._output_channels,
                            self._input_channels,
                            dtype=dtype,
                        )
                    }
                    for i in range(self._num_layers)
                ],
            )
        )
        recurrent_weights = dict(
            zip(
                ["layer_" + str(i) for i in range(self._num_layers)],
                [
                    {
                        "w": self._w_init.create_variables(
                            (self._output_channels, 4 * self._output_channels),
                            device,
                            self._output_channels,
                            self._input_channels,
                            dtype=dtype,
                        )
                    }
                    for i in range(self._num_layers)
                ],
            )
        )
        return {"input": input_weights, "recurrent": recurrent_weights}

    @handle_nestable
    def _forward(self, inputs, initial_state=None):
        """
        Perform forward pass of the LSTM layer.

        Parameters
        ----------
        inputs
            Inputs to process *[batch_shape, t, in]*.
        initial_state
            2-tuple of lists of the hidden states h and c for each layer,
            each of dimension *[batch_shape,out]*.
            Created internally if None. (Default value = None)

        Returns
        -------
        ret
            The outputs of the final lstm layer *[batch_shape, t, out]* and the hidden
            state tuple of lists, each of dimension *[batch_shape, out]*
        """
        if initial_state is None:
            initial_state = self.get_initial_state(
                inputs.shape[:-2], dtype=inputs.dtype
            )
        h_n_list = list()
        c_n_list = list()
        h_t = inputs
        for h_0, c_0, (_, lstm_input_var), (_, lstm_recurrent_var) in zip(
            initial_state[0],
            initial_state[1],
            self.v.input.items(),
            self.v.recurrent.items(),
        ):
            h_t, c_n = ivy.lstm_update(
                h_t, h_0, c_0, lstm_input_var.w, lstm_recurrent_var.w
            )
            h_n_list.append(h_t[..., -1, :])
            c_n_list.append(c_n)
        if not self._return_sequence:
            h_t = h_t[..., -1, :]
        if not self._return_state:
            return h_t
        return h_t, (h_n_list, c_n_list)


# Pooling #
# --------#


class MaxPool2D(Module):
    def __init__(
        self,
        kernel_size,
        stride,
        padding,
        /,
        *,
        data_format="NHWC",
        device=None,
        v=None,
        dtype=None,
    ):
        """
        Class for applying Max Pooling over a mini-batch of inputs.

        Parameters
        ----------
        kernel_size
            The size of the window to take a max over.
        stride
            The stride of the window. Default value: 1
        padding
            Implicit zero padding to be added on both sides.
        device
            device on which to create the layer's variables 'cuda:0', 'cuda:1', 'cpu'
        """
        self._kernel_size = kernel_size
        self._stride = stride
        self._padding = padding
        self._data_format = data_format
        Module.__init__(self, device=device, dtype=dtype)

    def _forward(self, inputs):
        """
        Forward pass of the layer.

        Parameters
        ----------
        x
            The input to the layer.

        Returns
        -------
        The output of the layer.
        """
        return ivy.max_pool2d(
            inputs,
            self._kernel_size,
            self._stride,
            self._padding,
            data_format=self._data_format,
        )


class AvgPool2D(Module):
    def __init__(
        self,
        kernel_size,
        stride,
        padding,
        /,
        *,
        data_format="NHWC",
        device=None,
        v=None,
        dtype=None,
    ):
        """
        Class for applying Average Pooling over a mini-batch of inputs.

        Parameters
        ----------
        kernel_size
            The size of the window to take a max over.
        stride
            The stride of the window. Default value: 1
        padding
            Implicit zero padding to be added on both sides.
        device
            device on which to create the layer's variables 'cuda:0', 'cuda:1', 'cpu'
        """
        self._kernel_size = kernel_size
        self._stride = stride
        self._padding = padding
        self._data_format = data_format
        Module.__init__(self, device=device, dtype=dtype)

    def _forward(self, inputs):
        """
        Forward pass of the layer.

        Parameters
        ----------
        x
            The input to the layer.

        Returns
        -------
        The output of the layer.
        """
        return ivy.avg_pool2d(
            inputs,
            self._kernel_size,
            self._stride,
            self._padding,
            data_format=self._data_format,
        )


class MaxPool1D(Module):
    def __init__(
        self,
        kernel_size,
        stride,
        padding,
        /,
        *,
        data_format="NWC",
        device=None,
        v=None,
        dtype=None,
    ):
        """
        Class for applying Max Pooling over a mini-batch of inputs.

        Parameters
        ----------
        kernel_size
            The size of the window to take a max over.
        stride
            The stride of the window. Default value: 1
        padding
            Implicit zero padding to be added on both sides.
        device
            device on which to create the layer's variables 'cuda:0', 'cuda:1', 'cpu'
        """
        self._kernel_size = kernel_size
        self._stride = stride
        self._padding = padding
        self._data_format = data_format
        Module.__init__(self, device=device, dtype=dtype)

    def _forward(self, inputs):
        """
        Forward pass of the layer.

        Parameters
        ----------
        x
            The input to the layer.

        Returns
        -------
        The output of the layer.
        """
        return ivy.max_pool1d(
            inputs,
            self._kernel_size,
            self._stride,
            self._padding,
            data_format=self._data_format,
        )


class MaxPool3D(Module):
    def __init__(
        self,
        kernel_size,
        stride,
        padding,
        /,
        *,
        data_format="NDHWC",
        device=None,
        dtype=None,
    ):
        """
        Class for applying 3D Max Pooling over 5D inputs.

        Parameters
        ----------
        kernel_size
            The size of the window to take a max over.
        stride
            The stride of the window.
        padding
            Implicit zero padding to be added on both sides.
        """
        self._kernel_size = kernel_size
        self._stride = stride
        self._padding = padding
        self._data_format = data_format
        Module.__init__(self, device=device, dtype=dtype)

    def _forward(self, x):
        """
        Forward pass of the layer.

        Parameters
        ----------
        x
            The input array to the layer.

        Returns
        -------
        The output of the layer.
<<<<<<< HEAD
        
=======
>>>>>>> c4213214
        """
        return ivy.max_pool3d(
            x,
            self._kernel_size,
            self._stride,
            self._padding,
            data_format=self._data_format,
        )


class AvgPool3D(Module):
    def __init__(
        self,
        kernel_size,
        strides,
        padding,
        /,
        *,
        data_format="NDHWC",
        count_include_pad=False,
        ceil_mode=False,
        divisor_override=None,
    ):
        """
        Class for applying Average Pooling over a mini-batch of inputs.

        Parameters
        ----------
        kernel_size
            The size of the window to take a max over.
        stride
            The stride of the window. Default value: 1
        padding
            Implicit zero padding to be added on both sides.
        data_format
            NDHWC" or "NCDHW". Defaults to "NDHWC".
        count_include_pad
            Whether to include padding in the averaging calculation.
        ceil_mode
            Whether to use ceil or floor for creating the output shape.
        divisor_override
            If specified, it will be used as divisor,
            otherwise kernel_size will be used.
        """
        self._kernel_size = kernel_size
        self._stride = strides
        self._padding = padding
        self._data_format = data_format
        self._count_include_pad = count_include_pad
        self._ceil_mode = ceil_mode
        self._divisor_override = divisor_override
        Module.__init__(self)

    def _forward(self, x):
        """
        Forward pass of the layer.

        Parameters
        ----------
        x
            The input array to the layer.

        Returns
        -------
            The output array of the layer.
        """
        return ivy.avg_pool3d(
            x,
            self._kernel_size,
            self._stride,
            self._padding,
            data_format=self._data_format,
            count_include_pad=self._count_include_pad,
            ceil_mode=self._ceil_mode,
            divisor_override=self._divisor_override,
        )


class AvgPool1D(Module):
    def __init__(
        self,
        kernel_size,
        stride,
        padding,
        /,
        *,
        data_format="NWC",
    ):
        """
        Class for applying Average Pooling over a mini-batch of inputs.

        Parameters
        ----------
        kernel_size
            The size of the window to take an average over.
        stride
            The stride of the window. Default value: 1
        padding
            Implicit zero padding to be added on both sides.
        data_format
            "NCW" or "NWC". Defaults to "NWC".
        """
        self._kernel_size = kernel_size
        self._stride = stride
        self._padding = padding
        self._data_format = data_format
        Module.__init__(self)

    def _forward(self, inputs):
        """
        Forward pass of the layer.

        Parameters
        ----------
        x
            The input to the layer.

        Returns
        -------
        The output of the layer.
        """
        return ivy.avg_pool1d(
            inputs,
            self._kernel_size,
            self._stride,
            self._padding,
            data_format=self._data_format,
        )<|MERGE_RESOLUTION|>--- conflicted
+++ resolved
@@ -1692,10 +1692,7 @@
         Returns
         -------
         The output of the layer.
-<<<<<<< HEAD
         
-=======
->>>>>>> c4213214
         """
         return ivy.max_pool3d(
             x,
