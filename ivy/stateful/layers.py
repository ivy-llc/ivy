"""Collection of Ivy neural network layers as stateful classes."""

# local
import ivy
from ivy.stateful.module import Module
from ivy.stateful.initializers import Zeros, GlorotUniform
from ivy.func_wrapper import handle_nestable


# ToDo: update docstrings and typehints according to ivy\layers


# Linear #
# -------#


class Linear(Module):
    def __init__(
        self,
        input_channels,
        output_channels,
        /,
        *,
        weight_initializer=GlorotUniform(),
        bias_initializer=Zeros(),
        with_bias=True,
        device=None,
        v=None,
        dtype=None,
    ):
        """
        Linear layer, also referred to as dense or fully connected. The layer receives
        tensors with input_channels last dimension and returns a new tensor with
        output_channels last dimension, following matrix multiplication with the weight
        matrix and addition with the bias vector.

        Parameters
        ----------
        input_channels
            Number of input channels for the layer.
        output_channels
            Number of output channels for the layer.
        weight_initializer
            Initializer for the weights. Default is GlorotUniform.
        bias_initializer
            Initializer for the bias. Default is Zeros.
        with_bias
            Whether or not to include a bias term, default is ``True``.
        device
            device on which to create the layer's variables 'cuda:0', 'cuda:1', 'cpu'
            etc. Default is cpu.
        v
            the variables for the linear layer, as a container, constructed internally
            by default.
        dtype
            the desired data type of the internal variables to be created if not
             provided. Default is ``None``.
        """
        self._input_channels = input_channels
        self._output_channels = output_channels
        self._w_shape = (output_channels, input_channels)
        self._b_shape = (output_channels,)
        self._w_init = weight_initializer
        self._b_init = bias_initializer
        self._with_bias = with_bias
        Module.__init__(self, device=device, v=v, dtype=dtype)

    def _create_variables(self, device, dtype=None):
        """
        Create internal variables for the layer.

        Parameters
        ----------
        device
            device on which to create the layer's variables 'cuda:0', 'cuda:1', 'cpu'
            etc. Default is cpu.
        dtype
            the desired data type of the internal variables to be created if not
             provided. Default is ``None``.
        """
        v = {
            "w": self._w_init.create_variables(
                self._w_shape,
                device,
                self._output_channels,
                self._input_channels,
                dtype=dtype,
            )
        }
        if self._with_bias:
            v = dict(
                **v,
                b=self._b_init.create_variables(
                    self._b_shape,
                    device,
                    self._output_channels,
                    self._input_channels,
                    dtype=dtype,
                ),
            )
        return v

    def _forward(self, x):
        """
        Perform forward pass of the Linear layer.

        Parameters
        ----------
        x
            Inputs to process *[batch_shape, in]*.

        Returns
        -------
        ret
            The outputs following the linear operation and bias addition
            *[batch_shape, out]*
        """
        return ivy.linear(x, self.v.w, bias=self.v.b if self._with_bias else None)


# Dropout #
# --------#


class Dropout(Module):
    def __init__(
        self,
        prob,
        scale: bool = True,
        dtype=None,
        training: bool = True,
    ):
        """
        Dropout layer. The layer randomly zeroes some of the elements of the input
        tensor with probability p using samples from a Bernoull distribution.

        Parameters
        ----------
        prob
            The probability of zeroing out each array element.
        scale
            Whether to scale the output by 1/(1-prob), default is ``True``.
        dtype
            the desired data type of the internal variables to be created.
            Default is ``None``.
        training
            Turn on dropout if training, turn off otherwise. Default is ``True``.
        """
        self._prob = prob
        self._scale = scale
        self.training = training
        Module.__init__(self, device=None, v=None, dtype=dtype)

    def _create_variables(self, device, dtype=None):
        """
        Create internal variables for the layer.

        Parameters
        ----------
        device
            device on which to create the layer's variables 'cuda:0', 'cuda:1', 'cpu'
            etc. Default is cpu.
        dtype
            the desired data type of the internal variables to be created .
            Default is ``None``.
        """
        return {}

    def _forward(self, inputs, dtype=None):
        """
        Perform forward pass of the Linear layer.

        Parameters
        ----------
        inputs
            Inputs to process *[batch_shape, in]*.
        dtype
            the desired data type of the internal variables to be created .
            Default is ``None``.

        Returns
        -------
        ret
            The outputs following the linear operation and bias addition
            *[batch_shape, out]*
        """
        return ivy.dropout(
            inputs, self._prob, scale=self._scale, training=self.training, dtype=dtype
        )


# Attention #
# ----------#


class MultiHeadAttention(Module):
    def __init__(
        self,
        query_dim,
        /,
        *,
        num_heads=8,
        head_dim=64,
        dropout_rate=0.0,
        context_dim=None,
        scale=None,
        with_to_q_fn=True,
        with_to_kv_fn=True,
        with_to_out_fn=True,
        device=None,
        v=None,
        build_mode="on_init",
        dtype=None,
    ):
        """
        Multi Head Attention layer.

        Parameters
        ----------
        query_dim
            The dimension of the attention queries.
        num_heads
            Number of attention heads. Default is 8.
        head_dim
            The dimension of each of the heads. Default is 64.
        dropout_rate
            The rate of dropout. Default is ``0``.
        context_dim
            The dimension of the context array.
            Default is ``None``, in which case the query dim is used.
        scale
            The value by which to scale the query-key similarity measure.
            Default is head_dim^-0.5
        with_to_q_fn
            Whether to include fully connected mapping from input x to queries.
            Default is ``True``.
        with_to_kv_fn
            Whether to include fully connected mapping from input context to keys
            and values.
            Default is ``True``.
        with_to_out_fn
            Whether to include fully connected mapping from output scaled dot-product
            attention to final output.
            Default is ``True``.
        device
            device on which to create the layer's variables 'cuda:0', 'cuda:1', 'cpu'
            etc. Default is cpu.
        v
            the variables for the attention layer, as a container,
            constructed internally by default.
        build_mode
            How the Module is built, either on initialization (now),
            explicitly by the user by calling
            build(), or the first time the __call__ method is run.
            Default is on initialization.
        dtype
            the desired data type of the internal variables to be created if not
             provided. Default is ``None``.
        """
        v_exists = ivy.exists(v)
        self._query_dim = query_dim
        self._inner_dim = head_dim * num_heads
        self._dropout_rate = dropout_rate
        self._context_dim = ivy.default(context_dim, query_dim)
        self._scale = ivy.default(scale, head_dim**-0.5)
        self._num_heads = num_heads
        self._with_to_q_fn = with_to_q_fn
        self._with_to_kv_fn = with_to_kv_fn
        self._with_to_out_fn = with_to_out_fn
        ivy.Module.__init__(
            self,
            device=device,
            v=v if v_exists else None,
            build_mode=build_mode,
            with_partial_v=True,
            dtype=dtype,
        )

    def _build(self, *args, **kwargs):
        if self._with_to_q_fn:
            self._to_q = ivy.Linear(
                self._query_dim, self._inner_dim, device=self._dev, dtype=self._dtype
            )
        if self._with_to_kv_fn:
            self._to_k = ivy.Linear(
                self._context_dim, self._inner_dim, device=self._dev, dtype=self._dtype
            )
            self._to_v = ivy.Linear(
                self._context_dim, self._inner_dim, device=self._dev, dtype=self._dtype
            )
            self._to_kv = lambda context, v=None: (
                self._to_k(context, v=v.k if v else None),
                self._to_v(context, v=v.v if v else None),
            )
        if self._with_to_out_fn:
            self._to_out = ivy.Sequential(
                ivy.Linear(
                    self._inner_dim,
                    self._query_dim,
                    device=self._dev,
                    dtype=self._dtype,
                ),
                ivy.Dropout(self._dropout_rate),
                device=self._dev,
            )

    def _create_variables(self, device, dtype=None):
        """
        Parameters
        ----------
        device
            device on which to create the layer's variables 'cuda:0', 'cuda:1', 'cpu'
            etc. Default is cpu
        dtype
            the desired data type of the internal variables to be created if not
             provided. Default is ``None``.
        """
        if self._with_to_kv_fn:
            return {"to_kv": {"k": self._to_k.v, "v": self._to_v.v}}
        else:
            return {}

    def _forward(self, inputs, context=None, mask=None):
        """
        Perform forward pass of the MultiHeadAttention layer.

        Parameters
        ----------
        inputs
            The array to determine the queries from *[batch_shape,num_queries,x_feats]*.
        context
            The array to determine the keys and values from. Default is ``None``.
            *[batch_shape,num_values,cont_feats]*.
        mask
            (Default value = None)

        Returns
        -------
        ret
            The output following application of scaled dot-product attention.
            *[batch_shape,num_queries,out_feats]*
            The mask to apply to the query-key values.
            Default is ``None``.
            *[batch_shape,num_queries,num_values]*
        """
        return ivy.multi_head_attention(
            inputs,
            self._scale,
            self._num_heads,
            context=context,
            mask=mask,
            to_q_fn=self._to_q if self._with_to_q_fn else None,
            to_kv_fn=self._to_kv if self._with_to_kv_fn else None,
            to_out_fn=self._to_out if self._with_to_out_fn else None,
            to_q_v=self.v.to_q if self._with_to_q_fn else None,
            to_kv_v=self.v.to_kv if self._with_to_kv_fn else None,
            to_out_v=self.v.to_out if self._with_to_out_fn else None,
        )


# Convolutions #
# -------------#


class Conv1D(Module):
    def __init__(
        self,
        input_channels,
        output_channels,
        filter_size,
        strides,
        padding,
        /,
        *,
        weight_initializer=GlorotUniform(),
        bias_initializer=Zeros(),
        with_bias=True,
        data_format="NWC",
        dilations=1,
        device=None,
        v=None,
        dtype=None,
    ):
        """
        1D convolutional layer.

        Parameters
        ----------
        input_channels
            Number of input channels for the layer.
        output_channels
            Number of output channels for the layer.
        filter_size
            Size of the convolutional filter.
        strides
            The stride of the sliding window for each dimension of input.
        padding
            SAME" or "VALID" indicating the algorithm, or
            list indicating the per-dimension paddings.
        weight_initializer
            Initializer for the weights. Default is GlorotUniform.
        bias_initializer
            Initializer for the bias. Default is Zeros.
        with_bias
            Whether or not to include a bias term, default is ``True``.
        data_format
            NWC" or "NCW". Defaults to "NWC".
        dilations
            The dilation factor for each dimension of input. (Default value = 1)
        device
            device on which to create the layer's variables 'cuda:0', 'cuda:1', 'cpu'
            etc. Default is cpu.
        v
            the variables for each of the conv layer, as a container,
            constructed internally by default.
        dtype
            the desired data type of the internal variables to be created if not
             provided. Default is ``None``.
        """
        self._input_channels = input_channels
        self._output_channels = output_channels
        self._filter_size = filter_size
        self._strides = strides
        self._padding = padding
        self._w_shape = (filter_size, input_channels, output_channels)
        self._b_shape = (
            (1, 1, output_channels) if data_format == "NWC" else (1, output_channels, 1)
        )
        self._w_init = weight_initializer
        self._b_init = bias_initializer
        self._with_bias = with_bias
        self._data_format = data_format
        self._dilations = dilations
        Module.__init__(self, device=device, v=v, dtype=dtype)

    def _create_variables(self, device, dtype=None):
        """
        Create internal variables for the layer.

        Parameters
        ----------
        device
            device on which to create the layer's variables 'cuda:0', 'cuda:1', 'cpu'
            etc. Default is cpu.
        dtype
            the desired data type of the internal variables to be created.
             Default is ``None``.
        """
        v = {
            "w": self._w_init.create_variables(
                self._w_shape,
                device,
                self._output_channels,
                self._input_channels,
                dtype=dtype,
            )
        }
        if self._with_bias:
            v = dict(
                **v,
                b=self._b_init.create_variables(
                    self._b_shape,
                    device,
                    self._output_channels,
                    self._input_channels,
                    dtype=dtype,
                ),
            )
        return v

    def _forward(self, inputs):
        """
        Perform forward pass of the Conv1D layer.

        Parameters
        ----------
        inputs
            Inputs to process *[batch_size,w,d_in]*

        Returns
        -------
        ret
            The outputs following the conv1d layer *[batch_size,new_w,d_out]*
        """
        return ivy.conv1d(
            inputs,
            self.v.w,
            self._strides,
            self._padding,
            data_format=self._data_format,
            dilations=self._dilations,
        ) + (self.v.b if self._with_bias else 0)


class Conv1DTranspose(Module):
    def __init__(
        self,
        input_channels,
        output_channels,
        filter_size,
        strides,
        padding,
        /,
        *,
        weight_initializer=GlorotUniform(),
        bias_initializer=Zeros(),
        with_bias=True,
        output_shape=None,
        data_format="NWC",
        dilations=1,
        device=None,
        v=None,
        dtype=None,
    ):
        """
        1D transpose convolutional layer.

        Parameters
        ----------
        input_channels
            Number of input channels for the layer.
        output_channels
            Number of output channels for the layer.
        filter_size
            Size of the convolutional filter.
        strides
            The stride of the sliding window for each dimension of input.
        padding
            SAME" or "VALID" indicating the algorithm, or
            list indicating the per-dimension paddings.
        weight_initializer
            Initializer for the weights. Default is GlorotUniform.
        bias_initializer
            Initializer for the bias. Default is Zeros.
        with_bias
            Whether or not to include a bias term, default is ``True``.
        output_shape
            Shape of the output (Default value = None)
        data_format
            NWC" or "NCW". Defaults to "NWC".
        dilations
            The dilation factor for each dimension of input. (Default value = 1)
        device
            device on which to create the layer's variables 'cuda:0', 'cuda:1', 'cpu'
            etc. Default is cpu.
        v
            the variables for each of the conv layer, as a container,
            constructed internally by default.
        dtype
            the desired data type of the internal variables to be created if not
             provided. Default is ``None``.
        """
        self._input_channels = input_channels
        self._output_channels = output_channels
        self._filter_size = filter_size
        self._strides = strides
        self._padding = padding
        self._w_shape = (filter_size, input_channels, output_channels)
        self._b_shape = (
            (1, 1, output_channels) if data_format == "NWC" else (1, output_channels, 1)
        )
        self._w_init = weight_initializer
        self._b_init = bias_initializer
        self._with_bias = with_bias
        self._output_shape = output_shape
        self._data_format = data_format
        self._dilations = dilations
        Module.__init__(self, device=device, v=v, dtype=dtype)

    def _create_variables(self, device, dtype=None):
        """
        Create internal variables for the layer.

        Parameters
        ----------
        device
            device on which to create the layer's variables 'cuda:0', 'cuda:1', 'cpu'
            etc. Default is cpu.
        dtype
            the desired data type of the internal variables to be created if not
             provided. Default is ``None``.
        """
        v = {
            "w": self._w_init.create_variables(
                self._w_shape,
                device,
                self._output_channels,
                self._input_channels,
                dtype=dtype,
            )
        }
        if self._with_bias:
            v = dict(
                **v,
                b=self._b_init.create_variables(
                    self._b_shape,
                    device,
                    self._output_channels,
                    self._input_channels,
                    dtype=dtype,
                ),
            )
        return v

    def _forward(self, inputs):
        """
        Perform forward pass of the Conv1DTranspose layer.

        Parameters
        ----------
        inputs
            Inputs to process *[batch_size,w,d_in]*

        Returns
        -------
        ret
            The outputs following the conv1d layer *[batch_size,new_w,d_out]*
        """
        return ivy.conv1d_transpose(
            inputs,
            self.v.w,
            self._strides,
            self._padding,
            output_shape=self._output_shape,
            data_format=self._data_format,
            dilations=self._dilations,
        ) + (self.v.b if self._with_bias else 0)


class Conv2D(Module):
    def __init__(
        self,
        input_channels,
        output_channels,
        filter_shape,
        strides,
        padding,
        /,
        *,
        weight_initializer=GlorotUniform(),
        bias_initializer=Zeros(),
        with_bias=True,
        data_format="NHWC",
        dilations=1,
        device=None,
        v=None,
        dtype=None,
    ):
        """
        2D convolutional layer.

        Parameters
        ----------
        input_channels
            Number of input channels for the layer.
        output_channels
            Number of output channels for the layer.
        filter_shape
            Shape of the convolutional filter.
        strides
            The stride of the sliding window for each dimension of input.
        padding
            SAME" or "VALID" indicating the algorithm, or
            list indicating the per-dimension paddings.
        weight_initializer
            Initializer for the weights. Default is GlorotUniform.
        bias_initializer
            Initializer for the bias. Default is Zeros.
        with_bias
            Whether or not to include a bias term, default is ``True``.
        data_format
            NHWC" or "NCHW". Defaults to "NHWC".
        dilations
            The dilation factor for each dimension of input. (Default value = 1)
        device
            device on which to create the layer's variables 'cuda:0', 'cuda:1', 'cpu'
            etc. Default is cpu.
        v
            the variables for each of the conv layer, as a container,
            constructed internally by default.
        dtype
            the desired data type of the internal variables to be created if not
             provided. Default is ``None``.
        """
        self._input_channels = input_channels
        self._output_channels = output_channels
        self._filter_shape = filter_shape
        self._strides = strides
        self._padding = padding
        self._w_shape = filter_shape + [input_channels, output_channels]
        self._b_shape = (
            (1, 1, 1, output_channels)
            if data_format == "NHWC"
            else (1, output_channels, 1, 1)
        )
        self._w_init = weight_initializer
        self._b_init = bias_initializer
        self._with_bias = with_bias
        self._data_format = data_format
        self._dilations = dilations
        Module.__init__(self, device=device, v=v, dtype=dtype)

    def _create_variables(self, device, dtype=None):
        """
        Create internal variables for the layer.

        Parameters
        ----------
        device
            device on which to create the layer's variables 'cuda:0', 'cuda:1', 'cpu'
            etc. Default is cpu.
        dtype
            the desired data type of the internal variables to be created.
            Default is ``None``.
        """
        v = {
            "w": self._w_init.create_variables(
                self._w_shape,
                device,
                self._output_channels,
                self._input_channels,
                dtype=dtype,
            )
        }
        if self._with_bias:
            v = dict(
                **v,
                b=self._b_init.create_variables(
                    self._b_shape,
                    device,
                    self._output_channels,
                    self._input_channels,
                    dtype=dtype,
                ),
            )
        return v

    def _forward(self, inputs):
        """
        Perform forward pass of the Conv2D layer.

        Parameters
        ----------
        inputs
            Inputs to process *[batch_size,h,w,d_in]*.

        Returns
        -------
        ret
            The outputs following the conv1d layer *[batch_size,new_h,new_w,d_out]*
        """
        return ivy.conv2d(
            inputs,
            self.v.w,
            self._strides,
            self._padding,
            data_format=self._data_format,
            dilations=self._dilations,
        ) + (self.v.b if self._with_bias else 0)


class Conv2DTranspose(Module):
    def __init__(
        self,
        input_channels,
        output_channels,
        filter_shape,
        strides,
        padding,
        /,
        *,
        weight_initializer=GlorotUniform(),
        bias_initializer=Zeros(),
        with_bias=True,
        output_shape=None,
        data_format="NHWC",
        dilations=1,
        device=None,
        v=None,
        dtype=None,
    ):
        """
        2D convolutional transpose layer.

        Parameters
        ----------
        input_channels
            Number of input channels for the layer.
        output_channels
            Number of output channels for the layer.
        filter_shape
            Shape of the convolutional filter.
        strides
            The stride of the sliding window for each dimension of input.
        padding
            SAME" or "VALID" indicating the algorithm, or
            list indicating the per-dimension paddings.
        weight_initializer
            Initializer for the weights. Default is GlorotUniform.
        bias_initializer
            Initializer for the bias. Default is Zeros.
        with_bias
            Whether or not to include a bias term, default is ``True``.
        output_shape
            Shape of the output (Default value = None)
        data_format
            NHWC" or "NCHW". Defaults to "NHWC".
        dilations
            The dilation factor for each dimension of input. (Default value = 1)
        device
            device on which to create the layer's variables 'cuda:0', 'cuda:1', 'cpu'
            etc. Default is cpu.
        v
            the variables for each of the conv layer, as a container,
            constructed internally by default.
        dtype
            the desired data type of the internal variables to be created if not
             provided. Default is ``None``.
        """
        self._input_channels = input_channels
        self._output_channels = output_channels
        self._filter_shape = filter_shape
        self._strides = strides
        self._padding = padding
        self._w_shape = filter_shape + [input_channels, output_channels]
        self._b_shape = (
            (1, 1, 1, output_channels)
            if data_format == "NHWC"
            else (1, output_channels, 1, 1)
        )
        self._w_init = weight_initializer
        self._with_bias = with_bias
        self._b_init = bias_initializer
        self._output_shape = output_shape
        self._data_format = data_format
        self._dilations = dilations
        Module.__init__(self, device=device, v=v, dtype=dtype)

    def _create_variables(self, device, dtype=None):
        """
        Create internal variables for the layer.

        Parameters
        ----------
        device
            device on which to create the layer's variables 'cuda:0', 'cuda:1', 'cpu'
            etc. Default is cpu.
        dtype
            the desired data type of the internal variables to be created if not
             provided. Default is ``None``.
        """
        v = {
            "w": self._w_init.create_variables(
                self._w_shape,
                device,
                self._output_channels,
                self._input_channels,
                dtype=dtype,
            )
        }
        if self._with_bias:
            v = dict(
                **v,
                b=self._b_init.create_variables(
                    self._b_shape,
                    device,
                    self._output_channels,
                    self._input_channels,
                    dtype=dtype,
                ),
            )
        return v

    def _forward(self, inputs):
        """
        Perform forward pass of the Conv2DTranspose layer.

        Parameters
        ----------
        inputs
            Inputs to process *[batch_size,h,w,d_in]*.

        Returns
        -------
        ret
            The outputs following the conv1d layer *[batch_size,new_h,new_w,d_out]*
        """
        return ivy.conv2d_transpose(
            inputs,
            self.v.w,
            self._strides,
            self._padding,
            output_shape=self._output_shape,
            data_format=self._data_format,
            dilations=self._dilations,
        ) + (self.v.b if self._with_bias else 0)


class DepthwiseConv2D(Module):
    def __init__(
        self,
        num_channels,
        filter_shape,
        strides,
        padding,
        /,
        *,
        weight_initializer=GlorotUniform(),
        bias_initializer=Zeros(),
        with_bias=True,
        data_format="NHWC",
        dilations=1,
        device=None,
        v=None,
        dtype=None,
    ):
        """
        Depthwise 2D convolutional layer.

        Parameters
        ----------
        num_channels
            Number of input channels for the layer.
        filter_shape
            Shape of the convolutional filter.
        strides
            The stride of the sliding window for each dimension of input.
        padding
            SAME" or "VALID" indicating the algorithm, or
            list indicating the per-dimension paddings.
        weight_initializer
            Initializer for the weights. Default is GlorotUniform.
        bias_initializer
            Initializer for the bias. Default is Zeros.
        with_bias
            Whether or not to include a bias term, default is ``True``.
        data_format
            NHWC" or "NCHW". Defaults to "NHWC".
        dilations
            The dilation factor for each dimension of input. (Default value = 1)
        device
            device on which to create the layer's variables 'cuda:0', 'cuda:1', 'cpu'
            etc. Default is cpu.
        v
            the variables for each of the conv layer, as a container,
            constructed internally by default.
        dtype
            the desired data type of the internal variables to be created if not
             provided. Default is ``None``.
        """
        self._num_channels = num_channels
        self._filter_shape = filter_shape
        self._strides = strides
        self._padding = padding
        self._w_shape = filter_shape + [num_channels]
        self._b_shape = (
            (1, 1, 1, num_channels)
            if data_format == "NHWC"
            else (1, num_channels, 1, 1)
        )
        self._w_init = weight_initializer
        self._b_init = bias_initializer
        self._with_bias = with_bias
        self._data_format = data_format
        self._dilations = dilations
        Module.__init__(self, device=device, v=v, dtype=dtype)

    def _create_variables(self, device, dtype):
        """
        Create internal variables for the layer.

        Parameters
        ----------
        device
            device on which to create the layer's variables 'cuda:0', 'cuda:1', 'cpu'
            etc. Default is cpu.
        dtype
            the desired data type of the internal variables to be created if not
             provided. Default is ``None``.
        """
        v = {
            "w": self._w_init.create_variables(
                self._w_shape,
                device,
                self._num_channels,
                self._num_channels,
                dtype=dtype,
            )
        }
        if self._with_bias:
            v = dict(
                **v,
                b=self._b_init.create_variables(
                    self._b_shape,
                    device,
                    self._num_channels,
                    self._num_channels,
                    dtype=dtype,
                ),
            )
        return v

    def _forward(self, inputs):
        """
        Perform forward pass of the DepthwiseConv2D layer.

        Parameters
        ----------
        inputs
            Inputs to process *[batch_size,h,w,d_in]*.

        Returns
        -------
        ret
            The outputs following the conv1d layer *[batch_size,new_h,new_w,d_out]*
        """
        return ivy.depthwise_conv2d(
            inputs,
            self.v.w,
            self._strides,
            self._padding,
            data_format=self._data_format,
            dilations=self._dilations,
        ) + (self.v.b if self._with_bias else 0)


class Conv3D(Module):
    def __init__(
        self,
        input_channels,
        output_channels,
        filter_shape,
        strides,
        padding,
        /,
        *,
        weight_initializer=GlorotUniform(),
        bias_initializer=Zeros(),
        with_bias=True,
        data_format="NDHWC",
        dilations=1,
        device=None,
        v=None,
        dtype=None,
    ):
        """
        3D convolutional layer.

        Parameters
        ----------
        input_channels
            Number of input channels for the layer.
        output_channels
            Number of output channels for the layer.
        filter_shape
            Shape of the convolutional filter.
        strides
            The stride of the sliding window for each dimension of input.
        padding
            SAME" or "VALID" indicating the algorithm, or
            list indicating the per-dimension paddings.
        weight_initializer
            Initializer for the weights. Default is GlorotUniform.
        bias_initializer
            Initializer for the bias. Default is Zeros.
        with_bias
            Whether or not to include a bias term, default is ``True``.
        data_format
            NDHWC" or "NCDHW". Defaults to "NDHWC".
        dilations
            The dilation factor for each dimension of input. (Default value = 1)
        device
            device on which to create the layer's variables 'cuda:0', 'cuda:1', 'cpu'
            etc. Default is cpu.
        v
            the variables for each of the conv layer, as a container,
            constructed internally by default.
        dtype
            the desired data type of the internal variables to be created if not
             provided. Default is ``None``.
        """
        self._input_channels = input_channels
        self._output_channels = output_channels
        self._filter_shape = filter_shape
        self._strides = strides
        self._padding = padding
        self._w_shape = filter_shape + [input_channels, output_channels]
        self._b_shape = (
            (1, 1, 1, 1, output_channels)
            if data_format == "NDHWC"
            else (1, output_channels, 1, 1, 1)
        )
        self._w_init = weight_initializer
        self._b_init = bias_initializer
        self._with_bias = with_bias
        self._data_format = data_format
        self._dilations = dilations
        Module.__init__(self, device=device, v=v, dtype=dtype)

    def _create_variables(self, device, dtype=None):
        """
        Create internal variables for the layer.

        Parameters
        ----------
        device
            device on which to create the layer's variables 'cuda:0', 'cuda:1', 'cpu'
            etc. Default is cpu.
        dtype
            the desired data type of the internal variables to be created if not
             provided. Default is ``None``.
        """
        v = {
            "w": self._w_init.create_variables(
                self._w_shape,
                device,
                self._output_channels,
                self._input_channels,
                dtype=dtype,
            )
        }
        if self._with_bias:
            v = dict(
                **v,
                b=self._b_init.create_variables(
                    self._b_shape,
                    device,
                    self._output_channels,
                    self._input_channels,
                    dtype=dtype,
                ),
            )
        return v

    def _forward(self, inputs):
        """
        Perform forward pass of the Conv3D layer.

        Parameters
        ----------
        inputs
            Inputs to process *[batch_size,d,h,w,d_in]*.

        Returns
        -------
        ret
            The outputs following the conv1d layer
            *[batch_size,new_d,new_h,new_w,d_out]*
        """
        return ivy.conv3d(
            inputs,
            self.v.w,
            self._strides,
            self._padding,
            data_format=self._data_format,
            dilations=self._dilations,
        ) + (self.v.b if self._with_bias else 0)


class Conv3DTranspose(Module):
    def __init__(
        self,
        input_channels,
        output_channels,
        filter_shape,
        strides,
        padding,
        /,
        *,
        weight_initializer=GlorotUniform(),
        bias_initializer=Zeros(),
        with_bias=True,
        output_shape=None,
        data_format="NDHWC",
        dilations=1,
        device=None,
        v=None,
        dtype=None,
    ):
        """
        3D convolutional transpose layer.

        Parameters
        ----------
        input_channels
            Number of input channels for the layer.
        output_channels
            Number of output channels for the layer.
        filter_shape
            Shape of the convolutional filter.
        strides
            The stride of the sliding window for each dimension of input.
        padding
            SAME" or "VALID" indicating the algorithm, or
            list indicating the per-dimension paddings.
        weight_initializer
            Initializer for the weights. Default is GlorotUniform.
        bias_initializer
            Initializer for the bias. Default is Zeros.
        with_bias
            Whether or not to include a bias term, default is ``True``.
        output_shape
            Shape of the output (Default value = None)
        data_format
            NDHWC" or "NCDHW". Defaults to "NDHWC".
        dilations
            The dilation factor for each dimension of input. (Default value = 1)
        device
            device on which to create the layer's variables 'cuda:0', 'cuda:1', 'cpu'
            etc. Default is cpu.
        v
            the variables for each of the conv layer, as a container,
            constructed internally by default.
        dtype
            the desired data type of the internal variables to be created if not
             provided. Default is ``None``.
        """
        self._input_channels = input_channels
        self._output_channels = output_channels
        self._filter_shape = filter_shape
        self._strides = strides
        self._padding = padding
        self._w_shape = filter_shape + [input_channels, output_channels]
        self._b_shape = (
            (1, 1, 1, 1, output_channels)
            if data_format == "NDHWC"
            else (1, output_channels, 1, 1, 1)
        )
        self._w_init = weight_initializer
        self._b_init = bias_initializer
        self._with_bias = with_bias
        self._output_shape = output_shape
        self._data_format = data_format
        self._dilations = dilations
        self.dtype = dtype
        Module.__init__(self, device=device, v=v, dtype=dtype)

    def _create_variables(self, device, dtype=None):
        """
        Create internal variables for the layer.

        Parameters
        ----------
        device
            device on which to create the layer's variables 'cuda:0', 'cuda:1', 'cpu'
            etc. Default is cpu.
        dtype
            the desired data type of the internal variables to be created if not
             provided. Default is ``None``.
        """
        v = {
            "w": self._w_init.create_variables(
                self._w_shape,
                device,
                self._output_channels,
                self._input_channels,
                dtype=dtype,
            )
        }
        if self._with_bias:
            v = dict(
                **v,
                b=self._b_init.create_variables(
                    self._b_shape,
                    device,
                    self._output_channels,
                    self._input_channels,
                    dtype=dtype,
                ),
            )
        return v

    def _forward(self, inputs):
        """
        Perform forward pass of the Conv3DTranspose layer.

        Parameters
        ----------
        inputs
            Inputs to process *[batch_size,d,h,w,d_in]*.

        Returns
        -------
        ret
            The outputs following the conv1d layer
            *[batch_size,new_d,new_h,new_w,d_out]*
        """
        return ivy.conv3d_transpose(
            inputs,
            self.v.w,
            self._strides,
            self._padding,
            output_shape=self._output_shape,
            data_format=self._data_format,
            dilations=self._dilations,
        ) + (self.v.b if self._with_bias else 0)


# LSTM #
# -----#


class LSTM(Module):
    def __init__(
        self,
        input_channels,
        output_channels,
        /,
        *,
        weight_initializer=GlorotUniform(),
        num_layers=1,
        return_sequence=True,
        return_state=True,
        device=None,
        v=None,
        dtype=None,
    ):
        """
        LSTM layer, which is a set of stacked lstm cells.

        Parameters
        ----------
        input_channels
            Number of input channels for the layer
        output_channels
            Number of output channels for the layer
        weight_initializer
            Initializer for the weights. Default is GlorotUniform.
        num_layers
            Number of lstm cells in the lstm layer, default is ``1``.
        return_sequence
            Whether or not to return the entire output sequence, or
            just the latest timestep.
            Default is ``True``.
        return_state
            Whether or not to return the latest hidden and cell states.
            Default is ``True``.
        device
            device on which to create the layer's variables 'cuda:0', 'cuda:1', 'cpu'
            etc. Default is cpu.
        v
            the variables for each of the lstm cells, as a container,
            constructed internally by default.
        dtype
            the desired data type of the internal variables to be created if not
             provided. Default is ``None``.
        """
        self._input_channels = input_channels
        self._output_channels = output_channels
        self._w_init = weight_initializer
        self._num_layers = num_layers
        self._return_sequence = return_sequence
        self._return_state = return_state
        Module.__init__(self, device=device, v=v, dtype=dtype)

    # Public #

    def get_initial_state(self, batch_shape, dtype=None):
        """
        Get the initial state of the hidden and cell states, if not provided explicitly.

        Parameters
        ----------
        batch_shape
        dtype
            the desired data type of the internal variables to be created if not
             provided. Default is ``None``.
        """
        batch_shape = list(batch_shape)
        return (
            [
                ivy.zeros((batch_shape + [self._output_channels]), dtype=dtype)
                for i in range(self._num_layers)
            ],
            [
                ivy.zeros((batch_shape + [self._output_channels]), dtype=dtype)
                for i in range(self._num_layers)
            ],
        )

    # Overridden

    def _create_variables(self, device, dtype=None):
        """
        Create internal variables for the layer.

        Parameters
        ----------
        device
            device on which to create the layer's variables 'cuda:0', 'cuda:1', 'cpu'
            etc. Default is cpu.
        dtype
            the desired data type of the internal variables to be created if not
             provided. Default is ``None``.
        """
        input_weights = dict(
            zip(
                ["layer_" + str(i) for i in range(self._num_layers)],
                [
                    {
                        "w": self._w_init.create_variables(
                            (
                                (
                                    self._input_channels
                                    if i == 0
                                    else self._output_channels
                                ),
                                4 * self._output_channels,
                            ),
                            device,
                            self._output_channels,
                            self._input_channels,
                            dtype=dtype,
                        )
                    }
                    for i in range(self._num_layers)
                ],
            )
        )
        recurrent_weights = dict(
            zip(
                ["layer_" + str(i) for i in range(self._num_layers)],
                [
                    {
                        "w": self._w_init.create_variables(
                            (self._output_channels, 4 * self._output_channels),
                            device,
                            self._output_channels,
                            self._input_channels,
                            dtype=dtype,
                        )
                    }
                    for i in range(self._num_layers)
                ],
            )
        )
        return {"input": input_weights, "recurrent": recurrent_weights}

    @handle_nestable
    def _forward(self, inputs, initial_state=None):
        """
        Perform forward pass of the LSTM layer.

        Parameters
        ----------
        inputs
            Inputs to process *[batch_shape, t, in]*.
        initial_state
            2-tuple of lists of the hidden states h and c for each layer,
            each of dimension *[batch_shape,out]*.
            Created internally if None. (Default value = None)

        Returns
        -------
        ret
            The outputs of the final lstm layer *[batch_shape, t, out]* and the hidden
            state tuple of lists, each of dimension *[batch_shape, out]*
        """
        if initial_state is None:
            initial_state = self.get_initial_state(
                inputs.shape[:-2], dtype=inputs.dtype
            )
        h_n_list = list()
        c_n_list = list()
        h_t = inputs
        for h_0, c_0, (_, lstm_input_var), (_, lstm_recurrent_var) in zip(
            initial_state[0],
            initial_state[1],
            self.v.input.items(),
            self.v.recurrent.items(),
        ):
            h_t, c_n = ivy.lstm_update(
                h_t, h_0, c_0, lstm_input_var.w, lstm_recurrent_var.w
            )
            h_n_list.append(h_t[..., -1, :])
            c_n_list.append(c_n)
        if not self._return_sequence:
            h_t = h_t[..., -1, :]
        if not self._return_state:
            return h_t
        return h_t, (h_n_list, c_n_list)


# Pooling #
# --------#


class MaxPool2D(Module):
    def __init__(
        self,
        kernel_size,
        stride,
        padding,
        /,
        *,
        data_format="NHWC",
        device=None,
        v=None,
        dtype=None,
    ):
        """
        Class for applying Max Pooling over a mini-batch of inputs.

        Parameters
        ----------
        kernel_size
            The size of the window to take a max over.
        stride
            The stride of the window. Default value: 1
        padding
            Implicit zero padding to be added on both sides.
        device
            device on which to create the layer's variables 'cuda:0', 'cuda:1', 'cpu'
        """
        self._kernel_size = kernel_size
        self._stride = stride
        self._padding = padding
        self._data_format = data_format
        Module.__init__(self, device=device, dtype=dtype)

    def _forward(self, inputs):
        """
        Forward pass of the layer.

        Parameters
        ----------
        x
            The input to the layer.

        Returns
        -------
        The output of the layer.
        """
        return ivy.max_pool2d(
            inputs,
            self._kernel_size,
            self._stride,
            self._padding,
            data_format=self._data_format,
        )


class AvgPool2D(Module):
    def __init__(
        self,
        kernel_size,
        stride,
        padding,
        /,
        *,
        data_format="NHWC",
        device=None,
        v=None,
        dtype=None,
    ):
        """
        Class for applying Average Pooling over a mini-batch of inputs.

        Parameters
        ----------
        kernel_size
            The size of the window to take a max over.
        stride
            The stride of the window. Default value: 1
        padding
            Implicit zero padding to be added on both sides.
        device
            device on which to create the layer's variables 'cuda:0', 'cuda:1', 'cpu'
        """
        self._kernel_size = kernel_size
        self._stride = stride
        self._padding = padding
        self._data_format = data_format
        Module.__init__(self, device=device, dtype=dtype)

    def _forward(self, inputs):
        """
        Forward pass of the layer.

        Parameters
        ----------
        x
            The input to the layer.

        Returns
        -------
        The output of the layer.
        """
        return ivy.avg_pool2d(
            inputs,
            self._kernel_size,
            self._stride,
            self._padding,
            data_format=self._data_format,
        )


class MaxPool1D(Module):
    def __init__(
        self,
        kernel_size,
        stride,
        padding,
        /,
        *,
        data_format="NWC",
        device=None,
        v=None,
        dtype=None,
    ):
        """
        Class for applying Max Pooling over a mini-batch of inputs.

        Parameters
        ----------
        kernel_size
            The size of the window to take a max over.
        stride
            The stride of the window. Default value: 1
        padding
            Implicit zero padding to be added on both sides.
        device
            device on which to create the layer's variables 'cuda:0', 'cuda:1', 'cpu'
        """
        self._kernel_size = kernel_size
        self._stride = stride
        self._padding = padding
        self._data_format = data_format
        Module.__init__(self, device=device, dtype=dtype)

    def _forward(self, inputs):
        """
        Forward pass of the layer.

        Parameters
        ----------
        x
            The input to the layer.

        Returns
        -------
        The output of the layer.
        """
        return ivy.max_pool1d(
            inputs,
            self._kernel_size,
            self._stride,
            self._padding,
            data_format=self._data_format,
        )


class MaxPool3D(Module):
    def __init__(
        self,
        kernel_size,
        stride,
        padding,
        /,
        *,
        data_format="NDHWC",
        device=None,
        dtype=None,
    ):
        """
        Class for applying 3D Max Pooling over 5D inputs.

        Parameters
        ----------
        kernel_size
            The size of the window to take a max over.
        stride
            The stride of the window.
        padding
            Implicit zero padding to be added on both sides.
        """
        self._kernel_size = kernel_size
        self._stride = stride
        self._padding = padding
        self._data_format = data_format
        Module.__init__(self, device=device, dtype=dtype)

    def _forward(self, x):
        """
        Forward pass of the layer.

        Parameters
        ----------
        x
            The input array to the layer.

        Returns
        -------
        The output of the layer.
        """
        return ivy.max_pool3d(
            x,
            self._kernel_size,
            self._stride,
            self._padding,
            data_format=self._data_format,
        )


class AvgPool3D(Module):
    def __init__(
        self,
        kernel_size,
        strides,
        padding,
        /,
        *,
        data_format="NDHWC",
        count_include_pad=False,
        ceil_mode=False,
        divisor_override=None,
    ):
        """
        Class for applying Average Pooling over a mini-batch of inputs.

        Parameters
        ----------
        kernel_size
            The size of the window to take a max over.
        stride
            The stride of the window. Default value: 1
        padding
            Implicit zero padding to be added on both sides.
        data_format
            NDHWC" or "NCDHW". Defaults to "NDHWC".
        count_include_pad
            Whether to include padding in the averaging calculation.
        ceil_mode
            Whether to use ceil or floor for creating the output shape.
        divisor_override
            If specified, it will be used as divisor,
            otherwise kernel_size will be used. # noqa: E501
        """
        self._kernel_size = kernel_size
        self._stride = strides
        self._padding = padding
        self._data_format = data_format
        self._count_include_pad = count_include_pad
        self._ceil_mode = ceil_mode
        self._divisor_override = divisor_override
        Module.__init__(self)

    def _forward(self, x):
        """
        Forward pass of the layer.

        Parameters
        ----------
        x
            The input array to the layer.

        Returns
        -------
            The output array of the layer.
        """
        return ivy.avg_pool3d(
            x,
            self._kernel_size,
            self._stride,
            self._padding,
            data_format=self._data_format,
            count_include_pad=self._count_include_pad,
            ceil_mode=self._ceil_mode,
            divisor_override=self._divisor_override,
        )


class AdaptiveAvgPool2d(Module):
    def __init__(
        self,
        output_size,
        device=None,
        dtype=None,
    ):
        """
        Class for applying a 2D adaptive average pooling over mini-batch of inputs.

        Parameters
        ----------
        output_size
            the target output size of the image.
        device
            device on which to create the layer's variables 'cuda:0', 'cuda:1', 'cpu'
        """
        self._output_size = output_size
        Module.__init__(self, device=device, dtype=dtype)

    def _forward(self, x):
        """
        Forward pass of the layer.

        Parameters
        ----------
        x
            The input array to the layer.

        Returns
        -------
            The output array of the layer.
        """
        # TODO: test again once adaptive_avg_pool2d is
        #  implemented for the missing backends.
        return ivy.adaptive_avg_pool2d(
            x,
            self._output_size,
        )


class AdaptiveAvgPool1d(Module):
    def __init__(
        self,
        output_size,
        device=None,
        dtype=None,
    ):
        # TODO: add data_format param
        """
        Class for applying a 1D adaptive average pooling over mini-batch of inputs.

        Parameters
        ----------
        output_size
            An integer or tuple/list of a single integer
            specifying new size of output channels.
        device
            device on which to create the layer's variables 'cuda:0', 'cuda:1', 'cpu'
        """
        self._output_size = output_size
        Module.__init__(self, device=device, dtype=dtype)

    def _forward(self, x):
        """
        Forward pass of the layer.

        Parameters
        ----------
        x
            The input array to the layer.

        Returns
        -------
            The output array of the layer.
        """
        # TODO: test again once adaptive_avg_pool2d is
        #  implemented for the missing backends.
        return ivy.adaptive_avg_pool1d(
            x,
            self._output_size,
        )
<<<<<<< HEAD
   

class Dct(Module):
    def __init__(
        self,
        type=2,
        n=None,
        axis=-1,
        norm=None,
        out=None,
        device=None,
        dtype=None,
    ):
        """
        Class for applying the Discrete Cosine Transform over mini-batch of inputs.

        Parameters
        ----------
        x
            The input signal.
        type
            The type of the dct. Must be 1, 2, 3 or 4.
        n
            The lenght of the transform. If n is less than the input signal lenght,
            then x is truncated, if n is larger then x is zero-padded.
        axis
            The axis to compute the DCT along.
        norm
            The type of normalization to be applied. Must be either None or "ortho".
        out
            optional output array, for writing the result to.
        device
            device on which to create the layer's variables 'cuda:0', 'cuda:1', 'cpu'
        """
        self.type = type
        self.n = n
        self.axis = axis
        self.norm = norm
        self.out = out
        Module.__init__(self, device=device, dtype=dtype)

    def _forward(self, x):
=======


class AvgPool1D(Module):
    def __init__(
        self,
        kernel_size,
        stride,
        padding,
        /,
        *,
        data_format="NWC",
    ):
        """
        Class for applying Average Pooling over a mini-batch of inputs.

        Parameters
        ----------
        kernel_size
            The size of the window to take an average over.
        stride
            The stride of the window. Default value: 1
        padding
            Implicit zero padding to be added on both sides.
        data_format
            "NCW" or "NWC". Defaults to "NWC".
        """
        self._kernel_size = kernel_size
        self._stride = stride
        self._padding = padding
        self._data_format = data_format
        Module.__init__(self)

    def _forward(self, inputs):
>>>>>>> 076bd385
        """
        Forward pass of the layer.

        Parameters
        ----------
        x
<<<<<<< HEAD
            The input array to the layer.

        Returns
        -------
            The output array of the layer.
        """
        return ivy.dct(
            x,
            self.type,
            self.n,
            self.axis,
            self.norm,
            self.out,
=======
            The input to the layer.

        Returns
        -------
        The output of the layer.
        """
        return ivy.avg_pool1d(
            inputs,
            self._kernel_size,
            self._stride,
            self._padding,
            data_format=self._data_format,
>>>>>>> 076bd385
        )<|MERGE_RESOLUTION|>--- conflicted
+++ resolved
@@ -1852,7 +1852,59 @@
             x,
             self._output_size,
         )
-<<<<<<< HEAD
+
+
+class AvgPool1D(Module):
+    def __init__(
+        self,
+        kernel_size,
+        stride,
+        padding,
+        /,
+        *,
+        data_format="NWC",
+    ):
+        """
+        Class for applying Average Pooling over a mini-batch of inputs.
+
+        Parameters
+        ----------
+        kernel_size
+            The size of the window to take an average over.
+        stride
+            The stride of the window. Default value: 1
+        padding
+            Implicit zero padding to be added on both sides.
+        data_format
+            "NCW" or "NWC". Defaults to "NWC".
+        """
+        self._kernel_size = kernel_size
+        self._stride = stride
+        self._padding = padding
+        self._data_format = data_format
+        Module.__init__(self)
+
+    def _forward(self, inputs):
+        """
+        Forward pass of the layer.
+
+        Parameters
+        ----------
+        x
+            The input to the layer.
+
+        Returns
+        -------
+        The output of the layer.
+        """
+        return ivy.avg_pool1d(
+            inputs,
+            self._kernel_size,
+            self._stride,
+            self._padding,
+            data_format=self._data_format,
+        )
+
    
 
 class Dct(Module):
@@ -1895,48 +1947,12 @@
         Module.__init__(self, device=device, dtype=dtype)
 
     def _forward(self, x):
-=======
-
-
-class AvgPool1D(Module):
-    def __init__(
-        self,
-        kernel_size,
-        stride,
-        padding,
-        /,
-        *,
-        data_format="NWC",
-    ):
-        """
-        Class for applying Average Pooling over a mini-batch of inputs.
-
-        Parameters
-        ----------
-        kernel_size
-            The size of the window to take an average over.
-        stride
-            The stride of the window. Default value: 1
-        padding
-            Implicit zero padding to be added on both sides.
-        data_format
-            "NCW" or "NWC". Defaults to "NWC".
-        """
-        self._kernel_size = kernel_size
-        self._stride = stride
-        self._padding = padding
-        self._data_format = data_format
-        Module.__init__(self)
-
-    def _forward(self, inputs):
->>>>>>> 076bd385
         """
         Forward pass of the layer.
 
         Parameters
         ----------
         x
-<<<<<<< HEAD
             The input array to the layer.
 
         Returns
@@ -1950,18 +1966,4 @@
             self.axis,
             self.norm,
             self.out,
-=======
-            The input to the layer.
-
-        Returns
-        -------
-        The output of the layer.
-        """
-        return ivy.avg_pool1d(
-            inputs,
-            self._kernel_size,
-            self._stride,
-            self._padding,
-            data_format=self._data_format,
->>>>>>> 076bd385
         )