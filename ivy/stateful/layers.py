"""Collection of Ivy neural network layers as stateful classes."""

# local
import ivy
from ivy.stateful.module import Module
from ivy.stateful.initializers import Zeros, GlorotUniform
from ivy.func_wrapper import handle_nestable


# ToDo: update docstrings and typehints according to ivy\layers


# Linear #
# -------#


class Linear(Module):
    def __init__(
        self,
        input_channels,
        output_channels,
        /,
        *,
        weight_initializer=GlorotUniform(),
        bias_initializer=Zeros(),
        with_bias=True,
        device=None,
        v=None,
        dtype=None,
    ):
        """
        Linear layer, also referred to as dense or fully connected. The layer receives
        tensors with input_channels last dimension and returns a new tensor with
        output_channels last dimension, following matrix multiplication with the weight
        matrix and addition with the bias vector.

        Parameters
        ----------
        input_channels
            Number of input channels for the layer.
        output_channels
            Number of output channels for the layer.
        weight_initializer
            Initializer for the weights. Default is GlorotUniform.
        bias_initializer
            Initializer for the bias. Default is Zeros.
        with_bias
            Whether or not to include a bias term, default is ``True``.
        device
            device on which to create the layer's variables 'cuda:0', 'cuda:1', 'cpu'
            etc. Default is cpu.
        v
            the variables for the linear layer, as a container, constructed internally
            by default.
        dtype
            the desired data type of the internal variables to be created if not
             provided. Default is ``None``.
        """
        self._input_channels = input_channels
        self._output_channels = output_channels
        self._w_shape = (output_channels, input_channels)
        self._b_shape = (output_channels,)
        self._w_init = weight_initializer
        self._b_init = bias_initializer
        self._with_bias = with_bias
        Module.__init__(self, device=device, v=v, dtype=dtype)

    def _create_variables(self, device, dtype=None):
        """
        Create internal variables for the layer.

        Parameters
        ----------
        device
            device on which to create the layer's variables 'cuda:0', 'cuda:1', 'cpu'
            etc. Default is cpu.
        dtype
            the desired data type of the internal variables to be created if not
             provided. Default is ``None``.
        """
        v = {
            "w": self._w_init.create_variables(
                self._w_shape,
                device,
                self._output_channels,
                self._input_channels,
                dtype=dtype,
            )
        }
        if self._with_bias:
            v = dict(
                **v,
                b=self._b_init.create_variables(
                    self._b_shape,
                    device,
                    self._output_channels,
                    self._input_channels,
                    dtype=dtype,
                ),
            )
        return v

    def _forward(self, x):
        """
        Perform forward pass of the Linear layer.

        Parameters
        ----------
        x
            Inputs to process *[batch_shape, in]*.

        Returns
        -------
        ret
            The outputs following the linear operation and bias addition
            *[batch_shape, out]*
        """
        return ivy.linear(x, self.v.w, bias=self.v.b if self._with_bias else None)


# Dropout #
# --------#


class Dropout(Module):
    def __init__(
        self,
        prob,
        scale: bool = True,
        dtype=None,
        training: bool = True,
    ):
        """
        Dropout layer. The layer randomly zeroes some of the elements of the input
        tensor with probability p using samples from a Bernoull distribution.

        Parameters
        ----------
        prob
            The probability of zeroing out each array element.
        scale
            Whether to scale the output by 1/(1-prob), default is ``True``.
        dtype
            the desired data type of the internal variables to be created.
            Default is ``None``.
        training
            Turn on dropout if training, turn off otherwise. Default is ``True``.
        """
        self._prob = prob
        self._scale = scale
        self.training = training
        Module.__init__(self, device=None, v=None, dtype=dtype)

    def _create_variables(self, device, dtype=None):
        """
        Create internal variables for the layer.

        Parameters
        ----------
        device
            device on which to create the layer's variables 'cuda:0', 'cuda:1', 'cpu'
            etc. Default is cpu.
        dtype
            the desired data type of the internal variables to be created .
            Default is ``None``.
        """
        return {}

    def _forward(self, inputs, dtype=None):
        """
        Perform forward pass of the Linear layer.

        Parameters
        ----------
        inputs
            Inputs to process *[batch_shape, in]*.
        dtype
            the desired data type of the internal variables to be created .
            Default is ``None``.

        Returns
        -------
        ret
            The outputs following the linear operation and bias addition
            *[batch_shape, out]*
        """
        return ivy.dropout(
            inputs, self._prob, scale=self._scale, training=self.training, dtype=dtype
        )


# Attention #
# ----------#


class MultiHeadAttention(Module):
    def __init__(
        self,
        embed_dim=None,
        /,
        *,
        key_dim=None,
        value_dim=None,
        num_heads=8,
        head_dim=None,
        dropout_rate=0.0,
        use_proj_bias=True,
        attention_axes=None,
        scale=None,
        device=None,
        v=None,
        build_mode="on_init",
        dtype=None,
    ):
        """
        Multi Head Attention layer.

        Parameters
        ----------
        embed_dim
            The expected feature size in the input and output.
        key_dim
            The input feature size for key. If None, assumed equal to `embed_dim`.
            Default None.
        value_dim
            The input feature size for value. If None, assumed equal to `embed_dim`.
            Default None.
        num_heads:
            Number of parallel attention heads. Note that ``embed_dim`` will be split
            across ``num_heads`` (i.e. each head will have dimension ``embed_dim // num_heads``).
            Default is 8.
        head_dim
            Size of each attention head for query and key.
            Note that only two out of (``embed_dim``, ``num_heads``, and ``head_dim``) should be provided
            Default is None.
        dropout_rate
            The dropout probability used on attention weights to drop some attention targets. 0 for no dropout.
            Default is 0.
        use_proj_bias
            If specified, adds bias to input / output projection layers.
            Default is True.
        attention_axes
            axes over which the attention is applied. `None` means attention over all axes, but batch, heads, and features.
            Default is None.
        scale
            The value by which to scale the query-key similarity measure.
            Default is head_dim^-0.5
        device
            device on which to create the layer's variables 'cuda:0', 'cuda:1', 'cpu' etc.
            Default is cpu.
        v
            the variables for the attention layer, as a container,
            constructed internally by default.
        build_mode
            How the Module is built, either on initialization (now),
            explicitly by the user by calling
            build(), or the first time the __call__ method is run.
            Default is on initialization.
        dtype
            the desired data type of the internal variables to be created if not provided.
            Default is ``None``.
        """
        # proj

        if num_heads and head_dim:
            self._inner_dim = num_heads * head_dim
        else:
            self._inner_dim = embed_dim

        self._embed_dim = embed_dim if embed_dim else num_heads * head_dim
        self._key_dim = key_dim if key_dim else self._embed_dim
        self._value_dim = value_dim if value_dim else self._embed_dim
        self._num_heads = num_heads if num_heads else embed_dim // head_dim
        self._head_dim = head_dim if head_dim else embed_dim // num_heads
        self._dropout_rate = dropout_rate
        self._use_proj_bias = use_proj_bias
        self._attention_axes = attention_axes
        self._scale = ivy.default(scale, self._head_dim**-0.5)
        self._qkv_same_embed_dim = (
            self._key_dim == self._embed_dim and self._value_dim == self._embed_dim
        )
        ivy.Module.__init__(
            self,
            device=device,
            v=v,
            build_mode=build_mode,
            with_partial_v=True,
            dtype=dtype,
        )

    def _create_variables(self, device, dtype=None):
        """
        Parameters
        ----------
        device
            device on which to create the layer's variables 'cuda:0', 'cuda:1', 'cpu'
            etc. Default is cpu
        dtype
            the desired data type of the internal variables to be created if not
             provided. Default is ``None``.
        """
        v = dict(
            out_proj_weights=GlorotUniform().create_variables(
                (self._embed_dim, self._inner_dim),
                device,
                self._embed_dim,
                self._inner_dim,
                dtype=dtype,
            ),
        )
        if self._qkv_same_embed_dim:
            v = dict(
                **v,
                in_proj_weights=GlorotUniform().create_variables(
                    (self._inner_dim * 3, self._embed_dim),
                    device,
                    self._inner_dim * 3,
                    self._embed_dim,
                    dtype=dtype,
                ),
            )
        else:
            v = dict(
                **v,
                q_proj_weights=GlorotUniform().create_variables(
                    (self._inner_dim, self._embed_dim),
                    device,
                    self._inner_dim,
                    self._embed_dim,
                    dtype=dtype,
                ),
                k_proj_weights=GlorotUniform().create_variables(
                    (self._inner_dim, self._key_dim),
                    device,
                    self._inner_dim,
                    self._key_dim,
                    dtype=dtype,
                ),
                v_proj_weights=GlorotUniform().create_variables(
                    (self._inner_dim, self._value_dim),
                    device,
                    self._inner_dim,
                    self._value_dim,
                    dtype=dtype,
                ),
            )
        if self._use_proj_bias:
            v = dict(
                **v,
                in_proj_bias=Zeros().create_variables(
                    self._inner_dim * 3,
                    device,
                    dtype=dtype,
                ),
                out_proj_bias=Zeros().create_variables(
                    self._embed_dim,
                    device,
                    dtype=dtype,
                ),
            )

        return v

    def _forward(
        self,
        query,
        key=None,
        value=None,
        /,
        *,
        attention_mask=None,
        is_causal=False,
        return_attention_weights=False,
        average_attention_weights=True,
        training=False,
    ):
        """
        Perform forward pass of the MultiHeadAttention layer.

        Parameters
        ----------
        query
            query embeddings *[batch_shape,num_queries,query_dim]*.
        key
            key embeddings *[batch_shape,num_queries,key_dim]*.
        value
            value embeddings *[batch_shape,num_queries,value_dim]*.
        attention_mask
            The mask to apply to the query-key values. Default is ``None``.
            *[batch_shape,num_queries,num_keys]*.
        is_causal
            If True, Uses a causal attention mask and ignores provided attention_mask.
        return_attention_weights
            If True, returns attention_weights alongside the output
            as a tuple (output, attenion_weights). Defaults to `False`.
        average_attention_weights
            If true, indicates that the returned ``attention_weights`` should be averaged across
            heads. Otherwise, ``attention_weights`` are provided separately per head. Note that this flag only has an
            effect when ``return_attention_weights=True``. Default: ``True`` (i.e. average weights across heads)
        training
            If True, dropout is used, otherwise dropout is not activated.

        Returns
        -------
        ret
            The output following application of multi-head attention.
            *[batch_shape,num_queries,out_feat_dim]* if input is batched
            otherwise *[num_queries, out_feat_dim]
        """
        return ivy.multi_head_attention(
            query,
            key,
            value,
            num_heads=self._num_heads,
            scale=self._scale,
            attention_mask=attention_mask,
            in_proj_weights=(
                self.v.in_proj_weights if self._qkv_same_embed_dim else None
            ),
            q_proj_weights=(
                self.v.q_proj_weights if not self._qkv_same_embed_dim else None
            ),
            k_proj_weights=(
                self.v.k_proj_weights if not self._qkv_same_embed_dim else None
            ),
            v_proj_weights=(
                self.v.v_proj_weights if not self._qkv_same_embed_dim else None
            ),
            out_proj_weights=self.v.out_proj_weights,
            in_proj_bias=self.v.in_proj_bias if self._use_proj_bias else None,
            out_proj_bias=self.v.out_proj_bias if self._use_proj_bias else None,
            is_causal=is_causal,
            return_attention_weights=return_attention_weights,
            average_attention_weights=average_attention_weights,
            dropout=self._dropout_rate,
            training=training,
        )


# Convolutions #
# -------------#


class Conv1D(Module):
    def __init__(
        self,
        input_channels,
        output_channels,
        filter_size,
        strides,
        padding,
        /,
        *,
        weight_initializer=GlorotUniform(),
        bias_initializer=Zeros(),
        with_bias=True,
        data_format="NWC",
        dilations=1,
        device=None,
        v=None,
        dtype=None,
    ):
        """
        1D convolutional layer.

        Parameters
        ----------
        input_channels
            Number of input channels for the layer.
        output_channels
            Number of output channels for the layer.
        filter_size
            Size of the convolutional filter.
        strides
            The stride of the sliding window for each dimension of input.
        padding
            SAME" or "VALID" indicating the algorithm, or
            list indicating the per-dimension paddings.
        weight_initializer
            Initializer for the weights. Default is GlorotUniform.
        bias_initializer
            Initializer for the bias. Default is Zeros.
        with_bias
            Whether or not to include a bias term, default is ``True``.
        data_format
            NWC" or "NCW". Defaults to "NWC".
        dilations
            The dilation factor for each dimension of input. (Default value = 1)
        device
            device on which to create the layer's variables 'cuda:0', 'cuda:1', 'cpu'
            etc. Default is cpu.
        v
            the variables for each of the conv layer, as a container,
            constructed internally by default.
        dtype
            the desired data type of the internal variables to be created if not
             provided. Default is ``None``.
        """
        self._input_channels = input_channels
        self._output_channels = output_channels
        self._filter_size = filter_size
        self._strides = strides
        self._padding = padding
        self._w_shape = (filter_size, input_channels, output_channels)
        self._b_shape = (
            (1, 1, output_channels) if data_format == "NWC" else (1, output_channels, 1)
        )
        self._w_init = weight_initializer
        self._b_init = bias_initializer
        self._with_bias = with_bias
        self._data_format = data_format
        self._dilations = dilations
        Module.__init__(self, device=device, v=v, dtype=dtype)

    def _create_variables(self, device, dtype=None):
        """
        Create internal variables for the layer.

        Parameters
        ----------
        device
            device on which to create the layer's variables 'cuda:0', 'cuda:1', 'cpu'
            etc. Default is cpu.
        dtype
            the desired data type of the internal variables to be created.
             Default is ``None``.
        """
        v = {
            "w": self._w_init.create_variables(
                self._w_shape,
                device,
                self._output_channels,
                self._input_channels,
                dtype=dtype,
            )
        }
        if self._with_bias:
            v = dict(
                **v,
                b=self._b_init.create_variables(
                    self._b_shape,
                    device,
                    self._output_channels,
                    self._input_channels,
                    dtype=dtype,
                ),
            )
        return v

    def _forward(self, inputs):
        """
        Perform forward pass of the Conv1D layer.

        Parameters
        ----------
        inputs
            Inputs to process *[batch_size,w,d_in]*

        Returns
        -------
        ret
            The outputs following the conv1d layer *[batch_size,new_w,d_out]*
        """
        return ivy.conv1d(
            inputs,
            self.v.w,
            self._strides,
            self._padding,
            data_format=self._data_format,
            dilations=self._dilations,
        ) + (self.v.b if self._with_bias else 0)


class Conv1DTranspose(Module):
    def __init__(
        self,
        input_channels,
        output_channels,
        filter_size,
        strides,
        padding,
        /,
        *,
        weight_initializer=GlorotUniform(),
        bias_initializer=Zeros(),
        with_bias=True,
        output_shape=None,
        data_format="NWC",
        dilations=1,
        device=None,
        v=None,
        dtype=None,
    ):
        """
        1D transpose convolutional layer.

        Parameters
        ----------
        input_channels
            Number of input channels for the layer.
        output_channels
            Number of output channels for the layer.
        filter_size
            Size of the convolutional filter.
        strides
            The stride of the sliding window for each dimension of input.
        padding
            SAME" or "VALID" indicating the algorithm, or
            list indicating the per-dimension paddings.
        weight_initializer
            Initializer for the weights. Default is GlorotUniform.
        bias_initializer
            Initializer for the bias. Default is Zeros.
        with_bias
            Whether or not to include a bias term, default is ``True``.
        output_shape
            Shape of the output (Default value = None)
        data_format
            NWC" or "NCW". Defaults to "NWC".
        dilations
            The dilation factor for each dimension of input. (Default value = 1)
        device
            device on which to create the layer's variables 'cuda:0', 'cuda:1', 'cpu'
            etc. Default is cpu.
        v
            the variables for each of the conv layer, as a container,
            constructed internally by default.
        dtype
            the desired data type of the internal variables to be created if not
             provided. Default is ``None``.
        """
        self._input_channels = input_channels
        self._output_channels = output_channels
        self._filter_size = filter_size
        self._strides = strides
        self._padding = padding
        self._w_shape = (filter_size, input_channels, output_channels)
        self._b_shape = (
            (1, 1, output_channels) if data_format == "NWC" else (1, output_channels, 1)
        )
        self._w_init = weight_initializer
        self._b_init = bias_initializer
        self._with_bias = with_bias
        self._output_shape = output_shape
        self._data_format = data_format
        self._dilations = dilations
        Module.__init__(self, device=device, v=v, dtype=dtype)

    def _create_variables(self, device, dtype=None):
        """
        Create internal variables for the layer.

        Parameters
        ----------
        device
            device on which to create the layer's variables 'cuda:0', 'cuda:1', 'cpu'
            etc. Default is cpu.
        dtype
            the desired data type of the internal variables to be created if not
             provided. Default is ``None``.
        """
        v = {
            "w": self._w_init.create_variables(
                self._w_shape,
                device,
                self._output_channels,
                self._input_channels,
                dtype=dtype,
            )
        }
        if self._with_bias:
            v = dict(
                **v,
                b=self._b_init.create_variables(
                    self._b_shape,
                    device,
                    self._output_channels,
                    self._input_channels,
                    dtype=dtype,
                ),
            )
        return v

    def _forward(self, inputs):
        """
        Perform forward pass of the Conv1DTranspose layer.

        Parameters
        ----------
        inputs
            Inputs to process *[batch_size,w,d_in]*

        Returns
        -------
        ret
            The outputs following the conv1d layer *[batch_size,new_w,d_out]*
        """
        return ivy.conv1d_transpose(
            inputs,
            self.v.w,
            self._strides,
            self._padding,
            output_shape=self._output_shape,
            data_format=self._data_format,
            dilations=self._dilations,
        ) + (self.v.b if self._with_bias else 0)


class Conv2D(Module):
    def __init__(
        self,
        input_channels,
        output_channels,
        filter_shape,
        strides,
        padding,
        /,
        *,
        weight_initializer=GlorotUniform(),
        bias_initializer=Zeros(),
        with_bias=True,
        data_format="NHWC",
        dilations=1,
        device=None,
        v=None,
        dtype=None,
    ):
        """
        2D convolutional layer.

        Parameters
        ----------
        input_channels
            Number of input channels for the layer.
        output_channels
            Number of output channels for the layer.
        filter_shape
            Shape of the convolutional filter.
        strides
            The stride of the sliding window for each dimension of input.
        padding
            SAME" or "VALID" indicating the algorithm, or
            list indicating the per-dimension paddings.
        weight_initializer
            Initializer for the weights. Default is GlorotUniform.
        bias_initializer
            Initializer for the bias. Default is Zeros.
        with_bias
            Whether or not to include a bias term, default is ``True``.
        data_format
            NHWC" or "NCHW". Defaults to "NHWC".
        dilations
            The dilation factor for each dimension of input. (Default value = 1)
        device
            device on which to create the layer's variables 'cuda:0', 'cuda:1', 'cpu'
            etc. Default is cpu.
        v
            the variables for each of the conv layer, as a container,
            constructed internally by default.
        dtype
            the desired data type of the internal variables to be created if not
             provided. Default is ``None``.
        """
        self._input_channels = input_channels
        self._output_channels = output_channels
        self._filter_shape = filter_shape
        self._strides = strides
        self._padding = padding
        self._w_shape = filter_shape + [input_channels, output_channels]
        self._b_shape = (
            (1, 1, 1, output_channels)
            if data_format == "NHWC"
            else (1, output_channels, 1, 1)
        )
        self._w_init = weight_initializer
        self._b_init = bias_initializer
        self._with_bias = with_bias
        self._data_format = data_format
        self._dilations = dilations
        Module.__init__(self, device=device, v=v, dtype=dtype)

    def _create_variables(self, device, dtype=None):
        """
        Create internal variables for the layer.

        Parameters
        ----------
        device
            device on which to create the layer's variables 'cuda:0', 'cuda:1', 'cpu'
            etc. Default is cpu.
        dtype
            the desired data type of the internal variables to be created.
            Default is ``None``.
        """
        v = {
            "w": self._w_init.create_variables(
                self._w_shape,
                device,
                self._output_channels,
                self._input_channels,
                dtype=dtype,
            )
        }
        if self._with_bias:
            v = dict(
                **v,
                b=self._b_init.create_variables(
                    self._b_shape,
                    device,
                    self._output_channels,
                    self._input_channels,
                    dtype=dtype,
                ),
            )
        return v

    def _forward(self, inputs):
        """
        Perform forward pass of the Conv2D layer.

        Parameters
        ----------
        inputs
            Inputs to process *[batch_size,h,w,d_in]*.

        Returns
        -------
        ret
            The outputs following the conv1d layer *[batch_size,new_h,new_w,d_out]*
        """
        return ivy.conv2d(
            inputs,
            self.v.w,
            self._strides,
            self._padding,
            data_format=self._data_format,
            dilations=self._dilations,
        ) + (self.v.b if self._with_bias else 0)


class Conv2DTranspose(Module):
    def __init__(
        self,
        input_channels,
        output_channels,
        filter_shape,
        strides,
        padding,
        /,
        *,
        weight_initializer=GlorotUniform(),
        bias_initializer=Zeros(),
        with_bias=True,
        output_shape=None,
        data_format="NHWC",
        dilations=1,
        device=None,
        v=None,
        dtype=None,
    ):
        """
        2D convolutional transpose layer.

        Parameters
        ----------
        input_channels
            Number of input channels for the layer.
        output_channels
            Number of output channels for the layer.
        filter_shape
            Shape of the convolutional filter.
        strides
            The stride of the sliding window for each dimension of input.
        padding
            SAME" or "VALID" indicating the algorithm, or
            list indicating the per-dimension paddings.
        weight_initializer
            Initializer for the weights. Default is GlorotUniform.
        bias_initializer
            Initializer for the bias. Default is Zeros.
        with_bias
            Whether or not to include a bias term, default is ``True``.
        output_shape
            Shape of the output (Default value = None)
        data_format
            NHWC" or "NCHW". Defaults to "NHWC".
        dilations
            The dilation factor for each dimension of input. (Default value = 1)
        device
            device on which to create the layer's variables 'cuda:0', 'cuda:1', 'cpu'
            etc. Default is cpu.
        v
            the variables for each of the conv layer, as a container,
            constructed internally by default.
        dtype
            the desired data type of the internal variables to be created if not
             provided. Default is ``None``.
        """
        self._input_channels = input_channels
        self._output_channels = output_channels
        self._filter_shape = filter_shape
        self._strides = strides
        self._padding = padding
        self._w_shape = filter_shape + [input_channels, output_channels]
        self._b_shape = (
            (1, 1, 1, output_channels)
            if data_format == "NHWC"
            else (1, output_channels, 1, 1)
        )
        self._w_init = weight_initializer
        self._with_bias = with_bias
        self._b_init = bias_initializer
        self._output_shape = output_shape
        self._data_format = data_format
        self._dilations = dilations
        Module.__init__(self, device=device, v=v, dtype=dtype)

    def _create_variables(self, device, dtype=None):
        """
        Create internal variables for the layer.

        Parameters
        ----------
        device
            device on which to create the layer's variables 'cuda:0', 'cuda:1', 'cpu'
            etc. Default is cpu.
        dtype
            the desired data type of the internal variables to be created if not
             provided. Default is ``None``.
        """
        v = {
            "w": self._w_init.create_variables(
                self._w_shape,
                device,
                self._output_channels,
                self._input_channels,
                dtype=dtype,
            )
        }
        if self._with_bias:
            v = dict(
                **v,
                b=self._b_init.create_variables(
                    self._b_shape,
                    device,
                    self._output_channels,
                    self._input_channels,
                    dtype=dtype,
                ),
            )
        return v

    def _forward(self, inputs):
        """
        Perform forward pass of the Conv2DTranspose layer.

        Parameters
        ----------
        inputs
            Inputs to process *[batch_size,h,w,d_in]*.

        Returns
        -------
        ret
            The outputs following the conv1d layer *[batch_size,new_h,new_w,d_out]*
        """
        return ivy.conv2d_transpose(
            inputs,
            self.v.w,
            self._strides,
            self._padding,
            output_shape=self._output_shape,
            data_format=self._data_format,
            dilations=self._dilations,
        ) + (self.v.b if self._with_bias else 0)


class DepthwiseConv2D(Module):
    def __init__(
        self,
        num_channels,
        filter_shape,
        strides,
        padding,
        /,
        *,
        weight_initializer=GlorotUniform(),
        bias_initializer=Zeros(),
        with_bias=True,
        data_format="NHWC",
        dilations=1,
        device=None,
        v=None,
        dtype=None,
    ):
        """
        Depthwise 2D convolutional layer.

        Parameters
        ----------
        num_channels
            Number of input channels for the layer.
        filter_shape
            Shape of the convolutional filter.
        strides
            The stride of the sliding window for each dimension of input.
        padding
            SAME" or "VALID" indicating the algorithm, or
            list indicating the per-dimension paddings.
        weight_initializer
            Initializer for the weights. Default is GlorotUniform.
        bias_initializer
            Initializer for the bias. Default is Zeros.
        with_bias
            Whether or not to include a bias term, default is ``True``.
        data_format
            NHWC" or "NCHW". Defaults to "NHWC".
        dilations
            The dilation factor for each dimension of input. (Default value = 1)
        device
            device on which to create the layer's variables 'cuda:0', 'cuda:1', 'cpu'
            etc. Default is cpu.
        v
            the variables for each of the conv layer, as a container,
            constructed internally by default.
        dtype
            the desired data type of the internal variables to be created if not
             provided. Default is ``None``.
        """
        self._num_channels = num_channels
        self._filter_shape = filter_shape
        self._strides = strides
        self._padding = padding
        self._w_shape = filter_shape + [num_channels]
        self._b_shape = (
            (1, 1, 1, num_channels)
            if data_format == "NHWC"
            else (1, num_channels, 1, 1)
        )
        self._w_init = weight_initializer
        self._b_init = bias_initializer
        self._with_bias = with_bias
        self._data_format = data_format
        self._dilations = dilations
        Module.__init__(self, device=device, v=v, dtype=dtype)

    def _create_variables(self, device, dtype):
        """
        Create internal variables for the layer.

        Parameters
        ----------
        device
            device on which to create the layer's variables 'cuda:0', 'cuda:1', 'cpu'
            etc. Default is cpu.
        dtype
            the desired data type of the internal variables to be created if not
             provided. Default is ``None``.
        """
        v = {
            "w": self._w_init.create_variables(
                self._w_shape,
                device,
                self._num_channels,
                self._num_channels,
                dtype=dtype,
            )
        }
        if self._with_bias:
            v = dict(
                **v,
                b=self._b_init.create_variables(
                    self._b_shape,
                    device,
                    self._num_channels,
                    self._num_channels,
                    dtype=dtype,
                ),
            )
        return v

    def _forward(self, inputs):
        """
        Perform forward pass of the DepthwiseConv2D layer.

        Parameters
        ----------
        inputs
            Inputs to process *[batch_size,h,w,d_in]*.

        Returns
        -------
        ret
            The outputs following the conv1d layer *[batch_size,new_h,new_w,d_out]*
        """
        return ivy.depthwise_conv2d(
            inputs,
            self.v.w,
            self._strides,
            self._padding,
            data_format=self._data_format,
            dilations=self._dilations,
        ) + (self.v.b if self._with_bias else 0)


class Conv3D(Module):
    def __init__(
        self,
        input_channels,
        output_channels,
        filter_shape,
        strides,
        padding,
        /,
        *,
        weight_initializer=GlorotUniform(),
        bias_initializer=Zeros(),
        with_bias=True,
        data_format="NDHWC",
        dilations=1,
        device=None,
        v=None,
        dtype=None,
    ):
        """
        3D convolutional layer.

        Parameters
        ----------
        input_channels
            Number of input channels for the layer.
        output_channels
            Number of output channels for the layer.
        filter_shape
            Shape of the convolutional filter.
        strides
            The stride of the sliding window for each dimension of input.
        padding
            SAME" or "VALID" indicating the algorithm, or
            list indicating the per-dimension paddings.
        weight_initializer
            Initializer for the weights. Default is GlorotUniform.
        bias_initializer
            Initializer for the bias. Default is Zeros.
        with_bias
            Whether or not to include a bias term, default is ``True``.
        data_format
            NDHWC" or "NCDHW". Defaults to "NDHWC".
        dilations
            The dilation factor for each dimension of input. (Default value = 1)
        device
            device on which to create the layer's variables 'cuda:0', 'cuda:1', 'cpu'
            etc. Default is cpu.
        v
            the variables for each of the conv layer, as a container,
            constructed internally by default.
        dtype
            the desired data type of the internal variables to be created if not
             provided. Default is ``None``.
        """
        self._input_channels = input_channels
        self._output_channels = output_channels
        self._filter_shape = filter_shape
        self._strides = strides
        self._padding = padding
        self._w_shape = filter_shape + [input_channels, output_channels]
        self._b_shape = (
            (1, 1, 1, 1, output_channels)
            if data_format == "NDHWC"
            else (1, output_channels, 1, 1, 1)
        )
        self._w_init = weight_initializer
        self._b_init = bias_initializer
        self._with_bias = with_bias
        self._data_format = data_format
        self._dilations = dilations
        Module.__init__(self, device=device, v=v, dtype=dtype)

    def _create_variables(self, device, dtype=None):
        """
        Create internal variables for the layer.

        Parameters
        ----------
        device
            device on which to create the layer's variables 'cuda:0', 'cuda:1', 'cpu'
            etc. Default is cpu.
        dtype
            the desired data type of the internal variables to be created if not
             provided. Default is ``None``.
        """
        v = {
            "w": self._w_init.create_variables(
                self._w_shape,
                device,
                self._output_channels,
                self._input_channels,
                dtype=dtype,
            )
        }
        if self._with_bias:
            v = dict(
                **v,
                b=self._b_init.create_variables(
                    self._b_shape,
                    device,
                    self._output_channels,
                    self._input_channels,
                    dtype=dtype,
                ),
            )
        return v

    def _forward(self, inputs):
        """
        Perform forward pass of the Conv3D layer.

        Parameters
        ----------
        inputs
            Inputs to process *[batch_size,d,h,w,d_in]*.

        Returns
        -------
        ret
            The outputs following the conv1d layer
            *[batch_size,new_d,new_h,new_w,d_out]*
        """
        return ivy.conv3d(
            inputs,
            self.v.w,
            self._strides,
            self._padding,
            data_format=self._data_format,
            dilations=self._dilations,
        ) + (self.v.b if self._with_bias else 0)


class Conv3DTranspose(Module):
    def __init__(
        self,
        input_channels,
        output_channels,
        filter_shape,
        strides,
        padding,
        /,
        *,
        weight_initializer=GlorotUniform(),
        bias_initializer=Zeros(),
        with_bias=True,
        output_shape=None,
        data_format="NDHWC",
        dilations=1,
        device=None,
        v=None,
        dtype=None,
    ):
        """
        3D convolutional transpose layer.

        Parameters
        ----------
        input_channels
            Number of input channels for the layer.
        output_channels
            Number of output channels for the layer.
        filter_shape
            Shape of the convolutional filter.
        strides
            The stride of the sliding window for each dimension of input.
        padding
            SAME" or "VALID" indicating the algorithm, or
            list indicating the per-dimension paddings.
        weight_initializer
            Initializer for the weights. Default is GlorotUniform.
        bias_initializer
            Initializer for the bias. Default is Zeros.
        with_bias
            Whether or not to include a bias term, default is ``True``.
        output_shape
            Shape of the output (Default value = None)
        data_format
            NDHWC" or "NCDHW". Defaults to "NDHWC".
        dilations
            The dilation factor for each dimension of input. (Default value = 1)
        device
            device on which to create the layer's variables 'cuda:0', 'cuda:1', 'cpu'
            etc. Default is cpu.
        v
            the variables for each of the conv layer, as a container,
            constructed internally by default.
        dtype
            the desired data type of the internal variables to be created if not
             provided. Default is ``None``.
        """
        self._input_channels = input_channels
        self._output_channels = output_channels
        self._filter_shape = filter_shape
        self._strides = strides
        self._padding = padding
        self._w_shape = filter_shape + [input_channels, output_channels]
        self._b_shape = (
            (1, 1, 1, 1, output_channels)
            if data_format == "NDHWC"
            else (1, output_channels, 1, 1, 1)
        )
        self._w_init = weight_initializer
        self._b_init = bias_initializer
        self._with_bias = with_bias
        self._output_shape = output_shape
        self._data_format = data_format
        self._dilations = dilations
        self.dtype = dtype
        Module.__init__(self, device=device, v=v, dtype=dtype)

    def _create_variables(self, device, dtype=None):
        """
        Create internal variables for the layer.

        Parameters
        ----------
        device
            device on which to create the layer's variables 'cuda:0', 'cuda:1', 'cpu'
            etc. Default is cpu.
        dtype
            the desired data type of the internal variables to be created if not
             provided. Default is ``None``.
        """
        v = {
            "w": self._w_init.create_variables(
                self._w_shape,
                device,
                self._output_channels,
                self._input_channels,
                dtype=dtype,
            )
        }
        if self._with_bias:
            v = dict(
                **v,
                b=self._b_init.create_variables(
                    self._b_shape,
                    device,
                    self._output_channels,
                    self._input_channels,
                    dtype=dtype,
                ),
            )
        return v

    def _forward(self, inputs):
        """
        Perform forward pass of the Conv3DTranspose layer.

        Parameters
        ----------
        inputs
            Inputs to process *[batch_size,d,h,w,d_in]*.

        Returns
        -------
        ret
            The outputs following the conv1d layer
            *[batch_size,new_d,new_h,new_w,d_out]*
        """
        return ivy.conv3d_transpose(
            inputs,
            self.v.w,
            self._strides,
            self._padding,
            output_shape=self._output_shape,
            data_format=self._data_format,
            dilations=self._dilations,
        ) + (self.v.b if self._with_bias else 0)


# LSTM #
# -----#


class LSTM(Module):
    def __init__(
        self,
        input_channels,
        output_channels,
        /,
        *,
        weight_initializer=GlorotUniform(),
        num_layers=1,
        return_sequence=True,
        return_state=True,
        device=None,
        v=None,
        dtype=None,
    ):
        """
        LSTM layer, which is a set of stacked lstm cells.

        Parameters
        ----------
        input_channels
            Number of input channels for the layer
        output_channels
            Number of output channels for the layer
        weight_initializer
            Initializer for the weights. Default is GlorotUniform.
        num_layers
            Number of lstm cells in the lstm layer, default is ``1``.
        return_sequence
            Whether or not to return the entire output sequence, or
            just the latest timestep.
            Default is ``True``.
        return_state
            Whether or not to return the latest hidden and cell states.
            Default is ``True``.
        device
            device on which to create the layer's variables 'cuda:0', 'cuda:1', 'cpu'
            etc. Default is cpu.
        v
            the variables for each of the lstm cells, as a container,
            constructed internally by default.
        dtype
            the desired data type of the internal variables to be created if not
             provided. Default is ``None``.
        """
        self._input_channels = input_channels
        self._output_channels = output_channels
        self._w_init = weight_initializer
        self._num_layers = num_layers
        self._return_sequence = return_sequence
        self._return_state = return_state
        Module.__init__(self, device=device, v=v, dtype=dtype)

    # Public #

    def get_initial_state(self, batch_shape, dtype=None):
        """
        Get the initial state of the hidden and cell states, if not provided explicitly.

        Parameters
        ----------
        batch_shape
        dtype
            the desired data type of the internal variables to be created if not
             provided. Default is ``None``.
        """
        batch_shape = list(batch_shape)
        return (
            [
                ivy.zeros((batch_shape + [self._output_channels]), dtype=dtype)
                for i in range(self._num_layers)
            ],
            [
                ivy.zeros((batch_shape + [self._output_channels]), dtype=dtype)
                for i in range(self._num_layers)
            ],
        )

    # Overridden

    def _create_variables(self, device, dtype=None):
        """
        Create internal variables for the layer.

        Parameters
        ----------
        device
            device on which to create the layer's variables 'cuda:0', 'cuda:1', 'cpu'
            etc. Default is cpu.
        dtype
            the desired data type of the internal variables to be created if not
             provided. Default is ``None``.
        """
        input_weights = dict(
            zip(
                ["layer_" + str(i) for i in range(self._num_layers)],
                [
                    {
                        "w": self._w_init.create_variables(
                            (
                                (
                                    self._input_channels
                                    if i == 0
                                    else self._output_channels
                                ),
                                4 * self._output_channels,
                            ),
                            device,
                            self._output_channels,
                            self._input_channels,
                            dtype=dtype,
                        )
                    }
                    for i in range(self._num_layers)
                ],
            )
        )
        recurrent_weights = dict(
            zip(
                ["layer_" + str(i) for i in range(self._num_layers)],
                [
                    {
                        "w": self._w_init.create_variables(
                            (self._output_channels, 4 * self._output_channels),
                            device,
                            self._output_channels,
                            self._input_channels,
                            dtype=dtype,
                        )
                    }
                    for i in range(self._num_layers)
                ],
            )
        )
        return {"input": input_weights, "recurrent": recurrent_weights}

    @handle_nestable
    def _forward(self, inputs, initial_state=None):
        """
        Perform forward pass of the LSTM layer.

        Parameters
        ----------
        inputs
            Inputs to process *[batch_shape, t, in]*.
        initial_state
            2-tuple of lists of the hidden states h and c for each layer,
            each of dimension *[batch_shape,out]*.
            Created internally if None. (Default value = None)

        Returns
        -------
        ret
            The outputs of the final lstm layer *[batch_shape, t, out]* and the hidden
            state tuple of lists, each of dimension *[batch_shape, out]*
        """
        if initial_state is None:
            initial_state = self.get_initial_state(
                inputs.shape[:-2], dtype=inputs.dtype
            )
        h_n_list = list()
        c_n_list = list()
        h_t = inputs
        for h_0, c_0, (_, lstm_input_var), (_, lstm_recurrent_var) in zip(
            initial_state[0],
            initial_state[1],
            self.v.input.items(),
            self.v.recurrent.items(),
        ):
            h_t, c_n = ivy.lstm_update(
                h_t, h_0, c_0, lstm_input_var.w, lstm_recurrent_var.w
            )
            h_n_list.append(h_t[..., -1, :])
            c_n_list.append(c_n)
        if not self._return_sequence:
            h_t = h_t[..., -1, :]
        if not self._return_state:
            return h_t
        return h_t, (h_n_list, c_n_list)


# Pooling #
# --------#


class MaxPool2D(Module):
    def __init__(
        self,
        kernel_size,
        stride,
        padding,
        /,
        *,
        data_format="NHWC",
        device=None,
        v=None,
        dtype=None,
    ):
        """
        Class for applying Max Pooling over a mini-batch of inputs.

        Parameters
        ----------
        kernel_size
            The size of the window to take a max over.
        stride
            The stride of the window. Default value: 1
        padding
            Implicit zero padding to be added on both sides.
        device
            device on which to create the layer's variables 'cuda:0', 'cuda:1', 'cpu'
        """
        self._kernel_size = kernel_size
        self._stride = stride
        self._padding = padding
        self._data_format = data_format
        Module.__init__(self, device=device, dtype=dtype)

    def _forward(self, inputs):
        """
        Forward pass of the layer.

        Parameters
        ----------
        x
            The input to the layer.

        Returns
        -------
        The output of the layer.
        """
        return ivy.max_pool2d(
            inputs,
            self._kernel_size,
            self._stride,
            self._padding,
            data_format=self._data_format,
        )


class AvgPool2D(Module):
    def __init__(
        self,
        kernel_size,
        stride,
        padding,
        /,
        *,
        data_format="NHWC",
        device=None,
        v=None,
        dtype=None,
    ):
        """
        Class for applying Average Pooling over a mini-batch of inputs.

        Parameters
        ----------
        kernel_size
            The size of the window to take a max over.
        stride
            The stride of the window. Default value: 1
        padding
            Implicit zero padding to be added on both sides.
        device
            device on which to create the layer's variables 'cuda:0', 'cuda:1', 'cpu'
        """
        self._kernel_size = kernel_size
        self._stride = stride
        self._padding = padding
        self._data_format = data_format
        Module.__init__(self, device=device, dtype=dtype)

    def _forward(self, inputs):
        """
        Forward pass of the layer.

        Parameters
        ----------
        x
            The input to the layer.

        Returns
        -------
        The output of the layer.
        """
        return ivy.avg_pool2d(
            inputs,
            self._kernel_size,
            self._stride,
            self._padding,
            data_format=self._data_format,
        )


class MaxPool1D(Module):
    def __init__(
        self,
        kernel_size,
        stride,
        padding,
        /,
        *,
        data_format="NWC",
        device=None,
        v=None,
        dtype=None,
    ):
        """
        Class for applying Max Pooling over a mini-batch of inputs.

        Parameters
        ----------
        kernel_size
            The size of the window to take a max over.
        stride
            The stride of the window. Default value: 1
        padding
            Implicit zero padding to be added on both sides.
        device
            device on which to create the layer's variables 'cuda:0', 'cuda:1', 'cpu'
        """
        self._kernel_size = kernel_size
        self._stride = stride
        self._padding = padding
        self._data_format = data_format
        Module.__init__(self, device=device, dtype=dtype)

    def _forward(self, inputs):
        """
        Forward pass of the layer.

        Parameters
        ----------
        x
            The input to the layer.

        Returns
        -------
        The output of the layer.
        """
        return ivy.max_pool1d(
            inputs,
            self._kernel_size,
            self._stride,
            self._padding,
            data_format=self._data_format,
        )


class MaxPool3D(Module):
    def __init__(
        self,
        kernel_size,
        stride,
        padding,
        /,
        *,
        data_format="NDHWC",
        device=None,
        dtype=None,
    ):
        """
        Class for applying 3D Max Pooling over 5D inputs.

        Parameters
        ----------
        kernel_size
            The size of the window to take a max over.
        stride
            The stride of the window.
        padding
            Implicit zero padding to be added on both sides.
        """
        self._kernel_size = kernel_size
        self._stride = stride
        self._padding = padding
        self._data_format = data_format
        Module.__init__(self, device=device, dtype=dtype)

    def _forward(self, x):
        """
        Forward pass of the layer.

        Parameters
        ----------
        x
            The input array to the layer.

        Returns
        -------
        The output of the layer.
        """
        return ivy.max_pool3d(
            x,
            self._kernel_size,
            self._stride,
            self._padding,
            data_format=self._data_format,
        )


class AvgPool3D(Module):
    def __init__(
        self,
        kernel_size,
        strides,
        padding,
        /,
        *,
        data_format="NDHWC",
        count_include_pad=False,
        ceil_mode=False,
        divisor_override=None,
    ):
        """
        Class for applying Average Pooling over a mini-batch of inputs.

        Parameters
        ----------
        kernel_size
            The size of the window to take a max over.
        stride
            The stride of the window. Default value: 1
        padding
            Implicit zero padding to be added on both sides.
        data_format
            NDHWC" or "NCDHW". Defaults to "NDHWC".
        count_include_pad
            Whether to include padding in the averaging calculation.
        ceil_mode
            Whether to use ceil or floor for creating the output shape.
        divisor_override
            If specified, it will be used as divisor,
            otherwise kernel_size will be used. # noqa: E501
        """
        self._kernel_size = kernel_size
        self._stride = strides
        self._padding = padding
        self._data_format = data_format
        self._count_include_pad = count_include_pad
        self._ceil_mode = ceil_mode
        self._divisor_override = divisor_override
        Module.__init__(self)

    def _forward(self, x):
        """
        Forward pass of the layer.

        Parameters
        ----------
        x
            The input array to the layer.

        Returns
        -------
            The output array of the layer.
        """
        return ivy.avg_pool3d(
            x,
            self._kernel_size,
            self._stride,
            self._padding,
            data_format=self._data_format,
            count_include_pad=self._count_include_pad,
            ceil_mode=self._ceil_mode,
            divisor_override=self._divisor_override,
        )


class AdaptiveAvgPool2d(Module):
    def __init__(
        self,
        output_size,
        device=None,
        dtype=None,
    ):
        """
        Class for applying a 2D adaptive average pooling over mini-batch of inputs.

        Parameters
        ----------
        output_size
            the target output size of the image.
        device
            device on which to create the layer's variables 'cuda:0', 'cuda:1', 'cpu'
        """
        self._output_size = output_size
        Module.__init__(self, device=device, dtype=dtype)

    def _forward(self, x):
        """
        Forward pass of the layer.

        Parameters
        ----------
        x
            The input array to the layer.

        Returns
        -------
            The output array of the layer.
        """
        # TODO: test again once adaptive_avg_pool2d is
        #  implemented for the missing backends.
        return ivy.adaptive_avg_pool2d(
            x,
            self._output_size,
        )


class AdaptiveAvgPool1d(Module):
    def __init__(
        self,
        output_size,
        device=None,
        dtype=None,
    ):
        # TODO: add data_format param
        """
        Class for applying a 1D adaptive average pooling over mini-batch of inputs.

        Parameters
        ----------
        output_size
            An integer or tuple/list of a single integer
            specifying new size of output channels.
        device
            device on which to create the layer's variables 'cuda:0', 'cuda:1', 'cpu'
        """
        self._output_size = output_size
        Module.__init__(self, device=device, dtype=dtype)

    def _forward(self, x):
        """
        Forward pass of the layer.

        Parameters
        ----------
        x
            The input array to the layer.

        Returns
        -------
            The output array of the layer.
        """
        # TODO: test again once adaptive_avg_pool2d is
        #  implemented for the missing backends.
        return ivy.adaptive_avg_pool1d(
            x,
            self._output_size,
        )


class AvgPool1D(Module):
    def __init__(
        self,
        kernel_size,
        stride,
        padding,
        /,
        *,
        data_format="NWC",
    ):
        """
        Class for applying Average Pooling over a mini-batch of inputs.

        Parameters
        ----------
        kernel_size
            The size of the window to take an average over.
        stride
            The stride of the window. Default value: 1
        padding
            Implicit zero padding to be added on both sides.
        data_format
            "NCW" or "NWC". Defaults to "NWC".
        """
        self._kernel_size = kernel_size
        self._stride = stride
        self._padding = padding
        self._data_format = data_format
        Module.__init__(self)

    def _forward(self, inputs):
        """
        Forward pass of the layer.

        Parameters
        ----------
        x
            The input to the layer.

        Returns
        -------
        The output of the layer.
        """
        return ivy.avg_pool1d(
            inputs,
            self._kernel_size,
            self._stride,
            self._padding,
            data_format=self._data_format,
        )


<<<<<<< HEAD
# Interpolate #
# ------------#


class Interpolate(Module):
    def __init__(
        self,
        size,
        /,
        *,
        mode="linear",
        scale_factor=None,
        recompute_scale_factor=None,
        align_corners=None,
        antialias=False,
    ):
        """
        Interpolate layer is used to down/up samples the input to the given size. The
        algorithm used for interpolation is determined by mode.

        Parameters
        ----------
        size
            Output size.
        mode
            Interpolation mode. Can be one of the following:
            - linear
            - bilinear
            - trilinear
            - nearest
            - nearest-exact
            - area
            - tf_area
            - bicubic
            - mitchellcubic
            - lanczos3
            - lanczos5
            - gaussian
        scale_factor
            Multiplier for spatial size that defines the output size(overwrites `size`).
        align_corners
            If True, the corner pixels of the input and output tensors are aligned,
            and thus preserving the values at the corner pixels. If False, the corner
            pixels are not aligned, and the interpolation uses edge value padding for
            out-of-boundary values.
            only has an effect when mode is 'linear', 'bilinear',
            'bicubic' or 'trilinear'. Default: False
        recompute_scale_factor
            Recompute the scale_factor for use in the interpolation calculation.
            If True, then scale_factor must be passed in and will be used to
            compute the `size`. If False, then size or scale_factor will be used
            directly for interpolation. Default: None.
        antialias
            If True, antialiasing is applied when downsampling an image.
            Supported modes: 'bilinear', 'bicubic'.
        """
        self._size = size
        self._mode = mode
        self._scale_factor = scale_factor
        self._recompute_scale_factor = recompute_scale_factor
        self._align_corners = align_corners
        self._antialias = antialias
        Module.__init__(self)

    def _forward(self, x):
        """
        Perform forward pass of the Interpolate layer.
=======
class Dct(Module):
    def __init__(
        self,
        *,
        type=2,
        n=None,
        axis=-1,
        norm=None,
        device=None,
        dtype=None,
    ):
        """
        Class for applying the Discrete Cosine Transform over mini-batch of inputs.

        Parameters
        ----------
        x
            The input signal.
        type
            The type of the dct. Must be 1, 2, 3 or 4.
        n
            The length of the transform. If n is less than the input signal lenght,
            then x is truncated, if n is larger then x is zero-padded.
        axis
            The axis to compute the DCT along.
        norm
            The type of normalization to be applied. Must be either None or "ortho".
        device
            device on which to create the layer's variables 'cuda:0', 'cuda:1', 'cpu'
        """
        self.type = type
        self.n = n
        self.axis = axis
        self.norm = norm
        Module.__init__(self, device=device, dtype=dtype)

    def _forward(self, x):
        """
        Forward pass of the layer.
>>>>>>> 5c763687

        Parameters
        ----------
        x
<<<<<<< HEAD
            Inputs to process
            *[batch x channels x [optional depth] x [optional height] x width]*.

        Returns
        -------
        ret
            The outputs following the interpolate operation
        """
        return ivy.interpolate(
            x,
            self._size,
            mode=self._mode,
            scale_factor=self._scale_factor,
            recompute_scale_factor=self._recompute_scale_factor,
            align_corners=self._align_corners,
            antialias=self._antialias,
=======
            The input array to the layer.

        Returns
        -------
            The output array of the layer.
        """
        return ivy.dct(
            x,
            type=self.type,
            n=self.n,
            axis=self.axis,
            norm=self.norm,
>>>>>>> 5c763687
        )<|MERGE_RESOLUTION|>--- conflicted
+++ resolved
@@ -1985,7 +1985,64 @@
         )
 
 
-<<<<<<< HEAD
+class Dct(Module):
+    def __init__(
+        self,
+        *,
+        type=2,
+        n=None,
+        axis=-1,
+        norm=None,
+        device=None,
+        dtype=None,
+    ):
+        """
+        Class for applying the Discrete Cosine Transform over mini-batch of inputs.
+
+        Parameters
+        ----------
+        x
+            The input signal.
+        type
+            The type of the dct. Must be 1, 2, 3 or 4.
+        n
+            The length of the transform. If n is less than the input signal lenght,
+            then x is truncated, if n is larger then x is zero-padded.
+        axis
+            The axis to compute the DCT along.
+        norm
+            The type of normalization to be applied. Must be either None or "ortho".
+        device
+            device on which to create the layer's variables 'cuda:0', 'cuda:1', 'cpu'
+        """
+        self.type = type
+        self.n = n
+        self.axis = axis
+        self.norm = norm
+        Module.__init__(self, device=device, dtype=dtype)
+
+    def _forward(self, x):
+        """
+        Forward pass of the layer.
+
+        Parameters
+        ----------
+        x
+            The input array to the layer.
+
+        Returns
+        -------
+            The output array of the layer.
+        """
+        return ivy.dct(
+            x,
+            type=self.type,
+            n=self.n,
+            axis=self.axis,
+            norm=self.norm,
+        )
+
+
 # Interpolate #
 # ------------#
 
@@ -2053,52 +2110,10 @@
     def _forward(self, x):
         """
         Perform forward pass of the Interpolate layer.
-=======
-class Dct(Module):
-    def __init__(
-        self,
-        *,
-        type=2,
-        n=None,
-        axis=-1,
-        norm=None,
-        device=None,
-        dtype=None,
-    ):
-        """
-        Class for applying the Discrete Cosine Transform over mini-batch of inputs.
 
         Parameters
         ----------
         x
-            The input signal.
-        type
-            The type of the dct. Must be 1, 2, 3 or 4.
-        n
-            The length of the transform. If n is less than the input signal lenght,
-            then x is truncated, if n is larger then x is zero-padded.
-        axis
-            The axis to compute the DCT along.
-        norm
-            The type of normalization to be applied. Must be either None or "ortho".
-        device
-            device on which to create the layer's variables 'cuda:0', 'cuda:1', 'cpu'
-        """
-        self.type = type
-        self.n = n
-        self.axis = axis
-        self.norm = norm
-        Module.__init__(self, device=device, dtype=dtype)
-
-    def _forward(self, x):
-        """
-        Forward pass of the layer.
->>>>>>> 5c763687
-
-        Parameters
-        ----------
-        x
-<<<<<<< HEAD
             Inputs to process
             *[batch x channels x [optional depth] x [optional height] x width]*.
 
@@ -2115,18 +2130,4 @@
             recompute_scale_factor=self._recompute_scale_factor,
             align_corners=self._align_corners,
             antialias=self._antialias,
-=======
-            The input array to the layer.
-
-        Returns
-        -------
-            The output array of the layer.
-        """
-        return ivy.dct(
-            x,
-            type=self.type,
-            n=self.n,
-            axis=self.axis,
-            norm=self.norm,
->>>>>>> 5c763687
         )