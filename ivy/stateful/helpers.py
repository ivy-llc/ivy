--- conflicted
+++ resolved
@@ -525,11 +525,7 @@
                     -2 if isinstance(sco[chosen_kc], np.ndarray) else -1
                 ].split("_")[-1]
             )
-<<<<<<< HEAD
-            new_key = final_key + f"_{max_key_idx + 1}"
-=======
             new_key = f"{final_key}_{max_key_idx + 1}"
->>>>>>> dca2ac40
         else:
             new_key = f"{final_key}_0"
         if self._is_submod_leaf():
