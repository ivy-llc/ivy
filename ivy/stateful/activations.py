"""Collection of Ivy neural network activations as stateful classes."""

# local
import ivy
from ivy.stateful.module import Module
from typing import Literal


class GELU(Module):
    def __init__(
        self,
        *,
        approximate: bool = False,
        complex_mode: Literal["split", "magnitude", "jax"] = "jax",
    ):
        """
        Apply the GELU activation function.

        Parameters
        ----------
        approximate
            whether to use the gelu approximation algorithm or exact formulation.
        complex_mode
            Specifies how to handle complex input. See
            ``ivy.func_wrapper.handle_complex_input`` for more detail.
        """
        self._approximate = approximate
        self._complex_mode = complex_mode
        Module.__init__(self)

<<<<<<< HEAD
    def _forward(self, x):
=======
    def _forward(
        self,
        x,
    ):
>>>>>>> 689ceed7
        """
        Perform forward pass of the GELU activation.

        Parameters
        ----------
        x
            Inputs to process *[batch_shape, d]*.

        Returns
        -------
        ret
            The outputs following the GELU activation *[batch_shape, d]*
        """
        return ivy.gelu(
            x,
            approximate=self._approximate,
            complex_mode=self._complex_mode,
        )


class GEGLU(Module):
    def __init__(self):
        """Apply the GEGLU activation function."""
        Module.__init__(self)

    def _forward(self, inputs):
        """
        Perform forward pass of the GEGLU activation.

        Parameters
        ----------
        inputs
            Inputs to process *[batch_shape, 2d]*.

        Returns
        -------
        ret
            The outputs following the GEGLU activation *[batch_shape, d]*
        """
        x, gates = ivy.split(inputs, num_or_size_splits=2, axis=-1)
        return ivy.gelu(gates) * x


class ReLU(Module):
    def __init__(
        self,
        complex_mode: Literal["split", "magnitude", "jax"] = "jax",
    ):
        """
        Apply the RELU activation function.

        Parameters
        ----------
        complex_mode
            Specifies how to handle complex input. See
             ``ivy.func_wrapper.handle_complex_input`` for more detail.
        """
        self._complex_mode = complex_mode
        Module.__init__(self)

    def _forward(self, x):
        """

        Parameters
        ----------
        x
            Inputs to process *[batch_shape, d]*.

        Returns
        -------
        ret
            The outputs following the RELU activation *[batch_shape, d]*
        """
        return ivy.relu(x, complex_mode=self._complex_mode)


class LeakyReLU(Module):
    def __init__(
        self,
        alpha: float = 0.2,
        complex_mode: Literal["split", "magnitude", "jax"] = "jax",
    ):
        """
        Apply the LEAKY RELU activation function.

        Parameters
        ----------
        alpha
            Negative slope for ReLU.
        complex_mode
            Specifies how to handle complex input. See
            ``ivy.func_wrapper.handle_complex_input`` for more detail.
        """
        self._alpha = alpha
        self._complex_mode = complex_mode
        Module.__init__(self)

    def _forward(self, x):
        """

        Parameters
        ----------
        x
              Inputs to process *[batch_shape, d]*.

        Returns
        -------
        ret
            The outputs following the LEAKY RELU activation *[batch_shape, d]*
        """
        return ivy.leaky_relu(
            x,
            alpha=self._alpha,
            complex_mode=self._complex_mode,
        )


class LogSoftmax(Module):
    def __init__(self, axis: int = -1):
        """Apply the LOG SOFTMAX activation function."""
        Module.__init__(self)
        self._axis = axis

    def _forward(self, x):
        """

        Parameters
        ----------
        x
            Inputs to process *[batch_shape, d]*.
        axis
            The dimension log_softmax would be performed on. The default is ``None``
        Returns
        -------
         ret
            The outputs following the LOG SOFTMAX activation *[batch_shape, d]*
        """
        return ivy.log_softmax(x, axis=self._axis)


class Softmax(Module):
    def __init__(self, axis: int = -1):
        """Apply the SOFTMAX activation function."""
        Module.__init__(self)
        self._axis = axis

    def _forward(self, x):
        """

        Parameters
        ----------
        x
            Inputs to process *[batch_shape, d]*.
        axis
            The dimension softmax would be performed on. The default is ``None``.

        Returns
        -------
          ret
            The outputs following the SOFTMAX activation *[batch_shape, d]*

        """
        return ivy.softmax(x, axis=self._axis)


class Softplus(Module):
    def __init__(self, beta=1.0, threshold=None):
        """Apply the SOFTPLUS activation function."""
        Module.__init__(self)
        self._beta = beta
        self._threshold = threshold

    def _forward(self, x):
        """

        Parameters
        ----------
        x
            Inputs to process *[batch_shape, d]*.
        beta
            The beta value for the softplus formation. Default: ``None``.

        threshold
             values above this revert to a linear function. Default: ``None``.

        Returns
        -------
        ret
            The outputs following the SOFTPLUS activation *[batch_shape, d]*

        """
        return ivy.softplus(x, beta=self._beta, threshold=self._threshold)


class Mish(Module):
    def __init__(self):
        """Apply the MISH activation function."""
        Module.__init__(self)

    def _forward(self, x):
        """

        Parameters
        ----------
        x
             Inputs to process *[batch_shape, d]*.

        Returns
        -------
         ret
            The outputs following the MISH activation *[batch_shape, d]*
        """
        return ivy.mish(x)


class SiLU(Module):
    def __init__(self):
        """Apply the SiLU activation function."""
        Module.__init__(self)

    def _forward(self, x):
        """

        Parameters
        ----------
        x
             Inputs to process *[batch_shape, d]*.

        Returns
        -------
         ret
            The outputs following the SiLU activation *[batch_shape, d]*
        """
        return ivy.silu(x)


class Sigmoid(Module):
    def __init__(self):
        """Apply the SIGMOID activation function."""
        Module.__init__(self)

    def _forward(self, x):
        """

        Parameters
        ----------
        x
             Inputs to process *[batch_shape, d]*.

        Returns
        -------
         ret
            The outputs following the SIGMOID activation *[batch_shape, d]*
        """
        return ivy.sigmoid(x)


class Tanh(Module):
    def __init__(self, complex_mode: Literal["split", "magnitude", "jax"] = "jax"):
        """
        Apply the TANH activation function.

        Parameters
        ----------
        complex_mode
            Specifies how to handle complex input. See
             ``ivy.func_wrapper.handle_complex_input`` for more detail.
        """
        self._complex_mode = complex_mode
        Module.__init__(self)

    def _forward(self, x):
        """

        Parameters
        ----------
        x
             Inputs to process *[batch_shape, d]*.

        Returns
        -------
         ret
            The outputs following the TANH activation *[batch_shape, d]*
        """
        return ivy.tanh(x, complex_mode=self._complex_mode)


class ReLU6(Module):
    def __init__(self):
        """Apply the RELU6 activation function."""
        Module.__init__(self)

    def _forward(self, x):
        """

        Parameters
        ----------
        x
             Inputs to process *[batch_shape, d]*.

        Returns
        -------
         ret
            The outputs following the RELU6 activation *[batch_shape, d]*
        """
        return ivy.relu6(x)


class Hardswish(Module):
    def __init__(self):
        """Apply the HARDSWISH activation function."""
        Module.__init__(self)

    def _forward(self, x):
        """

        Parameters
        ----------
        x
             Inputs to process *[batch_shape, d]*.

        Returns
        -------
         ret
            The outputs following the HARDSWISH activation *[batch_shape, d]*
        """
        return ivy.hardswish(x)


class Logit(Module):
    def __init__(self, eps=None):
        """Apply the LOGIT activation function."""
        Module.__init__(self)
        self._eps = eps

    def _forward(self, x):
        """

        Parameters
        ----------
        x
            Inputs to process *[batch_shape, d]*.
        eps
            The epsilon value for the logit formation. Default: ``None``.

        Returns
        -------
        ret
            The outputs following the LOGIT activation *[batch_shape, d]*
        """
        return ivy.logit(x, eps=self._eps)


class PReLU(Module):
    def __init__(self, slope):
        """Apply the PRELU activation function."""
        Module.__init__(self)
        self._slope = slope

    def _forward(self, x):
        """

        Parameters
        ----------
        x
            Inputs to process *[batch_shape, d]*.
        slope
            The slope value for the prelu formation.

        Returns
        -------
        ret
            The outputs following the PRELU activation *[batch_shape, d]*
        """
        return ivy.prelu(x, self._slope)


class SeLU(Module):
    def __init__(self):
        """Apply the SELU activation function."""
        Module.__init__(self)

    def _forward(self, x):
        """

        Parameters
        ----------
        x
             Inputs to process *[batch_shape, d]*.

        Returns
        -------
         ret
            The outputs following the SELU activation *[batch_shape, d]*
        """
        return ivy.selu(x)


class ELU(Module):
    def __init__(self, alpha=1.0):
        """Apply the ELU activation function."""
        Module.__init__(self)
        self._alpha = alpha

    def _forward(self, x):
        """
        Parameters
        ----------
        x
            Inputs to process *[batch_shape, d]*.
        alpha
            scaler for controlling the slope of the function for x <= 0 Default: 1.0
        Returns
        -------
        ret
            The outputs following the ELU activation *[batch_shape, d]*
        """
        return ivy.elu(x, alpha=self._alpha)


class LogSigmoid(Module):
    def __init__(self):
        """Apply the LogSigmoid activation function."""
        Module.__init__(self)

    def _forward(self, x):
        """

        Parameters
        ----------
        x
            Inputs to process *[batch_shape, d]*.

        Returns
        -------
        ret
            The outputs following the LogSigmoid activation *[batch_shape, d]*
        """
        return ivy.logsigmoid(x)<|MERGE_RESOLUTION|>--- conflicted
+++ resolved
@@ -28,14 +28,7 @@
         self._complex_mode = complex_mode
         Module.__init__(self)
 
-<<<<<<< HEAD
-    def _forward(self, x):
-=======
-    def _forward(
-        self,
-        x,
-    ):
->>>>>>> 689ceed7
+    def _forward(self, x):
         """
         Perform forward pass of the GELU activation.
 
