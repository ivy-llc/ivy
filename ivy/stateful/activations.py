--- conflicted
+++ resolved
@@ -49,9 +49,5 @@
             The outputs following the GEGLU activation *[batch_shape, d]*
 
         """
-<<<<<<< HEAD
-        return ivy.gelu(inputs) * inputs
-=======
         x, gates = ivy.split(inputs, num_or_size_splits=2, axis=-1)
-        return ivy.gelu(gates) * x
->>>>>>> 42be17d9
+        return ivy.gelu(gates) * x