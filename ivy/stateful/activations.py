--- conflicted
+++ resolved
@@ -452,10 +452,31 @@
 
 
 class ELU(Module):
-<<<<<<< HEAD
+    def __init__(self, alpha=1.0):
+        """Apply the ELU activation function."""
+        Module.__init__(self)
+        self._alpha = alpha
+
+    def _forward(self, x):
+        """
+        Parameters
+        ----------
+        x
+            Inputs to process *[batch_shape, d]*.
+        alpha
+            scaler for controlling the slope of the function for x <= 0 Default: 1.0
+        Returns
+        -------
+        ret
+            The outputs following the ELU activation *[batch_shape, d]*
+        """
+        return ivy.elu(x, alpha=self._alpha)
+
+
+class LogSigmoid(Module):
     def __init__(self, complex_mode: Literal["split", "magnitude", "jax"] = "jax"):
         """
-        Apply the ELU activation function.
+        Apply the LogSigmoid activation function.
 
         Parameter
         ----------
@@ -464,46 +485,6 @@
             `ivy.func_wrapper.handle_complex_input` for more detail.
         """
         self._complex_mode = complex_mode
-=======
-    def __init__(self, alpha=1.0):
-        """Apply the ELU activation function."""
->>>>>>> 0940e090
-        Module.__init__(self)
-        self._alpha = alpha
-
-    def _forward(self, x):
-        """
-        Parameters
-        ----------
-        x
-            Inputs to process *[batch_shape, d]*.
-        alpha
-            scaler for controlling the slope of the function for x <= 0 Default: 1.0
-
-        Returns
-        -------
-        ret
-            The outputs following the ELU activation *[batch_shape, d]*
-        """
-<<<<<<< HEAD
-        return ivy.elu(x, alpha=alpha, complex_mode=self._complex_mode)
-=======
-        return ivy.elu(x, alpha=self._alpha)
->>>>>>> 0940e090
-
-
-class LogSigmoid(Module):
-    def __init__(self, complex_mode: Literal["split", "magnitude", "jax"] = "jax"):
-        """
-        Apply the LogSigmoid activation function.
-
-        Parameter
-        ----------
-        complex_mode
-            Specifies how to handle complex input. See
-            `ivy.func_wrapper.handle_complex_input` for more detail.
-        """
-        self._complex_mode = complex_mode
         Module.__init__(self)
 
     def _forward(self, x):
