--- conflicted
+++ resolved
@@ -1100,11 +1100,11 @@
     if nan_policy_stack:
         nan_policy_stack.pop(-1)
 
-<<<<<<< HEAD
 
 def is_local():
     return not hasattr(ivy, "_is_local")
-=======
+
+
 # Dynamic Backend
 
 
@@ -1154,5 +1154,4 @@
 
 
 def dynamic_backend_as(value):
-    return DynamicBackendContext(value)
->>>>>>> 0630f1e9
+    return DynamicBackendContext(value)