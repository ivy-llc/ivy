--- conflicted
+++ resolved
@@ -195,13 +195,10 @@
 float16 = FloatDtype("float16")
 float32 = FloatDtype("float32")
 float64 = FloatDtype("float64")
-<<<<<<< HEAD
+double = float64
 complex64 = ComplexDtype("complex64")
 complex128 = ComplexDtype("complex128")
 complex256 = ComplexDtype("complex256")
-=======
-double = float64
->>>>>>> 61852657
 bool = Dtype("bool")
 
 # native data types
@@ -217,13 +214,10 @@
 native_float16 = FloatDtype("float16")
 native_float32 = FloatDtype("float32")
 native_float64 = FloatDtype("float64")
-<<<<<<< HEAD
+native_double = native_float64
 complex64 = ComplexDtype("complex64")
 complex128 = ComplexDtype("complex128")
 complex256 = ComplexDtype("complex256")
-=======
-native_double = native_float64
->>>>>>> 61852657
 native_bool = Dtype("bool")
 
 # all
