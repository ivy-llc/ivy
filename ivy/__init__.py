# global
import copy
import warnings
from ivy._version import __version__ as __version__
import builtins
import numpy as np
import sys


warnings.filterwarnings("ignore", module="^(?!.*ivy).*$")


# Local Ivy

import_module_path = "ivy.utils._importlib"


def is_local():
    return hasattr(ivy, "_is_local_pkg")


# class placeholders


class FrameworkStr(str):
    def __new__(cls, fw_str):
        ivy.utils.assertions.check_elem_in_list(
<<<<<<< HEAD
            fw_str, ["jax", "tensorflow", "torch", "numpy"]
        )
        return str.__new__(cls, fw_str)


class Framework:
    pass


class NativeArray:
    pass
=======
            fw_str, ivy.utils.backend.handler._backend_dict.keys()
        )
        return str.__new__(cls, fw_str)
>>>>>>> 5d052d8d


class Framework:
    pass


<<<<<<< HEAD
class NativeDevice:
    pass


class NativeDtype:
    pass


class NativeShape:
    pass


class Container:
    pass


class Array:
    pass


class Device(str):
    def __new__(cls, dev_str):
        if dev_str != "":
            ivy.utils.assertions.check_elem_in_list(dev_str[0:3], ["gpu", "tpu", "cpu"])
            if dev_str != "cpu":
                # ivy.assertions.check_equal(dev_str[3], ":")
                ivy.utils.assertions.check_true(
                    dev_str[4:].isnumeric(),
                    message="{} must be numeric".format(dev_str[4:]),
                )
        return str.__new__(cls, dev_str)


class Dtype(str):
    def __new__(cls, dtype_str):
        if dtype_str is builtins.int:
            dtype_str = default_int_dtype()
        if dtype_str is builtins.float:
            dtype_str = default_float_dtype()
        if dtype_str is builtins.complex:
            dtype_str = default_complex_dtype()
        if dtype_str is builtins.bool:
            dtype_str = "bool"
        if not isinstance(dtype_str, str):
            raise ivy.utils.exceptions.IvyException("dtype must be type str")
        if dtype_str not in _all_ivy_dtypes_str:
            raise ivy.utils.exceptions.IvyException(
                f"{dtype_str} is not supported by ivy"
            )
        return str.__new__(cls, dtype_str)
=======
class NativeArray:
    pass


class NativeDevice:
    pass


class NativeDtype:
    pass


class NativeShape:
    pass


class Container:
    pass


class Array:
    pass
>>>>>>> 5d052d8d

    def __ge__(self, other):
        if isinstance(other, str):
            other = Dtype(other)

<<<<<<< HEAD
        if not isinstance(other, Dtype):
            raise ivy.utils.exceptions.IvyException(
                "Attempted to compare a dtype with something which"
                "couldn't be interpreted as a dtype"
            )

        return self == ivy.promote_types(self, other)

    def __gt__(self, other):
        if isinstance(other, str):
            other = Dtype(other)

        if not isinstance(other, Dtype):
            raise ivy.utils.exceptions.IvyException(
                "Attempted to compare a dtype with something which"
                "couldn't be interpreted as a dtype"
            )

=======
class Device(str):
    def __new__(cls, dev_str):
        if dev_str != "":
            ivy.utils.assertions.check_elem_in_list(dev_str[0:3], ["gpu", "tpu", "cpu"])
            if dev_str != "cpu":
                # ivy.assertions.check_equal(dev_str[3], ":")
                ivy.utils.assertions.check_true(
                    dev_str[4:].isnumeric(),
                    message="{} must be numeric".format(dev_str[4:]),
                )
        return str.__new__(cls, dev_str)


class Dtype(str):
    def __new__(cls, dtype_str):
        if dtype_str is builtins.int:
            dtype_str = default_int_dtype()
        if dtype_str is builtins.float:
            dtype_str = default_float_dtype()
        if dtype_str is builtins.complex:
            dtype_str = default_complex_dtype()
        if dtype_str is builtins.bool:
            dtype_str = "bool"
        if not isinstance(dtype_str, str):
            raise ivy.utils.exceptions.IvyException("dtype must be type str")
        if dtype_str not in _all_ivy_dtypes_str:
            raise ivy.utils.exceptions.IvyException(
                f"{dtype_str} is not supported by ivy"
            )
        return str.__new__(cls, dtype_str)

    def __ge__(self, other):
        if isinstance(other, str):
            other = Dtype(other)

        if not isinstance(other, Dtype):
            raise ivy.utils.exceptions.IvyException(
                "Attempted to compare a dtype with something which"
                "couldn't be interpreted as a dtype"
            )

        return self == ivy.promote_types(self, other)

    def __gt__(self, other):
        if isinstance(other, str):
            other = Dtype(other)

        if not isinstance(other, Dtype):
            raise ivy.utils.exceptions.IvyException(
                "Attempted to compare a dtype with something which"
                "couldn't be interpreted as a dtype"
            )

>>>>>>> 5d052d8d
        return self >= other and self != other

    def __lt__(self, other):
        if isinstance(other, str):
            other = Dtype(other)

        if not isinstance(other, Dtype):
            raise ivy.utils.exceptions.IvyException(
                "Attempted to compare a dtype with something which"
                "couldn't be interpreted as a dtype"
            )

        return self != ivy.promote_types(self, other)

    def __le__(self, other):
        if isinstance(other, str):
            other = Dtype(other)

        if not isinstance(other, Dtype):
            raise ivy.utils.exceptions.IvyException(
                "Attempted to compare a dtype with something which"
                "couldn't be interpreted as a dtype"
            )

        return self < other or self == other

    @property
    def is_bool_dtype(self):
        return is_bool_dtype(self)

    @property
    def is_int_dtype(self):
        return is_int_dtype(self)

    @property
    def is_float_dtype(self):
        return is_float_dtype(self)

    @property
    def is_uint_dtype(self):
        return is_uint_dtype(self)

    @property
    def is_complex_dtype(self):
        return is_complex_dtype(self)

    @property
    def dtype_bits(self):
        return dtype_bits(self)

    @property
    def as_native_dtype(self):
        return as_native_dtype(self)

    @property
    def info(self):
        if self.is_int_dtype or self.is_uint_dtype:
            return iinfo(self)
        elif self.is_float_dtype:
            return finfo(self)
        else:
            raise ivy.utils.exceptions.IvyError(f"{self} is not supported by info")
<<<<<<< HEAD

    def can_cast(self, to):
        return can_cast(self, to)

=======

    def can_cast(self, to):
        return can_cast(self, to)

>>>>>>> 5d052d8d

class Shape(tuple):
    def __new__(cls, shape_tup):
        valid_types = (int, list, tuple, ivy.Array)
        if len(backend_stack) != 0:
            valid_types += (ivy.NativeShape, ivy.NativeArray)
        else:
            valid_types += (
                current_backend(shape_tup).NativeShape,
                current_backend(shape_tup).NativeArray,
            )
        ivy.utils.assertions.check_isinstance(shape_tup, valid_types)
        if isinstance(shape_tup, int):
            shape_tup = (shape_tup,)
        elif isinstance(shape_tup, list):
            shape_tup = tuple(shape_tup)
        ivy.utils.assertions.check_all(
            [isinstance(v, int) or ivy.is_int_dtype(v.dtype) for v in shape_tup],
            "shape must take integers only",
        )
        if ivy.shape_array_mode():
            return ivy.array(shape_tup)
        return tuple.__new__(cls, shape_tup)


class IntDtype(Dtype):
    def __new__(cls, dtype_str):
        if dtype_str is builtins.int:
            dtype_str = default_int_dtype()
        if not isinstance(dtype_str, str):
            raise ivy.utils.exceptions.IvyException("dtype_str must be type str")
        if "int" not in dtype_str:
            raise ivy.utils.exceptions.IvyException(
                "dtype must be string and starts with int"
            )
        if dtype_str not in _all_ivy_dtypes_str:
            raise ivy.utils.exceptions.IvyException(
                f"{dtype_str} is not supported by ivy"
            )
        return str.__new__(cls, dtype_str)

    @property
    def info(self):
        return iinfo(self)


class FloatDtype(Dtype):
    def __new__(cls, dtype_str):
        if dtype_str is builtins.float:
            dtype_str = default_float_dtype()
        if not isinstance(dtype_str, str):
            raise ivy.utils.exceptions.IvyException("dtype_str must be type str")
        if "float" not in dtype_str:
            raise ivy.utils.exceptions.IvyException(
                "dtype must be string and starts with float"
            )
        if dtype_str not in _all_ivy_dtypes_str:
            raise ivy.utils.exceptions.IvyException(
                f"{dtype_str} is not supported by ivy"
            )
        return str.__new__(cls, dtype_str)

    @property
    def info(self):
        return finfo(self)


class UintDtype(IntDtype):
    def __new__(cls, dtype_str):
        if not isinstance(dtype_str, str):
            raise ivy.utils.exceptions.IvyException("dtype_str must be type str")
        if "uint" not in dtype_str:
            raise ivy.utils.exceptions.IvyException(
                "dtype must be string and starts with uint"
            )
        if dtype_str not in _all_ivy_dtypes_str:
            raise ivy.utils.exceptions.IvyException(
                f"{dtype_str} is not supported by ivy"
            )
        return str.__new__(cls, dtype_str)

    @property
    def info(self):
        return iinfo(self)


class ComplexDtype(Dtype):
    def __new__(cls, dtype_str):
        if not isinstance(dtype_str, str):
            raise ivy.utils.exceptions.IvyException("dtype_str must be type str")
        if "complex" not in dtype_str:
            raise ivy.utils.exceptions.IvyException(
                "dtype must be string and starts with complex"
            )
        if dtype_str not in _all_ivy_dtypes_str:
            raise ivy.utils.exceptions.IvyException(
                f"{dtype_str} is not supported by ivy"
            )
        return str.__new__(cls, dtype_str)

    @property
    def info(self):
        return finfo(self)


class Node(str):
    # ToDo: add formatting checks once multi-node is supported
    pass


array_significant_figures_stack = list()
array_decimal_values_stack = list()
warning_level_stack = list()
nan_policy_stack = list()
dynamic_backend_stack = list()
warn_to_regex = {"all": "!.*", "ivy_only": "^(?!.*ivy).*$", "none": ".*"}


# global constants
_MIN_DENOMINATOR = 1e-12
_MIN_BASE = 1e-5


# local
import threading


# devices
# ToDo: add gpu and tpu for valid devices when we test for them
all_devices = ("cpu", "gpu", "tpu")

valid_devices = ("cpu", "gpu")

invalid_devices = ("tpu",)

# data types as string (to be used by Dtype classes)
# any changes here should also be reflected in the data type initialisation underneath
_all_ivy_dtypes_str = (
    "int8",
    "int16",
    "int32",
    "int64",
    "uint8",
    "uint16",
    "uint32",
    "uint64",
    "bfloat16",
    "float16",
    "float32",
    "float64",
    "complex64",
    "complex128",
    "bool",
)

# data types
# any changes here should also be reflected in the data type string tuple above
int8 = IntDtype("int8")
int16 = IntDtype("int16")
int32 = IntDtype("int32")
int64 = IntDtype("int64")
uint8 = UintDtype("uint8")
uint16 = UintDtype("uint16")
uint32 = UintDtype("uint32")
uint64 = UintDtype("uint64")
bfloat16 = FloatDtype("bfloat16")
float16 = FloatDtype("float16")
float32 = FloatDtype("float32")
float64 = FloatDtype("float64")
double = float64
complex64 = ComplexDtype("complex64")
complex128 = ComplexDtype("complex128")
bool = Dtype("bool")

# native data types
native_int8 = IntDtype("int8")
native_int16 = IntDtype("int16")
native_int32 = IntDtype("int32")
native_int64 = IntDtype("int64")
native_uint8 = UintDtype("uint8")
native_uint16 = UintDtype("uint16")
native_uint32 = UintDtype("uint32")
native_uint64 = UintDtype("uint64")
native_bfloat16 = FloatDtype("bfloat16")
native_float16 = FloatDtype("float16")
native_float32 = FloatDtype("float32")
native_float64 = FloatDtype("float64")
native_double = native_float64
native_complex64 = ComplexDtype("complex64")
native_complex128 = ComplexDtype("complex128")
native_bool = Dtype("bool")

# all
all_dtypes = (
    int8,
    int16,
    int32,
    int64,
    uint8,
    uint16,
    uint32,
    uint64,
    bfloat16,
    float16,
    float32,
    float64,
    complex64,
    complex128,
    bool,
)
all_numeric_dtypes = (
    int8,
    int16,
    int32,
    int64,
    uint8,
    uint16,
    uint32,
    uint64,
    bfloat16,
    float16,
    float32,
    float64,
<<<<<<< HEAD
=======
    complex64,
    complex128,
>>>>>>> 5d052d8d
)
all_int_dtypes = (
    int8,
    int16,
    int32,
    int64,
    uint8,
    uint16,
    uint32,
    uint64,
)
all_float_dtypes = (
    bfloat16,
    float16,
    float32,
    float64,
)
all_uint_dtypes = (
    uint8,
    uint16,
    uint32,
    uint64,
)
all_complex_dtypes = (
    complex64,
    complex128,
)

# valid data types
valid_dtypes = all_dtypes
valid_numeric_dtypes = all_numeric_dtypes
valid_int_dtypes = all_int_dtypes
valid_float_dtypes = all_float_dtypes
valid_uint_dtypes = all_uint_dtypes
valid_complex_dtypes = all_complex_dtypes

# invalid data types
invalid_dtypes = ()
invalid_numeric_dtypes = ()
invalid_int_dtypes = ()
invalid_float_dtypes = ()
invalid_uint_dtypes = ()
invalid_complex_dtypes = ()

# data type promotion
array_api_promotion_table = {
    (int8, int8): int8,
    (int8, int16): int16,
    (int8, int32): int32,
    (int8, int64): int64,
    (int16, int8): int16,
    (int16, int16): int16,
    (int16, int32): int32,
    (int16, int64): int64,
    (int32, int8): int32,
    (int32, int16): int32,
    (int32, int32): int32,
    (int32, int64): int64,
    (int64, int8): int64,
    (int64, int16): int64,
    (int64, int32): int64,
    (int64, int64): int64,
    (uint8, uint8): uint8,
    (uint8, uint16): uint16,
    (uint8, uint32): uint32,
    (uint8, uint64): uint64,
    (uint16, uint8): uint16,
    (uint16, uint16): uint16,
    (uint16, uint32): uint32,
    (uint16, uint64): uint64,
    (uint32, uint8): uint32,
    (uint32, uint16): uint32,
    (uint32, uint32): uint32,
    (uint32, uint64): uint64,
    (uint64, uint8): uint64,
    (uint64, uint16): uint64,
    (uint64, uint32): uint64,
    (uint64, uint64): uint64,
    (int8, uint8): int16,
    (int8, uint16): int32,
    (int8, uint32): int64,
    (int16, uint8): int16,
    (int16, uint16): int32,
    (int16, uint32): int64,
    (int32, uint8): int32,
    (int32, uint16): int32,
    (int32, uint32): int64,
    (int64, uint8): int64,
    (int64, uint16): int64,
    (int64, uint32): int64,
    (uint8, int8): int16,
    (uint16, int8): int32,
    (uint32, int8): int64,
    (uint8, int16): int16,
    (uint16, int16): int32,
    (uint32, int16): int64,
    (uint8, int32): int32,
    (uint16, int32): int32,
    (uint32, int32): int64,
    (uint8, int64): int64,
    (uint16, int64): int64,
    (uint32, int64): int64,
    (float16, float16): float16,
    (float16, float32): float32,
    (float16, float64): float64,
    (float32, float16): float32,
    (float32, float32): float32,
    (float32, float64): float64,
    (float64, float16): float64,
    (float64, float32): float64,
    (float64, float64): float64,
    (bool, bool): bool,
}
locks = {"backend_setter": threading.Lock()}
extra_promotion_table = {
    (bool, uint16): uint16,
    (bool, int32): int32,
    (bool, float16): float16,
    (bool, uint64): uint64,
    (bool, float64): float64,
    (bool, int8): int8,
    (bool, int64): int64,
    (bool, int16): int16,
    (bool, bfloat16): bfloat16,
    (bool, uint32): uint32,
    (bool, uint8): uint8,
    (bool, float32): float32,
    (bool, complex64): complex64,
    (bool, complex128): complex128,
    (uint16, bool): uint16,
    (int32, bool): int32,
    (float16, bool): float16,
    (uint64, bool): uint64,
    (float64, bool): float64,
    (int8, bool): int8,
    (int64, bool): int64,
    (int16, bool): int16,
    (bfloat16, bool): bfloat16,
    (uint32, bool): uint32,
    (uint8, bool): uint8,
    (float32, bool): float32,
    (complex64, bool): complex64,
    (complex128, bool): complex128,
    (uint64, int8): float64,
    (int8, uint64): float64,
    (uint64, int16): float64,
    (int16, uint64): float64,
    (uint64, int32): float64,
    (int32, uint64): float64,
    (uint64, int64): float64,
    (int64, uint64): float64,
    (int8, float16): float16,
    (float16, int8): float16,
    (int8, float32): float32,
    (float32, int8): float32,
    (int8, float64): float64,
    (float64, int8): float64,
    (int16, float16): float16,
    (float16, int16): float16,
    (int16, float32): float32,
    (float32, int16): float32,
    (int16, float64): float64,
    (float64, int16): float64,
    (int32, float16): float16,
    (float16, int32): float16,
    (int32, float32): float32,
    (float32, int32): float32,
    (int32, float64): float64,
    (float64, int32): float64,
    (int64, float16): float16,
    (float16, int64): float16,
    (int64, float32): float32,
    (float32, int64): float32,
    (int64, float64): float64,
    (float64, int64): float64,
    (uint8, float16): float16,
    (float16, uint8): float16,
    (uint8, float32): float32,
    (float32, uint8): float32,
    (uint8, float64): float64,
    (float64, uint8): float64,
    (uint16, float16): float16,
    (float16, uint16): float16,
    (uint16, float32): float32,
    (float32, uint16): float32,
    (uint16, float64): float64,
    (float64, uint16): float64,
    (uint32, float16): float16,
    (float16, uint32): float16,
    (uint32, float32): float32,
    (float32, uint32): float32,
    (uint32, float64): float64,
    (float64, uint32): float64,
    (uint64, float16): float16,
    (float16, uint64): float16,
    (uint64, float32): float32,
    (float32, uint64): float32,
    (uint64, float64): float64,
    (float64, uint64): float64,
    (bfloat16, bfloat16): bfloat16,
    (bfloat16, uint8): bfloat16,
    (uint8, bfloat16): bfloat16,
    (bfloat16, uint16): bfloat16,
    (uint16, bfloat16): bfloat16,
    (bfloat16, uint32): bfloat16,
    (uint32, bfloat16): bfloat16,
    (bfloat16, uint64): bfloat16,
    (uint64, bfloat16): bfloat16,
    (bfloat16, int8): bfloat16,
    (int8, bfloat16): bfloat16,
    (bfloat16, int16): bfloat16,
    (int16, bfloat16): bfloat16,
    (bfloat16, int32): bfloat16,
    (int32, bfloat16): bfloat16,
    (bfloat16, int64): bfloat16,
    (int64, bfloat16): bfloat16,
    (bfloat16, float16): float32,
    (float16, bfloat16): float32,
    (bfloat16, float32): float32,
    (float32, bfloat16): float32,
    (bfloat16, float64): float64,
    (float64, bfloat16): float64,
    (complex64, int8): complex64,
    (int8, complex64): complex64,
    (complex64, int16): complex64,
    (int16, complex64): complex64,
    (complex64, int32): complex64,
    (int32, complex64): complex64,
    (complex64, int64): complex64,
    (int64, complex64): complex64,
    (complex64, uint8): complex64,
    (uint8, complex64): complex64,
    (complex64, uint16): complex64,
    (uint16, complex64): complex64,
    (complex64, uint32): complex64,
    (uint32, complex64): complex64,
    (complex64, uint64): complex64,
    (uint64, complex64): complex64,
    (complex64, float16): complex64,
    (float16, complex64): complex64,
    (complex64, float32): complex64,
    (float32, complex64): complex64,
    (complex64, float64): complex128,
    (float64, complex64): complex128,
    (complex64, bfloat16): complex64,
    (bfloat16, complex64): complex64,
    (complex64, complex64): complex64,
    (complex64, complex128): complex128,
    (complex128, int8): complex128,
    (int8, complex128): complex128,
    (complex128, int16): complex128,
    (int16, complex128): complex128,
    (complex128, int32): complex128,
    (int32, complex128): complex128,
    (complex128, int64): complex128,
    (int64, complex128): complex128,
    (complex128, uint8): complex128,
    (uint8, complex128): complex128,
    (complex128, uint16): complex128,
    (uint16, complex128): complex128,
    (complex128, uint32): complex128,
    (uint32, complex128): complex128,
    (complex128, uint64): complex128,
    (uint64, complex128): complex128,
    (complex128, float16): complex128,
    (float16, complex128): complex128,
    (complex128, float32): complex128,
    (float32, complex128): complex128,
    (complex128, float64): complex128,
    (float64, complex128): complex128,
    (complex128, bfloat16): complex128,
    (bfloat16, complex128): complex128,
    (complex128, complex64): complex128,
    (complex128, complex128): complex128,
}

promotion_table = {**array_api_promotion_table, **extra_promotion_table}


from .func_wrapper import *
from .array import Array, add_ivy_array_instance_methods
from .array.conversions import *
from .array import conversions as arr_conversions
from .container import conversions as cont_conversions
from .container import (
    ContainerBase,
    Container,
    add_ivy_container_instance_methods,
)
from .nested_array import NestedArray
from ivy.utils.backend import (
    current_backend,
    compiled_backends,
    with_backend,
    get_backend,
    set_backend,
    set_numpy_backend,
    set_jax_backend,
    set_tensorflow_backend,
    set_torch_backend,
    unset_backend,
    backend_stack,
    choose_random_backend,
    clear_backend_stack,
)
from . import func_wrapper
from .utils import assertions, exceptions, verbosity
from .utils.backend import handler
from . import functional
from .functional import *
from . import stateful
from .stateful import *
from ivy.utils.inspection import fn_array_spec, add_array_specs

add_array_specs()

try:
    from .compiler.compiler import transpile, compile, unify
except:  # noqa: E722
    compile, transpile, unify = None, None, None


# add instance methods to Ivy Array and Container
from ivy.functional.ivy import (
    activations,
    creation,
    data_type,
    device,
    elementwise,
    general,
    gradients,
    layers,
    linear_algebra,
    losses,
    manipulation,
    norms,
    random,
    searching,
    set,
    sorting,
    statistical,
    utility,
)

add_ivy_array_instance_methods(
    Array,
    [
        activations,
        arr_conversions,
        creation,
        data_type,
        device,
        elementwise,
        general,
        gradients,
        layers,
        linear_algebra,
        losses,
        manipulation,
        norms,
        random,
        searching,
        set,
        sorting,
        statistical,
        utility,
    ],
)

add_ivy_container_instance_methods(
    Container,
    [
        activations,
        cont_conversions,
        creation,
        data_type,
        device,
        elementwise,
        general,
        gradients,
        layers,
        linear_algebra,
        losses,
        manipulation,
        norms,
        random,
        searching,
        set,
        sorting,
        statistical,
        utility,
    ],
)


add_ivy_container_instance_methods(
    Container,
    [
        activations,
        cont_conversions,
        creation,
        data_type,
        device,
        elementwise,
        general,
        gradients,
        layers,
        linear_algebra,
        losses,
        manipulation,
        norms,
        random,
        searching,
        set,
        sorting,
        statistical,
        utility,
    ],
    static=True,
)


class GlobalsDict(dict):
    __getattr__ = dict.__getitem__
    __setattr__ = dict.__setitem__
    __delattr__ = dict.__delitem__
    __name__ = dict.__name__

    def __deepcopy__(self, memo):
        ret = self.__class__.__new__(self.__class__)
        for k, v in self.items():
            ret[k] = copy.deepcopy(v)
        return ret


# defines ivy.globals attribute
globals_vars = GlobalsDict(
    {
        "backend_stack": backend_stack,
        "default_device_stack": device.default_device_stack,
        "valid_dtypes": valid_dtypes,
        "valid_numeric_dtypes": valid_numeric_dtypes,
        "valid_int_dtypes": valid_int_dtypes,
        "valid_uint_dtypes": valid_uint_dtypes,
        "valid_complex_dtypes": valid_complex_dtypes,
        "valid_devices": valid_devices,
        "invalid_dtypes": invalid_dtypes,
        "invalid_numeric_dtypes": invalid_numeric_dtypes,
        "invalid_int_dtypes": invalid_int_dtypes,
        "invalid_float_dtypes": invalid_float_dtypes,
        "invalid_uint_dtypes": invalid_uint_dtypes,
        "invalid_complex_dtypes": invalid_complex_dtypes,
        "invalid_devices": invalid_devices,
        "array_significant_figures_stack": array_significant_figures_stack,
        "array_decimal_values_stack": array_decimal_values_stack,
        "warning_level_stack": warning_level_stack,
        "queue_timeout_stack": general.queue_timeout_stack,
        "array_mode_stack": general.array_mode_stack,
        "shape_array_mode_stack": general.shape_array_mode_stack,
        "nestable_mode_stack": general.nestable_mode_stack,
        "exception_trace_mode_stack": general.exception_trace_mode_stack,
        "default_dtype_stack": data_type.default_dtype_stack,
        "default_float_dtype_stack": data_type.default_float_dtype_stack,
        "default_int_dtype_stack": data_type.default_int_dtype_stack,
        "default_uint_dtype_stack": data_type.default_uint_dtype_stack,
        "nan_policy_stack": nan_policy_stack,
        "dynamic_backend_stack": dynamic_backend_stack,
    }
)

_default_globals = copy.deepcopy(globals_vars)


def reset_globals():
    global globals_vars
    globals_vars = copy.deepcopy(_default_globals)


def set_global_attr(attr_name, attr_val):
    setattr(globals_vars, attr_name, attr_val)


def del_global_attr(attr_name):
    delattr(globals_vars, attr_name)


backend = "none"
backend_version = "none"

native_inplace_support = None

supports_gradients = None

if "IVY_BACKEND" in os.environ:
    ivy.set_backend(os.environ["IVY_BACKEND"])

# Array Significant Figures #


def _assert_array_significant_figures_formatting(sig_figs):
    ivy.utils.assertions.check_isinstance(sig_figs, int)
    ivy.utils.assertions.check_greater(sig_figs, 0)


# ToDo: SF formating for complex number
def _sf(x, sig_fig=3):
    if isinstance(x, np.bool_):
        return x
    if isinstance(x, complex):
        return complex(x)
    if "float" in type(x).__name__:
        x = float(
            np.format_float_positional(
                x, precision=sig_fig, unique=False, fractional=False, trim="k"
            )
        )
    return x


vec_sig_fig = np.vectorize(_sf)
vec_sig_fig.__name__ = "vec_sig_fig"


def array_significant_figures(sig_figs=None):
    """Summary.

    Parameters
    ----------
    sig_figs
        optional int, number of significant figures to be shown when printing

    Returns
    -------
    ret

    """
    if ivy.exists(sig_figs):
        _assert_array_significant_figures_formatting(sig_figs)
        return sig_figs
    global array_significant_figures_stack
    if not array_significant_figures_stack:
        ret = 10
    else:
        ret = array_significant_figures_stack[-1]
    return ret


def set_array_significant_figures(sig_figs):
    """Summary.

    Parameters
    ----------
    sig_figs
        optional int, number of significant figures to be shown when printing

    """
    _assert_array_significant_figures_formatting(sig_figs)
    global array_significant_figures_stack
    array_significant_figures_stack.append(sig_figs)


def unset_array_significant_figures():
    """Unset the currently set array significant figures."""
    global array_significant_figures_stack
    if array_significant_figures_stack:
        array_significant_figures_stack.pop(-1)


# Decimal Values #


def _assert_array_decimal_values_formatting(dec_vals):
    ivy.utils.assertions.check_isinstance(dec_vals, int)
    ivy.utils.assertions.check_greater(dec_vals, 0, allow_equal=True)


def array_decimal_values(dec_vals=None):
    """Summary.

    Parameters
    ----------
    dec_vals
        optional int, number of decimal values to be shown when printing

    Returns
    -------
    ret

    """
    if ivy.exists(dec_vals):
        _assert_array_decimal_values_formatting(dec_vals)
        return dec_vals
    global array_decimal_values_stack
    if not array_decimal_values_stack:
        ret = 8
    else:
        ret = array_decimal_values_stack[-1]
    return ret


def set_array_decimal_values(dec_vals):
    """Summary.

    Parameters
    ----------
    dec_vals
        optional int, number of significant figures to be shown when printing

    """
    _assert_array_decimal_values_formatting(dec_vals)
    global array_decimal_values_stack
    array_decimal_values_stack.append(dec_vals)


def unset_array_decimal_values():
    """Unset the currently set array decimal values."""
    global array_decimal_values_stack
    if array_decimal_values_stack:
        array_decimal_values_stack.pop(-1)


def warning_level():
    """Summary.

    Returns
    -------
    ret
        current warning level, default is "ivy_only"
    """
    global warning_level_stack
    if not warning_level_stack:
        ret = "ivy_only"
    else:
        ret = warning_level_stack[-1]
    return ret


def set_warning_level(warn_level):
    """Summary.

    Parameters
    ----------
    warn_level
        string for the warning level to be set, one of "none", "ivy_only", "all"

    """
    global warning_level_stack
    warning_level_stack.append(warn_level)


def unset_warning_level():
    """Unset the currently set warning level."""
    global warning_level_stack
    if warning_level_stack:
        warning_level_stack.pop(-1)


def warn(warning_message, stacklevel=0):
    warn_level = warning_level()
    warnings.filterwarnings("ignore", module=warn_to_regex[warn_level])
    warnings.warn(warning_message, stacklevel=stacklevel)


# nan policy #


def get_nan_policy():
    """Summary.

    Returns
    -------
    ret
        current nan policy, default is "nothing"

    """
    global nan_policy_stack
    if not nan_policy_stack:
        ret = "nothing"
    else:
        ret = nan_policy_stack[-1]
    return ret


def set_nan_policy(warn_level):
    """Summary.

    Parameters
    ----------
    nan_policy
        string for the nan policy to be set, one of
        "nothing", "warns", "raise_exception"

    """
    global nan_policy_stack
    if warn_level not in ["nothing", "warns", "raise_exception"]:
        raise ivy.utils.exceptions.IvyException(
            "nan_policy must be one of 'nothing', 'warns', 'raise_exception'"
        )
    nan_policy_stack.append(warn_level)


def unset_nan_policy():
    """Unset the currently set nan policy."""
    global nan_policy_stack
    if nan_policy_stack:
        nan_policy_stack.pop(-1)


# Dynamic Backend


def get_dynamic_backend():
    """Returns the current dynamic backend setting, with the default being True"""
    global dynamic_backend_stack
    if not dynamic_backend_stack:
        return True
    else:
        return dynamic_backend_stack[-1]


def set_dynamic_backend(flag):
    """Sets the global dynamic backend setting to the provided flag (True or False)"""
    global dynamic_backend_stack
    if flag not in [True, False]:
        raise ValueError("dynamic_backend must be a boolean value (True or False)")
    dynamic_backend_stack.append(flag)


def unset_dynamic_backend():
    """
    Removes the current dynamic backend setting,
    restoring the previous setting (if any)
    """
    global dynamic_backend_stack
    if dynamic_backend_stack:
        dynamic_backend_stack.pop()


# Context Managers


class DynamicBackendContext:
    def __init__(self, value):
        self.value = value
        self.original = None

    def __enter__(self):
        self.original = get_dynamic_backend()
        set_dynamic_backend(self.value)

    def __exit__(self, type, value, traceback):
        unset_dynamic_backend()
        if self.original is not None:
            set_dynamic_backend(self.original)


def dynamic_backend_as(value):
    return DynamicBackendContext(value)


modules = ivy.utils.backend.handler._backend_dict.keys()
for module in modules:
    if module != "numpy" and module in sys.modules:
        warnings.warn(
            f"{module} module has been imported while ivy doesn't import it without "
            "setting a backend, ignore if that's intended"
        )<|MERGE_RESOLUTION|>--- conflicted
+++ resolved
@@ -25,30 +25,19 @@
 class FrameworkStr(str):
     def __new__(cls, fw_str):
         ivy.utils.assertions.check_elem_in_list(
-<<<<<<< HEAD
-            fw_str, ["jax", "tensorflow", "torch", "numpy"]
-        )
-        return str.__new__(cls, fw_str)
-
-
-class Framework:
-    pass
-
-
-class NativeArray:
-    pass
-=======
             fw_str, ivy.utils.backend.handler._backend_dict.keys()
         )
         return str.__new__(cls, fw_str)
->>>>>>> 5d052d8d
 
 
 class Framework:
     pass
 
 
-<<<<<<< HEAD
+class NativeArray:
+    pass
+
+
 class NativeDevice:
     pass
 
@@ -99,36 +88,11 @@
                 f"{dtype_str} is not supported by ivy"
             )
         return str.__new__(cls, dtype_str)
-=======
-class NativeArray:
-    pass
-
-
-class NativeDevice:
-    pass
-
-
-class NativeDtype:
-    pass
-
-
-class NativeShape:
-    pass
-
-
-class Container:
-    pass
-
-
-class Array:
-    pass
->>>>>>> 5d052d8d
 
     def __ge__(self, other):
         if isinstance(other, str):
             other = Dtype(other)
 
-<<<<<<< HEAD
         if not isinstance(other, Dtype):
             raise ivy.utils.exceptions.IvyException(
                 "Attempted to compare a dtype with something which"
@@ -147,61 +111,6 @@
                 "couldn't be interpreted as a dtype"
             )
 
-=======
-class Device(str):
-    def __new__(cls, dev_str):
-        if dev_str != "":
-            ivy.utils.assertions.check_elem_in_list(dev_str[0:3], ["gpu", "tpu", "cpu"])
-            if dev_str != "cpu":
-                # ivy.assertions.check_equal(dev_str[3], ":")
-                ivy.utils.assertions.check_true(
-                    dev_str[4:].isnumeric(),
-                    message="{} must be numeric".format(dev_str[4:]),
-                )
-        return str.__new__(cls, dev_str)
-
-
-class Dtype(str):
-    def __new__(cls, dtype_str):
-        if dtype_str is builtins.int:
-            dtype_str = default_int_dtype()
-        if dtype_str is builtins.float:
-            dtype_str = default_float_dtype()
-        if dtype_str is builtins.complex:
-            dtype_str = default_complex_dtype()
-        if dtype_str is builtins.bool:
-            dtype_str = "bool"
-        if not isinstance(dtype_str, str):
-            raise ivy.utils.exceptions.IvyException("dtype must be type str")
-        if dtype_str not in _all_ivy_dtypes_str:
-            raise ivy.utils.exceptions.IvyException(
-                f"{dtype_str} is not supported by ivy"
-            )
-        return str.__new__(cls, dtype_str)
-
-    def __ge__(self, other):
-        if isinstance(other, str):
-            other = Dtype(other)
-
-        if not isinstance(other, Dtype):
-            raise ivy.utils.exceptions.IvyException(
-                "Attempted to compare a dtype with something which"
-                "couldn't be interpreted as a dtype"
-            )
-
-        return self == ivy.promote_types(self, other)
-
-    def __gt__(self, other):
-        if isinstance(other, str):
-            other = Dtype(other)
-
-        if not isinstance(other, Dtype):
-            raise ivy.utils.exceptions.IvyException(
-                "Attempted to compare a dtype with something which"
-                "couldn't be interpreted as a dtype"
-            )
-
->>>>>>> 5d052d8d
         return self >= other and self != other
 
     def __lt__(self, other):
@@ -264,17 +173,10 @@
             return finfo(self)
         else:
             raise ivy.utils.exceptions.IvyError(f"{self} is not supported by info")
-<<<<<<< HEAD
 
     def can_cast(self, to):
         return can_cast(self, to)
 
-=======
-
-    def can_cast(self, to):
-        return can_cast(self, to)
-
->>>>>>> 5d052d8d
 
 class Shape(tuple):
     def __new__(cls, shape_tup):
@@ -498,11 +400,8 @@
     float16,
     float32,
     float64,
-<<<<<<< HEAD
-=======
     complex64,
     complex128,
->>>>>>> 5d052d8d
 )
 all_int_dtypes = (
     int8,
