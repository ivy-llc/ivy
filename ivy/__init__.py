--- conflicted
+++ resolved
@@ -355,7 +355,7 @@
     def shape(self):
         return self._shape
 
-<<<<<<< HEAD
+
     @property
     def value(self):
         return self._value
@@ -464,19 +464,13 @@
         if not self.is_fully_defined():
             raise ValueError("Shape %s is not fully defined" % self)
 
-    @property
-    def as_list(self):
-        if self._dims is None:
-            raise ValueError("as_list() is not defined on an unknown TensorShape.")
-        return list(self._dims)
-=======
+
     def as_list(self):
         if self._shape is None:
             raise ivy.utils.exceptions.IvyException(
                 "Cannot convert a partially known Shape to a list"
             )
         return [dim for dim in self._shape]
->>>>>>> 8c352c9a
 
 
 class IntDtype(Dtype):
