--- conflicted
+++ resolved
@@ -383,13 +383,7 @@
     (bool, bool): bool,
 }
 
-<<<<<<< HEAD
-locks = {
-    'backend_setter' : threading.Lock()
-}
-=======
 locks = {"backend_setter": threading.Lock()}
->>>>>>> 47781b54
 
 backend = "none"
 
