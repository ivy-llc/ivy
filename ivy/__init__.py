# global
import copy
import re
import warnings
import builtins
import numpy as np
import sys
import inspect
import os
from collections.abc import Sequence


import ivy.utils.backend.handler
from ivy._version import __version__ as __version__

_not_imported_backends = list(ivy.utils.backend.handler._backend_dict.keys())
try:
    # Skip numpy from frameworks installed
    _not_imported_backends.remove("numpy")
except KeyError:
    pass
for backend_framework in _not_imported_backends.copy():
    # If a framework was already imported before our init execution
    if backend_framework in sys.modules:
        _not_imported_backends.remove(backend_framework)

warnings.filterwarnings("ignore", module="^(?!.*ivy).*$")


# Local Ivy

import_module_path = "ivy.utils._importlib"


def is_local():
    return hasattr(ivy, "_is_local_pkg")


# class placeholders


class FrameworkStr(str):
    def __new__(cls, fw_str):
        ivy.utils.assertions.check_elem_in_list(
            fw_str, ivy.utils.backend.handler._backend_dict.keys()
        )
        return str.__new__(cls, fw_str)


class Framework:
    pass


class NativeArray:
    pass


class NativeDevice:
    pass


class NativeDtype:
    pass


class NativeShape:
    pass


class Container:
    pass


class Array:
    pass


class TuckerTensor:
    pass


class CPTensor:
    pass


<<<<<<< HEAD
class TRTensor:
=======
class Parafac2Tensor:
    pass


class TTTensor:
>>>>>>> ac438e37
    pass


class Device(str):
    def __new__(cls, dev_str):
        if dev_str != "":
            ivy.utils.assertions.check_elem_in_list(dev_str[0:3], ["gpu", "tpu", "cpu"])
            if dev_str != "cpu":
                # ivy.assertions.check_equal(dev_str[3], ":")
                ivy.utils.assertions.check_true(
                    dev_str[4:].isnumeric(),
                    message=f"{dev_str[4:]} must be numeric",
                )
        return str.__new__(cls, dev_str)


class Dtype(str):
    def __new__(cls, dtype_str):
        if dtype_str is builtins.int:
            dtype_str = default_int_dtype()
        if dtype_str is builtins.float:
            dtype_str = default_float_dtype()
        if dtype_str is builtins.complex:
            dtype_str = default_complex_dtype()
        if dtype_str is builtins.bool:
            dtype_str = "bool"
        if not isinstance(dtype_str, str):
            raise ivy.utils.exceptions.IvyException("dtype must be type str")
        if dtype_str not in _all_ivy_dtypes_str:
            raise ivy.utils.exceptions.IvyException(
                f"{dtype_str} is not supported by ivy"
            )
        return str.__new__(cls, dtype_str)

    def __ge__(self, other):
        if isinstance(other, str):
            other = Dtype(other)

        if not isinstance(other, Dtype):
            raise ivy.utils.exceptions.IvyException(
                "Attempted to compare a dtype with something which"
                "couldn't be interpreted as a dtype"
            )

        return self == ivy.promote_types(self, other)

    def __gt__(self, other):
        if isinstance(other, str):
            other = Dtype(other)

        if not isinstance(other, Dtype):
            raise ivy.utils.exceptions.IvyException(
                "Attempted to compare a dtype with something which"
                "couldn't be interpreted as a dtype"
            )

        return self >= other and self != other

    def __lt__(self, other):
        if isinstance(other, str):
            other = Dtype(other)

        if not isinstance(other, Dtype):
            raise ivy.utils.exceptions.IvyException(
                "Attempted to compare a dtype with something which"
                "couldn't be interpreted as a dtype"
            )

        return self != ivy.promote_types(self, other)

    def __le__(self, other):
        if isinstance(other, str):
            other = Dtype(other)

        if not isinstance(other, Dtype):
            raise ivy.utils.exceptions.IvyException(
                "Attempted to compare a dtype with something which"
                "couldn't be interpreted as a dtype"
            )

        return self < other or self == other

    @property
    def is_bool_dtype(self):
        return is_bool_dtype(self)

    @property
    def is_int_dtype(self):
        return is_int_dtype(self)

    @property
    def is_float_dtype(self):
        return is_float_dtype(self)

    @property
    def is_uint_dtype(self):
        return is_uint_dtype(self)

    @property
    def is_complex_dtype(self):
        return is_complex_dtype(self)

    @property
    def dtype_bits(self):
        return dtype_bits(self)

    @property
    def as_native_dtype(self):
        return as_native_dtype(self)

    @property
    def name(self) -> str:
        return str(self)

    @property
    def info(self):
        if self.is_int_dtype or self.is_uint_dtype:
            return iinfo(self)
        elif self.is_float_dtype:
            return finfo(self)
        else:
            raise ivy.utils.exceptions.IvyError(f"{self} is not supported by info")

    def can_cast(self, to):
        return can_cast(self, to)


class Shape(Sequence):
    def __init__(self, shape_tup):
        valid_types = (int, list, tuple, ivy.Array, ivy.Shape)
        if len(backend_stack) != 0:
            valid_types += (ivy.NativeShape, ivy.NativeArray)
        else:
            valid_types += (
                current_backend(shape_tup).NativeShape,
                current_backend(shape_tup).NativeArray,
            )
        ivy.utils.assertions.check_isinstance(shape_tup, valid_types)
        if len(backend_stack) == 0:
            if isinstance(shape_tup, np.ndarray):
                shape_tup = tuple(shape_tup.tolist())
            self._shape = shape_tup
        elif isinstance(shape_tup, valid_types):
            self._shape = ivy.to_native_shape(shape_tup)
        else:
            self._shape = None

    @staticmethod
    def _shape_casting_helper(ivy_shape, other):
        if isinstance(other, tuple) and not isinstance(ivy_shape, tuple):
            return tuple(ivy_shape)
        elif isinstance(other, list) and not isinstance(ivy_shape, list):
            return list(ivy_shape)
        else:
            return ivy_shape

    def __repr__(self):
        pattern = r"\d+(?:,\s*\d+)*"
        shape_repr = re.findall(pattern, self._shape.__str__())
        shape_repr = ", ".join([str(i) for i in shape_repr])
        shape_repr = f"{shape_repr}," if len(shape_repr) == 1 else shape_repr
        return (
            f"ivy.Shape({shape_repr})" if self._shape is not None else "ivy.Shape(None)"
        )

    def __iter__(self):
        return iter(self._shape)

    def __add__(self, other):
        try:
            self._shape = self._shape + other
        except TypeError:
            self._shape = self._shape + list(other)
        return self

    def __radd__(self, other):
        try:
            self._shape = other + self._shape
        except TypeError:
            self._shape = list(other) + self._shape
        return self

    def __mul__(self, other):
        self._shape = self._shape * other
        return self

    def __rmul__(self, other):
        self._shape = other * self._shape
        return self

    def __bool__(self):
        return self._shape.__bool__()

    def __div__(self, other):
        return self._shape // other

    def __floordiv__(self, other):
        return self._shape // other

    def __mod__(self, other):
        return self._shape % other

    def __rdiv__(self, other):
        return other // self._shape

    def __rmod__(self, other):
        return other % self._shape

    def __reduce__(self):
        return (self._shape,)

    def as_dimension(self, other):
        if isinstance(other, self._shape):
            return other
        else:
            return self._shape

    def __sub__(self, other):
        try:
            self._shape = self._shape - other
        except TypeError:
            self._shape = self._shape - list(other)
        return self

    def __rsub__(self, other):
        try:
            self._shape = other - self._shape
        except TypeError:
            self._shape = list(other) - self._shape
        return self

    def __eq__(self, other):
        self._shape = Shape._shape_casting_helper(self._shape, other)
        return self._shape == other

    def __int__(self):
        if hasattr(self._shape, "__int__"):
            res = self._shape.__int__()
        else:
            res = int(self._shape)
        if res is NotImplemented:
            return res
        return to_ivy(res)

    def __ge__(self, other):
        self._shape = Shape._shape_casting_helper(self._shape, other)
        return self._shape >= other

    def __gt__(self, other):
        self._shape = Shape._shape_casting_helper(self._shape, other)
        return self._shape > other

    def __le__(self, other):
        self._shape = Shape._shape_casting_helper(self._shape, other)
        return self._shape <= other

    def __lt__(self, other):
        self._shape = Shape._shape_casting_helper(self._shape, other)
        return self._shape < other

    def __getattribute__(self, item):
        return super().__getattribute__(item)

    def __getitem__(self, key):
        try:
            return self._shape[key]
        except (TypeError, IndexError):
            return None

    def __len__(self):
        return len(self._shape) if self._shape is not None else 0

    def __delattr__(self, item):
        return super().__delattr__(item)

    def __hash__(self):
        return hash(self._shape)

    def __sizeof__(self):
        return len(self._shape) if self._shape is not None else 0

    def __dir__(self):
        return self._shape.__dir__()

    def __pow__(self, power, modulo=None):
        pass

    def __index__(self):
        pass

    def __rdivmod__(self, other):
        pass

    def __truediv__(self, other):
        pass

    def __rtruediv__(self, other):
        pass

    def __rfloordiv__(self, other):
        pass

    def __ne__(self, other):
        pass

    @property
    def shape(self):
        return self._shape

    @property
    def value(self):
        return self._value

    def concatenate(self, other):
        if self._shape is None or other.dims is None:
            raise ValueError("Unknown Shape")
        else:
            return Shape(self.dims + other.dims)

    def index(self, index):
        assert isinstance(self._shape, Shape)
        if self._shape.rank is None:
            return Shape(None)
        else:
            return self._shape[index]

    @property
    def shape(self):
        return self._shape

    def as_dimension(self):
        if isinstance(self._shape, Shape):
            return self._shape
        else:
            return Shape(self._shape)

    def is_compatible_with(self, other):
        return self._shape is None or other.value is None or self._shape == other.value

    @property
    def rank(self):
        """Returns the rank of this shape, or None if it is unspecified."""
        if self._shape is not None:
            return len(self._shape)
        return None

    def assert_same_rank(self, other):
        other = Shape(other)
        if self.rank != other.rank:
            raise ValueError(f"Shapes {self} and {other} must have the same rank")

    def assert_has_rank(self, rank):
        if self.rank not in (None, rank):
            raise ValueError(f"Shape {self} must have rank {rank}")

    def unknown_shape(rank=None, **kwargs):
        if rank is None and "ndims" in kwargs:
            rank = kwargs.pop("ndims")
        if kwargs:
            raise TypeError(f"Unknown argument: {kwargs}")
        if rank is None:
            return Shape(None)
        else:
            return Shape([Shape(None)] * rank)

    def with_rank(self, rank):
        try:
            return self.merge_with(unknown_shape(rank=rank))
        except ValueError:
            raise ValueError(f"Shape {self} must have rank {rank}")

    def with_rank_at_least(self, rank):
        if self.rank is not None and self.rank < rank:
            raise ValueError(f"Shape {self} must have rank at least {rank}")
        else:
            return self

    def with_rank_at_most(self, rank):
        if self.rank is not None and self.rank > rank:
            raise ValueError(f"Shape {self} must have rank at most {rank}")
        else:
            return self

    def as_shape(shape):
        if isinstance(shape, Shape):
            return shape
        else:
            return Shape(shape)

    @property
    def dims(self):
        if self._shape is None:
            return None
        # return [as_dimension(d) for d in self._shape]

    @property
    def ndims(self):
        """Deprecated accessor for `rank`."""
        return self.rank

    @property
    def is_fully_defined(self):
        return self._shape is not None and all(
            shape is not None for shape in self._shape
        )

    property

    def num_elements(self):
        if not self.is_fully_defined():
            return None

    @property
    def assert_is_fully_defined(self):
        if not self.is_fully_defined():
            raise ValueError(f"Shape {self} is not fully defined")

    def as_list(self):
        if self._shape is None:
            raise ivy.utils.exceptions.IvyException(
                "Cannot convert a partially known Shape to a list"
            )
        return list(self._shape)


class IntDtype(Dtype):
    def __new__(cls, dtype_str):
        if dtype_str is builtins.int:
            dtype_str = default_int_dtype()
        if not isinstance(dtype_str, str):
            raise ivy.utils.exceptions.IvyException("dtype_str must be type str")
        if "int" not in dtype_str:
            raise ivy.utils.exceptions.IvyException(
                "dtype must be string and starts with int"
            )
        if dtype_str not in _all_ivy_dtypes_str:
            raise ivy.utils.exceptions.IvyException(
                f"{dtype_str} is not supported by ivy"
            )
        return str.__new__(cls, dtype_str)

    @property
    def info(self):
        return iinfo(self)


class FloatDtype(Dtype):
    def __new__(cls, dtype_str):
        if dtype_str is builtins.float:
            dtype_str = default_float_dtype()
        if not isinstance(dtype_str, str):
            raise ivy.utils.exceptions.IvyException("dtype_str must be type str")
        if "float" not in dtype_str:
            raise ivy.utils.exceptions.IvyException(
                "dtype must be string and starts with float"
            )
        if dtype_str not in _all_ivy_dtypes_str:
            raise ivy.utils.exceptions.IvyException(
                f"{dtype_str} is not supported by ivy"
            )
        return str.__new__(cls, dtype_str)

    @property
    def info(self):
        return finfo(self)


class UintDtype(IntDtype):
    def __new__(cls, dtype_str):
        if not isinstance(dtype_str, str):
            raise ivy.utils.exceptions.IvyException("dtype_str must be type str")
        if "uint" not in dtype_str:
            raise ivy.utils.exceptions.IvyException(
                "dtype must be string and starts with uint"
            )
        if dtype_str not in _all_ivy_dtypes_str:
            raise ivy.utils.exceptions.IvyException(
                f"{dtype_str} is not supported by ivy"
            )
        return str.__new__(cls, dtype_str)

    @property
    def info(self):
        return iinfo(self)


class ComplexDtype(Dtype):
    def __new__(cls, dtype_str):
        if not isinstance(dtype_str, str):
            raise ivy.utils.exceptions.IvyException("dtype_str must be type str")
        if "complex" not in dtype_str:
            raise ivy.utils.exceptions.IvyException(
                "dtype must be string and starts with complex"
            )
        if dtype_str not in _all_ivy_dtypes_str:
            raise ivy.utils.exceptions.IvyException(
                f"{dtype_str} is not supported by ivy"
            )
        return str.__new__(cls, dtype_str)

    @property
    def info(self):
        return finfo(self)


class Node(str):
    # ToDo: add formatting checks once multi-node is supported
    pass


array_significant_figures_stack = []
array_decimal_values_stack = []
warning_level_stack = []
nan_policy_stack = []
dynamic_backend_stack = []
warn_to_regex = {"all": "!.*", "ivy_only": "^(?!.*ivy).*$", "none": ".*"}


# local
import threading


# devices
# ToDo: add gpu and tpu for valid devices when we test for them
all_devices = ("cpu", "gpu", "tpu")

valid_devices = ("cpu", "gpu")

invalid_devices = ("tpu",)

# data types as string (to be used by Dtype classes)
# any changes here should also be reflected in the data type initialisation underneath
_all_ivy_dtypes_str = (
    "int8",
    "int16",
    "int32",
    "int64",
    "uint8",
    "uint16",
    "uint32",
    "uint64",
    "bfloat16",
    "float16",
    "float32",
    "float64",
    "complex64",
    "complex128",
    "bool",
)

# data types
# any changes here should also be reflected in the data type string tuple above
int8 = IntDtype("int8")
int16 = IntDtype("int16")
int32 = IntDtype("int32")
int64 = IntDtype("int64")
uint8 = UintDtype("uint8")
uint16 = UintDtype("uint16")
uint32 = UintDtype("uint32")
uint64 = UintDtype("uint64")
bfloat16 = FloatDtype("bfloat16")
float16 = FloatDtype("float16")
float32 = FloatDtype("float32")
float64 = FloatDtype("float64")
double = float64
complex64 = ComplexDtype("complex64")
complex128 = ComplexDtype("complex128")
bool = Dtype("bool")

# native data types
native_int8 = IntDtype("int8")
native_int16 = IntDtype("int16")
native_int32 = IntDtype("int32")
native_int64 = IntDtype("int64")
native_uint8 = UintDtype("uint8")
native_uint16 = UintDtype("uint16")
native_uint32 = UintDtype("uint32")
native_uint64 = UintDtype("uint64")
native_bfloat16 = FloatDtype("bfloat16")
native_float16 = FloatDtype("float16")
native_float32 = FloatDtype("float32")
native_float64 = FloatDtype("float64")
native_double = native_float64
native_complex64 = ComplexDtype("complex64")
native_complex128 = ComplexDtype("complex128")
native_bool = Dtype("bool")

# all
all_dtypes = (
    int8,
    int16,
    int32,
    int64,
    uint8,
    uint16,
    uint32,
    uint64,
    bfloat16,
    float16,
    float32,
    float64,
    complex64,
    complex128,
    bool,
)
all_numeric_dtypes = (
    int8,
    int16,
    int32,
    int64,
    uint8,
    uint16,
    uint32,
    uint64,
    bfloat16,
    float16,
    float32,
    float64,
    complex64,
    complex128,
)
all_int_dtypes = (
    int8,
    int16,
    int32,
    int64,
    uint8,
    uint16,
    uint32,
    uint64,
)
all_float_dtypes = (
    bfloat16,
    float16,
    float32,
    float64,
)
all_uint_dtypes = (
    uint8,
    uint16,
    uint32,
    uint64,
)
all_complex_dtypes = (
    complex64,
    complex128,
)

# valid data types
valid_dtypes = all_dtypes
valid_numeric_dtypes = all_numeric_dtypes
valid_int_dtypes = all_int_dtypes
valid_float_dtypes = all_float_dtypes
valid_uint_dtypes = all_uint_dtypes
valid_complex_dtypes = all_complex_dtypes

# invalid data types
invalid_dtypes = ()
invalid_numeric_dtypes = ()
invalid_int_dtypes = ()
invalid_float_dtypes = ()
invalid_uint_dtypes = ()
invalid_complex_dtypes = ()

locks = {"backend_setter": threading.Lock()}


from .func_wrapper import *
from .data_classes.array import Array, add_ivy_array_instance_methods
from .data_classes.array.conversions import *
from .data_classes.array import conversions as arr_conversions
from .data_classes.container import conversions as cont_conversions
from .data_classes.container import (
    ContainerBase,
    Container,
    add_ivy_container_instance_methods,
)
from .data_classes.nested_array import NestedArray
<<<<<<< HEAD
from .data_classes.factorized_tensor import TuckerTensor, CPTensor, TRTensor
=======
from .data_classes.factorized_tensor import TuckerTensor, CPTensor, Parafac2Tensor
from .data_classes.factorized_tensor import TuckerTensor, CPTensor, TTTensor
>>>>>>> ac438e37
from ivy.utils.backend import (
    current_backend,
    compiled_backends,
    with_backend,
    set_backend,
    set_numpy_backend,
    set_jax_backend,
    set_tensorflow_backend,
    set_torch_backend,
    set_paddle_backend,
    set_mxnet_backend,
    previous_backend,
    backend_stack,
    choose_random_backend,
    unset_backend,
)
from . import func_wrapper
from .utils import assertions, exceptions, verbosity
from .utils.backend import handler
from . import functional
from .functional import *
from . import stateful
from .stateful import *
from ivy.utils.inspection import fn_array_spec, add_array_specs

add_array_specs()

_imported_frameworks_before_compiler = list(sys.modules.keys())

try:
    from .engines import XLA as xla
    from .engines import ivy2xla
except:
    pass
try:
    from .compiler.compiler import transpile, compile, unify
except:  # noqa: E722
    pass  # Added for the finally statment
finally:
    # Skip framework imports done by Ivy compiler for now
    for backend_framework in _not_imported_backends.copy():
        if backend_framework in sys.modules:
            if backend_framework not in _imported_frameworks_before_compiler:
                _not_imported_backends.remove(backend_framework)


# add instance methods to Ivy Array and Container
from ivy.functional.ivy import (
    activations,
    creation,
    data_type,
    device,
    elementwise,
    general,
    gradients,
    layers,
    linear_algebra,
    losses,
    manipulation,
    norms,
    random,
    searching,
    set,
    sorting,
    statistical,
    utility,
)

add_ivy_array_instance_methods(
    Array,
    [
        activations,
        arr_conversions,
        creation,
        data_type,
        device,
        elementwise,
        general,
        gradients,
        layers,
        linear_algebra,
        losses,
        manipulation,
        norms,
        random,
        searching,
        set,
        sorting,
        statistical,
        utility,
    ],
)

add_ivy_container_instance_methods(
    Container,
    [
        activations,
        cont_conversions,
        creation,
        data_type,
        device,
        elementwise,
        general,
        gradients,
        layers,
        linear_algebra,
        losses,
        manipulation,
        norms,
        random,
        searching,
        set,
        sorting,
        statistical,
        utility,
    ],
)


add_ivy_container_instance_methods(
    Container,
    [
        activations,
        cont_conversions,
        creation,
        data_type,
        device,
        elementwise,
        general,
        gradients,
        layers,
        linear_algebra,
        losses,
        manipulation,
        norms,
        random,
        searching,
        set,
        sorting,
        statistical,
        utility,
    ],
    static=True,
)


class GlobalsDict(dict):
    __getattr__ = dict.__getitem__
    __setattr__ = dict.__setitem__
    __delattr__ = dict.__delitem__
    __name__ = dict.__name__

    def __deepcopy__(self, memo):
        ret = self.__class__.__new__(self.__class__)
        for k, v in self.items():
            ret[k] = copy.deepcopy(v)
        return ret


# defines ivy.globals attribute
globals_vars = GlobalsDict(
    {
        "backend_stack": backend_stack,
        "default_device_stack": device.default_device_stack,
        "valid_dtypes": valid_dtypes,
        "valid_numeric_dtypes": valid_numeric_dtypes,
        "valid_int_dtypes": valid_int_dtypes,
        "valid_uint_dtypes": valid_uint_dtypes,
        "valid_complex_dtypes": valid_complex_dtypes,
        "valid_devices": valid_devices,
        "invalid_dtypes": invalid_dtypes,
        "invalid_numeric_dtypes": invalid_numeric_dtypes,
        "invalid_int_dtypes": invalid_int_dtypes,
        "invalid_float_dtypes": invalid_float_dtypes,
        "invalid_uint_dtypes": invalid_uint_dtypes,
        "invalid_complex_dtypes": invalid_complex_dtypes,
        "invalid_devices": invalid_devices,
        "array_significant_figures_stack": array_significant_figures_stack,
        "array_decimal_values_stack": array_decimal_values_stack,
        "warning_level_stack": warning_level_stack,
        "queue_timeout_stack": general.queue_timeout_stack,
        "array_mode_stack": general.array_mode_stack,
        "inplace_mode_stack": general.inplace_mode_stack,
        "soft_device_mode_stack": device.soft_device_mode_stack,
        "shape_array_mode_stack": general.shape_array_mode_stack,
        "show_func_wrapper_trace_mode_stack": (
            general.show_func_wrapper_trace_mode_stack
        ),
        "min_denominator_stack": general.min_denominator_stack,
        "min_base_stack": general.min_base_stack,
        "tmp_dir_stack": general.tmp_dir_stack,
        "precise_mode_stack": general.precise_mode_stack,
        "nestable_mode_stack": general.nestable_mode_stack,
        "exception_trace_mode_stack": general.exception_trace_mode_stack,
        "default_dtype_stack": data_type.default_dtype_stack,
        "default_float_dtype_stack": data_type.default_float_dtype_stack,
        "default_int_dtype_stack": data_type.default_int_dtype_stack,
        "default_uint_dtype_stack": data_type.default_uint_dtype_stack,
        "nan_policy_stack": nan_policy_stack,
        "dynamic_backend_stack": dynamic_backend_stack,
    }
)

_default_globals = copy.deepcopy(globals_vars)


def reset_globals():
    global globals_vars
    globals_vars = copy.deepcopy(_default_globals)


def set_global_attr(attr_name, attr_val):
    setattr(globals_vars, attr_name, attr_val)


def del_global_attr(attr_name):
    delattr(globals_vars, attr_name)


backend = ""
backend_version = {}

native_inplace_support = None

supports_gradients = None


# Array Significant Figures #


def _assert_array_significant_figures_formatting(sig_figs):
    ivy.utils.assertions.check_isinstance(sig_figs, int)
    ivy.utils.assertions.check_greater(sig_figs, 0, as_array=False)


# ToDo: SF formating for complex number
def vec_sig_fig(x, sig_fig=3):
    if isinstance(x, np.bool_):
        return x
    if isinstance(x, complex):
        return complex(x)
    if np.issubdtype(x.dtype, np.floating):
        x_positive = np.where(np.isfinite(x) & (x != 0), np.abs(x), 10 ** (sig_fig - 1))
        mags = 10 ** (sig_fig - 1 - np.floor(np.log10(x_positive)))
        return np.round(x * mags) / mags
    return x


ivy.array_significant_figures = (
    array_significant_figures_stack[-1] if array_significant_figures_stack else 10
)


def set_array_significant_figures(sig_figs):
    """
    Summary.

    Parameters
    ----------
    sig_figs
        optional int, number of significant figures to be shown when printing
    """
    _assert_array_significant_figures_formatting(sig_figs)
    global array_significant_figures_stack
    array_significant_figures_stack.append(sig_figs)
    ivy.__setattr__("array_significant_figures", sig_figs, True)


def unset_array_significant_figures():
    """Unset the currently set array significant figures."""
    global array_significant_figures_stack
    if array_significant_figures_stack:
        array_significant_figures_stack.pop(-1)
        sig_figs = (
            array_significant_figures_stack[-1]
            if array_significant_figures_stack
            else 10
        )
        ivy.__setattr__("array_significant_figures", sig_figs, True)


# Decimal Values #


def _assert_array_decimal_values_formatting(dec_vals):
    ivy.utils.assertions.check_isinstance(dec_vals, int)
    ivy.utils.assertions.check_greater(dec_vals, 0, allow_equal=True, as_array=False)


ivy.array_decimal_values = (
    array_decimal_values_stack[-1] if array_decimal_values_stack else 8
)


def set_array_decimal_values(dec_vals):
    """
    Summary.

    Parameters
    ----------
    dec_vals
        optional int, number of significant figures to be shown when printing
    """
    _assert_array_decimal_values_formatting(dec_vals)
    global array_decimal_values_stack
    array_decimal_values_stack.append(dec_vals)
    ivy.__setattr__("array_decimal_values", dec_vals, True)


def unset_array_decimal_values():
    """Unset the currently set array decimal values."""
    global array_decimal_values_stack
    if array_decimal_values_stack:
        array_decimal_values_stack.pop(-1)
        dec_vals = array_decimal_values_stack[-1] if array_decimal_values_stack else 8
        ivy.__setattr__("array_decimal_values", dec_vals, True)


ivy.warning_level = warning_level_stack[-1] if warning_level_stack else "ivy_only"


def set_warning_level(warn_level):
    """
    Summary.

    Parameters
    ----------
    warn_level
        string for the warning level to be set, one of "none", "ivy_only", "all"
    """
    global warning_level_stack
    warning_level_stack.append(warn_level)
    ivy.__setattr__("warning_level", warn_level, True)


def unset_warning_level():
    """Unset the currently set warning level."""
    global warning_level_stack
    if warning_level_stack:
        warning_level_stack.pop(-1)
        warn_level = warning_level_stack[-1] if warning_level_stack else "ivy_only"
        ivy.__setattr__("warning_level", warn_level, True)


def warn(warning_message, stacklevel=0):
    warn_level = ivy.warning_level
    warnings.filterwarnings("ignore", module=warn_to_regex[warn_level])
    warnings.warn(warning_message, stacklevel=stacklevel)


# nan policy #
ivy.nan_policy = nan_policy_stack[-1] if nan_policy_stack else "nothing"


def set_nan_policy(warn_level):
    """
    Summary.

    Parameters
    ----------
    nan_policy
        string for the nan policy to be set, one of
        "nothing", "warns", "raise_exception"
    """
    if warn_level not in ["nothing", "warns", "raise_exception"]:
        raise ivy.utils.exceptions.IvyException(
            "nan_policy must be one of 'nothing', 'warns', 'raise_exception'"
        )
    global nan_policy_stack
    nan_policy_stack.append(warn_level)
    ivy.__setattr__("nan_policy", warn_level, True)


def unset_nan_policy():
    """Unset the currently set nan policy."""
    global nan_policy_stack
    if nan_policy_stack:
        nan_policy_stack.pop(-1)
        warn_level = nan_policy_stack[-1] if nan_policy_stack else "nothing"
        ivy.__setattr__("nan_policy", warn_level, True)


# Dynamic Backend


ivy.dynamic_backend = dynamic_backend_stack[-1] if dynamic_backend_stack else True


def set_dynamic_backend(flag):
    """Set the global dynamic backend setting to the provided flag (True or False)"""
    global dynamic_backend_stack
    if flag not in [True, False]:
        raise ValueError("dynamic_backend must be a boolean value (True or False)")
    dynamic_backend_stack.append(flag)
    ivy.__setattr__("dynamic_backend", flag, True)


def unset_dynamic_backend():
    """
    Remove the current dynamic backend setting.

    Also restore the previous setting (if any)
    """
    global dynamic_backend_stack
    if dynamic_backend_stack:
        dynamic_backend_stack.pop()
        flag = dynamic_backend_stack[-1] if dynamic_backend_stack else True
        ivy.__setattr__("dynamic_backend", flag, True)


# Context Managers


class DynamicBackendContext:
    def __init__(self, value):
        self.value = value
        self.original = None

    def __enter__(self):
        self.original = ivy.dynamic_backend
        set_dynamic_backend(self.value)

    def __exit__(self, type, value, traceback):
        unset_dynamic_backend()
        if self.original is not None:
            set_dynamic_backend(self.original)


def dynamic_backend_as(value):
    return DynamicBackendContext(value)


for backend_framework in _not_imported_backends:
    if backend_framework in sys.modules:
        warnings.warn(
            f"{backend_framework} module has been imported while ivy doesn't "
            "import it without setting a backend, ignore if that's intended"
        )


# sub_backends
from ivy.utils.backend.sub_backend_handler import (
    set_sub_backend,
    unset_sub_backend,
    clear_sub_backends,
    available_sub_backends,
)


def current_sub_backends():
    return []


# casting modes

downcast_dtypes = False
upcast_dtypes = False
crosscast_dtypes = False
cast_dtypes = lambda: downcast_dtypes and upcast_dtypes and crosscast_dtypes


def downcast_data_types(val=True):
    global downcast_dtypes
    downcast_dtypes = val


def upcast_data_types(val=True):
    global upcast_dtypes
    upcast_dtypes = val


def crosscast_data_types(val=True):
    global crosscast_dtypes
    crosscast_dtypes = val


def cast_data_types(val=True):
    global upcast_dtypes
    global downcast_dtypes
    global crosscast_dtypes
    upcast_dtypes = val
    downcast_dtypes = val
    crosscast_dtypes = val


# Promotion Tables #
# ---------------- #


# data type promotion
array_api_promotion_table = {
    (bool, bool): bool,
    (int8, int8): int8,
    (int8, int16): int16,
    (int8, int32): int32,
    (int8, int64): int64,
    (int16, int16): int16,
    (int16, int32): int32,
    (int16, int64): int64,
    (int32, int32): int32,
    (int32, int64): int64,
    (int64, int64): int64,
    (uint8, int8): int16,
    (uint8, int16): int16,
    (uint8, int32): int32,
    (uint8, int64): int64,
    (uint8, uint8): uint8,
    (uint8, uint16): uint16,
    (uint8, uint32): uint32,
    (uint8, uint64): uint64,
    (uint16, int8): int32,
    (uint16, int16): int32,
    (uint16, int32): int32,
    (uint16, int64): int64,
    (uint16, uint16): uint16,
    (uint16, uint32): uint32,
    (uint16, uint64): uint64,
    (uint32, int8): int64,
    (uint32, int16): int64,
    (uint32, int32): int64,
    (uint32, int64): int64,
    (uint32, uint32): uint32,
    (uint32, uint64): uint64,
    (uint64, uint64): uint64,
    (float16, float16): float16,
    (float16, float32): float32,
    (float16, float64): float64,
    (float32, float32): float32,
    (float32, float64): float64,
    (float64, float64): float64,
}

# the extra promotion table follows numpy safe casting convention
# the following link discusses the different approaches to dtype promotions
# https://jax.readthedocs.io/en/latest/jep/9407-type-promotion.html
common_extra_promotion_table = {
    (bool, int8): int8,
    (bool, int16): int16,
    (bool, int32): int32,
    (bool, int64): int64,
    (bool, uint8): uint8,
    (bool, uint16): uint16,
    (bool, uint32): uint32,
    (bool, uint64): uint64,
    (bool, float16): float16,
    (bool, float32): float32,
    (bool, float64): float64,
    (bool, bfloat16): bfloat16,
    (bool, complex64): complex64,
    (bool, complex128): complex128,
    (int8, float16): float16,
    (int8, float32): float32,
    (int8, float64): float64,
    (int8, bfloat16): bfloat16,
    (int8, complex64): complex64,
    (int8, complex128): complex128,
    (int16, float32): float32,
    (int16, float64): float64,
    (int16, complex64): complex64,
    (int16, complex128): complex128,
    (int32, float64): float64,
    (int32, complex128): complex128,
    (int64, float64): float64,
    (int64, complex128): complex128,
    (uint8, float16): float16,
    (uint8, float32): float32,
    (uint8, float64): float64,
    (uint8, bfloat16): bfloat16,
    (uint8, complex64): complex64,
    (uint8, complex128): complex128,
    (uint16, float32): float32,
    (uint16, float64): float64,
    (uint16, complex64): complex64,
    (uint16, complex128): complex128,
    (uint32, float64): float64,
    (uint32, complex128): complex128,
    (uint64, int8): float64,
    (uint64, int16): float64,
    (uint64, int32): float64,
    (uint64, int64): float64,
    (uint64, float64): float64,
    (uint64, complex128): complex128,
    (float16, bfloat16): float32,
    (float16, complex64): complex64,
    (float16, complex128): complex128,
    (float32, complex64): complex64,
    (float32, complex128): complex128,
    (float64, complex64): complex128,
    (float64, complex128): complex128,
    (bfloat16, float16): float32,
    (bfloat16, float32): float32,
    (bfloat16, float64): float64,
    (bfloat16, bfloat16): bfloat16,
    (bfloat16, complex64): complex64,
    (bfloat16, complex128): complex128,
    (complex64, float64): complex128,
    (complex64, complex64): complex64,
    (complex64, complex128): complex128,
    (complex128, complex128): complex128,
}
# Avoiding All Precision Loss (Numpy Approach)
precise_extra_promotion_table = {
    (float16, int16): float32,
    (float16, int32): float64,
    (float16, int64): float64,
    (float16, uint16): float32,
    (float16, uint32): float64,
    (float16, uint64): float64,
    (float32, int32): float64,
    (float32, int64): float64,
    (float32, uint32): float64,
    (float32, uint64): float64,
    (bfloat16, int16): float32,
    (bfloat16, int32): float64,
    (bfloat16, int64): float64,
    (bfloat16, uint16): float32,
    (bfloat16, uint32): float64,
    (bfloat16, uint64): float64,
    (complex64, int32): complex128,
    (complex64, int64): complex128,
    (complex64, uint32): complex128,
    (complex64, uint64): complex128,
}

extra_promotion_table = {
    (float16, int16): float16,
    (float16, int32): float16,
    (float16, int64): float16,
    (float16, uint16): float16,
    (float16, uint32): float16,
    (float16, uint64): float16,
    (float32, int32): float32,
    (float32, int64): float32,
    (float32, uint32): float32,
    (float32, uint64): float32,
    (bfloat16, int16): bfloat16,
    (bfloat16, int32): bfloat16,
    (bfloat16, int64): bfloat16,
    (bfloat16, uint16): bfloat16,
    (bfloat16, uint32): bfloat16,
    (bfloat16, uint64): bfloat16,
    (complex64, int32): complex64,
    (complex64, int64): complex64,
    (complex64, uint32): complex64,
    (complex64, uint64): complex64,
}

# TODO: change when it's not the default mode anymore
promotion_table = {
    **array_api_promotion_table,
    **common_extra_promotion_table,
    **precise_extra_promotion_table,
}


# global parameter properties
GLOBAL_PROPS = [
    "array_significant_figures",
    "array_decimal_values",
    "warning_level",
    "nan_policy",
    "array_mode",
    "nestable_mode",
    "inplace_mode",
    "exception_trace_mode",
    "show_func_wrapper_trace_mode",
    "min_denominator",
    "min_base",
    "queue_timeout",
    "tmp_dir",
    "shape_array_mode",
    "dynamic_backend",
    "precise_mode",
    "soft_device_mode",
    "logging_mode",
    "default_dtype",
    "default_float_dtype",
    "default_int_dtype",
    "default_complex_dtype",
    "default_uint_dtype",
]


INTERNAL_FILENAMES = [
    os.path.join("ivy", "compiler"),
    os.path.join("ivy", "functional"),
    os.path.join("ivy", "data_classes"),
    os.path.join("ivy", "stateful"),
    os.path.join("ivy", "utils"),
    os.path.join("ivy_tests", "test_ivy"),
    os.path.join("ivy", "func_wrapper.py"),
    os.path.join("ivy", "__init__.py"),
]


def _is_from_internal(filename):
    return builtins.any([fn in filename for fn in INTERNAL_FILENAMES])


class LoggingMode:
    logging_modes = ["DEBUG", "INFO", "WARNING", "ERROR"]
    logging_mode_stack = []

    def __init__(self):
        # Set up the initial logging mode
        logging.basicConfig(level=logging.WARNING)
        self.logging_mode_stack.append(logging.WARNING)

    def set_logging_mode(self, mode):
        """
        Set the current logging mode for Ivy.

        Possible modes are 'DEBUG', 'INFO', 'WARNING', 'ERROR'.
        """
        assert (
            mode in self.logging_modes
        ), "Invalid logging mode. Choose from: " + ", ".join(self.logging_modes)

        # Update the logging level
        logging.getLogger().setLevel(mode)
        self.logging_mode_stack.append(mode)

    def unset_logging_mode(self):
        """Remove the most recently set logging mode, returning to the previous one."""
        if len(self.logging_mode_stack) > 1:
            # Remove the current mode
            self.logging_mode_stack.pop()

            # Set the previous mode
            logging.getLogger().setLevel(self.logging_mode_stack[-1])


class IvyWithGlobalProps(sys.modules[__name__].__class__):
    def __setattr__(self, name, value, internal=False):
        previous_frame = inspect.currentframe().f_back
        filename = inspect.getframeinfo(previous_frame)[0]
        internal = internal and _is_from_internal(filename)
        if not internal and name in GLOBAL_PROPS:
            raise ivy.utils.exceptions.IvyException(
                f"Property: {name} is read only! Please use the setter: set_{name}()"
                " for setting its value!"
            )
        self.__dict__[name] = value


if (
    "ivy" in sys.modules.keys()
    and sys.modules["ivy"].utils._importlib.IS_COMPILING_WITH_BACKEND
):
    # Required for ivy.with_backend internal compilation
    sys.modules["ivy"].utils._importlib.import_cache[
        __name__
    ].__class__ = IvyWithGlobalProps
else:
    sys.modules[__name__].__class__ = IvyWithGlobalProps<|MERGE_RESOLUTION|>--- conflicted
+++ resolved
@@ -83,15 +83,15 @@
     pass
 
 
-<<<<<<< HEAD
 class TRTensor:
-=======
+    pass
+
+
 class Parafac2Tensor:
     pass
 
 
 class TTTensor:
->>>>>>> ac438e37
     pass
 
 
@@ -770,12 +770,13 @@
     add_ivy_container_instance_methods,
 )
 from .data_classes.nested_array import NestedArray
-<<<<<<< HEAD
-from .data_classes.factorized_tensor import TuckerTensor, CPTensor, TRTensor
-=======
-from .data_classes.factorized_tensor import TuckerTensor, CPTensor, Parafac2Tensor
-from .data_classes.factorized_tensor import TuckerTensor, CPTensor, TTTensor
->>>>>>> ac438e37
+from .data_classes.factorized_tensor import (
+    TuckerTensor,
+    CPTensor,
+    TRTensor,
+    TTTensor,
+    Parafac2Tensor,
+)
 from ivy.utils.backend import (
     current_backend,
     compiled_backends,
