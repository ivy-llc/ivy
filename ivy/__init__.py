# global
import copy
import re
import warnings
import logging
import builtins
import numpy as np
import sys
import inspect
import os
from collections.abc import Sequence


import ivy.utils.backend.handler
from ivy.utils import check_for_binaries
from ivy._version import __version__ as __version__

_not_imported_backends = list(ivy.utils.backend.handler._backend_dict.keys())
try:
    # Skip numpy from frameworks installed
    _not_imported_backends.remove("numpy")
except KeyError:
    pass
for backend_framework in _not_imported_backends.copy():
    # If a framework was already imported before our init execution
    if backend_framework in sys.modules:
        _not_imported_backends.remove(backend_framework)

warnings.filterwarnings("ignore", module="^(?!.*ivy).*$")


# Local Ivy

import_module_path = "ivy.utils._importlib"


def is_local():
    return hasattr(ivy, "_is_local_pkg")


# class placeholders


class FrameworkStr(str):
    def __new__(cls, fw_str):
        ivy.utils.assertions.check_elem_in_list(
            fw_str, ivy.utils.backend.handler._backend_dict.keys()
        )
        return str.__new__(cls, fw_str)


class Framework:
    pass


class NativeArray:
    pass


class NativeDevice:
    pass


class NativeDtype:
    pass


class NativeShape:
    pass


class NativeModule:
    pass


class Container:
    pass


class Array:
    pass


class TuckerTensor:
    pass


class CPTensor:
    pass


class TRTensor:
    pass


class Parafac2Tensor:
    pass


class TTTensor:
    pass


class Device(str):
    def __new__(cls, dev_str):
        if dev_str != "":
            ivy.utils.assertions.check_elem_in_list(dev_str[0:3], ["gpu", "tpu", "cpu"])
            if dev_str != "cpu":
                # ivy.assertions.check_equal(dev_str[3], ":")
                ivy.utils.assertions.check_true(
                    dev_str[4:].isnumeric(),
                    message=f"{dev_str[4:]} must be numeric",
                )
        return str.__new__(cls, dev_str)


class Dtype(str):
    def __new__(cls, dtype_str):
        if dtype_str is builtins.int:
            dtype_str = default_int_dtype()
        if dtype_str is builtins.float:
            dtype_str = default_float_dtype()
        if dtype_str is builtins.complex:
            dtype_str = default_complex_dtype()
        if dtype_str is builtins.bool:
            dtype_str = "bool"
        if not isinstance(dtype_str, str):
            raise ivy.utils.exceptions.IvyException("dtype must be type str")
        if dtype_str not in _all_ivy_dtypes_str:
            raise ivy.utils.exceptions.IvyException(
                f"{dtype_str} is not supported by ivy"
            )
        return str.__new__(cls, dtype_str)

    def __ge__(self, other):
        if isinstance(other, str):
            other = Dtype(other)

        if not isinstance(other, Dtype):
            raise ivy.utils.exceptions.IvyException(
                "Attempted to compare a dtype with something which"
                "couldn't be interpreted as a dtype"
            )

        return self == ivy.promote_types(self, other)

    def __gt__(self, other):
        if isinstance(other, str):
            other = Dtype(other)

        if not isinstance(other, Dtype):
            raise ivy.utils.exceptions.IvyException(
                "Attempted to compare a dtype with something which"
                "couldn't be interpreted as a dtype"
            )

        return self >= other and self != other

    def __lt__(self, other):
        if isinstance(other, str):
            other = Dtype(other)

        if not isinstance(other, Dtype):
            raise ivy.utils.exceptions.IvyException(
                "Attempted to compare a dtype with something which"
                "couldn't be interpreted as a dtype"
            )

        return self != ivy.promote_types(self, other)

    def __le__(self, other):
        if isinstance(other, str):
            other = Dtype(other)

        if not isinstance(other, Dtype):
            raise ivy.utils.exceptions.IvyException(
                "Attempted to compare a dtype with something which"
                "couldn't be interpreted as a dtype"
            )

        return self < other or self == other

    @property
    def is_bool_dtype(self):
        return is_bool_dtype(self)

    @property
    def is_int_dtype(self):
        return is_int_dtype(self)

    @property
    def is_float_dtype(self):
        return is_float_dtype(self)

    @property
    def is_uint_dtype(self):
        return is_uint_dtype(self)

    @property
    def is_complex_dtype(self):
        return is_complex_dtype(self)

    @property
    def dtype_bits(self):
        return dtype_bits(self)

    @property
    def as_native_dtype(self):
        return as_native_dtype(self)

    @property
    def name(self) -> str:
        return str(self)

    @property
    def info(self):
        if self.is_int_dtype or self.is_uint_dtype:
            return iinfo(self)
        elif self.is_float_dtype:
            return finfo(self)
        else:
            raise ivy.utils.exceptions.IvyError(f"{self} is not supported by info")

    def can_cast(self, to):
        return can_cast(self, to)


class Shape(Sequence):
    def __init__(self, shape_tup):
        valid_types = (int, list, tuple, ivy.Array, ivy.Shape)
        if len(backend_stack) != 0:
            valid_types += (ivy.NativeShape, ivy.NativeArray)
        else:
            valid_types += (
                current_backend(shape_tup).NativeShape,
                current_backend(shape_tup).NativeArray,
            )
        ivy.utils.assertions.check_isinstance(shape_tup, valid_types)
        if len(backend_stack) == 0:
            if isinstance(shape_tup, np.ndarray):
                shape_tup = tuple(shape_tup.tolist())
            self._shape = shape_tup
        elif isinstance(shape_tup, valid_types):
            self._shape = ivy.to_native_shape(shape_tup)
        else:
            self._shape = None

    @staticmethod
    def _shape_casting_helper(ivy_shape, other):
        if isinstance(other, tuple) and not isinstance(ivy_shape, tuple):
            return tuple(ivy_shape)
        elif isinstance(other, list) and not isinstance(ivy_shape, list):
            return list(ivy_shape)
        else:
            return ivy_shape

    def __repr__(self):
        pattern = r"\d+(?:,\s*\d+)*"
        shape_repr = re.findall(pattern, self._shape.__str__())
        shape_repr = ", ".join([str(i) for i in shape_repr])
        shape_repr = f"{shape_repr}," if len(shape_repr) == 1 else shape_repr
        return (
            f"ivy.Shape({shape_repr})" if self._shape is not None else "ivy.Shape(None)"
        )

    def __deepcopy__(self, memo):
        ret = self.__class__.__new__(self.__class__)
        ret._shape = self.shape
        return ret

    def __iter__(self):
        return iter(self._shape)

    def __add__(self, other):
        try:
            self._shape = self._shape + other
        except TypeError:
            self._shape = self._shape + list(other)
        return self

    def __radd__(self, other):
        try:
            self._shape = other + self._shape
        except TypeError:
            self._shape = list(other) + self._shape
        return self

    def __mul__(self, other):
        self._shape = self._shape * other
        return self

    def __rmul__(self, other):
        self._shape = other * self._shape
        return self

    def __bool__(self):
<<<<<<< HEAD
        return builtins.bool(self._shape)
=======
        return self._shape[0].__bool__()
>>>>>>> 9789ea53

    def __div__(self, other):
        return self._shape // other

    def __floordiv__(self, other):
        return self._shape // other

    def __mod__(self, other):
        return self._shape % other

    def __rdiv__(self, other):
        return other // self._shape

    def __rmod__(self, other):
        return other % self._shape

    def __reduce__(self):
        return (self.__class__, (self._shape,))

    def as_dimension(self, other):
        if isinstance(other, self._shape):
            return other
        else:
            return self._shape

    def __sub__(self, other):
        try:
            self._shape = self._shape - other
        except TypeError:
            self._shape = self._shape - list(other)
        return self

    def __rsub__(self, other):
        try:
            self._shape = other - self._shape
        except TypeError:
            self._shape = list(other) - self._shape
        return self

    def __eq__(self, other):
        self._shape = Shape._shape_casting_helper(self._shape, other)
        return self._shape == other

    def __int__(self):
        if hasattr(self._shape, "__int__"):
            res = self._shape.__int__()
        else:
            res = int(self._shape)
        if res is NotImplemented:
            return res
        return to_ivy(res)

    def __ge__(self, other):
        self._shape = Shape._shape_casting_helper(self._shape, other)
        return self._shape >= other

    def __gt__(self, other):
        self._shape = Shape._shape_casting_helper(self._shape, other)
        return self._shape > other

    def __le__(self, other):
        self._shape = Shape._shape_casting_helper(self._shape, other)
        return self._shape <= other

    def __lt__(self, other):
        self._shape = Shape._shape_casting_helper(self._shape, other)
        return self._shape < other

    def __getattribute__(self, item):
        return super().__getattribute__(item)

    def __getitem__(self, key):
        try:
            return self._shape[key]
        except (TypeError, IndexError):
            return None

    def __len__(self):
        return len(self._shape) if self._shape is not None else 0

    def __delattr__(self, item):
        return super().__delattr__(item)

    def __hash__(self):
        return hash(self._shape)

    def __sizeof__(self):
        return len(self._shape) if self._shape is not None else 0

    def __dir__(self):
        return self._shape.__dir__()

    @property
    def shape(self):
        return self._shape

    @property
    def value(self):
        return self._value

    def concatenate(self, other):
        if self._shape is None or other.dims is None:
            raise ValueError("Unknown Shape")
        else:
            return Shape(self.dims + other.dims)

    def index(self, index):
        assert isinstance(self._shape, Shape)
        if self._shape.rank is None:
            return Shape(None)
        else:
            return self._shape[index]

    def as_dimension(self):
        if isinstance(self._shape, Shape):
            return self._shape
        else:
            return Shape(self._shape)

    def is_compatible_with(self, other):
        return self._shape is None or other.value is None or self._shape == other.value

    @property
    def rank(self):
        """Returns the rank of this shape, or None if it is unspecified."""
        if self._shape is not None:
            return len(self._shape)
        return None

    def assert_same_rank(self, other):
        other = Shape(other)
        if self.rank != other.rank:
            raise ValueError(f"Shapes {self} and {other} must have the same rank")

    def assert_has_rank(self, rank):
        if self.rank not in (None, rank):
            raise ValueError(f"Shape {self} must have rank {rank}")

    @staticmethod
    def unknown_shape(rank=None, **kwargs):
        if rank is None and "ndims" in kwargs:
            rank = kwargs.pop("ndims")
        if kwargs:
            raise TypeError(f"Unknown argument: {kwargs}")
        if rank is None:
            return Shape(None)
        else:
            return Shape([Shape(None)] * rank)

    def with_rank(self, rank):
        try:
            return self.merge_with(self.unknown_shape(rank=rank))
        except ValueError as e:
            raise ValueError(f"Shape {self} must have rank {rank}") from e

    def with_rank_at_least(self, rank):
        if self.rank is not None and self.rank < rank:
            raise ValueError(f"Shape {self} must have rank at least {rank}")
        else:
            return self

    def with_rank_at_most(self, rank):
        if self.rank is not None and self.rank > rank:
            raise ValueError(f"Shape {self} must have rank at most {rank}")
        else:
            return self

    @staticmethod
    def as_shape(shape):
        if isinstance(shape, Shape):
            return shape
        else:
            return Shape(shape)

    @property
    def dims(self):
        if self._shape is None:
            return None
        # return [as_dimension(d) for d in self._shape]

    @property
    def ndims(self):
        """Deprecated accessor for `rank`."""
        return self.rank

    @property
    def is_fully_defined(self):
        return self._shape is not None and all(
            shape is not None for shape in self._shape
        )

    @property
    def num_elements(self):
        if not self.is_fully_defined():
            return None

    @property
    def assert_is_fully_defined(self):
        if not self.is_fully_defined():
            raise ValueError(f"Shape {self} is not fully defined")

    def as_list(self):
        if self._shape is None:
            raise ivy.utils.exceptions.IvyException(
                "Cannot convert a partially known Shape to a list"
            )
        return list(self._shape)


class IntDtype(Dtype):
    def __new__(cls, dtype_str):
        if dtype_str is builtins.int:
            dtype_str = default_int_dtype()
        if not isinstance(dtype_str, str):
            raise ivy.utils.exceptions.IvyException("dtype_str must be type str")
        if "int" not in dtype_str:
            raise ivy.utils.exceptions.IvyException(
                "dtype must be string and starts with int"
            )
        if dtype_str not in _all_ivy_dtypes_str:
            raise ivy.utils.exceptions.IvyException(
                f"{dtype_str} is not supported by ivy"
            )
        return str.__new__(cls, dtype_str)

    @property
    def info(self):
        return iinfo(self)


class FloatDtype(Dtype):
    def __new__(cls, dtype_str):
        if dtype_str is builtins.float:
            dtype_str = default_float_dtype()
        if not isinstance(dtype_str, str):
            raise ivy.utils.exceptions.IvyException("dtype_str must be type str")
        if "float" not in dtype_str:
            raise ivy.utils.exceptions.IvyException(
                "dtype must be string and starts with float"
            )
        if dtype_str not in _all_ivy_dtypes_str:
            raise ivy.utils.exceptions.IvyException(
                f"{dtype_str} is not supported by ivy"
            )
        return str.__new__(cls, dtype_str)

    @property
    def info(self):
        return finfo(self)


class UintDtype(IntDtype):
    def __new__(cls, dtype_str):
        if not isinstance(dtype_str, str):
            raise ivy.utils.exceptions.IvyException("dtype_str must be type str")
        if "uint" not in dtype_str:
            raise ivy.utils.exceptions.IvyException(
                "dtype must be string and starts with uint"
            )
        if dtype_str not in _all_ivy_dtypes_str:
            raise ivy.utils.exceptions.IvyException(
                f"{dtype_str} is not supported by ivy"
            )
        return str.__new__(cls, dtype_str)

    @property
    def info(self):
        return iinfo(self)


class ComplexDtype(Dtype):
    def __new__(cls, dtype_str):
        if not isinstance(dtype_str, str):
            raise ivy.utils.exceptions.IvyException("dtype_str must be type str")
        if "complex" not in dtype_str:
            raise ivy.utils.exceptions.IvyException(
                "dtype must be string and starts with complex"
            )
        if dtype_str not in _all_ivy_dtypes_str:
            raise ivy.utils.exceptions.IvyException(
                f"{dtype_str} is not supported by ivy"
            )
        return str.__new__(cls, dtype_str)

    @property
    def info(self):
        return finfo(self)


class Node(str):
    # ToDo: add formatting checks once multi-node is supported
    pass


array_significant_figures_stack = []
array_decimal_values_stack = []
warning_level_stack = []
nan_policy_stack = []
dynamic_backend_stack = []
warn_to_regex = {"all": "!.*", "ivy_only": "^(?!.*ivy).*$", "none": ".*"}
cython_wrappers_stack = []

# local
import threading


# devices
# ToDo: add gpu and tpu for valid devices when we test for them
all_devices = ("cpu", "gpu", "tpu")

valid_devices = ("cpu", "gpu")

invalid_devices = ("tpu",)

# data types as string (to be used by Dtype classes)
# any changes here should also be reflected in the data type initialisation underneath
_all_ivy_dtypes_str = (
    "int8",
    "int16",
    "int32",
    "int64",
    "uint8",
    "uint16",
    "uint32",
    "uint64",
    "bfloat16",
    "float16",
    "float32",
    "float64",
    "complex64",
    "complex128",
    "bool",
)

# data types
# any changes here should also be reflected in the data type string tuple above
int8 = IntDtype("int8")
int16 = IntDtype("int16")
int32 = IntDtype("int32")
int64 = IntDtype("int64")
uint8 = UintDtype("uint8")
uint16 = UintDtype("uint16")
uint32 = UintDtype("uint32")
uint64 = UintDtype("uint64")
bfloat16 = FloatDtype("bfloat16")
float16 = FloatDtype("float16")
float32 = FloatDtype("float32")
float64 = FloatDtype("float64")
double = float64
complex64 = ComplexDtype("complex64")
complex128 = ComplexDtype("complex128")
bool = Dtype("bool")

# native data types
native_int8 = IntDtype("int8")
native_int16 = IntDtype("int16")
native_int32 = IntDtype("int32")
native_int64 = IntDtype("int64")
native_uint8 = UintDtype("uint8")
native_uint16 = UintDtype("uint16")
native_uint32 = UintDtype("uint32")
native_uint64 = UintDtype("uint64")
native_bfloat16 = FloatDtype("bfloat16")
native_float16 = FloatDtype("float16")
native_float32 = FloatDtype("float32")
native_float64 = FloatDtype("float64")
native_double = native_float64
native_complex64 = ComplexDtype("complex64")
native_complex128 = ComplexDtype("complex128")
native_bool = Dtype("bool")

# all
all_dtypes = (
    int8,
    int16,
    int32,
    int64,
    uint8,
    uint16,
    uint32,
    uint64,
    bfloat16,
    float16,
    float32,
    float64,
    complex64,
    complex128,
    bool,
)
all_numeric_dtypes = (
    int8,
    int16,
    int32,
    int64,
    uint8,
    uint16,
    uint32,
    uint64,
    bfloat16,
    float16,
    float32,
    float64,
    complex64,
    complex128,
)
all_int_dtypes = (
    int8,
    int16,
    int32,
    int64,
    uint8,
    uint16,
    uint32,
    uint64,
)
all_float_dtypes = (
    bfloat16,
    float16,
    float32,
    float64,
)
all_uint_dtypes = (
    uint8,
    uint16,
    uint32,
    uint64,
)
all_complex_dtypes = (
    complex64,
    complex128,
)

# valid data types
valid_dtypes = all_dtypes
valid_numeric_dtypes = all_numeric_dtypes
valid_int_dtypes = all_int_dtypes
valid_float_dtypes = all_float_dtypes
valid_uint_dtypes = all_uint_dtypes
valid_complex_dtypes = all_complex_dtypes

# invalid data types
invalid_dtypes = ()
invalid_numeric_dtypes = ()
invalid_int_dtypes = ()
invalid_float_dtypes = ()
invalid_uint_dtypes = ()
invalid_complex_dtypes = ()

locks = {"backend_setter": threading.Lock()}

from .wrappers import *
from .func_wrapper import *
from .data_classes.array import Array, add_ivy_array_instance_methods
from .data_classes.array.conversions import *
from .data_classes.array import conversions as arr_conversions
from .data_classes.container import conversions as cont_conversions
from .data_classes.container import (
    ContainerBase,
    Container,
    add_ivy_container_instance_methods,
)
from .data_classes.nested_array import NestedArray
from .data_classes.factorized_tensor import (
    TuckerTensor,
    CPTensor,
    TRTensor,
    TTTensor,
    Parafac2Tensor,
)
from ivy.utils.backend import (
    current_backend,
    compiled_backends,
    with_backend,
    set_backend,
    set_numpy_backend,
    set_jax_backend,
    set_tensorflow_backend,
    set_torch_backend,
    set_paddle_backend,
    set_mxnet_backend,
    previous_backend,
    backend_stack,
    choose_random_backend,
    unset_backend,
)
from . import wrappers
from . import func_wrapper
from .utils import assertions, exceptions, verbosity
from .utils.backend import handler
from . import functional
from .functional import *
from . import stateful
from .stateful import *
from ivy.utils.inspection import fn_array_spec, add_array_specs

add_array_specs()

_imported_frameworks_before_compiler = list(sys.modules.keys())

try:
    from .engines import XLA as xla
    from .engines import ivy2xla
except:  # noqa: E722
    pass
try:
    from .compiler.compiler import transpile, trace_graph, unify
except:  # noqa: E722
    pass  # Added for the finally statement
try:
    from .compiler.replace_with import replace_with, transform_function
except:  # noqa: E722
    pass
finally:
    # Skip framework imports done by Ivy compiler for now
    for backend_framework in _not_imported_backends.copy():
        if backend_framework in sys.modules:
            if backend_framework not in _imported_frameworks_before_compiler:
                _not_imported_backends.remove(backend_framework)


# add instance methods to Ivy Array and Container
from ivy.functional.ivy import (
    activations,
    creation,
    data_type,
    device,
    elementwise,
    general,
    gradients,
    layers,
    linear_algebra,
    losses,
    manipulation,
    norms,
    random,
    searching,
    set,
    sorting,
    statistical,
    utility,
)

add_ivy_array_instance_methods(
    Array,
    [
        activations,
        arr_conversions,
        creation,
        data_type,
        device,
        elementwise,
        general,
        gradients,
        layers,
        linear_algebra,
        losses,
        manipulation,
        norms,
        random,
        searching,
        set,
        sorting,
        statistical,
        utility,
    ],
)

add_ivy_container_instance_methods(
    Container,
    [
        activations,
        cont_conversions,
        creation,
        data_type,
        device,
        elementwise,
        general,
        gradients,
        layers,
        linear_algebra,
        losses,
        manipulation,
        norms,
        random,
        searching,
        set,
        sorting,
        statistical,
        utility,
    ],
)


add_ivy_container_instance_methods(
    Container,
    [
        activations,
        cont_conversions,
        creation,
        data_type,
        device,
        elementwise,
        general,
        gradients,
        layers,
        linear_algebra,
        losses,
        manipulation,
        norms,
        random,
        searching,
        set,
        sorting,
        statistical,
        utility,
    ],
    static=True,
)


class GlobalsDict(dict):
    __getattr__ = dict.__getitem__
    __setattr__ = dict.__setitem__
    __delattr__ = dict.__delitem__
    __name__ = dict.__name__

    def __deepcopy__(self, memo):
        ret = self.__class__.__new__(self.__class__)
        for k, v in self.items():
            ret[k] = copy.deepcopy(v)
        return ret


# defines ivy.globals attribute
globals_vars = GlobalsDict({
    "backend_stack": backend_stack,
    "default_device_stack": device.default_device_stack,
    "valid_dtypes": valid_dtypes,
    "valid_numeric_dtypes": valid_numeric_dtypes,
    "valid_int_dtypes": valid_int_dtypes,
    "valid_uint_dtypes": valid_uint_dtypes,
    "valid_complex_dtypes": valid_complex_dtypes,
    "valid_devices": valid_devices,
    "invalid_dtypes": invalid_dtypes,
    "invalid_numeric_dtypes": invalid_numeric_dtypes,
    "invalid_int_dtypes": invalid_int_dtypes,
    "invalid_float_dtypes": invalid_float_dtypes,
    "invalid_uint_dtypes": invalid_uint_dtypes,
    "invalid_complex_dtypes": invalid_complex_dtypes,
    "invalid_devices": invalid_devices,
    "array_significant_figures_stack": array_significant_figures_stack,
    "array_decimal_values_stack": array_decimal_values_stack,
    "warning_level_stack": warning_level_stack,
    "queue_timeout_stack": general.queue_timeout_stack,
    "array_mode_stack": general.array_mode_stack,
    "inplace_mode_stack": general.inplace_mode_stack,
    "soft_device_mode_stack": device.soft_device_mode_stack,
    "shape_array_mode_stack": general.shape_array_mode_stack,
    "show_func_wrapper_trace_mode_stack": general.show_func_wrapper_trace_mode_stack,
    "min_denominator_stack": general.min_denominator_stack,
    "min_base_stack": general.min_base_stack,
    "tmp_dir_stack": general.tmp_dir_stack,
    "precise_mode_stack": general.precise_mode_stack,
    "nestable_mode_stack": general.nestable_mode_stack,
    "exception_trace_mode_stack": general.exception_trace_mode_stack,
    "default_dtype_stack": data_type.default_dtype_stack,
    "default_float_dtype_stack": data_type.default_float_dtype_stack,
    "default_int_dtype_stack": data_type.default_int_dtype_stack,
    "default_uint_dtype_stack": data_type.default_uint_dtype_stack,
    "nan_policy_stack": nan_policy_stack,
    "dynamic_backend_stack": dynamic_backend_stack,
    "cython_wrappers_stack": cython_wrappers_stack,
})

_default_globals = copy.deepcopy(globals_vars)


def reset_globals():
    global globals_vars
    globals_vars = copy.deepcopy(_default_globals)


def set_global_attr(attr_name, attr_val):
    setattr(globals_vars, attr_name, attr_val)


def del_global_attr(attr_name):
    delattr(globals_vars, attr_name)


backend = ""
backend_version = {}

native_inplace_support = None

supports_gradients = None


# Array Significant Figures #


def _assert_array_significant_figures_formatting(sig_figs):
    ivy.utils.assertions.check_isinstance(sig_figs, int)
    ivy.utils.assertions.check_greater(sig_figs, 0, as_array=False)


# ToDo: SF formatting for complex number
def vec_sig_fig(x, sig_fig=3):
    if isinstance(x, np.bool_):
        return x
    if isinstance(x, complex):
        return complex(x)
    if np.issubdtype(x.dtype, np.floating):
        x_positive = np.where(np.isfinite(x) & (x != 0), np.abs(x), 10 ** (sig_fig - 1))
        mags = 10 ** (sig_fig - 1 - np.floor(np.log10(x_positive)))
        return np.round(x * mags) / mags
    return x


ivy.array_significant_figures = (
    array_significant_figures_stack[-1] if array_significant_figures_stack else 10
)


def set_array_significant_figures(sig_figs):
    """Summary.

    Parameters
    ----------
    sig_figs
        optional int, number of significant figures to be shown when printing
    """
    _assert_array_significant_figures_formatting(sig_figs)
    global array_significant_figures_stack
    array_significant_figures_stack.append(sig_figs)
    ivy.__setattr__("array_significant_figures", sig_figs, True)


def unset_array_significant_figures():
    """Unset the currently set array significant figures."""
    global array_significant_figures_stack
    if array_significant_figures_stack:
        array_significant_figures_stack.pop(-1)
        sig_figs = (
            array_significant_figures_stack[-1]
            if array_significant_figures_stack
            else 10
        )
        ivy.__setattr__("array_significant_figures", sig_figs, True)


# Decimal Values #


def _assert_array_decimal_values_formatting(dec_vals):
    ivy.utils.assertions.check_isinstance(dec_vals, int)
    ivy.utils.assertions.check_greater(dec_vals, 0, allow_equal=True, as_array=False)


ivy.array_decimal_values = (
    array_decimal_values_stack[-1] if array_decimal_values_stack else 8
)


def set_array_decimal_values(dec_vals):
    """Summary.

    Parameters
    ----------
    dec_vals
        optional int, number of significant figures to be shown when printing
    """
    _assert_array_decimal_values_formatting(dec_vals)
    global array_decimal_values_stack
    array_decimal_values_stack.append(dec_vals)
    ivy.__setattr__("array_decimal_values", dec_vals, True)


def unset_array_decimal_values():
    """Unset the currently set array decimal values."""
    global array_decimal_values_stack
    if array_decimal_values_stack:
        array_decimal_values_stack.pop(-1)
        dec_vals = array_decimal_values_stack[-1] if array_decimal_values_stack else 8
        ivy.__setattr__("array_decimal_values", dec_vals, True)


ivy.warning_level = warning_level_stack[-1] if warning_level_stack else "ivy_only"


def set_warning_level(warn_level):
    """Summary.

    Parameters
    ----------
    warn_level
        string for the warning level to be set, one of "none", "ivy_only", "all"
    """
    global warning_level_stack
    warning_level_stack.append(warn_level)
    ivy.__setattr__("warning_level", warn_level, True)


def unset_warning_level():
    """Unset the currently set warning level."""
    global warning_level_stack
    if warning_level_stack:
        warning_level_stack.pop(-1)
        warn_level = warning_level_stack[-1] if warning_level_stack else "ivy_only"
        ivy.__setattr__("warning_level", warn_level, True)


def warn(warning_message, stacklevel=0):
    warn_level = ivy.warning_level
    warnings.filterwarnings("ignore", module=warn_to_regex[warn_level])
    warnings.warn(warning_message, stacklevel=stacklevel)


# nan policy #
ivy.nan_policy = nan_policy_stack[-1] if nan_policy_stack else "nothing"


def set_nan_policy(warn_level):
    """Summary.

    Parameters
    ----------
    nan_policy
        string for the nan policy to be set, one of
        "nothing", "warns", "raise_exception"
    """
    if warn_level not in ["nothing", "warns", "raise_exception"]:
        raise ivy.utils.exceptions.IvyException(
            "nan_policy must be one of 'nothing', 'warns', 'raise_exception'"
        )
    global nan_policy_stack
    nan_policy_stack.append(warn_level)
    ivy.__setattr__("nan_policy", warn_level, True)


def unset_nan_policy():
    """Unset the currently set nan policy."""
    global nan_policy_stack
    if nan_policy_stack:
        nan_policy_stack.pop(-1)
        warn_level = nan_policy_stack[-1] if nan_policy_stack else "nothing"
        ivy.__setattr__("nan_policy", warn_level, True)


# Dynamic Backend


ivy.dynamic_backend = dynamic_backend_stack[-1] if dynamic_backend_stack else True


def set_dynamic_backend(flag):  # noqa: D209
    """Set the global dynamic backend setting to the provided flag (True or
    False)"""
    global dynamic_backend_stack
    if flag not in [True, False]:
        raise ValueError("dynamic_backend must be a boolean value (True or False)")
    dynamic_backend_stack.append(flag)
    ivy.__setattr__("dynamic_backend", flag, True)


def unset_dynamic_backend():
    """Remove the current dynamic backend setting.

    Also restore the previous setting (if any)
    """
    global dynamic_backend_stack
    if dynamic_backend_stack:
        dynamic_backend_stack.pop()
        flag = dynamic_backend_stack[-1] if dynamic_backend_stack else True
        ivy.__setattr__("dynamic_backend", flag, True)


# Cython wrappers

ivy.cython_wrappers_mode = cython_wrappers_stack[-1] if cython_wrappers_stack else False


@handle_exceptions
def set_cython_wrappers_mode(flag: bool = True) -> None:
    """Set the mode of whether to use cython wrappers for functions.

    Parameter
    ---------
    flag
        boolean whether to use cython wrappers for functions

    Examples
    --------
    >>> ivy.set_cython_wrappers_mode(False)
    >>> ivy.cython_wrappers_mode
    False

    >>> ivy.set_cython_wrappers_mode(True)
    >>> ivy.cython_wrappers_mode
    True
    """
    global cython_wrappers_stack
    if flag not in [True, False]:
        raise ValueError("cython_wrappers_mode must be a boolean value (True or False)")
    cython_wrappers_stack.append(flag)
    ivy.__setattr__("cython_wrappers_mode", flag, True)


# Context Managers


class DynamicBackendContext:
    def __init__(self, value):
        self.value = value
        self.original = None

    def __enter__(self):
        self.original = ivy.dynamic_backend
        set_dynamic_backend(self.value)

    def __exit__(self, type, value, traceback):
        unset_dynamic_backend()
        if self.original is not None:
            set_dynamic_backend(self.original)


def dynamic_backend_as(value):
    return DynamicBackendContext(value)


for backend_framework in _not_imported_backends:
    if backend_framework in sys.modules:
        warnings.warn(
            f"{backend_framework} module has been imported while ivy doesn't "
            "import it without setting a backend, ignore if that's intended"
        )


# sub_backends
from ivy.utils.backend.sub_backend_handler import (
    set_sub_backend,
    unset_sub_backend,
    clear_sub_backends,
)


available_sub_backends = []
current_sub_backends = []


# casting modes

downcast_dtypes = False
upcast_dtypes = False
crosscast_dtypes = False


def cast_dtypes():
    return downcast_dtypes and upcast_dtypes and crosscast_dtypes


def downcast_data_types(val=True):
    global downcast_dtypes
    downcast_dtypes = val


def upcast_data_types(val=True):
    global upcast_dtypes
    upcast_dtypes = val


def crosscast_data_types(val=True):
    global crosscast_dtypes
    crosscast_dtypes = val


def cast_data_types(val=True):
    global upcast_dtypes
    global downcast_dtypes
    global crosscast_dtypes
    upcast_dtypes = val
    downcast_dtypes = val
    crosscast_dtypes = val


# Promotion Tables #
# ---------------- #


# data type promotion
array_api_promotion_table = {
    (bool, bool): bool,
    (int8, int8): int8,
    (int8, int16): int16,
    (int8, int32): int32,
    (int8, int64): int64,
    (int16, int16): int16,
    (int16, int32): int32,
    (int16, int64): int64,
    (int32, int32): int32,
    (int32, int64): int64,
    (int64, int64): int64,
    (uint8, int8): int16,
    (uint8, int16): int16,
    (uint8, int32): int32,
    (uint8, int64): int64,
    (uint8, uint8): uint8,
    (uint8, uint16): uint16,
    (uint8, uint32): uint32,
    (uint8, uint64): uint64,
    (uint16, int8): int32,
    (uint16, int16): int32,
    (uint16, int32): int32,
    (uint16, int64): int64,
    (uint16, uint16): uint16,
    (uint16, uint32): uint32,
    (uint16, uint64): uint64,
    (uint32, int8): int64,
    (uint32, int16): int64,
    (uint32, int32): int64,
    (uint32, int64): int64,
    (uint32, uint32): uint32,
    (uint32, uint64): uint64,
    (uint64, uint64): uint64,
    (float16, float16): float16,
    (float16, float32): float32,
    (float16, float64): float64,
    (float32, float32): float32,
    (float32, float64): float64,
    (float64, float64): float64,
}

# the extra promotion table follows numpy safe casting convention
# the following link discusses the different approaches to dtype promotions
# https://jax.readthedocs.io/en/latest/jep/9407-type-promotion.html
common_extra_promotion_table = {
    (bool, int8): int8,
    (bool, int16): int16,
    (bool, int32): int32,
    (bool, int64): int64,
    (bool, uint8): uint8,
    (bool, uint16): uint16,
    (bool, uint32): uint32,
    (bool, uint64): uint64,
    (bool, float16): float16,
    (bool, float32): float32,
    (bool, float64): float64,
    (bool, bfloat16): bfloat16,
    (bool, complex64): complex64,
    (bool, complex128): complex128,
    (int8, float16): float16,
    (int8, float32): float32,
    (int8, float64): float64,
    (int8, bfloat16): bfloat16,
    (int8, complex64): complex64,
    (int8, complex128): complex128,
    (int16, float32): float32,
    (int16, float64): float64,
    (int16, complex64): complex64,
    (int16, complex128): complex128,
    (int32, float64): float64,
    (int32, complex128): complex128,
    (int64, float64): float64,
    (int64, complex128): complex128,
    (uint8, float16): float16,
    (uint8, float32): float32,
    (uint8, float64): float64,
    (uint8, bfloat16): bfloat16,
    (uint8, complex64): complex64,
    (uint8, complex128): complex128,
    (uint16, float32): float32,
    (uint16, float64): float64,
    (uint16, complex64): complex64,
    (uint16, complex128): complex128,
    (uint32, float64): float64,
    (uint32, complex128): complex128,
    (uint64, int8): float64,
    (uint64, int16): float64,
    (uint64, int32): float64,
    (uint64, int64): float64,
    (uint64, float64): float64,
    (uint64, complex128): complex128,
    (float16, bfloat16): float32,
    (float16, complex64): complex64,
    (float16, complex128): complex128,
    (float32, complex64): complex64,
    (float32, complex128): complex128,
    (float64, complex64): complex128,
    (float64, complex128): complex128,
    (bfloat16, float16): float32,
    (bfloat16, float32): float32,
    (bfloat16, float64): float64,
    (bfloat16, bfloat16): bfloat16,
    (bfloat16, complex64): complex64,
    (bfloat16, complex128): complex128,
    (complex64, float64): complex128,
    (complex64, complex64): complex64,
    (complex64, complex128): complex128,
    (complex128, complex128): complex128,
}
# Avoiding All Precision Loss (Numpy Approach)
precise_extra_promotion_table = {
    (float16, int16): float32,
    (float16, int32): float64,
    (float16, int64): float64,
    (float16, uint16): float32,
    (float16, uint32): float64,
    (float16, uint64): float64,
    (float32, int32): float64,
    (float32, int64): float64,
    (float32, uint32): float64,
    (float32, uint64): float64,
    (bfloat16, int16): float32,
    (bfloat16, int32): float64,
    (bfloat16, int64): float64,
    (bfloat16, uint16): float32,
    (bfloat16, uint32): float64,
    (bfloat16, uint64): float64,
    (complex64, int32): complex128,
    (complex64, int64): complex128,
    (complex64, uint32): complex128,
    (complex64, uint64): complex128,
}

extra_promotion_table = {
    (float16, int16): float16,
    (float16, int32): float16,
    (float16, int64): float16,
    (float16, uint16): float16,
    (float16, uint32): float16,
    (float16, uint64): float16,
    (float32, int32): float32,
    (float32, int64): float32,
    (float32, uint32): float32,
    (float32, uint64): float32,
    (bfloat16, int16): bfloat16,
    (bfloat16, int32): bfloat16,
    (bfloat16, int64): bfloat16,
    (bfloat16, uint16): bfloat16,
    (bfloat16, uint32): bfloat16,
    (bfloat16, uint64): bfloat16,
    (complex64, int32): complex64,
    (complex64, int64): complex64,
    (complex64, uint32): complex64,
    (complex64, uint64): complex64,
}

# TODO: change when it's not the default mode anymore
promotion_table = {
    **array_api_promotion_table,
    **common_extra_promotion_table,
    **precise_extra_promotion_table,
}


# global parameter properties
GLOBAL_PROPS = [
    "array_significant_figures",
    "array_decimal_values",
    "warning_level",
    "nan_policy",
    "array_mode",
    "nestable_mode",
    "inplace_mode",
    "exception_trace_mode",
    "show_func_wrapper_trace_mode",
    "min_denominator",
    "min_base",
    "queue_timeout",
    "tmp_dir",
    "shape_array_mode",
    "dynamic_backend",
    "precise_mode",
    "soft_device_mode",
    "logging_mode",
    "default_dtype",
    "default_float_dtype",
    "default_int_dtype",
    "default_complex_dtype",
    "default_uint_dtype",
    "cython_wrappers_mode",
]


INTERNAL_FILENAMES = [
    os.path.join("ivy", "compiler"),
    os.path.join("ivy", "functional"),
    os.path.join("ivy", "data_classes"),
    os.path.join("ivy", "stateful"),
    os.path.join("ivy", "utils"),
    os.path.join("ivy_tests", "test_ivy"),
    os.path.join("ivy", "func_wrapper.py"),
    os.path.join("ivy", "__init__.py"),
]


def _is_from_internal(filename):
    return builtins.any([fn in filename for fn in INTERNAL_FILENAMES])


class LoggingMode:
    logging_modes = ["DEBUG", "INFO", "WARNING", "ERROR"]
    logging_mode_stack = []

    def __init__(self):
        # Set up the initial logging mode
        logging.basicConfig(level=logging.WARNING)
        self.logging_mode_stack.append(logging.WARNING)

    def set_logging_mode(self, mode):
        """Set the current logging mode for Ivy.

        Possible modes are 'DEBUG', 'INFO', 'WARNING', 'ERROR'.
        """
        assert (
            mode in self.logging_modes
        ), "Invalid logging mode. Choose from: " + ", ".join(self.logging_modes)

        # Update the logging level
        logging.getLogger().setLevel(mode)
        self.logging_mode_stack.append(mode)

    def unset_logging_mode(self):  # noqa: D209
        """Remove the most recently set logging mode, returning to the previous
        one."""
        if len(self.logging_mode_stack) > 1:
            # Remove the current mode
            self.logging_mode_stack.pop()

            # Set the previous mode
            logging.getLogger().setLevel(self.logging_mode_stack[-1])


class IvyWithGlobalProps(sys.modules[__name__].__class__):
    def __setattr__(self, name, value, internal=False):
        previous_frame = inspect.currentframe().f_back
        filename = inspect.getframeinfo(previous_frame)[0]
        internal = internal and _is_from_internal(filename)
        if not internal and name in GLOBAL_PROPS:
            raise ivy.utils.exceptions.IvyException(
                f"Property: {name} is read only! Please use the setter: set_{name}()"
                " for setting its value!"
            )
        self.__dict__[name] = value


if (
    "ivy" in sys.modules
    and sys.modules["ivy"].utils._importlib.IS_COMPILING_WITH_BACKEND
):
    # Required for ivy.with_backend internal compilation
    sys.modules["ivy"].utils._importlib.import_cache[
        __name__
    ].__class__ = IvyWithGlobalProps
else:
    sys.modules[__name__].__class__ = IvyWithGlobalProps

    # check if all expected binaries are present
    # in this else block to avoid raising the same warning again
    # on using with_backend
    check_for_binaries()<|MERGE_RESOLUTION|>--- conflicted
+++ resolved
@@ -294,11 +294,7 @@
         return self
 
     def __bool__(self):
-<<<<<<< HEAD
         return builtins.bool(self._shape)
-=======
-        return self._shape[0].__bool__()
->>>>>>> 9789ea53
 
     def __div__(self, other):
         return self._shape // other
