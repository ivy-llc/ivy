# global
import copy
import re
import warnings
import builtins
import numpy as np
import sys
import inspect
import os
import ivy.utils.backend.handler
<<<<<<< HEAD

# from ivy._version import __version__ as __version__
=======
from ivy._version import __version__ as __version__
>>>>>>> 557c6403

_not_imported_backends = list(ivy.utils.backend.handler._backend_dict.keys())
try:
    # Skip numpy from frameworks installed
    _not_imported_backends.remove("numpy")
except KeyError:
    pass
for backend_framework in _not_imported_backends.copy():
    # If a framework was already imported before our init execution
    if backend_framework in sys.modules:
        _not_imported_backends.remove(backend_framework)

warnings.filterwarnings("ignore", module="^(?!.*ivy).*$")


# Local Ivy

import_module_path = "ivy.utils._importlib"


def is_local():
    return hasattr(ivy, "_is_local_pkg")


# class placeholders


class FrameworkStr(str):
    def __new__(cls, fw_str):
        ivy.utils.assertions.check_elem_in_list(
            fw_str, ivy.utils.backend.handler._backend_dict.keys()
        )
        return str.__new__(cls, fw_str)


class Framework:
    pass


class NativeArray:
    pass


class NativeDevice:
    pass


class NativeDtype:
    pass


class NativeShape:
    pass


class Container:
    pass


class Array:
    pass


class Device(str):
    def __new__(cls, dev_str):
        if dev_str != "":
            ivy.utils.assertions.check_elem_in_list(dev_str[0:3], ["gpu", "tpu", "cpu"])
            if dev_str != "cpu":
                # ivy.assertions.check_equal(dev_str[3], ":")
                ivy.utils.assertions.check_true(
                    dev_str[4:].isnumeric(),
                    message="{} must be numeric".format(dev_str[4:]),
                )
        return str.__new__(cls, dev_str)


class Dtype(str):
    def __new__(cls, dtype_str):
        if dtype_str is builtins.int:
            dtype_str = default_int_dtype()
        if dtype_str is builtins.float:
            dtype_str = default_float_dtype()
        if dtype_str is builtins.complex:
            dtype_str = default_complex_dtype()
        if dtype_str is builtins.bool:
            dtype_str = "bool"
        if not isinstance(dtype_str, str):
            raise ivy.utils.exceptions.IvyException("dtype must be type str")
        if dtype_str not in _all_ivy_dtypes_str:
            raise ivy.utils.exceptions.IvyException(
                f"{dtype_str} is not supported by ivy"
            )
        return str.__new__(cls, dtype_str)

    def __ge__(self, other):
        if isinstance(other, str):
            other = Dtype(other)

        if not isinstance(other, Dtype):
            raise ivy.utils.exceptions.IvyException(
                "Attempted to compare a dtype with something which"
                "couldn't be interpreted as a dtype"
            )

        return self == ivy.promote_types(self, other)

    def __gt__(self, other):
        if isinstance(other, str):
            other = Dtype(other)

        if not isinstance(other, Dtype):
            raise ivy.utils.exceptions.IvyException(
                "Attempted to compare a dtype with something which"
                "couldn't be interpreted as a dtype"
            )

        return self >= other and self != other

    def __lt__(self, other):
        if isinstance(other, str):
            other = Dtype(other)

        if not isinstance(other, Dtype):
            raise ivy.utils.exceptions.IvyException(
                "Attempted to compare a dtype with something which"
                "couldn't be interpreted as a dtype"
            )

        return self != ivy.promote_types(self, other)

    def __le__(self, other):
        if isinstance(other, str):
            other = Dtype(other)

        if not isinstance(other, Dtype):
            raise ivy.utils.exceptions.IvyException(
                "Attempted to compare a dtype with something which"
                "couldn't be interpreted as a dtype"
            )

        return self < other or self == other

    @property
    def is_bool_dtype(self):
        return is_bool_dtype(self)

    @property
    def is_int_dtype(self):
        return is_int_dtype(self)

    @property
    def is_float_dtype(self):
        return is_float_dtype(self)

    @property
    def is_uint_dtype(self):
        return is_uint_dtype(self)

    @property
    def is_complex_dtype(self):
        return is_complex_dtype(self)

    @property
    def dtype_bits(self):
        return dtype_bits(self)

    @property
    def as_native_dtype(self):
        return as_native_dtype(self)

    @property
    def info(self):
        if self.is_int_dtype or self.is_uint_dtype:
            return iinfo(self)
        elif self.is_float_dtype:
            return finfo(self)
        else:
            raise ivy.utils.exceptions.IvyError(f"{self} is not supported by info")

    def can_cast(self, to):
        return can_cast(self, to)


class Shape:
    def __init__(self, shape_tup):
        valid_types = (int, list, tuple, ivy.Array, ivy.Shape)
        if len(backend_stack) != 0:
            valid_types += (ivy.NativeShape, ivy.NativeArray)
        else:
            valid_types += (
                current_backend(shape_tup).NativeShape,
                current_backend(shape_tup).NativeArray,
            )
        ivy.utils.assertions.check_isinstance(shape_tup, valid_types)
        if len(backend_stack) == 0:
            if isinstance(shape_tup, np.ndarray):
                shape_tup = tuple(shape_tup.tolist())
            self._shape = shape_tup
        elif isinstance(shape_tup, valid_types):
            self._shape = ivy.to_native_shape(shape_tup)
        else:
            self._shape = None

    @staticmethod
    def _shape_casting_helper(ivy_shape, other):
        if isinstance(other, tuple) and not isinstance(ivy_shape, tuple):
            return tuple(ivy_shape)
        elif isinstance(other, list) and not isinstance(ivy_shape, list):
            return list(ivy_shape)
        else:
            return ivy_shape

    def __repr__(self):
        pattern = r"\d+(?:,\s*\d+)*"
        shape_repr = re.findall(pattern, self._shape.__str__())
        shape_repr = ", ".join([str(i) for i in shape_repr])
        shape_repr = shape_repr + "," if len(shape_repr) == 1 else shape_repr
        return (
            f"ivy.Shape({shape_repr})" if self._shape is not None else "ivy.Shape(None)"
        )

    def __iter__(self):
        return iter(self._shape)

    def __add__(self, other):
        try:
            self._shape = self._shape + other
        except TypeError:
            self._shape = self._shape + list(other)
        return self

    def __radd__(self, other):
        try:
            self._shape = other + self._shape
        except TypeError:
            self._shape = list(other) + self._shape
        return self

    def __mul__(self, other):
        self._shape = self._shape * other
        return self

    def __rmul__(self, other):
        self._shape = other * self._shape
        return self

    def __bool__(self):
        return self._shape.__bool__()

    def __div__(self, other):
        return self._shape // other

    def __floordiv__(self, other):
        return self._shape // other

    def __mod__(self, other):
        return self._shape % other

    def __rdiv__(self, other):
        return other // self._shape

    def __rmod__(self, other):
        return other % self._shape

    def __reduce__(self):
        return (self._shape,)

    def as_dimension(self, other):
        if isinstance(other, self._shape):
            return other
        else:
            return self._shape

    def __sub__(self, other):
        try:
            self._shape = self._shape - other
        except TypeError:
            self._shape = self._shape - list(other)
        return self

    def __rsub__(self, other):
        try:
            self._shape = other - self._shape
        except TypeError:
            self._shape = list(other) - self._shape
        return self

    def __eq__(self, other):
        self._shape = Shape._shape_casting_helper(self._shape, other)
        return self._shape == other

    def __int__(self):
        if hasattr(self._shape, "__int__"):
            res = self._shape.__int__()
        else:
            res = int(self._shape)
        if res is NotImplemented:
            return res
        return to_ivy(res)

    def __ge__(self, other):
        self._shape = Shape._shape_casting_helper(self._shape, other)
        return self._shape >= other

    def __gt__(self, other):
        self._shape = Shape._shape_casting_helper(self._shape, other)
        return self._shape > other

    def __le__(self, other):
        self._shape = Shape._shape_casting_helper(self._shape, other)
        return self._shape <= other

    def __lt__(self, other):
        self._shape = Shape._shape_casting_helper(self._shape, other)
        return self._shape < other

    def __getattribute__(self, item):
        return super().__getattribute__(item)

    def __getitem__(self, key):
        try:
            return self._shape[key]
        except (TypeError, IndexError):
            return None

    def __len__(self):
        return len(self._shape) if self._shape is not None else 0

    def __delattr__(self, item):
        return super().__delattr__(item)

    def __hash__(self):
        return hash(self._shape)

    def __sizeof__(self):
        return len(self._shape) if self._shape is not None else 0

    def __dir__(self):
        return self._shape.__dir__()

    def __pow__(self, power, modulo=None):
        pass

    def __index__(self):
        pass

    def __rdivmod__(self, other):
        pass

    def __truediv__(self, other):
        pass

    def __rtruediv__(self, other):
        pass

    def __rfloordiv__(self, other):
        pass

    def __ne__(self, other):
        pass

    @property
    def shape(self):
        return self._shape

    @property
    def value(self):
        return self._value

    def concatenate(self, other):
        if self._shape is None or other.dims is None:
            raise ValueError("Unknown Shape")
        else:
            return Shape(self.dims + other.dims)

    def index(self, index):
        assert isinstance(self._shape, Shape)
        if self._shape.rank is None:
            return Shape(None)
        else:
            return self._shape[index]

    @property
    def shape(self):
        return self._shape

    def as_dimension(self):
        if isinstance(self._shape, Shape):
            return self._shape
        else:
            return Shape(self._shape)

    def is_compatible_with(self, other):
        return self._shape is None or other.value is None or self._shape == other.value

    @property
    def rank(self):
        """Returns the rank of this shape, or None if it is unspecified."""
        if self._shape is not None:
            return len(self._shape)
        return None

    def assert_same_rank(self, other):
        other = Shape(other)
        if self.rank != other.rank:
            raise ValueError("Shapes %s and %s must have the same rank" % (self, other))

    def assert_has_rank(self, rank):
        if self.rank not in (None, rank):
            raise ValueError("Shape %s must have rank %d" % (self, rank))

    def unknown_shape(rank=None, **kwargs):
        if rank is None and "ndims" in kwargs:
            rank = kwargs.pop("ndims")
        if kwargs:
            raise TypeError("Unknown argument: %s" % kwargs)
        if rank is None:
            return Shape(None)
        else:
            return Shape([Shape(None)] * rank)

    def with_rank(self, rank):
        try:
            return self.merge_with(unknown_shape(rank=rank))
        except ValueError:
            raise ValueError("Shape %s must have rank %d" % (self, rank))

    def with_rank_at_least(self, rank):
        if self.rank is not None and self.rank < rank:
            raise ValueError("Shape %s must have rank at least %d" % (self, rank))
        else:
            return self

    def with_rank_at_most(self, rank):
        if self.rank is not None and self.rank > rank:
            raise ValueError("Shape %s must have rank at most %d" % (self, rank))
        else:
            return self

    def as_shape(shape):
        if isinstance(shape, Shape):
            return shape
        else:
            return Shape(shape)

    @property
    def dims(self):
        if self._shape is None:
            return None
        # return [as_dimension(d) for d in self._shape]

    @property
    def ndims(self):
        """Deprecated accessor for `rank`."""
        return self.rank

    @property
    def is_fully_defined(self):
        return self._shape is not None and all(
            shape is not None for shape in self._shape
        )

    property

    def num_elements(self):
        if not self.is_fully_defined():
            return None

    @property
    def assert_is_fully_defined(self):
        if not self.is_fully_defined():
            raise ValueError("Shape %s is not fully defined" % self)

    def as_list(self):
        if self._shape is None:
            raise ivy.utils.exceptions.IvyException(
                "Cannot convert a partially known Shape to a list"
            )
        return [dim for dim in self._shape]


class IntDtype(Dtype):
    def __new__(cls, dtype_str):
        if dtype_str is builtins.int:
            dtype_str = default_int_dtype()
        if not isinstance(dtype_str, str):
            raise ivy.utils.exceptions.IvyException("dtype_str must be type str")
        if "int" not in dtype_str:
            raise ivy.utils.exceptions.IvyException(
                "dtype must be string and starts with int"
            )
        if dtype_str not in _all_ivy_dtypes_str:
            raise ivy.utils.exceptions.IvyException(
                f"{dtype_str} is not supported by ivy"
            )
        return str.__new__(cls, dtype_str)

    @property
    def info(self):
        return iinfo(self)


class FloatDtype(Dtype):
    def __new__(cls, dtype_str):
        if dtype_str is builtins.float:
            dtype_str = default_float_dtype()
        if not isinstance(dtype_str, str):
            raise ivy.utils.exceptions.IvyException("dtype_str must be type str")
        if "float" not in dtype_str:
            raise ivy.utils.exceptions.IvyException(
                "dtype must be string and starts with float"
            )
        if dtype_str not in _all_ivy_dtypes_str:
            raise ivy.utils.exceptions.IvyException(
                f"{dtype_str} is not supported by ivy"
            )
        return str.__new__(cls, dtype_str)

    @property
    def info(self):
        return finfo(self)


class UintDtype(IntDtype):
    def __new__(cls, dtype_str):
        if not isinstance(dtype_str, str):
            raise ivy.utils.exceptions.IvyException("dtype_str must be type str")
        if "uint" not in dtype_str:
            raise ivy.utils.exceptions.IvyException(
                "dtype must be string and starts with uint"
            )
        if dtype_str not in _all_ivy_dtypes_str:
            raise ivy.utils.exceptions.IvyException(
                f"{dtype_str} is not supported by ivy"
            )
        return str.__new__(cls, dtype_str)

    @property
    def info(self):
        return iinfo(self)


class ComplexDtype(Dtype):
    def __new__(cls, dtype_str):
        if not isinstance(dtype_str, str):
            raise ivy.utils.exceptions.IvyException("dtype_str must be type str")
        if "complex" not in dtype_str:
            raise ivy.utils.exceptions.IvyException(
                "dtype must be string and starts with complex"
            )
        if dtype_str not in _all_ivy_dtypes_str:
            raise ivy.utils.exceptions.IvyException(
                f"{dtype_str} is not supported by ivy"
            )
        return str.__new__(cls, dtype_str)

    @property
    def info(self):
        return finfo(self)


class Node(str):
    # ToDo: add formatting checks once multi-node is supported
    pass


array_significant_figures_stack = list()
array_decimal_values_stack = list()
warning_level_stack = list()
nan_policy_stack = list()
dynamic_backend_stack = list()
warn_to_regex = {"all": "!.*", "ivy_only": "^(?!.*ivy).*$", "none": ".*"}


# local
import threading


# devices
# ToDo: add gpu and tpu for valid devices when we test for them
all_devices = ("cpu", "gpu", "tpu")

valid_devices = ("cpu", "gpu")

invalid_devices = ("tpu",)

# data types as string (to be used by Dtype classes)
# any changes here should also be reflected in the data type initialisation underneath
_all_ivy_dtypes_str = (
    "int8",
    "int16",
    "int32",
    "int64",
    "uint8",
    "uint16",
    "uint32",
    "uint64",
    "bfloat16",
    "float16",
    "float32",
    "float64",
    "complex64",
    "complex128",
    "bool",
)

# data types
# any changes here should also be reflected in the data type string tuple above
int8 = IntDtype("int8")
int16 = IntDtype("int16")
int32 = IntDtype("int32")
int64 = IntDtype("int64")
uint8 = UintDtype("uint8")
uint16 = UintDtype("uint16")
uint32 = UintDtype("uint32")
uint64 = UintDtype("uint64")
bfloat16 = FloatDtype("bfloat16")
float16 = FloatDtype("float16")
float32 = FloatDtype("float32")
float64 = FloatDtype("float64")
double = float64
complex64 = ComplexDtype("complex64")
complex128 = ComplexDtype("complex128")
bool = Dtype("bool")

# native data types
native_int8 = IntDtype("int8")
native_int16 = IntDtype("int16")
native_int32 = IntDtype("int32")
native_int64 = IntDtype("int64")
native_uint8 = UintDtype("uint8")
native_uint16 = UintDtype("uint16")
native_uint32 = UintDtype("uint32")
native_uint64 = UintDtype("uint64")
native_bfloat16 = FloatDtype("bfloat16")
native_float16 = FloatDtype("float16")
native_float32 = FloatDtype("float32")
native_float64 = FloatDtype("float64")
native_double = native_float64
native_complex64 = ComplexDtype("complex64")
native_complex128 = ComplexDtype("complex128")
native_bool = Dtype("bool")

# all
all_dtypes = (
    int8,
    int16,
    int32,
    int64,
    uint8,
    uint16,
    uint32,
    uint64,
    bfloat16,
    float16,
    float32,
    float64,
    complex64,
    complex128,
    bool,
)
all_numeric_dtypes = (
    int8,
    int16,
    int32,
    int64,
    uint8,
    uint16,
    uint32,
    uint64,
    bfloat16,
    float16,
    float32,
    float64,
    complex64,
    complex128,
)
all_int_dtypes = (
    int8,
    int16,
    int32,
    int64,
    uint8,
    uint16,
    uint32,
    uint64,
)
all_float_dtypes = (
    bfloat16,
    float16,
    float32,
    float64,
)
all_uint_dtypes = (
    uint8,
    uint16,
    uint32,
    uint64,
)
all_complex_dtypes = (
    complex64,
    complex128,
)

# valid data types
valid_dtypes = all_dtypes
valid_numeric_dtypes = all_numeric_dtypes
valid_int_dtypes = all_int_dtypes
valid_float_dtypes = all_float_dtypes
valid_uint_dtypes = all_uint_dtypes
valid_complex_dtypes = all_complex_dtypes

# invalid data types
invalid_dtypes = ()
invalid_numeric_dtypes = ()
invalid_int_dtypes = ()
invalid_float_dtypes = ()
invalid_uint_dtypes = ()
invalid_complex_dtypes = ()

locks = {"backend_setter": threading.Lock()}


from .func_wrapper import *
from .data_classes.array import Array, add_ivy_array_instance_methods
from .data_classes.array.conversions import *
from .data_classes.array import conversions as arr_conversions
from .data_classes.container import conversions as cont_conversions
from .data_classes.container import (
    ContainerBase,
    Container,
    add_ivy_container_instance_methods,
)
from .data_classes.nested_array import NestedArray
from ivy.utils.backend import (
    current_backend,
    compiled_backends,
    with_backend,
    set_backend,
    set_numpy_backend,
    set_jax_backend,
    set_tensorflow_backend,
    set_torch_backend,
    set_paddle_backend,
    set_mxnet_backend,
    previous_backend,
    backend_stack,
    choose_random_backend,
    unset_backend,
)
from . import func_wrapper
from .utils import assertions, exceptions, verbosity
from .utils.backend import handler
from . import functional
from .functional import *
from . import stateful
from .stateful import *
from ivy.utils.inspection import fn_array_spec, add_array_specs

add_array_specs()

_imported_frameworks_before_compiler = list(sys.modules.keys())
try:
    from .compiler.compiler import transpile, compile, unify
except:  # noqa: E722
    pass  # Added for the finally statment
finally:
    # Skip framework imports done by Ivy compiler for now
    for backend_framework in _not_imported_backends.copy():
        if backend_framework in sys.modules:
            if backend_framework not in _imported_frameworks_before_compiler:
                _not_imported_backends.remove(backend_framework)


# add instance methods to Ivy Array and Container
from ivy.functional.ivy import (
    activations,
    creation,
    data_type,
    device,
    elementwise,
    general,
    gradients,
    layers,
    linear_algebra,
    losses,
    manipulation,
    norms,
    random,
    searching,
    set,
    sorting,
    statistical,
    utility,
)

add_ivy_array_instance_methods(
    Array,
    [
        activations,
        arr_conversions,
        creation,
        data_type,
        device,
        elementwise,
        general,
        gradients,
        layers,
        linear_algebra,
        losses,
        manipulation,
        norms,
        random,
        searching,
        set,
        sorting,
        statistical,
        utility,
    ],
)

add_ivy_container_instance_methods(
    Container,
    [
        activations,
        cont_conversions,
        creation,
        data_type,
        device,
        elementwise,
        general,
        gradients,
        layers,
        linear_algebra,
        losses,
        manipulation,
        norms,
        random,
        searching,
        set,
        sorting,
        statistical,
        utility,
    ],
)


add_ivy_container_instance_methods(
    Container,
    [
        activations,
        cont_conversions,
        creation,
        data_type,
        device,
        elementwise,
        general,
        gradients,
        layers,
        linear_algebra,
        losses,
        manipulation,
        norms,
        random,
        searching,
        set,
        sorting,
        statistical,
        utility,
    ],
    static=True,
)


class GlobalsDict(dict):
    __getattr__ = dict.__getitem__
    __setattr__ = dict.__setitem__
    __delattr__ = dict.__delitem__
    __name__ = dict.__name__

    def __deepcopy__(self, memo):
        ret = self.__class__.__new__(self.__class__)
        for k, v in self.items():
            ret[k] = copy.deepcopy(v)
        return ret


# defines ivy.globals attribute
globals_vars = GlobalsDict(
    {
        "backend_stack": backend_stack,
        "default_device_stack": device.default_device_stack,
        "valid_dtypes": valid_dtypes,
        "valid_numeric_dtypes": valid_numeric_dtypes,
        "valid_int_dtypes": valid_int_dtypes,
        "valid_uint_dtypes": valid_uint_dtypes,
        "valid_complex_dtypes": valid_complex_dtypes,
        "valid_devices": valid_devices,
        "invalid_dtypes": invalid_dtypes,
        "invalid_numeric_dtypes": invalid_numeric_dtypes,
        "invalid_int_dtypes": invalid_int_dtypes,
        "invalid_float_dtypes": invalid_float_dtypes,
        "invalid_uint_dtypes": invalid_uint_dtypes,
        "invalid_complex_dtypes": invalid_complex_dtypes,
        "invalid_devices": invalid_devices,
        "array_significant_figures_stack": array_significant_figures_stack,
        "array_decimal_values_stack": array_decimal_values_stack,
        "warning_level_stack": warning_level_stack,
        "queue_timeout_stack": general.queue_timeout_stack,
        "array_mode_stack": general.array_mode_stack,
        "soft_device_mode_stack": device.soft_device_mode_stack,
        "shape_array_mode_stack": general.shape_array_mode_stack,
        "show_func_wrapper_trace_mode_stack": (
            general.show_func_wrapper_trace_mode_stack
        ),
        "min_denominator_stack": general.min_denominator_stack,
        "min_base_stack": general.min_base_stack,
        "tmp_dir_stack": general.tmp_dir_stack,
        "precise_mode_stack": general.precise_mode_stack,
        "nestable_mode_stack": general.nestable_mode_stack,
        "exception_trace_mode_stack": general.exception_trace_mode_stack,
        "default_dtype_stack": data_type.default_dtype_stack,
        "default_float_dtype_stack": data_type.default_float_dtype_stack,
        "default_int_dtype_stack": data_type.default_int_dtype_stack,
        "default_uint_dtype_stack": data_type.default_uint_dtype_stack,
        "nan_policy_stack": nan_policy_stack,
        "dynamic_backend_stack": dynamic_backend_stack,
    }
)

_default_globals = copy.deepcopy(globals_vars)


def reset_globals():
    global globals_vars
    globals_vars = copy.deepcopy(_default_globals)


def set_global_attr(attr_name, attr_val):
    setattr(globals_vars, attr_name, attr_val)


def del_global_attr(attr_name):
    delattr(globals_vars, attr_name)


backend = "none"
backend_version = "none"

native_inplace_support = None

supports_gradients = None


# Array Significant Figures #


def _assert_array_significant_figures_formatting(sig_figs):
    ivy.utils.assertions.check_isinstance(sig_figs, int)
    ivy.utils.assertions.check_greater(sig_figs, 0, as_array=False)


# ToDo: SF formating for complex number
def vec_sig_fig(x, sig_fig=3):
    if isinstance(x, np.bool_):
        return x
    if isinstance(x, complex):
        return complex(x)
    if np.issubdtype(x.dtype, np.floating):
        x_positive = np.where(np.isfinite(x) & (x != 0), np.abs(x), 10 ** (sig_fig - 1))
        mags = 10 ** (sig_fig - 1 - np.floor(np.log10(x_positive)))
        return np.round(x * mags) / mags
    return x


ivy.array_significant_figures = 10


def set_array_significant_figures(sig_figs):
    """
    Summary.

    Parameters
    ----------
    sig_figs
        optional int, number of significant figures to be shown when printing
    """
    _assert_array_significant_figures_formatting(sig_figs)
    global array_significant_figures_stack
    array_significant_figures_stack.append(sig_figs)
    ivy.__setattr__("array_significant_figures", sig_figs, True)


def unset_array_significant_figures():
    """Unset the currently set array significant figures."""
    global array_significant_figures_stack
    if array_significant_figures_stack:
        array_significant_figures_stack.pop(-1)
        sig_figs = (
            array_significant_figures_stack[-1]
            if array_significant_figures_stack
            else 10
        )
        ivy.__setattr__("array_significant_figures", sig_figs, True)


# Decimal Values #


def _assert_array_decimal_values_formatting(dec_vals):
    ivy.utils.assertions.check_isinstance(dec_vals, int)
    ivy.utils.assertions.check_greater(dec_vals, 0, allow_equal=True, as_array=False)


ivy.array_decimal_values = 8


def set_array_decimal_values(dec_vals):
    """
    Summary.

    Parameters
    ----------
    dec_vals
        optional int, number of significant figures to be shown when printing
    """
    _assert_array_decimal_values_formatting(dec_vals)
    global array_decimal_values_stack
    array_decimal_values_stack.append(dec_vals)
    ivy.__setattr__("array_decimal_values", dec_vals, True)


def unset_array_decimal_values():
    """Unset the currently set array decimal values."""
    global array_decimal_values_stack
    if array_decimal_values_stack:
        array_decimal_values_stack.pop(-1)
        dec_vals = array_decimal_values_stack[-1] if array_decimal_values_stack else 8
        ivy.__setattr__("array_decimal_values", dec_vals, True)


ivy.warning_level = "ivy_only"


def set_warning_level(warn_level):
    """
    Summary.

    Parameters
    ----------
    warn_level
        string for the warning level to be set, one of "none", "ivy_only", "all"
    """
    global warning_level_stack
    warning_level_stack.append(warn_level)
    ivy.__setattr__("warning_level", warn_level, True)


def unset_warning_level():
    """Unset the currently set warning level."""
    global warning_level_stack
    if warning_level_stack:
        warning_level_stack.pop(-1)
        warn_level = warning_level_stack[-1] if warning_level_stack else "ivy_only"
        ivy.__setattr__("warning_level", warn_level, True)


def warn(warning_message, stacklevel=0):
    warn_level = ivy.warning_level
    warnings.filterwarnings("ignore", module=warn_to_regex[warn_level])
    warnings.warn(warning_message, stacklevel=stacklevel)


# nan policy #
ivy.nan_policy = "nothing"


def set_nan_policy(warn_level):
    """
    Summary.

    Parameters
    ----------
    nan_policy
        string for the nan policy to be set, one of
        "nothing", "warns", "raise_exception"
    """
    if warn_level not in ["nothing", "warns", "raise_exception"]:
        raise ivy.utils.exceptions.IvyException(
            "nan_policy must be one of 'nothing', 'warns', 'raise_exception'"
        )
    global nan_policy_stack
    nan_policy_stack.append(warn_level)
    ivy.__setattr__("nan_policy", warn_level, True)


def unset_nan_policy():
    """Unset the currently set nan policy."""
    global nan_policy_stack
    if nan_policy_stack:
        nan_policy_stack.pop(-1)
        warn_level = nan_policy_stack[-1] if nan_policy_stack else "nothing"
        ivy.__setattr__("nan_policy", warn_level, True)


# Dynamic Backend


ivy.dynamic_backend = True


def set_dynamic_backend(flag):
    """Set the global dynamic backend setting to the provided flag (True or False)"""
    global dynamic_backend_stack
    if flag not in [True, False]:
        raise ValueError("dynamic_backend must be a boolean value (True or False)")
    dynamic_backend_stack.append(flag)
    ivy.__setattr__("dynamic_backend", flag, True)


def unset_dynamic_backend():
    """
    Remove the current dynamic backend setting.

    Also restore the previous setting (if any)
    """
    global dynamic_backend_stack
    if dynamic_backend_stack:
        dynamic_backend_stack.pop()
        flag = dynamic_backend_stack[-1] if dynamic_backend_stack else True
        ivy.__setattr__("dynamic_backend", flag, True)


# Context Managers


class DynamicBackendContext:
    def __init__(self, value):
        self.value = value
        self.original = None

    def __enter__(self):
        self.original = ivy.dynamic_backend
        set_dynamic_backend(self.value)

    def __exit__(self, type, value, traceback):
        unset_dynamic_backend()
        if self.original is not None:
            set_dynamic_backend(self.original)


def dynamic_backend_as(value):
    return DynamicBackendContext(value)


for backend_framework in _not_imported_backends:
    if backend_framework in sys.modules:
        warnings.warn(
            f"{backend_framework} module has been imported while ivy doesn't "
            "import it without setting a backend, ignore if that's intended"
        )


# sub_backends
from ivy.utils.backend.sub_backend_handler import (
    set_sub_backend,
    unset_sub_backend,
    clear_sub_backends,
    available_sub_backends,
)


def current_sub_backends():
    return []


# casting modes

downcast_dtypes = False
upcast_dtypes = False
crosscast_dtypes = False
cast_dtypes = lambda: downcast_dtypes and upcast_dtypes and crosscast_dtypes


def downcast_data_types(val=True):
    global downcast_dtypes
    downcast_dtypes = val


def upcast_data_types(val=True):
    global upcast_dtypes
    upcast_dtypes = val


def crosscast_data_types(val=True):
    global crosscast_dtypes
    crosscast_dtypes = val


def cast_data_types(val=True):
    global upcast_dtypes
    global downcast_dtypes
    global crosscast_dtypes
    upcast_dtypes = val
    downcast_dtypes = val
    crosscast_dtypes = val


# Promotion Tables #
# ---------------- #


# data type promotion
array_api_promotion_table = {
    (bool, bool): bool,
    (int8, int8): int8,
    (int8, int16): int16,
    (int8, int32): int32,
    (int8, int64): int64,
    (int16, int16): int16,
    (int16, int32): int32,
    (int16, int64): int64,
    (int32, int32): int32,
    (int32, int64): int64,
    (int64, int64): int64,
    (uint8, int8): int16,
    (uint8, int16): int16,
    (uint8, int32): int32,
    (uint8, int64): int64,
    (uint8, uint8): uint8,
    (uint8, uint16): uint16,
    (uint8, uint32): uint32,
    (uint8, uint64): uint64,
    (uint16, int8): int32,
    (uint16, int16): int32,
    (uint16, int32): int32,
    (uint16, int64): int64,
    (uint16, uint16): uint16,
    (uint16, uint32): uint32,
    (uint16, uint64): uint64,
    (uint32, int8): int64,
    (uint32, int16): int64,
    (uint32, int32): int64,
    (uint32, int64): int64,
    (uint32, uint32): uint32,
    (uint32, uint64): uint64,
    (uint64, uint64): uint64,
    (float16, float16): float16,
    (float16, float32): float32,
    (float16, float64): float64,
    (float32, float32): float32,
    (float32, float64): float64,
    (float64, float64): float64,
}

# the extra promotion table follows numpy safe casting convention
# the following link discusses the different approaches to dtype promotions
# https://jax.readthedocs.io/en/latest/jep/9407-type-promotion.html
common_extra_promotion_table = {
    (bool, int8): int8,
    (bool, int16): int16,
    (bool, int32): int32,
    (bool, int64): int64,
    (bool, uint8): uint8,
    (bool, uint16): uint16,
    (bool, uint32): uint32,
    (bool, uint64): uint64,
    (bool, float16): float16,
    (bool, float32): float32,
    (bool, float64): float64,
    (bool, bfloat16): bfloat16,
    (bool, complex64): complex64,
    (bool, complex128): complex128,
    (int8, float16): float16,
    (int8, float32): float32,
    (int8, float64): float64,
    (int8, bfloat16): bfloat16,
    (int8, complex64): complex64,
    (int8, complex128): complex128,
    (int16, float32): float32,
    (int16, float64): float64,
    (int16, complex64): complex64,
    (int16, complex128): complex128,
    (int32, float64): float64,
    (int32, complex128): complex128,
    (int64, float64): float64,
    (int64, complex128): complex128,
    (uint8, float16): float16,
    (uint8, float32): float32,
    (uint8, float64): float64,
    (uint8, bfloat16): bfloat16,
    (uint8, complex64): complex64,
    (uint8, complex128): complex128,
    (uint16, float32): float32,
    (uint16, float64): float64,
    (uint16, complex64): complex64,
    (uint16, complex128): complex128,
    (uint32, float64): float64,
    (uint32, complex128): complex128,
    (uint64, int8): float64,
    (uint64, int16): float64,
    (uint64, int32): float64,
    (uint64, int64): float64,
    (uint64, float64): float64,
    (uint64, complex128): complex128,
    (float16, bfloat16): float32,
    (float16, complex64): complex64,
    (float16, complex128): complex128,
    (float32, complex64): complex64,
    (float32, complex128): complex128,
    (float64, complex64): complex128,
    (float64, complex128): complex128,
    (bfloat16, float16): float32,
    (bfloat16, float32): float32,
    (bfloat16, float64): float64,
    (bfloat16, bfloat16): bfloat16,
    (bfloat16, complex64): complex64,
    (bfloat16, complex128): complex128,
    (complex64, float64): complex128,
    (complex64, complex64): complex64,
    (complex64, complex128): complex128,
    (complex128, complex128): complex128,
}
# Avoiding All Precision Loss (Numpy Approach)
precise_extra_promotion_table = {
    (float16, int16): float32,
    (float16, int32): float64,
    (float16, int64): float64,
    (float16, uint16): float32,
    (float16, uint32): float64,
    (float16, uint64): float64,
    (float32, int32): float64,
    (float32, int64): float64,
    (float32, uint32): float64,
    (float32, uint64): float64,
    (bfloat16, int16): float32,
    (bfloat16, int32): float64,
    (bfloat16, int64): float64,
    (bfloat16, uint16): float32,
    (bfloat16, uint32): float64,
    (bfloat16, uint64): float64,
    (complex64, int32): complex128,
    (complex64, int64): complex128,
    (complex64, uint32): complex128,
    (complex64, uint64): complex128,
}

extra_promotion_table = {
    (float16, int16): float16,
    (float16, int32): float16,
    (float16, int64): float16,
    (float16, uint16): float16,
    (float16, uint32): float16,
    (float16, uint64): float16,
    (float32, int32): float32,
    (float32, int64): float32,
    (float32, uint32): float32,
    (float32, uint64): float32,
    (bfloat16, int16): bfloat16,
    (bfloat16, int32): bfloat16,
    (bfloat16, int64): bfloat16,
    (bfloat16, uint16): bfloat16,
    (bfloat16, uint32): bfloat16,
    (bfloat16, uint64): bfloat16,
    (complex64, int32): complex64,
    (complex64, int64): complex64,
    (complex64, uint32): complex64,
    (complex64, uint64): complex64,
}

# TODO: change when it's not the default mode anymore
promotion_table = {
    **array_api_promotion_table,
    **common_extra_promotion_table,
    **precise_extra_promotion_table,
}


# global parameter properties
GLOBAL_PROPS = [
    "array_significant_figures",
    "array_decimal_values",
    "warning_level",
    "nan_policy",
    "array_mode",
    "nestable_mode",
    "exception_trace_mode",
    "show_func_wrapper_trace_mode",
    "min_denominator",
    "min_base",
    "queue_timeout",
    "tmp_dir",
    "shape_array_mode",
    "dynamic_backend",
    "precise_mode",
    "soft_device_mode",
]


INTERNAL_FILENAMES = [
    os.path.join("ivy", "compiler"),
    os.path.join("ivy", "functional"),
    os.path.join("ivy", "data_classes"),
    os.path.join("ivy", "stateful"),
    os.path.join("ivy", "utils"),
    os.path.join("ivy_tests", "test_ivy"),
    os.path.join("ivy", "func_wrapper.py"),
    os.path.join("ivy", "__init__.py"),
]


def _is_from_internal(filename):
    return builtins.any([fn in filename for fn in INTERNAL_FILENAMES])


class IvyWithGlobalProps(sys.modules[__name__].__class__):
    def __setattr__(self, name, value, internal=False):
        previous_frame = inspect.currentframe().f_back
        filename = inspect.getframeinfo(previous_frame)[0]
        internal = internal and _is_from_internal(filename)
        if not internal and name in GLOBAL_PROPS:
            raise ivy.utils.exceptions.IvyException(
                "Property: {} is read only! Please use the setter: set_{}() for setting"
                " its value!".format(name, name)
            )
        self.__dict__[name] = value


if (
    "ivy" in sys.modules.keys()
    and sys.modules["ivy"].utils._importlib.IS_COMPILING_WITH_BACKEND
):
    # Updated logic for ivy.with_backend internal compilation
    # Additional code for the ivy_tests-Docs branch
    print("Additional code for ivy_tests-Docs branch")
else:
    sys.modules[__name__].__class__ = IvyWithGlobalProps
    # Required for ivy.with_backend internal compilation
    sys.modules["ivy"].utils._importlib.import_cache[
        __name__
    ].__class__ = IvyWithGlobalProps<|MERGE_RESOLUTION|>--- conflicted
+++ resolved
@@ -8,12 +8,7 @@
 import inspect
 import os
 import ivy.utils.backend.handler
-<<<<<<< HEAD
-
-# from ivy._version import __version__ as __version__
-=======
-from ivy._version import __version__ as __version__
->>>>>>> 557c6403
+#from ivy._version import __version__ as __version__
 
 _not_imported_backends = list(ivy.utils.backend.handler._backend_dict.keys())
 try:
