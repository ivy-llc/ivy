--- conflicted
+++ resolved
@@ -4,10 +4,7 @@
 from ivy._version import __version__ as __version__
 import builtins
 import numpy as np
-<<<<<<< HEAD
-=======
 import sys
->>>>>>> d1346e5c
 
 
 warnings.filterwarnings("ignore", module="^(?!.*ivy).*$")
@@ -28,30 +25,19 @@
 class FrameworkStr(str):
     def __new__(cls, fw_str):
         ivy.utils.assertions.check_elem_in_list(
-<<<<<<< HEAD
-            fw_str, ["jax", "tensorflow", "torch", "numpy"]
-        )
-        return str.__new__(cls, fw_str)
-
-
-class Framework:
-    pass
-
-
-class NativeArray:
-    pass
-=======
             fw_str, ivy.utils.backend.handler._backend_dict.keys()
         )
         return str.__new__(cls, fw_str)
->>>>>>> d1346e5c
 
 
 class Framework:
     pass
 
 
-<<<<<<< HEAD
+class NativeArray:
+    pass
+
+
 class NativeDevice:
     pass
 
@@ -102,36 +88,11 @@
                 f"{dtype_str} is not supported by ivy"
             )
         return str.__new__(cls, dtype_str)
-=======
-class NativeArray:
-    pass
-
-
-class NativeDevice:
-    pass
-
-
-class NativeDtype:
-    pass
-
-
-class NativeShape:
-    pass
-
-
-class Container:
-    pass
-
-
-class Array:
-    pass
->>>>>>> d1346e5c
 
     def __ge__(self, other):
         if isinstance(other, str):
             other = Dtype(other)
 
-<<<<<<< HEAD
         if not isinstance(other, Dtype):
             raise ivy.utils.exceptions.IvyException(
                 "Attempted to compare a dtype with something which"
@@ -150,61 +111,6 @@
                 "couldn't be interpreted as a dtype"
             )
 
-=======
-class Device(str):
-    def __new__(cls, dev_str):
-        if dev_str != "":
-            ivy.utils.assertions.check_elem_in_list(dev_str[0:3], ["gpu", "tpu", "cpu"])
-            if dev_str != "cpu":
-                # ivy.assertions.check_equal(dev_str[3], ":")
-                ivy.utils.assertions.check_true(
-                    dev_str[4:].isnumeric(),
-                    message="{} must be numeric".format(dev_str[4:]),
-                )
-        return str.__new__(cls, dev_str)
-
-
-class Dtype(str):
-    def __new__(cls, dtype_str):
-        if dtype_str is builtins.int:
-            dtype_str = default_int_dtype()
-        if dtype_str is builtins.float:
-            dtype_str = default_float_dtype()
-        if dtype_str is builtins.complex:
-            dtype_str = default_complex_dtype()
-        if dtype_str is builtins.bool:
-            dtype_str = "bool"
-        if not isinstance(dtype_str, str):
-            raise ivy.utils.exceptions.IvyException("dtype must be type str")
-        if dtype_str not in _all_ivy_dtypes_str:
-            raise ivy.utils.exceptions.IvyException(
-                f"{dtype_str} is not supported by ivy"
-            )
-        return str.__new__(cls, dtype_str)
-
-    def __ge__(self, other):
-        if isinstance(other, str):
-            other = Dtype(other)
-
-        if not isinstance(other, Dtype):
-            raise ivy.utils.exceptions.IvyException(
-                "Attempted to compare a dtype with something which"
-                "couldn't be interpreted as a dtype"
-            )
-
-        return self == ivy.promote_types(self, other)
-
-    def __gt__(self, other):
-        if isinstance(other, str):
-            other = Dtype(other)
-
-        if not isinstance(other, Dtype):
-            raise ivy.utils.exceptions.IvyException(
-                "Attempted to compare a dtype with something which"
-                "couldn't be interpreted as a dtype"
-            )
-
->>>>>>> d1346e5c
         return self >= other and self != other
 
     def __lt__(self, other):
@@ -267,17 +173,10 @@
             return finfo(self)
         else:
             raise ivy.utils.exceptions.IvyError(f"{self} is not supported by info")
-<<<<<<< HEAD
 
     def can_cast(self, to):
         return can_cast(self, to)
 
-=======
-
-    def can_cast(self, to):
-        return can_cast(self, to)
-
->>>>>>> d1346e5c
 
 class Shape(tuple):
     def __new__(cls, shape_tup):
@@ -501,11 +400,8 @@
     float16,
     float32,
     float64,
-<<<<<<< HEAD
-=======
     complex64,
     complex128,
->>>>>>> d1346e5c
 )
 all_int_dtypes = (
     int8,
@@ -806,17 +702,10 @@
     set_jax_backend,
     set_tensorflow_backend,
     set_torch_backend,
-<<<<<<< HEAD
-    unset_backend,
-    backend_stack,
-    choose_random_backend,
-    clear_backend_stack,
-=======
     previous_backend,
     backend_stack,
     choose_random_backend,
     unset_backend,
->>>>>>> d1346e5c
 )
 from . import func_wrapper
 from .utils import assertions, exceptions, verbosity
@@ -829,15 +718,12 @@
 
 add_array_specs()
 
-<<<<<<< HEAD
-=======
 try:
     from .compiler.compiler import transpile, compile, unify
 except:  # noqa: E722
     compile, transpile, unify = None, None, None
 
 
->>>>>>> d1346e5c
 # add instance methods to Ivy Array and Container
 from ivy.functional.ivy import (
     activations,
