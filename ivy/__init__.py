--- conflicted
+++ resolved
@@ -790,16 +790,13 @@
         "queue_timeout_stack": general.queue_timeout_stack,
         "array_mode_stack": general.array_mode_stack,
         "shape_array_mode_stack": general.shape_array_mode_stack,
-<<<<<<< HEAD
         "show_func_wrapper_trace_mode_stack": (
             general.show_func_wrapper_trace_mode_stack
         ),
         "min_denominator_stack": general.min_denominator_stack,
         "min_base_stack": general.min_base_stack,
         "tmp_dir_stack": general.tmp_dir_stack,
-=======
         "precise_mode_stack": general.precise_mode_stack,
->>>>>>> 9e6425c0
         "nestable_mode_stack": general.nestable_mode_stack,
         "exception_trace_mode_stack": general.exception_trace_mode_stack,
         "default_dtype_stack": data_type.default_dtype_stack,
@@ -1104,37 +1101,6 @@
     crosscast_dtypes = val
 
 
-<<<<<<< HEAD
-# global parameter properties
-GLOBAL_PROPS = [
-    "array_significant_figures",
-    "array_decimal_values",
-    "warning_level",
-    "nan_policy",
-    "array_mode",
-    "nestable_mode",
-    "exception_trace_mode",
-    "show_func_wrapper_trace_mode",
-    "min_denominator",
-    "min_base",
-    "queue_timeout",
-    "tmp_dir",
-    "shape_array_mode",
-]
-
-
-class IvyWithGlobalProps(sys.modules[__name__].__class__):
-    def __setattr__(self, name, value, internal=False):
-        if not internal and name in GLOBAL_PROPS:
-            raise Exception(
-                "Property: {} is read only! Please use the setter: set_{}() for setting"
-                " its value!".format(name, name)
-            )
-        self.__dict__[name] = value
-
-
-sys.modules[__name__].__class__ = IvyWithGlobalProps
-=======
 # Promotion Tables #
 # ---------------- #
 
@@ -1303,4 +1269,34 @@
     **common_extra_promotion_table,
     **precise_extra_promotion_table,
 }
->>>>>>> 9e6425c0
+
+
+# global parameter properties
+GLOBAL_PROPS = [
+    "array_significant_figures",
+    "array_decimal_values",
+    "warning_level",
+    "nan_policy",
+    "array_mode",
+    "nestable_mode",
+    "exception_trace_mode",
+    "show_func_wrapper_trace_mode",
+    "min_denominator",
+    "min_base",
+    "queue_timeout",
+    "tmp_dir",
+    "shape_array_mode",
+]
+
+
+class IvyWithGlobalProps(sys.modules[__name__].__class__):
+    def __setattr__(self, name, value, internal=False):
+        if not internal and name in GLOBAL_PROPS:
+            raise Exception(
+                "Property: {} is read only! Please use the setter: set_{}() for setting"
+                " its value!".format(name, name)
+            )
+        self.__dict__[name] = value
+
+
+sys.modules[__name__].__class__ = IvyWithGlobalProps
