# global
import copy
import re
import warnings
import builtins
import numpy as np
import sys
import inspect
import os
from collections.abc import Sequence


import ivy.utils.backend.handler
from ivy._version import __version__ as __version__

_not_imported_backends = list(ivy.utils.backend.handler._backend_dict.keys())
try:
    # Skip numpy from frameworks installed
    _not_imported_backends.remove("numpy")
except KeyError:
    pass
for backend_framework in _not_imported_backends.copy():
    # If a framework was already imported before our init execution
    if backend_framework in sys.modules:
        _not_imported_backends.remove(backend_framework)

warnings.filterwarnings("ignore", module="^(?!.*ivy).*$")


# Local Ivy

import_module_path = "ivy.utils._importlib"


def is_local():
    return hasattr(ivy, "_is_local_pkg")


# class placeholders


class FrameworkStr(str):
    def __new__(cls, fw_str):
        ivy.utils.assertions.check_elem_in_list(
            fw_str, ivy.utils.backend.handler._backend_dict.keys()
        )
        return str.__new__(cls, fw_str)


class Framework:
    pass


class NativeArray:
    pass


class NativeDevice:
    pass


class NativeDtype:
    pass


class NativeShape:
    pass


class Container:
    pass


class Array:
    pass


class Device(str):
    def __new__(cls, dev_str):
        if dev_str != "":
            ivy.utils.assertions.check_elem_in_list(dev_str[0:3], ["gpu", "tpu", "cpu"])
            if dev_str != "cpu":
                # ivy.assertions.check_equal(dev_str[3], ":")
                ivy.utils.assertions.check_true(
                    dev_str[4:].isnumeric(),
                    message="{} must be numeric".format(dev_str[4:]),
                )
        return str.__new__(cls, dev_str)


class Dtype(str):
    def __new__(cls, dtype_str):
        if dtype_str is builtins.int:
            dtype_str = default_int_dtype()
        if dtype_str is builtins.float:
            dtype_str = default_float_dtype()
        if dtype_str is builtins.complex:
            dtype_str = default_complex_dtype()
        if dtype_str is builtins.bool:
            dtype_str = "bool"
        if not isinstance(dtype_str, str):
            raise ivy.utils.exceptions.IvyException("dtype must be type str")
        if dtype_str not in _all_ivy_dtypes_str:
            raise ivy.utils.exceptions.IvyException(
                f"{dtype_str} is not supported by ivy"
            )
        return str.__new__(cls, dtype_str)

    def __ge__(self, other):
        if isinstance(other, str):
            other = Dtype(other)

        if not isinstance(other, Dtype):
            raise ivy.utils.exceptions.IvyException(
                "Attempted to compare a dtype with something which"
                "couldn't be interpreted as a dtype"
            )

        return self == ivy.promote_types(self, other)

    def __gt__(self, other):
        if isinstance(other, str):
            other = Dtype(other)

        if not isinstance(other, Dtype):
            raise ivy.utils.exceptions.IvyException(
                "Attempted to compare a dtype with something which"
                "couldn't be interpreted as a dtype"
            )

        return self >= other and self != other

    def __lt__(self, other):
        if isinstance(other, str):
            other = Dtype(other)

        if not isinstance(other, Dtype):
            raise ivy.utils.exceptions.IvyException(
                "Attempted to compare a dtype with something which"
                "couldn't be interpreted as a dtype"
            )

        return self != ivy.promote_types(self, other)

    def __le__(self, other):
        if isinstance(other, str):
            other = Dtype(other)

        if not isinstance(other, Dtype):
            raise ivy.utils.exceptions.IvyException(
                "Attempted to compare a dtype with something which"
                "couldn't be interpreted as a dtype"
            )

        return self < other or self == other

    @property
    def is_bool_dtype(self):
        return is_bool_dtype(self)

    @property
    def is_int_dtype(self):
        return is_int_dtype(self)

    @property
    def is_float_dtype(self):
        return is_float_dtype(self)

    @property
    def is_uint_dtype(self):
        return is_uint_dtype(self)

    @property
    def is_complex_dtype(self):
        return is_complex_dtype(self)

    @property
    def dtype_bits(self):
        return dtype_bits(self)

    @property
    def as_native_dtype(self):
        return as_native_dtype(self)

    @property
    def name(self) -> str:
        return str(self)

    @property
    def info(self):
        if self.is_int_dtype or self.is_uint_dtype:
            return iinfo(self)
        elif self.is_float_dtype:
            return finfo(self)
        else:
            raise ivy.utils.exceptions.IvyError(f"{self} is not supported by info")

    def can_cast(self, to):
        return can_cast(self, to)


class Shape(Sequence):
    def __init__(self, shape_tup):
        valid_types = (int, list, tuple, ivy.Array, ivy.Shape)
        if len(backend_stack) != 0:
            valid_types += (ivy.NativeShape, ivy.NativeArray)
        else:
            valid_types += (
                current_backend(shape_tup).NativeShape,
                current_backend(shape_tup).NativeArray,
            )
        ivy.utils.assertions.check_isinstance(shape_tup, valid_types)
        if len(backend_stack) == 0:
            if isinstance(shape_tup, np.ndarray):
                shape_tup = tuple(shape_tup.tolist())
            self._shape = shape_tup
        elif isinstance(shape_tup, valid_types):
            self._shape = ivy.to_native_shape(shape_tup)
        else:
            self._shape = None

    @staticmethod
    def _shape_casting_helper(ivy_shape, other):
        if isinstance(other, tuple) and not isinstance(ivy_shape, tuple):
            return tuple(ivy_shape)
        elif isinstance(other, list) and not isinstance(ivy_shape, list):
            return list(ivy_shape)
        else:
            return ivy_shape

    def __repr__(self):
        pattern = r"\d+(?:,\s*\d+)*"
        shape_repr = re.findall(pattern, self._shape.__str__())
        shape_repr = ", ".join([str(i) for i in shape_repr])
        shape_repr = shape_repr + "," if len(shape_repr) == 1 else shape_repr
        return (
            f"ivy.Shape({shape_repr})" if self._shape is not None else "ivy.Shape(None)"
        )

    def __iter__(self):
        return iter(self._shape)

    def __add__(self, other):
        try:
            self._shape = self._shape + other
        except TypeError:
            self._shape = self._shape + list(other)
        return self

    def __radd__(self, other):
        try:
            self._shape = other + self._shape
        except TypeError:
            self._shape = list(other) + self._shape
        return self

    def __mul__(self, other):
        self._shape = self._shape * other
        return self

    def __rmul__(self, other):
        self._shape = other * self._shape
        return self

    def __bool__(self):
        return self._shape.__bool__()

    def __div__(self, other):
        return self._shape // other

    def __floordiv__(self, other):
        return self._shape // other

    def __mod__(self, other):
        return self._shape % other

    def __rdiv__(self, other):
        return other // self._shape

    def __rmod__(self, other):
        return other % self._shape

    def __reduce__(self):
        return (self._shape,)

    def as_dimension(self, other):
        if isinstance(other, self._shape):
            return other
        else:
            return self._shape

    def __sub__(self, other):
        try:
            self._shape = self._shape - other
        except TypeError:
            self._shape = self._shape - list(other)
        return self

    def __rsub__(self, other):
        try:
            self._shape = other - self._shape
        except TypeError:
            self._shape = list(other) - self._shape
        return self

    def __eq__(self, other):
        self._shape = Shape._shape_casting_helper(self._shape, other)
        return self._shape == other

    def __int__(self):
        if hasattr(self._shape, "__int__"):
            res = self._shape.__int__()
        else:
            res = int(self._shape)
        if res is NotImplemented:
            return res
        return to_ivy(res)

    def __ge__(self, other):
        self._shape = Shape._shape_casting_helper(self._shape, other)
        return self._shape >= other

    def __gt__(self, other):
        self._shape = Shape._shape_casting_helper(self._shape, other)
        return self._shape > other

    def __le__(self, other):
        self._shape = Shape._shape_casting_helper(self._shape, other)
        return self._shape <= other

    def __lt__(self, other):
        self._shape = Shape._shape_casting_helper(self._shape, other)
        return self._shape < other

    def __getattribute__(self, item):
        return super().__getattribute__(item)

    def __getitem__(self, key):
        try:
            return self._shape[key]
        except (TypeError, IndexError):
            return None

    def __len__(self):
        return len(self._shape) if self._shape is not None else 0

    def __delattr__(self, item):
        return super().__delattr__(item)

    def __hash__(self):
        return hash(self._shape)

    def __sizeof__(self):
        return len(self._shape) if self._shape is not None else 0

    def __dir__(self):
        return self._shape.__dir__()

    def __pow__(self, power, modulo=None):
        pass

    def __index__(self):
        pass

    def __rdivmod__(self, other):
        pass

    def __truediv__(self, other):
        pass

    def __rtruediv__(self, other):
        pass

    def __rfloordiv__(self, other):
        pass

    def __ne__(self, other):
        pass

    @property
    def shape(self):
        return self._shape

    @property
    def value(self):
        return self._value

    def concatenate(self, other):
        if self._shape is None or other.dims is None:
            raise ValueError("Unknown Shape")
        else:
            return Shape(self.dims + other.dims)

    def index(self, index):
        assert isinstance(self._shape, Shape)
        if self._shape.rank is None:
            return Shape(None)
        else:
            return self._shape[index]

    @property
    def shape(self):
        return self._shape

    def as_dimension(self):
        if isinstance(self._shape, Shape):
            return self._shape
        else:
            return Shape(self._shape)

    def is_compatible_with(self, other):
        return self._shape is None or other.value is None or self._shape == other.value

    @property
    def rank(self):
        """Returns the rank of this shape, or None if it is unspecified."""
        if self._shape is not None:
            return len(self._shape)
        return None

    def assert_same_rank(self, other):
        other = Shape(other)
        if self.rank != other.rank:
            raise ValueError("Shapes %s and %s must have the same rank" % (self, other))

    def assert_has_rank(self, rank):
        if self.rank not in (None, rank):
            raise ValueError("Shape %s must have rank %d" % (self, rank))

    def unknown_shape(rank=None, **kwargs):
        if rank is None and "ndims" in kwargs:
            rank = kwargs.pop("ndims")
        if kwargs:
            raise TypeError("Unknown argument: %s" % kwargs)
        if rank is None:
            return Shape(None)
        else:
            return Shape([Shape(None)] * rank)

    def with_rank(self, rank):
        try:
            return self.merge_with(unknown_shape(rank=rank))
        except ValueError:
            raise ValueError("Shape %s must have rank %d" % (self, rank))

    def with_rank_at_least(self, rank):
        if self.rank is not None and self.rank < rank:
            raise ValueError("Shape %s must have rank at least %d" % (self, rank))
        else:
            return self

    def with_rank_at_most(self, rank):
        if self.rank is not None and self.rank > rank:
            raise ValueError("Shape %s must have rank at most %d" % (self, rank))
        else:
            return self

    def as_shape(shape):
        if isinstance(shape, Shape):
            return shape
        else:
            return Shape(shape)

    @property
    def dims(self):
        if self._shape is None:
            return None
        # return [as_dimension(d) for d in self._shape]

    @property
    def ndims(self):
        """Deprecated accessor for `rank`."""
        return self.rank

    @property
    def is_fully_defined(self):
        return self._shape is not None and all(
            shape is not None for shape in self._shape
        )

    property

    def num_elements(self):
        if not self.is_fully_defined():
            return None

    @property
    def assert_is_fully_defined(self):
        if not self.is_fully_defined():
            raise ValueError("Shape %s is not fully defined" % self)

    def as_list(self):
        if self._shape is None:
            raise ivy.utils.exceptions.IvyException(
                "Cannot convert a partially known Shape to a list"
            )
        return [dim for dim in self._shape]


class IntDtype(Dtype):
    def __new__(cls, dtype_str):
        if dtype_str is builtins.int:
            dtype_str = default_int_dtype()
        if not isinstance(dtype_str, str):
            raise ivy.utils.exceptions.IvyException("dtype_str must be type str")
        if "int" not in dtype_str:
            raise ivy.utils.exceptions.IvyException(
                "dtype must be string and starts with int"
            )
        if dtype_str not in _all_ivy_dtypes_str:
            raise ivy.utils.exceptions.IvyException(
                f"{dtype_str} is not supported by ivy"
            )
        return str.__new__(cls, dtype_str)

    @property
    def info(self):
        return iinfo(self)


class FloatDtype(Dtype):
    def __new__(cls, dtype_str):
        if dtype_str is builtins.float:
            dtype_str = default_float_dtype()
        if not isinstance(dtype_str, str):
            raise ivy.utils.exceptions.IvyException("dtype_str must be type str")
        if "float" not in dtype_str:
            raise ivy.utils.exceptions.IvyException(
                "dtype must be string and starts with float"
            )
        if dtype_str not in _all_ivy_dtypes_str:
            raise ivy.utils.exceptions.IvyException(
                f"{dtype_str} is not supported by ivy"
            )
        return str.__new__(cls, dtype_str)

    @property
    def info(self):
        return finfo(self)


class UintDtype(IntDtype):
    def __new__(cls, dtype_str):
        if not isinstance(dtype_str, str):
            raise ivy.utils.exceptions.IvyException("dtype_str must be type str")
        if "uint" not in dtype_str:
            raise ivy.utils.exceptions.IvyException(
                "dtype must be string and starts with uint"
            )
        if dtype_str not in _all_ivy_dtypes_str:
            raise ivy.utils.exceptions.IvyException(
                f"{dtype_str} is not supported by ivy"
            )
        return str.__new__(cls, dtype_str)

    @property
    def info(self):
        return iinfo(self)


class ComplexDtype(Dtype):
    def __new__(cls, dtype_str):
        if not isinstance(dtype_str, str):
            raise ivy.utils.exceptions.IvyException("dtype_str must be type str")
        if "complex" not in dtype_str:
            raise ivy.utils.exceptions.IvyException(
                "dtype must be string and starts with complex"
            )
        if dtype_str not in _all_ivy_dtypes_str:
            raise ivy.utils.exceptions.IvyException(
                f"{dtype_str} is not supported by ivy"
            )
        return str.__new__(cls, dtype_str)

    @property
    def info(self):
        return finfo(self)


class Node(str):
    # ToDo: add formatting checks once multi-node is supported
    pass


array_significant_figures_stack = list()
array_decimal_values_stack = list()
warning_level_stack = list()
nan_policy_stack = list()
dynamic_backend_stack = list()
warn_to_regex = {"all": "!.*", "ivy_only": "^(?!.*ivy).*$", "none": ".*"}


# local
import threading


# devices
# ToDo: add gpu and tpu for valid devices when we test for them
all_devices = ("cpu", "gpu", "tpu")

valid_devices = ("cpu", "gpu")

invalid_devices = ("tpu",)

# data types as string (to be used by Dtype classes)
# any changes here should also be reflected in the data type initialisation underneath
_all_ivy_dtypes_str = (
    "int8",
    "int16",
    "int32",
    "int64",
    "uint8",
    "uint16",
    "uint32",
    "uint64",
    "bfloat16",
    "float16",
    "float32",
    "float64",
    "complex64",
    "complex128",
    "bool",
)

# data types
# any changes here should also be reflected in the data type string tuple above
int8 = IntDtype("int8")
int16 = IntDtype("int16")
int32 = IntDtype("int32")
int64 = IntDtype("int64")
uint8 = UintDtype("uint8")
uint16 = UintDtype("uint16")
uint32 = UintDtype("uint32")
uint64 = UintDtype("uint64")
bfloat16 = FloatDtype("bfloat16")
float16 = FloatDtype("float16")
float32 = FloatDtype("float32")
float64 = FloatDtype("float64")
double = float64
complex64 = ComplexDtype("complex64")
complex128 = ComplexDtype("complex128")
bool = Dtype("bool")

# native data types
native_int8 = IntDtype("int8")
native_int16 = IntDtype("int16")
native_int32 = IntDtype("int32")
native_int64 = IntDtype("int64")
native_uint8 = UintDtype("uint8")
native_uint16 = UintDtype("uint16")
native_uint32 = UintDtype("uint32")
native_uint64 = UintDtype("uint64")
native_bfloat16 = FloatDtype("bfloat16")
native_float16 = FloatDtype("float16")
native_float32 = FloatDtype("float32")
native_float64 = FloatDtype("float64")
native_double = native_float64
native_complex64 = ComplexDtype("complex64")
native_complex128 = ComplexDtype("complex128")
native_bool = Dtype("bool")

# all
all_dtypes = (
    int8,
    int16,
    int32,
    int64,
    uint8,
    uint16,
    uint32,
    uint64,
    bfloat16,
    float16,
    float32,
    float64,
    complex64,
    complex128,
    bool,
)
all_numeric_dtypes = (
    int8,
    int16,
    int32,
    int64,
    uint8,
    uint16,
    uint32,
    uint64,
    bfloat16,
    float16,
    float32,
    float64,
    complex64,
    complex128,
)
all_int_dtypes = (
    int8,
    int16,
    int32,
    int64,
    uint8,
    uint16,
    uint32,
    uint64,
)
all_float_dtypes = (
    bfloat16,
    float16,
    float32,
    float64,
)
all_uint_dtypes = (
    uint8,
    uint16,
    uint32,
    uint64,
)
all_complex_dtypes = (
    complex64,
    complex128,
)

# valid data types
valid_dtypes = all_dtypes
valid_numeric_dtypes = all_numeric_dtypes
valid_int_dtypes = all_int_dtypes
valid_float_dtypes = all_float_dtypes
valid_uint_dtypes = all_uint_dtypes
valid_complex_dtypes = all_complex_dtypes

# invalid data types
invalid_dtypes = ()
invalid_numeric_dtypes = ()
invalid_int_dtypes = ()
invalid_float_dtypes = ()
invalid_uint_dtypes = ()
invalid_complex_dtypes = ()

locks = {"backend_setter": threading.Lock()}


from .func_wrapper import *
from .data_classes.array import Array, add_ivy_array_instance_methods
from .data_classes.array.conversions import *
from .data_classes.array import conversions as arr_conversions
from .data_classes.container import conversions as cont_conversions
from .data_classes.container import (
    ContainerBase,
    Container,
    add_ivy_container_instance_methods,
)
from .data_classes.nested_array import NestedArray
from ivy.utils.backend import (
    current_backend,
    compiled_backends,
    with_backend,
    set_backend,
    set_numpy_backend,
    set_jax_backend,
    set_tensorflow_backend,
    set_torch_backend,
    set_paddle_backend,
    set_mxnet_backend,
    previous_backend,
    backend_stack,
    choose_random_backend,
    unset_backend,
)
from . import func_wrapper
from .utils import assertions, exceptions, verbosity
from .utils.backend import handler
from . import functional
from .functional import *
from . import stateful
from .stateful import *
from ivy.utils.inspection import fn_array_spec, add_array_specs

add_array_specs()

_imported_frameworks_before_compiler = list(sys.modules.keys())
try:
    from .compiler.compiler import transpile, compile, unify
except:  # noqa: E722
    pass  # Added for the finally statment
finally:
    # Skip framework imports done by Ivy compiler for now
    for backend_framework in _not_imported_backends.copy():
        if backend_framework in sys.modules:
            if backend_framework not in _imported_frameworks_before_compiler:
                _not_imported_backends.remove(backend_framework)


# add instance methods to Ivy Array and Container
from ivy.functional.ivy import (
    activations,
    creation,
    data_type,
    device,
    elementwise,
    general,
    gradients,
    layers,
    linear_algebra,
    losses,
    manipulation,
    norms,
    random,
    searching,
    set,
    sorting,
    statistical,
    utility,
)

add_ivy_array_instance_methods(
    Array,
    [
        activations,
        arr_conversions,
        creation,
        data_type,
        device,
        elementwise,
        general,
        gradients,
        layers,
        linear_algebra,
        losses,
        manipulation,
        norms,
        random,
        searching,
        set,
        sorting,
        statistical,
        utility,
    ],
)

add_ivy_container_instance_methods(
    Container,
    [
        activations,
        cont_conversions,
        creation,
        data_type,
        device,
        elementwise,
        general,
        gradients,
        layers,
        linear_algebra,
        losses,
        manipulation,
        norms,
        random,
        searching,
        set,
        sorting,
        statistical,
        utility,
    ],
)


add_ivy_container_instance_methods(
    Container,
    [
        activations,
        cont_conversions,
        creation,
        data_type,
        device,
        elementwise,
        general,
        gradients,
        layers,
        linear_algebra,
        losses,
        manipulation,
        norms,
        random,
        searching,
        set,
        sorting,
        statistical,
        utility,
    ],
    static=True,
)


class GlobalsDict(dict):
    __getattr__ = dict.__getitem__
    __setattr__ = dict.__setitem__
    __delattr__ = dict.__delitem__
    __name__ = dict.__name__

    def __deepcopy__(self, memo):
        ret = self.__class__.__new__(self.__class__)
        for k, v in self.items():
            ret[k] = copy.deepcopy(v)
        return ret


# defines ivy.globals attribute
globals_vars = GlobalsDict(
    {
        "backend_stack": backend_stack,
        "default_device_stack": device.default_device_stack,
        "valid_dtypes": valid_dtypes,
        "valid_numeric_dtypes": valid_numeric_dtypes,
        "valid_int_dtypes": valid_int_dtypes,
        "valid_uint_dtypes": valid_uint_dtypes,
        "valid_complex_dtypes": valid_complex_dtypes,
        "valid_devices": valid_devices,
        "invalid_dtypes": invalid_dtypes,
        "invalid_numeric_dtypes": invalid_numeric_dtypes,
        "invalid_int_dtypes": invalid_int_dtypes,
        "invalid_float_dtypes": invalid_float_dtypes,
        "invalid_uint_dtypes": invalid_uint_dtypes,
        "invalid_complex_dtypes": invalid_complex_dtypes,
        "invalid_devices": invalid_devices,
        "array_significant_figures_stack": array_significant_figures_stack,
        "array_decimal_values_stack": array_decimal_values_stack,
        "warning_level_stack": warning_level_stack,
        "queue_timeout_stack": general.queue_timeout_stack,
        "array_mode_stack": general.array_mode_stack,
        "shape_array_mode_stack": general.shape_array_mode_stack,
        "show_func_wrapper_trace_mode_stack": (
            general.show_func_wrapper_trace_mode_stack
        ),
        "min_denominator_stack": general.min_denominator_stack,
        "min_base_stack": general.min_base_stack,
        "tmp_dir_stack": general.tmp_dir_stack,
        "precise_mode_stack": general.precise_mode_stack,
        "nestable_mode_stack": general.nestable_mode_stack,
        "exception_trace_mode_stack": general.exception_trace_mode_stack,
        "default_dtype_stack": data_type.default_dtype_stack,
        "default_float_dtype_stack": data_type.default_float_dtype_stack,
        "default_int_dtype_stack": data_type.default_int_dtype_stack,
        "default_uint_dtype_stack": data_type.default_uint_dtype_stack,
        "nan_policy_stack": nan_policy_stack,
        "dynamic_backend_stack": dynamic_backend_stack,
    }
)

_default_globals = copy.deepcopy(globals_vars)


def reset_globals():
    global globals_vars
    globals_vars = copy.deepcopy(_default_globals)


def set_global_attr(attr_name, attr_val):
    setattr(globals_vars, attr_name, attr_val)


def del_global_attr(attr_name):
    delattr(globals_vars, attr_name)


backend = ""
backend_version = {}

native_inplace_support = None

supports_gradients = None


# Array Significant Figures #


def _assert_array_significant_figures_formatting(sig_figs):
    ivy.utils.assertions.check_isinstance(sig_figs, int)
    ivy.utils.assertions.check_greater(sig_figs, 0, as_array=False)


# ToDo: SF formating for complex number
def vec_sig_fig(x, sig_fig=3):
    if isinstance(x, np.bool_):
        return x
    if isinstance(x, complex):
        return complex(x)
    if np.issubdtype(x.dtype, np.floating):
        x_positive = np.where(np.isfinite(x) & (x != 0), np.abs(x), 10 ** (sig_fig - 1))
        mags = 10 ** (sig_fig - 1 - np.floor(np.log10(x_positive)))
        return np.round(x * mags) / mags
    return x


ivy.array_significant_figures = (
    array_significant_figures_stack[-1] if array_significant_figures_stack else 10
)


def set_array_significant_figures(sig_figs):
    """
    Summary.

    Parameters
    ----------
    sig_figs
        optional int, number of significant figures to be shown when printing
    """
    _assert_array_significant_figures_formatting(sig_figs)
    global array_significant_figures_stack
    array_significant_figures_stack.append(sig_figs)
    ivy.__setattr__("array_significant_figures", sig_figs, True)


def unset_array_significant_figures():
    """Unset the currently set array significant figures."""
    global array_significant_figures_stack
    if array_significant_figures_stack:
        array_significant_figures_stack.pop(-1)
        sig_figs = (
            array_significant_figures_stack[-1]
            if array_significant_figures_stack
            else 10
        )
        ivy.__setattr__("array_significant_figures", sig_figs, True)


# Decimal Values #


def _assert_array_decimal_values_formatting(dec_vals):
    ivy.utils.assertions.check_isinstance(dec_vals, int)
    ivy.utils.assertions.check_greater(dec_vals, 0, allow_equal=True, as_array=False)


ivy.array_decimal_values = (
    array_decimal_values_stack[-1] if array_decimal_values_stack else 8
)


def set_array_decimal_values(dec_vals):
    """
    Summary.

    Parameters
    ----------
    dec_vals
        optional int, number of significant figures to be shown when printing
    """
    _assert_array_decimal_values_formatting(dec_vals)
    global array_decimal_values_stack
    array_decimal_values_stack.append(dec_vals)
    ivy.__setattr__("array_decimal_values", dec_vals, True)


def unset_array_decimal_values():
    """Unset the currently set array decimal values."""
    global array_decimal_values_stack
    if array_decimal_values_stack:
        array_decimal_values_stack.pop(-1)
        dec_vals = array_decimal_values_stack[-1] if array_decimal_values_stack else 8
        ivy.__setattr__("array_decimal_values", dec_vals, True)


ivy.warning_level = warning_level_stack[-1] if warning_level_stack else "ivy_only"


def set_warning_level(warn_level):
    """
    Summary.

    Parameters
    ----------
    warn_level
        string for the warning level to be set, one of "none", "ivy_only", "all"
    """
    global warning_level_stack
    warning_level_stack.append(warn_level)
    ivy.__setattr__("warning_level", warn_level, True)


def unset_warning_level():
    """Unset the currently set warning level."""
    global warning_level_stack
    if warning_level_stack:
        warning_level_stack.pop(-1)
        warn_level = warning_level_stack[-1] if warning_level_stack else "ivy_only"
        ivy.__setattr__("warning_level", warn_level, True)


def warn(warning_message, stacklevel=0):
    warn_level = ivy.warning_level
    warnings.filterwarnings("ignore", module=warn_to_regex[warn_level])
    warnings.warn(warning_message, stacklevel=stacklevel)


# nan policy #
ivy.nan_policy = nan_policy_stack[-1] if nan_policy_stack else "nothing"


def set_nan_policy(warn_level):
    """
    Summary.

    Parameters
    ----------
    nan_policy
        string for the nan policy to be set, one of
        "nothing", "warns", "raise_exception"
    """
    if warn_level not in ["nothing", "warns", "raise_exception"]:
        raise ivy.utils.exceptions.IvyException(
            "nan_policy must be one of 'nothing', 'warns', 'raise_exception'"
        )
    global nan_policy_stack
    nan_policy_stack.append(warn_level)
    ivy.__setattr__("nan_policy", warn_level, True)


def unset_nan_policy():
    """Unset the currently set nan policy."""
    global nan_policy_stack
    if nan_policy_stack:
        nan_policy_stack.pop(-1)
        warn_level = nan_policy_stack[-1] if nan_policy_stack else "nothing"
        ivy.__setattr__("nan_policy", warn_level, True)


# Dynamic Backend


ivy.dynamic_backend = dynamic_backend_stack[-1] if dynamic_backend_stack else True


def set_dynamic_backend(flag):
    """Set the global dynamic backend setting to the provided flag (True or False)"""
    global dynamic_backend_stack
    if flag not in [True, False]:
        raise ValueError("dynamic_backend must be a boolean value (True or False)")
    dynamic_backend_stack.append(flag)
    ivy.__setattr__("dynamic_backend", flag, True)


def unset_dynamic_backend():
    """
    Remove the current dynamic backend setting.

    Also restore the previous setting (if any)
    """
    global dynamic_backend_stack
    if dynamic_backend_stack:
        dynamic_backend_stack.pop()
        flag = dynamic_backend_stack[-1] if dynamic_backend_stack else True
        ivy.__setattr__("dynamic_backend", flag, True)


# Context Managers


class DynamicBackendContext:
    def __init__(self, value):
        self.value = value
        self.original = None

    def __enter__(self):
        self.original = ivy.dynamic_backend
        set_dynamic_backend(self.value)

    def __exit__(self, type, value, traceback):
        unset_dynamic_backend()
        if self.original is not None:
            set_dynamic_backend(self.original)


def dynamic_backend_as(value):
    return DynamicBackendContext(value)


for backend_framework in _not_imported_backends:
    if backend_framework in sys.modules:
        warnings.warn(
            f"{backend_framework} module has been imported while ivy doesn't "
            "import it without setting a backend, ignore if that's intended"
        )


# sub_backends
from ivy.utils.backend.sub_backend_handler import (
    set_sub_backend,
    unset_sub_backend,
    clear_sub_backends,
    available_sub_backends,
)


def current_sub_backends():
    return []


# casting modes

downcast_dtypes = False
upcast_dtypes = False
crosscast_dtypes = False
cast_dtypes = lambda: downcast_dtypes and upcast_dtypes and crosscast_dtypes


def downcast_data_types(val=True):
    global downcast_dtypes
    downcast_dtypes = val


def upcast_data_types(val=True):
    global upcast_dtypes
    upcast_dtypes = val


def crosscast_data_types(val=True):
    global crosscast_dtypes
    crosscast_dtypes = val


def cast_data_types(val=True):
    global upcast_dtypes
    global downcast_dtypes
    global crosscast_dtypes
    upcast_dtypes = val
    downcast_dtypes = val
    crosscast_dtypes = val


# Promotion Tables #
# ---------------- #


# data type promotion
array_api_promotion_table = {
    (bool, bool): bool,
    (int8, int8): int8,
    (int8, int16): int16,
    (int8, int32): int32,
    (int8, int64): int64,
    (int16, int16): int16,
    (int16, int32): int32,
    (int16, int64): int64,
    (int32, int32): int32,
    (int32, int64): int64,
    (int64, int64): int64,
    (uint8, int8): int16,
    (uint8, int16): int16,
    (uint8, int32): int32,
    (uint8, int64): int64,
    (uint8, uint8): uint8,
    (uint8, uint16): uint16,
    (uint8, uint32): uint32,
    (uint8, uint64): uint64,
    (uint16, int8): int32,
    (uint16, int16): int32,
    (uint16, int32): int32,
    (uint16, int64): int64,
    (uint16, uint16): uint16,
    (uint16, uint32): uint32,
    (uint16, uint64): uint64,
    (uint32, int8): int64,
    (uint32, int16): int64,
    (uint32, int32): int64,
    (uint32, int64): int64,
    (uint32, uint32): uint32,
    (uint32, uint64): uint64,
    (uint64, uint64): uint64,
    (float16, float16): float16,
    (float16, float32): float32,
    (float16, float64): float64,
    (float32, float32): float32,
    (float32, float64): float64,
    (float64, float64): float64,
}

# the extra promotion table follows numpy safe casting convention
# the following link discusses the different approaches to dtype promotions
# https://jax.readthedocs.io/en/latest/jep/9407-type-promotion.html
common_extra_promotion_table = {
    (bool, int8): int8,
    (bool, int16): int16,
    (bool, int32): int32,
    (bool, int64): int64,
    (bool, uint8): uint8,
    (bool, uint16): uint16,
    (bool, uint32): uint32,
    (bool, uint64): uint64,
    (bool, float16): float16,
    (bool, float32): float32,
    (bool, float64): float64,
    (bool, bfloat16): bfloat16,
    (bool, complex64): complex64,
    (bool, complex128): complex128,
    (int8, float16): float16,
    (int8, float32): float32,
    (int8, float64): float64,
    (int8, bfloat16): bfloat16,
    (int8, complex64): complex64,
    (int8, complex128): complex128,
    (int16, float32): float32,
    (int16, float64): float64,
    (int16, complex64): complex64,
    (int16, complex128): complex128,
    (int32, float64): float64,
    (int32, complex128): complex128,
    (int64, float64): float64,
    (int64, complex128): complex128,
    (uint8, float16): float16,
    (uint8, float32): float32,
    (uint8, float64): float64,
    (uint8, bfloat16): bfloat16,
    (uint8, complex64): complex64,
    (uint8, complex128): complex128,
    (uint16, float32): float32,
    (uint16, float64): float64,
    (uint16, complex64): complex64,
    (uint16, complex128): complex128,
    (uint32, float64): float64,
    (uint32, complex128): complex128,
    (uint64, int8): float64,
    (uint64, int16): float64,
    (uint64, int32): float64,
    (uint64, int64): float64,
    (uint64, float64): float64,
    (uint64, complex128): complex128,
    (float16, bfloat16): float32,
    (float16, complex64): complex64,
    (float16, complex128): complex128,
    (float32, complex64): complex64,
    (float32, complex128): complex128,
    (float64, complex64): complex128,
    (float64, complex128): complex128,
    (bfloat16, float16): float32,
    (bfloat16, float32): float32,
    (bfloat16, float64): float64,
    (bfloat16, bfloat16): bfloat16,
    (bfloat16, complex64): complex64,
    (bfloat16, complex128): complex128,
    (complex64, float64): complex128,
    (complex64, complex64): complex64,
    (complex64, complex128): complex128,
    (complex128, complex128): complex128,
}
# Avoiding All Precision Loss (Numpy Approach)
precise_extra_promotion_table = {
    (float16, int16): float32,
    (float16, int32): float64,
    (float16, int64): float64,
    (float16, uint16): float32,
    (float16, uint32): float64,
    (float16, uint64): float64,
    (float32, int32): float64,
    (float32, int64): float64,
    (float32, uint32): float64,
    (float32, uint64): float64,
    (bfloat16, int16): float32,
    (bfloat16, int32): float64,
    (bfloat16, int64): float64,
    (bfloat16, uint16): float32,
    (bfloat16, uint32): float64,
    (bfloat16, uint64): float64,
    (complex64, int32): complex128,
    (complex64, int64): complex128,
    (complex64, uint32): complex128,
    (complex64, uint64): complex128,
}

extra_promotion_table = {
    (float16, int16): float16,
    (float16, int32): float16,
    (float16, int64): float16,
    (float16, uint16): float16,
    (float16, uint32): float16,
    (float16, uint64): float16,
    (float32, int32): float32,
    (float32, int64): float32,
    (float32, uint32): float32,
    (float32, uint64): float32,
    (bfloat16, int16): bfloat16,
    (bfloat16, int32): bfloat16,
    (bfloat16, int64): bfloat16,
    (bfloat16, uint16): bfloat16,
    (bfloat16, uint32): bfloat16,
    (bfloat16, uint64): bfloat16,
    (complex64, int32): complex64,
    (complex64, int64): complex64,
    (complex64, uint32): complex64,
    (complex64, uint64): complex64,
}

# TODO: change when it's not the default mode anymore
promotion_table = {
    **array_api_promotion_table,
    **common_extra_promotion_table,
    **precise_extra_promotion_table,
}


# global parameter properties
GLOBAL_PROPS = [
    "array_significant_figures",
    "array_decimal_values",
    "warning_level",
    "nan_policy",
    "array_mode",
    "nestable_mode",
    "exception_trace_mode",
    "show_func_wrapper_trace_mode",
    "min_denominator",
    "min_base",
    "queue_timeout",
    "tmp_dir",
    "shape_array_mode",
    "dynamic_backend",
    "precise_mode",
<<<<<<< HEAD
=======
    "soft_device_mode",
    "logging_mode",
    "default_dtype",
    "default_float_dtype",
    "default_int_dtype",
    "default_complex_dtype",
    "default_uint_dtype",
>>>>>>> 976c3367
]


INTERNAL_FILENAMES = [
    os.path.join("ivy", "compiler"),
    os.path.join("ivy", "functional"),
    os.path.join("ivy", "data_classes"),
    os.path.join("ivy", "stateful"),
    os.path.join("ivy", "utils"),
    os.path.join("ivy_tests", "test_ivy"),
    os.path.join("ivy", "func_wrapper.py"),
    os.path.join("ivy", "__init__.py"),
]


def _is_from_internal(filename):
    return builtins.any([fn in filename for fn in INTERNAL_FILENAMES])


class LoggingMode:
    logging_modes = ["DEBUG", "INFO", "WARNING", "ERROR"]
    logging_mode_stack = []

    def __init__(self):
        # Set up the initial logging mode
        logging.basicConfig(level=logging.WARNING)
        self.logging_mode_stack.append(logging.WARNING)

    def set_logging_mode(self, mode):
        """
        Set the current logging mode for Ivy.

        Possible modes are 'DEBUG', 'INFO', 'WARNING', 'ERROR'.
        """
        assert (
            mode in self.logging_modes
        ), "Invalid logging mode. Choose from: " + ", ".join(self.logging_modes)

        # Update the logging level
        logging.getLogger().setLevel(mode)
        self.logging_mode_stack.append(mode)

    def unset_logging_mode(self):
        """Remove the most recently set logging mode, returning to the previous one."""
        if len(self.logging_mode_stack) > 1:
            # Remove the current mode
            self.logging_mode_stack.pop()

            # Set the previous mode
            logging.getLogger().setLevel(self.logging_mode_stack[-1])


class IvyWithGlobalProps(sys.modules[__name__].__class__):
    def __setattr__(self, name, value, internal=False):
        previous_frame = inspect.currentframe().f_back
        filename = inspect.getframeinfo(previous_frame)[0]
        internal = internal and _is_from_internal(filename)
        if not internal and name in GLOBAL_PROPS:
            raise ivy.utils.exceptions.IvyException(
                "Property: {} is read only! Please use the setter: set_{}() for setting"
                " its value!".format(name, name)
            )
        self.__dict__[name] = value


sys.modules[__name__].__class__ = IvyWithGlobalProps<|MERGE_RESOLUTION|>--- conflicted
+++ resolved
@@ -1414,8 +1414,6 @@
     "shape_array_mode",
     "dynamic_backend",
     "precise_mode",
-<<<<<<< HEAD
-=======
     "soft_device_mode",
     "logging_mode",
     "default_dtype",
@@ -1423,7 +1421,6 @@
     "default_int_dtype",
     "default_complex_dtype",
     "default_uint_dtype",
->>>>>>> 976c3367
 ]
 
 
