--- conflicted
+++ resolved
@@ -1,48 +1,10 @@
 # global
 import copy
 import warnings
-<<<<<<< HEAD
-from ivy._version import __version__ as __version__
 import builtins
 import numpy as np
 import sys
 
-
-warnings.filterwarnings("ignore", module="^(?!.*ivy).*$")
-
-
-# Local Ivy
-
-import_module_path = "ivy.utils._importlib"
-
-
-def is_local():
-    return hasattr(ivy, "_is_local_pkg")
-
-
-# class placeholders
-
-
-class FrameworkStr(str):
-    def __new__(cls, fw_str):
-        ivy.utils.assertions.check_elem_in_list(
-            fw_str, ["jax", "tensorflow", "torch", "numpy"]
-        )
-        return str.__new__(cls, fw_str)
-
-
-class Framework:
-    pass
-
-
-class NativeArray:
-    pass
-=======
-import builtins
-import numpy as np
-import sys
-
->>>>>>> e6b2cc26
 
 import ivy.utils.backend.handler
 from ivy._version import __version__ as __version__
@@ -60,18 +22,9 @@
 
 warnings.filterwarnings("ignore", module="^(?!.*ivy).*$")
 
-<<<<<<< HEAD
-class NativeDevice:
-    pass
-=======
->>>>>>> e6b2cc26
 
 # Local Ivy
 
-<<<<<<< HEAD
-class NativeDtype:
-    pass
-=======
 import_module_path = "ivy.utils._importlib"
 
 
@@ -88,14 +41,28 @@
             fw_str, ivy.utils.backend.handler._backend_dict.keys()
         )
         return str.__new__(cls, fw_str)
->>>>>>> e6b2cc26
+
+
+class Framework:
+    pass
+
+
+class NativeArray:
+    pass
+
+
+class NativeDevice:
+    pass
+
+
+class NativeDtype:
+    pass
 
 
 class NativeShape:
     pass
 
 
-<<<<<<< HEAD
 class Container:
     pass
 
@@ -134,22 +101,6 @@
                 f"{dtype_str} is not supported by ivy"
             )
         return str.__new__(cls, dtype_str)
-=======
-class NativeArray:
-    pass
-
-
-class NativeDevice:
-    pass
-
-
-class NativeDtype:
-    pass
-
-
-class NativeShape:
-    pass
->>>>>>> e6b2cc26
 
     def __ge__(self, other):
         if isinstance(other, str):
@@ -163,7 +114,6 @@
 
         return self == ivy.promote_types(self, other)
 
-<<<<<<< HEAD
     def __gt__(self, other):
         if isinstance(other, str):
             other = Dtype(other)
@@ -174,65 +124,6 @@
                 "couldn't be interpreted as a dtype"
             )
 
-=======
-class Array:
-    pass
-
-
-class Device(str):
-    def __new__(cls, dev_str):
-        if dev_str != "":
-            ivy.utils.assertions.check_elem_in_list(dev_str[0:3], ["gpu", "tpu", "cpu"])
-            if dev_str != "cpu":
-                # ivy.assertions.check_equal(dev_str[3], ":")
-                ivy.utils.assertions.check_true(
-                    dev_str[4:].isnumeric(),
-                    message="{} must be numeric".format(dev_str[4:]),
-                )
-        return str.__new__(cls, dev_str)
-
-
-class Dtype(str):
-    def __new__(cls, dtype_str):
-        if dtype_str is builtins.int:
-            dtype_str = default_int_dtype()
-        if dtype_str is builtins.float:
-            dtype_str = default_float_dtype()
-        if dtype_str is builtins.complex:
-            dtype_str = default_complex_dtype()
-        if dtype_str is builtins.bool:
-            dtype_str = "bool"
-        if not isinstance(dtype_str, str):
-            raise ivy.utils.exceptions.IvyException("dtype must be type str")
-        if dtype_str not in _all_ivy_dtypes_str:
-            raise ivy.utils.exceptions.IvyException(
-                f"{dtype_str} is not supported by ivy"
-            )
-        return str.__new__(cls, dtype_str)
-
-    def __ge__(self, other):
-        if isinstance(other, str):
-            other = Dtype(other)
-
-        if not isinstance(other, Dtype):
-            raise ivy.utils.exceptions.IvyException(
-                "Attempted to compare a dtype with something which"
-                "couldn't be interpreted as a dtype"
-            )
-
-        return self == ivy.promote_types(self, other)
-
-    def __gt__(self, other):
-        if isinstance(other, str):
-            other = Dtype(other)
-
-        if not isinstance(other, Dtype):
-            raise ivy.utils.exceptions.IvyException(
-                "Attempted to compare a dtype with something which"
-                "couldn't be interpreted as a dtype"
-            )
-
->>>>>>> e6b2cc26
         return self >= other and self != other
 
     def __lt__(self, other):
@@ -295,17 +186,10 @@
             return finfo(self)
         else:
             raise ivy.utils.exceptions.IvyError(f"{self} is not supported by info")
-<<<<<<< HEAD
 
     def can_cast(self, to):
         return can_cast(self, to)
 
-=======
-
-    def can_cast(self, to):
-        return can_cast(self, to)
-
->>>>>>> e6b2cc26
 
 class Shape(tuple):
     def __new__(cls, shape_tup):
@@ -811,19 +695,11 @@
 
 
 from .func_wrapper import *
-<<<<<<< HEAD
-from .array import Array, add_ivy_array_instance_methods
-from .array.conversions import *
-from .array import conversions as arr_conversions
-from .container import conversions as cont_conversions
-from .container import (
-=======
 from .data_classes.array import Array, add_ivy_array_instance_methods
 from .data_classes.array.conversions import *
 from .data_classes.array import conversions as arr_conversions
 from .data_classes.container import conversions as cont_conversions
 from .data_classes.container import (
->>>>>>> e6b2cc26
     ContainerBase,
     Container,
     add_ivy_container_instance_methods,
@@ -839,17 +715,10 @@
     set_jax_backend,
     set_tensorflow_backend,
     set_torch_backend,
-<<<<<<< HEAD
-    unset_backend,
-    backend_stack,
-    choose_random_backend,
-    clear_backend_stack,
-=======
     previous_backend,
     backend_stack,
     choose_random_backend,
     unset_backend,
->>>>>>> e6b2cc26
 )
 from . import func_wrapper
 from .utils import assertions, exceptions, verbosity
@@ -862,23 +731,17 @@
 
 add_array_specs()
 
-<<<<<<< HEAD
-=======
 _imported_frameworks_before_compiler = list(sys.modules.keys())
->>>>>>> e6b2cc26
 try:
     from .compiler.compiler import transpile, compile, unify
 except:  # noqa: E722
     compile, transpile, unify = None, None, None
-<<<<<<< HEAD
-=======
 finally:
     # Skip framework imports done by Ivy compiler for now
     for backend_framework in _not_imported_backends.copy():
         if backend_framework in sys.modules:
             if backend_framework not in _imported_frameworks_before_compiler:
                 _not_imported_backends.remove(backend_framework)
->>>>>>> e6b2cc26
 
 
 # add instance methods to Ivy Array and Container
@@ -1319,18 +1182,9 @@
     return DynamicBackendContext(value)
 
 
-<<<<<<< HEAD
-modules = ivy.utils.backend.handler._backend_dict.keys()
-for module in modules:
-    if module != "numpy" and module in sys.modules:
-        warnings.warn(
-            f"{module} module has been imported while ivy doesn't import it without "
-            "setting a backend, ignore if that's intended"
-=======
 for backend_framework in _not_imported_backends:
     if backend_framework in sys.modules:
         warnings.warn(
             f"{backend_framework} module has been imported while ivy doesn't "
             "import it without setting a backend, ignore if that's intended"
->>>>>>> e6b2cc26
         )