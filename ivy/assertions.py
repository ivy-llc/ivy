import ivy


# General with Custom Message #
# --------------------------- #


def check_less(x1, x2, allow_equal=False, message=""):
    # less_equal
    if allow_equal and ivy.any(x1 > x2):
        raise ivy.exceptions.IvyException(
            "{} must be lesser than or equal to {}".format(x1, x2)
            if message == ""
            else message
        )
    # less
    elif not allow_equal and ivy.any(x1 >= x2):
        raise ivy.exceptions.IvyException(
            "{} must be lesser than {}".format(x1, x2) if message == "" else message
        )


def check_greater(x1, x2, allow_equal=False, message=""):
    # greater_equal
    if allow_equal and ivy.any(x1 < x2):
        raise ivy.exceptions.IvyException(
            "{} must be greater than or equal to {}".format(x1, x2)
            if message == ""
            else message
        )
    # greater
    elif not allow_equal and ivy.any(x1 <= x2):
        raise ivy.exceptions.IvyException(
            "{} must be greater than {}".format(x1, x2) if message == "" else message
        )


def check_equal(x1, x2, inverse=False, message=""):
    # not_equal
    if inverse and ivy.any(x1 == x2):
        raise ivy.exceptions.IvyException(
            "{} must not be equal to {}".format(x1, x2) if message == "" else message
        )
    # equal
    elif not inverse and ivy.any(x1 != x2):
        raise ivy.exceptions.IvyException(
            "{} must be equal to {}".format(x1, x2) if message == "" else message
        )


def check_isinstance(x, allowed_types, message=""):
    if not isinstance(x, allowed_types):
        raise ivy.exceptions.IvyException(
            "type of x: {} must be one of the allowed types: {}".format(
                type(x), allowed_types
            )
            if message == ""
            else message
        )


def check_exists(x, inverse=False, message=""):
    # not_exists
    if inverse and ivy.exists(x):
        raise ivy.exceptions.IvyException(
            "arg must be None" if message == "" else message
        )
    # exists
    elif not inverse and not ivy.exists(x):
        raise ivy.exceptions.IvyException(
            "arg must not be None" if message == "" else message
        )


def check_elem_in_list(elem, list, message=""):
    message = message if message != "" else "{} must be one of {}".format(elem, list)
    if elem not in list:
        raise ivy.exceptions.IvyException(message)


def check_true(expression, message="expression must be True"):
    if not expression:
        raise ivy.exceptions.IvyException(message)


def check_false(expression, message="expression must be False"):
    if expression:
        raise ivy.exceptions.IvyException(message)


def check_all(results, message="one of the args is False"):
    if not ivy.all(results):
        raise ivy.exceptions.IvyException(message)


def check_any(results, message="all of the args are False"):
    if not ivy.any(results):
        raise ivy.exceptions.IvyException(message)


def check_all_or_any_fn(
    *args,
    fn,
    type="all",
    limit=[0],
    message="args must exist according to type and limit given"
):
    if type == "all":
        check_all([fn(arg) for arg in args], message)
    elif type == "any":
        count = 0
        for arg in args:
            count = count + 1 if fn(arg) else count
        if count not in limit:
            raise ivy.exceptions.IvyException(message)
    else:
        raise ivy.exceptions.IvyException("type must be all or any")


def check_shape(x1, x2, message=""):
    message = (
        message
        if message != ""
        else "{} and {} must have the same shape ({} vs {})".format(
            x1, x2, ivy.shape(x1), ivy.shape(x2)
        )
    )
    if ivy.shape(x1) != ivy.shape(x2):
        raise ivy.exceptions.IvyException(message)


# Creation #
# -------- #


def check_fill_value_and_dtype_are_compatible(fill_value, dtype):
    if not (
        (ivy.is_int_dtype(dtype) or ivy.is_uint_dtype(dtype))
        and isinstance(fill_value, int)
    ) and not (
        ivy.is_float_dtype(dtype)
        and isinstance(fill_value, float)
        or isinstance(fill_value, bool)
    ):
        raise ivy.exceptions.IvyException(
            "the fill_value: {} and data type: {} are not compatible".format(
                fill_value, dtype
            )
        )


# General #
# ------- #


def check_gather_input_valid(params, indices, axis, batch_dims):
    if batch_dims > axis:
        raise ivy.exceptions.IvyException(
            "batch_dims ({}) must be less than or equal to axis ({}).".format(
                batch_dims, axis
            )
        )
    if params.shape[0:batch_dims] != indices.shape[0:batch_dims]:
        raise ivy.exceptions.IvyException(
            "batch dimensions must match in `params` and `indices`;"
            + " saw {} vs. {}".format(
                params.shape[0:batch_dims], indices.shape[0:batch_dims]
            )
        )


def check_gather_nd_input_valid(params, indices, batch_dims):
    if batch_dims >= len(params.shape):
        raise ivy.exceptions.IvyException(
            "batch_dims = {} must be less than rank(`params`) = {}.".format(
                batch_dims, len(params.shape)
            )
        )
    if batch_dims >= len(indices.shape):
        raise ivy.exceptions.IvyException(
            "batch_dims = {}  must be less than rank(`indices`) = {}.".format(
                batch_dims, len(indices.shape)
            )
        )
    if params.shape[0:batch_dims] != indices.shape[0:batch_dims]:
        raise ivy.exceptions.IvyException(
            "batch dimensions must match in `params` and `indices`;"
            + " saw {} vs. {}".format(
                params.shape[0:batch_dims], indices.shape[0:batch_dims]
            )
        )
    if indices.shape[-1] > (len(params.shape[batch_dims:])):
        raise ivy.exceptions.IvyException(
            "index innermost dimension length must be <= "
            + "rank(`params[batch_dims:]`); saw: {} vs. {} .".format(
                indices.shape[-1], len(params.shape[batch_dims:])
            )
        )


def check_one_way_broadcastable(x1, x2):
    for a, b in zip(x1[::-1], x2[::-1]):
        if b == 1 or a == b:
            pass
        else:
            return False
    return True


def check_inplace_sizes_valid(var, data):
    if not check_one_way_broadcastable(var.shape, data.shape):
        raise ivy.exceptions.IvyException(
            "Could not output values of shape {} into array with shape {}.".format(
                data.shape, var.shape
            )
        )


<<<<<<< HEAD
def check_shapes_broadcastable(var, data):
    if not check_one_way_broadcastable(var, data):
        raise ivy.exceptions.IvyException(
            "Could not broadcast shape {} to shape {}.".format(
                data, var
            )
=======
def check_dimensions(x):
    if len(x.shape) <= 1:
        raise ivy.exceptions.IvyException(
            "input must have greater than one dimension; "
            + " {} has {} dimensions".format(x, len(x.shape))
>>>>>>> 8d756e08
        )<|MERGE_RESOLUTION|>--- conflicted
+++ resolved
@@ -216,18 +216,18 @@
         )
 
 
-<<<<<<< HEAD
 def check_shapes_broadcastable(var, data):
     if not check_one_way_broadcastable(var, data):
         raise ivy.exceptions.IvyException(
             "Could not broadcast shape {} to shape {}.".format(
                 data, var
             )
-=======
+        )
+
+
 def check_dimensions(x):
     if len(x.shape) <= 1:
         raise ivy.exceptions.IvyException(
             "input must have greater than one dimension; "
             + " {} has {} dimensions".format(x, len(x.shape))
->>>>>>> 8d756e08
         )