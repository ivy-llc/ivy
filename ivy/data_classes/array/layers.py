--- conflicted
+++ resolved
@@ -353,11 +353,7 @@
         >>> v = ivy.array([[[0.4, 1.3], [2.2, 3.1],[4.3, 5.3]]])
         >>> result = ivy.scaled_dot_product_attention(q,k,v,scale=1,dropout_p=0.1,is_causal=True,training=True)
         >>> print(result)
-<<<<<<< HEAD
-        ivy.array([[[2.30000019, 3.23333359],
-                [2.30000019, 3.23333359],
-                [2.30000019, 3.23333359]]])
-=======
+        
         ivy.array([[[0.40000001, 1.29999995],[2.19994521, 3.09994531],[4.30000019, 5.30000019]]])
 
         >>> q = ivy.array([[[0.2, 1.], [2.2, 3.],[4.4, 5.6]]])
@@ -367,7 +363,6 @@
         >>> result = ivy.scaled_dot_product_attention(q,k,v,scale=1, mask=mask)
         >>> print(result)
         ivy.array([[[0.40000001, 1.29999995],[2.19994521, 3.09994531],[4.30000019, 5.30000019]]])
->>>>>>> 61bced03
 
         >>> q = ivy.array([[[0.2, 1.], [2.2, 3.], [4.4, 5.6]]])
         >>> k = ivy.array([[[0.6, 1.5], [2.4, 3.3], [4.2, 5.1]]])
@@ -375,13 +370,9 @@
         >>> out = ivy.zeros(shape=(1, 3, 2))
         >>> ivy.scaled_dot_product_attention(q,k,v,scale=1,dropout_p=0.1,is_causal=True,training=True,out=out)
         >>> print(out)
-<<<<<<< HEAD
-        ivy.array([[[2.30000019, 3.23333359],
-                [2.30000019, 3.23333359],
-                [2.30000019, 3.23333359]]])
-=======
+
         ivy.array([[[0.40000001, 1.29999995],[2.19994521, 3.09994531],[4.30000019, 5.30000019]]])
->>>>>>> 61bced03
+
         """
         return ivy.scaled_dot_product_attention(
             self._data,
