# global
import abc
from typing import Optional, Tuple, Union, List, Sequence

# local
import ivy


# ToDo: implement all methods here as public instance methods

# ToDo: update docstrings and typehints according to ivy\layers


class _ArrayWithLayers(abc.ABC):
    def linear(
        self: ivy.Array,
        weight: Union[ivy.Array, ivy.NativeArray],
        /,
        *,
        bias: Optional[Union[ivy.Array, ivy.NativeArray]] = None,
        out: Optional[ivy.Array] = None,
    ) -> ivy.Array:
        """ivy.Array instance method variant of ivy.linear. This method simply
        wraps the function, and so the docstring for ivy.linear also applies to
        this method with minimal changes.

        Parameters
        ----------
        self
            The input array to compute linear transformation on.
            *[outer_batch_shape,inner_batch_shape,in_features]*
        weight
            The weight matrix. *[outer_batch_shape,out_features,in_features]*
        bias
            The bias vector, default is ``None``. *[outer_batch_shape,out_features]*
        out
            optional output array, for writing the result to. It must have a shape
            that the inputs broadcast to.

        Returns
        -------
        ret
            Result array of the linear transformation.
            *[outer_batch_shape,inner_batch_shape,out_features]*

        Examples
        --------
        >>> x = ivy.array([[1.1, 2.2, 3.3], \
                           [4.4, 5.5, 6.6], \
                           [7.7, 8.8, 9.9]])
        >>> w = ivy.array([[1., 2., 3.], \
                           [4., 5., 6.], \
                           [7., 8., 9.]])
        >>> b = ivy.array([1., 0., -1.])
        >>> y = x.linear(w, bias=b)
        >>> print(y)
        ivy.array([[ 16.4,  35.2,  54. ],
                   [ 36.2,  84.7, 133. ],
                   [ 56. , 134. , 212. ]])
        """
        return ivy.linear(
            self._data,
            weight,
            bias=bias,
            out=out,
        )

    def dropout(
        self: ivy.Array,
        prob: float,
        /,
        *,
        scale: bool = True,
        dtype: Optional[Union[ivy.Dtype, ivy.NativeDtype]] = None,
        training: bool = True,
        seed: Optional[int] = None,
        noise_shape: Optional[Sequence[int]] = None,
        out: Optional[ivy.Array] = None,
    ) -> ivy.Array:
        """ivy.Array instance method variant of ivy.dropout. This method simply
        wraps the function, and so the docstring for ivy.dropout also applies
        to this method with minimal changes.

        Parameters
        ----------
        self
            The input array x to perform dropout on.
        prob
            The probability of zeroing out each array element, float between 0 and 1.
        scale
            Whether to scale the output by `1/(1-prob)`, default is ``True``.
        dtype
            output array data type. If dtype is None, the output array data type
            must be inferred from x. Default: ``None``.
        training
            Turn on dropout if training, turn off otherwise. Default is ``True``.
        seed
            Set a default seed for random number generating (for
            reproducibility).Default is ``None``.
        noise_shape
            a sequence representing the shape of the binary dropout mask that will be
            multiplied with the input.
        out
            optional output array, for writing the result to. It must have
            a shape that the inputs broadcast to.

        Returns
        -------
        ret
            Result array of the output after dropout is performed.

        Examples
        --------
        With :class:`ivy.Array` instances:

        >>> x = ivy.array([[1., 2., 3.],
        ...                [4., 5., 6.],
        ...                [7., 8., 9.],
        ...                [10., 11., 12.]])
        >>> y = x.dropout(0.3)
        >>> print(y)
        ivy.array([[ 1.42857146,  2.85714293,  4.28571415],
                   [ 5.71428585,  7.14285755,  8.5714283 ],
                   [ 0.        , 11.4285717 , 12.8571434 ],
                   [14.2857151 ,  0.        ,  0.        ]])

        >>> x = ivy.array([[1., 2., 3.],
        ...                [4., 5., 6.],
        ...                [7., 8., 9.],
        ...                [10., 11., 12.]])
        >>> y = x.dropout(0.3, scale=False)
        >>> print(y)
        ivy.array([[ 1.,  2., 3.],
                   [ 4.,  5., 0.],
                   [ 7.,  0., 9.],
                   [10., 11., 0.]])
        """
        return ivy.dropout(
            self._data,
            prob,
            scale=scale,
            dtype=dtype,
            training=training,
            seed=seed,
            noise_shape=noise_shape,
            out=out,
        )

    def dropout1d(
        self: ivy.Array,
        prob: float,
        /,
        *,
        training: bool = True,
        data_format: str = "NWC",
        out: Optional[ivy.Array] = None,
    ) -> ivy.Array:
<<<<<<< HEAD
        """
        ivy.Array instance method variant of ivy.dropout1d. This method simply wraps the
        function, and so the docstring for ivy.dropout1d also applies to this method
        with minimal changes.
=======
        """ivy.Array instance method variant of ivy.dropout1d. This method
        simply wraps the function, and so the docstring for ivy.droput1d also
        applies to this method with minimal changes.
>>>>>>> 653a9a70

        Parameters
        ----------
        self
            The input array x to perform dropout on.
        prob
            The probability of zeroing out each array element, float between 0 and 1.
        training
            Turn on dropout if training, turn off otherwise. Default is ``True``.
        data_format
            "NWC" or "NCW". Default is ``"NWC"``.
        out
            optional output array, for writing the result to. It must have
            a shape that the inputs broadcast to.

        Returns
        -------
        ret
            Result array of the output after dropout is performed.

        Examples
        --------
        >>> x = ivy.array([1, 1, 1]).reshape([1, 1, 3])
        >>> y = x.dropout1d(0.5)
        >>> print(y)
        ivy.array([[[2., 0, 2.]]])
        """
        return ivy.dropout1d(
            self._data,
            prob,
            training=training,
            data_format=data_format,
            out=out,
        )

    def dropout2d(
        self: ivy.Array,
        prob: float,
        /,
        *,
        training: bool = True,
        data_format: str = "NHWC",
        out: Optional[ivy.Array] = None,
    ) -> ivy.Array:
<<<<<<< HEAD
        """
        ivy.Array instance method variant of ivy.dropout2d. This method simply wraps the
        function, and so the docstring for ivy.dropout1d also applies to this method
        with minimal changes.
=======
        """ivy.Array instance method variant of ivy.dropout2d. This method
        simply wraps the function, and so the docstring for ivy.droput1d also
        applies to this method with minimal changes.
>>>>>>> 653a9a70

        Parameters
        ----------
        self
            The input array x to perform dropout on.
        prob
            The probability of zeroing out each array element, float between 0 and 1.
        training
            Turn on dropout if training, turn off otherwise. Default is ``True``.
        data_format
            "NHWC" or "NCHW". Default is ``"NHWC"``.
        out
            optional output array, for writing the result to. It must have
            a shape that the inputs broadcast to.

        Returns
        -------
        ret
            Result array of the output after dropout is performed.

        Examples
        --------
        >>> x = ivy.array([[1, 1, 1], [2, 2, 2]])
        >>> y = x.dropout2d(0.5)
        >>> print(y)
        ivy.array([[0., 0., 2.],
               [4., 4., 4.]])
        """
        return ivy.dropout2d(
            self._data,
            prob,
            training=training,
            data_format=data_format,
            out=out,
        )

    def dropout3d(
        self: ivy.Array,
        prob: float,
        /,
        *,
        training: bool = True,
        data_format: str = "NDHWC",
        out: Optional[ivy.Array] = None,
    ) -> ivy.Array:
<<<<<<< HEAD
        """
        ivy.Array instance method variant of ivy.dropout3d. This method simply wraps the
        function, and so the docstring for ivy.dropout3d also applies to this method
        with minimal changes.
=======
        """ivy.Array instance method variant of ivy.dropout3d. This method
        simply wraps the function, and so the docstring for ivy.droput3d also
        applies to this method with minimal changes.
>>>>>>> 653a9a70

        Parameters
        ----------
        self
            The input array x to perform dropout on.
        prob
            The probability of zeroing out each array element, float between 0 and 1.
        training
            Turn on dropout if training, turn off otherwise. Default is ``True``.
        data_format
            "NDHWC" or "NCDHW". Default is ``"NDHWC"``.
        out
            optional output array, for writing the result to. It must have
            a shape that the inputs broadcast to.

        Returns
        -------
        ret
            Result array of the output after dropout is performed.
        """
        return ivy.dropout3d(
            self._data,
            prob,
            training=training,
            data_format=data_format,
            out=out,
        )

    def scaled_dot_product_attention(
        self: ivy.Array,
        key: Union[ivy.Array, ivy.NativeArray],
        value: Union[ivy.Array, ivy.NativeArray],
        /,
        *,
        scale: Optional[float] = None,
        mask: Optional[Union[ivy.Array, ivy.NativeArray]] = None,
        dropout_p: Optional[float] = 0.0,
        is_causal: Optional[bool] = False,
        training: Optional[bool] = False,
        out: Optional[ivy.Array] = None,
    ) -> ivy.Array:
        """ivy.Array instance method variant of
        ivy.scaled_dot_product_attention. This method simply wraps the
        function, and so the docstring for ivy.scaled_dot_product_attention
        also applies to this method with minimal changes.

        Parameters
        ----------
        self
            The queries input array. The shape of queries input array should be in
            *[batch_shape,num_queries,feat_dim]*. The queries input array should
            have the same size as keys and values.
        key
            The keys input array. The shape of keys input array should be in
            *[batch_shape,num_keys,feat_dim]*. The keys input array should have
            the same size as queries and values.
        value
            The values input array. The shape of values input should be in
            *[batch_shape,num_keys,feat_dim]*. The values input array should
            have the same size as queries and keys.
        scale
            The scale float value.
            The scale float value is used to scale the query-key pairs before softmax.
        mask
            The mask input array. The mask to apply to the query-key values.
            Default is None. The shape of mask input should be in
            *[batch_shape,num_queries,num_keys]*.
        dropout_p
            Specifies the dropout probability, if greater than 0.0, dropout is applied
        is_causal
            If true, assumes causal attention masking and errors if both `mask` and
            `is_causal` are set.
        training
            If True, dropout is used, otherwise dropout is not activated.
        out
            optional output array, for writing the result to. It must have a shape
            that the inputs broadcast to.

        Returns
        -------
        ret
            The output following application of scaled dot-product attention.
            The output array is the weighted sum produced by the attention score
            and value. The shape of output array is
            *[batch_shape,num_queries,feat_dim]* .

        Examples
        --------
        With :class:`ivy.Array` input:

        >>> q = ivy.array([[[0.2, 1.], [2.2, 3.],[4.4, 5.6]]])
        >>> k = ivy.array([[[0.6, 1.5], [2.4, 3.3],[4.2, 5.1]]])
        >>> v = ivy.array([[[0.4, 1.3], [2.2, 3.1],[4.3, 5.3]]])
        >>> result = ivy.scaled_dot_product_attention(q, k, v, scale=1, dropout_p=0.1,
        ...                                           is_causal=True, training=True)
        >>> print(result)
        ivy.array([[[0.40000001, 1.29999995],
                    [2.19994521, 3.09994531],
                    [4.30000019, 5.30000019]]])

        >>> q = ivy.array([[[0.2, 1.], [2.2, 3.],[4.4, 5.6]]])
        >>> k = ivy.array([[[0.6, 1.5], [2.4, 3.3],[4.2, 5.1]]])
        >>> v = ivy.array([[[0.4, 1.3], [2.2, 3.1],[4.3, 5.3]]])
        >>> mask = ivy.array([[[0.0, 0.0, 0.0], [0.0, 0.0, 0.0],[0.0, 0.0, 0.0]]])
        >>> result = ivy.scaled_dot_product_attention(q,k,v,scale=1, mask=mask)
        >>> print(result)
        ivy.array([[[0.40000001, 1.29999995],
                    [2.19994521, 3.09994531],
                    [4.30000019, 5.30000019]]])

        >>> q = ivy.array([[[0.2, 1.], [2.2, 3.], [4.4, 5.6]]])
        >>> k = ivy.array([[[0.6, 1.5], [2.4, 3.3], [4.2, 5.1]]])
        >>> v = ivy.array([[[0.4, 1.3], [2.2, 3.1], [4.3, 5.3]]])
        >>> out = ivy.zeros(shape=(1, 3, 2))
        >>> ivy.scaled_dot_product_attention(q, k, v, scale=1, dropout_p=0.1,
        ...                                  is_causal=True, training=True, out=out)
        >>> print(out)
        ivy.array([[[0.40000001, 1.29999995],
                    [2.19994521, 3.09994531],
                    [4.30000019, 5.30000019]]])
        """
        return ivy.scaled_dot_product_attention(
            self._data,
            key,
            value,
            scale=scale,
            mask=mask,
            dropout_p=dropout_p,
            is_causal=is_causal,
            training=training,
            out=out,
        )

    def multi_head_attention(
        self: ivy.Array,
        /,
        *,
        key: Optional[Union[ivy.Array, ivy.NativeArray]] = None,
        value: Optional[Union[ivy.Array, ivy.NativeArray]] = None,
        num_heads: int = 8,
        scale: Optional[float] = None,
        attention_mask: Optional[Union[ivy.Array, ivy.NativeArray]] = None,
        in_proj_weights: Optional[Union[ivy.Array, ivy.NativeArray]] = None,
        q_proj_weights: Optional[Union[ivy.Array, ivy.NativeArray]] = None,
        k_proj_weights: Optional[Union[ivy.Array, ivy.NativeArray]] = None,
        v_proj_weights: Optional[Union[ivy.Array, ivy.NativeArray]] = None,
        out_proj_weights: Optional[Union[ivy.Array, ivy.NativeArray]] = None,
        in_proj_bias: Optional[Union[ivy.Array, ivy.NativeArray]] = None,
        out_proj_bias: Optional[Union[ivy.Array, ivy.NativeArray]] = None,
        is_causal: bool = False,
        key_padding_mask: Optional[Union[ivy.Array, ivy.NativeArray]] = None,
        bias_k: Optional[Union[ivy.Array, ivy.NativeArray]] = None,
        bias_v: Optional[Union[ivy.Array, ivy.NativeArray]] = None,
        static_k: Optional[Union[ivy.Array, ivy.NativeArray]] = None,
        static_v: Optional[Union[ivy.Array, ivy.NativeArray]] = None,
        add_zero_attn: bool = False,
        return_attention_weights: bool = False,
        average_attention_weights: bool = True,
        dropout: float = 0.0,
        training: bool = False,
        out: Optional[ivy.Array] = None,
    ) -> ivy.Array:
        return ivy.multi_head_attention(
            self._data,
            key=key,
            value=value,
            num_heads=num_heads,
            scale=scale,
            attention_mask=attention_mask,
            in_proj_weights=in_proj_weights,
            q_proj_weights=q_proj_weights,
            k_proj_weights=k_proj_weights,
            v_proj_weights=v_proj_weights,
            out_proj_weights=out_proj_weights,
            in_proj_bias=in_proj_bias,
            out_proj_bias=out_proj_bias,
            is_causal=is_causal,
            key_padding_mask=key_padding_mask,
            bias_k=bias_k,
            bias_v=bias_v,
            static_k=static_k,
            static_v=static_v,
            add_zero_attn=add_zero_attn,
            return_attention_weights=return_attention_weights,
            average_attention_weights=average_attention_weights,
            dropout=dropout,
            training=training,
            out=out,
        )

    def conv1d(
        self: ivy.Array,
        filters: Union[ivy.Array, ivy.NativeArray],
        strides: Union[int, Tuple[int]],
        padding: str,
        /,
        *,
        data_format: str = "NWC",
        filter_format: str = "channel_last",
        x_dilations: Union[int, Tuple[int]] = 1,
        dilations: Union[int, Tuple[int]] = 1,
        bias: Optional[ivy.Array] = None,
        out: Optional[ivy.Array] = None,
    ) -> ivy.Array:
        """ivy.Array instance method variant of ivy.conv1d. This method simply
        wraps the function, and so the docstring for ivy.conv1d also applies to
        this method with minimal changes.

        Parameters
        ----------
        self
            Input image *[batch_size,w,d_in]* or *[batch_size,d_in,w]*.
        filters
            Convolution filters *[fw,d_in,d_out]*.
        strides
            The stride of the sliding window for each dimension of input.
        padding
            "SAME" or "VALID" indicating the algorithm, or list indicating the
            per-dimension paddings.
        data_format
            "NWC" or "NCW". Defaults to "NWC".
        filter_format
            Either "channel_first" or "channel_last". Defaults to "channel_last".
         x_dilations
            The dilation factor for each dimension of input. (Default value = 1)
        dilations
            The dilation factor for each dimension of input. (Default value = 1)
        bias
            Bias array of shape *[d_out]*.
        out
            optional output array, for writing the result to. It must have a shape that
            the inputs broadcast to.

        Returns
        -------
        ret
            The result of the convolution operation.

        Examples
        --------
        >>> x = ivy.array([[[1., 2.], [3., 4.], [6., 7.], [9., 11.]]])  # NWC
        >>> filters = ivy.array([[[0., 1.], [1., 1.]]])  # WIO (I == C)
        >>> result = x.conv1d(filters, (1,), 'VALID')
        >>> print(result)
        ivy.array([[[ 2.,  3.],
        ...         [ 4.,  7.],
        ...         [ 7., 13.],
        ...         [11., 20.]]])
        """
        return ivy.conv1d(
            self._data,
            filters,
            strides,
            padding,
            data_format=data_format,
            filter_format=filter_format,
            x_dilations=x_dilations,
            dilations=dilations,
            bias=bias,
            out=out,
        )

    def conv1d_transpose(
        self: ivy.Array,
        filters: Union[ivy.Array, ivy.NativeArray],
        strides: Union[int, Tuple[int]],
        padding: str,
        /,
        *,
        output_shape: Optional[Union[ivy.Shape, ivy.NativeShape]] = None,
        filter_format: str = "channel_last",
        data_format: str = "NWC",
        dilations: Union[int, Tuple[int]] = 1,
        bias: Optional[ivy.Array] = None,
        out: Optional[ivy.Array] = None,
    ) -> ivy.Array:
        """ivy.Array instance method variant of ivy.conv1d_transpose. This
        method simply wraps the function, and so the docstring for
        ivy.conv1d_transpose also applies to this method with minimal changes.

        Parameters
        ----------
        self
            Input image *[batch_size,w,d_in]* or *[batch_size,d_in,w]*.
        filters
            Convolution filters *[fw,d_out,d_in]*.
        strides
            The stride of the sliding window for each dimension of input.
        padding
            either the string ‘SAME’ (padding with zeros evenly), the string ‘VALID’ (no
            padding), or a sequence of n (low, high) integer pairs that give the padding
            to apply before and after each spatial dimension.
        output_shape
            Shape of the output (Default value = None)
        filter_format
            Either "channel_first" or "channel_last". "channel_first" corresponds
            to "IOW",input data formats, while "channel_last" corresponds to "WOI".
        data_format
            The ordering of the dimensions in the input, one of "NWC" or "NCW". "NWC"
            corresponds to input with shape (batch_size, width, channels), while "NCW"
            corresponds to input with shape (batch_size, channels, width).
        dilations
            The dilation factor for each dimension of input. (Default value = 1)
        bias
            Bias array of shape *[d_out]*.
        out
            optional output array, for writing the result to. It must have a shape that
            the inputs broadcast to.

        Returns
        -------
        ret
            The result of the transpose convolution operation.

        Examples
        --------
        >>> x = ivy.array([[[1., 2.], [3., 4.], [6., 7.], [9., 11.]]])  # NWC
        >>> filters = ivy.array([[[0., 1.], [1., 1.]]])  # WIO (I == C)
        >>> result = x.conv1d_transpose(filters, (1,), 'VALID')
        >>> print(result)
        ivy.array([[[ 2.,  3.],
        ...         [ 4.,  7.],
        ...         [ 7., 13.],
        ...         [11., 20.]]])
        """
        return ivy.conv1d_transpose(
            self._data,
            filters,
            strides,
            padding,
            output_shape=output_shape,
            filter_format=filter_format,
            data_format=data_format,
            dilations=dilations,
            bias=bias,
            out=out,
        )

    def depthwise_conv2d(
        self: ivy.Array,
        filters: Union[ivy.Array, ivy.NativeArray],
        strides: Union[int, Tuple[int], Tuple[int, int]],
        padding: Union[str, List[int]],
        /,
        *,
        data_format: str = "NHWC",
        dilations: Union[int, Tuple[int], Tuple[int, int]] = 1,
        out: Optional[ivy.Array] = None,
    ) -> ivy.Array:
        """ivy.Array instance method variant of ivy.depthwise_conv2d. This
        method simply wraps the function, and so the docstring for
        ivy.depthwise_conv2d also applies to this method with minimal changes.

        Parameters
        ----------
        self
            Input image *[batch_size,h,w,d]*.
        filters
            Convolution filters *[fh,fw,d_in]*. (d_in must be the same as d from self)
        strides
            The stride of the sliding window for each dimension of input.
        padding
            "SAME" or "VALID" indicating the algorithm, or list indicating the
            per-dimension paddings.
        data_format
            "NHWC" or "NCHW". Defaults to "NHWC".
        dilations
            The dilation factor for each dimension of input. (Default value = 1)
        out
            optional output array, for writing the result to. It must have a shape that
            the inputs broadcast to.

        Returns
        -------
        ret
            The result of the convolution operation.

        Examples
        --------
        >>> x = ivy.randint(0, 255, shape=(1, 128, 128, 3)).astype(ivy.float32) / 255.0
        >>> filters = ivy.random_normal(mean=0, std=1, shape=[3, 3, 3])
        >>> y = x.depthwise_conv2d(filters, 2, 'SAME')
        >>> print(y.shape)
        (1, 64, 64, 3)
        """
        return ivy.depthwise_conv2d(
            self._data,
            filters,
            strides,
            padding,
            data_format=data_format,
            dilations=dilations,
            out=out,
        )

    def conv2d(
        self: ivy.Array,
        filters: Union[ivy.Array, ivy.NativeArray],
        strides: Union[int, Tuple[int, int]],
        padding: str,
        /,
        *,
        data_format: str = "NHWC",
        filter_format: str = "channel_last",
        x_dilations: Union[int, Tuple[int, int]] = 1,
        dilations: Union[int, Tuple[int, int]] = 1,
        bias: Optional[ivy.Container] = None,
        out: Optional[ivy.Array] = None,
    ) -> ivy.Array:
        """ivy.Array instance method variant of `ivy.conv2d`. This method
        simply wraps the function, and so the docstring for `ivy.conv2d` also
        applies to this method with minimal changes.

        Parameters
        ----------
        self
            Input image *[batch_size,h,w,d_in]* or *[batch_size,d_in,h,w]*.
        filters
            Convolution filters *[fh,fw,d_in,d_out]*.
        strides
            The stride of the sliding window for each dimension of input.
        padding
            "SAME" or "VALID" indicating the algorithm, or list indicating
            the per-dimension paddings.
        data_format
            "NHWC" or "NCHW". Defaults to "NHWC".
        dilations
            The dilation factor for each dimension of input. (Default value = 1)
        filter_format
            Either "channel_first" or "channel_last". Defaults to "channel_last".
        x_dilations
            The dilation factor for each dimension of input. (Default value = 1)
        bias
            Bias array of shape *[d_out]*.
        out
            optional output array, for writing the result to. It must have a shape that
            the inputs broadcast to.

        Returns
        -------
        ret
            The result of the convolution operation.

        Examples
        --------
        >>> x = ivy.array([[[[1.], [2.0],[3.]],
        ...                 [[1.], [2.0],[3.]],
        ...                 [[1.], [2.0],[3.]]]]) #NHWC
        >>> filters = ivy.array([[[[0.]], [[1.]], [[0.]]],
        ...                      [[[0.]], [[1.]], [[0.]]],
        ...                      [[[0.]], [[1.]], [[0.]]]]) #HWIO
        >>> result = x.conv2d(filters, 1, 'SAME', data_format='NHWC',
        ...    dilations= 1)
        >>> print(result)
        ivy.array([[
                  [[2.],[4.],[6.]],
                  [[3.],[6.],[9.]],
                  [[2.],[4.],[6.]]
                  ]])
        """
        return ivy.conv2d(
            self,
            filters,
            strides,
            padding,
            data_format=data_format,
            filter_format=filter_format,
            x_dilations=x_dilations,
            dilations=dilations,
            bias=bias,
            out=out,
        )

    def conv2d_transpose(
        self: ivy.Array,
        filters: Union[ivy.Array, ivy.NativeArray],
        strides: Union[int, Tuple[int, int]],
        padding: str,
        /,
        *,
        output_shape: Optional[Union[ivy.Shape, ivy.NativeShape]] = None,
        filter_format: str = "channel_last",
        data_format: str = "NHWC",
        dilations: Union[int, Tuple[int, int]] = 1,
        out: Optional[ivy.Array] = None,
        bias: Optional[ivy.Array] = None,
    ) -> ivy.Array:
        """ivy.Array instance method variant of `ivy.conv2d_transpose`. This
        method simply wraps the function, and so the docstring for
        `ivy.conv2d_transpose` also applies to this method with minimal
        changes.

        Parameters
        ----------
        self
            Input image *[batch_size,h,w,d_in]* or *[batch_size,d_in,h,w]*.
        filters
            Convolution filters *[fh,fw,d_out,d_in]*.
        strides
            The stride of the sliding window for each dimension of input.
        padding
            "SAME" or "VALID" indicating the algorithm, or list indicating the
            per-dimension paddings.
        output_shape
            Shape of the output (Default value = None)
        filter_format
            Either "channel_first" or "channel_last". "channel_first" corresponds
            to "IOHW",input data formats, while "channel_last" corresponds to "HWOI".
        data_format
            The ordering of the dimensions in the input, one of "NHWC" or "NCHW". "NHWC"
            corresponds to inputs with shape (batch_size, height, width, channels),
            while "NCHW" corresponds to input with shape (batch_size, channels, height,
            width). Default is ``"NHWC"``.
        dilations
            The dilation factor for each dimension of input. (Default value = 1)
        bias
            Bias array of shape *[d_out]*.
        out
            Optional output array, for writing the result to. It must have a shape that
            the inputs broadcast to.

        Returns
        -------
        ret
            The result of the transpose convolution operation.

        Examples
        --------
        >>> x = ivy.random_normal(mean=0, std=1, shape=[1, 28, 28, 3])
        >>> filters = ivy.random_normal(mean=0, std=1, shape=[3, 3, 6, 3])
        >>> y = x.conv2d_transpose(filters,2,'SAME',)
        >>> print(y.shape)
        (1, 56, 56, 6)
        """
        return ivy.conv2d_transpose(
            self._data,
            filters,
            strides,
            padding,
            output_shape=output_shape,
            filter_format=filter_format,
            data_format=data_format,
            dilations=dilations,
            out=out,
            bias=bias,
        )

    def conv3d(
        self: ivy.Array,
        filters: Union[ivy.Array, ivy.NativeArray],
        strides: Union[int, Tuple[int, int, int]],
        padding: str,
        /,
        *,
        data_format: str = "NDHWC",
        filter_format: str = "channel_last",
        x_dilations: Union[int, Tuple[int, int, int]] = 1,
        dilations: Union[int, Tuple[int, int, int]] = 1,
        bias: Optional[ivy.Array] = None,
        out: Optional[ivy.Array] = None,
    ) -> ivy.Array:
        """ivy.Array instance method variant of `ivy.conv3d`. This method
        simply wraps the function, and so the docstring for `ivy.conv3d` also
        applies to this method with minimal changes.

        Parameters
        ----------
        x
            Input volume *[batch_size,d,h,w,d_in]*.
        filters
            Convolution filters *[fd,fh,fw,d_in,d_out]*.
        strides
            The stride of the sliding window for each dimension of input.
        padding
            "SAME" or "VALID" indicating the algorithm, or list indicating
            the per-dimension paddings.
        data_format
            "NDHWC" or "NCDHW". Defaults to "NDHWC".
        filter_format
            Either "channel_first" or "channel_last". Defaults to "channel_last".
        x_dilations
            The dilation factor for each dimension of input. (Default value = 1)
        dilations
            The dilation factor for each dimension of input. (Default value = 1)
        bias
            Bias array of shape *[d_out]*.
        out
            optional output array, for writing the result to. It must have a shape that
            the inputs broadcast to.

        Returns
        -------
        ret
            The result of the convolution operation.

        Examples
        --------
        >>> x = ivy.ones((1, 3, 3, 3, 1)).astype(ivy.float32)

        >>> filters = ivy.ones((1, 3, 3, 1, 1)).astype(ivy.float32)

        >>> result = x.conv3d(filters, 2, 'SAME')
        >>> print(result)
        ivy.array([[[[[4.],[4.]],[[4.],[4.]]],[[[4.],[4.]],[[4.],[4.]]]]])
        """
        return ivy.conv3d(
            self._data,
            filters,
            strides,
            padding,
            data_format=data_format,
            filter_format=filter_format,
            x_dilations=x_dilations,
            dilations=dilations,
            bias=bias,
            out=out,
        )

    def conv3d_transpose(
        self: ivy.Array,
        filters: Union[ivy.Array, ivy.NativeArray],
        strides: Union[int, Tuple[int], Tuple[int, int], Tuple[int, int, int]],
        padding: Union[str, List[int]],
        /,
        *,
        output_shape: Optional[Union[ivy.Shape, ivy.NativeShape]] = None,
        filter_format: str = "channel_last",
        data_format: str = "NDHWC",
        dilations: Union[int, Tuple[int], Tuple[int, int], Tuple[int, int, int]] = 1,
        bias: Optional[ivy.Array] = None,
        out: Optional[ivy.Array] = None,
    ) -> ivy.Array:
        """ivy.Array instance method variant of `ivy.conv3d_transpose`. This
        method simply wraps the function, and so the docstring for
        `ivy.conv3d_transpose` also applies to this method with minimal
        changes.

        Parameters
        ----------
        self
            Input volume *[batch_size,d,h,w,d_in]* or *[batch_size,d_in,d,h,w]*.
        filters
            Convolution filters *[fd,fh,fw,d_out,d_in]*.
        strides
            The stride of the sliding window for each dimension of input.
        padding
            "SAME" or "VALID" indicating the algorithm, or list indicating
            the per-dimension paddings.
        output_shape
            Shape of the output (Default value = None)
        filter_format
            Either "channel_first" or "channel_last". "channel_first" corresponds
            to "IODHW",input data formats, while "channel_last" corresponds to "DHWOI".
        data_format
            The ordering of the dimensions in the input, one of "NDHWC" or
            "NCDHW". "NDHWC" corresponds to inputs with shape (batch_size,
             depth, height, width, channels), while "NCDHW" corresponds
             to input with shape (batch_size, channels, depth, height,
             width).
        dilations
            The dilation factor for each dimension of input. (Default value = 1)
        bias
            Bias array of shape *[d_out]*.
        out
            optional output array, for writing the result to. It must have a
            shape that the inputs broadcast to.

        Returns
        -------
        ret
            The result of the transpose convolution operation.

        Examples
        --------
        >>> x = ivy.random_normal(mean=0, std=1, shape=[1, 3, 28, 28, 3])
        >>> filters = ivy.random_normal(mean=0, std=1, shape=[3, 3, 3, 6, 3])
        >>> y = x.conv3d_transpose(filters, 2, 'SAME')
        >>> print(y.shape)
        (1, 6, 56, 56, 6)
        """
        return ivy.conv3d_transpose(
            self._data,
            filters,
            strides,
            padding,
            output_shape=output_shape,
            filter_format=filter_format,
            data_format=data_format,
            dilations=dilations,
            bias=bias,
            out=out,
        )

    def lstm_update(
        self: ivy.Array,
        init_h: Union[ivy.Array, ivy.NativeArray],
        init_c: Union[ivy.Array, ivy.NativeArray],
        kernel: Union[ivy.Array, ivy.NativeArray],
        recurrent_kernel: Union[ivy.Array, ivy.NativeArray],
        /,
        *,
        bias: Optional[Union[ivy.Array, ivy.NativeArray]] = None,
        recurrent_bias: Optional[Union[ivy.Array, ivy.NativeArray]] = None,
    ) -> Tuple[ivy.Array, ivy.Array]:
        """ivy.Array instance method variant of ivy.lstm_update. This method
        simply wraps the function, and so the docstring for ivy.lstm_update
        also applies to this method with minimal changes.

        Parameters
        ----------
        init_h
            initial state tensor for the cell output *[batch_shape, out]*.
        init_c
            initial state tensor for the cell hidden state *[batch_shape, out]*.
        kernel
            weights for cell kernel *[in, 4 x out]*.
        recurrent_kernel
            weights for cell recurrent kernel *[out, 4 x out]*.
        bias
            bias for cell kernel *[4 x out]*. (Default value = None)
        recurrent_bias
            bias for cell recurrent kernel *[4 x out]*. (Default value = None)

        Returns
        -------
        ret
            hidden state for all timesteps *[batch_shape,t,out]* and cell state for last
            timestep *[batch_shape,out]*

        Examples
        --------
        >>> x = ivy.randint(0, 20, shape=(6, 20, 3))
        >>> h_i = ivy.random_normal(shape=(6, 5))
        >>> c_i = ivy.random_normal(shape=(6, 5))
        >>> kernel = ivy.random_normal(shape=(3, 4 * 5))
        >>> rc = ivy.random_normal(shape=(5, 4 * 5))
        >>> result = x.lstm_update(h_i, c_i, kernel, rc)

        >>> result[0].shape
        (6, 20, 5)
        >>> result[1].shape
        (6, 5)
        """
        return ivy.lstm_update(
            self._data,
            init_h,
            init_c,
            kernel,
            recurrent_kernel,
            bias=bias,
            recurrent_bias=recurrent_bias,
        )<|MERGE_RESOLUTION|>--- conflicted
+++ resolved
@@ -155,16 +155,11 @@
         data_format: str = "NWC",
         out: Optional[ivy.Array] = None,
     ) -> ivy.Array:
-<<<<<<< HEAD
+
         """
         ivy.Array instance method variant of ivy.dropout1d. This method simply wraps the
         function, and so the docstring for ivy.dropout1d also applies to this method
         with minimal changes.
-=======
-        """ivy.Array instance method variant of ivy.dropout1d. This method
-        simply wraps the function, and so the docstring for ivy.droput1d also
-        applies to this method with minimal changes.
->>>>>>> 653a9a70
 
         Parameters
         ----------
@@ -209,16 +204,10 @@
         data_format: str = "NHWC",
         out: Optional[ivy.Array] = None,
     ) -> ivy.Array:
-<<<<<<< HEAD
         """
         ivy.Array instance method variant of ivy.dropout2d. This method simply wraps the
         function, and so the docstring for ivy.dropout1d also applies to this method
         with minimal changes.
-=======
-        """ivy.Array instance method variant of ivy.dropout2d. This method
-        simply wraps the function, and so the docstring for ivy.droput1d also
-        applies to this method with minimal changes.
->>>>>>> 653a9a70
 
         Parameters
         ----------
@@ -264,16 +253,10 @@
         data_format: str = "NDHWC",
         out: Optional[ivy.Array] = None,
     ) -> ivy.Array:
-<<<<<<< HEAD
         """
         ivy.Array instance method variant of ivy.dropout3d. This method simply wraps the
         function, and so the docstring for ivy.dropout3d also applies to this method
         with minimal changes.
-=======
-        """ivy.Array instance method variant of ivy.dropout3d. This method
-        simply wraps the function, and so the docstring for ivy.droput3d also
-        applies to this method with minimal changes.
->>>>>>> 653a9a70
 
         Parameters
         ----------
