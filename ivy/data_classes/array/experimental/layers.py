# global
import abc
from typing import Optional, Union, Tuple, List, Literal, Sequence, Callable

# local
import ivy


class _ArrayWithLayersExperimental(abc.ABC):
    def max_pool1d(
        self: ivy.Array,
        kernel: Union[int, Tuple[int, ...]],
        strides: Union[int, Tuple[int, ...]],
        padding: Union[str, int, Tuple[int], List[Tuple[int, int]]],
        /,
        *,
        data_format: str = "NWC",
        dilation: Union[int, Tuple[int]] = 1,
        ceil_mode: bool = False,
        out: Optional[ivy.Array] = None,
    ) -> ivy.Array:
        """
        ivy.Array instance method variant of `ivy.max_pool1d`. This method simply wraps
        the function, and so the docstring for `ivy.max_pool1d` also applies to this
        method with minimal changes.

        Parameters
        ----------
        self
            Input image *[batch_size,w,d_in]*.
        kernel
            The size of the window for each dimension of the input tensor.
        strides
            The stride of the sliding window for each dimension of input.
        padding
            "SAME" or "VALID" indicating the algorithm, or list indicating
            the per-dimension paddings.
        data_format
            "NWC" or "NCW". Defaults to "NWC".
        dilaton
            The stride between elements within a sliding window, must be > 0.
        ceil_mode
            If True, ceil is used instead of floor to compute the output shape.
            This ensures that every element is covered by a sliding window.
        out
            optional output array, for writing the result to. It must have a shape that
            the inputs broadcast to.

        Returns
        -------
        ret
            The result of the max pooling operation.

        Examples
        --------
        >>> x = ivy.arange(0, 24.).reshape((2, 3, 4))
        >>> print(x.max_pool1d(2, 2, 'SAME'))
        ivy.array([[[ 4.,  5.,  6.,  7.],
                [ 8.,  9., 10., 11.]],
               [[16., 17., 18., 19.],
                [20., 21., 22., 23.]]])
        >>> x = ivy.arange(0, 24.).reshape((2, 3, 4))
        >>> print(x.max_pool1d(2, 2, 'VALID'))
        ivy.array([[[ 4.,  5.,  6.,  7.]],
           [[16., 17., 18., 19.]]])
        """
        return ivy.max_pool1d(
            self,
            kernel,
            strides,
            padding,
            data_format=data_format,
            dilation=dilation,
            ceil_mode=ceil_mode,
            out=out,
        )

    def max_pool2d(
        self: ivy.Array,
        kernel: Union[int, Tuple[int, ...]],
        strides: Union[int, Tuple[int, ...]],
        padding: Union[str, int, Tuple[int], List[Tuple[int, int]]],
        /,
        *,
        data_format: str = "NHWC",
        dilation: Union[int, Tuple[int, ...]] = 1,
        ceil_mode: bool = False,
        out: Optional[ivy.Array] = None,
    ) -> ivy.Array:
        """
        ivy.Array instance method variant of `ivy.max_pool2d`. This method simply wraps
        the function, and so the docstring for `ivy.max_pool2d` also applies to this
        method with minimal changes.

        Parameters
        ----------
        self
            Input image *[batch_size,h,w,d_in]*.
        kernel
            The size of the window for each dimension of the input tensor.
        strides
            The stride of the sliding window for each dimension of input.
        padding
            "SAME" or "VALID" indicating the algorithm, or list indicating
            the per-dimension paddings.
        data_format
            "NHWC" or "NCHW". Defaults to "NHWC".
        dilaton
            The stride between elements within a sliding window, must be > 0.
        ceil_mode
            If True, ceil is used instead of floor to compute the output shape.
            This ensures that every element is covered by a sliding window.
        out
            optional output array, for writing the result to. It must have a shape that
            the inputs broadcast to.

        Returns
        -------
        ret
            The result of the max pooling operation.

        Examples
        --------
        >>> x = ivy.arange(12.).reshape((2, 1, 3, 2))
        >>> print(x.max_pool2d((2, 2), (1, 1), 'SAME'))
        ivy.array([[[[ 2.,  3.],
                 [ 4.,  5.],
                 [ 4.,  5.]]],


               [[[ 8.,  9.],
                 [10., 11.],
                 [10., 11.]]]])

        >>> x = ivy.arange(48.).reshape((2, 4, 3, 2))
        >>> print(x.max_pool2d(3, 1, 'VALID'))
        ivy.array([[[[16., 17.]],

                [[22., 23.]]],


               [[[40., 41.]],

                [[46., 47.]]]])
        """
        return ivy.max_pool2d(
            self,
            kernel,
            strides,
            padding,
            data_format=data_format,
            dilation=dilation,
            ceil_mode=ceil_mode,
            out=out,
        )

    def max_pool3d(
        self: ivy.Array,
        kernel: Union[int, Tuple[int, ...]],
        strides: Union[int, Tuple[int, ...]],
        padding: Union[str, int, Tuple[int], List[Tuple[int, int]]],
        /,
        *,
        data_format: str = "NDHWC",
        dilation: Union[int, Tuple[int, ...]] = 1,
        ceil_mode: bool = False,
        out: Optional[ivy.Array] = None,
    ) -> ivy.Array:
        """
        Compute a 3-D max pool given 5-D input x.

        Parameters
        ----------
        self
            Input volume *[batch_size,d,h,w,d_in]*.
        kernel
            Convolution filters *[d,h,w]*.
        strides
            The stride of the sliding window for each dimension of input.
        padding
            "SAME" or "VALID" indicating the algorithm, or list indicating
            the per-dimension paddings.
        data_format
            NDHWC" or "NCDHW". Defaults to "NDHWC".
        dilaton
            The stride between elements within a sliding window, must be > 0.
        ceil_mode
            If True, ceil is used instead of floor to compute the output shape.
            This ensures that every element is covered by a sliding window.
        out
            optional output array, for writing the result to. It must have
            a shape that the inputs broadcast to.

        Returns
        -------
        ret
            The result of the pooling operation.

        Examples
        --------
        >>> x = ivy.arange(48.).reshape((2, 3, 2, 2, 2))
        >>> print(x.max_pool3d(2, 2, 'VALID'))
        ivy.array([[[[[14., 15.]]]],
           [[[[38., 39.]]]]])
        >>> print(x.max_pool3d(2, 2, 'SAME'))
        ivy.array([[[[[14., 15.]]],
            [[[22., 23.]]]],
           [[[[38., 39.]]],
            [[[46., 47.]]]]])
        """
        return ivy.max_pool3d(
            self,
            kernel,
            strides,
            padding,
            data_format=data_format,
            dilation=dilation,
            ceil_mode=ceil_mode,
            out=out,
        )

    def avg_pool1d(
        self: ivy.Array,
        kernel: Union[int, Tuple[int]],
        strides: Union[int, Tuple[int]],
        padding: str,
        /,
        *,
        data_format: str = "NWC",
        count_include_pad: bool = False,
        ceil_mode: bool = False,
        out: Optional[ivy.Array] = None,
    ) -> ivy.Array:
        """
        ivy.Array instance method variant of `ivy.avg_pool1d`. This method simply wraps
        the function, and so the docstring for `ivy.avg_pool1d` also applies to this
        method with minimal changes.

        Parameters
        ----------
        self
            Input image *[batch_size,w,d_in]*.
        kernel
            The size of the window for each dimension of the input tensor.
        strides
            The stride of the sliding window for each dimension of input.
        padding
            "SAME" or "VALID" indicating the algorithm, or list indicating
            the per-dimension paddings.
        data_format
            "NWC" or "NCW". Defaults to "NWC".
        count_include_pad
            Whether to include padding in the averaging calculation.
        ceil_mode
            Whether to use ceil or floor for creating the output shape.
        out
            optional output array, for writing the result to. It must have a shape that
            the inputs broadcast to.

        Returns
        -------
        ret
            The result of the max pooling operation.

        Examples
        --------
        >>> x = ivy.arange(0, 24.).reshape((2, 3, 4))
        >>> print(x.avg_pool1d(2, 2, 'SAME'))
        ivy.array([[[ 2.,  3.,  4.,  5.],
                [ 8.,  9., 10., 11.]],
               [[14., 15., 16., 17.],
                [20., 21., 22., 23.]]])

        >>> x = ivy.arange(0, 24.).reshape((2, 3, 4))
        >>> print(x.avg_pool1d(2, 2, 'VALID'))
        ivy.array([[[ 2.,  3.,  4.,  5.]],
               [[14., 15., 16., 17.]]])
        """
        return ivy.avg_pool1d(
            self,
            kernel,
            strides,
            padding,
            data_format=data_format,
            count_include_pad=count_include_pad,
            ceil_mode=ceil_mode,
            out=out,
        )

    def avg_pool2d(
        self: ivy.Array,
        kernel: Union[int, Tuple[int], Tuple[int, int]],
        strides: Union[int, Tuple[int], Tuple[int, int]],
        padding: str,
        /,
        *,
        data_format: str = "NHWC",
        count_include_pad: bool = False,
        ceil_mode: bool = False,
        divisor_override: Optional[int] = None,
        out: Optional[ivy.Array] = None,
    ) -> ivy.Array:
        """
        ivy.Array instance method variant of `ivy.avg_pool2d`. This method simply wraps
        the function, and so the docstring for `ivy.avg_pool2d` also applies to this
        method with minimal changes.

        Parameters
        ----------
        x
            Input image *[batch_size,h,w,d_in]*.
        kernel
            The size of the window for each dimension of the input tensor.
        strides
            The stride of the sliding window for each dimension of input.
        padding
            "SAME" or "VALID" indicating the algorithm, or list indicating
            the per-dimension paddings.
        data_format
            "NHWC" or "NCHW". Defaults to "NHWC".
        count_include_pad
            Whether to include padding in the averaging calculation.
        ceil_mode
            Whether to use ceil or floor for creating the output shape.
        divisor_override
            If given, it will be used as the divisor,
            otherwise kernel_size will be used.
        out
            optional output array, for writing the result to. It must have a shape that
            the inputs broadcast to.

        Returns
        -------
        ret
            The result of the max pooling operation.

        Examples
        --------
        >>> x = ivy.arange(12.).reshape((2, 1, 3, 2))
        >>> print(x.max_pool2d((2, 2), (1, 1), 'SAME'))
        ivy.array([[[[ 2,  3],
        [ 4,  5],
        [ 4,  5]]],
        [[[ 8,  9],
        [10, 11],
        [10, 11]]]])

        >>> x = ivy.arange(48.).reshape((2, 4, 3, 2))
        >>> print(x.max_pool2d(3, 1, 'VALID'))
        ivy.array([[[[16, 17]],
        [[22, 23]]],
        [[[40, 41]],
        [[46, 47]]]])
        """
        return ivy.avg_pool2d(
            self,
            kernel,
            strides,
            padding,
            data_format=data_format,
            count_include_pad=count_include_pad,
            ceil_mode=ceil_mode,
            divisor_override=divisor_override,
            out=out,
        )

    def avg_pool3d(
        self: ivy.Array,
        kernel: Union[int, Tuple[int], Tuple[int, int, int]],
        strides: Union[int, Tuple[int], Tuple[int, int, int]],
        padding: str,
        /,
        *,
        data_format: str = "NDHWC",
        count_include_pad: bool = False,
        ceil_mode: bool = False,
        divisor_override: Optional[int] = None,
        out: Optional[ivy.Array] = None,
    ) -> ivy.Array:
        """
        Compute a 3-D max pool given 5-D input x.

        Parameters
        ----------
        self
            Input volume *[batch_size,d,h,w,d_in]*.
        kernel
            Convolution filters *[d,h,w]*.
        strides
            The stride of the sliding window for each dimension of input.
        padding
            SAME" or "VALID" indicating the algorithm, or list indicating
            the per-dimension paddings.
        data_format
            NDHWC" or "NCDHW". Defaults to "NDHWC".
        count_include_pad
            Whether to include padding in the averaging calculation.
        ceil_mode
            Whether to use ceil or floor for creating the output shape.
        divisor_override
            If specified, it will be used as divisor,
            otherwise kernel_size will be used.
        out
            optional output array, for writing the result to. It must have
            a shape that the inputs broadcast to.

        Returns
        -------
        ret
            The result of the pooling operation.

        Examples
        --------
        >>> x = ivy.arange(48.).reshape((2, 3, 2, 2, 2))
        >>> print(x.avg_pool3d(2, 2, 'VALID'))
        ivy.array([[[[[ 7.,  8.]]]],
               [[[[31., 32.]]]]])
        >>> print(x.avg_pool3d(2, 2, 'SAME'))
        ivy.array([[[[[ 7.,  8.]]],
                [[[19., 20.]]]],
               [[[[31., 32.]]],
                [[[43., 44.]]]]])
        """
        return ivy.avg_pool3d(
            self,
            kernel,
            strides,
            padding,
            data_format=data_format,
            count_include_pad=count_include_pad,
            ceil_mode=ceil_mode,
            divisor_override=divisor_override,
            out=out,
        )

    def dct(
        self: ivy.Array,
        /,
        *,
        type: Literal[1, 2, 3, 4] = 2,
        n: Optional[int] = None,
        axis: int = -1,
        norm: Optional[Literal["ortho"]] = None,
        out: Optional[ivy.Array] = None,
    ) -> ivy.Array:
        """
        ivy.Array instance method variant of ivy.dct. This method simply wraps the
        function, and so the docstring for ivy.dct also applies to this method with
        minimal changes.

        Parameters
        ----------
        self
            The input signal.
        type
            The type of the dct. Must be 1, 2, 3 or 4.
        n
            The lenght of the transform. If n is less than the input signal lenght,
            then x is truncated, if n is larger than x is zero-padded.
        norm
            The type of normalization to be applied. Must be either None or "ortho".
        out
            optional output array, for writing the result to.

        Returns
        -------
        ret
            Array containing the transformed input.

        Examples
        --------
        >>> x = ivy.array([8., 16., 24., 32., 40., 48., 56., 64.])
        >>> x.dct(type=2, norm="ortho")
        ivy.array([ 102.,  -51.5,   0.,  -5.39,   0.,  -1.61,   0., -0.406])
        """
        return ivy.dct(
            self._data,
            type=type,
            n=n,
            axis=axis,
            norm=norm,
            out=out,
        )

    def idct(
        self: ivy.Array,
        /,
        *,
        type: Literal[1, 2, 3, 4] = 2,
        n: Optional[int] = None,
        axis: int = -1,
        norm: Optional[Literal["ortho"]] = None,
        out: Optional[ivy.Array] = None,
    ) -> ivy.Array:
        """
        ivy.Array instance method variant of ivy.idct. This method simply wraps the
        function, and so the docstring for ivy.idct also applies to this method with
        minimal changes.

        Parameters
        ----------
        self
            The input signal.
        type
            The type of the idct. Must be 1, 2, 3 or 4.
        n
            The length of the transform. If n is less than the input signal length,
            then x is truncated, if n is larger than x is zero-padded.
        norm
            The type of normalization to be applied. Must be either None or "ortho".
        out
            optional output array, for writing the result to.

        Returns
        -------
        ret
            Array containing the transformed input.

        Examples
        --------
        >>> x = ivy.array([8., 16., 24., 32., 40., 48., 56., 64.])
        >>> x.idct(type=2, norm="ortho")
        ivy.array([ 79.49862671, -70.37691498,  30.00390816, -23.58938599,
            13.92713165, -10.078475  ,   5.19664812,  -1.95411837])
        """
        return ivy.idct(
            self._data,
            type=type,
            n=n,
            axis=axis,
            norm=norm,
            out=out,
        )

    def fft(
        self: ivy.Array,
        dim: int,
        /,
        *,
        norm: str = "backward",
        n: Optional[Union[int, Tuple[int]]] = None,
        out: Optional[ivy.Array] = None,
    ) -> ivy.Array:
        """
        ivy.Array instance method variant of ivy.ifft. This method simply wraps the
        function, and so the docstring for ivy.ifft also applies to this method with
        minimal changes.

        Parameters
        ----------
        self
            Input volume *[...,d_in,...]*,
            where d_in indicates the dimension that needs FFT.
        dim
            The dimension along which to take the one dimensional FFT.
        norm
            Optional argument, "backward", "ortho" or "forward". Defaults to be
            "backward".
            "backward" indicates no normalization.
            "ortho" indicates normalization by 1/sqrt(n).
            "forward" indicates normalization by 1/n.
        n
            Optional argument indicating the sequence length, if given, the input
            would be padded with zero or truncated to length n before performing FFT.
            Should be a integer greater than 1.
        out
            Optional output array, for writing the result to. It must have a shape
            that the inputs broadcast to.

        Returns
        -------
        ret
            Array containing the transformed input.

        Examples
        --------
        >>> a = ivy.array((np.exp(2j * np.pi * np.arange(8) / 8)))
        >>> a.fft(0)
        ivy.array([-3.44509285e-16+1.14423775e-17j,  8.00000000e+00-8.11483250e-16j,
                    2.33486982e-16+1.22464680e-16j,  0.00000000e+00+1.22464680e-16j,
                    9.95799250e-17+2.33486982e-16j,  0.00000000e+00+7.66951701e-17j,
                    1.14423775e-17+1.22464680e-16j,  0.00000000e+00+1.22464680e-16j])
        """
        return ivy.fft(
            self._data,
            dim,
            norm=norm,
            n=n,
            out=out,
        )

    def ifft(
        self: ivy.Array,
        dim: int,
        *,
        norm: str = "backward",
        n: Optional[Union[int, Tuple[int]]] = None,
        out: Optional[ivy.Array] = None,
    ) -> ivy.Array:
        """
        ivy.Array instance method variant of ivy.ifft. This method simply wraps the
        function, and so the docstring for ivy.ifft also applies to this method with
        minimal changes.

        Parameters
        ----------
        self
            Input volume *[...,d_in,...]*,
            where d_in indicates the dimension that needs IFFT.
        dim
            The dimension along which to take the one dimensional IFFT.
        norm
            Optional argument, "backward", "ortho" or "forward". Defaults to be
            "backward".
            "backward" indicates no normalization.
            "ortho" indicates normalization by 1/sqrt(n).
            "forward" indicates normalization by 1/n.
        n
            Optional argument indicating the sequence length, if given, the input
            would be padded with zero or truncated to length n before performing IFFT.
            Should be a integer greater than 1.
        out
            Optional output array, for writing the result to. It must have a shape that
            the inputs broadcast to.

        Returns
        -------
        ret
            Array containing the transformed input.

        Examples
        --------
        >>> a = ivy.array((np.exp(2j * np.pi * np.arange(8) / 8)))
        >>> a.ifft(0)
        ivy.array([-4.30636606e-17+1.43029718e-18j,  0.00000000e+00+1.53080850e-17j,
                    1.43029718e-18+1.53080850e-17j,  0.00000000e+00+9.58689626e-18j,
                    1.24474906e-17+2.91858728e-17j,  0.00000000e+00+1.53080850e-17j,
                    2.91858728e-17+1.53080850e-17j,  1.00000000e+00-1.01435406e-16j])
        """
        return ivy.ifft(
            self._data,
            dim,
            norm=norm,
            n=n,
            out=out,
        )

    def embedding(
        self: ivy.Array,
        indices: ivy.Array,
        /,
        *,
        max_norm: Optional[int] = None,
        out: Optional[ivy.Array] = None,
    ) -> ivy.Array:
        return ivy.embedding(self._data, indices, max_norm=max_norm, out=out)

    def dft(
        self,
        /,
        *,
        axis: int = 1,
        inverse: bool = False,
        onesided: bool = False,
        dft_length: Optional[Union[int, Tuple[int]]] = None,
        norm: str = "backward",
        out: Optional[ivy.Array] = None,
    ) -> ivy.Array:
        """
        Compute the discrete Fourier transform of input.

        Parameters
        ----------
        self
            Input volume *[...,d_in,...]*,
            where d_in indicates the dimension that needs FFT.
        axis
            The axis on which to perform the DFT. By default this
            value is  set to 1, which corresponds to the first dimension
            after the batch index.
        inverse
            Whether to perform the inverse discrete fourier transform.
            By default this value is set to False.
        onesided
            If onesided is True, only values for w in [0, 1, 2, …, floor(n_fft/2) + 1]
            are returned because the real-to-complex Fourier transform satisfies the
            conjugate symmetry, i.e., X[m, w] = X[m,w]=X[m,n_fft-w]*. Note if the
            input or window tensors are complex, then onesided output is not possible.
            Enabling onesided with real inputs performs a Real-valued fast Fourier
            transform (RFFT). When invoked with real or complex valued input, the
            default value is False. Values can be True or False.
        dft_length
            The length of the signal.If greater than the axis dimension,
            the signal will be zero-padded up to dft_length. If less than
            the axis dimension, only the first dft_length values will be
            used as the signal. It’s an optional value.
        norm
            Optional argument, "backward", "ortho" or "forward". Defaults to be
            "backward".
            "backward" indicates no normalization.
            "ortho" indicates normalization by 1/sqrt(n).
            "forward" indicates normalization by 1/n.
        out
            Optional output array, for writing the result to. It must
            have a shape that the inputs broadcast to.

        Returns
        -------
        ret
            The Fourier Transform of the input vector.If onesided is False,
            the following shape is expected: [batch_idx][signal_dim1][signal_dim2]
            …[signal_dimN][2]. If axis=0 and onesided is True, the following shape
            is expected: [batch_idx][floor(signal_dim1/2)+1][signal_dim2]
            …[signal_dimN][2]. If axis=1 and onesided is True, the following
            shape is expected: [batch_idx][signal_dim1] [floor(signal_dim2/2)+1]
            …[signal_dimN][2]. If axis=N-1 and onesided is True, the following
            shape is expected: [batch_idx][signal_dim1][signal_dim2]…
            [floor(signal_dimN/2)+1][2]. The signal_dim at the specified axis
            is equal to the dft_length.
        """
        return ivy.dft(
            self._data,
            axis=axis,
            inverse=inverse,
            onesided=onesided,
            dft_length=dft_length,
            norm=norm,
            out=out,
        )

    def interpolate(
        self,
        size: Union[Sequence[int], int],
        /,
        *,
        mode: Union[
            Literal[
                "linear",
                "bilinear",
                "trilinear",
                "nearest",
                "area",
                "nearest_exact",
                "tf_area",
                "bicubic",
            ]
        ] = "linear",
        scale_factor: Optional[Union[Sequence[int], int]] = None,
        recompute_scale_factor: Optional[bool] = None,
        align_corners: Optional[bool] = None,
        antialias: bool = False,
        out: Optional[ivy.Array] = None,
    ) -> ivy.Array:
        """
        Down/up samples the input to the given size. The algorithm used for
        interpolation is determined by mode.

        Parameters
        ----------
        self
            Input array, Must have the shape
            [batch x channels x [optional depth] x [optional height] x width].
        size
            Output size.
        mode
            Interpolation mode. Can be one of the following:
            - linear
            - bilinear
            - trilinear
            - nearest
            - area
            - tf_area
            - bicubic
            - mitchellcubic
            - lanczos3
            - lanczos5
            - gaussian
        scale_factor
            Multiplier for spatial size that defines the output size
            (overwriting `size`).
        align_corners
            If True, the corner pixels of the input and output tensors are aligned,
            and thus preserving the values at the corner pixels. If False, the corner
            pixels are not aligned, and the interpolation uses edge value padding for
            out-of-boundary values.
            only has an effect when mode is 'linear', 'bilinear',
            'bicubic' or 'trilinear'. Default: False
        antialias
            If True, antialiasing is applied when downsampling an image.
            Supported modes: 'bilinear', 'bicubic'.
        out
            Optional output array, for writing the result to. It must
            have a shape that the inputs broadcast to.

        Returns
        -------
            resized array
        """
        return ivy.interpolate(
            self._data,
            size,
            mode=mode,
            scale_factor=scale_factor,
            recompute_scale_factor=recompute_scale_factor,
            align_corners=align_corners,
            antialias=antialias,
            out=out,
        )

    def adaptive_avg_pool1d(
        self: ivy.Array,
        output_size: int,
    ) -> ivy.Array:
        """
        Apply a 1D adaptive average pooling over an input signal composed of several
        input planes.

        Parameters
        ----------
        self
            Input array. Must have shape (N, C, L_in) or (C, L_in) where N is
            the batch dimension, C is the feature dimension, and L_in is the spatial
            dimension.
        output_size
            Spatial output size.

        Returns
        -------
            The result of the pooling operation. Will have shape (N, C, L_out) or
            (C, L_out), where L_out = `output_size`
        """
        return ivy.adaptive_avg_pool1d(
            self._data,
            output_size,
        )

    def adaptive_avg_pool2d(
        self: ivy.Array,
        output_size: Union[Sequence[int], int],
    ) -> ivy.Array:
        """
        Apply a 2D adaptive average pooling over an input signal composed of several
        input planes.

        Parameters
        ----------
        self
            Input array. Must have shape (N, C, H_in, W_in) or (C, H_in, W_in) where N
            is the batch dimension, C is the feature dimension, and H_in and W_in are
            the 2 spatial dimensions.
        output_size
            Spatial output size.

        Returns
        -------
            The result of the pooling operation. Will have shape (N, C, S_0, S_1) or
            (C, S_0, S_1), where S = `output_size`
        """
        return ivy.adaptive_avg_pool2d(
            self._data,
            output_size,
        )

    def adaptive_max_pool2d(
        self: ivy.Array,
        output_size: Union[Sequence[int], int],
    ) -> ivy.Array:
        """
        Apply a 2D adaptive maximum pooling over an input signal composed of several
        input planes.

        Parameters
        ----------
        self
            Input array. Must have shape (N, C, H_in, W_in) or (C, H_in, W_in) where N
            is the batch dimension, C is the feature dimension, and H_in and W_in are
            the 2 spatial dimensions.
        output_size
            Spatial output size.

        Returns
        -------
            The result of the pooling operation. Will have shape (N, C, S_0, S_1) or
            (C, S_0, S_1), where S = `output_size`
        """
        return ivy.adaptive_max_pool2d(
            self._data,
            output_size,
        )

    def reduce_window(
        self: ivy.Array,
        init_value: Union[int, float],
        computation: Callable,
        window_dimensions: Union[int, Sequence[int]],
        /,
        *,
        window_strides: Union[int, Sequence[int]] = 1,
        padding: Union[str, int, Sequence[Tuple[int, int]]] = "VALID",
        base_dilation: Union[int, Sequence[int]] = 1,
        window_dilation: Union[int, Sequence[int]] = 1,
    ) -> ivy.Array:
        """
        Apply a reduction function to all elements in each window of an array.

        Parameters
        ----------
        self
            An array representing the base area on which the window is going to slide
            over.
        init_value
            The starting value for the reduction.
        computation
            The reduction function to apply to elements in each window.
        window_dimensions
            A sequence containing the window dimensions.
        window_strides
            A sequence containing the window strides.
        padding
            Either the string ‘SAME’ (padding with zeros evenly), the string ‘VALID’ (no
            padding), or a sequence of n (low, high) integer pairs that give the padding
            to apply before and after each spatial dimension.
        base_dilation
            A sequence containing the base dilation values.
        window_dilation
            A sequence containing the window dilation values.

        Returns
        -------
        ret
            The result of the pooling-like operation.

        Examples
        --------
        >>> x = ivy.array([[1, 2, 3, 4],
        >>>                [5, 6, 7, 8],
        >>>                [9, 10, 11, 12]])
        >>> x.reduce_window(0, ivy.sum, (2, 2))
        ivy.array([[32.]])
        """
        return ivy.reduce_window(
            self._data,
            init_value,
            computation,
            window_dimensions,
            window_strides=window_strides,
            padding=padding,
            base_dilation=base_dilation,
            window_dilation=window_dilation,
        )

    def fft2(
        self: ivy.Array,
        *,
        s: Sequence[int] = None,
        dim: Sequence[int] = (-2, -1),
        norm: str = "backward",
        out: Optional[ivy.Array] = None,
    ) -> ivy.Array:
        """
        Compute the 2-dimensional discrete Fourier Transform.

        Parameters
        ----------
        x
            Input volume *[...,d_in,...]*,
            where d_in indicates the dimension that needs FFT2.
        s
            sequence of ints, optional
            Shape (length of each transformed axis) of the output (s[0] refers
            to axis 0, s[1] to axis 1, etc.). This corresponds to n for fft(x, n).
            Along each axis, if the given shape is smaller than that of the input,
            the input is cropped. If it is larger, the input is padded with zeros.
            If s is not given, the shape of the input along the axes specified by
            axes is used.
        dim
            Axes over which to compute the FFT2. If not given, the last two axes are
            used. A repeated index in axes means the transform over that axis is
            performed multiple times. A one-element sequence means that a
            one-dimensional FFT is performed.
        norm
            Optional argument, "backward", "ortho" or "forward". Defaults to be
            "backward".
            "backward" indicates no normalization.
            "ortho" indicates normalization by 1/sqrt(n).
            "forward" indicates normalization by 1/n.
        out
            Optional output array, for writing the result to. It must have a shape that
            the inputs broadcast to.

        Returns
        -------
        ret
            The result of the FFT2 operation.

        Examples
        --------
        >>> a = ivy.array([[0, 0, 0, 0, 0],
                        [1, 1, 1, 1, 1],
                        [2, 2, 2, 2, 2],
                        [3, 3, 3, 3, 3],
                        [4, 4, 4, 4, 4]])
        >>> ivy.fft2(a)
        array([[ 50.  +0.j        ,   0.  +0.j        ,   0.  +0.j        , # may vary
                0.  +0.j        ,   0.  +0.j        ],
            [-12.5+17.20477401j,   0.  +0.j        ,   0.  +0.j        ,
                0.  +0.j        ,   0.  +0.j        ],
            [-12.5 +4.0614962j ,   0.  +0.j        ,   0.  +0.j        ,
                0.  +0.j        ,   0.  +0.j        ],
            [-12.5 -4.0614962j ,   0.  +0.j        ,   0.  +0.j        ,
                0.  +0.j        ,   0.  +0.j        ],
            [-12.5-17.20477401j,   0.  +0.j        ,   0.  +0.j        ,
                0.  +0.j        ,   0.  +0.j        ]])
        """
        return ivy.fft2(self._data, s=s, dim=dim, norm=norm, out=out)

    def ifftn(
        self: ivy.Array,
        s: Optional[Union[int, Tuple[int, ...]]] = None,
        axes: Optional[Union[int, Tuple[int, ...]]] = None,
        *,
        norm: str = "backward",
        out: Optional[ivy.Array] = None,
    ) -> ivy.Array:
        """
        Compute the N-dimensional inverse discrete Fourier Transform.

        Parameters
        ----------
        x
              Input array of complex numbers.

        s
            sequence of ints, optional
            Shape (length of transformed axis) of the output (`s[0]` refers to axis 0,
            `s[1]` to axis 1, etc.). If given shape is smaller than that of the input,
            the input is cropped. If larger, input is padded with zeros. If `s` is not
            given, shape of input along axes specified by axes is used.
        axes
            axes over which to compute the IFFT. If not given, last `len(s)` axes are
            used, or all axes if `s` is also not specified. Repeated indices in axes
            means inverse transform over that axis is performed multiple times.
        norm
            Optional argument, "backward", "ortho" or "forward". Defaults to be
            "backward".
            "backward" indicates no normalization.
            "ortho" indicates normalization by 1/sqrt(n).
            "forward" indicates normalization by 1/n.
        out
            Optional output array, for writing the result to. It must have a shape that
            the inputs broadcast to.

        Returns
        -------
        ret
            The truncated or zero-padded input, transformed along the axes indicated
            by axes, or by a combination of s or x, as explained in the parameters
            section above.

        Examples
        --------
        >>> x = ivy.array([[0.24730653+0.90832391j, 0.49495562+0.9039565j,
        ...                 0.98193269+0.49560517j],
        ...                 [0.93280757+0.48075343j, 0.28526384+0.3351205j,
        ...                 0.2343787 +0.83528011j],
        ...                 [0.18791352+0.30690572j, 0.82115787+0.96195183j,
        ...                 0.44719226+0.72654048j]])
        >>> y = ivy.ifftn(x)
        >>> print(y)
        ivy.array([[ 0.51476765+0.66160417j, -0.04319742-0.05411636j,
                -0.015561  -0.04216015j],
               [ 0.06310689+0.05347854j, -0.13392983+0.16052352j,
                -0.08371392+0.17252843j],
               [-0.0031429 +0.05421245j, -0.10446617-0.17747098j,
                 0.05344324+0.07972424j]])
        >>> x = ivy.array([[0.24730653+0.90832391j, 0.49495562+0.9039565j,
        ...                 0.98193269+0.49560517j],
        ...                 [0.93280757+0.48075343j, 0.28526384+0.3351205j,
        ...                 0.2343787 +0.83528011j],
        ...                 [0.18791352+0.30690572j, 0.82115787+0.96195183j,
        ...                 0.44719226+0.72654048j]])
        >>> y = ivy.ifftn(x, s=[2, 1], axes=[0, 1], norm='ortho')
        >>> print(y)
        ivy.array([[ 0.8344667 +0.98222595j],
               [-0.48472244+0.30233797j]])
        """
        return ivy.ifftn(self._data, s=s, axes=axes, norm=norm, out=out)

    def rfftn(
        self: ivy.Array,
        s: Sequence[int] = None,
        axes: Sequence[int] = None,
        *,
        norm: str = "backward",
        out: Optional[ivy.Array] = None,
    ) -> ivy.Array:
        """
        Compute the n-dimensional discrete Fourier Transform.

        Parameters
        ----------
        self
            Input array.
        s
            Shape (length of each transformed axis) of the output.
        axes
            Axes over which to compute the RFFT. If not given, the last len(s) axes are
            used.
        norm
            Normalization mode: "backward", "ortho", or "forward".
        out
            Optional output array for writing the result.

        Returns
        -------
        ret
            The result of the RFFT operation.
        """
        return ivy.rfftn(self._data, s=s, axes=axes, norm=norm, out=out)

<<<<<<< HEAD
    def sliding_window(
        self: ivy.Array,
        window_size: Union[int, Tuple[int, int], Tuple[int, int, int]],
        /,
        *,
        stride: Union[int, Tuple[int, int]] = 1,
        dilation: Union[int, Tuple[int, int]] = 1,
        padding: Union[str, int, Sequence[Tuple[int, int]]] = "VALID",
    ) -> ivy.Array:
        """
        Slide a window of specified dimension over all elements of an array.

        Parameters
        ----------
        input
            An array representing the base area on which the window is going to slide
            over.
        window_size
            Size of the sliding window for each dimension of the input.
        stride
            The stride of the sliding window for each dimension of input
        padding
            Either the string ‘SAME’ (padding with zeros evenly), the string ‘VALID’
            (no padding), or a sequence of n (low, high) integer pairs that give the
            padding to apply before and after each spatial dimension.
        dilation
            The stride between elements within a sliding window, must be > 0.
=======
    def stft(
        self: ivy.Array,
        frame_length: int,
        frame_step: int,
        /,
        *,
        fft_length: Optional[int] = None,
        window_fn: Optional[Callable] = None,
        pad_end: Optional[bool] = False,
        name: Optional[str] = None,
        out: Optional[ivy.Array] = None,
    ) -> ivy.Array:
        """
        Compute the Short-time Fourier Transform of signals.

        Parameters
        ----------
        self
            Input Arrays.
        frame_length
           An integer scalar Tensor. The window length in samples.
        frame_step
            An integer scalar Tensor. The number of samples to step.
        fft_length
            An integer scalar Tensor. The size of the FFT to apply.
            If not provided, uses the smallest power of 2 enclosing frame_length.
        window_fn
            A callable that takes a window length and a dtype keyword
            argument and returns a [window_length] Tensor of samples in the
            provided datatype. If set to None, no windowing is used.
        pad_end
            Whether to pad the end of signals with zeros when the provided frame length
            and step produces a frame that lies partially past its end.
        name
            An optional name for the operation.
        out
            Optional output array for writing the result.
>>>>>>> 9caa8c7e

        Returns
        -------
        ret
<<<<<<< HEAD
            The result of the sliding window operation.

        Examples
        --------
        >>> x = ivy.array([[1, 2, 3, 4],
        >>>                [5, 6, 7, 8],
        >>>                [9, 10, 11, 12]])
        >>> x.sliding_window((2, 2))
        ivy.array([[[ 1,  2,  5,  6],
                    [ 2,  3,  6,  7],
                    [ 3,  4,  7,  8]],

                    [[ 5,  6,  9, 10],
                    [ 6,  7, 10, 11],
                    [ 7,  8, 11, 12]]])
        """
        return ivy.sliding_window(
            self._data,
            window_size,
            stride=stride,
            dilation=dilation,
            padding=padding,
=======
            A [..., frames, fft_unique_bins] Tensor of
            complex64/complex128 STFT values where fft_unique_bins is
            fft_length // 2 + 1 (the unique components of the FFT).
        """
        return ivy.stft(
            self._data,
            frame_length,
            frame_step,
            fft_length=fft_length,
            window_fn=window_fn,
            pad_end=pad_end,
            name=name,
            out=out,
>>>>>>> 9caa8c7e
        )<|MERGE_RESOLUTION|>--- conflicted
+++ resolved
@@ -1118,7 +1118,7 @@
         """
         return ivy.rfftn(self._data, s=s, axes=axes, norm=norm, out=out)
 
-<<<<<<< HEAD
+
     def sliding_window(
         self: ivy.Array,
         window_size: Union[int, Tuple[int, int], Tuple[int, int, int]],
@@ -1146,7 +1146,36 @@
             padding to apply before and after each spatial dimension.
         dilation
             The stride between elements within a sliding window, must be > 0.
-=======
+            
+        Returns
+        -------
+        ret
+
+            The result of the sliding window operation.
+
+        Examples
+        --------
+        >>> x = ivy.array([[1, 2, 3, 4],
+        >>>                [5, 6, 7, 8],
+        >>>                [9, 10, 11, 12]])
+        >>> x.sliding_window((2, 2))
+        ivy.array([[[ 1,  2,  5,  6],
+                    [ 2,  3,  6,  7],
+                    [ 3,  4,  7,  8]],
+
+                    [[ 5,  6,  9, 10],
+                    [ 6,  7, 10, 11],
+                    [ 7,  8, 11, 12]]])
+        """
+        return ivy.sliding_window(
+            self._data,
+            window_size,
+            stride=stride,
+            dilation=dilation,
+            padding=padding,
+            )
+    
+    
     def stft(
         self: ivy.Array,
         frame_length: int,
@@ -1184,35 +1213,11 @@
             An optional name for the operation.
         out
             Optional output array for writing the result.
->>>>>>> 9caa8c7e
-
-        Returns
-        -------
-        ret
-<<<<<<< HEAD
-            The result of the sliding window operation.
-
-        Examples
-        --------
-        >>> x = ivy.array([[1, 2, 3, 4],
-        >>>                [5, 6, 7, 8],
-        >>>                [9, 10, 11, 12]])
-        >>> x.sliding_window((2, 2))
-        ivy.array([[[ 1,  2,  5,  6],
-                    [ 2,  3,  6,  7],
-                    [ 3,  4,  7,  8]],
-
-                    [[ 5,  6,  9, 10],
-                    [ 6,  7, 10, 11],
-                    [ 7,  8, 11, 12]]])
-        """
-        return ivy.sliding_window(
-            self._data,
-            window_size,
-            stride=stride,
-            dilation=dilation,
-            padding=padding,
-=======
+
+       
+        Returns
+        -------
+        ret
             A [..., frames, fft_unique_bins] Tensor of
             complex64/complex128 STFT values where fft_unique_bins is
             fft_length // 2 + 1 (the unique components of the FFT).
@@ -1226,5 +1231,4 @@
             pad_end=pad_end,
             name=name,
             out=out,
->>>>>>> 9caa8c7e
         )