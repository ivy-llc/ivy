--- conflicted
+++ resolved
@@ -855,50 +855,56 @@
             output_size,
         )
 
-<<<<<<< HEAD
+    def adaptive_max_pool2d(
+        self: ivy.Array,
+        output_size: Union[Sequence[int], int],
+    ) -> ivy.Array:
+        """
+        Apply a 2D adaptive maximum pooling over an input signal composed of several
+        input planes.
+
+        Parameters
+        ----------
+        self
+            Input array. Must have shape (N, C, H_in, W_in) or (C, H_in, W_in) where N
+            is the batch dimension, C is the feature dimension, and H_in and W_in are
+            the 2 spatial dimensions.
+        output_size
+            Spatial output size.
+
+        Returns
+        -------
+            The result of the pooling operation. Will have shape (N, C, S_0, S_1) or
+            (C, S_0, S_1), where S = `output_size`
+        """
+        return ivy.adaptive_max_pool2d(
+            self._data,
+            output_size,
+        )
+
     def adaptive_avg_pool3d(
-=======
-    def adaptive_max_pool2d(
->>>>>>> 5f8ede7c
         self: ivy.Array,
         output_size: Union[Sequence[int], int],
     ) -> ivy.Array:
         """
-<<<<<<< HEAD
         Apply a 3D adaptive average pooling over an input signal composed of several
-=======
-        Apply a 2D adaptive maximum pooling over an input signal composed of several
->>>>>>> 5f8ede7c
         input planes.
 
         Parameters
         ----------
         self
-<<<<<<< HEAD
             Input array. Must have shape (N, C, D_in, H_in, W_in) or
             (C, D_in, H_in, W_in) where N is the batch dimension, C is the feature
             dimension, and D_in, H_in and W_in are the 3 spatial dimensions.
-=======
-            Input array. Must have shape (N, C, H_in, W_in) or (C, H_in, W_in) where N
-            is the batch dimension, C is the feature dimension, and H_in and W_in are
-            the 2 spatial dimensions.
->>>>>>> 5f8ede7c
         output_size
             Spatial output size.
 
         Returns
         -------
-<<<<<<< HEAD
             The result of the pooling operation. Will have shape (N, C, S_0, S_1, S_2)
             or (C, S_0, S_1, S_2), where S = `output_size`
         """
         return ivy.adaptive_avg_pool3d(
-=======
-            The result of the pooling operation. Will have shape (N, C, S_0, S_1) or
-            (C, S_0, S_1), where S = `output_size`
-        """
-        return ivy.adaptive_max_pool2d(
->>>>>>> 5f8ede7c
             self._data,
             output_size,
         )
