--- conflicted
+++ resolved
@@ -1025,7 +1025,6 @@
         """
         return ivy.ifftn(self._data, s=s, axes=axes, norm=norm, out=out)
 
-<<<<<<< HEAD
     def overlap_and_add(
         self: ivy.Array,
         frame_step: int,
@@ -1044,60 +1043,10 @@
             Should be less than or equal to frame_length
         name
             optional string, name for the operation
-=======
-    def rfftn(
-        self: ivy.Array,
-        s: Sequence[int] = None,
-        axes: Sequence[int] = None,
-        *,
-        norm: str = "backward",
-        out: Optional[ivy.Array] = None,
-    ) -> ivy.Array:
-        """
-        Compute the n-dimensional discrete Fourier Transform.
-
-        Parameters
-        ----------
-        self
-            Input array.
-        s
-            Shape (length of each transformed axis) of the output.
-        axes
-            Axes over which to compute the RFFT. If not given, the last len(s) axes are
-            used.
-        norm
-            Normalization mode: "backward", "ortho", or "forward".
-        out
-            Optional output array for writing the result.
->>>>>>> 871be6c0
-
-        Returns
-        -------
-        ret
-<<<<<<< HEAD
-            A '[..., output_size]' array,
-            where output_size is (frames-1) * frame_step + frame_length
-
-        Raises
-        ------
-            ValueError: 'signal' rank should be at least 2,
-            frame_step should be integer scalar, if not, it raises ValueError.
-
-        [overlap_and_add]:
-            https://github.com/tensorflow/tensorflow/blob/master/tensorflow/python/ops/signal/reconstruction_ops.py
-
-        Examples
-        --------
-        >>> a = ivy.array([[1, 1, 1, 1],
-                    [1, 1, 1, 1],
-                    [1, 1, 1, 1],
-                    [1, 1, 1, 1],])
-        >>> ivy.overlap_and_add(a)
-        ivy.array([1, 1, 2, 2, 2, 2, 2, 2, 1, 1])
-        """
-        return ivy.overlap_and_add(self._data, frame_step, name=name)
-=======
+
+        Returns
+        -------
+        ret
             The result of the RFFT operation.
         """
-        return ivy.rfftn(self._data, s=s, axes=axes, norm=norm, out=out)
->>>>>>> 871be6c0
+        return ivy.overlap_and_add(self._data, frame_step=frame_step, name=name)