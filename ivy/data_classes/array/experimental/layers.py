# global
import abc
from typing import Optional, Union, Tuple, List, Literal, Sequence, Callable

# local
import ivy


class _ArrayWithLayersExperimental(abc.ABC):
    def max_pool1d(
        self: ivy.Array,
        kernel: Union[int, Tuple[int, ...]],
        strides: Union[int, Tuple[int, ...]],
        padding: Union[str, int, Tuple[int], List[Tuple[int, int]]],
        /,
        *,
        data_format: str = "NWC",
        dilation: Union[int, Tuple[int]] = 1,
        ceil_mode: bool = False,
        out: Optional[ivy.Array] = None,
    ) -> ivy.Array:
        """
        ivy.Array instance method variant of `ivy.max_pool1d`. This method simply wraps
        the function, and so the docstring for `ivy.max_pool1d` also applies to this
        method with minimal changes.

        Parameters
        ----------
        self
            Input image *[batch_size,w,d_in]*.
        kernel
            The size of the window for each dimension of the input tensor.
        strides
            The stride of the sliding window for each dimension of input.
        padding
            "SAME" or "VALID" indicating the algorithm, or list indicating
            the per-dimension paddings.
        data_format
            "NWC" or "NCW". Defaults to "NWC".
        dilaton
            The stride between elements within a sliding window, must be > 0.
        ceil_mode
            If True, ceil is used instead of floor to compute the output shape.
            This ensures that every element is covered by a sliding window.
        out
            optional output array, for writing the result to. It must have a shape that
            the inputs broadcast to.

        Returns
        -------
        ret
            The result of the max pooling operation.

        Examples
        --------
        >>> x = ivy.arange(0, 24.).reshape((2, 3, 4))
        >>> print(x.max_pool1d(2, 2, 'SAME'))
        ivy.array([[[ 4.,  5.,  6.,  7.],
                [ 8.,  9., 10., 11.]],
               [[16., 17., 18., 19.],
                [20., 21., 22., 23.]]])
        >>> x = ivy.arange(0, 24.).reshape((2, 3, 4))
        >>> print(x.max_pool1d(2, 2, 'VALID'))
        ivy.array([[[ 4.,  5.,  6.,  7.]],
           [[16., 17., 18., 19.]]])
        """
        return ivy.max_pool1d(
            self,
            kernel,
            strides,
            padding,
            data_format=data_format,
            dilation=dilation,
            ceil_mode=ceil_mode,
            out=out,
        )

    def max_pool2d(
        self: ivy.Array,
        kernel: Union[int, Tuple[int, ...]],
        strides: Union[int, Tuple[int, ...]],
        padding: Union[str, int, Tuple[int], List[Tuple[int, int]]],
        /,
        *,
        data_format: str = "NHWC",
        dilation: Union[int, Tuple[int, ...]] = 1,
        ceil_mode: bool = False,
        out: Optional[ivy.Array] = None,
    ) -> ivy.Array:
        """
        ivy.Array instance method variant of `ivy.max_pool2d`. This method simply wraps
        the function, and so the docstring for `ivy.max_pool2d` also applies to this
        method with minimal changes.

        Parameters
        ----------
        self
            Input image *[batch_size,h,w,d_in]*.
        kernel
            The size of the window for each dimension of the input tensor.
        strides
            The stride of the sliding window for each dimension of input.
        padding
            "SAME" or "VALID" indicating the algorithm, or list indicating
            the per-dimension paddings.
        data_format
            "NHWC" or "NCHW". Defaults to "NHWC".
        dilaton
            The stride between elements within a sliding window, must be > 0.
        ceil_mode
            If True, ceil is used instead of floor to compute the output shape.
            This ensures that every element is covered by a sliding window.
        out
            optional output array, for writing the result to. It must have a shape that
            the inputs broadcast to.

        Returns
        -------
        ret
            The result of the max pooling operation.

        Examples
        --------
        >>> x = ivy.arange(12.).reshape((2, 1, 3, 2))
        >>> print(x.max_pool2d((2, 2), (1, 1), 'SAME'))
        ivy.array([[[[ 2.,  3.],
                 [ 4.,  5.],
                 [ 4.,  5.]]],


               [[[ 8.,  9.],
                 [10., 11.],
                 [10., 11.]]]])

        >>> x = ivy.arange(48.).reshape((2, 4, 3, 2))
        >>> print(x.max_pool2d(3, 1, 'VALID'))
        ivy.array([[[[16., 17.]],

                [[22., 23.]]],


               [[[40., 41.]],

                [[46., 47.]]]])
        """
        return ivy.max_pool2d(
            self,
            kernel,
            strides,
            padding,
            data_format=data_format,
            dilation=dilation,
            ceil_mode=ceil_mode,
            out=out,
        )

    def max_pool3d(
        self: ivy.Array,
        kernel: Union[int, Tuple[int, ...]],
        strides: Union[int, Tuple[int, ...]],
        padding: Union[str, int, Tuple[int], List[Tuple[int, int]]],
        /,
        *,
        data_format: str = "NDHWC",
        dilation: Union[int, Tuple[int, ...]] = 1,
        ceil_mode: bool = False,
        out: Optional[ivy.Array] = None,
    ) -> ivy.Array:
        """
        Compute a 3-D max pool given 5-D input x.

        Parameters
        ----------
        self
            Input volume *[batch_size,d,h,w,d_in]*.
        kernel
            Convolution filters *[d,h,w]*.
        strides
            The stride of the sliding window for each dimension of input.
        padding
            "SAME" or "VALID" indicating the algorithm, or list indicating
            the per-dimension paddings.
        data_format
            NDHWC" or "NCDHW". Defaults to "NDHWC".
        dilaton
            The stride between elements within a sliding window, must be > 0.
        ceil_mode
            If True, ceil is used instead of floor to compute the output shape.
            This ensures that every element is covered by a sliding window.
        out
            optional output array, for writing the result to. It must have
            a shape that the inputs broadcast to.

        Returns
        -------
        ret
            The result of the pooling operation.

        Examples
        --------
        >>> x = ivy.arange(48.).reshape((2, 3, 2, 2, 2))
        >>> print(x.max_pool3d(2, 2, 'VALID'))
        ivy.array([[[[[14., 15.]]]],
           [[[[38., 39.]]]]])
        >>> print(x.max_pool3d(2, 2, 'SAME'))
        ivy.array([[[[[14., 15.]]],
            [[[22., 23.]]]],
           [[[[38., 39.]]],
            [[[46., 47.]]]]])
        """
        return ivy.max_pool3d(
            self,
            kernel,
            strides,
            padding,
            data_format=data_format,
            dilation=dilation,
            ceil_mode=ceil_mode,
            out=out,
        )

    def avg_pool1d(
        self: ivy.Array,
        kernel: Union[int, Tuple[int]],
        strides: Union[int, Tuple[int]],
        padding: str,
        /,
        *,
        data_format: str = "NWC",
        count_include_pad: bool = False,
        ceil_mode: bool = False,
        out: Optional[ivy.Array] = None,
    ) -> ivy.Array:
        """
        ivy.Array instance method variant of `ivy.avg_pool1d`. This method simply wraps
        the function, and so the docstring for `ivy.avg_pool1d` also applies to this
        method with minimal changes.

        Parameters
        ----------
        self
            Input image *[batch_size,w,d_in]*.
        kernel
            The size of the window for each dimension of the input tensor.
        strides
            The stride of the sliding window for each dimension of input.
        padding
            "SAME" or "VALID" indicating the algorithm, or list indicating
            the per-dimension paddings.
        data_format
            "NWC" or "NCW". Defaults to "NWC".
        count_include_pad
            Whether to include padding in the averaging calculation.
        ceil_mode
            Whether to use ceil or floor for creating the output shape.
        out
            optional output array, for writing the result to. It must have a shape that
            the inputs broadcast to.

        Returns
        -------
        ret
            The result of the max pooling operation.

        Examples
        --------
        >>> x = ivy.arange(0, 24.).reshape((2, 3, 4))
        >>> print(x.avg_pool1d(2, 2, 'SAME'))
        ivy.array([[[ 2.,  3.,  4.,  5.],
                [ 8.,  9., 10., 11.]],
               [[14., 15., 16., 17.],
                [20., 21., 22., 23.]]])

        >>> x = ivy.arange(0, 24.).reshape((2, 3, 4))
        >>> print(x.avg_pool1d(2, 2, 'VALID'))
        ivy.array([[[ 2.,  3.,  4.,  5.]],
               [[14., 15., 16., 17.]]])
        """
        return ivy.avg_pool1d(
            self,
            kernel,
            strides,
            padding,
            data_format=data_format,
            count_include_pad=count_include_pad,
            ceil_mode=ceil_mode,
            out=out,
        )

    def avg_pool2d(
        self: ivy.Array,
        kernel: Union[int, Tuple[int], Tuple[int, int]],
        strides: Union[int, Tuple[int], Tuple[int, int]],
        padding: str,
        /,
        *,
        data_format: str = "NHWC",
        count_include_pad: bool = False,
        ceil_mode: bool = False,
        divisor_override: Optional[int] = None,
        out: Optional[ivy.Array] = None,
    ) -> ivy.Array:
        """
        ivy.Array instance method variant of `ivy.avg_pool2d`. This method simply wraps
        the function, and so the docstring for `ivy.avg_pool2d` also applies to this
        method with minimal changes.

        Parameters
        ----------
        x
            Input image *[batch_size,h,w,d_in]*.
        kernel
            The size of the window for each dimension of the input tensor.
        strides
            The stride of the sliding window for each dimension of input.
        padding
            "SAME" or "VALID" indicating the algorithm, or list indicating
            the per-dimension paddings.
        data_format
            "NHWC" or "NCHW". Defaults to "NHWC".
        count_include_pad
            Whether to include padding in the averaging calculation.
        ceil_mode
            Whether to use ceil or floor for creating the output shape.
        divisor_override
            If given, it will be used as the divisor,
            otherwise kernel_size will be used.
        out
            optional output array, for writing the result to. It must have a shape that
            the inputs broadcast to.

        Returns
        -------
        ret
            The result of the max pooling operation.

        Examples
        --------
        >>> x = ivy.arange(12.).reshape((2, 1, 3, 2))
        >>> print(x.max_pool2d((2, 2), (1, 1), 'SAME'))
        ivy.array([[[[ 2,  3],
        [ 4,  5],
        [ 4,  5]]],
        [[[ 8,  9],
        [10, 11],
        [10, 11]]]])

        >>> x = ivy.arange(48.).reshape((2, 4, 3, 2))
        >>> print(x.max_pool2d(3, 1, 'VALID'))
        ivy.array([[[[16, 17]],
        [[22, 23]]],
        [[[40, 41]],
        [[46, 47]]]])
        """
        return ivy.avg_pool2d(
            self,
            kernel,
            strides,
            padding,
            data_format=data_format,
            count_include_pad=count_include_pad,
            ceil_mode=ceil_mode,
            divisor_override=divisor_override,
            out=out,
        )

    def avg_pool3d(
        self: ivy.Array,
        kernel: Union[int, Tuple[int], Tuple[int, int, int]],
        strides: Union[int, Tuple[int], Tuple[int, int, int]],
        padding: str,
        /,
        *,
        data_format: str = "NDHWC",
        count_include_pad: bool = False,
        ceil_mode: bool = False,
        divisor_override: Optional[int] = None,
        out: Optional[ivy.Array] = None,
    ) -> ivy.Array:
        """
        Compute a 3-D max pool given 5-D input x.

        Parameters
        ----------
        self
            Input volume *[batch_size,d,h,w,d_in]*.
        kernel
            Convolution filters *[d,h,w]*.
        strides
            The stride of the sliding window for each dimension of input.
        padding
            SAME" or "VALID" indicating the algorithm, or list indicating
            the per-dimension paddings.
        data_format
            NDHWC" or "NCDHW". Defaults to "NDHWC".
        count_include_pad
            Whether to include padding in the averaging calculation.
        ceil_mode
            Whether to use ceil or floor for creating the output shape.
        divisor_override
            If specified, it will be used as divisor,
            otherwise kernel_size will be used.
        out
            optional output array, for writing the result to. It must have
            a shape that the inputs broadcast to.

        Returns
        -------
        ret
            The result of the pooling operation.

        Examples
        --------
        >>> x = ivy.arange(48.).reshape((2, 3, 2, 2, 2))
        >>> print(x.avg_pool3d(2, 2, 'VALID'))
        ivy.array([[[[[ 7.,  8.]]]],
               [[[[31., 32.]]]]])
        >>> print(x.avg_pool3d(2, 2, 'SAME'))
        ivy.array([[[[[ 7.,  8.]]],
                [[[19., 20.]]]],
               [[[[31., 32.]]],
                [[[43., 44.]]]]])
        """
        return ivy.avg_pool3d(
            self,
            kernel,
            strides,
            padding,
            data_format=data_format,
            count_include_pad=count_include_pad,
            ceil_mode=ceil_mode,
            divisor_override=divisor_override,
            out=out,
        )

    def dct(
        self: ivy.Array,
        /,
        *,
        type: Literal[1, 2, 3, 4] = 2,
        n: Optional[int] = None,
        axis: int = -1,
        norm: Optional[Literal["ortho"]] = None,
        out: Optional[ivy.Array] = None,
    ) -> ivy.Array:
        """
        ivy.Array instance method variant of ivy.dct. This method simply wraps the
        function, and so the docstring for ivy.dct also applies to this method with
        minimal changes.

        Parameters
        ----------
        self
            The input signal.
        type
            The type of the dct. Must be 1, 2, 3 or 4.
        n
            The lenght of the transform. If n is less than the input signal lenght,
            then x is truncated, if n is larger than x is zero-padded.
        norm
            The type of normalization to be applied. Must be either None or "ortho".
        out
            optional output array, for writing the result to.

        Returns
        -------
        ret
            Array containing the transformed input.

        Examples
        --------
        >>> x = ivy.array([8., 16., 24., 32., 40., 48., 56., 64.])
        >>> x.dct(type=2, norm="ortho")
        ivy.array([ 102.,  -51.5,   0.,  -5.39,   0.,  -1.61,   0., -0.406])
        """
        return ivy.dct(
            self._data,
            type=type,
            n=n,
            axis=axis,
            norm=norm,
            out=out,
        )

    def idct(
        self: ivy.Array,
        /,
        *,
        type: Literal[1, 2, 3, 4] = 2,
        n: Optional[int] = None,
        axis: int = -1,
        norm: Optional[Literal["ortho"]] = None,
        out: Optional[ivy.Array] = None,
    ) -> ivy.Array:
        """
        ivy.Array instance method variant of ivy.idct. This method simply wraps the
        function, and so the docstring for ivy.idct also applies to this method with
        minimal changes.

        Parameters
        ----------
        self
            The input signal.
        type
            The type of the idct. Must be 1, 2, 3 or 4.
        n
            The length of the transform. If n is less than the input signal length,
            then x is truncated, if n is larger than x is zero-padded.
        norm
            The type of normalization to be applied. Must be either None or "ortho".
        out
            optional output array, for writing the result to.

        Returns
        -------
        ret
            Array containing the transformed input.

        Examples
        --------
        >>> x = ivy.array([8., 16., 24., 32., 40., 48., 56., 64.])
        >>> x.idct(type=2, norm="ortho")
        ivy.array([ 79.49862671, -70.37691498,  30.00390816, -23.58938599,
            13.92713165, -10.078475  ,   5.19664812,  -1.95411837])
        """
        return ivy.idct(
            self._data,
            type=type,
            n=n,
            axis=axis,
            norm=norm,
            out=out,
        )

    def fft(
        self: ivy.Array,
        dim: int,
        /,
        *,
        norm: str = "backward",
        n: Optional[Union[int, Tuple[int]]] = None,
        out: Optional[ivy.Array] = None,
    ) -> ivy.Array:
        """
        ivy.Array instance method variant of ivy.ifft. This method simply wraps the
        function, and so the docstring for ivy.ifft also applies to this method with
        minimal changes.

        Parameters
        ----------
        self
            Input volume *[...,d_in,...]*,
            where d_in indicates the dimension that needs FFT.
        dim
            The dimension along which to take the one dimensional FFT.
        norm
            Optional argument, "backward", "ortho" or "forward". Defaults to be
            "backward".
            "backward" indicates no normalization.
            "ortho" indicates normalization by 1/sqrt(n).
            "forward" indicates normalization by 1/n.
        n
            Optional argument indicating the sequence length, if given, the input
            would be padded with zero or truncated to length n before performing FFT.
            Should be a integer greater than 1.
        out
            Optional output array, for writing the result to. It must have a shape
            that the inputs broadcast to.

        Returns
        -------
        ret
            Array containing the transformed input.

        Examples
        --------
        >>> a = ivy.array((np.exp(2j * np.pi * np.arange(8) / 8)))
        >>> a.fft(0)
        ivy.array([-3.44509285e-16+1.14423775e-17j,  8.00000000e+00-8.11483250e-16j,
                    2.33486982e-16+1.22464680e-16j,  0.00000000e+00+1.22464680e-16j,
                    9.95799250e-17+2.33486982e-16j,  0.00000000e+00+7.66951701e-17j,
                    1.14423775e-17+1.22464680e-16j,  0.00000000e+00+1.22464680e-16j])
        """
        return ivy.fft(
            self._data,
            dim,
            norm=norm,
            n=n,
            out=out,
        )

    def ifft(
        self: ivy.Array,
        dim: int,
        *,
        norm: str = "backward",
        n: Optional[Union[int, Tuple[int]]] = None,
        out: Optional[ivy.Array] = None,
    ) -> ivy.Array:
        """
        ivy.Array instance method variant of ivy.ifft. This method simply wraps the
        function, and so the docstring for ivy.ifft also applies to this method with
        minimal changes.

        Parameters
        ----------
        self
            Input volume *[...,d_in,...]*,
            where d_in indicates the dimension that needs IFFT.
        dim
            The dimension along which to take the one dimensional IFFT.
        norm
            Optional argument, "backward", "ortho" or "forward". Defaults to be
            "backward".
            "backward" indicates no normalization.
            "ortho" indicates normalization by 1/sqrt(n).
            "forward" indicates normalization by 1/n.
        n
            Optional argument indicating the sequence length, if given, the input
            would be padded with zero or truncated to length n before performing IFFT.
            Should be a integer greater than 1.
        out
            Optional output array, for writing the result to. It must have a shape that
            the inputs broadcast to.

        Returns
        -------
        ret
            Array containing the transformed input.

        Examples
        --------
        >>> a = ivy.array((np.exp(2j * np.pi * np.arange(8) / 8)))
        >>> a.ifft(0)
        ivy.array([-4.30636606e-17+1.43029718e-18j,  0.00000000e+00+1.53080850e-17j,
                    1.43029718e-18+1.53080850e-17j,  0.00000000e+00+9.58689626e-18j,
                    1.24474906e-17+2.91858728e-17j,  0.00000000e+00+1.53080850e-17j,
                    2.91858728e-17+1.53080850e-17j,  1.00000000e+00-1.01435406e-16j])
        """
        return ivy.ifft(
            self._data,
            dim,
            norm=norm,
            n=n,
            out=out,
        )

    def embedding(
        self: ivy.Array,
        indices: ivy.Array,
        /,
        *,
        max_norm: Optional[int] = None,
        out: Optional[ivy.Array] = None,
    ) -> ivy.Array:
        return ivy.embedding(self._data, indices, max_norm=max_norm, out=out)

    def dft(
        self,
        /,
        *,
        axis: int = 1,
        inverse: bool = False,
        onesided: bool = False,
        dft_length: Optional[Union[int, Tuple[int]]] = None,
        norm: str = "backward",
        out: Optional[ivy.Array] = None,
    ) -> ivy.Array:
        """
        Compute the discrete Fourier transform of input.

        Parameters
        ----------
        self
            Input volume *[...,d_in,...]*,
            where d_in indicates the dimension that needs FFT.
        axis
            The axis on which to perform the DFT. By default this
            value is  set to 1, which corresponds to the first dimension
            after the batch index.
        inverse
            Whether to perform the inverse discrete fourier transform.
            By default this value is set to False.
        onesided
            If onesided is True, only values for w in [0, 1, 2, …, floor(n_fft/2) + 1]
            are returned because the real-to-complex Fourier transform satisfies the
            conjugate symmetry, i.e., X[m, w] = X[m,w]=X[m,n_fft-w]*. Note if the
            input or window tensors are complex, then onesided output is not possible.
            Enabling onesided with real inputs performs a Real-valued fast Fourier
            transform (RFFT). When invoked with real or complex valued input, the
            default value is False. Values can be True or False.
        dft_length
            The length of the signal.If greater than the axis dimension,
            the signal will be zero-padded up to dft_length. If less than
            the axis dimension, only the first dft_length values will be
            used as the signal. It’s an optional value.
        norm
            Optional argument, "backward", "ortho" or "forward". Defaults to be
            "backward".
            "backward" indicates no normalization.
            "ortho" indicates normalization by 1/sqrt(n).
            "forward" indicates normalization by 1/n.
        out
            Optional output array, for writing the result to. It must
            have a shape that the inputs broadcast to.

        Returns
        -------
        ret
            The Fourier Transform of the input vector.If onesided is False,
            the following shape is expected: [batch_idx][signal_dim1][signal_dim2]
            …[signal_dimN][2]. If axis=0 and onesided is True, the following shape
            is expected: [batch_idx][floor(signal_dim1/2)+1][signal_dim2]
            …[signal_dimN][2]. If axis=1 and onesided is True, the following
            shape is expected: [batch_idx][signal_dim1] [floor(signal_dim2/2)+1]
            …[signal_dimN][2]. If axis=N-1 and onesided is True, the following
            shape is expected: [batch_idx][signal_dim1][signal_dim2]…
            [floor(signal_dimN/2)+1][2]. The signal_dim at the specified axis
            is equal to the dft_length.
        """
        return ivy.dft(
            self._data,
            axis=axis,
            inverse=inverse,
            onesided=onesided,
            dft_length=dft_length,
            norm=norm,
            out=out,
        )

    def interpolate(
        self,
        size: Union[Sequence[int], int],
        /,
        *,
        mode: Union[
            Literal[
                "linear",
                "bilinear",
                "trilinear",
                "nearest",
                "area",
                "nearest_exact",
                "tf_area",
                "bicubic",
            ]
        ] = "linear",
        scale_factor: Optional[Union[Sequence[int], int]] = None,
        recompute_scale_factor: Optional[bool] = None,
        align_corners: Optional[bool] = None,
        antialias: bool = False,
        out: Optional[ivy.Array] = None,
    ) -> ivy.Array:
        """
        Down/up samples the input to the given size. The algorithm used for
        interpolation is determined by mode.

        Parameters
        ----------
        self
            Input array, Must have the shape
            [batch x channels x [optional depth] x [optional height] x width].
        size
            Output size.
        mode
            Interpolation mode. Can be one of the following:
            - linear
            - bilinear
            - trilinear
            - nearest
            - area
            - tf_area
            - bicubic
            - mitchellcubic
            - lanczos3
            - lanczos5
            - gaussian
        scale_factor
            Multiplier for spatial size that defines the output size
            (overwriting `size`).
        align_corners
            If True, the corner pixels of the input and output tensors are aligned,
            and thus preserving the values at the corner pixels. If False, the corner
            pixels are not aligned, and the interpolation uses edge value padding for
            out-of-boundary values.
            only has an effect when mode is 'linear', 'bilinear',
            'bicubic' or 'trilinear'. Default: False
        antialias
            If True, antialiasing is applied when downsampling an image.
            Supported modes: 'bilinear', 'bicubic'.
        out
            Optional output array, for writing the result to. It must
            have a shape that the inputs broadcast to.

        Returns
        -------
            resized array
        """
        return ivy.interpolate(
            self._data,
            size,
            mode=mode,
            scale_factor=scale_factor,
            recompute_scale_factor=recompute_scale_factor,
            align_corners=align_corners,
            antialias=antialias,
            out=out,
        )

    def adaptive_avg_pool1d(
        self: ivy.Array,
        output_size: int,
    ) -> ivy.Array:
        """
        Apply a 1D adaptive average pooling over an input signal composed of several
        input planes.

        Parameters
        ----------
        self
            Input array. Must have shape (N, C, L_in) or (C, L_in) where N is
            the batch dimension, C is the feature dimension, and L_in is the spatial
            dimension.
        output_size
            Spatial output size.

        Returns
        -------
            The result of the pooling operation. Will have shape (N, C, L_out) or
            (C, L_out), where L_out = `output_size`
        """
        return ivy.adaptive_avg_pool1d(
            self._data,
            output_size,
        )

    def adaptive_avg_pool2d(
        self: ivy.Array,
        output_size: Union[Sequence[int], int],
    ) -> ivy.Array:
        """
        Apply a 2D adaptive average pooling over an input signal composed of several
        input planes.

        Parameters
        ----------
        self
            Input array. Must have shape (N, C, H_in, W_in) or (C, H_in, W_in) where N
            is the batch dimension, C is the feature dimension, and H_in and W_in are
            the 2 spatial dimensions.
        output_size
            Spatial output size.

        Returns
        -------
            The result of the pooling operation. Will have shape (N, C, S_0, S_1) or
            (C, S_0, S_1), where S = `output_size`
        """
        return ivy.adaptive_avg_pool2d(
            self._data,
            output_size,
        )

    def adaptive_max_pool2d(
        self: ivy.Array,
        output_size: Union[Sequence[int], int],
    ) -> ivy.Array:
        """
        Apply a 2D adaptive maximum pooling over an input signal composed of several
        input planes.

        Parameters
        ----------
        self
            Input array. Must have shape (N, C, H_in, W_in) or (C, H_in, W_in) where N
            is the batch dimension, C is the feature dimension, and H_in and W_in are
            the 2 spatial dimensions.
        output_size
            Spatial output size.

        Returns
        -------
            The result of the pooling operation. Will have shape (N, C, S_0, S_1) or
            (C, S_0, S_1), where S = `output_size`
        """
        return ivy.adaptive_max_pool2d(
            self._data,
            output_size,
        )

    def reduce_window(
        self: ivy.Array,
        init_value: Union[int, float],
        computation: Callable,
        window_dimensions: Union[int, Sequence[int]],
        /,
        *,
        window_strides: Union[int, Sequence[int]] = 1,
        padding: Union[str, int, Sequence[Tuple[int, int]]] = "VALID",
        base_dilation: Union[int, Sequence[int]] = 1,
        window_dilation: Union[int, Sequence[int]] = 1,
    ) -> ivy.Array:
        """
        Apply a reduction function to all elements in each window of an array.

        Parameters
        ----------
        self
            An array representing the base area on which the window is going to slide
            over.
        init_value
            The starting value for the reduction.
        computation
            The reduction function to apply to elements in each window.
        window_dimensions
            A sequence containing the window dimensions.
        window_strides
            A sequence containing the window strides.
        padding
            Either the string ‘SAME’ (padding with zeros evenly), the string ‘VALID’ (no
            padding), or a sequence of n (low, high) integer pairs that give the padding
            to apply before and after each spatial dimension.
        base_dilation
            A sequence containing the base dilation values.
        window_dilation
            A sequence containing the window dilation values.

        Returns
        -------
        ret
            The result of the pooling-like operation.

        Examples
        --------
        >>> x = ivy.array([[1, 2, 3, 4],
        >>>                [5, 6, 7, 8],
        >>>                [9, 10, 11, 12]])
        >>> x.reduce_window(0, ivy.sum, (2, 2))
        ivy.array([[32.]])
        """
        return ivy.reduce_window(
            self._data,
            init_value,
            computation,
            window_dimensions,
            window_strides=window_strides,
            padding=padding,
            base_dilation=base_dilation,
            window_dilation=window_dilation,
        )

    def fft2(
        self: ivy.Array,
        *,
        s: Sequence[int] = None,
        dim: Sequence[int] = (-2, -1),
        norm: str = "backward",
        out: Optional[ivy.Array] = None,
    ) -> ivy.Array:
        """
        Compute the discrete Fourier transform of input.

        Parameters
        ----------
        x
            Input volume *[...,d_in,...]*,
            where d_in indicates the dimension that needs FFT2.
        s
            sequence of ints, optional
            Shape (length of each transformed axis) of the output (s[0] refers
            to axis 0, s[1] to axis 1, etc.). This corresponds to n for fft(x, n).
            Along each axis, if the given shape is smaller than that of the input,
            the input is cropped. If it is larger, the input is padded with zeros.
            If s is not given, the shape of the input along the axes specified by
            axes is used.
        dim
            Axes over which to compute the FFT2. If not given, the last two axes are
            used. A repeated index in axes means the transform over that axis is
            performed multiple times. A one-element sequence means that a
            one-dimensional FFT is performed.
        norm
            Optional argument, "backward", "ortho" or "forward". Defaults to be
            "backward".
            "backward" indicates no normalization.
            "ortho" indicates normalization by 1/sqrt(n).
            "forward" indicates normalization by 1/n.
        out
            Optional output array, for writing the result to. It must
            have a shape that the inputs broadcast to.
            Optional output array, for writing the result to. It must have a shape that
            the inputs broadcast to.

        The result of the FFT2 operation.

        Examples
        --------
        >>> a = ivy.array([[0, 0, 0, 0, 0],
                        [1, 1, 1, 1, 1],
                        [2, 2, 2, 2, 2],
                        [3, 3, 3, 3, 3],
                        [4, 4, 4, 4, 4]])
        >>> ivy.fft2(a)
        array([[ 50.  +0.j        ,   0.  +0.j        ,   0.  +0.j        , # may vary
                0.  +0.j        ,   0.  +0.j        ],
            [-12.5+17.20477401j,   0.  +0.j        ,   0.  +0.j        ,
                0.  +0.j        ,   0.  +0.j        ],
            [-12.5 +4.0614962j ,   0.  +0.j        ,   0.  +0.j        ,
                0.  +0.j        ,   0.  +0.j        ],
            [-12.5 -4.0614962j ,   0.  +0.j        ,   0.  +0.j        ,
                0.  +0.j        ,   0.  +0.j        ],
            [-12.5-17.20477401j,   0.  +0.j        ,   0.  +0.j        ,
                0.  +0.j        ,   0.  +0.j        ]])
        """
        return ivy.fft2(self._data, s=s, dim=dim, norm=norm, out=out)

    def ifftn(
        self: ivy.Array,
        s: Optional[Union[int, Tuple[int, ...]]] = None,
        axes: Optional[Union[int, Tuple[int, ...]]] = None,
        *,
        norm: str = "backward",
        out: Optional[ivy.Array] = None,
    ) -> ivy.Array:
        """
        Compute the N-dimensional inverse discrete Fourier Transform.

        Parameters
        ----------
        x
              Input array of complex numbers.

        s
            sequence of ints, optional
            Shape (length of transformed axis) of the output (`s[0]` refers to axis 0,
            `s[1]` to axis 1, etc.). If given shape is smaller than that of the input,
            the input is cropped. If larger, input is padded with zeros. If `s` is not
            given, shape of input along axes specified by axes is used.
        axes
            axes over which to compute the IFFT. If not given, last `len(s)` axes are
            used, or all axes if `s` is also not specified. Repeated indices in axes
            means inverse transform over that axis is performed multiple times.
        norm
            Optional argument, "backward", "ortho" or "forward". Defaults to be
            "backward".
            "backward" indicates no normalization.
            "ortho" indicates normalization by 1/sqrt(n).
            "forward" indicates normalization by 1/n.
        out
            Optional output array, for writing the result to. It must have a shape that
            the inputs broadcast to.

        Returns
        -------
        ret
            The truncated or zero-padded input, transformed along the axes indicated
            by axes, or by a combination of s or x, as explained in the parameters
            section above.

        Examples
        --------
        >>> x = ivy.array([[0.24730653+0.90832391j, 0.49495562+0.9039565j,
        ...                 0.98193269+0.49560517j],
        ...                 [0.93280757+0.48075343j, 0.28526384+0.3351205j,
        ...                 0.2343787 +0.83528011j],
        ...                 [0.18791352+0.30690572j, 0.82115787+0.96195183j,
        ...                 0.44719226+0.72654048j]])
        >>> y = ivy.ifftn(x)
        >>> print(y)
        ivy.array([[ 0.51476765+0.66160417j, -0.04319742-0.05411636j,
                -0.015561  -0.04216015j],
               [ 0.06310689+0.05347854j, -0.13392983+0.16052352j,
                -0.08371392+0.17252843j],
               [-0.0031429 +0.05421245j, -0.10446617-0.17747098j,
                 0.05344324+0.07972424j]])
        >>> x = ivy.array([[0.24730653+0.90832391j, 0.49495562+0.9039565j,
        ...                 0.98193269+0.49560517j],
        ...                 [0.93280757+0.48075343j, 0.28526384+0.3351205j,
        ...                 0.2343787 +0.83528011j],
        ...                 [0.18791352+0.30690572j, 0.82115787+0.96195183j,
        ...                 0.44719226+0.72654048j]])
        >>> y = ivy.ifftn(x, s=[2, 1], axes=[0, 1], norm='ortho')
        >>> print(y)
        ivy.array([[ 0.8344667 +0.98222595j],
               [-0.48472244+0.30233797j]])
        """
        return ivy.ifftn(self._data, s=s, axes=axes, norm=norm, out=out)

    def rfftn(
        self: ivy.Array,
        s: Sequence[int] = None,
        axes: Sequence[int] = None,
        *,
        norm: str = "backward",
        out: Optional[ivy.Array] = None,
    ) -> ivy.Array:
        """
        Compute the n-dimensional discrete Fourier Transform.

        Parameters
        ----------
        self
            Input array.
        s
            Shape (length of each transformed axis) of the output.
        axes
            Axes over which to compute the RFFT. If not given, the last len(s) axes are
            used.
        norm
            Normalization mode: "backward", "ortho", or "forward".
        out
            Optional output array for writing the result.

        Returns
        -------
        ret
            The result of the RFFT operation.
        """
        return ivy.rfftn(self._data, s=s, axes=axes, norm=norm, out=out)
    
    
    def stft(
        self: ivy.Array,
        n_fft: Union[int, Tuple[int]],
        hop_length: int,
        /,
        *,
        axis: Optional[int] = None,
        onesided:Optional[bool] = True,
        fs: Optional[float] = 1.0,
        window: Optional[Union[ivy.Array, list, Tuple[int]]] = None,
        win_length: Optional[int] = None,
        center: Optional[bool] = False,
        pad_mode: Optional[str] = "reflect",
        normalized: Optional[bool] = False,
        detrend: Optional[Union[str, callable, bool]] = False,
        return_complex: Optional[bool] = True,
        boundary: Optional[str] = 'zeros',
        out: Optional[ivy.Array] = None,
    ) -> ivy.Array:
        """
        Compute the Short-time Fourier transform  of input.
        
        Parameters
        ----------
        self
            Input tensor representing a real or complex valued signal. 
            For real input, the following shape is expected: [batch_
            size][signal_length][1]. For complex input, the following 
            shape is expected: [batch_size][signal_length][2], where 
            [batch_size][signal_length][0] represents the real component 
            and [batch_size][signal_length][1] represents the imaginary 
            component of the signal.        
        n_fft
           Size of Fourier transform.   
        hop_length
           An integer scalar Tensor. The number of samples to step.          
        axis
            The axis on which to perform the DFT. By default this
            value is  set to 1, which corresponds to the first dimension
            after the batch index.
        onesided
            If onesided is True, only values for w in [0, 1, 2, floor
            (n_fft/2) + 1] are returned because the real-to-complex Fourier 
            transform satisfies the conjugate symmetry, i.e., X[m, w] = 
            X[m,w]=X[m,n_fft-w]*. Note if the input or window tensors are 
            complex, then onesided output is not possible.Enabling onesided 
            with real inputs performs a Real-valued fast Fourier transform 
            (RFFT). When invoked with real or complex valued input, the
            default value is False. Values can be True or False.
        fs
            Sampling frequency of the x time series. Defaults to 1.0.
        window
            Desired window to use. If window is a string or tuple, 
            it is passed to get_window to generate the window values, 
            which are DFT-even by default. See get_window for a list of 
            windows and required parameters. If window is array_like it 
            will be used directly as the window and its length must be 
            nperseg. Defaults to a Hann window.
        win_length
             The size of window frame and STFT filter. Defaults to None.   
        center  
            Whether to pad x to make that the t * hop_length at the 
            center of t-th frame. Default: True.          
        pad_mode 
            Choose padding pattern when center is True. See paddle.
            nn.functional.pad for all padding options. Default: “reflect”.
        normalized 
            Control whether to scale the output by 1/sqrt(n_fft). 
            Default: False
        detrend 
            Specifies how to detrend each segment. If detrend is a string, 
            it is passed as the type argument to the detrend function. If 
            it is a function, it takes a segment and returns a detrended 
            segment. If detrend is False, no detrending is done. Defaults 
            to False.
        return_complex
            Whether to return a complex tensor, or a real tensor with an extra 
            last dimension for the real and imaginary components.            
        boundary
            Specifies whether the input signal is extended at both ends, and 
            how to generate the new values, in order to center the first 
            windowed segment on the first input point. This has the benefit of 
            enabling reconstruction of the first input point when the employed 
            window function starts at zero. Valid options are ['even', 'odd', 
            'constant','zeros', None]. Defaults to ‘zeros’, for zero padding 
            extension. I.e. [1, 2, 3, 4] is extended to [0, 1, 2, 3, 4, 0] 
            for nperseg=3.   
        out
            Optional output array, for writing the result to. It must
            have a shape that the inputs broadcast to.
            Input array.
        Returns
        -------
        ret
            The Short-time Fourier Transform of the signals.If onesided is 1, the 
            output has the shape: [batch_size][frames][dft_unique_bins][2], where 
            dft_unique_bins is frame_length // 2 + 1 (the unique components of 
            the DFT) If onesided is 0, the output has the shape: [batch_size]
            [frames][frame_length][2], where frame_length is the length of 
            the DFT.
        """
        return ivy.stft(
            self._data,
            n_fft,
            hop_length,
            axis=axis,
            onesided=onesided,
            fs=fs,
            window=window,
            win_length=win_length,
            center=center,
            pad_mode=pad_mode,
            normalized=normalized,
            detrend=detrend,
            return_complex=return_complex,
            boundary=boundary,
            out=out,
        )    

      
    def stft(
        self: ivy.Array,
        frame_length: int,
        frame_step: int,
        /,
        *,
        fft_length: Optional[int] = None,
        window_fn: Optional[Callable] = None,
        pad_end: Optional[bool] = False,
        name: Optional[str] = None,
        out: Optional[ivy.Array] = None,
    ) -> ivy.Array:
        """
        Compute the Short-time Fourier Transform of signals.

        Parameters
        ----------
        self
            Input Arrays.
        frame_length
           An integer scalar Tensor. The window length in samples.
        frame_step
            An integer scalar Tensor. The number of samples to step.
        fft_length
            An integer scalar Tensor. The size of the FFT to apply.
            If not provided, uses the smallest power of 2 enclosing frame_length.
        window_fn
            A callable that takes a window length and a dtype keyword
            argument and returns a [window_length] Tensor of samples in the
            provided datatype. If set to None, no windowing is used.
        pad_end
            Whether to pad the end of signals with zeros when the provided frame length
            and step produces a frame that lies partially past its end.
        name
            An optional name for the operation.
        out
            Optional output array for writing the result.

        Returns
        -------
        ret
            A [..., frames, fft_unique_bins] Tensor of
            complex64/complex128 STFT values where fft_unique_bins is
            fft_length // 2 + 1 (the unique components of the FFT).
        """
        return ivy.stft(
            self._data,
            frame_length,
            frame_step,
            fft_length=fft_length,
            window_fn=window_fn,
            pad_end=pad_end,
            name=name,
            out=out,
        )
        )

    def sliding_window(
        self: ivy.Array,
        window_size: Union[int, Tuple[int, int], Tuple[int, int, int]],
        /,
        *,
        stride: Union[int, Tuple[int, int]] = 1,
        dilation: Union[int, Tuple[int, int]] = 1,
        padding: Union[str, int, Sequence[Tuple[int, int]]] = "VALID",
    ) -> ivy.Array:
        """
        Slide a window of specified dimension over all elements of an array.

        Parameters
        ----------
        input
            An array representing the base area on which the window is going to slide
            over.
        window_size
            Size of the sliding window for each dimension of the input.
        stride
            The stride of the sliding window for each dimension of input
        padding
            Either the string ‘SAME’ (padding with zeros evenly), the string ‘VALID’
            (no padding), or a sequence of n (low, high) integer pairs that give the
            padding to apply before and after each spatial dimension.
        dilation
            The stride between elements within a sliding window, must be > 0.

        Returns
        -------
        ret
            The result of the sliding window operation.

        Examples
        --------
        >>> x = ivy.array([[1, 2, 3, 4],
        >>>                [5, 6, 7, 8],
        >>>                [9, 10, 11, 12]])
        >>> x.sliding_window((2, 2))
        ivy.array([[[ 1,  2,  5,  6],
                    [ 2,  3,  6,  7],
                    [ 3,  4,  7,  8]],

                    [[ 5,  6,  9, 10],
                    [ 6,  7, 10, 11],
                    [ 7,  8, 11, 12]]])
        """
        return ivy.sliding_window(
            self._data,
            window_size,
            stride=stride,
            dilation=dilation,
            padding=padding,
        )
<<<<<<< HEAD
=======

    def max_unpool1d(
        self: ivy.Array,
        indices: ivy.Array,
        kernel_size: Union[Tuple[int], int],
        /,
        *,
        strides: Union[int, Tuple[int]] = None,
        padding: Union[int, Tuple[int]] = 0,
        data_format: Optional[str] = "NCW",
    ) -> ivy.Array:
        """
        Compute a 1-D max unpooling given the 1-D pooled input x and its indices.

        Parameters
        ----------
        self
            Pooled input image *[batch_size, w, d_in]*.
        indices
            Indices obtained from the corresponding max pooling operation.
        kernel_size
            Size of the kernel i.e., the sliding window for each
            dimension of input. *[w]*.
        strides
            The stride of the sliding window for each dimension of input.
        padding
            SAME" or "VALID" indicating the algorithm, or list
            indicating the per-dimension paddings.
        data_format
            NWC" or "NCW". Defaults to "NWC".

        Returns
        -------
        ret
            The result of the unpooling operation.
        """
        return ivy.max_unpool1d(
            self._data,
            indices,
            kernel_size,
            strides=strides,
            padding=padding,
            data_format=data_format,
        )
>>>>>>> f1ab13f5
<|MERGE_RESOLUTION|>--- conflicted
+++ resolved
@@ -1349,8 +1349,7 @@
             dilation=dilation,
             padding=padding,
         )
-<<<<<<< HEAD
-=======
+
 
     def max_unpool1d(
         self: ivy.Array,
@@ -1394,5 +1393,4 @@
             strides=strides,
             padding=padding,
             data_format=data_format,
-        )
->>>>>>> f1ab13f5
+        )