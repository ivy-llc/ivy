--- conflicted
+++ resolved
@@ -1116,7 +1116,7 @@
             The result of the RFFT operation.
         """
         return ivy.rfftn(self._data, s=s, axes=axes, norm=norm, out=out)
-<<<<<<< HEAD
+    
     
     def stft(
         self,
@@ -1241,8 +1241,8 @@
             boundary=boundary,
             out=out,
         )    
-=======
-
+
+      
     def stft(
         self: ivy.Array,
         frame_length: int,
@@ -1297,5 +1297,4 @@
             pad_end=pad_end,
             name=name,
             out=out,
-        )
->>>>>>> c9640197
+        )