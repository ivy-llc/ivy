--- conflicted
+++ resolved
@@ -337,8 +337,30 @@
         ivy.array([-1., 1., 1.])
         """
         return ivy.hardtanh(self._data, min_val=min_val, max_val=max_val, out=out)
-
-<<<<<<< HEAD
+    
+    def tanhshrink(self: ivy.Array, /, *, out: Optional[ivy.Array] = None) -> ivy.Array:
+        """
+        ivy.Array instance method variant of ivy.tanhshrink. This method simply wraps
+        the function, and so the docstring for ivy.tanhshrink also applies to this
+        method with minimal changes.
+
+        Parameters
+        ----------
+        self
+            input array.
+        out
+            optional output array, for writing the result to. It must have a shape
+            that the inputs broadcast to.
+
+        Examples
+        --------
+        >>> x = ivy.array([-1., 0., 1.])
+        >>> y = x.tanhshrink()
+        >>> print(y)
+        ivy.array([-0.23840582,  0.        ,  0.23840582])
+        """
+        return ivy.tanhshrink(self._data, out=out)
+
     def celu(
         self: ivy.Array,
         /,
@@ -351,31 +373,20 @@
         ivy.Array instance method variant of ivy.celu. This method simply wraps the
         function, and so the docstring for ivy.celu also applies to this method with
         minimal changes.
-=======
-    def tanhshrink(self: ivy.Array, /, *, out: Optional[ivy.Array] = None) -> ivy.Array:
-        """
-        ivy.Array instance method variant of ivy.tanhshrink. This method simply wraps
-        the function, and so the docstring for ivy.tanhshrink also applies to this
-        method with minimal changes.
->>>>>>> 4a59951d
-
-        Parameters
-        ----------
-        self
-            input array.
-<<<<<<< HEAD
+
+        Parameters
+        ----------
+        self
+            input array.
         alpha
             the alpha (negative slope) value for CELU formulation.
         complex_mode
             optional specifier for how to handle complex data types. See
             ``ivy.func_wrapper.handle_complex_input`` for more detail.
-=======
->>>>>>> 4a59951d
-        out
-            optional output array, for writing the result to. It must have a shape
-            that the inputs broadcast to.
-
-<<<<<<< HEAD
+        out
+            optional output array, for writing the result to. It must have a shape
+            that the inputs broadcast to.
+
         Returns
         -------
         ret
@@ -388,14 +399,4 @@
         >>> print(y)
         ivy.array([ 0.39, -0.57])
         """
-        return ivy.celu(self._data, alpha=alpha, complex_mode=complex_mode, out=out)
-=======
-        Examples
-        --------
-        >>> x = ivy.array([-1., 0., 1.])
-        >>> y = x.tanhshrink()
-        >>> print(y)
-        ivy.array([-0.23840582,  0.        ,  0.23840582])
-        """
-        return ivy.tanhshrink(self._data, out=out)
->>>>>>> 4a59951d
+        return ivy.celu(self._data, alpha=alpha, complex_mode=complex_mode, out=out)