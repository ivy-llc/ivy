--- conflicted
+++ resolved
@@ -297,8 +297,47 @@
         ivy.array([ 0.39, -0.57])
         """
         return ivy.elu(self._data, alpha=alpha, out=out)
-
-<<<<<<< HEAD
+      
+    def hardtanh(
+        self: ivy.Array,
+        /,
+        *,
+        max_val: float = 1,
+        min_val: float = -1,
+        out: Optional[ivy.Array] = None,
+    ) -> ivy.Array:
+        """
+        ivy.Array instance method variant of ivy.hardtanh. This method simply wraps the
+        function, and so the docstring for ivy.hardtanh also applies to this method with
+        minimal changes.
+
+        Parameters
+        ----------
+        self
+            input array.
+        min_val
+            minimum value of the linear region range. Default: -1.
+        max_val
+            maximum value of the linear region range. Default: 1.
+        out
+            optional output array, for writing the result to. It must have a shape
+            that the inputs broadcast to.
+
+        Returns
+        -------
+        ret
+            an array with the hardtanh activation function applied element-wise
+            with custom linear region range.
+
+        Examples
+        --------
+        >>> x = ivy.array([-1., .2, 1.])
+        >>> y = x.hardtanh()
+        >>> print(y)
+        ivy.array([-1., 1., 1.])
+        """
+        return ivy.hardtanh(self._data, min_val=min_val, max_val=max_val, out=out)
+
     def celu(
         self: ivy.Array,
         /,
@@ -310,45 +349,24 @@
         """
         ivy.Array instance method variant of ivy.celu. This method simply wraps the
         function, and so the docstring for ivy.celu also applies to this method with
-=======
-    def hardtanh(
-        self: ivy.Array,
-        /,
-        *,
-        max_val: float = 1,
-        min_val: float = -1,
-        out: Optional[ivy.Array] = None,
-    ) -> ivy.Array:
-        """
-        ivy.Array instance method variant of ivy.hardtanh. This method simply wraps the
-        function, and so the docstring for ivy.hardtanh also applies to this method with
->>>>>>> 139d9b55
         minimal changes.
 
         Parameters
         ----------
         self
             input array.
-<<<<<<< HEAD
         alpha
             the alpha (negative slope) value for CELU formulation.
         complex_mode
             optional specifier for how to handle complex data types. See
             ``ivy.func_wrapper.handle_complex_input`` for more detail.
-=======
-        min_val
-            minimum value of the linear region range. Default: -1.
-        max_val
-            maximum value of the linear region range. Default: 1.
->>>>>>> 139d9b55
-        out
-            optional output array, for writing the result to. It must have a shape
-            that the inputs broadcast to.
-
-        Returns
-        -------
-        ret
-<<<<<<< HEAD
+        out
+            optional output array, for writing the result to. It must have a shape
+            that the inputs broadcast to.
+
+        Returns
+        -------
+        ret
             an array with the celu activation function applied element-wise.
 
         Examples
@@ -358,17 +376,4 @@
         >>> print(y)
         ivy.array([ 0.39, -0.57])
         """
-        return ivy.celu(self._data, alpha=alpha, complex_mode=complex_mode, out=out)
-=======
-            an array with the hardtanh activation function applied element-wise
-            with custom linear region range.
-
-        Examples
-        --------
-        >>> x = ivy.array([-1., .2, 1.])
-        >>> y = x.hardtanh()
-        >>> print(y)
-        ivy.array([-1., 1., 1.])
-        """
-        return ivy.hardtanh(self._data, min_val=min_val, max_val=max_val, out=out)
->>>>>>> 139d9b55
+        return ivy.celu(self._data, alpha=alpha, complex_mode=complex_mode, out=out)