--- conflicted
+++ resolved
@@ -230,8 +230,7 @@
                     4.20280409,  5.25350523,  6.30420589,  7.35490704])
         """
         return ivy.selu(self._data, out=out)
-
-<<<<<<< HEAD
+ 
     def sigmoid(
         self: ivy.Array,
     ) -> ivy.Array:  # noqa
@@ -261,7 +260,7 @@
         ivy.array([1.21824932e+01, 3.67879420e-01, 1.00000000e+00, 1.11089964e-02])
         """
         return ivy.sigmoid(self._data)
-=======
+
     def silu(self: ivy.Array, /, *, out: Optional[ivy.Array] = None) -> ivy.Array:
         """
         ivy.Array instance method variant of ivy.silu. This method simply wraps the
@@ -284,4 +283,3 @@
         ivy.array([-0.26894143,  0.        ,  0.73105854])
         """
         return ivy.silu(self._data, out=out)
->>>>>>> 3916e6e5
