# global
import abc
from typing import Optional, Union

# local
import ivy


class _ArrayWithCreationExperimental(abc.ABC):
    def eye_like(
        self: ivy.Array,
        /,
        *,
        k: int = 0,
        dtype: Optional[Union[ivy.Dtype, ivy.NativeDtype]] = None,
        device: Optional[Union[ivy.Device, ivy.NativeDevice]] = None,
        out: Optional[ivy.Array] = None,
    ) -> ivy.Array:
        """
        ivy.Array instance method variant of ivy.eye_like. This method simply wraps the
        function, and so the docstring for ivy.eye_like also applies to this method with
        minimal changes.

        Parameters
        ----------
        self
            input array from which to derive the output array shape.
        k
            index of the diagonal. A positive value refers to an upper diagonal,
            a negative value to a lower diagonal, and 0 to the main diagonal.
            Default: ``0``.
        dtype
            output array data type. If ``dtype`` is ``None``, the output array data type
            must be inferred from ``self``. Default: ``None``.
        device
            device on which to place the created array. If ``device`` is ``None``, the
            output array device must be inferred from ``self``. Default: ``None``.
        out
            optional output array, for writing the result to. It must have a shape that
            the inputs broadcast to.

        Returns
        -------
        ret
            an array having the same shape as ``self`` and filled with ``ones``
            in diagonal ``k`` and ``zeros`` elsewhere.

        Examples
        --------
        >>> x = ivy.array([[2, 3, 8],[1, 2, 1]])
        >>> y = x.eye_like()
        >>> print(y)
        ivy.array([[1., 0., 0.],
                    0., 1., 0.]])
        """
        return ivy.eye_like(self._data, k=k, dtype=dtype, device=device, out=out)

    def unsorted_segment_min(
        self: ivy.Array,
        segment_ids: ivy.Array,
        num_segments: Union[int, ivy.Array],
    ) -> ivy.Array:
        r"""
        ivy.Array instance method variant of ivy.unsorted_segment_min. This method
        simply wraps the function, and so the docstring for ivy.unsorted_segment_min
        also applies to this method with minimal changes.

        Note
        ----
        If the given segment ID `i` is negative, then the corresponding
        value is dropped, and will not be included in the result.

        Parameters
        ----------
        self
            The array from which to gather values.

        segment_ids
            Must be in the same size with the first dimension of `self`. Has to be
            of integer data type. The index-th element of `segment_ids` array is
            the segment identifier for the index-th element of `self`.

        num_segments
            An integer or array representing the total number of distinct segment IDs.

        Returns
        -------
        ret
            The output array, representing the result of a segmented min operation.
            For each segment, it computes the min value in `self` where `segment_ids`
            equals to segment ID.
        """
        return ivy.unsorted_segment_min(self._data, segment_ids, num_segments)

    def unsorted_segment_sum(
        self: ivy.Array,
        segment_ids: ivy.Array,
        num_segments: Union[int, ivy.Array],
    ) -> ivy.Array:
        r"""
        ivy.Array instance method variant of ivy.unsorted_segment_sum. This method
        simply wraps the function, and so the docstring for ivy.unsorted_segment_sum
        also applies to this method with minimal changes.

        Parameters
        ----------
        self
            The array from which to gather values.

        segment_ids
            Must be in the same size with the first dimension of `self`. Has to be
            of integer data type. The index-th element of `segment_ids` array is
            the segment identifier for the index-th element of `self`.

        num_segments
            An integer or array representing the total number of distinct segment IDs.

        Returns
        -------
        ret
            The output array, representing the result of a segmented sum operation.
            For each segment, it computes the sum of values in `self` where
            `segment_ids` equals to segment ID.
        """
        return ivy.unsorted_segment_sum(self._data, segment_ids, num_segments)

<<<<<<< HEAD
    def trilu(
        self: ivy.Array,
        /,
        *,
        k: int = 0,
        upper: bool = True,
        out: Optional[ivy.Array] = None,
    ) -> ivy.Array:
        """
        ivy.Array instance method variant of ivy.trilu. This method simply wraps the
        function, and so the docstring for ivy.trilu also applies to this method with
        minimal changes.
=======
    def blackman_window(
        self: ivy.Array,
        /,
        *,
        periodic: bool = True,
        dtype: Optional[Union[ivy.Dtype, ivy.NativeDtype]] = None,
        device: Optional[Union[ivy.Device, ivy.NativeDevice]] = None,
        out: Optional[ivy.Array] = None,
    ) -> ivy.Array:
        """
        ivy.Array instance method variant of ivy.blackman_window. This method simply
        wraps the function, and so the docstring for ivy.blackman_window also applies to
        this method with minimal changes.
>>>>>>> ee240830

        Parameters
        ----------
        self
<<<<<<< HEAD
            input array having shape (..., M, N) and whose innermost two dimensions form
            MxN matrices.    *,
        k
            diagonal below or above which to zero elements. If k = 0, the diagonal is
            the main diagonal. If k < 0, the diagonal is below the main diagonal. If
            k > 0, the diagonal is above the main diagonal. Default: ``0``.
        upper
            indicates whether upper or lower part of matrix is retained.
            Default: ``True``.
        out
            optional output array, for writing the result to. It must have a shape that
            the inputs broadcast to.

        Returns
        -------
        ret
            an array containing the upper triangular part(s). The returned array must
            have the same shape and data type as ``self``. All elements below the
            specified diagonal k must be zeroed. The returned array should be allocated
            on the same device as ``self``.
        """
        return ivy.trilu(self._data, k=k, upper=upper, out=out)
=======
            int.
        periodic
            If True, returns a window to be used as periodic function.
            If False, return a symmetric window.
            Default: ``True``.
        dtype
            output array data type. If ``dtype`` is ``None``, the output array data type
            must be inferred from ``self``. Default: ``None``.
        device
            device on which to place the created array. If ``device`` is ``None``, the
            output array device must be inferred from ``self``. Default: ``None``.
        out
            optional output array, for writing the result to. It must have a shape that
            the inputs broadcast to.
        Returns
        -------
        ret
            The array containing the window.
        Examples
        --------
        >>> ivy.blackman_window(4, periodic = True)
        ivy.array([-1.38777878e-17,  3.40000000e-01,  1.00000000e+00,  3.40000000e-01])
        >>> ivy.blackman_window(7, periodic = False)
        ivy.array([-1.38777878e-17,  1.30000000e-01,  6.30000000e-01,  1.00000000e+00,
        6.30000000e-01,  1.30000000e-01, -1.38777878e-17])
        """
        return ivy.blackman_window(
            self._data, periodic=periodic, dtype=dtype, device=device, out=out
        )
>>>>>>> ee240830
<|MERGE_RESOLUTION|>--- conflicted
+++ resolved
@@ -124,20 +124,7 @@
         """
         return ivy.unsorted_segment_sum(self._data, segment_ids, num_segments)
 
-<<<<<<< HEAD
-    def trilu(
-        self: ivy.Array,
-        /,
-        *,
-        k: int = 0,
-        upper: bool = True,
-        out: Optional[ivy.Array] = None,
-    ) -> ivy.Array:
-        """
-        ivy.Array instance method variant of ivy.trilu. This method simply wraps the
-        function, and so the docstring for ivy.trilu also applies to this method with
-        minimal changes.
-=======
+      
     def blackman_window(
         self: ivy.Array,
         /,
@@ -151,35 +138,10 @@
         ivy.Array instance method variant of ivy.blackman_window. This method simply
         wraps the function, and so the docstring for ivy.blackman_window also applies to
         this method with minimal changes.
->>>>>>> ee240830
-
-        Parameters
-        ----------
-        self
-<<<<<<< HEAD
-            input array having shape (..., M, N) and whose innermost two dimensions form
-            MxN matrices.    *,
-        k
-            diagonal below or above which to zero elements. If k = 0, the diagonal is
-            the main diagonal. If k < 0, the diagonal is below the main diagonal. If
-            k > 0, the diagonal is above the main diagonal. Default: ``0``.
-        upper
-            indicates whether upper or lower part of matrix is retained.
-            Default: ``True``.
-        out
-            optional output array, for writing the result to. It must have a shape that
-            the inputs broadcast to.
-
-        Returns
-        -------
-        ret
-            an array containing the upper triangular part(s). The returned array must
-            have the same shape and data type as ``self``. All elements below the
-            specified diagonal k must be zeroed. The returned array should be allocated
-            on the same device as ``self``.
-        """
-        return ivy.trilu(self._data, k=k, upper=upper, out=out)
-=======
+        
+        Parameters
+        ----------
+        self
             int.
         periodic
             If True, returns a window to be used as periodic function.
@@ -209,4 +171,42 @@
         return ivy.blackman_window(
             self._data, periodic=periodic, dtype=dtype, device=device, out=out
         )
->>>>>>> ee240830
+      
+    def trilu(
+        self: ivy.Array,
+        /,
+        *,
+        k: int = 0,
+        upper: bool = True,
+        out: Optional[ivy.Array] = None,
+    ) -> ivy.Array:
+        """
+        ivy.Array instance method variant of ivy.trilu. This method simply wraps the
+        function, and so the docstring for ivy.trilu also applies to this method with
+        minimal changes.
+        
+        Parameters
+        ----------
+        self
+            input array having shape (..., M, N) and whose innermost two dimensions form
+            MxN matrices.    *,
+        k
+            diagonal below or above which to zero elements. If k = 0, the diagonal is
+            the main diagonal. If k < 0, the diagonal is below the main diagonal. If
+            k > 0, the diagonal is above the main diagonal. Default: ``0``.
+        upper
+            indicates whether upper or lower part of matrix is retained.
+            Default: ``True``.
+        out
+            optional output array, for writing the result to. It must have a shape that
+            the inputs broadcast to.
+
+        Returns
+        -------
+        ret
+            an array containing the upper triangular part(s). The returned array must
+            have the same shape and data type as ``self``. All elements below the
+            specified diagonal k must be zeroed. The returned array should be allocated
+            on the same device as ``self``.
+        """
+        return ivy.trilu(self._data, k=k, upper=upper, out=out)
