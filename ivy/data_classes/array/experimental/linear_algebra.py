# global
import abc
from typing import Optional, Union, Tuple, List, Sequence, Literal

# local
import ivy


class _ArrayWithLinearAlgebraExperimental(abc.ABC):
    def eigh_tridiagonal(
        self: Union[ivy.Array, ivy.NativeArray],
        beta: Union[ivy.Array, ivy.NativeArray],
        /,
        *,
        eigvals_only: bool = True,
        select: str = "a",
        select_range: Optional[
            Union[Tuple[int, int], List[int], ivy.Array, ivy.NativeArray]
        ] = None,
        tol: Optional[float] = None,
    ) -> Union[ivy.Array, Tuple[ivy.Array, ivy.Array]]:
        """
        ivy.Array instance method variant of ivy.eigh_tridiagonal. This method simply
        wraps the function, and so the docstring for ivy.eigh_tridiagonal also applies
        to this method with minimal changes.

        Parameters
        ----------
        self
            An array of real or complex arrays each of shape (n),
            the diagonal elements of the matrix.
        beta
            An array or of real or complex arrays each of shape (n-1),
            containing the elements of the first super-diagonal of the matrix.
        eigvals_only
            If False, both eigenvalues and corresponding eigenvectors are computed.
            If True, only eigenvalues are computed. Default is True.
        select
            Optional string with values in {'a', 'v', 'i'}
            (default is 'a') that determines which eigenvalues
            to calculate: 'a': all eigenvalues. 'v': eigenvalues
            in the interval (min, max] given by select_range.
            'i': eigenvalues with indices min <= i <= max.
        select_range
            Size 2 tuple or list or array specifying the range of
            eigenvalues to compute together with select. If select
            is 'a', select_range is ignored.
        tol
            Optional scalar. Ignored when backend is not Tensorflow. The
            absolute tolerance to which each eigenvalue is required. An
            eigenvalue (or cluster) is considered to have converged if
            it lies in an interval of this width. If tol is None (default),
            the value eps*|T|_2 is used where eps is the machine precision,
            and |T|_2 is the 2-norm of the matrix T.

        Returns
        -------
        eig_vals
            The eigenvalues of the matrix in non-decreasing order.
        eig_vectors
            If eigvals_only is False the eigenvectors are returned in the second
            output argument.

        Examples
        --------
        >>> alpha = ivy.array([0., 1., 2.])
        >>> beta = ivy.array([0., 1.])
        >>> y = alpha.eigh_tridiagonal(beta)
        >>> print(y)
        ivy.array([0., 0.38196, 2.61803])
        """
        return ivy.eigh_tridiagonal(
            self._data,
            beta,
            eigvals_only=eigvals_only,
            select=select,
            select_range=select_range,
            tol=tol,
        )

    def diagflat(
        self: Union[ivy.Array, ivy.NativeArray],
        /,
        *,
        offset: int = 0,
        padding_value: float = 0,
        align: str = "RIGHT_LEFT",
        num_rows: int = -1,
        num_cols: int = -1,
        out: Optional[Union[ivy.Array, ivy.NativeArray]] = None,
    ) -> ivy.Array:
        """
        ivy.Array instance method variant of ivy.diagflat. This method simply wraps the
        function, and so the docstring for ivy.diagflat also applies to this method with
        minimal changes.

        Examples
        --------
        >>> x = ivy.array([1,2])
        >>> x.diagflat(k=1)
        ivy.array([[0, 1, 0],
                   [0, 0, 2],
                   [0, 0, 0]])
        """
        return ivy.diagflat(
            self._data,
            offset=offset,
            padding_value=padding_value,
            align=align,
            num_rows=num_rows,
            num_cols=num_cols,
            out=out,
        )

    def kron(
        self: ivy.Array,
        b: ivy.Array,
        /,
        *,
        out: Optional[ivy.Array] = None,
    ) -> ivy.Array:
        """
        ivy.Array instance method variant of ivy.kron. This method simply wraps the
        function, and so the docstring for ivy.kron also applies to this method with
        minimal changes.

        Examples
        --------
        >>> a = ivy.array([1,2])
        >>> b = ivy.array([3,4])
        >>> a.diagflat(b)
        ivy.array([3, 4, 6, 8])
        """
        return ivy.kron(self._data, b, out=out)

    def matrix_exp(self: ivy.Array, /, *, out: Optional[ivy.Array] = None) -> ivy.Array:
        """
        ivy.Array instance method variant of ivy.kron. This method simply wraps the
        function, and so the docstring for ivy.matrix_exp also applies to this method
        with minimal changes.

        Examples
        --------
        >>> x = ivy.array([[[1., 0.],
                            [0., 1.]],
                            [[2., 0.],
                            [0., 2.]]])
        >>> ivy.matrix_exp(x)
        ivy.array([[[2.7183, 1.0000],
                    [1.0000, 2.7183]],
                    [[7.3891, 1.0000],
                    [1.0000, 7.3891]]])
        """
        return ivy.matrix_exp(self._data, out=out)

    def eig(
        self: ivy.Array,
        /,
    ) -> Tuple[ivy.Array, ...]:
        """
        ivy.Array instance method variant of ivy.eig. This method simply wraps the
        function, and so the docstring for ivy.eig also applies to this method with
        minimal changes.

        Examples
        --------
        >>> x = ivy.array([[1,2], [3,4]])
        >>> x.eig()
        (
        ivy.array([-0.37228132+0.j,  5.37228132+0.j]),
        ivy.array([[-0.82456484+0.j, -0.41597356+0.j],
                   [ 0.56576746+0.j, -0.90937671+0.j]])
        )
        """
        return ivy.eig(self._data)

    def eigvals(
        self: ivy.Array,
        /,
    ) -> ivy.Array:
        """
        ivy.Array instance method variant of ivy.eigvals. This method simply wraps the
        function, and so the docstring for ivy.eigvals also applies to this method with
        minimal changes.

        Examples
        --------
        >>> x = ivy.array([[1,2], [3,4]])
        >>> x.eigvals()
        ivy.array([-0.37228132+0.j,  5.37228132+0.j])
        """
        return ivy.eigvals(self._data)

    def adjoint(
        self: ivy.Array,
        /,
        *,
        out: Optional[ivy.Array] = None,
    ) -> ivy.Array:
        """
        ivy.Array instance method variant of ivy.adjoint. This method simply wraps the
        function, and so the docstring for ivy.adjoint also applies to this method with
        minimal changes.

        Examples
        --------
        >>> x = np.array([[1.-1.j, 2.+2.j],
                          [3.+3.j, 4.-4.j]])
        >>> x = ivy.array(x)
        >>> x.adjoint()
        ivy.array([[1.+1.j, 3.-3.j],
                   [2.-2.j, 4.+4.j]])
        """
        return ivy.adjoint(
            self._data,
            out=out,
        )

    def multi_dot(
        self: ivy.Array,
        x: Sequence[Union[ivy.Array, ivy.NativeArray]],
        /,
        *,
        out: Optional[ivy.Array] = None,
    ) -> ivy.Array:
        """
        ivy.Array instance method variant of ivy.multi_dot. This method simply wraps the
        function, and so the docstring for ivy.multi_dot also applies to this method
        with minimal changes.

        Examples
        --------
        >>> A = ivy.arange(2 * 3).reshape((2, 3))
        >>> B = ivy.arange(3 * 2).reshape((3, 2))
        >>> C = ivy.arange(2 * 2).reshape((2, 2))
        >>> A.multi_dot((B, C))
        ivy.array([[ 26,  49],
                   [ 80, 148]])
        """
        return ivy.multi_dot((self._data, *x), out=out)

    def cond(
        self: ivy.Array, /, *, p: Optional[Union[int, float, str]] = None
    ) -> ivy.Array:
        """
        ivy.Array instance method variant of ivy.cond. This method simply wraps the
        function, and so the docstring for ivy.cond also applies to this method with
        minimal changes.

        Examples
        --------
        >>> x = ivy.array([[1,2], [3,4]])
        >>> x.cond()
        ivy.array(14.933034373659268)

        >>> x = ivy.array([[1,2], [3,4]])
        >>> x.cond(p=ivy.inf)
        ivy.array(21.0)
        """
        return ivy.cond(self._data, p=p)

    def mode_dot(
        self: Union[ivy.Array, ivy.NativeArray],
        /,
        matrix_or_vector: Union[ivy.Array, ivy.NativeArray],
        mode: int,
        transpose: Optional[bool] = False,
        *,
        out: Optional[ivy.Array] = None,
    ) -> ivy.Array:
        """
        ivy.Array instance method variant of ivy.mode_dot. This method simply wraps the
        function, and so the docstring for ivy.mode_dot also applies to this method with
        minimal changes.

        Parameters
        ----------
        self
            tensor of shape ``(i_1, ..., i_k, ..., i_N)``
        matrix_or_vector
            1D or 2D array of shape ``(J, i_k)`` or ``(i_k, )``
            matrix or vectors to which to n-mode multiply the tensor
        mode
            int in the range(1, N)
        transpose
            If True, the matrix is transposed.
            For complex tensors, the conjugate transpose is used.
        out
            optional output array, for writing the result to.
            It must have a shape that the result can broadcast to.

        Returns
        -------
        ivy.Array
            `mode`-mode product of `tensor` by `matrix_or_vector`
            * of shape :math:`(i_1, ..., i_{k-1}, J, i_{k+1}, ..., i_N)`
            if matrix_or_vector is a matrix
            * of shape :math:`(i_1, ..., i_{k-1}, i_{k+1}, ..., i_N)`
            if matrix_or_vector is a vector
        """
        return ivy.mode_dot(self._data, matrix_or_vector, mode, transpose, out=out)

    def multi_mode_dot(
        self: Union[ivy.Array, ivy.NativeArray],
        mat_or_vec_list: Sequence[Union[ivy.Array, ivy.NativeArray]],
        /,
        modes: Optional[Sequence[int]] = None,
        skip: Optional[Sequence[int]] = None,
        transpose: Optional[bool] = False,
        *,
        out: Optional[ivy.Array] = None,
    ) -> ivy.Array:
        r"""
        ivy.Array instance method variant of ivy.multi_mode_dot. This method simply
        wraps the function, and so the docstring for ivy.multi_mode_dot also applies to
        this method with minimal changes.

        Parameters
        ----------
        self
            the input tensor

        mat_or_vec_list
            sequence of matrices or vectors of length ``tensor.ndim``

        skip
            None or int, optional, default is None
            If not None, index of a matrix to skip.

        modes
            None or int list, optional, default is None

        transpose
            If True, the matrices or vectors in in the list are transposed.
            For complex tensors, the conjugate transpose is used.
        out
            optional output array, for writing the result to. It must have a shape that the
            result can broadcast to.

        Returns
        -------
        ivy.Array
            tensor times each matrix or vector in the list at mode `mode`

        Notes
        -----
        If no modes are specified, just assumes there is one matrix or vector per mode and returns:
        :math:`\\text{x  }\\times_0 \\text{ matrix or vec list[0] }\\times_1 \\cdots \\times_n \\text{ matrix or vec list[n] }` # noqa
        """
        return ivy.multi_mode_dot(
            self._data, mat_or_vec_list, modes, skip, transpose, out=out
        )

    def svd_flip(
        self: Union[ivy.Array, ivy.NativeArray],
        V: Union[ivy.Array, ivy.NativeArray],
        /,
        u_based_decision: Optional[bool] = True,
    ) -> Tuple[ivy.Array, ivy.Array]:
        """
        ivy.Array instance method variant of ivy.svd_flip. This method simply wraps the
        function, and so the docstring for ivy.svd_flip also applies to this method with
        minimal changes.

        Parameters
        ----------
        self
            left singular matrix output of SVD
        V
            right singular matrix output of SVD
        u_based_decision
            If True, use the columns of u as the basis for sign flipping.
            Otherwise, use the rows of v. The choice of which variable to base the
            decision on is generally algorithm dependent.

        Returns
        -------
        u_adjusted, v_adjusted : arrays with the same dimensions as the input.
        """
        return ivy.svd_flip(self._data, V, u_based_decision)

    def make_svd_non_negative(
        self: Union[ivy.Array, ivy.NativeArray],
        U: Union[ivy.Array, ivy.NativeArray],
        S: Union[ivy.Array, ivy.NativeArray],
        V: Union[ivy.Array, ivy.NativeArray],
        /,
        *,
        nntype: Optional[Literal["nndsvd", "nndsvda"]] = "nndsvd",
    ) -> Tuple[ivy.Array, ivy.Array]:
        """
        ivy.Array instance method variant of ivy.make_svd_non_negative. This method
        simply wraps the function, and so the docstring for ivy.make_svd_non_negative
        also applies to this method with minimal changes.

        Parameters
        ----------
        self
            tensor being decomposed.
        U
            left singular matrix from SVD.
        S
            diagonal matrix from SVD.
        V
            right singular matrix from SVD.
        nntype
            whether to fill small values with 0.0 (nndsvd),
            or the tensor mean (nndsvda, default).

        [1]: Boutsidis & Gallopoulos. Pattern Recognition, 41(4): 1350-1362, 2008.
        """
        return ivy.make_svd_non_negative(self._data, U, S, V, nntype=nntype)

    def truncated_svd(
        self: Union[ivy.Array, ivy.NativeArray],
        /,
        compute_uv: bool = True,
        n_eigenvecs: Optional[int] = None,
    ) -> Union[ivy.Array, Tuple[ivy.Array, ivy.Array, ivy.Array]]:
        """
        ivy.Array instance method variant of ivy.make_svd_non_negative. This method
        simply wraps the function, and so the docstring for ivy.make_svd_non_negative
        also applies to this method with minimal changes.

        Parameters
        ----------
        x
            2D-array
        compute_uv
            If ``True`` then left and right singular vectors will
            be computed and returnedv in ``U`` and ``Vh``
            respectively. Otherwise, only the singular values will
            be computed, which can be significantly faster.
        n_eigenvecs
            if specified, number of eigen[vectors-values] to return
            else full matrices will be returned

        Returns
        -------
        ret
            a namedtuple ``(U, S, Vh)``
            Each returned array must have the same floating-point data type as ``x``.
        """
        return ivy.truncated_svd(self._data, compute_uv, n_eigenvecs)

    def initialize_tucker(
        self: Union[ivy.Array, ivy.NativeArray],
        rank: Sequence[int],
        modes: Sequence[int],
        /,
        *,
        init: Optional[Union[Literal["svd", "random"], ivy.TuckerTensor]] = "svd",
        seed: Optional[int] = None,
        svd: Optional[Literal["truncated_svd"]] = "truncated_svd",
        non_negative: Optional[bool] = False,
        mask: Optional[Union[ivy.Array, ivy.NativeArray]] = None,
        svd_mask_repeats: Optional[int] = 5,
    ) -> Tuple[ivy.Array, Sequence[ivy.Array]]:
        """
        ivy.Array instance method variant of ivy.initialize_tucker. This method simply
        wraps the function, and so the docstring for ivy.initialize_tucker also applies
        to this method with minimal changes.

        Parameters
        ----------
        self
            input tensor
        rank
            number of components
        modes
            modes to consider in the input tensor
        seed
            Used to create a random seed distribution
            when init == 'random'
        init
            initialization scheme for tucker decomposition.
        svd
            function to use to compute the SVD
        non_negative
            if True, non-negative factors are returned
        mask
            array of booleans with the same shape as ``tensor`` should be 0 where
            the values are missing and 1 everywhere else. Note:  if tensor is
            sparse, then mask should also be sparse with a fill value of 1 (or
            True).
        svd_mask_repeats
            number of iterations for imputing the values in the SVD matrix when
            mask is not None

        Returns
        -------
        core
            initialized core tensor
        factors
            list of factors
        """
        return ivy.initialize_tucker(
            self._data,
            rank,
            modes,
            seed=seed,
            init=init,
            svd=svd,
            non_negative=non_negative,
            mask=mask,
            svd_mask_repeats=svd_mask_repeats,
        )

    def partial_tucker(
        self: Union[ivy.Array, ivy.NativeArray],
        rank: Optional[Sequence[int]] = None,
        modes: Optional[Sequence[int]] = None,
        /,
        *,
        n_iter_max: Optional[int] = 100,
        init: Optional[Union[Literal["svd", "random"], ivy.TuckerTensor]] = "svd",
        svd: Optional[Literal["truncated_svd"]] = "truncated_svd",
        seed: Optional[int] = None,
        mask: Optional[Union[ivy.Array, ivy.NativeArray]] = None,
        svd_mask_repeats: Optional[int] = 5,
        tol: Optional[float] = 10e-5,
        verbose: Optional[bool] = False,
        return_errors: Optional[bool] = False,
    ) -> Tuple[ivy.Array, Sequence[ivy.Array]]:
        """
        ivy.Array instance method variant of ivy.partial_tucker. This method simply
        wraps the function, and so the docstring for ivy.partial_tucker also applies to
        this method with minimal changes.

        Parameters
        ----------
        self
            the  input tensor
        rank
            size of the core tensor, ``(len(ranks) == tensor.ndim)``
            if int, the same rank is used for all modes
            if None, original tensors size will be preserved.
        modes
            list of the modes on which to perform the decomposition
        n_iter_max
            maximum number of iteration
        init
            {'svd', 'random'}, or TuckerTensor optional
            if a TuckerTensor is provided, this is used for initialization
        svd
            str, default is 'truncated_svd'
            function to use to compute the SVD,
        seed
            Used to create a random seed distribution
            when init == 'random'
        mask
            array of booleans with the same shape as ``tensor`` should be 0 where
            the values are missing and 1 everywhere else. Note:  if tensor is
            sparse, then mask should also be sparse with a fill value of 1 (or
            True).
        svd_mask_repeats
            number of iterations for imputing the values in the SVD matrix when
            mask is not None
        tol
            tolerance: the algorithm stops when the variation in
            the reconstruction error is less than the tolerance.
        verbose
            if True, different in reconstruction errors are returned at each
            iteration.
        return_erros
            if True, list of reconstruction errors are returned.

        Returns
        -------
        core : ndarray
                core tensor of the Tucker decomposition
        factors : ndarray list
                list of factors of the Tucker decomposition.
                with ``core.shape[i] == (tensor.shape[i], ranks[i]) for i in modes``
        """
        return ivy.partial_tucker(
            self._data,
            rank,
            modes,
            n_iter_max=n_iter_max,
            init=init,
            svd=svd,
            seed=seed,
            mask=mask,
            svd_mask_repeats=svd_mask_repeats,
            tol=tol,
            verbose=verbose,
            return_errors=return_errors,
        )

    def tucker(
        self: Union[ivy.Array, ivy.NativeArray],
        rank: Optional[Sequence[int]] = None,
        /,
        *,
        fixed_factors: Optional[Sequence[int]] = None,
        n_iter_max: Optional[int] = 100,
        init: Optional[Union[Literal["svd", "random"], ivy.TuckerTensor]] = "svd",
        svd: Optional[Literal["truncated_svd"]] = "truncated_svd",
        seed: Optional[int] = None,
        mask: Optional[Union[ivy.Array, ivy.NativeArray]] = None,
        svd_mask_repeats: Optional[int] = 5,
        tol: Optional[float] = 10e-5,
        verbose: Optional[bool] = False,
        return_errors: Optional[bool] = False,
    ):
        """
        ivy.Array instance method variant of ivy.tucker. This method simply wraps the
        function, and so the docstring for ivy.tucker also applies to this method with
        minimal changes.

        Parameters
        ----------
        x
            input tensor
        rank
            size of the core tensor, ``(len(ranks) == tensor.ndim)``
            if int, the same rank is used for all modes
        fixed_factors
            if not None, list of modes for which to keep the factors fixed.
            Only valid if a Tucker tensor is provided as init.
        n_iter_max
            maximum number of iteration
        init
            {'svd', 'random'}, or TuckerTensor optional
            if a TuckerTensor is provided, this is used for initialization
        svd
            str, default is 'truncated_svd'
            function to use to compute the SVD,
        seed
            Used to create a random seed distribution
            when init == 'random'
        mask
            array of booleans with the same shape as ``tensor`` should be 0 where
            the values are missing and 1 everywhere else. Note:  if tensor is
            sparse, then mask should also be sparse with a fill value of 1 (or
            True).
        svd_mask_repeats
            number of iterations for imputing the values in the SVD matrix when
            mask is not None
        tol
            tolerance: the algorithm stops when the variation in
            the reconstruction error is less than the tolerance
        verbose
            if True, different in reconstruction errors are returned at each
            iteration.

        return_errors
            Indicates whether the algorithm should return all reconstruction errors
            and computation time of each iteration or not
            Default: False


        Returns
        -------
            ivy.TuckerTensor or ivy.TuckerTensor and
            list of reconstruction errors if return_erros is True.

        References
        ----------
        .. [1] tl.G.Kolda and B.W.Bader, "Tensor Decompositions and Applications",
        SIAM REVIEW, vol. 51, n. 3, pp. 455-500, 2009.
        """
        return ivy.tucker(
            self._data,
            rank,
            fixed_factors=fixed_factors,
            n_iter_max=n_iter_max,
            init=init,
            return_errors=return_errors,
            seed=seed,
            mask=mask,
            svd=svd,
            svd_mask_repeats=svd_mask_repeats,
            tol=tol,
            verbose=verbose,
        )

<<<<<<< HEAD
    def dot(
        self: Union[ivy.Array, ivy.NativeArray],
        b: Union[ivy.Array, ivy.NativeArray],
        /,
        *,
        out: Optional[ivy.Array] = None,
    ):
        """
        Compute the dot product between two arrays `a` and `b` using the current
        backend's implementation. The dot product is defined as the sum of the element-
        wise product of the input arrays.
=======
    def tt_matrix_to_tensor(
        self: Union[ivy.Array, ivy.NativeArray],
        /,
        *,
        out: Optional[ivy.Array] = None,
    ) -> ivy.Array:
        """
        Ivy.Array instance method variant of ivy.tt_matrix_to_tensor. This method simply
        wraps the function, and so the docstring for ivy.tt_matrix_to_tensor also
        applies to this method with minimal changes.
>>>>>>> 6ad134b0

        Parameters
        ----------
        self
<<<<<<< HEAD
            First input array.
        b
            Second input array.
=======
                array of 4D-arrays
                TT-Matrix factors (known as core) of shape
                (rank_k, left_dim_k, right_dim_k, rank_{k+1})

>>>>>>> 6ad134b0
        out
            Optional output array. If provided, the output array to store the result.

        Returns
        -------
<<<<<<< HEAD
        ret
            The dot product of the input arrays.

        Examples
        --------
        With :class:`ivy.Array` inputs:

        >>> a = ivy.array([1, 2, 3])
        >>> b = ivy.array([4, 5, 6])
        >>> result = ivy.dot(a, b)
        >>> print(result)
        ivy.array(32)

        >>> a = ivy.array([[1, 2], [3, 4]])
        >>> b = ivy.array([[5, 6], [7, 8]])
        >>> c = ivy.empty_like(a)
        >>> ivy.dot(a, b, out=c)
        >>> print(c)
        ivy.array([[19, 22],
            [43, 50]])

        >>> a = ivy.array([[1.1, 2.3, -3.6]])
        >>> b = ivy.array([[-4.8], [5.2], [6.1]])
        >>> c = ivy.zeros((1, 1))
        >>> ivy.dot(a, b, out=c)
        >>> print(c)
        ivy.array([[-15.28]])
        """
        return ivy.dot(self._data, b, out=out)
=======
        output_tensor: array
                    tensor whose TT-Matrix decomposition was given by 'factors'
         --------
         >>> a = ivy.array([[[[[0.49671414],
         ...                      [-0.1382643]],
         ...
         ...                     [[0.64768857],
         ...                      [1.5230298]]]],
         ...                   [[[[-0.23415337],
         ...                      [-0.23413695]],
         ...
         ...                     [[1.57921278],
         ...                      [0.76743472]]]]])
         >>> a.tt_matrix_to_tensor()
         ivy.array([[[[-0.1163073 , -0.11629914],
          [ 0.03237505,  0.03237278]],

         [[ 0.78441733,  0.38119566],
          [-0.21834874, -0.10610882]]],


        [[[-0.15165846, -0.15164782],
          [-0.35662258, -0.35659757]],

         [[ 1.02283812,  0.49705869],
          [ 2.40518808,  1.16882598]]]])
        """
        return ivy.tt_matrix_to_tensor(self._data, out=out)
>>>>>>> 6ad134b0
<|MERGE_RESOLUTION|>--- conflicted
+++ resolved
@@ -676,7 +676,6 @@
             verbose=verbose,
         )
 
-<<<<<<< HEAD
     def dot(
         self: Union[ivy.Array, ivy.NativeArray],
         b: Union[ivy.Array, ivy.NativeArray],
@@ -688,38 +687,18 @@
         Compute the dot product between two arrays `a` and `b` using the current
         backend's implementation. The dot product is defined as the sum of the element-
         wise product of the input arrays.
-=======
-    def tt_matrix_to_tensor(
-        self: Union[ivy.Array, ivy.NativeArray],
-        /,
-        *,
-        out: Optional[ivy.Array] = None,
-    ) -> ivy.Array:
-        """
-        Ivy.Array instance method variant of ivy.tt_matrix_to_tensor. This method simply
-        wraps the function, and so the docstring for ivy.tt_matrix_to_tensor also
-        applies to this method with minimal changes.
->>>>>>> 6ad134b0
-
-        Parameters
-        ----------
-        self
-<<<<<<< HEAD
+
+        Parameters
+        ----------
+        self
             First input array.
         b
             Second input array.
-=======
-                array of 4D-arrays
-                TT-Matrix factors (known as core) of shape
-                (rank_k, left_dim_k, right_dim_k, rank_{k+1})
-
->>>>>>> 6ad134b0
         out
             Optional output array. If provided, the output array to store the result.
 
         Returns
         -------
-<<<<<<< HEAD
         ret
             The dot product of the input arrays.
 
@@ -749,7 +728,30 @@
         ivy.array([[-15.28]])
         """
         return ivy.dot(self._data, b, out=out)
-=======
+    
+    def tt_matrix_to_tensor(
+        self: Union[ivy.Array, ivy.NativeArray],
+        /,
+        *,
+        out: Optional[ivy.Array] = None,
+    ) -> ivy.Array:
+        """
+        Ivy.Array instance method variant of ivy.tt_matrix_to_tensor. This method simply
+        wraps the function, and so the docstring for ivy.tt_matrix_to_tensor also
+        applies to this method with minimal changes.
+
+        Parameters
+        ----------
+        self
+                array of 4D-arrays
+                TT-Matrix factors (known as core) of shape
+                (rank_k, left_dim_k, right_dim_k, rank_{k+1})
+
+        out
+            Optional output array. If provided, the output array to store the result.
+
+        Returns
+        -------
         output_tensor: array
                     tensor whose TT-Matrix decomposition was given by 'factors'
          --------
@@ -777,5 +779,4 @@
          [[ 1.02283812,  0.49705869],
           [ 2.40518808,  1.16882598]]]])
         """
-        return ivy.tt_matrix_to_tensor(self._data, out=out)
->>>>>>> 6ad134b0
+        return ivy.tt_matrix_to_tensor(self._data, out=out)