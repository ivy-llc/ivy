# global
import abc
from typing import Optional, Union, Tuple, List, Sequence, Literal

# local
import ivy


class _ArrayWithLinearAlgebraExperimental(abc.ABC):
    def eigh_tridiagonal(
        self: Union[ivy.Array, ivy.NativeArray],
        beta: Union[ivy.Array, ivy.NativeArray],
        /,
        *,
        eigvals_only: bool = True,
        select: str = "a",
        select_range: Optional[
            Union[Tuple[int, int], List[int], ivy.Array, ivy.NativeArray]
        ] = None,
        tol: Optional[float] = None,
    ) -> Union[ivy.Array, Tuple[ivy.Array, ivy.Array]]:
        """
        ivy.Array instance method variant of ivy.eigh_tridiagonal. This method simply
        wraps the function, and so the docstring for ivy.eigh_tridiagonal also applies
        to this method with minimal changes.

        Parameters
        ----------
        self
            An array of real or complex arrays each of shape (n),
            the diagonal elements of the matrix.
        beta
            An array or of real or complex arrays each of shape (n-1),
            containing the elements of the first super-diagonal of the matrix.
        eigvals_only
            If False, both eigenvalues and corresponding eigenvectors are computed.
            If True, only eigenvalues are computed. Default is True.
        select
            Optional string with values in {'a', 'v', 'i'}
            (default is 'a') that determines which eigenvalues
            to calculate: 'a': all eigenvalues. 'v': eigenvalues
            in the interval (min, max] given by select_range.
            'i': eigenvalues with indices min <= i <= max.
        select_range
            Size 2 tuple or list or array specifying the range of
            eigenvalues to compute together with select. If select
            is 'a', select_range is ignored.
        tol
            Optional scalar. Ignored when backend is not Tensorflow. The
            absolute tolerance to which each eigenvalue is required. An
            eigenvalue (or cluster) is considered to have converged if
            it lies in an interval of this width. If tol is None (default),
            the value eps*|T|_2 is used where eps is the machine precision,
            and |T|_2 is the 2-norm of the matrix T.

        Returns
        -------
        eig_vals
            The eigenvalues of the matrix in non-decreasing order.
        eig_vectors
            If eigvals_only is False the eigenvectors are returned in the second
            output argument.

        Examples
        --------
        >>> alpha = ivy.array([0., 1., 2.])
        >>> beta = ivy.array([0., 1.])
        >>> y = alpha.eigh_tridiagonal(beta)
        >>> print(y)
        ivy.array([0., 0.38196, 2.61803])
        """
        return ivy.eigh_tridiagonal(
            self._data,
            beta,
            eigvals_only=eigvals_only,
            select=select,
            select_range=select_range,
            tol=tol,
        )

    def diagflat(
        self: Union[ivy.Array, ivy.NativeArray],
        /,
        *,
        offset: int = 0,
        padding_value: float = 0,
        align: str = "RIGHT_LEFT",
        num_rows: int = -1,
        num_cols: int = -1,
        out: Optional[Union[ivy.Array, ivy.NativeArray]] = None,
    ) -> ivy.Array:
        """
        ivy.Array instance method variant of ivy.diagflat. This method simply wraps the
        function, and so the docstring for ivy.diagflat also applies to this method with
        minimal changes.

        Examples
        --------
        >>> x = ivy.array([1,2])
        >>> x.diagflat(k=1)
        ivy.array([[0, 1, 0],
                   [0, 0, 2],
                   [0, 0, 0]])
        """
        return ivy.diagflat(
            self._data,
            offset=offset,
            padding_value=padding_value,
            align=align,
            num_rows=num_rows,
            num_cols=num_cols,
            out=out,
        )

    def kron(
        self: ivy.Array,
        b: ivy.Array,
        /,
        *,
        out: Optional[ivy.Array] = None,
    ) -> ivy.Array:
        """
        ivy.Array instance method variant of ivy.kron. This method simply wraps the
        function, and so the docstring for ivy.kron also applies to this method with
        minimal changes.

        Examples
        --------
        >>> a = ivy.array([1,2])
        >>> b = ivy.array([3,4])
        >>> a.diagflat(b)
        ivy.array([3, 4, 6, 8])
        """
        return ivy.kron(self._data, b, out=out)

    def matrix_exp(self: ivy.Array, /, *, out: Optional[ivy.Array] = None) -> ivy.Array:
        """
        ivy.Array instance method variant of ivy.kron. This method simply wraps the
        function, and so the docstring for ivy.matrix_exp also applies to this method
        with minimal changes.

        Examples
        --------
        >>> x = ivy.array([[[1., 0.],
                            [0., 1.]],
                            [[2., 0.],
                            [0., 2.]]])
        >>> ivy.matrix_exp(x)
        ivy.array([[[2.7183, 1.0000],
                    [1.0000, 2.7183]],
                    [[7.3891, 1.0000],
                    [1.0000, 7.3891]]])
        """
        return ivy.matrix_exp(self._data, out=out)

    def eig(
        self: ivy.Array,
        /,
    ) -> Tuple[ivy.Array, ...]:
        """
        ivy.Array instance method variant of ivy.eig. This method simply wraps the
        function, and so the docstring for ivy.eig also applies to this method with
        minimal changes.

        Examples
        --------
        >>> x = ivy.array([[1,2], [3,4]])
        >>> x.eig()
        (
        ivy.array([-0.37228132+0.j,  5.37228132+0.j]),
        ivy.array([[-0.82456484+0.j, -0.41597356+0.j],
                   [ 0.56576746+0.j, -0.90937671+0.j]])
        )
        """
        return ivy.eig(self._data)

    def eigvals(
        self: ivy.Array,
        /,
    ) -> ivy.Array:
        """
        ivy.Array instance method variant of ivy.eigvals. This method simply wraps the
        function, and so the docstring for ivy.eigvals also applies to this method with
        minimal changes.

        Examples
        --------
        >>> x = ivy.array([[1,2], [3,4]])
        >>> x.eigvals()
        ivy.array([-0.37228132+0.j,  5.37228132+0.j])
        """
        return ivy.eigvals(self._data)

    def adjoint(
        self: ivy.Array,
        /,
        *,
        out: Optional[ivy.Array] = None,
    ) -> ivy.Array:
        """
        ivy.Array instance method variant of ivy.adjoint. This method simply wraps the
        function, and so the docstring for ivy.adjoint also applies to this method with
        minimal changes.

        Examples
        --------
        >>> x = np.array([[1.-1.j, 2.+2.j],
                          [3.+3.j, 4.-4.j]])
        >>> x = ivy.array(x)
        >>> x.adjoint()
        ivy.array([[1.+1.j, 3.-3.j],
                   [2.-2.j, 4.+4.j]])
        """
        return ivy.adjoint(
            self._data,
            out=out,
        )

    def multi_dot(
        self: ivy.Array,
        x: Sequence[Union[ivy.Array, ivy.NativeArray]],
        /,
        *,
        out: Optional[ivy.Array] = None,
    ) -> ivy.Array:
        """
        ivy.Array instance method variant of ivy.multi_dot. This method simply wraps the
        function, and so the docstring for ivy.multi_dot also applies to this method
        with minimal changes.

        Examples
        --------
        >>> A = ivy.arange(2 * 3).reshape((2, 3))
        >>> B = ivy.arange(3 * 2).reshape((3, 2))
        >>> C = ivy.arange(2 * 2).reshape((2, 2))
        >>> A.multi_dot((B, C))
        ivy.array([[ 26,  49],
                   [ 80, 148]])
        """
        return ivy.multi_dot((self._data, *x), out=out)

    def cond(
        self: ivy.Array, /, *, p: Optional[Union[int, float, str]] = None
    ) -> ivy.Array:
        """
        ivy.Array instance method variant of ivy.cond. This method simply wraps the
        function, and so the docstring for ivy.cond also applies to this method with
        minimal changes.

        Examples
        --------
        >>> x = ivy.array([[1,2], [3,4]])
        >>> x.cond()
        ivy.array(14.933034373659268)

        >>> x = ivy.array([[1,2], [3,4]])
        >>> x.cond(p=ivy.inf)
        ivy.array(21.0)
        """
        return ivy.cond(self._data, p=p)

    def mode_dot(
        self: Union[ivy.Array, ivy.NativeArray],
        /,
        matrix_or_vector: Union[ivy.Array, ivy.NativeArray],
        mode: int,
        transpose: Optional[bool] = False,
        *,
        out: Optional[ivy.Array] = None,
    ) -> ivy.Array:
        """
        ivy.Array instance method variant of ivy.mode_dot. This method simply wraps the
        function, and so the docstring for ivy.mode_dot also applies to this method with
        minimal changes.

        Parameters
        ----------
        self
            tensor of shape ``(i_1, ..., i_k, ..., i_N)``
        matrix_or_vector
            1D or 2D array of shape ``(J, i_k)`` or ``(i_k, )``
            matrix or vectors to which to n-mode multiply the tensor
        mode
            int in the range(1, N)
        transpose
            If True, the matrix is transposed.
            For complex tensors, the conjugate transpose is used.
        out
            optional output array, for writing the result to.
            It must have a shape that the result can broadcast to.

        Returns
        -------
        ivy.Array
            `mode`-mode product of `tensor` by `matrix_or_vector`
            * of shape :math:`(i_1, ..., i_{k-1}, J, i_{k+1}, ..., i_N)`
            if matrix_or_vector is a matrix
            * of shape :math:`(i_1, ..., i_{k-1}, i_{k+1}, ..., i_N)`
            if matrix_or_vector is a vector
        """
        return ivy.mode_dot(self._data, matrix_or_vector, mode, transpose, out=out)

    def multi_mode_dot(
        self: Union[ivy.Array, ivy.NativeArray],
        mat_or_vec_list: Sequence[Union[ivy.Array, ivy.NativeArray]],
        /,
        modes: Optional[Sequence[int]] = None,
        skip: Optional[Sequence[int]] = None,
        transpose: Optional[bool] = False,
        *,
        out: Optional[ivy.Array] = None,
    ) -> ivy.Array:
        r"""
        ivy.Array instance method variant of ivy.multi_mode_dot. This method simply
        wraps the function, and so the docstring for ivy.multi_mode_dot also applies to
        this method with minimal changes.

        Parameters
        ----------
        self
            the input tensor

        mat_or_vec_list
            sequence of matrices or vectors of length ``tensor.ndim``

        skip
            None or int, optional, default is None
            If not None, index of a matrix to skip.

        modes
            None or int list, optional, default is None

        transpose
            If True, the matrices or vectors in in the list are transposed.
            For complex tensors, the conjugate transpose is used.
        out
            optional output array, for writing the result to. It must have a shape that the
            result can broadcast to.

        Returns
        -------
        ivy.Array
            tensor times each matrix or vector in the list at mode `mode`

        Notes
        -----
        If no modes are specified, just assumes there is one matrix or vector per mode and returns:
        :math:`\\text{x  }\\times_0 \\text{ matrix or vec list[0] }\\times_1 \\cdots \\times_n \\text{ matrix or vec list[n] }` # noqa
        """
        return ivy.multi_mode_dot(
            self._data, mat_or_vec_list, modes, skip, transpose, out=out
        )

    def svd_flip(
        self: Union[ivy.Array, ivy.NativeArray],
        V: Union[ivy.Array, ivy.NativeArray],
        /,
        u_based_decision: Optional[bool] = True,
    ) -> Tuple[ivy.Array, ivy.Array]:
        """
        ivy.Array instance method variant of ivy.svd_flip. This method simply wraps the
        function, and so the docstring for ivy.svd_flip also applies to this method with
        minimal changes.

        Parameters
        ----------
        self
            left singular matrix output of SVD
        V
            right singular matrix output of SVD
        u_based_decision
            If True, use the columns of u as the basis for sign flipping.
            Otherwise, use the rows of v. The choice of which variable to base the
            decision on is generally algorithm dependent.

        Returns
        -------
        u_adjusted, v_adjusted : arrays with the same dimensions as the input.
        """
        return ivy.svd_flip(self._data, V, u_based_decision)

    def make_svd_non_negative(
        self: Union[ivy.Array, ivy.NativeArray],
        U: Union[ivy.Array, ivy.NativeArray],
        S: Union[ivy.Array, ivy.NativeArray],
        V: Union[ivy.Array, ivy.NativeArray],
        /,
        *,
        nntype: Optional[Literal["nndsvd", "nndsvda"]] = "nndsvd",
    ) -> Tuple[ivy.Array, ivy.Array]:
        """
        ivy.Array instance method variant of ivy.make_svd_non_negative. This method
        simply wraps the function, and so the docstring for ivy.make_svd_non_negative
        also applies to this method with minimal changes.

        Parameters
        ----------
        self
            tensor being decomposed.
        U
            left singular matrix from SVD.
        S
            diagonal matrix from SVD.
        V
            right singular matrix from SVD.
        nntype
            whether to fill small values with 0.0 (nndsvd),
            or the tensor mean (nndsvda, default).

        [1]: Boutsidis & Gallopoulos. Pattern Recognition, 41(4): 1350-1362, 2008.
        """
        return ivy.make_svd_non_negative(self._data, U, S, V, nntype=nntype)

    def truncated_svd(
        self: Union[ivy.Array, ivy.NativeArray],
        /,
        compute_uv: bool = True,
        n_eigenvecs: Optional[int] = None,
    ) -> Union[ivy.Array, Tuple[ivy.Array, ivy.Array, ivy.Array]]:
        """
        ivy.Array instance method variant of ivy.make_svd_non_negative. This method
        simply wraps the function, and so the docstring for ivy.make_svd_non_negative
        also applies to this method with minimal changes.

        Parameters
        ----------
        x
            2D-array
        compute_uv
            If ``True`` then left and right singular vectors will
            be computed and returnedv in ``U`` and ``Vh``
            respectively. Otherwise, only the singular values will
            be computed, which can be significantly faster.
        n_eigenvecs
            if specified, number of eigen[vectors-values] to return
            else full matrices will be returned

        Returns
        -------
        ret
            a namedtuple ``(U, S, Vh)``
            Each returned array must have the same floating-point data type as ``x``.
        """
        return ivy.truncated_svd(self._data, compute_uv, n_eigenvecs)

    def initialize_tucker(
        self: Union[ivy.Array, ivy.NativeArray],
        rank: Sequence[int],
        modes: Sequence[int],
        /,
        *,
        init: Optional[Union[Literal["svd", "random"], ivy.TuckerTensor]] = "svd",
        seed: Optional[int] = None,
        svd: Optional[Literal["truncated_svd"]] = "truncated_svd",
        non_negative: Optional[bool] = False,
        mask: Optional[Union[ivy.Array, ivy.NativeArray]] = None,
        svd_mask_repeats: Optional[int] = 5,
    ) -> Tuple[ivy.Array, Sequence[ivy.Array]]:
        """
        ivy.Array instance method variant of ivy.initialize_tucker. This method simply
        wraps the function, and so the docstring for ivy.initialize_tucker also applies
        to this method with minimal changes.

        Parameters
        ----------
        self
            input tensor
        rank
            number of components
        modes
            modes to consider in the input tensor
        seed
            Used to create a random seed distribution
            when init == 'random'
        init
            initialization scheme for tucker decomposition.
        svd
            function to use to compute the SVD
        non_negative
            if True, non-negative factors are returned
        mask
            array of booleans with the same shape as ``tensor`` should be 0 where
            the values are missing and 1 everywhere else. Note:  if tensor is
            sparse, then mask should also be sparse with a fill value of 1 (or
            True).
        svd_mask_repeats
            number of iterations for imputing the values in the SVD matrix when
            mask is not None

        Returns
        -------
        core
            initialized core tensor
        factors
            list of factors
        """
        return ivy.initialize_tucker(
            self._data,
            rank,
            modes,
            seed=seed,
            init=init,
            svd=svd,
            non_negative=non_negative,
            mask=mask,
            svd_mask_repeats=svd_mask_repeats,
        )

    def partial_tucker(
        self: Union[ivy.Array, ivy.NativeArray],
        rank: Optional[Sequence[int]] = None,
        modes: Optional[Sequence[int]] = None,
        /,
        *,
        n_iter_max: Optional[int] = 100,
        init: Optional[Union[Literal["svd", "random"], ivy.TuckerTensor]] = "svd",
        svd: Optional[Literal["truncated_svd"]] = "truncated_svd",
        seed: Optional[int] = None,
        mask: Optional[Union[ivy.Array, ivy.NativeArray]] = None,
        svd_mask_repeats: Optional[int] = 5,
        tol: Optional[float] = 10e-5,
        verbose: Optional[bool] = False,
        return_errors: Optional[bool] = False,
    ) -> Tuple[ivy.Array, Sequence[ivy.Array]]:
        """
        ivy.Array instance method variant of ivy.partial_tucker. This method simply
        wraps the function, and so the docstring for ivy.partial_tucker also applies to
        this method with minimal changes.

        Parameters
        ----------
        self
            the  input tensor
        rank
            size of the core tensor, ``(len(ranks) == tensor.ndim)``
            if int, the same rank is used for all modes
            if None, original tensors size will be preserved.
        modes
            list of the modes on which to perform the decomposition
        n_iter_max
            maximum number of iteration
        init
            {'svd', 'random'}, or TuckerTensor optional
            if a TuckerTensor is provided, this is used for initialization
        svd
            str, default is 'truncated_svd'
            function to use to compute the SVD,
        seed
            Used to create a random seed distribution
            when init == 'random'
        mask
            array of booleans with the same shape as ``tensor`` should be 0 where
            the values are missing and 1 everywhere else. Note:  if tensor is
            sparse, then mask should also be sparse with a fill value of 1 (or
            True).
        svd_mask_repeats
            number of iterations for imputing the values in the SVD matrix when
            mask is not None
        tol
            tolerance: the algorithm stops when the variation in
            the reconstruction error is less than the tolerance.
        verbose
            if True, different in reconstruction errors are returned at each
            iteration.
        return_erros
            if True, list of reconstruction errors are returned.

        Returns
        -------
        core : ndarray
                core tensor of the Tucker decomposition
        factors : ndarray list
                list of factors of the Tucker decomposition.
                with ``core.shape[i] == (tensor.shape[i], ranks[i]) for i in modes``
        """
        return ivy.partial_tucker(
            self._data,
            rank,
            modes,
            n_iter_max=n_iter_max,
            init=init,
            svd=svd,
            seed=seed,
            mask=mask,
            svd_mask_repeats=svd_mask_repeats,
            tol=tol,
            verbose=verbose,
            return_errors=return_errors,
        )

    def tucker(
        self: Union[ivy.Array, ivy.NativeArray],
        rank: Optional[Sequence[int]] = None,
        /,
        *,
        fixed_factors: Optional[Sequence[int]] = None,
        n_iter_max: Optional[int] = 100,
        init: Optional[Union[Literal["svd", "random"], ivy.TuckerTensor]] = "svd",
        svd: Optional[Literal["truncated_svd"]] = "truncated_svd",
        seed: Optional[int] = None,
        mask: Optional[Union[ivy.Array, ivy.NativeArray]] = None,
        svd_mask_repeats: Optional[int] = 5,
        tol: Optional[float] = 10e-5,
        verbose: Optional[bool] = False,
        return_errors: Optional[bool] = False,
    ):
        """
        ivy.Array instance method variant of ivy.tucker. This method simply wraps the
        function, and so the docstring for ivy.tucker also applies to this method with
        minimal changes.

        Parameters
        ----------
        x
            input tensor
        rank
            size of the core tensor, ``(len(ranks) == tensor.ndim)``
            if int, the same rank is used for all modes
        fixed_factors
            if not None, list of modes for which to keep the factors fixed.
            Only valid if a Tucker tensor is provided as init.
        n_iter_max
            maximum number of iteration
        init
            {'svd', 'random'}, or TuckerTensor optional
            if a TuckerTensor is provided, this is used for initialization
        svd
            str, default is 'truncated_svd'
            function to use to compute the SVD,
        seed
            Used to create a random seed distribution
            when init == 'random'
        mask
            array of booleans with the same shape as ``tensor`` should be 0 where
            the values are missing and 1 everywhere else. Note:  if tensor is
            sparse, then mask should also be sparse with a fill value of 1 (or
            True).
        svd_mask_repeats
            number of iterations for imputing the values in the SVD matrix when
            mask is not None
        tol
            tolerance: the algorithm stops when the variation in
            the reconstruction error is less than the tolerance
        verbose
            if True, different in reconstruction errors are returned at each
            iteration.

        return_errors
            Indicates whether the algorithm should return all reconstruction errors
            and computation time of each iteration or not
            Default: False


        Returns
        -------
            ivy.TuckerTensor or ivy.TuckerTensor and
            list of reconstruction errors if return_erros is True.

        References
        ----------
        .. [1] tl.G.Kolda and B.W.Bader, "Tensor Decompositions and Applications",
        SIAM REVIEW, vol. 51, n. 3, pp. 455-500, 2009.
        """
        return ivy.tucker(
            self._data,
            rank,
            fixed_factors=fixed_factors,
            n_iter_max=n_iter_max,
            init=init,
            return_errors=return_errors,
            seed=seed,
            mask=mask,
            svd=svd,
            svd_mask_repeats=svd_mask_repeats,
            tol=tol,
            verbose=verbose,
        )

<<<<<<< HEAD
    def general_inner_product(
        self: Union[ivy.Array, ivy.NativeArray],
        b: Union[ivy.Array, ivy.NativeArray],
        n_modes: Optional[int] = None,
        /,
        *,
        out: Optional[ivy.Array] = None,
    ) -> Union[ivy.Array, float]:
        """
        ivy.Array instance method variant of ivy.general_inner_product. This method
        simply wraps the function, and so the docstring for ivy.general_inner_product
        also applies to this method with minimal changes.
=======
    def dot(
        self: Union[ivy.Array, ivy.NativeArray],
        b: Union[ivy.Array, ivy.NativeArray],
        /,
        *,
        out: Optional[ivy.Array] = None,
    ):
        """
        Compute the dot product between two arrays `a` and `b` using the current
        backend's implementation. The dot product is defined as the sum of the element-
        wise product of the input arrays.
>>>>>>> 8854a017

        Parameters
        ----------
        self
<<<<<<< HEAD
            first input tensor.
        b
            second input tensor.
        n_modes
            int, default is None. If None, the traditional inner product is returned
            (i.e. a float) otherwise, the product between the `n_modes` last modes of
            `a` and the `n_modes` first modes of `b` is returned. The resulting tensor's
            order is `len(a) - n_modes`.
=======
            First input array.
        b
            Second input array.
>>>>>>> 8854a017
        out
            Optional output array. If provided, the output array to store the result.

        Returns
        -------
<<<<<<< HEAD
            float if n_modes is None, tensor otherwise
=======
        ret
            The dot product of the input arrays.
>>>>>>> 8854a017

        Examples
        --------
        With :class:`ivy.Array` inputs:

        >>> a = ivy.array([1, 2, 3])
        >>> b = ivy.array([4, 5, 6])
<<<<<<< HEAD
        >>> result = a.general_inner_product(b, n_modes=1)
        >>> print(result)
        ivy.array(32)

        >>> a = ivy.array([1, 2])
        >>> b = ivy.array([4, 5])
        >>> result = a.general_inner_product(b)
        >>> print(result)
        ivy.array(14)

        >>> a = ivy.array([[1, 1], [1, 1]])
        >>> b = ivy.array([[1, 2, 3, 4],[1, 1, 1, 1]])
        >>> result = a.general_inner_product(b, n_modes=1)
        >>> print(result)
        ivy.array([[2, 3, 4, 5],
            [2, 3, 4, 5]])
        """
        return ivy.general_inner_product(self, b, n_modes, out=out)
=======
        >>> result = ivy.dot(a, b)
        >>> print(result)
        ivy.array(32)

        >>> a = ivy.array([[1, 2], [3, 4]])
        >>> b = ivy.array([[5, 6], [7, 8]])
        >>> c = ivy.empty_like(a)
        >>> ivy.dot(a, b, out=c)
        >>> print(c)
        ivy.array([[19, 22],
            [43, 50]])

        >>> a = ivy.array([[1.1, 2.3, -3.6]])
        >>> b = ivy.array([[-4.8], [5.2], [6.1]])
        >>> c = ivy.zeros((1, 1))
        >>> ivy.dot(a, b, out=c)
        >>> print(c)
        ivy.array([[-15.28]])
        """
        return ivy.dot(self._data, b, out=out)
>>>>>>> 8854a017
<|MERGE_RESOLUTION|>--- conflicted
+++ resolved
@@ -676,7 +676,59 @@
             verbose=verbose,
         )
 
-<<<<<<< HEAD
+    def dot(
+        self: Union[ivy.Array, ivy.NativeArray],
+        b: Union[ivy.Array, ivy.NativeArray],
+        /,
+        *,
+        out: Optional[ivy.Array] = None,
+    ):
+        """
+        Compute the dot product between two arrays `a` and `b` using the current
+        backend's implementation. The dot product is defined as the sum of the element-
+        wise product of the input arrays.
+
+        Parameters
+        ----------
+        self
+            First input array.
+        b
+            Second input array.
+        out
+            Optional output array. If provided, the output array to store the result.
+
+        Returns
+        -------
+        ret
+            The dot product of the input arrays.
+
+        Examples
+        --------
+        With :class:`ivy.Array` inputs:
+
+        >>> a = ivy.array([1, 2, 3])
+        >>> b = ivy.array([4, 5, 6])
+        >>> result = ivy.dot(a, b)
+        >>> print(result)
+        ivy.array(32)
+
+        >>> a = ivy.array([[1, 2], [3, 4]])
+        >>> b = ivy.array([[5, 6], [7, 8]])
+        >>> c = ivy.empty_like(a)
+        >>> ivy.dot(a, b, out=c)
+        >>> print(c)
+        ivy.array([[19, 22],
+            [43, 50]])
+
+        >>> a = ivy.array([[1.1, 2.3, -3.6]])
+        >>> b = ivy.array([[-4.8], [5.2], [6.1]])
+        >>> c = ivy.zeros((1, 1))
+        >>> ivy.dot(a, b, out=c)
+        >>> print(c)
+        ivy.array([[-15.28]])
+        """
+        return ivy.dot(self._data, b, out=out)
+
     def general_inner_product(
         self: Union[ivy.Array, ivy.NativeArray],
         b: Union[ivy.Array, ivy.NativeArray],
@@ -684,29 +736,15 @@
         /,
         *,
         out: Optional[ivy.Array] = None,
-    ) -> Union[ivy.Array, float]:
+    ) -> ivy.Array:
         """
         ivy.Array instance method variant of ivy.general_inner_product. This method
         simply wraps the function, and so the docstring for ivy.general_inner_product
         also applies to this method with minimal changes.
-=======
-    def dot(
-        self: Union[ivy.Array, ivy.NativeArray],
-        b: Union[ivy.Array, ivy.NativeArray],
-        /,
-        *,
-        out: Optional[ivy.Array] = None,
-    ):
-        """
-        Compute the dot product between two arrays `a` and `b` using the current
-        backend's implementation. The dot product is defined as the sum of the element-
-        wise product of the input arrays.
->>>>>>> 8854a017
-
-        Parameters
-        ----------
-        self
-<<<<<<< HEAD
+
+        Parameters
+        ----------
+        self
             first input tensor.
         b
             second input tensor.
@@ -715,22 +753,12 @@
             (i.e. a float) otherwise, the product between the `n_modes` last modes of
             `a` and the `n_modes` first modes of `b` is returned. The resulting tensor's
             order is `len(a) - n_modes`.
-=======
-            First input array.
-        b
-            Second input array.
->>>>>>> 8854a017
         out
             Optional output array. If provided, the output array to store the result.
 
         Returns
         -------
-<<<<<<< HEAD
-            float if n_modes is None, tensor otherwise
-=======
-        ret
-            The dot product of the input arrays.
->>>>>>> 8854a017
+            The inner product of the input arrays.
 
         Examples
         --------
@@ -738,7 +766,6 @@
 
         >>> a = ivy.array([1, 2, 3])
         >>> b = ivy.array([4, 5, 6])
-<<<<<<< HEAD
         >>> result = a.general_inner_product(b, n_modes=1)
         >>> print(result)
         ivy.array(32)
@@ -756,26 +783,4 @@
         ivy.array([[2, 3, 4, 5],
             [2, 3, 4, 5]])
         """
-        return ivy.general_inner_product(self, b, n_modes, out=out)
-=======
-        >>> result = ivy.dot(a, b)
-        >>> print(result)
-        ivy.array(32)
-
-        >>> a = ivy.array([[1, 2], [3, 4]])
-        >>> b = ivy.array([[5, 6], [7, 8]])
-        >>> c = ivy.empty_like(a)
-        >>> ivy.dot(a, b, out=c)
-        >>> print(c)
-        ivy.array([[19, 22],
-            [43, 50]])
-
-        >>> a = ivy.array([[1.1, 2.3, -3.6]])
-        >>> b = ivy.array([[-4.8], [5.2], [6.1]])
-        >>> c = ivy.zeros((1, 1))
-        >>> ivy.dot(a, b, out=c)
-        >>> print(c)
-        ivy.array([[-15.28]])
-        """
-        return ivy.dot(self._data, b, out=out)
->>>>>>> 8854a017
+        return ivy.general_inner_product(self, b, n_modes, out=out)