# global
import abc
from typing import Optional, Union, Tuple, List, Sequence, Literal

# local
import ivy


class _ArrayWithLinearAlgebraExperimental(abc.ABC):
    def eigh_tridiagonal(
        self: Union[ivy.Array, ivy.NativeArray],
        beta: Union[ivy.Array, ivy.NativeArray],
        /,
        *,
        eigvals_only: bool = True,
        select: str = "a",
        select_range: Optional[
            Union[Tuple[int, int], List[int], ivy.Array, ivy.NativeArray]
        ] = None,
        tol: Optional[float] = None,
    ) -> Union[ivy.Array, Tuple[ivy.Array, ivy.Array]]:
        """
        ivy.Array instance method variant of ivy.eigh_tridiagonal. This method simply
        wraps the function, and so the docstring for ivy.eigh_tridiagonal also applies
        to this method with minimal changes.

        Parameters
        ----------
        self
            An array of real or complex arrays each of shape (n),
            the diagonal elements of the matrix.
        beta
            An array or of real or complex arrays each of shape (n-1),
            containing the elements of the first super-diagonal of the matrix.
        eigvals_only
            If False, both eigenvalues and corresponding eigenvectors are computed.
            If True, only eigenvalues are computed. Default is True.
        select
            Optional string with values in {'a', 'v', 'i'}
            (default is 'a') that determines which eigenvalues
            to calculate: 'a': all eigenvalues. 'v': eigenvalues
            in the interval (min, max] given by select_range.
            'i': eigenvalues with indices min <= i <= max.
        select_range
            Size 2 tuple or list or array specifying the range of
            eigenvalues to compute together with select. If select
            is 'a', select_range is ignored.
        tol
            Optional scalar. Ignored when backend is not Tensorflow. The
            absolute tolerance to which each eigenvalue is required. An
            eigenvalue (or cluster) is considered to have converged if
            it lies in an interval of this width. If tol is None (default),
            the value eps*|T|_2 is used where eps is the machine precision,
            and |T|_2 is the 2-norm of the matrix T.

        Returns
        -------
        eig_vals
            The eigenvalues of the matrix in non-decreasing order.
        eig_vectors
            If eigvals_only is False the eigenvectors are returned in the second
            output argument.

        Examples
        --------
        >>> alpha = ivy.array([0., 1., 2.])
        >>> beta = ivy.array([0., 1.])
        >>> y = alpha.eigh_tridiagonal(beta)
        >>> print(y)
        ivy.array([0., 0.38196, 2.61803])
        """
        return ivy.eigh_tridiagonal(
            self._data,
            beta,
            eigvals_only=eigvals_only,
            select=select,
            select_range=select_range,
            tol=tol,
        )

    def diagflat(
        self: Union[ivy.Array, ivy.NativeArray],
        /,
        *,
        offset: int = 0,
        padding_value: float = 0,
        align: str = "RIGHT_LEFT",
        num_rows: int = -1,
        num_cols: int = -1,
        out: Optional[Union[ivy.Array, ivy.NativeArray]] = None,
    ) -> ivy.Array:
        """
        ivy.Array instance method variant of ivy.diagflat. This method simply wraps the
        function, and so the docstring for ivy.diagflat also applies to this method with
        minimal changes.

        Examples
        --------
        >>> x = ivy.array([1,2])
        >>> x.diagflat(k=1)
        ivy.array([[0, 1, 0],
                   [0, 0, 2],
                   [0, 0, 0]])
        """
        return ivy.diagflat(
            self._data,
            offset=offset,
            padding_value=padding_value,
            align=align,
            num_rows=num_rows,
            num_cols=num_cols,
            out=out,
        )

    def kron(
        self: ivy.Array,
        b: ivy.Array,
        /,
        *,
        out: Optional[ivy.Array] = None,
    ) -> ivy.Array:
        """
        ivy.Array instance method variant of ivy.kron. This method simply wraps the
        function, and so the docstring for ivy.kron also applies to this method with
        minimal changes.

        Examples
        --------
        >>> a = ivy.array([1,2])
        >>> b = ivy.array([3,4])
        >>> a.diagflat(b)
        ivy.array([3, 4, 6, 8])
        """
        return ivy.kron(self._data, b, out=out)

    def matrix_exp(self: ivy.Array, /, *, out: Optional[ivy.Array] = None) -> ivy.Array:
        """
        ivy.Array instance method variant of ivy.kron. This method simply wraps the
        function, and so the docstring for ivy.matrix_exp also applies to this method
        with minimal changes.

        Examples
        --------
        >>> x = ivy.array([[[1., 0.],
                            [0., 1.]],
                            [[2., 0.],
                            [0., 2.]]])
        >>> ivy.matrix_exp(x)
        ivy.array([[[2.7183, 1.0000],
                    [1.0000, 2.7183]],
                    [[7.3891, 1.0000],
                    [1.0000, 7.3891]]])
        """
        return ivy.matrix_exp(self._data, out=out)

    def eig(
        self: ivy.Array,
        /,
    ) -> Tuple[ivy.Array, ...]:
        """
        ivy.Array instance method variant of ivy.eig. This method simply wraps the
        function, and so the docstring for ivy.eig also applies to this method with
        minimal changes.

        Examples
        --------
        >>> x = ivy.array([[1,2], [3,4]])
        >>> x.eig()
        (
        ivy.array([-0.37228132+0.j,  5.37228132+0.j]),
        ivy.array([[-0.82456484+0.j, -0.41597356+0.j],
                   [ 0.56576746+0.j, -0.90937671+0.j]])
        )
        """
        return ivy.eig(self._data)

    def eigvals(
        self: ivy.Array,
        /,
    ) -> ivy.Array:
        """
        ivy.Array instance method variant of ivy.eigvals. This method simply wraps the
        function, and so the docstring for ivy.eigvals also applies to this method with
        minimal changes.

        Examples
        --------
        >>> x = ivy.array([[1,2], [3,4]])
        >>> x.eigvals()
        ivy.array([-0.37228132+0.j,  5.37228132+0.j])
        """
        return ivy.eigvals(self._data)

    def adjoint(
        self: ivy.Array,
        /,
        *,
        out: Optional[ivy.Array] = None,
    ) -> ivy.Array:
        """
        ivy.Array instance method variant of ivy.adjoint. This method simply wraps the
        function, and so the docstring for ivy.adjoint also applies to this method with
        minimal changes.

        Examples
        --------
        >>> x = np.array([[1.-1.j, 2.+2.j],
                          [3.+3.j, 4.-4.j]])
        >>> x = ivy.array(x)
        >>> x.adjoint()
        ivy.array([[1.+1.j, 3.-3.j],
                   [2.-2.j, 4.+4.j]])
        """
        return ivy.adjoint(
            self._data,
            out=out,
        )

    def multi_dot(
        self: ivy.Array,
        x: Sequence[Union[ivy.Array, ivy.NativeArray]],
        /,
        *,
        out: Optional[ivy.Array] = None,
    ) -> ivy.Array:
        """
        ivy.Array instance method variant of ivy.multi_dot. This method simply wraps the
        function, and so the docstring for ivy.multi_dot also applies to this method
        with minimal changes.

        Examples
        --------
        >>> A = ivy.arange(2 * 3).reshape((2, 3))
        >>> B = ivy.arange(3 * 2).reshape((3, 2))
        >>> C = ivy.arange(2 * 2).reshape((2, 2))
        >>> A.multi_dot((B, C))
        ivy.array([[ 26,  49],
                   [ 80, 148]])
        """
        return ivy.multi_dot((self._data, *x), out=out)

    def cond(
        self: ivy.Array, /, *, p: Optional[Union[int, float, str]] = None
    ) -> ivy.Array:
        """
        ivy.Array instance method variant of ivy.cond. This method simply wraps the
        function, and so the docstring for ivy.cond also applies to this method with
        minimal changes.

        Examples
        --------
        >>> x = ivy.array([[1,2], [3,4]])
        >>> x.cond()
        ivy.array(14.933034373659268)

        >>> x = ivy.array([[1,2], [3,4]])
        >>> x.cond(p=ivy.inf)
        ivy.array(21.0)
        """
        return ivy.cond(self._data, p=p)

    def mode_dot(
        self: Union[ivy.Array, ivy.NativeArray],
        /,
        matrix_or_vector: Union[ivy.Array, ivy.NativeArray],
        mode: int,
        transpose: Optional[bool] = False,
        *,
        out: Optional[ivy.Array] = None,
    ) -> ivy.Array:
        """
        ivy.Array instance method variant of ivy.mode_dot. This method simply wraps the
        function, and so the docstring for ivy.mode_dot also applies to this method with
        minimal changes.

        Parameters
        ----------
        self
            tensor of shape ``(i_1, ..., i_k, ..., i_N)``
        matrix_or_vector
            1D or 2D array of shape ``(J, i_k)`` or ``(i_k, )``
            matrix or vectors to which to n-mode multiply the tensor
        mode
            int in the range(1, N)
        transpose
            If True, the matrix is transposed.
            For complex tensors, the conjugate transpose is used.
        out
            optional output array, for writing the result to.
            It must have a shape that the result can broadcast to.

        Returns
        -------
        ivy.Array
            `mode`-mode product of `tensor` by `matrix_or_vector`
            * of shape :math:`(i_1, ..., i_{k-1}, J, i_{k+1}, ..., i_N)`
            if matrix_or_vector is a matrix
            * of shape :math:`(i_1, ..., i_{k-1}, i_{k+1}, ..., i_N)`
            if matrix_or_vector is a vector
        """
        return ivy.mode_dot(self._data, matrix_or_vector, mode, transpose, out=out)

    def multi_mode_dot(
        self: Union[ivy.Array, ivy.NativeArray],
        mat_or_vec_list: Sequence[Union[ivy.Array, ivy.NativeArray]],
        /,
        modes: Optional[Sequence[int]] = None,
        skip: Optional[Sequence[int]] = None,
        transpose: Optional[bool] = False,
        *,
        out: Optional[ivy.Array] = None,
    ) -> ivy.Array:
        r"""
        ivy.Array instance method variant of ivy.multi_mode_dot. This method simply
        wraps the function, and so the docstring for ivy.multi_mode_dot also applies to
        this method with minimal changes.

        Parameters
        ----------
        self
            the input tensor

        mat_or_vec_list
            sequence of matrices or vectors of length ``tensor.ndim``

        skip
            None or int, optional, default is None
            If not None, index of a matrix to skip.

        modes
            None or int list, optional, default is None

        transpose
            If True, the matrices or vectors in in the list are transposed.
            For complex tensors, the conjugate transpose is used.
        out
            optional output array, for writing the result to. It must have a shape that the
            result can broadcast to.

        Returns
        -------
        ivy.Array
            tensor times each matrix or vector in the list at mode `mode`

        Notes
        -----
        If no modes are specified, just assumes there is one matrix or vector per mode and returns:
        :math:`\\text{x  }\\times_0 \\text{ matrix or vec list[0] }\\times_1 \\cdots \\times_n \\text{ matrix or vec list[n] }` # noqa
        """
        return ivy.multi_mode_dot(
            self._data, mat_or_vec_list, modes, skip, transpose, out=out
        )

    def svd_flip(
        self: Union[ivy.Array, ivy.NativeArray],
        V: Union[ivy.Array, ivy.NativeArray],
        /,
        u_based_decision: Optional[bool] = True,
    ) -> Tuple[ivy.Array, ivy.Array]:
        """
        ivy.Array instance method variant of ivy.svd_flip. This method simply wraps the
        function, and so the docstring for ivy.svd_flip also applies to this method with
        minimal changes.

        Parameters
        ----------
        self
            left singular matrix output of SVD
        V
            right singular matrix output of SVD
        u_based_decision
            If True, use the columns of u as the basis for sign flipping.
            Otherwise, use the rows of v. The choice of which variable to base the
            decision on is generally algorithm dependent.

        Returns
        -------
        u_adjusted, v_adjusted : arrays with the same dimensions as the input.
        """
        return ivy.svd_flip(self._data, V, u_based_decision)

    def make_svd_non_negative(
        self: Union[ivy.Array, ivy.NativeArray],
        U: Union[ivy.Array, ivy.NativeArray],
        S: Union[ivy.Array, ivy.NativeArray],
        V: Union[ivy.Array, ivy.NativeArray],
        /,
        *,
        nntype: Optional[Literal["nndsvd", "nndsvda"]] = "nndsvd",
    ) -> Tuple[ivy.Array, ivy.Array]:
        """
        ivy.Array instance method variant of ivy.make_svd_non_negative. This method
        simply wraps the function, and so the docstring for ivy.make_svd_non_negative
        also applies to this method with minimal changes.

        Parameters
        ----------
        self
            tensor being decomposed.
        U
            left singular matrix from SVD.
        S
            diagonal matrix from SVD.
        V
            right singular matrix from SVD.
        nntype
            whether to fill small values with 0.0 (nndsvd),
            or the tensor mean (nndsvda, default).

        [1]: Boutsidis & Gallopoulos. Pattern Recognition, 41(4): 1350-1362, 2008.
        """
        return ivy.make_svd_non_negative(self._data, U, S, V, nntype=nntype)

    def truncated_svd(
        self: Union[ivy.Array, ivy.NativeArray],
        /,
        compute_uv: bool = True,
        n_eigenvecs: Optional[int] = None,
    ) -> Union[ivy.Array, Tuple[ivy.Array, ivy.Array, ivy.Array]]:
        """
        ivy.Array instance method variant of ivy.make_svd_non_negative. This method
        simply wraps the function, and so the docstring for ivy.make_svd_non_negative
        also applies to this method with minimal changes.

        Parameters
        ----------
        x
            2D-array
        compute_uv
            If ``True`` then left and right singular vectors will
            be computed and returnedv in ``U`` and ``Vh``
            respectively. Otherwise, only the singular values will
            be computed, which can be significantly faster.
        n_eigenvecs
            if specified, number of eigen[vectors-values] to return
            else full matrices will be returned

        Returns
        -------
        ret
            a namedtuple ``(U, S, Vh)``
            Each returned array must have the same floating-point data type as ``x``.
        """
        return ivy.truncated_svd(self._data, compute_uv, n_eigenvecs)

    def initialize_tucker(
        self: Union[ivy.Array, ivy.NativeArray],
        rank: Sequence[int],
        modes: Sequence[int],
        /,
        *,
        init: Optional[Union[Literal["svd", "random"], ivy.TuckerTensor]] = "svd",
        seed: Optional[int] = None,
        svd: Optional[Literal["truncated_svd"]] = "truncated_svd",
        non_negative: Optional[bool] = False,
        mask: Optional[Union[ivy.Array, ivy.NativeArray]] = None,
        svd_mask_repeats: Optional[int] = 5,
    ) -> Tuple[ivy.Array, Sequence[ivy.Array]]:
        """
        ivy.Array instance method variant of ivy.initialize_tucker. This method simply
        wraps the function, and so the docstring for ivy.initialize_tucker also applies
        to this method with minimal changes.

        Parameters
        ----------
        self
            input tensor
        rank
            number of components
        modes
            modes to consider in the input tensor
        seed
            Used to create a random seed distribution
            when init == 'random'
        init
            initialization scheme for tucker decomposition.
        svd
            function to use to compute the SVD
        non_negative
            if True, non-negative factors are returned
        mask
            array of booleans with the same shape as ``tensor`` should be 0 where
            the values are missing and 1 everywhere else. Note:  if tensor is
            sparse, then mask should also be sparse with a fill value of 1 (or
            True).
        svd_mask_repeats
            number of iterations for imputing the values in the SVD matrix when
            mask is not None

        Returns
        -------
        core
            initialized core tensor
        factors
            list of factors
        """
        return ivy.initialize_tucker(
            self._data,
            rank,
            modes,
            seed=seed,
            init=init,
            svd=svd,
            non_negative=non_negative,
            mask=mask,
            svd_mask_repeats=svd_mask_repeats,
        )

    def partial_tucker(
        self: Union[ivy.Array, ivy.NativeArray],
        rank: Optional[Sequence[int]] = None,
        modes: Optional[Sequence[int]] = None,
        /,
        *,
        n_iter_max: Optional[int] = 100,
        init: Optional[Union[Literal["svd", "random"], ivy.TuckerTensor]] = "svd",
        svd: Optional[Literal["truncated_svd"]] = "truncated_svd",
        seed: Optional[int] = None,
        mask: Optional[Union[ivy.Array, ivy.NativeArray]] = None,
        svd_mask_repeats: Optional[int] = 5,
        tol: Optional[float] = 10e-5,
        verbose: Optional[bool] = False,
        return_errors: Optional[bool] = False,
    ) -> Tuple[ivy.Array, Sequence[ivy.Array]]:
        """
        ivy.Array instance method variant of ivy.partial_tucker. This method simply
        wraps the function, and so the docstring for ivy.partial_tucker also applies to
        this method with minimal changes.

        Parameters
        ----------
        self
            the  input tensor
        rank
            size of the core tensor, ``(len(ranks) == tensor.ndim)``
            if int, the same rank is used for all modes
            if None, original tensors size will be preserved.
        modes
            list of the modes on which to perform the decomposition
        n_iter_max
            maximum number of iteration
        init
            {'svd', 'random'}, or TuckerTensor optional
            if a TuckerTensor is provided, this is used for initialization
        svd
            str, default is 'truncated_svd'
            function to use to compute the SVD,
        seed
            Used to create a random seed distribution
            when init == 'random'
        mask
            array of booleans with the same shape as ``tensor`` should be 0 where
            the values are missing and 1 everywhere else. Note:  if tensor is
            sparse, then mask should also be sparse with a fill value of 1 (or
            True).
        svd_mask_repeats
            number of iterations for imputing the values in the SVD matrix when
            mask is not None
        tol
            tolerance: the algorithm stops when the variation in
            the reconstruction error is less than the tolerance.
        verbose
            if True, different in reconstruction errors are returned at each
            iteration.
        return_erros
            if True, list of reconstruction errors are returned.

        Returns
        -------
        core : ndarray
                core tensor of the Tucker decomposition
        factors : ndarray list
                list of factors of the Tucker decomposition.
                with ``core.shape[i] == (tensor.shape[i], ranks[i]) for i in modes``
        """
        return ivy.partial_tucker(
            self._data,
            rank,
            modes,
            n_iter_max=n_iter_max,
            init=init,
            svd=svd,
            seed=seed,
            mask=mask,
            svd_mask_repeats=svd_mask_repeats,
            tol=tol,
            verbose=verbose,
            return_errors=return_errors,
        )

    def tucker(
        self: Union[ivy.Array, ivy.NativeArray],
        rank: Optional[Sequence[int]] = None,
        /,
        *,
        fixed_factors: Optional[Sequence[int]] = None,
        n_iter_max: Optional[int] = 100,
        init: Optional[Union[Literal["svd", "random"], ivy.TuckerTensor]] = "svd",
        svd: Optional[Literal["truncated_svd"]] = "truncated_svd",
        seed: Optional[int] = None,
        mask: Optional[Union[ivy.Array, ivy.NativeArray]] = None,
        svd_mask_repeats: Optional[int] = 5,
        tol: Optional[float] = 10e-5,
        verbose: Optional[bool] = False,
        return_errors: Optional[bool] = False,
    ):
        """
        ivy.Array instance method variant of ivy.tucker. This method simply wraps the
        function, and so the docstring for ivy.tucker also applies to this method with
        minimal changes.

        Parameters
        ----------
        x
            input tensor
        rank
            size of the core tensor, ``(len(ranks) == tensor.ndim)``
            if int, the same rank is used for all modes
        fixed_factors
            if not None, list of modes for which to keep the factors fixed.
            Only valid if a Tucker tensor is provided as init.
        n_iter_max
            maximum number of iteration
        init
            {'svd', 'random'}, or TuckerTensor optional
            if a TuckerTensor is provided, this is used for initialization
        svd
            str, default is 'truncated_svd'
            function to use to compute the SVD,
        seed
            Used to create a random seed distribution
            when init == 'random'
        mask
            array of booleans with the same shape as ``tensor`` should be 0 where
            the values are missing and 1 everywhere else. Note:  if tensor is
            sparse, then mask should also be sparse with a fill value of 1 (or
            True).
        svd_mask_repeats
            number of iterations for imputing the values in the SVD matrix when
            mask is not None
        tol
            tolerance: the algorithm stops when the variation in
            the reconstruction error is less than the tolerance
        verbose
            if True, different in reconstruction errors are returned at each
            iteration.

        return_errors
            Indicates whether the algorithm should return all reconstruction errors
            and computation time of each iteration or not
            Default: False


        Returns
        -------
            ivy.TuckerTensor or ivy.TuckerTensor and
            list of reconstruction errors if return_erros is True.

        References
        ----------
        .. [1] tl.G.Kolda and B.W.Bader, "Tensor Decompositions and Applications",
        SIAM REVIEW, vol. 51, n. 3, pp. 455-500, 2009.
        """
        return ivy.tucker(
            self._data,
            rank,
            fixed_factors=fixed_factors,
            n_iter_max=n_iter_max,
            init=init,
            return_errors=return_errors,
            seed=seed,
            mask=mask,
            svd=svd,
            svd_mask_repeats=svd_mask_repeats,
            tol=tol,
            verbose=verbose,
        )

    def dot(
        self: Union[ivy.Array, ivy.NativeArray],
        b: Union[ivy.Array, ivy.NativeArray],
        /,
        *,
        out: Optional[ivy.Array] = None,
    ):
        """
        Compute the dot product between two arrays `a` and `b` using the current
        backend's implementation. The dot product is defined as the sum of the element-
        wise product of the input arrays.

        Parameters
        ----------
        self
            First input array.
        b
            Second input array.
        out
            Optional output array. If provided, the output array to store the result.

        Returns
        -------
        ret
            The dot product of the input arrays.

        Examples
        --------
        With :class:`ivy.Array` inputs:

        >>> a = ivy.array([1, 2, 3])
        >>> b = ivy.array([4, 5, 6])
        >>> result = ivy.dot(a, b)
        >>> print(result)
        ivy.array(32)

        >>> a = ivy.array([[1, 2], [3, 4]])
        >>> b = ivy.array([[5, 6], [7, 8]])
        >>> c = ivy.empty_like(a)
        >>> ivy.dot(a, b, out=c)
        >>> print(c)
        ivy.array([[19, 22],
            [43, 50]])

        >>> a = ivy.array([[1.1, 2.3, -3.6]])
        >>> b = ivy.array([[-4.8], [5.2], [6.1]])
        >>> c = ivy.zeros((1, 1))
        >>> ivy.dot(a, b, out=c)
        >>> print(c)
        ivy.array([[-15.28]])
        """
        return ivy.dot(self._data, b, out=out)
<<<<<<< HEAD
    
    def tt_matrix_to_tensor(
        self: Union[ivy.Array, ivy.NativeArray],
=======

    def general_inner_product(
        self: Union[ivy.Array, ivy.NativeArray],
        b: Union[ivy.Array, ivy.NativeArray],
        n_modes: Optional[int] = None,
>>>>>>> 0cb630cc
        /,
        *,
        out: Optional[ivy.Array] = None,
    ) -> ivy.Array:
        """
<<<<<<< HEAD
        Ivy.Array instance method variant of ivy.tt_matrix_to_tensor. This method simply
        wraps the function, and so the docstring for ivy.tt_matrix_to_tensor also
        applies to this method with minimal changes.
=======
        ivy.Array instance method variant of ivy.general_inner_product. This method
        simply wraps the function, and so the docstring for ivy.general_inner_product
        also applies to this method with minimal changes.
>>>>>>> 0cb630cc

        Parameters
        ----------
        self
<<<<<<< HEAD
                array of 4D-arrays
                TT-Matrix factors (known as core) of shape
                (rank_k, left_dim_k, right_dim_k, rank_{k+1})

=======
            first input tensor.
        b
            second input tensor.
        n_modes
            int, default is None. If None, the traditional inner product is returned
            (i.e. a float) otherwise, the product between the `n_modes` last modes of
            `a` and the `n_modes` first modes of `b` is returned. The resulting tensor's
            order is `len(a) - n_modes`.
>>>>>>> 0cb630cc
        out
            Optional output array. If provided, the output array to store the result.

        Returns
        -------
<<<<<<< HEAD
        output_tensor: array
                    tensor whose TT-Matrix decomposition was given by 'factors'
         --------
         >>> a = ivy.array([[[[[0.49671414],
         ...                      [-0.1382643]],
         ...
         ...                     [[0.64768857],
         ...                      [1.5230298]]]],
         ...                   [[[[-0.23415337],
         ...                      [-0.23413695]],
         ...
         ...                     [[1.57921278],
         ...                      [0.76743472]]]]])
         >>> a.tt_matrix_to_tensor()
         ivy.array([[[[-0.1163073 , -0.11629914],
          [ 0.03237505,  0.03237278]],

         [[ 0.78441733,  0.38119566],
          [-0.21834874, -0.10610882]]],


        [[[-0.15165846, -0.15164782],
          [-0.35662258, -0.35659757]],

         [[ 1.02283812,  0.49705869],
          [ 2.40518808,  1.16882598]]]])
        """
        return ivy.tt_matrix_to_tensor(self._data, out=out)
=======
            The inner product of the input arrays.

        Examples
        --------
        With :class:`ivy.Array` inputs:

        >>> a = ivy.array([1, 2, 3])
        >>> b = ivy.array([4, 5, 6])
        >>> result = a.general_inner_product(b, n_modes=1)
        >>> print(result)
        ivy.array(32)

        >>> a = ivy.array([1, 2])
        >>> b = ivy.array([4, 5])
        >>> result = a.general_inner_product(b)
        >>> print(result)
        ivy.array(14)

        >>> a = ivy.array([[1, 1], [1, 1]])
        >>> b = ivy.array([[1, 2, 3, 4],[1, 1, 1, 1]])
        >>> result = a.general_inner_product(b, n_modes=1)
        >>> print(result)
        ivy.array([[2, 3, 4, 5],
            [2, 3, 4, 5]])
        """
        return ivy.general_inner_product(self, b, n_modes, out=out)
>>>>>>> 0cb630cc
<|MERGE_RESOLUTION|>--- conflicted
+++ resolved
@@ -728,41 +728,23 @@
         ivy.array([[-15.28]])
         """
         return ivy.dot(self._data, b, out=out)
-<<<<<<< HEAD
-    
-    def tt_matrix_to_tensor(
-        self: Union[ivy.Array, ivy.NativeArray],
-=======
 
     def general_inner_product(
         self: Union[ivy.Array, ivy.NativeArray],
         b: Union[ivy.Array, ivy.NativeArray],
         n_modes: Optional[int] = None,
->>>>>>> 0cb630cc
         /,
         *,
         out: Optional[ivy.Array] = None,
     ) -> ivy.Array:
         """
-<<<<<<< HEAD
-        Ivy.Array instance method variant of ivy.tt_matrix_to_tensor. This method simply
-        wraps the function, and so the docstring for ivy.tt_matrix_to_tensor also
-        applies to this method with minimal changes.
-=======
         ivy.Array instance method variant of ivy.general_inner_product. This method
         simply wraps the function, and so the docstring for ivy.general_inner_product
         also applies to this method with minimal changes.
->>>>>>> 0cb630cc
-
-        Parameters
-        ----------
-        self
-<<<<<<< HEAD
-                array of 4D-arrays
-                TT-Matrix factors (known as core) of shape
-                (rank_k, left_dim_k, right_dim_k, rank_{k+1})
-
-=======
+
+        Parameters
+        ----------
+        self
             first input tensor.
         b
             second input tensor.
@@ -771,13 +753,61 @@
             (i.e. a float) otherwise, the product between the `n_modes` last modes of
             `a` and the `n_modes` first modes of `b` is returned. The resulting tensor's
             order is `len(a) - n_modes`.
->>>>>>> 0cb630cc
         out
             Optional output array. If provided, the output array to store the result.
 
         Returns
         -------
-<<<<<<< HEAD
+            The inner product of the input arrays.
+
+        Examples
+        --------
+        With :class:`ivy.Array` inputs:
+
+        >>> a = ivy.array([1, 2, 3])
+        >>> b = ivy.array([4, 5, 6])
+        >>> result = a.general_inner_product(b, n_modes=1)
+        >>> print(result)
+        ivy.array(32)
+
+        >>> a = ivy.array([1, 2])
+        >>> b = ivy.array([4, 5])
+        >>> result = a.general_inner_product(b)
+        >>> print(result)
+        ivy.array(14)
+
+        >>> a = ivy.array([[1, 1], [1, 1]])
+        >>> b = ivy.array([[1, 2, 3, 4],[1, 1, 1, 1]])
+        >>> result = a.general_inner_product(b, n_modes=1)
+        >>> print(result)
+        ivy.array([[2, 3, 4, 5],
+            [2, 3, 4, 5]])
+        """
+        return ivy.general_inner_product(self, b, n_modes, out=out)
+    
+    def tt_matrix_to_tensor(
+            self: Union[ivy.Array, ivy.NativeArray],
+            /,
+            *,
+            out: Optional[ivy.Array] = None,
+        ) -> ivy.Array:
+        """
+        Ivy.Array instance method variant of ivy.tt_matrix_to_tensor. This method simply
+        wraps the function, and so the docstring for ivy.tt_matrix_to_tensor also
+        applies to this method with minimal changes.
+
+        Parameters
+        ----------
+        self
+                array of 4D-arrays
+                TT-Matrix factors (known as core) of shape
+                (rank_k, left_dim_k, right_dim_k, rank_{k+1})
+
+        out
+            Optional output array. If provided, the output array to store the result.
+
+        Returns
+        -------
         output_tensor: array
                     tensor whose TT-Matrix decomposition was given by 'factors'
          --------
@@ -806,31 +836,6 @@
           [ 2.40518808,  1.16882598]]]])
         """
         return ivy.tt_matrix_to_tensor(self._data, out=out)
-=======
-            The inner product of the input arrays.
-
-        Examples
-        --------
-        With :class:`ivy.Array` inputs:
-
-        >>> a = ivy.array([1, 2, 3])
-        >>> b = ivy.array([4, 5, 6])
-        >>> result = a.general_inner_product(b, n_modes=1)
-        >>> print(result)
-        ivy.array(32)
-
-        >>> a = ivy.array([1, 2])
-        >>> b = ivy.array([4, 5])
-        >>> result = a.general_inner_product(b)
-        >>> print(result)
-        ivy.array(14)
-
-        >>> a = ivy.array([[1, 1], [1, 1]])
-        >>> b = ivy.array([[1, 2, 3, 4],[1, 1, 1, 1]])
-        >>> result = a.general_inner_product(b, n_modes=1)
-        >>> print(result)
-        ivy.array([[2, 3, 4, 5],
-            [2, 3, 4, 5]])
-        """
-        return ivy.general_inner_product(self, b, n_modes, out=out)
->>>>>>> 0cb630cc
+    
+    
+    