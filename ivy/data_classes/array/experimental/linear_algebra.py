--- conflicted
+++ resolved
@@ -676,7 +676,59 @@
             verbose=verbose,
         )
 
-<<<<<<< HEAD
+    def dot(
+        self: Union[ivy.Array, ivy.NativeArray],
+        b: Union[ivy.Array, ivy.NativeArray],
+        /,
+        *,
+        out: Optional[ivy.Array] = None,
+    ):
+        """
+        Compute the dot product between two arrays `a` and `b` using the current
+        backend's implementation. The dot product is defined as the sum of the element-
+        wise product of the input arrays.
+
+        Parameters
+        ----------
+        self
+            First input array.
+        b
+            Second input array.
+        out
+            Optional output array. If provided, the output array to store the result.
+
+        Returns
+        -------
+        ret
+            The dot product of the input arrays.
+
+        Examples
+        --------
+        With :class:`ivy.Array` inputs:
+
+        >>> a = ivy.array([1, 2, 3])
+        >>> b = ivy.array([4, 5, 6])
+        >>> result = ivy.dot(a, b)
+        >>> print(result)
+        ivy.array(32)
+
+        >>> a = ivy.array([[1, 2], [3, 4]])
+        >>> b = ivy.array([[5, 6], [7, 8]])
+        >>> c = ivy.empty_like(a)
+        >>> ivy.dot(a, b, out=c)
+        >>> print(c)
+        ivy.array([[19, 22],
+            [43, 50]])
+
+        >>> a = ivy.array([[1.1, 2.3, -3.6]])
+        >>> b = ivy.array([[-4.8], [5.2], [6.1]])
+        >>> c = ivy.zeros((1, 1))
+        >>> ivy.dot(a, b, out=c)
+        >>> print(c)
+        ivy.array([[-15.28]])
+        """
+        return ivy.dot(self._data, b, out=out)
+
     def higher_order_moment(
         self: Union[ivy.Array, ivy.NativeArray],
         order: int,
@@ -763,58 +815,4 @@
              [[4.        , 4.80000019],
               [5.5999999 , 6.4000001 ]]]]])
         """
-        return ivy.batched_outer(self._data, out=out)
-=======
-    def dot(
-        self: Union[ivy.Array, ivy.NativeArray],
-        b: Union[ivy.Array, ivy.NativeArray],
-        /,
-        *,
-        out: Optional[ivy.Array] = None,
-    ):
-        """
-        Compute the dot product between two arrays `a` and `b` using the current
-        backend's implementation. The dot product is defined as the sum of the element-
-        wise product of the input arrays.
-
-        Parameters
-        ----------
-        self
-            First input array.
-        b
-            Second input array.
-        out
-            Optional output array. If provided, the output array to store the result.
-
-        Returns
-        -------
-        ret
-            The dot product of the input arrays.
-
-        Examples
-        --------
-        With :class:`ivy.Array` inputs:
-
-        >>> a = ivy.array([1, 2, 3])
-        >>> b = ivy.array([4, 5, 6])
-        >>> result = ivy.dot(a, b)
-        >>> print(result)
-        ivy.array(32)
-
-        >>> a = ivy.array([[1, 2], [3, 4]])
-        >>> b = ivy.array([[5, 6], [7, 8]])
-        >>> c = ivy.empty_like(a)
-        >>> ivy.dot(a, b, out=c)
-        >>> print(c)
-        ivy.array([[19, 22],
-            [43, 50]])
-
-        >>> a = ivy.array([[1.1, 2.3, -3.6]])
-        >>> b = ivy.array([[-4.8], [5.2], [6.1]])
-        >>> c = ivy.zeros((1, 1))
-        >>> ivy.dot(a, b, out=c)
-        >>> print(c)
-        ivy.array([[-15.28]])
-        """
-        return ivy.dot(self._data, b, out=out)
->>>>>>> 6f788e85
+        return ivy.batched_outer(self._data, out=out)