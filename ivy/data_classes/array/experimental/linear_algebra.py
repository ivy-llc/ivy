--- conflicted
+++ resolved
@@ -729,22 +729,70 @@
         """
         return ivy.dot(self._data, b, out=out)
 
-<<<<<<< HEAD
-    def higher_order_moment(
-        self: Union[ivy.Array, ivy.NativeArray],
-        order: int,
-=======
     def general_inner_product(
         self: Union[ivy.Array, ivy.NativeArray],
         b: Union[ivy.Array, ivy.NativeArray],
         n_modes: Optional[int] = None,
->>>>>>> d579982d
         /,
         *,
         out: Optional[ivy.Array] = None,
     ) -> ivy.Array:
         """
-<<<<<<< HEAD
+        ivy.Array instance method variant of ivy.general_inner_product. This method
+        simply wraps the function, and so the docstring for ivy.general_inner_product
+        also applies to this method with minimal changes.
+
+        Parameters
+        ----------
+        self
+            first input tensor.
+        b
+            second input tensor.
+        n_modes
+            int, default is None. If None, the traditional inner product is returned
+            (i.e. a float) otherwise, the product between the `n_modes` last modes of
+            `a` and the `n_modes` first modes of `b` is returned. The resulting tensor's
+            order is `len(a) - n_modes`.
+        out
+            Optional output array. If provided, the output array to store the result.
+
+        Returns
+        -------
+            The inner product of the input arrays.
+
+        Examples
+        --------
+        With :class:`ivy.Array` inputs:
+
+        >>> a = ivy.array([1, 2, 3])
+        >>> b = ivy.array([4, 5, 6])
+        >>> result = a.general_inner_product(b, n_modes=1)
+        >>> print(result)
+        ivy.array(32)
+
+        >>> a = ivy.array([1, 2])
+        >>> b = ivy.array([4, 5])
+        >>> result = a.general_inner_product(b)
+        >>> print(result)
+        ivy.array(14)
+
+        >>> a = ivy.array([[1, 1], [1, 1]])
+        >>> b = ivy.array([[1, 2, 3, 4],[1, 1, 1, 1]])
+        >>> result = a.general_inner_product(b, n_modes=1)
+        >>> print(result)
+        ivy.array([[2, 3, 4, 5],
+            [2, 3, 4, 5]])
+        """
+        return ivy.general_inner_product(self, b, n_modes, out=out)
+
+    def higher_order_moment(
+        self: Union[ivy.Array, ivy.NativeArray],
+        order: int,
+        /,
+        *,
+        out: Optional[ivy.Array] = None,
+    ) -> ivy.Array:
+        """
         ivy.Array instance method variant of ivy.higher_order_moment. This method simply
         wraps the function, and so the docstring for ivy.higher_order_moment also
         applies to this method with minimal changes.
@@ -823,52 +871,4 @@
              [[4.        , 4.80000019],
               [5.5999999 , 6.4000001 ]]]]])
         """
-        return ivy.batched_outer(self._data, out=out)
-=======
-        ivy.Array instance method variant of ivy.general_inner_product. This method
-        simply wraps the function, and so the docstring for ivy.general_inner_product
-        also applies to this method with minimal changes.
-
-        Parameters
-        ----------
-        self
-            first input tensor.
-        b
-            second input tensor.
-        n_modes
-            int, default is None. If None, the traditional inner product is returned
-            (i.e. a float) otherwise, the product between the `n_modes` last modes of
-            `a` and the `n_modes` first modes of `b` is returned. The resulting tensor's
-            order is `len(a) - n_modes`.
-        out
-            Optional output array. If provided, the output array to store the result.
-
-        Returns
-        -------
-            The inner product of the input arrays.
-
-        Examples
-        --------
-        With :class:`ivy.Array` inputs:
-
-        >>> a = ivy.array([1, 2, 3])
-        >>> b = ivy.array([4, 5, 6])
-        >>> result = a.general_inner_product(b, n_modes=1)
-        >>> print(result)
-        ivy.array(32)
-
-        >>> a = ivy.array([1, 2])
-        >>> b = ivy.array([4, 5])
-        >>> result = a.general_inner_product(b)
-        >>> print(result)
-        ivy.array(14)
-
-        >>> a = ivy.array([[1, 1], [1, 1]])
-        >>> b = ivy.array([[1, 2, 3, 4],[1, 1, 1, 1]])
-        >>> result = a.general_inner_product(b, n_modes=1)
-        >>> print(result)
-        ivy.array([[2, 3, 4, 5],
-            [2, 3, 4, 5]])
-        """
-        return ivy.general_inner_product(self, b, n_modes, out=out)
->>>>>>> d579982d
+        return ivy.batched_outer(self._data, out=out)