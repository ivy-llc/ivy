# global
import abc
from typing import Optional, Union

# local
import ivy


class _ArrayWithLossesExperimental(abc.ABC):
    def l1_loss(
        self: Union[ivy.Array, ivy.NativeArray],
        target: Union[ivy.Array, ivy.NativeArray],
        /,
        *,
        reduction: Optional[str] = "mean",
        out: Optional[ivy.Array] = None,
    ) -> ivy.Array:
        """
        ivy.Array instance method variant of ivy.l1_loss. This method simply wraps the
        function, and so the docstring for ivy.l1_loss also applies to this method with
        minimal changes.

        Parameters
        ----------
        self
            input array containing true labels.
        target
            input array containing targeted labels.
        reduction
            ``'mean'``: The output will be averaged.
            ``'sum'``: The output will be summed.
            ``'none'``: No reduction will be applied to the output. Default: ``'mean'``.
        out
            optional output array, for writing the result to. It must have a shape that
            the inputs broadcast to.

        Returns
        -------
        ret
            The L1 loss between the input array and the targeticted values.

        Examples
        --------
        >>> x = ivy.array([1.0, 2.0, 3.0])
        >>> y = ivy.array([0.7, 1.8, 2.9])
        >>> z = x.l1_loss(y)
        >>> print(z)
        ivy.array(0.20000000000000004)
        """
        return ivy.l1_loss(self._data, target, reduction=reduction, out=out)

    def log_poisson_loss(
        self: Union[ivy.Array, ivy.NativeArray],
        target: Union[ivy.Array, ivy.NativeArray],
        /,
        *,
        compute_full_loss: bool = False,
        axis: int = -1,
        reduction: str = "none",
        out: Optional[ivy.Array] = None,
    ) -> ivy.Array:
        """
        ivy.Array instance method variant of ivy.log_poisson_loss. This method simply
        wraps the function, and so the docstring for ivy.l1_loss also applies to this
        method with minimal changes.

        Parameters
        ----------
        self
            input array containing true labels.
        target
            input array containing targeted labels.
        compute_full_loss
            whether to compute the full loss. If false, a constant term is dropped
            in favor of more efficient optimization. Default: ``False``.
        axis
            the axis along which to compute the log-likelihood loss. If axis is ``-1``,
            the log-likelihood loss will be computed along the last dimension.
            Default: ``-1``.
        reduction
            ``'none'``: No reduction will be applied to the output.
            ``'mean'``: The output will be averaged.
            ``'sum'``: The output will be summed. Default: ``'none'``.
        out
            optional output array, for writing the result to. It must have a shape
            that the inputs broadcast to.

        Returns
        -------
        ret
            The binary log-likelihood loss between the given distributions.


        Examples
        --------
        >>> x = ivy.array([0, 0, 1, 0])
        >>> y = ivy.array([0.25, 0.25, 0.25, 0.25])
        >>> loss = x.log_poisson_loss(y)
        >>> print(loss)
        ivy.array([1.28402555, 1.28402555, 1.03402555, 1.28402555])

        >>> z = ivy.array([0.1, 0.1, 0.7, 0.1])
        >>> loss = x.x.log_poisson_loss(z, reduction='mean')
        >>> print(loss)
        ivy.array(1.1573164)
        """
        return ivy.log_poisson_loss(
            self._data,
            target,
            compute_full_loss=compute_full_loss,
            axis=axis,
            reduction=reduction,
            out=out,
        )

    def huber_loss(
        self: ivy.Array,
        target: Union[ivy.Array, ivy.NativeArray],
        /,
        *,
        reduction: Optional[str] = "mean",
        delta: Optional[float] = 1.0,
        out: Optional[ivy.Array] = None,
    ) -> ivy.Array:
        """
        ivy.Array instance method variant of huber_loss. This method simply wraps the
        function, and so the docstring for huber_loss also applies to this method with
        minimal changes.

        Parameters
        ----------
        self
            input array containing true labels.
        target
            input array containing targeted labels.
        reduction : str, optional
            The type of reduction to apply to the loss.
            Possible values are "mean" (default)
            and "sum".
        delta
            The threshold parameter that determines the point where the loss transitions
            from squared error to absolute error. Default is 1.0.
        out
            Optional output array, for writing the result to. It must have a shape
            that the inputs broadcast to.

        Returns
        -------
        ret
            The Huber loss between the true and predicted values.

        Examples
        --------
        >>> true = ivy.array([2, 4, 7, 1])
        >>> pred = ivy.array([2.5, 3.5, 8, 0.8])
        >>> loss = true.huber_loss(pred, delta=1.0)
        >>> print(loss)
        ivy.array([0.125, 0.125, 0.5  , 0.125])
        """
        return ivy.huber_loss(
            self._data, target, reduction=reduction, delta=delta, out=out
        )

    def smooth_l1_loss(
        self: ivy.Array,
        target: Union[ivy.Array, ivy.NativeArray],
        /,
        *,
        beta: Optional[float] = 1.0,
        reduction: Optional[str] = "mean",
        out: Optional[ivy.Array] = None,
    ) -> ivy.Array:
        """
        ivy.Array instance method variant of ivy. smooth_l1_loss. This method simply
        wraps the function, and so the docstring for ivy.smooth_l1_loss also applies to
        this method with minimal changes.

        Parameters
        ----------
        self
            input array containing true labels.
        target
            input array containing targeted labels.
        beta
            A float specifying the beta value for
            the smooth L1 loss. Default: 1.0.
        reduction
            Reduction method for the loss.
            Options are 'none', 'mean', or 'sum'.
            Default: 'mean'.
        out
            Optional output array, for writing the result to.
            It must have a shape
            that the inputs broadcast to.

        Returns
        -------
        ret
            The smooth L1 loss between the given labels.

        Examples
        --------
        >>> x = ivy.array([1, 2, 3, 4])
        >>> y = ivy.array([2, 2, 2, 2])
        >>> z = x.smooth_l1_loss(y, beta=0.5)
        >>> print(z)
        ivy.array(0.8125)
        """
        return ivy.smooth_l1_loss(
            self._data, target, beta=beta, reduction=reduction, out=out
        )

    def soft_margin_loss(
        self: ivy.Array,
        target: Union[ivy.Array, ivy.NativeArray],
        /,
        *,
        reduction: Optional[str] = "mean",
        out: Optional[ivy.Array] = None,
    ) -> ivy.Array:
        """
        ivy.Array instance method variant of ivy.soft_margin_loss. This method simply
        wraps the function, and so the docstring for ivy.soft_margin_loss also applies
        to this method with minimal changes.

        Parameters
        ----------
        self
            input array containing true labels.
        target
            input array containing targeted labels.
        reduction
            ``'none'``: No reduction will be applied to the output.
            ``'mean'``: The output will be averaged.
            ``'sum'``: The output will be summed. Default: ``'sum'``.
        out
            optional output array, for writing the result to. It must have a shape
            that the inputs broadcast to.

        Returns
        -------
        ret
            The soft margin loss between the true and targeticted labels.

        Examples
        --------
        >>> x = ivy.array([1, 1, 0])
        >>> y = ivy.array([0.7, 0.8, 0.2])
        >>> z = x.soft_margin_loss(y)
        >>> print(z)
        ivy.array([0.35667497, 0.22314353, 1.60943791])
        """
        return ivy.soft_margin_loss(self._data, target, reduction=reduction, out=out)

<<<<<<< HEAD
    def poisson_nll_loss(
        self: Union[ivy.Array, ivy.NativeArray],
        target: Union[ivy.Array, ivy.NativeArray],
        *,
        log_input: bool = True,
        full: bool = False,
        eps: float = 1e-8,
        reduction: str = "mean",
    ) -> ivy.Array:
        r"""
        Compute the Poisson Negative Log Likelihood Loss.

        This function calculates the negative log likelihood loss
        between the `input` and `target`under the assumption that
        the target follows a Poisson distribution. By default, the loss
        is not the exact loss, but the loss minus a constant term [log(z!)].
        This omission does not affect optimization but can be significant for
        relative loss comparisons. The Stirling's Approximation is used to
        approximate the log factorial term when `full` is set to True.

        Parameters
        ----------
        input
            Expectation of the underlying Poisson distribution.
        target
            Random sample from the Poisson distribution described by the input.
        log_input
            If `True`, the loss is computed as
            :math:`exp(input) - target * input`. If `False`, the loss is computed as
            :math:`input - target * log(input + eps)`. Default is `True`.
        full
            Whether to compute the full loss, i.e.,
            to add the Stirling approximation term
            :math:`target * log(target) - target + 0.5 * log(2 * pi * target)`.
            Default is `False`.
        eps
            Small value to prevent evaluation of `log(0)` when `log_input` is `False`.
            Default is 1e-8.
        reduction
            Specifies the reduction applied to the output.
            Options are 'none', 'mean', or 'sum'.
            'none': no reduction will be applied.
            'mean': the output will be averaged.
            'sum': the output will be summed.
            Default is 'mean'.
=======
    def kl_div(
        self: ivy.Array,
        target: Union[ivy.Array, ivy.NativeArray],
        /,
        *,
        reduction: Optional[str] = "mean",
        out: Optional[ivy.Array] = None,
    ) -> ivy.Array:
        """
        ivy.Array instance method variant of ivy.kl_div. This method simply wraps the
        function, and so the docstring for ivy.kl_div also applies to this method with
        minimal changes.

        Parameters
        ----------
        self
            Array containing input probability distribution.
        target
            Array contaiing target probability distribution.
        reduction
            'none': No reduction will be applied to the output.
            'mean': The output will be averaged.
            'batchmean': The output will be divided by batch size.
            'sum': The output will be summed.
            Default: 'mean'.
        out
            Optional output array, for writing the result to.
            It must have a shape that the inputs broadcast to.
>>>>>>> 80989d7a

        Returns
        -------
        ret
<<<<<<< HEAD
            An array of the same shape as `input` representing the
            Poisson Negative Log Likelihood Loss.

        Raises
        ------
        ValueError
            If the `input` and `target` tensors do not have the same shape.

        Examples
        --------
        >>> input_tensor = ivy.array([1, 2, 3, 4], dtype=ivy.float64)
        >>> target_tensor = ivy.array([2, 2, 2, 2], dtype=ivy.float64)
        >>> loss = poisson_nll_loss(input_tensor, target_tensor, log_input=True)
        >>> print(loss)
        ivy.array(16.1978)
        """
        return ivy.poisson_nll_loss(
            self._data,
            target,
            log_input=log_input,
            full=full,
            eps=eps,
            reduction=reduction,
        )
=======
            The Kullback-Leibler divergence loss between the two input arrays.

        Examples
        --------
        >>> input = ivy.array([0.2, 0.8], [0.5, 0.5])
        >>> target = ivy.array([0.6, 0.4], [0.3, 0.7])
        >>> output_array = input.kl_div(target)
        >>> print(output_array)
        ivy.array(0.0916)
        """
        return ivy.kl_div(self._data, target, reduction=reduction, out=out)
>>>>>>> 80989d7a
<|MERGE_RESOLUTION|>--- conflicted
+++ resolved
@@ -252,7 +252,50 @@
         """
         return ivy.soft_margin_loss(self._data, target, reduction=reduction, out=out)
 
-<<<<<<< HEAD
+    def kl_div(
+        self: ivy.Array,
+        target: Union[ivy.Array, ivy.NativeArray],
+        /,
+        *,
+        reduction: Optional[str] = "mean",
+        out: Optional[ivy.Array] = None,
+    ) -> ivy.Array:
+        """
+        ivy.Array instance method variant of ivy.kl_div. This method simply wraps the
+        function, and so the docstring for ivy.kl_div also applies to this method with
+        minimal changes.
+
+        Parameters
+        ----------
+        self
+            Array containing input probability distribution.
+        target
+            Array contaiing target probability distribution.
+        reduction
+            'none': No reduction will be applied to the output.
+            'mean': The output will be averaged.
+            'batchmean': The output will be divided by batch size.
+            'sum': The output will be summed.
+            Default: 'mean'.
+        out
+            Optional output array, for writing the result to.
+            It must have a shape that the inputs broadcast to.
+
+        Returns
+        -------
+        ret
+            The Kullback-Leibler divergence loss between the two input arrays.
+
+        Examples
+        --------
+        >>> input = ivy.array([0.2, 0.8], [0.5, 0.5])
+        >>> target = ivy.array([0.6, 0.4], [0.3, 0.7])
+        >>> output_array = input.kl_div(target)
+        >>> print(output_array)
+        ivy.array(0.0916)
+        """
+        return ivy.kl_div(self._data, target, reduction=reduction, out=out)
+
     def poisson_nll_loss(
         self: Union[ivy.Array, ivy.NativeArray],
         target: Union[ivy.Array, ivy.NativeArray],
@@ -298,41 +341,10 @@
             'mean': the output will be averaged.
             'sum': the output will be summed.
             Default is 'mean'.
-=======
-    def kl_div(
-        self: ivy.Array,
-        target: Union[ivy.Array, ivy.NativeArray],
-        /,
-        *,
-        reduction: Optional[str] = "mean",
-        out: Optional[ivy.Array] = None,
-    ) -> ivy.Array:
-        """
-        ivy.Array instance method variant of ivy.kl_div. This method simply wraps the
-        function, and so the docstring for ivy.kl_div also applies to this method with
-        minimal changes.
-
-        Parameters
-        ----------
-        self
-            Array containing input probability distribution.
-        target
-            Array contaiing target probability distribution.
-        reduction
-            'none': No reduction will be applied to the output.
-            'mean': The output will be averaged.
-            'batchmean': The output will be divided by batch size.
-            'sum': The output will be summed.
-            Default: 'mean'.
-        out
-            Optional output array, for writing the result to.
-            It must have a shape that the inputs broadcast to.
->>>>>>> 80989d7a
-
-        Returns
-        -------
-        ret
-<<<<<<< HEAD
+
+        Returns
+        -------
+        ret
             An array of the same shape as `input` representing the
             Poisson Negative Log Likelihood Loss.
 
@@ -356,17 +368,4 @@
             full=full,
             eps=eps,
             reduction=reduction,
-        )
-=======
-            The Kullback-Leibler divergence loss between the two input arrays.
-
-        Examples
-        --------
-        >>> input = ivy.array([0.2, 0.8], [0.5, 0.5])
-        >>> target = ivy.array([0.6, 0.4], [0.3, 0.7])
-        >>> output_array = input.kl_div(target)
-        >>> print(output_array)
-        ivy.array(0.0916)
-        """
-        return ivy.kl_div(self._data, target, reduction=reduction, out=out)
->>>>>>> 80989d7a
+        )