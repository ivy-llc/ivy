--- conflicted
+++ resolved
@@ -295,36 +295,6 @@
         >>> print(output_array)
         ivy.array(0.0916)
         """
-<<<<<<< HEAD
-        return ivy.kl_div(self._data, target, reduction=reduction, out=out)
-
-    def binary_cross_entropy(
-        self: Union[ivy.Array, ivy.NativeArray],
-        target: Union[ivy.Array, ivy.NativeArray],
-        /,
-        *,
-        reduction: Optional[str] = "mean",
-        out: Optional[ivy.Array] = None,
-    ) -> ivy.Array:
-        """
-        ivy.Array instance method variant of ivy.binary_cross_entropy. This method simply wraps the
-        function, and so the docstring for ivy.binary_cross_entropy also applies to this method with
-        minimal changes.
-
-        Parameters
-        ----------
-        self
-            input array of arbitrary shape containing probabilities.
-        target
-            input array same shape as input with values between 0 and 1.
-        reduction
-            ``'mean'``: The output will be averaged.
-            ``'sum'``: The output will be summed.
-            ``'none'``: No reduction will be applied to the output. Default: ``'mean'``.
-        out
-            optional output array, for writing the result to. It must have a shape that
-            the inputs broadcast to.
-=======
         return ivy.kl_div(
             self._data, target, reduction=reduction, log_target=log_target, out=out
         )
@@ -374,24 +344,10 @@
             'mean': the output will be averaged.
             'sum': the output will be summed.
             Default is 'mean'.
->>>>>>> 536c5a47
-
-        Returns
-        -------
-        ret
-<<<<<<< HEAD
-            The Binary Cross Entropy loss between the input array and the targeticted values.
-
-        Examples
-        --------
-        >>> input = ivy.array([0.7, 0.6, 0.6])
-        >>> target = ivy.array([1.0, 0.0, 1.0])
-        >>> output= x.binary_cross_entropy(y)
-        >>> print(z)
-        ivy.array(0.5946)
-        """
-        return ivy.binary_cross_entropy(self._data, target, reduction=reduction, out=out)
-=======
+
+        Returns
+        -------
+        ret
             An array of the same shape as `input` representing the
             Poisson Negative Log Likelihood Loss.
 
@@ -416,4 +372,45 @@
             eps=eps,
             reduction=reduction,
         )
->>>>>>> 536c5a47
+
+    def binary_cross_entropy(
+        self: Union[ivy.Array, ivy.NativeArray],
+        target: Union[ivy.Array, ivy.NativeArray],
+        /,
+        *,
+        reduction: Optional[str] = "mean",
+        out: Optional[ivy.Array] = None,
+    ) -> ivy.Array:
+        """
+        ivy.Array instance method variant of ivy.binary_cross_entropy. This method simply wraps the
+        function, and so the docstring for ivy.binary_cross_entropy also applies to this method with
+        minimal changes.
+
+        Parameters
+        ----------
+        self
+            input array of arbitrary shape containing probabilities.
+        target
+            input array same shape as input with values between 0 and 1.
+        reduction
+            ``'mean'``: The output will be averaged.
+            ``'sum'``: The output will be summed.
+            ``'none'``: No reduction will be applied to the output. Default: ``'mean'``.
+        out
+            optional output array, for writing the result to. It must have a shape that
+            the inputs broadcast to.
+
+        Returns
+        -------
+        ret
+            The Binary Cross Entropy loss between the input array and the targeticted values.
+
+        Examples
+        --------
+        >>> input = ivy.array([0.7, 0.6, 0.6])
+        >>> target = ivy.array([1.0, 0.0, 1.0])
+        >>> output= x.binary_cross_entropy(y)
+        >>> print(z)
+        ivy.array(0.5946)
+        """
+        return ivy.binary_cross_entropy(self._data, target, reduction=reduction, out=out)