--- conflicted
+++ resolved
@@ -1335,26 +1335,6 @@
         """
         return ivy.soft_thresholding(self._data, threshold, out=out)
 
-<<<<<<< HEAD
-    def put_along_axis(
-        self: ivy.Array,
-        indices: ivy.Array,
-        values: ivy.Array,
-        axis: int,
-        /,
-        *,
-        mode: Optional[str] = "assign",
-        out: Optional[ivy.Array] = None,
-    ) -> ivy.Array:
-        """
-        ivy.Array instance method variant of ivy.put_along_axis.
-
-        This method simply wraps the function, and so the docstring for
-        ivy.put_along_axis also applies to this method with minimal
-        changes.
-        """
-        return ivy.put_along_axis(self._data, indices, values, axis, mode=mode, out=out)
-=======
     def column_stack(
         self: ivy.Array,
         arrays: Sequence[Union[ivy.Array, ivy.NativeArray]],
@@ -1390,4 +1370,22 @@
         else:
             x = [self._data] + arrays
         return ivy.column_stack(x, out=out)
->>>>>>> 8f017919
+
+    def put_along_axis(
+        self: ivy.Array,
+        indices: ivy.Array,
+        values: ivy.Array,
+        axis: int,
+        /,
+        *,
+        mode: Optional[str] = "assign",
+        out: Optional[ivy.Array] = None,
+    ) -> ivy.Array:
+        """
+        ivy.Array instance method variant of ivy.put_along_axis.
+
+        This method simply wraps the function, and so the docstring for
+        ivy.put_along_axis also applies to this method with minimal
+        changes.
+        """
+        return ivy.put_along_axis(self._data, indices, values, axis, mode=mode, out=out)