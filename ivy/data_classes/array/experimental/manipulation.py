# global
import abc
from typing import (
    Optional,
    Union,
    Sequence,
    Tuple,
    List,
    Iterable,
    Callable,
    Literal,
    Any,
)
from numbers import Number

# local
import ivy
from ivy import handle_view


class _ArrayWithManipulationExperimental(abc.ABC):
    @handle_view
    def moveaxis(
        self: ivy.Array,
        source: Union[int, Sequence[int]],
        destination: Union[int, Sequence[int]],
        /,
        *,
        copy: Optional[bool] = None,
        out: Optional[ivy.Array] = None,
    ) -> ivy.Array:
        """ivy.Array instance method variant of ivy.moveaxis. This method simply
        wraps the function, and so the docstring for ivy.unstack also applies to
        this method with minimal changes.

        Parameters
        ----------
        a
            The array whose axes should be reordered.
        source
            Original positions of the axes to move. These must be unique.
        destination
            Destination positions for each of the original axes.
            These must also be unique.
        out
            optional output array, for writing the result to.

        Returns
        -------
        ret
            Array with moved axes. This array is a view of the input array.

        Examples
        --------
        >>> x = ivy.zeros((3, 4, 5))
        >>> x.moveaxis(0, -1).shape
        (4, 5, 3)
        >>> x.moveaxis(-1, 0).shape
        (5, 3, 4)
        """
        return ivy.moveaxis(self._data, source, destination, copy=copy, out=out)

    def heaviside(
        self: ivy.Array,
        x2: ivy.Array,
        /,
        *,
        out: Optional[ivy.Array] = None,
    ) -> ivy.Array:
        """ivy.Array instance method variant of ivy.heaviside. This method simply
        wraps the function, and so the docstring for ivy.heaviside also applies to
        this method with minimal changes.

        Parameters
        ----------
        self
            input array.
        x2
            values to use where x1 is zero.
        out
            optional output array, for writing the result to.

        Returns
        -------
        ret
            output array with element-wise Heaviside step function of x1.
            This is a scalar if both x1 and x2 are scalars.

        Examples
        --------
        >>> x1 = ivy.array([-1.5, 0, 2.0])
        >>> x2 = ivy.array([0.5])
        >>> ivy.heaviside(x1, x2)
        ivy.array([0.0000, 0.5000, 1.0000])

        >>> x1 = ivy.array([-1.5, 0, 2.0])
        >>> x2 = ivy.array([1.2, -2.0, 3.5])
        >>> ivy.heaviside(x1, x2)
        ivy.array([0., -2., 1.])
        """
        return ivy.heaviside(self._data, x2, out=out)

    @handle_view
    def flipud(
        self: ivy.Array,
        /,
        *,
        copy: Optional[bool] = None,
        out: Optional[ivy.Array] = None,
    ) -> ivy.Array:
        """ivy.Array instance method variant of ivy.flipud. This method simply
        wraps the function, and so the docstring for ivy.flipud also applies to
        this method with minimal changes.

        Parameters
        ----------
        self
            The array to be flipped.
        out
            optional output array, for writing the result to.

        Returns
        -------
        ret
            Array corresponding to input array with elements
            order reversed along axis 0.

        Examples
        --------
        >>> m = ivy.diag([1, 2, 3])
        >>> m.flipud()
        ivy.array([[ 0.,  0.,  3.],
            [ 0.,  2.,  0.],
            [ 1.,  0.,  0.]])
        """
        return ivy.flipud(self._data, copy=copy, out=out)

    def vstack(
        self: ivy.Array,
        arrays: Union[
            Tuple[Union[ivy.Array, ivy.NativeArray]],
            List[Union[ivy.Array, ivy.NativeArray]],
        ],
        /,
        *,
        out: Optional[ivy.Array] = None,
    ) -> ivy.Array:
        """
        ivy.Array instance method variant of ivy.vstack. This method simply
        wraps the function, and so the docstring for ivy.vstack also applies
        to this method with minimal changes.

        Examples
        --------
        >>> x = ivy.array([[1, 2]])
        >>> y = [ivy.array([[5, 6]]), ivy.array([[7, 8]])]
        >>> print(x.vstack(y))
            ivy.array([[1, 2],
                       [5, 6],
                       [7, 8]])
        """
        if not isinstance(arrays, (list, tuple)):
            arrays = [arrays]
        if isinstance(arrays, tuple):
            x = (self._data) + arrays
        else:
            x = [self._data] + arrays
        return ivy.vstack(x, out=out)

    def hstack(
        self: ivy.Array,
        arrays: Union[
            Tuple[Union[ivy.Array, ivy.NativeArray]],
            List[Union[ivy.Array, ivy.NativeArray]],
        ],
        /,
        *,
        out: Optional[ivy.Array] = None,
    ) -> ivy.Array:
        """
        ivy.Array instance method variant of ivy.hstack. This method simply
        wraps the function, and so the docstring for ivy.hstack also applies
        to this method with minimal changes.

        Examples
        --------
        >>> x = ivy.array([[1, 2]])
        >>> y = [ivy.array([[5, 6]]), ivy.array([[7, 8]])]
        >>> print(x.vstack(y))
        ivy.array([1, 2, 5, 6, 7, 8])

        """
        if not isinstance(arrays, (list, tuple)):
            arrays = [arrays]
        if isinstance(arrays, tuple):
            x = (self._data,) + arrays
        else:
            x = [self._data] + arrays
        return ivy.hstack(x, out=out)

    @handle_view
    def rot90(
        self: ivy.Array,
        /,
        *,
        copy: bool = None,
        k: int = 1,
        axes: Tuple[int, int] = (0, 1),
        out: Optional[ivy.Array] = None,
    ) -> ivy.Array:
        """
        ivy.Array instance method variant of ivy.rot90.
        This method simply wraps the function, and so the docstring
        for ivy.rot90 also applies to this method with minimal changes.

        Parameters
        ----------
        self
            Input array of two or more dimensions.
        k
            Number of times the array is rotated by 90 degrees.
        axes
            The array is rotated in the plane defined by the axes. Axes must be
            different.
        out
            Optional output, for writing the result to. It must have a shape that the
            inputs broadcast to.

        Returns
        -------
        ret
            Array with a rotated view of input array.

        Examples
        --------
        >>> m = ivy.array([[1,2], [3,4]])
        >>> m.rot90()
        ivy.array([[2, 4],
               [1, 3]])
        >>> m = ivy.array([[1,2], [3,4]])
        >>> m.rot90(k=2)
        ivy.array([[4, 3],
               [2, 1]])
        >>> m = ivy.array([[[0, 1],\
                            [2, 3]],\
                           [[4, 5],\
                            [6, 7]]])
        >>> m.rot90(k=2, axes=(1,2))
        ivy.array([[[3, 2],
                [1, 0]],

               [[7, 6],
                [5, 4]]])

        """
        return ivy.rot90(self._data, copy=copy, k=k, axes=axes, out=out)

    def top_k(
        self: ivy.Array,
        k: int,
        /,
        *,
        axis: Optional[int] = None,
        largest: bool = True,
        out: Optional[tuple] = None,
    ) -> Tuple[ivy.Array, ivy.NativeArray]:
        """ivy.Array instance method variant of ivy.top_k. This method simply
        wraps the function, and so the docstring for ivy.top_k also applies
        to this method with minimal changes.

        Parameters
        ----------
        self
            The array to compute top_k for.
        k
            Number of top elements to retun must not exceed the array size.
        axis
            The axis along which we must return the top elements default value is 1.
        largest
            If largest is set to False we return k smallest elements of the array.
        out:
            Optional output tuple, for writing the result to. Must have two arrays,
            with a shape that the returned tuple broadcast to.

        Returns
        -------
        ret
            A named tuple with values and indices of top k elements.

        Examples
        --------
        With :class:`ivy.Array` input:

        >>> x = ivy.array([2., 1., -3., 5., 9., 0., -4])
        >>> y = x.top_k(2)
        >>> print(y)
        top_k(values=ivy.array([9., 5.]), indices=ivy.array([4, 3]))
        """
        return ivy.top_k(self, k, axis=axis, largest=largest, out=out)

    @handle_view
    def fliplr(
        self: ivy.Array,
        /,
        *,
        copy: Optional[bool] = None,
        out: Optional[ivy.Array] = None,
    ) -> ivy.Array:
        """ivy.Array instance method variant of ivy.fliplr. This method simply
        wraps the function, and so the docstring for ivy.fliplr also applies to
        this method with minimal changes.

        Parameters
        ----------
        self
            The array to be flipped. Must be at least 2-D.
        out
            optional output array, for writing the result to.

        Returns
        -------
        ret
            Array corresponding to input array with elements
            order reversed along axis 1.

        Examples
        --------
        >>> m = ivy.diag([1, 2, 3])
        >>> m.fliplr()
        ivy.array([[0, 0, 1],
               [0, 2, 0],
               [3, 0, 0]])
        """
        return ivy.fliplr(self._data, copy=copy, out=out)

    def i0(
        self: ivy.Array,
        /,
        *,
        out: Optional[ivy.Array] = None,
    ) -> ivy.Array:
        """
        ivy.Array instance method variant of ivy.i0. This method simply
        wraps the function, and so the docstring for ivy.i0 also applies
        to this method with minimal changes.

        Parameters
        ----------
        self
            Input array.
        out
            Optional output, for writing the result to.

        Returns
        -------
        ret
            Array with modified Bessel function of the first kind, order 0.

        Examples
        --------
        >>> x = ivy.array([[1, 2, 3]])
        >>> x.i0()
        ivy.array([1.26606588, 2.2795853 , 4.88079259])
        """
        return ivy.i0(self._data, out=out)

    @handle_view
    def flatten(
        self: ivy.Array,
        *,
        copy: Optional[bool] = None,
        start_dim: int = 0,
        end_dim: int = -1,
        order: str = "C",
        out: Optional[ivy.Array] = None,
    ) -> ivy.Array:
        """ivy.Array instance method variant of ivy.flatten. This method simply
        wraps the function, and so the docstring for ivy.flatten also applies to
        this method with minimal changes.

        Parameters
        ----------
        self
            input array to flatten.
        start_dim
            first dim to flatten. If not set, defaults to 0.
        end_dim
            last dim to flatten. If not set, defaults to -1.
        order
            Read the elements of the input container using this index order,
            and place the elements into the reshaped array using this index order.
            ‘C’ means to read / write the elements using C-like index order,
            with the last axis index changing fastest, back to the first axis index
            changing slowest.
            ‘F’ means to read / write the elements using Fortran-like index order, with
            the first index changing fastest, and the last index changing slowest.
            Note that the ‘C’ and ‘F’ options take no account of the memory layout
            of the underlying array, and only refer to the order of indexing.
            Default order is 'C'.
        out
            Optional output, for writing the result to.

        Returns
        -------
        ret
            the flattened array over the specified dimensions.

        Examples
        --------
        >>> x = ivy.array([[1,2], [3,4]])
        >>> x.flatten()
        ivy.array([1, 2, 3, 4])

        >>> x = ivy.array([[1,2], [3,4]])
        >>> x.flatten(order='F')
        ivy.array([1, 3, 2, 4])

        >>> x = ivy.array(
            [[[[ 5,  5,  0,  6],
            [17, 15, 11, 16],
            [ 6,  3, 13, 12]],

            [[ 6, 18, 10,  4],
            [ 5,  1, 17,  3],
            [14, 14, 18,  6]]],


        [[[12,  0,  1, 13],
            [ 8,  7,  0,  3],
            [19, 12,  6, 17]],

            [[ 4, 15,  6, 15],
            [ 0,  5, 17,  9],
            [ 9,  3,  6, 19]]],


        [[[17, 13, 11, 16],
            [ 4, 18, 17,  4],
            [10, 10,  9,  1]],

            [[19, 17, 13, 10],
            [ 4, 19, 16, 17],
            [ 2, 12,  8, 14]]]]
            )
        >>> x.flatten(start_dim = 1, end_dim = 2)
        ivy.array(
            [[[ 5,  5,  0,  6],
            [17, 15, 11, 16],
            [ 6,  3, 13, 12],
            [ 6, 18, 10,  4],
            [ 5,  1, 17,  3],
            [14, 14, 18,  6]],

            [[12,  0,  1, 13],
            [ 8,  7,  0,  3],
            [19, 12,  6, 17],
            [ 4, 15,  6, 15],
            [ 0,  5, 17,  9],
            [ 9,  3,  6, 19]],

            [[17, 13, 11, 16],
            [ 4, 18, 17,  4],
            [10, 10,  9,  1],
            [19, 17, 13, 10],
            [ 4, 19, 16, 17],
            [ 2, 12,  8, 14]]]))
        """
        return ivy.flatten(
            self._data, copy=copy, start_dim=start_dim, end_dim=end_dim, out=out
        )

    def pad(
        self: ivy.Array,
        pad_width: Union[Iterable[Tuple[int]], int],
        /,
        *,
        mode: Union[
            Literal[
                "constant",
                "edge",
                "linear_ramp",
                "maximum",
                "mean",
                "median",
                "minimum",
                "reflect",
                "symmetric",
                "wrap",
                "empty",
            ],
            Callable,
        ] = "constant",
        stat_length: Union[Iterable[Tuple[int]], int] = 1,
        constant_values: Union[Iterable[Tuple[Number]], Number] = 0,
        end_values: Union[Iterable[Tuple[Number]], Number] = 0,
        reflect_type: Literal["even", "odd"] = "even",
        out: Optional[ivy.Array] = None,
        **kwargs: Optional[Any],
    ) -> ivy.Array:
        """
        ivy.Array instance method variant of ivy.pad. This method simply
        wraps the function, and so the docstring for ivy.pad also applies
        to this method with minimal changes.
        """
        return ivy.pad(
            self._data,
            pad_width,
            mode=mode,
            stat_length=stat_length,
            constant_values=constant_values,
            end_values=end_values,
            reflect_type=reflect_type,
            out=out,
            **kwargs,
        )

    @handle_view
    def vsplit(
        self: ivy.Array,
        indices_or_sections: Union[int, Tuple[int, ...]],
        /,
        *,
        copy: Optional[bool] = None,
    ) -> List[ivy.Array]:
        """
        ivy.Array instance method variant of ivy.vsplit. This method simply
        wraps the function, and so the docstring for ivy.vsplit also applies
        to this method with minimal changes.

        Parameters
        ----------
        self
            Input array.
        indices_or_sections
            If indices_or_sections is an integer n, the array is split into n
            equal sections, provided that n must be a divisor of the split axis.
            If indices_or_sections is a tuple of ints, then input is split at each of
            the indices in the tuple.

        Returns
        -------
        ret
            input array split vertically.

        Examples
        --------
        >>> ary = ivy.array(
            [[[0.,  1.],
              [2.,  3.]],
             [[4.,  5.],
              [6.,  7.]]]
            )
        >>> ary.vsplit(2)
        [ivy.array([[[0., 1.], [2., 3.]]]), ivy.array([[[4., 5.], [6., 7.]]])])
        """
        return ivy.vsplit(self._data, indices_or_sections, copy=copy)

    @handle_view
    def dsplit(
        self: ivy.Array,
        indices_or_sections: Union[int, Tuple[int, ...]],
        /,
        *,
        copy: Optional[bool] = None,
    ) -> List[ivy.Array]:
        """
        ivy.Array instance method variant of ivy.dsplit. This method simply
        wraps the function, and so the docstring for ivy.dsplit also applies
        to this method with minimal changes.

        Parameters
        ----------
        self
            Input array.
        indices_or_sections
            If indices_or_sections is an integer n, the array is split into n
            equal sections, provided that n must be a divisor of the split axis.
            If indices_or_sections is a tuple of ints, then input is split at each of
            the indices in the tuple.

        Returns
        -------
        ret
            input array split along the 3rd axis.

        Examples
        --------
        >>> ary = ivy.array(
            [[[ 0.,   1.,   2.,   3.],
              [ 4.,   5.,   6.,   7.]],
             [[ 8.,   9.,  10.,  11.],
              [12.,  13.,  14.,  15.]]]
        )
        >>> ary.dsplit(2)
        [ivy.array([[[ 0.,  1.], [ 4.,  5.]], [[ 8.,  9.], [12., 13.]]]),
        ivy.array([[[ 2.,  3.], [ 6.,  7.]], [[10., 11.], [14., 15.]]])]
        """
        return ivy.dsplit(self._data, indices_or_sections, copy=copy)

    @handle_view
    def atleast_1d(
        self: ivy.Array,
        *arys: Union[ivy.Array, bool, Number],
        copy: Optional[bool] = None,
    ) -> List[ivy.Array]:
        """
        ivy.Array instance method variant of ivy.atleast_1d. This method simply
        wraps the function, and so the docstring for ivy.atleast_1d also applies
        to this method with minimal changes.

        Parameters
        ----------
        self
            Input array. Cannot be a scalar input.
        arys
            An arbitrary number of input arrays.

        Returns
        -------
        ret
            List of arrays, each with a.ndim >= 1. Copies are made
            only if necessary.

        Examples
        --------
        >>> a1 = ivy.array([[1,2,3]])
        >>> a2 = ivy.array(4)
        >>> a1.atleast_1d(a2,5,6)
        [ivy.array([[1, 2, 3]]), ivy.array([4]), ivy.array([5]), ivy.array([6])]
        """
        return ivy.atleast_1d(self._data, *arys, copy=copy)

    def dstack(
        self: ivy.Array,
        arrays: Union[
            Tuple[Union[ivy.Array, ivy.NativeArray]],
            List[Union[ivy.Array, ivy.NativeArray]],
        ],
        /,
        *,
        out: Optional[ivy.Array] = None,
    ) -> ivy.Array:
        """
        ivy.Array instance method variant of ivy.dstack. This method simply
        wraps the function, and so the docstring for ivy.dstack also applies
        to this method with minimal changes.

        Examples
        --------
        >>> x = ivy.array([1, 2, 3])
        >>> y = ivy.array([2, 3, 4])
        >>> x.dstack(y)
        ivy.array([[[1, 2],
                    [2, 3],
                    [3, 4]]])
        """
        if not isinstance(arrays, (list, tuple)):
            arrays = [arrays]
        if isinstance(arrays, tuple):
            x = (self._data,) + arrays
        else:
            x = [self._data] + arrays
        return ivy.dstack(x, out=out)

    @handle_view
    def atleast_2d(
        self: ivy.Array,
        *arys: ivy.Array,
        copy: Optional[bool] = None,
    ) -> List[ivy.Array]:
        """
        ivy.Array instance method variant of ivy.atleast_2d. This method simply
        wraps the function, and so the docstring for ivy.atleast_2d also applies
        to this method with minimal changes.

        Parameters
        ----------
        self
            Input array. Cannot be a scalar input.
        arys
            An arbitrary number of input arrays.

        Returns
        -------
        ret
            List of arrays, each with a.ndim >= 2. Copies are made
            only if necessary.

        Examples
        --------
        >>> a1 = ivy.array([[1,2,3]])
        >>> a2 = ivy.array(4)
        >>> a1.atleast_2d(a2,5,6)
        [ivy.array([[1, 2, 3]]), ivy.array([[4]]), ivy.array([[5]]), ivy.array([[6]])]
        """
        return ivy.atleast_2d(self._data, *arys, copy=copy)

    @handle_view
    def atleast_3d(
        self: ivy.Array,
        *arys: Union[ivy.Array, bool, Number],
        copy: Optional[bool] = None,
    ) -> List[ivy.Array]:
        """
        ivy.Array instance method variant of ivy.atleast_3d. This method simply
        wraps the function, and so the docstring for ivy.atleast_3d also applies
        to this method with minimal changes.

        Parameters
        ----------
        self
            Input array. Cannot be a scalar input.
        arys
            An arbitrary number of input arrays.

        Returns
        -------
        ret
            List of arrays, each with a.ndim >= 3. Copies are made only if necessary
            and views with three or more dimensions are returned. For example, a 1-D
            array of shape (N,) becomes a view of shape (1, N, 1), and a 2-D array
            of shape (M, N) becomes a view of shape (M, N, 1).

        Examples
        --------
        >>> a1 = ivy.array([[1,2,3]])
        >>> a2 = ivy.array([4,8])
        >>> a1.atleast_3d(a2,5,6)
        [ivy.array([[[1],
                [2],
                [3]]]), ivy.array([[[4],
                [8]]]), ivy.array([[[5]]]), ivy.array([[[6]]])]
        """
        return ivy.atleast_3d(self._data, *arys, copy=copy)

    def take_along_axis(
        self: ivy.Array,
        indices: ivy.Array,
        axis: int,
        /,
        *,
        mode: str = "fill",
        out: Optional[ivy.Array] = None,
    ) -> ivy.Array:
        """
        ivy.Array instance method variant of ivy.take_along_axis. This method simply
        wraps the function, and so the docstring for ivy.take_along_axis also applies
        to this method with minimal changes.

        Parameters
        ----------
        self
            The source array.
        indices
            The indices of the values to extract.
        axis
            The axis over which to select values.
        mode
            One of: 'clip', 'fill', 'drop'. Parameter controlling how out-of-bounds
            indices will be handled.
        out
            Optional output, for writing the result to.

        Returns
        -------
        ret
            The returned array has the same shape as indices.

        Examples
        --------
        >>> arr = ivy.array([[4, 3, 5], [1, 2, 1]])
        >>> indices = ivy.array([[0, 1, 1], [2, 0, 0]])
        >>> y = arr.take_along_axis(indices, 1)
        >>> print(y)
        ivy.array([[4, 3, 3], [1, 1, 1]])
        """
        return ivy.take_along_axis(self._data, indices, axis, mode=mode, out=out)

    @handle_view
    def hsplit(
        self: ivy.Array,
        indices_or_sections: Union[int, Tuple[int, ...]],
        /,
        *,
        copy: Optional[bool] = None,
    ) -> List[ivy.Array]:
        """
        ivy.Array instance method variant of ivy.hsplit. This method simply
        wraps the function, and so the docstring for ivy.hsplit also applies
        to this method with minimal changes.

        Parameters
        ----------
        self
            Input array.
        indices_or_sections
            If indices_or_sections is an integer n, the array is split into n
            equal sections, provided that n must be a divisor of the split axis.
            If indices_or_sections is a tuple of ints, then input is split at each of
            the indices in the tuple.

        Returns
        -------
        ret
            list of arrays split horizontally from input array.

        Examples
        --------
        >>> ary = ivy.array(
            [[0.,  1., 2., 3.],
             [4.,  5., 6,  7.],
             [8.,  9., 10., 11.],
             [12., 13., 14., 15.]]
            )
        >>> ary.hsplit(2)
        [ivy.array([[ 0.,  1.],
                    [ 4.,  5.],
                    [ 8.,  9.],
                    [12., 13.]]),
         ivy.array([[ 2.,  3.],
                    [ 6.,  7.],
                    [10., 11.],
                    [14., 15.]]))
        """
        return ivy.hsplit(self._data, indices_or_sections, copy=copy)

    @handle_view
    def expand(
        self: ivy.Array,
        shape: Union[ivy.Shape, ivy.NativeShape],
        /,
        *,
        copy: Optional[bool] = None,
        out: Optional[ivy.Array] = None,
    ) -> ivy.Array:
        """
        Broadcast the input Array following the given shape
        and the broadcast rule.

        Parameters
        ----------
        self
            Array input.
        shape
            A 1-D Array indicates the shape you want to expand to,
            following the broadcast rule
        out
            optional output array, for writing the result to.

        Returns
        -------
        ret
            Output Array
        """
<<<<<<< HEAD
        return ivy.expand(self._data, shape, out=out)

    @handle_view
    def as_strided(
        self: ivy.Array,
        shape: Union[ivy.Shape, ivy.NativeShape, Sequence[int]],
        strides: Sequence[int],
        /,
    ) -> ivy.Array:
        """
        Create a copy of the input array with the given shape and strides.

        Parameters
        ----------
        self
            Input Array.
        shape
            The shape of the new array.
        strides
            The strides of the new array (specified in bytes).

        Returns
        -------
        ret
            Output Array
        """
        return ivy.as_strided(self._data, shape, strides)
=======
        return ivy.expand(self._data, shape, copy=copy, out=out)
>>>>>>> 31cb7518
<|MERGE_RESOLUTION|>--- conflicted
+++ resolved
@@ -852,8 +852,7 @@
         ret
             Output Array
         """
-<<<<<<< HEAD
-        return ivy.expand(self._data, shape, out=out)
+        return ivy.expand(self._data, shape, copy=copy, out=out)
 
     @handle_view
     def as_strided(
@@ -879,7 +878,4 @@
         ret
             Output Array
         """
-        return ivy.as_strided(self._data, shape, strides)
-=======
-        return ivy.expand(self._data, shape, copy=copy, out=out)
->>>>>>> 31cb7518
+        return ivy.as_strided(self._data, shape, strides)