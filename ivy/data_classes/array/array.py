--- conflicted
+++ resolved
@@ -262,13 +262,8 @@
     def size(self) -> Optional[int]:
         """Number of elements in the array."""
         if self._size is None:
-<<<<<<< HEAD
-            if hasattr(self._data, "size") and callable(self._data.size):
-                self._size = self._data.size()
-=======
             if ivy.current_backend_str() in ["numpy", "jax"]:
                 self._size = self._data.size
->>>>>>> 8baac2da
                 return self._size
             self._size = (
                 functools.reduce(mul, self._data.shape)
