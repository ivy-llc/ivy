--- conflicted
+++ resolved
@@ -160,12 +160,8 @@
         if dynamic_backend is not None:
             self._dynamic_backend = dynamic_backend
         else:
-<<<<<<< HEAD
             self._dynamic_backend = ivy.dynamic_backend
-=======
-            self._dynamic_backend = ivy.get_dynamic_backend()
         self.weak_type = False  # to handle 0-D jax front weak typed arrays
->>>>>>> 0e946b26
 
     def _view_attributes(self, data):
         self._base = None
