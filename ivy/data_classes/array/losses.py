# global
import abc
from typing import Optional, Union

# local
import ivy


class _ArrayWithLosses(abc.ABC):
    def cross_entropy(
        self: ivy.Array,
        target: Union[ivy.Array, ivy.NativeArray],
        /,
        *,
        axis: int = -1,
        epsilon: float = 1e-7,
<<<<<<< HEAD
        reduction: str = "none",
=======
        reduction: str = "mean",
>>>>>>> cb8d76f0
        out: Optional[ivy.Array] = None,
    ) -> ivy.Array:
        """
        ivy.Array instance method variant of ivy.cross_entropy. This method simply wraps
        the function, and so the docstring for ivy.cross_entropy also applies to this
        method with minimal changes.

        Parameters
        ----------
        self
            input array containing the predicted labels.
        target
            input array containing the true labels.
        axis
            the axis along which to compute the cross-entropy. If axis is ``-1``,
            the cross-entropy will be computed along the last dimension.
            Default: ``-1``.
        epsilon
            a float in [0.0, 1.0] specifying the amount of smoothing when calculating
            the loss. If epsilon is ``0``, no smoothing will be applied.
            Default: ``1e-7``.
        reduction
            ``'none'``: No reduction will be applied to the output.
            ``'mean'``: The output will be averaged.
            ``'sum'``: The output will be summed. Default: ``'none'``.
        out
            optional output array, for writing the result to. It must have a shape
            that the inputs broadcast to.

        Returns
        -------
        ret
            The cross-entropy loss between the given distributions.

        Examples
        --------
        >>> y = ivy.array([0, 0, 1, 0],[1, 0, 0, 0])
        >>> x = ivy.array([0.25, 0.25, 0.25, 0.25], [0.7, 0.1, 0.2, 0.1])
        >>> print(x.cross_entropy(y))
        ivy.array([1.3862944 , 0.45198512])

        >>> print(x.cross_entropy(y, reduction="sum"))
        ivy.array(1.8382795)

        >>> print(x.cross_entropy(y, reduction="mean"))
        ivy.array(0.91913974)
        """
        return ivy.cross_entropy(
            self._data, target, axis=axis, epsilon=epsilon, reduction=reduction, out=out
        )

    def binary_cross_entropy(
        self: ivy.Array,
        pred: Union[ivy.Array, ivy.NativeArray],
        /,
        *,
        from_logits: bool = False,
        epsilon: float = 0.0,
        reduction: str = "mean",
        pos_weight: Optional[Union[ivy.Array, ivy.NativeArray]] = None,
        axis: Optional[int] = None,
        out: Optional[ivy.Array] = None,
    ) -> ivy.Array:
        """
        ivy.Array instance method variant of ivy.binary_cross_entropy. This method
        simply wraps the function, and so the docstring for ivy.binary_cross_entropy
        also applies to this method with minimal changes.

        Parameters
        ----------
        self
            input array containing true labels.
        pred
            input array containing Predicted labels.
        from_logits
            Whether `pred` is expected to be a logits tensor. By
            default, we assume that `pred` encodes a probability distribution.
        epsilon
            a float in [0.0, 1.0] specifying the amount of smoothing when calculating
            the loss. If epsilon is ``0``, no smoothing will be applied. Default: ``0``.
        reduction
            ``'none'``: No reduction will be applied to the output.
            ``'mean'``: The output will be averaged.
            ``'sum'``: The output will be summed. Default: ``'none'``.
        pos_weight
            a weight for positive examples. Must be an array with length equal
            to the number of classes.
        axis
            Axis along which to compute crossentropy.
        out
            optional output array, for writing the result to. It must have a shape
            that the inputs broadcast to.


        Returns
        -------
        ret
            The binary cross entropy between the given distributions.

        Examples
        --------
        >>> x = ivy.array([1 , 1, 0])
        >>> y = ivy.array([0.7, 0.8, 0.2])
        >>> z = x.binary_cross_entropy(y)
        >>> print(z)
        ivy.array([0.357, 0.223, 0.223])
        """
        return ivy.binary_cross_entropy(
            self._data,
            pred,
            from_logits=from_logits,
            epsilon=epsilon,
            reduction=reduction,
            pos_weight=pos_weight,
            axis=axis,
            out=out,
        )

    def sparse_cross_entropy(
        self: ivy.Array,
        pred: Union[ivy.Array, ivy.NativeArray],
        /,
        *,
        axis: int = -1,
        epsilon: float = 1e-7,
        reduction: str = "mean",
        out: Optional[ivy.Array] = None,
    ) -> ivy.Array:
        """
        ivy.Array instance method variant of ivy.sparse_cross_entropy. This method
        simply wraps the function, and so the docstring for ivy.sparse_cross_entropy
        also applies to this method with minimal changes.

        Parameters
        ----------
        self
            input array containing the true labels as logits.
        pred
            input array containing the predicted labels as logits.
        axis
            the axis along which to compute the cross-entropy. If axis is ``-1``, the
            cross-entropy will be computed along the last dimension. Default: ``-1``.
            epsilon
            a float in [0.0, 1.0] specifying the amount of smoothing when calculating
            the loss. If epsilon is ``0``, no smoothing will be applied.
            Default: ``1e-7``.
        epsilon
            a float in [0.0, 1.0] specifying the amount of smoothing when calculating
            the loss. If epsilon is ``0``, no smoothing will be applied. Default:
            ``1e-7``.
        out
            optional output array, for writing the result to. It must have a shape
            that the inputs broadcast to.

        Returns
        -------
        ret
            The sparse cross-entropy loss between the given distributions.

        Examples
        --------
        >>> x = ivy.array([1 , 1, 0])
        >>> y = ivy.array([0.7, 0.8, 0.2])
        >>> z = x.sparse_cross_entropy(y)
        >>> print(z)
        ivy.array([0.223, 0.223, 0.357])
        """
        return ivy.sparse_cross_entropy(
            self._data, pred, axis=axis, epsilon=epsilon, reduction=reduction, out=out
        )<|MERGE_RESOLUTION|>--- conflicted
+++ resolved
@@ -14,11 +14,7 @@
         *,
         axis: int = -1,
         epsilon: float = 1e-7,
-<<<<<<< HEAD
         reduction: str = "none",
-=======
-        reduction: str = "mean",
->>>>>>> cb8d76f0
         out: Optional[ivy.Array] = None,
     ) -> ivy.Array:
         """
