--- conflicted
+++ resolved
@@ -905,15 +905,6 @@
             map_sequences=map_sequences,
             out=out,
         )
-<<<<<<< HEAD
-    @staticmethod
-    def _static_binary_cross_entropy(
-        input: Union[ivy.Container, ivy.Array, ivy.NativeArray],
-        target: Union[ivy.Container, ivy.Array, ivy.NativeArray],
-        /,
-        *,
-        reduction: Optional[Union[str, ivy.Container]] = "mean",
-=======
 
     @staticmethod
     def _static_poisson_nll_loss(
@@ -924,38 +915,19 @@
         full: [Union[bool, ivy.Container]] = False,
         eps: [Union[float, ivy.Container]] = 1e-8,
         reduction: [Union[str, ivy.Container]] = "mean",
->>>>>>> 536c5a47
-        key_chains: Optional[Union[List[str], Dict[str, str], ivy.Container]] = None,
-        to_apply: Union[bool, ivy.Container] = True,
-        prune_unapplied: Union[bool, ivy.Container] = False,
-        map_sequences: Union[bool, ivy.Container] = False,
-<<<<<<< HEAD
-        out: Optional[ivy.Container] = None,
-    ) -> ivy.Container:
-        """
-        ivy.Container static method variant of ivy.binary_cross_entropy. This method simply wraps the
-        function, and so the docstring for ivy.binary_cross_entropy also applies to this method with
-        minimal changes.
-=======
+        key_chains: Optional[Union[List[str], Dict[str, str], ivy.Container]] = None,
+        to_apply: Union[bool, ivy.Container] = True,
+        prune_unapplied: Union[bool, ivy.Container] = False,
+        map_sequences: Union[bool, ivy.Container] = False,
     ) -> ivy.Container:
         r"""
         ivy.Container static method variant of ivy.poisson_nll_loss. This method
         simplywraps the function, and so the docstring for ivy.poisson_nll_loss also
         applies to this method with minimal changes.
->>>>>>> 536c5a47
 
         Parameters
         ----------
         input
-<<<<<<< HEAD
-            input array or container of arbitrary shape containing probabilities.
-        target
-            input array or container same shape as input with values between 0 and 1.
-        reduction
-            ``'mean'``: The output will be averaged.
-            ``'sum'``: The output will be summed.
-            ``'none'``: No reduction will be applied to the output. Default: ``'mean'``.
-=======
             input array or container containing input labels.
         target
             input array or container containing the target labels.
@@ -977,7 +949,6 @@
             'none': no reduction will be applied. 'mean': the output will be averaged.
             'sum': the output will be summed.
             Default is 'mean'.
->>>>>>> 536c5a47
         key_chains
             The key-chains to apply or not apply the method to. Default is ``None``.
         to_apply
@@ -989,25 +960,10 @@
         map_sequences
             Whether to also map method to sequences (lists, tuples).
             Default is ``False``.
-<<<<<<< HEAD
-        out
-            optional output container, for writing the result to. It must have a shape
-            that the inputs broadcast to.
-=======
->>>>>>> 536c5a47
-
-        Returns
-        -------
-        ret
-<<<<<<< HEAD
-            The Binary Cross Entropy loss between the input array and the targeted values.
-
-       """
-        return ContainerBase.cont_multi_map_in_function(
-            "binary_cross_entropy",
-            input,
-            target,
-=======
+
+        Returns
+        -------
+        ret
             An array of the same shape as `input` representing
             the Poisson Negative Log Likelihood Loss.
 
@@ -1050,23 +1006,11 @@
             log_input=log_input,
             full=full,
             eps=eps,
->>>>>>> 536c5a47
-            reduction=reduction,
-            key_chains=key_chains,
-            to_apply=to_apply,
-            prune_unapplied=prune_unapplied,
-            map_sequences=map_sequences,
-<<<<<<< HEAD
-            out=out,
-        )
-
-    def binary_cross_entropy(
-        self: ivy.Container,
-        target: Union[ivy.Container, ivy.Array, ivy.NativeArray],
-        /,
-        *,
-        reduction: Optional[Union[str, ivy.Container]] = "mean",
-=======
+            reduction=reduction,
+            key_chains=key_chains,
+            to_apply=to_apply,
+            prune_unapplied=prune_unapplied,
+            map_sequences=map_sequences,
         )
 
     def poisson_nll_loss(
@@ -1077,38 +1021,19 @@
         full: [Union[bool, ivy.Container]] = False,
         eps: [Union[float, ivy.Container]] = 1e-8,
         reduction: [Union[str, ivy.Container]] = "mean",
->>>>>>> 536c5a47
-        key_chains: Optional[Union[List[str], Dict[str, str], ivy.Container]] = None,
-        to_apply: Union[bool, ivy.Container] = True,
-        prune_unapplied: Union[bool, ivy.Container] = False,
-        map_sequences: Union[bool, ivy.Container] = False,
-<<<<<<< HEAD
-        out: Optional[ivy.Container] = None,
-    ) -> ivy.Container:
-        """
-        ivy.Container instance method variant of ivy.binary_cross_entropy. This method simply wraps
-        the function, and so the docstring for ivy.binary_cross_entropy also applies to this method
-        with minimal changes.
-=======
+        key_chains: Optional[Union[List[str], Dict[str, str], ivy.Container]] = None,
+        to_apply: Union[bool, ivy.Container] = True,
+        prune_unapplied: Union[bool, ivy.Container] = False,
+        map_sequences: Union[bool, ivy.Container] = False,
     ) -> ivy.Container:
         r"""
         ivy.Container instance method variant of ivy.poisson_nll_loss. This method
         simply wraps the function, and so the docstring for ivy. poisson_nll_loss also
         applies to this method with minimal changes.
->>>>>>> 536c5a47
 
         Parameters
         ----------
         self
-<<<<<<< HEAD
-            input container containing probablities of arbitrary shape.
-        target
-            input array or container with same shape as input with values between 0 and 1.
-        reduction
-            ``'mean'``: The output will be averaged.
-            ``'sum'``: The output will be summed.
-            ``'none'``: No reduction will be applied to the output. Default: ``'mean'``.
-=======
             input array or container containing input labels.
         target
             input array or container containing the target labels.
@@ -1130,7 +1055,6 @@
             'none': no reduction will be applied. 'mean': the output will be averaged.
             'sum': the output will be summed.
             Default is 'mean'.
->>>>>>> 536c5a47
         key_chains
             The key-chains to apply or not apply the method to. Default is ``None``.
         to_apply
@@ -1142,34 +1066,10 @@
         map_sequences
             Whether to also map method to sequences (lists, tuples).
             Default is ``False``.
-<<<<<<< HEAD
-        out
-            optional output container, for writing the result to. It must have a shape
-            that the inputs broadcast to.
-=======
->>>>>>> 536c5a47
-
-        Returns
-        -------
-        ret
-<<<<<<< HEAD
-            The binary cross entropy loss between the input array and the targeticted values.
-
-        Examples
-        --------
-        >>> x = ivy.Container(a=ivy.array([0.8,0.3,0.9]), b=ivy.array([0.6, 0.7, 0.9])
-        >>> y = ivy.Container(a=ivy.array([1, 0, 1]), b=ivy.array([1, 1, 1])))
-        >>> z = x.binary_cross_entropy(y)
-        >>> print(z)
-        {
-            a: ivy.array(0.2284),
-            b: ivy.array(0.3243)
-        }
-        """
-        return self._static_binary_cross_entropy(
-            self,
-            target,
-=======
+
+        Returns
+        -------
+        ret
             An array of the same shape as `input` representing
             the Poisson Negative Log Likelihood Loss.
 
@@ -1197,14 +1097,138 @@
             log_input=log_input,
             full=full,
             eps=eps,
->>>>>>> 536c5a47
-            reduction=reduction,
-            key_chains=key_chains,
-            to_apply=to_apply,
-            prune_unapplied=prune_unapplied,
-            map_sequences=map_sequences,
-<<<<<<< HEAD
-            out=out,
-=======
->>>>>>> 536c5a47
+            reduction=reduction,
+            key_chains=key_chains,
+            to_apply=to_apply,
+            prune_unapplied=prune_unapplied,
+            map_sequences=map_sequences,
+        )
+    @staticmethod
+    def _static_binary_cross_entropy(
+        input: Union[ivy.Container, ivy.Array, ivy.NativeArray],
+        target: Union[ivy.Container, ivy.Array, ivy.NativeArray],
+        /,
+        *,
+        reduction: Optional[Union[str, ivy.Container]] = "mean",
+        key_chains: Optional[Union[List[str], Dict[str, str], ivy.Container]] = None,
+        to_apply: Union[bool, ivy.Container] = True,
+        prune_unapplied: Union[bool, ivy.Container] = False,
+        map_sequences: Union[bool, ivy.Container] = False,
+        out: Optional[ivy.Container] = None,
+    ) -> ivy.Container:
+        """
+        ivy.Container static method variant of ivy.binary_cross_entropy. This method simply wraps the
+        function, and so the docstring for ivy.binary_cross_entropy also applies to this method with
+        minimal changes.
+
+        Parameters
+        ----------
+        input
+            input array or container of arbitrary shape containing probabilities.
+        target
+            input array or container same shape as input with values between 0 and 1.
+        reduction
+            ``'mean'``: The output will be averaged.
+            ``'sum'``: The output will be summed.
+            ``'none'``: No reduction will be applied to the output. Default: ``'mean'``.
+        key_chains
+            The key-chains to apply or not apply the method to. Default is ``None``.
+        to_apply
+            If input, the method will be applied to key_chains, otherwise key_chains
+            will be skipped. Default is ``input``.
+        prune_unapplied
+            Whether to prune key_chains for which the function was not applied.
+            Default is ``False``.
+        map_sequences
+            Whether to also map method to sequences (lists, tuples).
+            Default is ``False``.
+        out
+            optional output container, for writing the result to. It must have a shape
+            that the inputs broadcast to.
+
+        Returns
+        -------
+        ret
+            The Binary Cross Entropy loss between the input array and the targeted values.
+
+       """
+        return ContainerBase.cont_multi_map_in_function(
+            "binary_cross_entropy",
+            input,
+            target,
+            reduction=reduction,
+            key_chains=key_chains,
+            to_apply=to_apply,
+            prune_unapplied=prune_unapplied,
+            map_sequences=map_sequences,
+            out=out,
+        )
+
+    def binary_cross_entropy(
+        self: ivy.Container,
+        target: Union[ivy.Container, ivy.Array, ivy.NativeArray],
+        /,
+        *,
+        reduction: Optional[Union[str, ivy.Container]] = "mean",
+        key_chains: Optional[Union[List[str], Dict[str, str], ivy.Container]] = None,
+        to_apply: Union[bool, ivy.Container] = True,
+        prune_unapplied: Union[bool, ivy.Container] = False,
+        map_sequences: Union[bool, ivy.Container] = False,
+        out: Optional[ivy.Container] = None,
+    ) -> ivy.Container:
+        """
+        ivy.Container instance method variant of ivy.binary_cross_entropy. This method simply wraps
+        the function, and so the docstring for ivy.binary_cross_entropy also applies to this method
+        with minimal changes.
+
+        Parameters
+        ----------
+        self
+            input container containing probablities of arbitrary shape.
+        target
+            input array or container with same shape as input with values between 0 and 1.
+        reduction
+            ``'mean'``: The output will be averaged.
+            ``'sum'``: The output will be summed.
+            ``'none'``: No reduction will be applied to the output. Default: ``'mean'``.
+        key_chains
+            The key-chains to apply or not apply the method to. Default is ``None``.
+        to_apply
+            If input, the method will be applied to key_chains, otherwise key_chains
+            will be skipped. Default is ``input``.
+        prune_unapplied
+            Whether to prune key_chains for which the function was not applied.
+            Default is ``False``.
+        map_sequences
+            Whether to also map method to sequences (lists, tuples).
+            Default is ``False``.
+        out
+            optional output container, for writing the result to. It must have a shape
+            that the inputs broadcast to.
+
+        Returns
+        -------
+        ret
+            The binary cross entropy loss between the input array and the targeticted values.
+
+        Examples
+        --------
+        >>> x = ivy.Container(a=ivy.array([0.8,0.3,0.9]), b=ivy.array([0.6, 0.7, 0.9])
+        >>> y = ivy.Container(a=ivy.array([1, 0, 1]), b=ivy.array([1, 1, 1])))
+        >>> z = x.binary_cross_entropy(y)
+        >>> print(z)
+        {
+            a: ivy.array(0.2284),
+            b: ivy.array(0.3243)
+        }
+        """
+        return self._static_binary_cross_entropy(
+            self,
+            target,
+            reduction=reduction,
+            key_chains=key_chains,
+            to_apply=to_apply,
+            prune_unapplied=prune_unapplied,
+            map_sequences=map_sequences,
+            out=out,
         )