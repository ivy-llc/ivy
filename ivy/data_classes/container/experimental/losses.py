--- conflicted
+++ resolved
@@ -330,7 +330,290 @@
         )
 
     @staticmethod
-<<<<<<< HEAD
+    def _static_huber_loss(
+        true: Union[ivy.Container, ivy.Array, ivy.NativeArray],
+        pred: Union[ivy.Container, ivy.Array, ivy.NativeArray],
+        /,
+        *,
+        delta: Optional[Union[float, ivy.Container]] = 1.0,
+        reduction: Optional[Union[str, ivy.Container]] = "mean",
+        key_chains: Optional[Union[List[str], Dict[str, str], ivy.Container]] = None,
+        to_apply: Union[bool, ivy.Container] = True,
+        prune_unapplied: Union[bool, ivy.Container] = False,
+        map_sequences: Union[bool, ivy.Container] = False,
+        out: Optional[ivy.Container] = None,
+    ) -> ivy.Container:
+        """
+        ivy.Container static method variant of huber_loss. This method simply wraps the
+        function, and so the docstring for huber_loss also applies to this method with
+        minimal changes.
+
+        Parameters
+        ----------
+        true
+            true array or container containing true labels.
+        pred
+            true array or container containing the predicted labels.
+        delta
+            The threshold parameter that determines the point where the loss transitions
+            from squared error to absolute error. Default is 1.0.
+        reduction : str, optional
+            The type of reduction to apply to the loss.
+            Possible values are "mean" (default)
+            and "sum".
+        key_chains
+            The key-chains to apply or not apply the method to. Default is ``None``.
+        to_apply
+            If true, the method will be applied to key_chains, otherwise key_chains
+            will be skipped. Default is ``true``.
+        prune_unapplied
+            Whether to prune key_chains for which the function was not applied.
+            Default is ``False``.
+        map_sequences
+            Whether to also map method to sequences (lists, tuples).
+            Default is ``False``.
+        out
+            optional output container, for writing the result to. It must have a shape
+            that the true broadcast to.
+
+        Returns
+        -------
+        ret
+            The Huber loss between the true and predicted values.
+
+        Examples
+        --------
+        With :class:`ivy.Container` trues:
+
+        >>> x = ivy.Container(a=ivy.array([1, 0, 3]), b=ivy.array([0, 0, 2]))
+        >>> y = ivy.Container(a=ivy.array([1.5, 0.2, 2.8]), b=ivy.array([0.5, 0.2, 1.9])
+        )
+        >>> z = ivy.Container.static_huber_loss(x, y, delta=1.0)
+        >>> print(z)
+        {
+            a: ivy.array(0.0575),
+            b: ivy.array(0.005)
+        }
+
+        With a mix of :class:`ivy.Array` and :class:`ivy.Container` trues:
+
+        >>> x = ivy.array([1, 0, 3])
+        >>> y = ivy.Container(a=ivy.array([1.5, 0.2, 2.8]), b=ivy.array([0.5, 0.2, 1.9])
+        )
+        >>> z = ivy.Container.static_huber_loss(x, y, delta=1.0)
+        >>> print(z)
+        {
+            a: ivy.array(0.0575),
+            b: ivy.array(0.005)
+        }
+        """
+        return ContainerBase.cont_multi_map_in_function(
+            "huber_loss",
+            true,
+            pred,
+            delta=delta,
+            reduction=reduction,
+            key_chains=key_chains,
+            to_apply=to_apply,
+            prune_unapplied=prune_unapplied,
+            map_sequences=map_sequences,
+            out=out,
+        )
+
+    def huber_loss(
+        self: ivy.Container,
+        pred: Union[ivy.Container, ivy.Array, ivy.NativeArray],
+        /,
+        *,
+        delta: Optional[Union[float, ivy.Container]] = 1.0,
+        reduction: Optional[Union[str, ivy.Container]] = "mean",
+        key_chains: Optional[Union[List[str], Dict[str, str], ivy.Container]] = None,
+        to_apply: Union[bool, ivy.Container] = True,
+        prune_unapplied: Union[bool, ivy.Container] = False,
+        map_sequences: Union[bool, ivy.Container] = False,
+        out: Optional[ivy.Container] = None,
+    ) -> ivy.Container:
+        """
+        ivy.Container instance method variant of huber_loss. This method simply wraps
+        the function, and so the docstring for huber_loss also applies to this method
+        with minimal changes.
+
+        Parameters
+        ----------
+        self
+            true container containing true labels.
+        pred
+            true array or container containing the predicted labels.
+        delta
+            The threshold parameter that determines the point where the loss transitions
+            from squared error to absolute error. Default is 1.0.
+        reduction : str, optional
+            The type of reduction to apply to the loss.
+            Possible values are "mean" (default)
+            and "sum".
+        key_chains
+            The key-chains to apply or not apply the method to. Default is ``None``.
+        to_apply
+            If true, the method will be applied to key_chains, otherwise key_chains
+            will be skipped. Default is ``true``.
+        prune_unapplied
+            Whether to prune key_chains for which the function was not applied.
+            Default is ``False``.
+        map_sequences
+            Whether to also map method to sequences (lists, tuples).
+            Default is ``False``.
+        out
+            optional output container, for writing the result to. It must have a shape
+            that the trues broadcast to.
+
+        Returns
+        -------
+        ret
+            The Huber loss between the true and predicted values.
+
+        Examples
+        --------
+        >>> x = ivy.Container(a=ivy.array([1, 0, 3]), b=ivy.array([0, 0, 2]))
+        >>> y = ivy.Container(a=ivy.array([1.5, 0.2, 2.8]), b=ivy.array([0.5, 0.2, 1.9])
+        )
+        >>> z = x.huber_loss(y, delta=1.0)
+        >>> print(z)
+        {
+            a: ivy.array(0.0575),
+            b: ivy.array(0.005)
+        }
+        """
+        return self._static_huber_loss(
+            self,
+            pred,
+            delta=delta,
+            reduction=reduction,
+            key_chains=key_chains,
+            to_apply=to_apply,
+            prune_unapplied=prune_unapplied,
+            map_sequences=map_sequences,
+            out=out,
+        )
+
+    @staticmethod
+    def _static_soft_margin_loss(
+        input: Union[ivy.Container, ivy.Array, ivy.NativeArray],
+        target: Union[ivy.Container, ivy.Array, ivy.NativeArray],
+        /,
+        *,
+        reduction: Optional[Union[str, ivy.Container]] = "mean",
+        key_chains: Optional[Union[List[str], Dict[str, str], ivy.Container]] = None,
+        to_apply: Union[bool, ivy.Container] = True,
+        prune_unapplied: Union[bool, ivy.Container] = False,
+        map_sequences: Union[bool, ivy.Container] = False,
+        out: Optional[ivy.Container] = None,
+    ) -> ivy.Container:
+        """
+        ivy.Container static method variant of ivy.soft_margin_loss. This method simply
+        wraps the function, and so the docstring for ivy.soft_margin_loss also applies
+        to this method with minimal changes.
+
+        # Insert the docstring here
+
+        Parameters
+        ----------
+        input
+            input array or container containing input labels.
+        target
+            input array or container containing the targeticted labels.
+        reduction
+            the reduction method. Default: "mean".
+        key_chains
+            The key-chains to apply or not apply the method to. Default is None.
+        to_apply
+            If input, the method will be applied to key_chains, otherwise key_chains
+            will be skipped. Default is input.
+        prune_unapplied
+            Whether to prune key_chains for which the function was not applied.
+            Default is False.
+        map_sequences
+            Whether to also map method to sequences (lists, tuples).
+            Default is False.
+        out
+            optional output container, for writing the result to. It must have a shape
+            that the inputs broadcast to.
+
+        Returns
+        -------
+        ret
+            The soft margin loss between the given distributions.
+        """
+        return ContainerBase.cont_multi_map_in_function(
+            "soft_margin_loss",
+            input,
+            target,
+            reduction=reduction,
+            key_chains=key_chains,
+            to_apply=to_apply,
+            prune_unapplied=prune_unapplied,
+            map_sequences=map_sequences,
+            out=out,
+        )
+
+    def soft_margin_loss(
+        self: ivy.Container,
+        target: Union[ivy.Container, ivy.Array, ivy.NativeArray],
+        /,
+        *,
+        reduction: Optional[Union[str, ivy.Container]] = "mean",
+        key_chains: Optional[Union[List[str], Dict[str, str], ivy.Container]] = None,
+        to_apply: Union[bool, ivy.Container] = True,
+        prune_unapplied: Union[bool, ivy.Container] = False,
+        map_sequences: Union[bool, ivy.Container] = False,
+        out: Optional[ivy.Container] = None,
+    ) -> ivy.Container:
+        """
+        ivy.Container instance method variant of ivy.soft_margin_loss. This method
+        simply wraps the function, and so the docstring for ivy.soft_margin_loss also
+        applies to this method with minimal changes.
+
+        # Insert the docstring here
+
+        Parameters
+        ----------
+        self
+            input container containing input labels.
+        target
+            input array or container containing the targeticted labels.
+        reduction
+            the reduction method. Default: "mean".
+        key_chains
+            The key-chains to apply or not apply the method to. Default is None.
+        to_apply
+            If input, the method will be applied to key_chains, otherwise key_chains
+            will be skipped. Default is input.
+        prune_unapplied
+            Whether to prune key_chains for which the function was not applied.
+            Default is False.
+        map_sequences
+            Whether to also map method to sequences (lists, tuples).
+            Default is False.
+        out
+            optional output container, for writing the result to. It must have a shape
+            that the inputs broadcast to.
+
+        Returns
+        -------
+        ret
+            The soft margin loss between the given distributions.
+        """
+        return self._static_soft_margin_loss(
+            self,
+            target,
+            reduction=reduction,
+            key_chains=key_chains,
+            to_apply=to_apply,
+            prune_unapplied=prune_unapplied,
+            map_sequences=map_sequences,
+            out=out,
+        )
+
+    @staticmethod
     def _static_poisson_nll_loss(
         input: Union[ivy.Container, ivy.Array, ivy.NativeArray],
         target: Union[ivy.Container, ivy.Array, ivy.NativeArray],
@@ -339,20 +622,10 @@
         full: [Union[bool, ivy.Container]] = False,
         eps: [Union[float, ivy.Container]] = 1e-8,
         reduction: [Union[str, ivy.Container]] = "mean",
-=======
-    def _static_huber_loss(
-        true: Union[ivy.Container, ivy.Array, ivy.NativeArray],
-        pred: Union[ivy.Container, ivy.Array, ivy.NativeArray],
-        /,
-        *,
-        delta: Optional[Union[float, ivy.Container]] = 1.0,
-        reduction: Optional[Union[str, ivy.Container]] = "mean",
->>>>>>> 35965c66
-        key_chains: Optional[Union[List[str], Dict[str, str], ivy.Container]] = None,
-        to_apply: Union[bool, ivy.Container] = True,
-        prune_unapplied: Union[bool, ivy.Container] = False,
-        map_sequences: Union[bool, ivy.Container] = False,
-<<<<<<< HEAD
+        key_chains: Optional[Union[List[str], Dict[str, str], ivy.Container]] = None,
+        to_apply: Union[bool, ivy.Container] = True,
+        prune_unapplied: Union[bool, ivy.Container] = False,
+        map_sequences: Union[bool, ivy.Container] = False,
     ) -> ivy.Container:
         r"""
         ivy.Container static method variant of ivy.poisson_nll_loss. This method
@@ -388,50 +661,16 @@
         to_apply
             If input, the method will be applied to key_chains, otherwise key_chains
             will be skipped. Default is ``input``.
-=======
-        out: Optional[ivy.Container] = None,
-    ) -> ivy.Container:
-        """
-        ivy.Container static method variant of huber_loss. This method simply wraps the
-        function, and so the docstring for huber_loss also applies to this method with
-        minimal changes.
-
-        Parameters
-        ----------
-        true
-            true array or container containing true labels.
-        pred
-            true array or container containing the predicted labels.
-        delta
-            The threshold parameter that determines the point where the loss transitions
-            from squared error to absolute error. Default is 1.0.
-        reduction : str, optional
-            The type of reduction to apply to the loss.
-            Possible values are "mean" (default)
-            and "sum".
-        key_chains
-            The key-chains to apply or not apply the method to. Default is ``None``.
-        to_apply
-            If true, the method will be applied to key_chains, otherwise key_chains
-            will be skipped. Default is ``true``.
->>>>>>> 35965c66
-        prune_unapplied
-            Whether to prune key_chains for which the function was not applied.
-            Default is ``False``.
-        map_sequences
-            Whether to also map method to sequences (lists, tuples).
-            Default is ``False``.
-<<<<<<< HEAD
-=======
-        out
-            optional output container, for writing the result to. It must have a shape
-            that the true broadcast to.
->>>>>>> 35965c66
-
-        Returns
-        -------
-        ret
-<<<<<<< HEAD
+        prune_unapplied
+            Whether to prune key_chains for which the function was not applied.
+            Default is ``False``.
+        map_sequences
+            Whether to also map method to sequences (lists, tuples).
+            Default is ``False``.
+
+        Returns
+        -------
+        ret
             An array of the same shape as `input` representing
             the Poisson Negative Log Likelihood Loss.
 
@@ -474,47 +713,11 @@
             log_input=log_input,
             full=full,
             eps=eps,
-=======
-            The Huber loss between the true and predicted values.
-
-        Examples
-        --------
-        With :class:`ivy.Container` trues:
-
-        >>> x = ivy.Container(a=ivy.array([1, 0, 3]), b=ivy.array([0, 0, 2]))
-        >>> y = ivy.Container(a=ivy.array([1.5, 0.2, 2.8]), b=ivy.array([0.5, 0.2, 1.9])
-        )
-        >>> z = ivy.Container.static_huber_loss(x, y, delta=1.0)
-        >>> print(z)
-        {
-            a: ivy.array(0.0575),
-            b: ivy.array(0.005)
-        }
-
-        With a mix of :class:`ivy.Array` and :class:`ivy.Container` trues:
-
-        >>> x = ivy.array([1, 0, 3])
-        >>> y = ivy.Container(a=ivy.array([1.5, 0.2, 2.8]), b=ivy.array([0.5, 0.2, 1.9])
-        )
-        >>> z = ivy.Container.static_huber_loss(x, y, delta=1.0)
-        >>> print(z)
-        {
-            a: ivy.array(0.0575),
-            b: ivy.array(0.005)
-        }
-        """
-        return ContainerBase.cont_multi_map_in_function(
-            "huber_loss",
-            true,
-            pred,
-            delta=delta,
->>>>>>> 35965c66
-            reduction=reduction,
-            key_chains=key_chains,
-            to_apply=to_apply,
-            prune_unapplied=prune_unapplied,
-            map_sequences=map_sequences,
-<<<<<<< HEAD
+            reduction=reduction,
+            key_chains=key_chains,
+            to_apply=to_apply,
+            prune_unapplied=prune_unapplied,
+            map_sequences=map_sequences,
         )
 
     def poisson_nll_loss(
@@ -525,41 +728,19 @@
         full: [Union[bool, ivy.Container]] = False,
         eps: [Union[float, ivy.Container]] = 1e-8,
         reduction: [Union[str, ivy.Container]] = "mean",
-=======
-            out=out,
-        )
-
-    def huber_loss(
-        self: ivy.Container,
-        pred: Union[ivy.Container, ivy.Array, ivy.NativeArray],
-        /,
-        *,
-        delta: Optional[Union[float, ivy.Container]] = 1.0,
-        reduction: Optional[Union[str, ivy.Container]] = "mean",
->>>>>>> 35965c66
-        key_chains: Optional[Union[List[str], Dict[str, str], ivy.Container]] = None,
-        to_apply: Union[bool, ivy.Container] = True,
-        prune_unapplied: Union[bool, ivy.Container] = False,
-        map_sequences: Union[bool, ivy.Container] = False,
-<<<<<<< HEAD
+        key_chains: Optional[Union[List[str], Dict[str, str], ivy.Container]] = None,
+        to_apply: Union[bool, ivy.Container] = True,
+        prune_unapplied: Union[bool, ivy.Container] = False,
+        map_sequences: Union[bool, ivy.Container] = False,
     ) -> ivy.Container:
         r"""
         ivy.Container instance method variant of ivy.poisson_nll_loss. This method
         simply wraps the function, and so the docstring for ivy. poisson_nll_loss also
         applies to this method with minimal changes.
-=======
-        out: Optional[ivy.Container] = None,
-    ) -> ivy.Container:
-        """
-        ivy.Container instance method variant of huber_loss. This method simply wraps
-        the function, and so the docstring for huber_loss also applies to this method
-        with minimal changes.
->>>>>>> 35965c66
 
         Parameters
         ----------
         self
-<<<<<<< HEAD
             input array or container containing input labels.
         target
             input array or container containing the target labels.
@@ -586,40 +767,16 @@
         to_apply
             If input, the method will be applied to key_chains, otherwise key_chains
             will be skipped. Default is ``input``.
-=======
-            true container containing true labels.
-        pred
-            true array or container containing the predicted labels.
-        delta
-            The threshold parameter that determines the point where the loss transitions
-            from squared error to absolute error. Default is 1.0.
-        reduction : str, optional
-            The type of reduction to apply to the loss.
-            Possible values are "mean" (default)
-            and "sum".
-        key_chains
-            The key-chains to apply or not apply the method to. Default is ``None``.
-        to_apply
-            If true, the method will be applied to key_chains, otherwise key_chains
-            will be skipped. Default is ``true``.
->>>>>>> 35965c66
-        prune_unapplied
-            Whether to prune key_chains for which the function was not applied.
-            Default is ``False``.
-        map_sequences
-            Whether to also map method to sequences (lists, tuples).
-            Default is ``False``.
-<<<<<<< HEAD
-=======
-        out
-            optional output container, for writing the result to. It must have a shape
-            that the trues broadcast to.
->>>>>>> 35965c66
-
-        Returns
-        -------
-        ret
-<<<<<<< HEAD
+        prune_unapplied
+            Whether to prune key_chains for which the function was not applied.
+            Default is ``False``.
+        map_sequences
+            Whether to also map method to sequences (lists, tuples).
+            Default is ``False``.
+
+        Returns
+        -------
+        ret
             An array of the same shape as `input` representing
             the Poisson Negative Log Likelihood Loss.
 
@@ -647,151 +804,9 @@
             log_input=log_input,
             full=full,
             eps=eps,
-=======
-            The Huber loss between the true and predicted values.
-
-        Examples
-        --------
-        >>> x = ivy.Container(a=ivy.array([1, 0, 3]), b=ivy.array([0, 0, 2]))
-        >>> y = ivy.Container(a=ivy.array([1.5, 0.2, 2.8]), b=ivy.array([0.5, 0.2, 1.9])
-        )
-        >>> z = x.huber_loss(y, delta=1.0)
-        >>> print(z)
-        {
-            a: ivy.array(0.0575),
-            b: ivy.array(0.005)
-        }
-        """
-        return self._static_huber_loss(
-            self,
-            pred,
-            delta=delta,
-            reduction=reduction,
-            key_chains=key_chains,
-            to_apply=to_apply,
-            prune_unapplied=prune_unapplied,
-            map_sequences=map_sequences,
-            out=out,
-        )
-
-    @staticmethod
-    def _static_soft_margin_loss(
-        input: Union[ivy.Container, ivy.Array, ivy.NativeArray],
-        target: Union[ivy.Container, ivy.Array, ivy.NativeArray],
-        /,
-        *,
-        reduction: Optional[Union[str, ivy.Container]] = "mean",
-        key_chains: Optional[Union[List[str], Dict[str, str], ivy.Container]] = None,
-        to_apply: Union[bool, ivy.Container] = True,
-        prune_unapplied: Union[bool, ivy.Container] = False,
-        map_sequences: Union[bool, ivy.Container] = False,
-        out: Optional[ivy.Container] = None,
-    ) -> ivy.Container:
-        """
-        ivy.Container static method variant of ivy.soft_margin_loss. This method simply
-        wraps the function, and so the docstring for ivy.soft_margin_loss also applies
-        to this method with minimal changes.
-
-        # Insert the docstring here
-
-        Parameters
-        ----------
-        input
-            input array or container containing input labels.
-        target
-            input array or container containing the targeticted labels.
-        reduction
-            the reduction method. Default: "mean".
-        key_chains
-            The key-chains to apply or not apply the method to. Default is None.
-        to_apply
-            If input, the method will be applied to key_chains, otherwise key_chains
-            will be skipped. Default is input.
-        prune_unapplied
-            Whether to prune key_chains for which the function was not applied.
-            Default is False.
-        map_sequences
-            Whether to also map method to sequences (lists, tuples).
-            Default is False.
-        out
-            optional output container, for writing the result to. It must have a shape
-            that the inputs broadcast to.
-
-        Returns
-        -------
-        ret
-            The soft margin loss between the given distributions.
-        """
-        return ContainerBase.cont_multi_map_in_function(
-            "soft_margin_loss",
-            input,
-            target,
-            reduction=reduction,
-            key_chains=key_chains,
-            to_apply=to_apply,
-            prune_unapplied=prune_unapplied,
-            map_sequences=map_sequences,
-            out=out,
-        )
-
-    def soft_margin_loss(
-        self: ivy.Container,
-        target: Union[ivy.Container, ivy.Array, ivy.NativeArray],
-        /,
-        *,
-        reduction: Optional[Union[str, ivy.Container]] = "mean",
-        key_chains: Optional[Union[List[str], Dict[str, str], ivy.Container]] = None,
-        to_apply: Union[bool, ivy.Container] = True,
-        prune_unapplied: Union[bool, ivy.Container] = False,
-        map_sequences: Union[bool, ivy.Container] = False,
-        out: Optional[ivy.Container] = None,
-    ) -> ivy.Container:
-        """
-        ivy.Container instance method variant of ivy.soft_margin_loss. This method
-        simply wraps the function, and so the docstring for ivy.soft_margin_loss also
-        applies to this method with minimal changes.
-
-        # Insert the docstring here
-
-        Parameters
-        ----------
-        self
-            input container containing input labels.
-        target
-            input array or container containing the targeticted labels.
-        reduction
-            the reduction method. Default: "mean".
-        key_chains
-            The key-chains to apply or not apply the method to. Default is None.
-        to_apply
-            If input, the method will be applied to key_chains, otherwise key_chains
-            will be skipped. Default is input.
-        prune_unapplied
-            Whether to prune key_chains for which the function was not applied.
-            Default is False.
-        map_sequences
-            Whether to also map method to sequences (lists, tuples).
-            Default is False.
-        out
-            optional output container, for writing the result to. It must have a shape
-            that the inputs broadcast to.
-
-        Returns
-        -------
-        ret
-            The soft margin loss between the given distributions.
-        """
-        return self._static_soft_margin_loss(
-            self,
-            target,
->>>>>>> 35965c66
-            reduction=reduction,
-            key_chains=key_chains,
-            to_apply=to_apply,
-            prune_unapplied=prune_unapplied,
-            map_sequences=map_sequences,
-<<<<<<< HEAD
-=======
-            out=out,
->>>>>>> 35965c66
+            reduction=reduction,
+            key_chains=key_chains,
+            to_apply=to_apply,
+            prune_unapplied=prune_unapplied,
+            map_sequences=map_sequences,
         )