--- conflicted
+++ resolved
@@ -161,30 +161,189 @@
         )
 
     @staticmethod
-<<<<<<< HEAD
+    def _static_smooth_l1_loss(
+        input: Union[ivy.Container, ivy.Array, ivy.NativeArray],
+        target: Union[ivy.Container, ivy.Array, ivy.NativeArray],
+        /,
+        *,
+        beta: Optional[Union[float, ivy.Container]] = 1.0,
+        reduction: Optional[Union[str, ivy.Container]] = "mean",
+        key_chains: Optional[Union[List[str], Dict[str, str], ivy.Container]] = None,
+        to_apply: Union[bool, ivy.Container] = True,
+        prune_unapplied: Union[bool, ivy.Container] = False,
+        map_sequences: Union[bool, ivy.Container] = False,
+        out: Optional[ivy.Container] = None,
+    ) -> ivy.Container:
+        """
+        ivy.Container static method variant of ivy.smooth_l1_loss. This method simply
+        wraps the function, and so the docstring for ivy. smooth_l1_loss also applies to
+        this method with minimal changes.
+
+        Parameters
+        ----------
+        input
+            input array or container containing input labels.
+        target
+            input array or container containing the targeticted labels.
+        beta
+            a positive float value that sets the smoothness threshold.
+            Default: ``1.0``.
+        reduction
+            ``'none'``: No reduction will be applied to the output.
+            ``'mean'``: The output will be averaged.
+            ``'sum'``: The output will be summed. Default: ``'mean'``.
+        key_chains
+            The key-chains to apply or not apply the method to. Default is ``None``.
+        to_apply
+            If input, the method will be applied to key_chains, otherwise key_chains
+            will be skipped. Default is ``input``.
+        prune_unapplied
+            Whether to prune key_chains for which the function was not applied.
+            Default is ``False``.
+        map_sequences
+            Whether to also map method to sequences (lists, tuples).
+            Default is ``False``.
+        out
+            optional output container, for writing the result to. It must have a shape
+            that the inputs broadcast to.
+
+        Returns
+        -------
+        ret
+            The smooth L1 loss between the input array and the targeticted labels.
+
+        Examples
+        --------
+        With :class:`ivy.Container` inputs:
+
+        >>> x = ivy.Container(a=ivy.array([1, 0, 2]), b=ivy.array([3, 2, 1]))
+        >>> y = ivy.Container(a=ivy.array([0.6, 0.2, 0.3]),
+        b=ivy.array([0.8, 0.2, 0.2]))
+        >>> z = ivy.Container.static_smooth_l1_loss(x, y)
+        >>> print(z)
+        {
+            a: ivy.array(0.9),
+            b: ivy.array(0.25)
+        }
+
+        With a mix of :class:`ivy.Array` and :class:`ivy.Container` inputs:
+
+        >>> x = ivy.array([1 , 0, 2])
+        >>> y = ivy.Container(a=ivy.array([0.6, 0.2, 0.3]),
+        b=ivy.array([0.8, 0.2, 0.2]))
+        >>> z = ivy.Container.static_smooth_l1_loss(x, y)
+        >>> print(z)
+        {
+            a: ivy.array(0.9),
+            b: ivy.array(0.25)
+        }
+        """
+        return ContainerBase.cont_multi_map_in_function(
+            "smooth_l1_loss",
+            input,
+            target,
+            beta=beta,
+            reduction=reduction,
+            key_chains=key_chains,
+            to_apply=to_apply,
+            prune_unapplied=prune_unapplied,
+            map_sequences=map_sequences,
+            out=out,
+        )
+
+    def smooth_l1_loss(
+        self: ivy.Container,
+        target: Union[ivy.Container, ivy.Array, ivy.NativeArray],
+        /,
+        *,
+        beta: Optional[Union[float, ivy.Container]] = 1.0,
+        reduction: Optional[Union[str, ivy.Container]] = "mean",
+        key_chains: Optional[Union[List[str], Dict[str, str], ivy.Container]] = None,
+        to_apply: Union[bool, ivy.Container] = True,
+        prune_unapplied: Union[bool, ivy.Container] = False,
+        map_sequences: Union[bool, ivy.Container] = False,
+        out: Optional[ivy.Container] = None,
+    ) -> ivy.Container:
+        """
+        ivy.Container instance method variant of ivy.smooth_l1_loss. This method simply
+        wraps the function, and so the docstring for ivy. smooth_l1_loss also applies to
+        this method with minimal changes.
+
+        Parameters
+        ----------
+        self
+            input container containing input labels.
+        target
+            input array or container containing the targeticted labels.
+        beta
+            a positive float value that sets the smoothness threshold.
+            Default: ``1.0``.
+        reduction
+            ``'none'``: No reduction will be applied to the output.
+            ``'mean'``: The output will be averaged.
+            ``'sum'``: The output will be summed. Default: ``'mean'``.
+        key_chains
+            The key-chains to apply or not apply the method to. Default is
+            ``None``.
+        to_apply
+            If input, the method will be applied to key_chains, otherwise
+            key_chains
+            will be skipped. Default is ``input``.
+        prune_unapplied
+            Whether to prune key_chains for which the function was not applied.
+            Default is ``False``.
+        map_sequences
+            Whether to also map method to sequences (lists, tuples).
+            Default is ``False``.
+        out
+            optional output container, for writing the result to.
+            It must have a shape
+            that the inputs broadcast to.
+
+        Returns
+        -------
+        ret
+            The smooth L1 loss between the input array and the targeticted labels.
+
+        Examples
+        --------
+        >>> x = ivy.Container(a=ivy.array([1, 0, 2]), b=ivy.array([3, 2, 1]))
+        >>> y = ivy.Container(a=ivy.array([0.6, 0.2, 0.3]),
+        b=ivy.array([0.8, 0.2, 0.2]))
+        >>> z = x.smooth_l1_loss(y)
+        >>> print(z)
+        {
+            a: ivy.array(0.9),
+            b: ivy.array(0.25)
+        }
+        """
+        return self._static_smooth_l1_loss(
+            self,
+            target,
+            beta=beta,
+            reduction=reduction,
+            key_chains=key_chains,
+            to_apply=to_apply,
+            prune_unapplied=prune_unapplied,
+            map_sequences=map_sequences,
+            out=out,
+        )
+
+    @staticmethod
     def _static_huber_loss(
         true: Union[ivy.Container, ivy.Array, ivy.NativeArray],
         pred: Union[ivy.Container, ivy.Array, ivy.NativeArray],
         /,
         *,
         delta: Optional[Union[float, ivy.Container]] = 1.0,
-=======
-    def _static_smooth_l1_loss(
-        input: Union[ivy.Container, ivy.Array, ivy.NativeArray],
-        target: Union[ivy.Container, ivy.Array, ivy.NativeArray],
-        /,
-        *,
-        beta: Optional[Union[float, ivy.Container]] = 1.0,
->>>>>>> 01cc6704
-        reduction: Optional[Union[str, ivy.Container]] = "mean",
-        key_chains: Optional[Union[List[str], Dict[str, str], ivy.Container]] = None,
-        to_apply: Union[bool, ivy.Container] = True,
-        prune_unapplied: Union[bool, ivy.Container] = False,
-        map_sequences: Union[bool, ivy.Container] = False,
-        out: Optional[ivy.Container] = None,
-    ) -> ivy.Container:
-        """
-<<<<<<< HEAD
+        reduction: Optional[Union[str, ivy.Container]] = "mean",
+        key_chains: Optional[Union[List[str], Dict[str, str], ivy.Container]] = None,
+        to_apply: Union[bool, ivy.Container] = True,
+        prune_unapplied: Union[bool, ivy.Container] = False,
+        map_sequences: Union[bool, ivy.Container] = False,
+        out: Optional[ivy.Container] = None,
+    ) -> ivy.Container:
+        """
         ivy.Container static method variant of huber_loss. This method simply wraps the
         function, and so the docstring for huber_loss also applies to this method with
         minimal changes.
@@ -207,30 +366,6 @@
         to_apply
             If true, the method will be applied to key_chains, otherwise key_chains
             will be skipped. Default is ``true``.
-=======
-        ivy.Container static method variant of ivy.smooth_l1_loss. This method simply
-        wraps the function, and so the docstring for ivy. smooth_l1_loss also applies to
-        this method with minimal changes.
-
-        Parameters
-        ----------
-        input
-            input array or container containing input labels.
-        target
-            input array or container containing the targeticted labels.
-        beta
-            a positive float value that sets the smoothness threshold.
-            Default: ``1.0``.
-        reduction
-            ``'none'``: No reduction will be applied to the output.
-            ``'mean'``: The output will be averaged.
-            ``'sum'``: The output will be summed. Default: ``'mean'``.
-        key_chains
-            The key-chains to apply or not apply the method to. Default is ``None``.
-        to_apply
-            If input, the method will be applied to key_chains, otherwise key_chains
-            will be skipped. Default is ``input``.
->>>>>>> 01cc6704
         prune_unapplied
             Whether to prune key_chains for which the function was not applied.
             Default is ``False``.
@@ -239,16 +374,11 @@
             Default is ``False``.
         out
             optional output container, for writing the result to. It must have a shape
-<<<<<<< HEAD
             that the true broadcast to.
-=======
-            that the inputs broadcast to.
->>>>>>> 01cc6704
-
-        Returns
-        -------
-        ret
-<<<<<<< HEAD
+
+        Returns
+        -------
+        ret
             The Huber loss between the true and predicted values.
 
         Examples
@@ -282,86 +412,35 @@
             true,
             pred,
             delta=delta,
-=======
-            The smooth L1 loss between the input array and the targeticted labels.
-
-        Examples
-        --------
-        With :class:`ivy.Container` inputs:
-
-        >>> x = ivy.Container(a=ivy.array([1, 0, 2]), b=ivy.array([3, 2, 1]))
-        >>> y = ivy.Container(a=ivy.array([0.6, 0.2, 0.3]),
-        b=ivy.array([0.8, 0.2, 0.2]))
-        >>> z = ivy.Container.static_smooth_l1_loss(x, y)
-        >>> print(z)
-        {
-            a: ivy.array(0.9),
-            b: ivy.array(0.25)
-        }
-
-        With a mix of :class:`ivy.Array` and :class:`ivy.Container` inputs:
-
-        >>> x = ivy.array([1 , 0, 2])
-        >>> y = ivy.Container(a=ivy.array([0.6, 0.2, 0.3]),
-        b=ivy.array([0.8, 0.2, 0.2]))
-        >>> z = ivy.Container.static_smooth_l1_loss(x, y)
-        >>> print(z)
-        {
-            a: ivy.array(0.9),
-            b: ivy.array(0.25)
-        }
-        """
-        return ContainerBase.cont_multi_map_in_function(
-            "smooth_l1_loss",
-            input,
-            target,
-            beta=beta,
->>>>>>> 01cc6704
-            reduction=reduction,
-            key_chains=key_chains,
-            to_apply=to_apply,
-            prune_unapplied=prune_unapplied,
-            map_sequences=map_sequences,
-            out=out,
-        )
-
-<<<<<<< HEAD
+            reduction=reduction,
+            key_chains=key_chains,
+            to_apply=to_apply,
+            prune_unapplied=prune_unapplied,
+            map_sequences=map_sequences,
+            out=out,
+        )
+
     def huber_loss(
         self: ivy.Container,
         pred: Union[ivy.Container, ivy.Array, ivy.NativeArray],
         /,
         *,
         delta: Optional[Union[float, ivy.Container]] = 1.0,
-=======
-    def smooth_l1_loss(
-        self: ivy.Container,
-        target: Union[ivy.Container, ivy.Array, ivy.NativeArray],
-        /,
-        *,
-        beta: Optional[Union[float, ivy.Container]] = 1.0,
->>>>>>> 01cc6704
-        reduction: Optional[Union[str, ivy.Container]] = "mean",
-        key_chains: Optional[Union[List[str], Dict[str, str], ivy.Container]] = None,
-        to_apply: Union[bool, ivy.Container] = True,
-        prune_unapplied: Union[bool, ivy.Container] = False,
-        map_sequences: Union[bool, ivy.Container] = False,
-        out: Optional[ivy.Container] = None,
-    ) -> ivy.Container:
-        """
-<<<<<<< HEAD
+        reduction: Optional[Union[str, ivy.Container]] = "mean",
+        key_chains: Optional[Union[List[str], Dict[str, str], ivy.Container]] = None,
+        to_apply: Union[bool, ivy.Container] = True,
+        prune_unapplied: Union[bool, ivy.Container] = False,
+        map_sequences: Union[bool, ivy.Container] = False,
+        out: Optional[ivy.Container] = None,
+    ) -> ivy.Container:
+        """
         ivy.Container instance method variant of huber_loss. This method simply wraps
         the function, and so the docstring for huber_loss also applies to this method
         with minimal changes.
-=======
-        ivy.Container instance method variant of ivy.smooth_l1_loss. This method simply
-        wraps the function, and so the docstring for ivy. smooth_l1_loss also applies to
-        this method with minimal changes.
->>>>>>> 01cc6704
 
         Parameters
         ----------
         self
-<<<<<<< HEAD
             true container containing true labels.
         pred
             true array or container containing the predicted labels.
@@ -377,45 +456,19 @@
         to_apply
             If true, the method will be applied to key_chains, otherwise key_chains
             will be skipped. Default is ``true``.
-=======
-            input container containing input labels.
-        target
-            input array or container containing the targeticted labels.
-        beta
-            a positive float value that sets the smoothness threshold.
-            Default: ``1.0``.
-        reduction
-            ``'none'``: No reduction will be applied to the output.
-            ``'mean'``: The output will be averaged.
-            ``'sum'``: The output will be summed. Default: ``'mean'``.
-        key_chains
-            The key-chains to apply or not apply the method to. Default is
-            ``None``.
-        to_apply
-            If input, the method will be applied to key_chains, otherwise
-            key_chains
-            will be skipped. Default is ``input``.
->>>>>>> 01cc6704
-        prune_unapplied
-            Whether to prune key_chains for which the function was not applied.
-            Default is ``False``.
-        map_sequences
-            Whether to also map method to sequences (lists, tuples).
-            Default is ``False``.
-        out
-<<<<<<< HEAD
+        prune_unapplied
+            Whether to prune key_chains for which the function was not applied.
+            Default is ``False``.
+        map_sequences
+            Whether to also map method to sequences (lists, tuples).
+            Default is ``False``.
+        out
             optional output container, for writing the result to. It must have a shape
             that the trues broadcast to.
-=======
-            optional output container, for writing the result to.
-            It must have a shape
-            that the inputs broadcast to.
->>>>>>> 01cc6704
-
-        Returns
-        -------
-        ret
-<<<<<<< HEAD
+
+        Returns
+        -------
+        ret
             The Huber loss between the true and predicted values.
 
         Examples
@@ -434,26 +487,6 @@
             self,
             pred,
             delta=delta,
-=======
-            The smooth L1 loss between the input array and the targeticted labels.
-
-        Examples
-        --------
-        >>> x = ivy.Container(a=ivy.array([1, 0, 2]), b=ivy.array([3, 2, 1]))
-        >>> y = ivy.Container(a=ivy.array([0.6, 0.2, 0.3]),
-        b=ivy.array([0.8, 0.2, 0.2]))
-        >>> z = x.smooth_l1_loss(y)
-        >>> print(z)
-        {
-            a: ivy.array(0.9),
-            b: ivy.array(0.25)
-        }
-        """
-        return self._static_smooth_l1_loss(
-            self,
-            target,
-            beta=beta,
->>>>>>> 01cc6704
             reduction=reduction,
             key_chains=key_chains,
             to_apply=to_apply,
