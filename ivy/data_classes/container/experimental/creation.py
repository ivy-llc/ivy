# global
from typing import Optional, Union, List, Dict

# local
import ivy
from ivy.data_classes.container.base import ContainerBase


class _ContainerWithCreationExperimental(ContainerBase):
    @staticmethod
    def static_hann_window(
        window_length: Union[int, ivy.Container],
        periodic: Union[bool, ivy.Container] = True,
        dtype: Optional[Union[ivy.Dtype, ivy.NativeDtype, ivy.Container]] = None,
        *,
        key_chains: Optional[Union[List[str], Dict[str, str], ivy.Container]] = None,
        to_apply: Union[bool, ivy.Container] = True,
        prune_unapplied: Union[bool, ivy.Container] = False,
        map_sequences: Union[bool, ivy.Container] = False,
        out: Optional[ivy.Container] = None,
    ) -> ivy.Container:
        """ivy.Container static method variant of ivy.hann_window. This method
        simply wraps the function, and so the docstring for ivy.hann_window
        also applies to this method with minimal changes.

        Parameters
        ----------
        window_length
            container including multiple window sizes.
        periodic
            If True, returns a window to be used as periodic function.
            If False, return a symmetric window.
        dtype
            The data type to produce. Must be a floating point type.
        out
            optional output container, for writing the result to.

        Returns
        -------
        ret
            The container that contains the Hann windows.

        Examples
        --------
        With one :class:`ivy.Container` input:

        >>> x = ivy.Container(a=3, b=5)
        >>> ivy.Container.static_hann(x)
        {
            a: ivy.array([0.0000, 0.7500, 0.7500])
            b: ivy.array([0.0000, 0.3455, 0.9045, 0.9045, 0.3455])
        }
        """
        return ContainerBase.cont_multi_map_in_function(
            "hann_window",
            window_length,
            periodic,
            dtype,
            key_chains=key_chains,
            to_apply=to_apply,
            prune_unapplied=prune_unapplied,
            map_sequences=map_sequences,
            out=out,
        )

    def hann_window(
        self: ivy.Container,
        periodic: Union[bool, ivy.Container] = True,
        dtype: Optional[Union[ivy.Dtype, ivy.NativeDtype, ivy.Container]] = None,
        *,
        out: Optional[ivy.Container] = None,
    ) -> ivy.Container:
        """ivy.Container instance method variant of ivy.hann_window. This
        method simply wraps the function, and so the docstring for
        ivy.hann_window also applies to this method with minimal changes.

        Parameters
        ----------
        self
            input container with window sizes.
        periodic
            If True, returns a window to be used as periodic function.
            If False, return a symmetric window.
        dtype
            The data type to produce. Must be a floating point type.
        out
            optional output container, for writing the result to.

        Returns
        -------
        ret
            The container containing the Hann windows.

        Examples
        --------
        With one :class:`ivy.Container` input:

        >>> x = ivy.Container(a=3, b=5)
        >>> ivy.hann_window(x)
        {
            a: ivy.array([0.0000, 0.7500, 0.7500])
            b: ivy.array([0.0000, 0.3455, 0.9045, 0.9045, 0.3455])
        }
        """
        return self.static_hann_window(self, periodic, dtype, out=out)

    @staticmethod
    def static_kaiser_window(
        window_length: Union[int, ivy.Container],
        periodic: Union[bool, ivy.Container] = True,
        beta: Union[float, ivy.Container] = 12.0,
        *,
        key_chains: Optional[Union[List[str], Dict[str, str], ivy.Container]] = None,
        to_apply: Union[bool, ivy.Container] = True,
        prune_unapplied: Union[bool, ivy.Container] = False,
        map_sequences: Union[bool, ivy.Container] = False,
        dtype: Optional[Union[ivy.Array, ivy.NativeArray, ivy.Container]] = None,
        out: Optional[ivy.Container] = None,
    ) -> ivy.Container:
        """ivy.Container static method variant of ivy.kaiser_window. This
        method simply wraps the function, and so the docstring for
        ivy.kaiser_window also applies to this method with minimal changes.

        Parameters
        ----------
        window_length
            input container including window lengths.
        periodic
            If True, returns a periodic window suitable for use in spectral analysis.
            If False, returns a symmetric window suitable for use in filter design.
        beta
            a float used as shape parameter for the window.
        dtype
            data type of the returned array.
        out
            optional output container, for writing the result to.

        Returns
        -------
        ret
            The container that includes the Kaiser windows.

        Examples
        --------
        >>> x = ivy.Container(a=3, b=5)
        >>> ivy.Container.static_kaiser_window(x, True, 5)
        {
            a: ivy.array([0.2049, 0.8712, 0.8712]),
            a: ivy.array([0.0367, 0.7753, 0.7753]),
        }
        """
        return ContainerBase.cont_multi_map_in_function(
            "kaiser_window",
            window_length,
            periodic,
            beta,
            key_chains=key_chains,
            to_apply=to_apply,
            prune_unapplied=prune_unapplied,
            map_sequences=map_sequences,
            dtype=dtype,
            out=out,
        )

    def kaiser_window(
        self: ivy.Container,
        periodic: Union[bool, ivy.Container] = True,
        beta: Union[float, ivy.Container] = 12.0,
        *,
        key_chains: Optional[Union[List[str], Dict[str, str], ivy.Container]] = None,
        to_apply: Union[bool, ivy.Container] = True,
        prune_unapplied: Union[bool, ivy.Container] = False,
        map_sequences: Union[bool, ivy.Container] = False,
        dtype: Optional[Union[ivy.Array, ivy.NativeArray, ivy.Container]] = None,
        out: Optional[ivy.Container] = None,
    ) -> ivy.Container:
        """ivy.Container instance method variant of ivy.kaiser_window. This
        method simply wraps the function, and so the docstring for
        ivy.kaiser_window also applies to this method with minimal changes.

        Parameters
        ----------
        self
            input container including window lengths.
        periodic
            If True, returns a periodic window suitable for use in spectral analysis.
            If False, returns a symmetric window suitable for use in filter design.
        beta
            a float used as shape parameter for the window.
        dtype
            data type of the returned array.
        out
            optional output container, for writing the result to.

        Returns
        -------
        ret
            The container that includes the Kaiser windows.

        Examples
        --------
        >>> x = ivy.Container(a=3, b=5)
        >>> ivy.Container.static_kaiser_window(x, True, 5)
        {
            a: ivy.array([0.2049, 0.8712, 0.8712]),
            a: ivy.array([0.0367, 0.7753, 0.7753]),
        }
        """
        return self.static_kaiser_window(
            self,
            periodic,
            beta,
            key_chains=key_chains,
            to_apply=to_apply,
            prune_unapplied=prune_unapplied,
            map_sequences=map_sequences,
            dtype=dtype,
            out=out,
        )

    @staticmethod
    def static_kaiser_bessel_derived_window(
        x: Union[int, ivy.Array, ivy.NativeArray, ivy.Container],
        periodic: Union[bool, ivy.Container] = True,
        beta: Union[float, ivy.Container] = 12.0,
        *,
        key_chains: Optional[Union[List[str], Dict[str, str], ivy.Container]] = None,
        to_apply: Union[bool, ivy.Container] = True,
        prune_unapplied: Union[bool, ivy.Container] = False,
        map_sequences: Union[bool, ivy.Container] = False,
        dtype: Optional[Union[ivy.Array, ivy.NativeArray, ivy.Container]] = None,
        out: Optional[ivy.Container] = None,
    ) -> ivy.Container:
        """ivy.Container static method variant of
        ivy.kaiser_bessel_derived_window. This method simply wraps the
        function, and so the docstring for ivy.kaiser_bessel_derived_window
        also applies to this method with minimal changes.

        Parameters
        ----------
        x
            input container including window lengths.
        periodic
            If True, returns a periodic window suitable for use in spectral analysis.
            If False, returns a symmetric window suitable for use in filter design.
        beta
            a float used as shape parameter for the window.
        dtype
            data type of the returned array.
        out
            optional output container, for writing the result to.

        Returns
        -------
        ret
            The container that includes the Kaiser Bessel Derived windows.

        Examples
        --------
        >>> x = ivy.Container(a=3, b=5)
        >>> ivy.Container.static_kaiser_bessel_derived_window(x, True, 5)
        {
            a: ivy.array([0.70710677, 0.70710677]),
            b: ivy.array([0.18493208, 0.9827513 , 0.9827513 , 0.18493208]),
        }
        """
        return ContainerBase.cont_multi_map_in_function(
            "kaiser_bessel_derived_window",
            x,
            periodic,
            beta,
            key_chains=key_chains,
            to_apply=to_apply,
            prune_unapplied=prune_unapplied,
            map_sequences=map_sequences,
            dtype=dtype,
            out=out,
        )

    def kaiser_bessel_derived_window(
        self: ivy.Container,
        periodic: Union[bool, ivy.Container] = True,
        beta: Union[float, ivy.Container] = 12.0,
        *,
        key_chains: Optional[Union[List[str], Dict[str, str], ivy.Container]] = None,
        to_apply: Union[bool, ivy.Container] = True,
        prune_unapplied: Union[bool, ivy.Container] = False,
        map_sequences: Union[bool, ivy.Container] = False,
        dtype: Optional[Union[ivy.Array, ivy.NativeArray, ivy.Container]] = None,
        out: Optional[ivy.Container] = None,
    ) -> ivy.Container:
        """ivy.Container instance method variant of
        ivy.kaiser_bessel_derived_window. This method simply wraps the
        function, and so the docstring for ivy.kaiser_bessel_derived_window
        also applies to this method with minimal changes.

        Parameters
        ----------
        self
            input container including window lengths.
        periodic
            If True, returns a periodic window suitable for use in spectral analysis.
            If False, returns a symmetric window suitable for use in filter design.
        beta
            a float used as shape parameter for the window.
        dtype
            data type of the returned array.
        out
            optional output container, for writing the result to.

        Returns
        -------
        ret
            The container that includes the Kaiser Bessel Derived windows.

        Examples
        --------
        >>> x = ivy.Container(a=3, b=5))
        >>> x.kaiser_bessel_derived_window(True, 5)
        {
            a: ivy.array([0.70710677, 0.70710677]),
            b: ivy.array([0.18493208, 0.9827513 , 0.9827513 , 0.18493208]),
        }
        """
        return self.static_kaiser_bessel_derived_window(
            self,
            periodic,
            beta,
            key_chains=key_chains,
            to_apply=to_apply,
            prune_unapplied=prune_unapplied,
            map_sequences=map_sequences,
            dtype=dtype,
            out=out,
        )

    @staticmethod
    def static_hamming_window(
        x: Union[int, ivy.Array, ivy.NativeArray, ivy.Container],
        /,
        *,
        key_chains: Optional[Union[List[str], Dict[str, str], ivy.Container]] = None,
        to_apply: Union[bool, ivy.Container] = True,
        prune_unapplied: Union[bool, ivy.Container] = False,
        map_sequences: Union[bool, ivy.Container] = False,
        periodic: Union[bool, ivy.Container] = True,
        alpha: Union[float, ivy.Container] = 0.54,
        beta: Union[float, ivy.Container] = 0.46,
        dtype: Optional[Union[ivy.Array, ivy.NativeArray, ivy.Container]] = None,
        out: Optional[ivy.Container] = None,
    ) -> ivy.Container:
        """ivy.Container static method variant of ivy.hamming_window. This
        method simply wraps the function, and so the docstring for
        ivy.hamming_window also applies to this method with minimal changes.

        Parameters
        ----------
        x
            input container including window lengths.
        periodic
            If True, returns a window to be used as periodic function.
            If False, return a symmetric window.
        alpha
            The coefficient alpha in the hamming window equation
        beta
            The coefficient beta in the hamming window equation
        dtype
            data type of the returned arrays.
        out
            optional output container, for writing the result to.

        Returns
        -------
        ret
            The container that includes the Hamming windows.

        Examples
        --------
        >>> x = ivy.Container(a=3, b=5)
        >>> ivy.Container.static_hamming_window(x, periodic=True, alpha=0.2, beta=2)
        {
            a: ivy.array([-1.8000,  1.2000,  1.2000]),
            b: ivy.array([-1.8000, -0.4180,  1.8180,  1.8180, -0.4180])
        }
        """
        return ContainerBase.cont_multi_map_in_function(
            "hamming_window",
            x,
            key_chains=key_chains,
            to_apply=to_apply,
            prune_unapplied=prune_unapplied,
            map_sequences=map_sequences,
            periodic=periodic,
            alpha=alpha,
            beta=beta,
            dtype=dtype,
            out=out,
        )

    def hamming_window(
        self: ivy.Container,
        *,
        key_chains: Optional[Union[List[str], Dict[str, str], ivy.Container]] = None,
        to_apply: Union[bool, ivy.Container] = True,
        prune_unapplied: Union[bool, ivy.Container] = False,
        map_sequences: Union[bool, ivy.Container] = False,
        periodic: Union[bool, ivy.Container] = True,
        alpha: Union[float, ivy.Container] = 0.54,
        beta: Union[float, ivy.Container] = 0.46,
        dtype: Optional[Union[ivy.Array, ivy.NativeArray, ivy.Container]] = None,
        out: Optional[ivy.Container] = None,
    ) -> ivy.Container:
        """ivy.Container instance method variant of ivy.hamming_window. This
        method simply wraps the function, and so the docstring for
        ivy.hamming_window also applies to this method with minimal changes.

        Parameters
        ----------
        self
            input container including window lengths.
        periodic
            If True, returns a window to be used as periodic function.
            If False, return a symmetric window.
        alpha
            The coefficient alpha in the hamming window equation
        beta
            The coefficient beta in the hamming window equation
        dtype
            data type of the returned arrays.
        out
            optional output container, for writing the result to.

        Returns
        -------
        ret
            The container that includes the Hamming windows.

        Examples
        --------
        >>> x = ivy.Container(a=3, b=5))
        >>> x.hamming_window(periodic=True, alpha=0.2, beta=2)
        {
            a: ivy.array([-1.8000,  1.2000,  1.2000]),
            b: ivy.array([-1.8000, -0.4180,  1.8180,  1.8180, -0.4180])
        }
        """
        return self.static_hamming_window(
            self, periodic=periodic, alpha=alpha, beta=beta, dtype=dtype, out=out
        )

    @staticmethod
    def static_vorbis_window(
        x: Union[int, ivy.Array, ivy.NativeArray, ivy.Container],
        /,
        *,
        key_chains: Optional[Union[List[str], Dict[str, str], ivy.Container]] = None,
        to_apply: Union[bool, ivy.Container] = True,
        prune_unapplied: Union[bool, ivy.Container] = False,
        map_sequences: Union[bool, ivy.Container] = False,
        dtype: Optional[Union[ivy.Array, ivy.NativeArray, ivy.Container]] = None,
        out: Optional[ivy.Container] = None,
    ) -> ivy.Container:
        """ivy.Container static method variant of ivy.vorbis_window. This
        method simply wraps the function, and so the docstring for
        ivy.vorbis_window also applies to this method with minimal changes.

        Parameters
        ----------
        x
            input container including window lengths.

        dtype
            data type of the returned arrays.
        out
            optional output container, for writing the result to.

        Returns
        -------
        ret
            The container that includes the vorbis windows.

        Examples
        --------
        >>> x = ivy.Container(a=3, b=5)
        >>> ivy.Container.static_vorbis_window(x)
        {
            a: ivy.array([0., 0.38268343, 0.92387953, 1., 0.92387953,
                          0.38268343]),
            b: ivy.array([0., 0.14943586, 0.51644717, 0.85631905, 0.98877142,
                          1., 0.98877142, 0.85631905, 0.51644717, 0.14943586])
        }
        """
        return ContainerBase.cont_multi_map_in_function(
            "vorbis_window",
            x,
            key_chains=key_chains,
            to_apply=to_apply,
            prune_unapplied=prune_unapplied,
            map_sequences=map_sequences,
            dtype=dtype,
            out=out,
        )

    def vorbis_window(
        self: ivy.Container,
        *,
        key_chains: Optional[Union[List[str], Dict[str, str], ivy.Container]] = None,
        to_apply: Union[bool, ivy.Container] = True,
        prune_unapplied: Union[bool, ivy.Container] = False,
        map_sequences: Union[bool, ivy.Container] = False,
        dtype: Optional[Union[ivy.Array, ivy.NativeArray, ivy.Container]] = None,
        out: Optional[ivy.Container] = None,
    ) -> ivy.Container:
        """ivy.Container instance method variant of ivy.vorbis_window. This
        method simply wraps the function, and so the docstring for
        ivy.vorbis_window also applies to this method with minimal changes.

        Parameters
        ----------
        self
            input container including window lengths.
        dtype
            data type of the returned arrays.
        out
            optional output container, for writing the result to.

        Returns
        -------
        ret
            The container that includes the vorbis windows.

        Examples
        --------
        >>> x = ivy.Container(a=3, b=5))
        >>> x.vorbis_window()
        {
            a: ivy.array([0., 0.38268343, 0.92387953, 1., 0.92387953,
                          0.38268343]),
            b: ivy.array([0., 0.14943586, 0.51644717, 0.85631905, 0.98877142,
                          1., 0.98877142, 0.85631905, 0.51644717, 0.14943586])
        }
        """
        return self.static_vorbis_window(
            self,
            key_chains=key_chains,
            to_apply=to_apply,
            prune_unapplied=prune_unapplied,
            map_sequences=map_sequences,
            dtype=dtype,
            out=out,
        )

    @staticmethod
    def static_tril_indices(
        n_rows: Union[int, ivy.Container],
        n_cols: Optional[Union[int, ivy.Container]] = None,
        k: Union[int, ivy.Container] = 0,
        /,
        key_chains: Optional[Union[List[str], Dict[str, str], ivy.Container]] = None,
        to_apply: Union[bool, ivy.Container] = True,
        prune_unapplied: Union[bool, ivy.Container] = False,
        map_sequences: Union[bool, ivy.Container] = False,
        *,
        device: Optional[Union[ivy.Device, ivy.NativeDevice, ivy.Container]] = None,
    ) -> ivy.Container:
        return ContainerBase.multi_map_in_static_method(
            "tril_indices",
            n_rows,
            n_cols,
            k,
            key_chains,
            to_apply,
            prune_unapplied,
            map_sequences,
            device=device,
        )

    def tril_indices(
        self: ivy.Container,
        n_rows: Union[int, ivy.Container],
        n_cols: Optional[Union[int, ivy.Container]] = None,
        k: Union[int, ivy.Container] = 0,
        /,
        key_chains: Optional[Union[List[str], Dict[str, str], ivy.Container]] = None,
        to_apply: Union[bool, ivy.Container] = True,
        prune_unapplied: Union[bool, ivy.Container] = False,
        map_sequences: Union[bool, ivy.Container] = False,
        *,
        device: Optional[Union[ivy.Device, ivy.NativeDevice, ivy.Container]] = None,
    ) -> ivy.Container:
        return self.static_tril_indices(
            n_rows,
            n_cols,
            k,
            key_chains,
            to_apply,
            prune_unapplied,
            map_sequences,
            device=device,
        )

    @staticmethod
    def static_eye_like(
        x: Union[ivy.Array, ivy.NativeArray, ivy.Container],
        /,
        k: Union[int, ivy.Container] = 0,
        key_chains: Optional[Union[List[str], Dict[str, str], ivy.Container]] = None,
        to_apply: Union[bool, ivy.Container] = True,
        prune_unapplied: Union[bool, ivy.Container] = False,
        map_sequences: Union[bool, ivy.Container] = False,
        *,
        out: Optional[ivy.Container] = None,
        dtype: Optional[Union[ivy.Dtype, ivy.NativeDtype, ivy.Container]] = None,
        device: Optional[Union[ivy.Device, ivy.NativeDevice, ivy.Container]] = None,
    ) -> ivy.Container:
        """ivy.Container static method variant of ivy.eye_like. This method
        simply wraps the function, and so the docstring for ivy.eye_like also
        applies to this method with minimal changes.

        Parameters
        ----------
        x
            input array or container from which to derive the output container shape.
        k
            index of the diagonal. A positive value refers to an upper diagonal,
            a negative value to a lower diagonal, and 0 to the main diagonal.
            Default: ``0``.
        key_chains
            The key-chains to apply or not apply the method to. Default is ``None``.
        to_apply
            If True, the method will be applied to key_chains, otherwise key_chains
            will be skipped. Default is ``True``.
        prune_unapplied
            Whether to prune key_chains for which the function was not applied.
            Default is ``False``.
        map_sequences
            Whether to also map method to sequences (lists, tuples).
            Default is ``False``.
        dtype
            output array data type. If ``dtype`` is ``None``, the output container
            data type must be inferred from ``self``. Default  ``None``.
        device
            device on which to place the created array. If device is ``None``, the
            output container device must be inferred from ``self``. Default: ``None``.
        out
            optional output container, for writing the result to. It must have a
            shape that the inputs broadcast to.

        Returns
        -------
        ret
            a container having the same shape as ``x`` and filled with ``ones``
            in diagonal ``k`` and ``zeros`` elsewhere.

        Examples
        --------
        >>> x = ivy.Container(a=ivy.array([0., 2.6, -3.5]),
                              b=ivy.array([4.5, -5.3, -0, -2.3]))
        >>> y = ivy.Container.static_eye_like(x)
        >>> print(y)
        {
            a: ivy.array([[1.]]),
            b: ivy.array([[1.]])
        }
        """
        return ContainerBase.cont_multi_map_in_function(
            "eye_like",
            x,
            k=k,
            key_chains=key_chains,
            to_apply=to_apply,
            prune_unapplied=prune_unapplied,
            map_sequences=map_sequences,
            out=out,
            dtype=dtype,
            device=device,
        )

    def eye_like(
        self: ivy.Container,
        /,
        k: Union[int, ivy.Container] = 0,
        key_chains: Optional[Union[List[str], Dict[str, str], ivy.Container]] = None,
        to_apply: Union[bool, ivy.Container] = True,
        prune_unapplied: Union[bool, ivy.Container] = False,
        map_sequences: Union[bool, ivy.Container] = False,
        *,
        out: Optional[ivy.Container] = None,
        dtype: Optional[Union[ivy.Dtype, ivy.NativeDtype, ivy.Container]] = None,
        device: Optional[Union[ivy.Device, ivy.NativeDevice, ivy.Container]] = None,
    ) -> ivy.Container:
        """ivy.Container instance method variant of ivy.eye_like. This method
        simply wraps the function, and so the docstring for ivy.eye_like also
        applies to this method with minimal changes.

        Parameters
        ----------
        self
            input array or container from which to derive the output container shape.
        k
            index of the diagonal. A positive value refers to an upper diagonal,
            a negative value to a lower diagonal, and 0 to the main diagonal.
            Default: ``0``.
        key_chains
            The key-chains to apply or not apply the method to. Default is ``None``.
        to_apply
            If True, the method will be applied to key_chains, otherwise key_chains
            will be skipped. Default is ``True``.
        prune_unapplied
            Whether to prune key_chains for which the function was not applied.
            Default is ``False``.
        map_sequences
            Whether to also map method to sequences (lists, tuples).
            Default is ``False``.
        dtype
            output array data type. If ``dtype`` is ``None``, the output container
            data type must be inferred from ``self``. Default: ``None``.
        device
            device on which to place the created array. If device is ``None``, the
            output container device must be inferred from ``self``. Default: ``None``.
        out
            optional output container, for writing the result to. It must have a
            shape that the inputs broadcast to.

        Returns
        -------
        ret
            a container having the same shape as ``x`` and filled with ``ones``
            in diagonal ``k`` and ``zeros`` elsewhere.

        Examples
        --------
        >>> x = ivy.Container(a=ivy.array([3., 8.]), b=ivy.array([2., 2.]))
        >>> y = x.eye_like()
        >>> print(y)
        {
            a: ivy.array([[1.],
                          [0.]]),
            b: ivy.array([[1.],
                          [0.]])
        }
        """
        return self.static_eye_like(
            self,
            k,
            key_chains,
            to_apply,
            prune_unapplied,
            map_sequences,
            out=out,
            dtype=dtype,
            device=device,
        )

    @staticmethod
    def static_unsorted_segment_min(
        data: ivy.Container,
        segment_ids: ivy.Container,
        num_segments: Union[int, ivy.Container],
        *,
        key_chains: Optional[Union[List[str], Dict[str, str], ivy.Container]] = None,
        to_apply: Union[bool, ivy.Container] = True,
        prune_unapplied: Union[bool, ivy.Container] = False,
        map_sequences: Union[bool, ivy.Container] = False,
    ) -> ivy.Container:
        r"""ivy.Container instance method variant of ivy.unsorted_segment_min.
        This method simply wraps the function, and so the docstring for
        ivy.unsorted_segment_min also applies to this method with minimal
        changes.

        Note
        ----
        If the given segment ID `i` is negative, then the corresponding
        value is dropped, and will not be included in the result.

        Parameters
        ----------
        data
            input array or container from which to gather the input.
        segment_ids
            Must be in the same size with the first dimension of `data`. Has to be
            of integer data type. The index-th element of `segment_ids` array is
            the segment identifier for the index-th element of `data`.
        num_segments
            An integer or array representing the total number of distinct segment IDs.
        key_chains
            The key-chains to apply or not apply the method to. Default is ``None``.
        to_apply
            If True, the method will be applied to key_chains, otherwise key_chains
            will be skipped. Default is ``True``.
        prune_unapplied
            Whether to prune key_chains for which the function was not applied.
            Default is ``False``.
        map_sequences
            Whether to also map method to sequences (lists, tuples).
            Default is ``False``.

        Returns
        -------
        ret
            A container, representing the result of a segmented min operation.
            For each segment, it computes the min value in `data` where `segment_ids`
            equals to segment ID.
        """
        return ContainerBase.cont_multi_map_in_function(
            "unsorted_segment_min",
            data,
            segment_ids,
            num_segments,
            key_chains=key_chains,
            to_apply=to_apply,
            prune_unapplied=prune_unapplied,
            map_sequences=map_sequences,
        )

    def unsorted_segment_min(
        self: ivy.Container,
        segment_ids: ivy.Container,
        num_segments: Union[int, ivy.Container],
    ):
        r"""ivy.Container instance method variant of ivy.unsorted_segment_min.
        This method simply wraps the function, and so the docstring for
        ivy.unsorted_segment_min also applies to this method with minimal
        changes.

        Note
        ----
        If the given segment ID `i` is negative, then the corresponding
        value is dropped, and will not be included in the result.

        Parameters
        ----------
        self
            input array or container from which to gather the input.
        segment_ids
            Must be in the same size with the first dimension of `self`. Has to be
            of integer data type. The index-th element of `segment_ids` array is
            the segment identifier for the index-th element of `self`.
        num_segments
            An integer or array representing the total number of distinct segment IDs.

        Returns
        -------
        ret
            A container, representing the result of a segmented min operation.
            For each segment, it computes the min value in `self` where `segment_ids`
            equals to segment ID.
        """
        return self.static_unsorted_segment_min(
            self,
            segment_ids,
            num_segments,
        )

    @staticmethod
    def static_unsorted_segment_sum(
        data: ivy.Container,
        segment_ids: ivy.Container,
        num_segments: Union[int, ivy.Container],
        *,
        key_chains: Optional[Union[List[str], Dict[str, str], ivy.Container]] = None,
        to_apply: Union[bool, ivy.Container] = True,
        prune_unapplied: Union[bool, ivy.Container] = False,
        map_sequences: Union[bool, ivy.Container] = False,
    ) -> ivy.Container:
        r"""ivy.Container instance method variant of ivy.unsorted_segment_sum.
        This method simply wraps the function, and so the docstring for
        ivy.unsorted_segment_sum also applies to this method with minimal
        changes.

        Parameters
        ----------
        data
            input array or container from which to gather the input.
        segment_ids
            Must be in the same size with the first dimension of `data`. Has to be
            of integer data type. The index-th element of `segment_ids` array is
            the segment identifier for the index-th element of `data`.
        num_segments
            An integer or array representing the total number of distinct segment IDs.
        key_chains
            The key-chains to apply or not apply the method to. Default is ``None``.
        to_apply
            If True, the method will be applied to key_chains, otherwise key_chains
            will be skipped. Default is ``True``.
        prune_unapplied
            Whether to prune key_chains for which the function was not applied.
            Default is ``False``.
        map_sequences
            Whether to also map method to sequences (lists, tuples).
            Default is ``False``.

        Returns
        -------
        ret
            A container, representing the result of a segmented sum operation.
            For each segment, it computes the sum of values in `data` where
            `segment_ids` equals to segment ID.
        """
        return ContainerBase.cont_multi_map_in_function(
            "unsorted_segment_sum",
            data,
            segment_ids,
            num_segments,
            key_chains=key_chains,
            to_apply=to_apply,
            prune_unapplied=prune_unapplied,
            map_sequences=map_sequences,
        )

    def unsorted_segment_sum(
        self: ivy.Container,
        segment_ids: ivy.Container,
        num_segments: Union[int, ivy.Container],
    ):
        r"""ivy.Container instance method variant of ivy.unsorted_segment_sum.
        This method simply wraps the function, and so the docstring for
        ivy.unsorted_segment_sum also applies to this method with minimal
        changes.

        Parameters
        ----------
        self
            input array or container from which to gather the input.
        segment_ids
            Must be in the same size with the first dimension of `self`. Has to be
            of integer data type. The index-th element of `segment_ids` array is
            the segment identifier for the index-th element of `self`.
        num_segments
            An integer or array representing the total number of distinct segment IDs.

        Returns
        -------
        ret
            A container, representing the result of a segmented sum operation.
            For each segment, it computes the sum of values in `self` where
            `segment_ids` equals to segment ID.
        """
        return self.static_unsorted_segment_sum(
            self,
            segment_ids,
            num_segments,
        )

    @staticmethod
    def static_blackman_window(
        window_length: Union[int, ivy.Container],
        periodic: bool = True,
        dtype: Optional[Union[ivy.Dtype, ivy.NativeDtype]] = None,
        *,
        key_chains: Optional[Union[List[str], Dict[str, str]]] = None,
        to_apply: bool = True,
        prune_unapplied: bool = False,
        map_sequences: bool = False,
        out: Optional[ivy.Container] = None,
    ) -> ivy.Container:
        """ivy.Container static method variant of ivy.blackman_window. This
        method simply wraps the function, and so the docstring for
        ivy.blackman_window also applies to this method with minimal changes.

        Parameters
        ----------
        window_length
            container including multiple window sizes.
        periodic
            If True, returns a window to be used as periodic function.
            If False, return a symmetric window.
        dtype
            The data type to produce. Must be a floating point type.
        out
            optional output container, for writing the result to.

        Returns
        -------
        ret
            The container that contains the Blackman windows.

        Examples
        --------
        With one :class:`ivy.Container` input:
        >>> x = ivy.Container(a=3, b=5)
        >>> ivy.Container.static_blackman_window(x)
        {
            a: ivy.array([-1.38777878e-17,  6.30000000e-01,  6.30000000e-01])
            b: ivy.array([-1.38777878e-17,  2.00770143e-01,  8.49229857e-01,
                        8.49229857e-01, 2.00770143e-01])
        }
        """
        return ContainerBase.cont_multi_map_in_function(
            "blackman_window",
            window_length,
            periodic,
            dtype,
            key_chains=key_chains,
            to_apply=to_apply,
            prune_unapplied=prune_unapplied,
            map_sequences=map_sequences,
            out=out,
        )

    def blackman_window(
        self: ivy.Container,
        periodic: bool = True,
        dtype: Optional[Union[ivy.Dtype, ivy.NativeDtype]] = None,
        *,
        out: Optional[ivy.Container] = None,
    ) -> ivy.Container:
        """ivy.Container instance method variant of ivy.blackman_window. This
        method simply wraps the function, and so the docstring for
        ivy.blackman_window also applies to this method with minimal changes.

        Parameters
        ----------
        self
            input container with window sizes.
        periodic
            If True, returns a window to be used as periodic function.
            If False, return a symmetric window.
        dtype
            The data type to produce. Must be a floating point type.
        out
            optional output container, for writing the result to.

        Returns
        -------
        ret
            The container containing the Blackman windows.

        Examples
        --------
        With one :class:`ivy.Container` input:
        >>> x = ivy.Container(a=3, b=5)
        >>> ivy.blackman_window(x)
        {
            a: ivy.array([-1.38777878e-17,  6.30000000e-01,  6.30000000e-01])
            b: ivy.array([-1.38777878e-17,  2.00770143e-01,  8.49229857e-01,
                            8.49229857e-01, 2.00770143e-01])
        }
        """
        return self.static_blackman_window(self, periodic, dtype, out=out)

    @staticmethod
    def _static_trilu(
        x: Union[ivy.Array, ivy.NativeArray, ivy.Container],
        /,
        key_chains: Optional[Union[List[str], Dict[str, str], ivy.Container]] = None,
        to_apply: Union[bool, ivy.Container] = True,
        prune_unapplied: Union[bool, ivy.Container] = False,
        map_sequences: Union[bool, ivy.Container] = False,
        *,
        k: Union[int, ivy.Container] = 0,
        upper: bool = True,
        out: Optional[ivy.Container] = None,
    ) -> ivy.Container:
        return ContainerBase.cont_multi_map_in_function(
            "trilu",
            x,
            key_chains=key_chains,
            to_apply=to_apply,
            prune_unapplied=prune_unapplied,
            map_sequences=map_sequences,
            k=k,
            upper=upper,
            out=out,
        )

    def trilu(
        self: ivy.Container,
        /,
        key_chains: Optional[Union[List[str], Dict[str, str], ivy.Container]] = None,
        to_apply: Union[bool, ivy.Container] = True,
        prune_unapplied: Union[bool, ivy.Container] = False,
        map_sequences: Union[bool, ivy.Container] = False,
        *,
        k: Union[int, ivy.Container] = 0,
        upper: bool = True,
        out: Optional[ivy.Container] = None,
    ) -> ivy.Container:
        return self._static_trilu(
            self,
            key_chains=key_chains,
            to_apply=to_apply,
            prune_unapplied=prune_unapplied,
            map_sequences=map_sequences,
            k=k,
            upper=upper,
            out=out,
        )

    @staticmethod
    def static_mel_weight_matrix(
        num_mel_bins: Union[int, ivy.Container],
        dft_length: Union[int, ivy.Container],
        sample_rate: Union[int, ivy.Container],
        lower_edge_hertz: Optional[Union[float, ivy.Container]] = 0.0,
        upper_edge_hertz: Optional[Union[float, ivy.Container]] = 3000.0,
        *,
        key_chains: Optional[Union[List[str], Dict[str, str], ivy.Container]] = None,
        to_apply: Union[bool, ivy.Container] = True,
        prune_unapplied: Union[bool, ivy.Container] = False,
        map_sequences: Union[bool, ivy.Container] = False,
    ) -> ivy.Container:
        r"""ivy.Container instance method variant of ivy.mel_weight_matrix. This
        method simply wraps the function, and so the docstring for
        ivy.mel_weight_matrix also applies to this method with minimal changes.

        Parameters
        ----------
        num_mel_bins
            The number of bands in the mel spectrum.
        dft_length
            The size of the original DFT obtained from (n_fft / 2 + 1).
        sample_rate
            Samples per second of the input signal.
        lower_edge_hertz
            Lower bound on the frequencies to be included in the mel spectrum.
        upper_edge_hertz
            The desired top edge of the highest frequency band.
        key_chains
            The key-chains to apply or not apply the method to. Default is ``None``.
        to_apply
            If True, the method will be applied to key_chains, otherwise key_chains
            will be skipped. Default is ``True``.
        prune_unapplied
            Whether to prune key_chains for which the function was not applied.
            Default is ``False``.
        map_sequences
            Whether to also map method to sequences (lists, tuples).
            Default is ``False``.

        Returns
        -------
        ret
            MelWeightMatrix of shape:  [frames, num_mel_bins]
        """
        return ContainerBase.cont_multi_map_in_function(
            "mel_weight_matrix",
            num_mel_bins,
            dft_length,
            sample_rate,
            lower_edge_hertz,
            upper_edge_hertz,
            key_chains=key_chains,
            to_apply=to_apply,
            prune_unapplied=prune_unapplied,
            map_sequences=map_sequences,
        )

    def mel_weight_matrix(
        self: ivy.Container,
        num_mel_bins: int,
        dft_length: int,
        sample_rate: int,
        lower_edge_hertz: Optional[float] = 0.0,
        upper_edge_hertz: Optional[float] = 3000.0,
    ):
        r"""ivy.Container instance method variant of ivy.mel_weight_matrix. This
        method simply wraps the function, and so the docstring for
        ivy.mel_weight_matrix also applies to this method with minimal changes.

        Parameters
        ----------
        num_mel_bins
            The number of bands in the mel spectrum.
        dft_length
            The size of the original DFT obtained from (n_fft / 2 + 1).
        sample_rate
            Samples per second of the input signal.
        lower_edge_hertz
            Lower bound on the frequencies to be included in the mel spectrum.
        upper_edge_hertz
            The desired top edge of the highest frequency band.

        Returns
        -------
        ret
            MelWeightMatrix of shape:  [frames, num_mel_bins]
        """
        return self.static_mel_weight_matrix(
            num_mel_bins,
            dft_length,
            sample_rate,
            lower_edge_hertz,
            upper_edge_hertz,
        )

    @staticmethod
    def static_unsorted_segment_mean(
        data: ivy.Container,
        segment_ids: Union[ivy.Array, ivy.Container],
        num_segments: Union[int, ivy.Container],
        *,
        key_chains: Optional[Union[List[str], Dict[str, str], ivy.Container]] = None,
        to_apply: Union[bool, ivy.Container] = True,
        prune_unapplied: Union[bool, ivy.Container] = False,
        map_sequences: Union[bool, ivy.Container] = False,
    ) -> ivy.Container:
        """Compute the mean of values in the input data based on segment
        identifiers.

        Parameters
        ----------
        data : ivy.Container
            Input array or container from which to gather the input.
        segment_ids : ivy.Container
            An array of integers indicating the segment identifier for each element in
            'data'.
        num_segments : Union[int, ivy.Container]
            An integer or array representing the total number of distinct segment IDs.
        key_chains : Optional[Union[List[str], Dict[str, str], ivy.Container]], optional
            The key-chains to apply or not apply the method to. Default is None.
        to_apply : Union[bool, ivy.Container], optional
            If True, the method will be applied to key-chains, otherwise key-chains will
            be skipped. Default is True.
        prune_unapplied : Union[bool, ivy.Container], optional
            Whether to prune key-chains for which the function was not applied.
            Default is False.
        map_sequences : Union[bool, ivy.Container], optional
            Whether to also map method to sequences (lists, tuples). Default is False.

        Returns
        -------
        ivy.Container
            A container representing the result of a segmented mean operation.
            For each segment, it computes the mean of values in 'data' where
            'segment_ids' equals the segment ID.
        """
        return ContainerBase.cont_multi_map_in_function(
            "unsorted_segment_mean",
            data,
            segment_ids,
            num_segments,
            key_chains=key_chains,
            to_apply=to_apply,
            prune_unapplied=prune_unapplied,
            map_sequences=map_sequences,
        )

    def unsorted_segment_mean(
        self: ivy.Container,
        segment_ids: Union[ivy.Array, ivy.Container],
        num_segments: Union[int, ivy.Container],
    ) -> ivy.Container:
        """Compute the mean of values in the input array or container based on
        segment identifiers.

        Parameters
        ----------
        self : ivy.Container
            Input array or container from which to gather the input.
        segment_ids : ivy.Container
            An array of integers indicating the segment identifier for each element
            in 'self'.
        num_segments : Union[int, ivy.Container]
            An integer or array representing the total number of distinct segment IDs.

        Returns
        -------
        ivy.Container
            A container representing the result of a segmented mean operation.
            For each segment, it computes the mean of values in 'self' where
            'segment_ids' equals the segment ID.

        Example
        --------
        >>> data = ivy.Container(a=ivy.array([0., 1., 2., 4.]),
        ...                      b=ivy.array([3., 4., 5., 6.]))
        >>> segment_ids = ivy.array([0, 0, 1, 1])
        >>> num_segments = 2
        >>> result = ivy.unsorted_segment_mean(data, segment_ids, num_segments)
        >>> print(result)
        {
            a: ivy.array([0.5, 3.0]),
            b: ivy.array([3.5, 5.5])
        }

        >>> data = ivy.Container(a=ivy.array([0., 1., 2., 4., 5., 6.]),
        ...                      b=ivy.array([3., 4., 5., 6., 7., 8.]))
        >>> segment_ids = ivy.array([0, 0, 1, 1, 2, 2])
        >>> num_segments = 3
        >>> result = ivy.unsorted_segment_mean(data, segment_ids, num_segments)
        >>> print(result)
        {
            a: ivy.array([0.5, 3.0, 5.5]),
            b: ivy.array([3.5, 5.5, 7.5])
        }
        """
        return self.static_unsorted_segment_mean(
            self,
            segment_ids,
            num_segments,
        )

    @staticmethod
    def static_polyval(
        coeffs: ivy.Container,
        x: Union[ivy.Container, int, float],
        *,
        key_chains: Optional[Union[List[str], Dict[str, str]]] = None,
        to_apply: bool = True,
        prune_unapplied: bool = False,
        map_sequences: bool = False,
    ) -> ivy.Container:
        r"""ivy.Container static method variant of ivy.polyval. This method
        simply wraps the function, and so the docstring for ivy.polyval also
        applies to this method with minimal changes.

        Evaluate and return a polynomial at specific given values.

        Parameters
        ----------
        coeffs
            Polynomial coefficients (including zero) from highest degree
            to constant term.
        x
            The value of the indeterminate variable at which to evaluate the polynomial.
        key_chains
            The key-chains to apply or not apply the method to. Default is ``None``.
        to_apply
            If True, the method will be applied to key_chains, otherwise key_chains
            will be skipped. Default is ``True``.
        prune_unapplied
            Whether to prune key_chains for which the function was not applied.
            Default is ``False``.
        map_sequences
            Whether to also map method to sequences (lists, tuples).
            Default is ``False``.

        Returns
        -------
        ret
            Output container containing simplified result of substituting x in the
            coefficients - final value of polynomial.
        """
        return ContainerBase.cont_multi_map_in_function(
            "polyval",
            coeffs,
            x,
            key_chains=key_chains,
            to_apply=to_apply,
            prune_unapplied=prune_unapplied,
            map_sequences=map_sequences,
        )

    def polyval(
        self: ivy.Container,
        coeffs: ivy.Container,
        x: ivy.Container,
    ) -> ivy.Container:
        r"""ivy.Container instance method variant of ivy.polyval. This method
        simply wraps the function, and so the docstring for ivy.polyval also
        applies to this method with minimal changes.

        Evaluate and return a polynomial at specific given values.

        Parameters
        ----------
        self
            Arbitrary input container
        coeffs
            Polynomial coefficients (including zero) from highest degree to
            constant term.
        x
            The value of the indeterminate variable at which to
            evaluate the polynomial.

        Returns
        -------
        ret
            Output container containing simplified result of substituting x in the
            coefficients - final value of polynomial.
        """
<<<<<<< HEAD
        return self.static_polyval(self, coeffs, x)

    @staticmethod
    def static_unsorted_segment_sqrt_n(
        data: ivy.Container,
        segment_ids: ivy.Container,
        num_segments: Union[int, ivy.Container],
        *,
        key_chains: Optional[Union[List[str], Dict[str, str], ivy.Container]] = None,
        to_apply: Union[bool, ivy.Container] = True,
        prune_unapplied: Union[bool, ivy.Container] = False,
        map_sequences: Union[bool, ivy.Container] = False,
    ) -> ivy.Container:
        """
        Compute the sqrt(N) of the sum along segments of a container.

        Parameters
        ----------
        data
            An input container from which to gather the input.
        segment_ids
            An array of integers indicating the segment identifier for each element
            in 'data'.
        num_segments
            An integer or array representing the total number of distinct segment IDs.
        key_chains
            The key-chains to apply or not apply the method to. Default is None.
        to_apply
            If True, the method will be applied to key-chains, otherwise key-chains
            will be skipped. Default is True.
        prune_unapplied
            Whether to prune key-chains for which the function was not applied.
            Default is False.
        map_sequences
            Whether to also map method to sequences (lists, tuples). Default is False.

        Returns
        -------
        ivy.Container
            An container representing the result of a segmented sqrt(N) operation.
            For each segment, it computes the sqrt(N) of the sum of values
            in 'data' where 'segment_ids' equals the segment ID.
        """
        return ContainerBase.cont_multi_map_in_function(
            "unsorted_segment_sqrt_n",
            data,
            segment_ids,
            num_segments,
            key_chains=key_chains,
            to_apply=to_apply,
            prune_unapplied=prune_unapplied,
            map_sequences=map_sequences,
        )

    def unsorted_segment_sqrt_n(
        self: ivy.Container,
        segment_ids: ivy.Container,
        num_segments: Union[int, ivy.Container],
    ) -> ivy.Container:
        """
        Compute the square root of the count of values in the input array or container
        based on segment identifiers.

        Parameters
        ----------
        self : ivy.Container
            Input array or container from which to gather the input.
        segment_ids : ivy.Container
            An array of integers indicating the segment identifier for each element in
            'self'.
        num_segments : Union[int, ivy.Container]
            An integer or array representing the total number of distinct segment IDs.

        Returns
        -------
        ivy.Container
            A container representing the result of a segmented square root of count
            operation. For each segment, it computes the square root of the count
            of values in 'self' where 'segment_ids' equals the segment ID.

        Examples
        --------
        >>> data = ivy.Container(a=ivy.array([0., 1., 2., 4.]),
        ...                      b=ivy.array([3., 4., 5., 6.]))
        >>> segment_ids = ivy.array([0, 0, 1, 1])
        >>> num_segments = 2
        >>> result = ivy.unsorted_segment_sqrt_n(data, segment_ids, num_segments)
        >>> print(result)
        {
            a: ivy.array([0.70710678, 2.12132034]),
            b: ivy.array([2.44948974, 3.46410161])
        }

        >>> data = ivy.Container(a=ivy.array([0., 1., 2., 4., 5., 6.]),
        ...                      b=ivy.array([3., 4., 5., 6., 7., 8.]))
        >>> segment_ids = ivy.array([0, 0, 1, 1, 2, 2])
        >>> num_segments = 3
        >>> result = ivy.unsorted_segment_sqrt_n(data, segment_ids, num_segments)
        >>> print(result)
        {
            a: ivy.array([0.70710678, 2.12132034, 2.82842712]),
            b: ivy.array([2.44948974, 3.46410161, 4.47213595])
        }
        """
        return self.static_unsorted_segment_sqrt_n(
            self,
            segment_ids,
            num_segments,
        )
=======
        return self.static_polyval(coeffs, x)
>>>>>>> 3f28537e
<|MERGE_RESOLUTION|>--- conflicted
+++ resolved
@@ -1370,7 +1370,7 @@
             Output container containing simplified result of substituting x in the
             coefficients - final value of polynomial.
         """
-<<<<<<< HEAD
+
         return self.static_polyval(self, coeffs, x)
 
     @staticmethod
@@ -1480,6 +1480,4 @@
             segment_ids,
             num_segments,
         )
-=======
-        return self.static_polyval(coeffs, x)
->>>>>>> 3f28537e
+      