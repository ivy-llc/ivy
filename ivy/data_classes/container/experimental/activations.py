--- conflicted
+++ resolved
@@ -935,7 +935,6 @@
         )
 
     @staticmethod
-<<<<<<< HEAD
     def _static_sigmoid(
         x: Union[ivy.Array, ivy.NativeArray, ivy.Container],
         /,
@@ -1053,11 +1052,8 @@
             out=out,
         )
 
-    @staticmethod
-    def _static_hardtaanh(
-=======
+    
     def _static_hardtanh(
->>>>>>> 4d2dac5c
         x: Union[ivy.Array, ivy.NativeArray, ivy.Container],
         /,
         *,
