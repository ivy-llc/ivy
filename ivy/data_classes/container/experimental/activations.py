# global
from typing import Union, Optional, List, Dict, Literal

# local
import ivy
from ivy.data_classes.container.base import ContainerBase


class _ContainerWithActivationExperimental(ContainerBase):
    @staticmethod
    def static_logit(
        x: Union[float, int, ivy.Container],
        /,
        *,
        eps: Optional[Union[float, ivy.Container]] = None,
        complex_mode: Literal["split", "magnitude", "jax"] = "jax",
        out: Optional[ivy.Container] = None,
    ) -> ivy.Container:
        """
        ivy.Container static method variant of ivy.logit. This method simply wraps the
        function, and so the docstring for ivy.logit  also applies to this method with
        minimal changes.

        Parameters
        ----------
        x
            Input container.
        eps
            When eps is None the function outputs NaN where x < 0 or x > 1.
            and inf or -inf where x = 1 or x = 0, respectively.
            Otherwise if eps is defined, x is clamped to [eps, 1 - eps]
        complex_mode
            optional specifier for how to handle complex data types. See
            ``ivy.func_wrapper.handle_complex_input`` for more detail.
        out
            Optional output Container.

        Returns
        -------
        ret
            Container with logits of the leaves.

        Examples
        --------
        >>> a = ivy.array([1, 0, 0.9])
        >>> b = ivy.array([0.1, 2, -0.9])
        >>> x = ivy.Container(a=a, b=b)
        >>> z = ivy.Container.static_logit(x)
        >>> print(z)
        {
            a: ivy.array([inf, -inf, 2.19722438]),
            b: ivy.array([-2.19722462, nan, nan])
        }

        >>> a = ivy.array([0.3, 2, 0.9])
        >>> b = ivy.array([0.1, 1.2, -0.9])
        >>> x = ivy.Container(a=a, b=b)
        >>> z = ivy.Container.static_logit(x, eps=0.2)
        >>> print(z)
        {
            a: ivy.array([-0.84729779, 1.38629448, 1.38629448]),
            b: ivy.array([-1.38629436, 1.38629448, -1.38629436])
        }
        """
        return ContainerBase.cont_multi_map_in_function(
            "logit",
            x,
            eps=eps,
            complex_mode=complex_mode,
            out=out,
        )

    def logit(
        self: Union[float, int, ivy.Container],
        /,
        *,
        eps: Optional[Union[float, ivy.Container]] = None,
        complex_mode: Literal["split", "magnitude", "jax"] = "jax",
        out: Optional[ivy.Container] = None,
    ) -> ivy.Container:
        """
        ivy.Container instance method variant of ivy.logit. This method simply wraps the
        function, and so the docstring for ivy.logit  also applies to this method with
        minimal changes.

        Parameters
        ----------
        self
            Input container.
        eps
            When eps is None the function outputs NaN where x < 0 or x > 1.
            and inf or -inf where x = 1 or x = 0, respectively.
            Otherwise if eps is defined, x is clamped to [eps, 1 - eps]
        complex_mode
            optional specifier for how to handle complex data types. See
            ``ivy.func_wrapper.handle_complex_input`` for more detail.
        out
            Optional output Container.

        Returns
        -------
        ret
            Container with logits of the leaves.

        Examples
        --------
        >>> a = ivy.array([1, 0, 0.9])
        >>> b = ivy.array([0.1, 2, -0.9])
        >>> x = ivy.Container(a=a, b=b)
        >>> z = x.logit()
        >>> print(z)
        {
            a: ivy.array([inf, -inf, 2.19722438]),
            b: ivy.array([-2.19722462, nan, nan])
        }

        >>> a = ivy.array([0.3, 2, 0.9])
        >>> b = ivy.array([0.1, 1.2, -0.9])
        >>> x = ivy.Container(a=a, b=b)
        >>> z = x.logit(eps=0.2)
        >>> print(z)
        {
            a: ivy.array([-0.84729779, 1.38629448, 1.38629448]),
            b: ivy.array([-1.38629436, 1.38629448, -1.38629436])
        }
        """
        return self.static_logit(self, eps=eps, complex_mode=complex_mode, out=out)

    @staticmethod
    def static_thresholded_relu(
        x: Union[ivy.Array, ivy.NativeArray, ivy.Container],
        /,
        *,
        threshold: Union[int, float, ivy.Container] = 0,
        key_chains: Optional[Union[List[str], Dict[str, str], ivy.Container]] = None,
        to_apply: Union[bool, ivy.Container] = True,
        prune_unapplied: Union[bool, ivy.Container] = False,
        map_sequences: Union[bool, ivy.Container] = False,
        out: Optional[ivy.Container] = None,
    ) -> ivy.Container:
        """
        ivy.Container static method variant of ivy.thresholded_relu. This method simply
        wraps the function, and so the docstring for ivy.thresholded_relu also applies
        to this method with minimal changes.

        Parameters
        ----------
        x
            input container.
        threshold
            threshold value above which the activation is linear. Default: ``0``.
        key_chains
            The key-chains to apply or not apply the method to. Default is ``None``.
        to_apply
            If True, the method will be applied to key_chains, otherwise key_chains
            will be skipped. Default is ``True``.
        prune_unapplied
            Whether to prune key_chains for which the function was not applied.
            Default is ``False``.
        map_sequences
            Whether to also map method to sequences (lists, tuples).
            Default is ``False``.
        out
            optional output container, for writing the result to. It must have a shape
            that the inputs broadcast to.

        Returns
        -------
        ret
            a container with the rectified linear activation unit function
            applied element-wise with custom threshold.

        Examples
        --------
        >>> x = ivy.Container(a=ivy.array([1.0, -1.2]), b=ivy.array([0.4, -0.2]))
        >>> y = ivy.Container.static_thresholded_relu(x, threshold=0.5)
        >>> print(y)
        {
            a: ivy.array([1., 0.]),
            b: ivy.array([0., 0.])
        }
        """
        return ContainerBase.cont_multi_map_in_function(
            "thresholded_relu",
            x,
            threshold=threshold,
            key_chains=key_chains,
            to_apply=to_apply,
            prune_unapplied=prune_unapplied,
            map_sequences=map_sequences,
            out=out,
        )

    def thresholded_relu(
        self: ivy.Container,
        /,
        *,
        threshold: Union[int, float, ivy.Container] = 0,
        key_chains: Optional[Union[List[str], Dict[str, str], ivy.Container]] = None,
        to_apply: Union[bool, ivy.Container] = True,
        prune_unapplied: Union[bool, ivy.Container] = False,
        map_sequences: Union[bool, ivy.Container] = False,
        out: Optional[ivy.Container] = None,
    ) -> ivy.Container:
        """
        ivy.Container instance method variant of ivy.thresholded_relu. This method
        simply wraps the function, and so the docstring for ivy.thresholded_relu also
        applies to this method with minimal changes.

        Parameters
        ----------
        self
            input container.
        threshold
            threshold value above which the activation is linear. Default: ``0``.
        key_chains
            The key-chains to apply or not apply the method to. Default is ``None``.
        to_apply
            If True, the method will be applied to key_chains, otherwise key_chains
            will be skipped. Default is ``True``.
        prune_unapplied
            Whether to prune key_chains for which the function was not applied.
            Default is ``False``.
        map_sequences
            Whether to also map method to sequences (lists, tuples).
            Default is ``False``.
        out
            optional output container, for writing the result to. It must have a shape
            that the inputs broadcast to.

        Returns
        -------
        ret
            a container with the rectified linear activation unit function
            applied element-wise with custom threshold.

        Examples
        --------
        >>> x = ivy.Container(a=ivy.array([1.0, -1.2]), b=ivy.array([0.4, -0.2]))
        >>> y = x.thresholded_relu(threshold=0.5)
        >>> print(y)
        {
            a: ivy.array([1., 0.]),
            b: ivy.array([0., 0.])
        }
        """
        return self.static_thresholded_relu(
            self,
            threshold=threshold,
            key_chains=key_chains,
            to_apply=to_apply,
            prune_unapplied=prune_unapplied,
            map_sequences=map_sequences,
            out=out,
        )

    @staticmethod
    def static_prelu(
        x: Union[ivy.NativeArray, ivy.Array, ivy.Container],
        slope: Union[float, ivy.NativeArray, ivy.Array, ivy.Container],
        /,
        *,
        key_chains: Optional[Union[List[str], Dict[str, str], ivy.Container]] = None,
        to_apply: Union[bool, ivy.Container] = True,
        prune_unapplied: Union[bool, ivy.Container] = False,
        map_sequences: Union[bool, ivy.Container] = False,
        out: Optional[ivy.Container] = None,
    ) -> ivy.Container:
        """

        Parameters
        ----------
        x
        slope
        key_chains
        to_apply
        prune_unapplied
        map_sequences
        out
        """
        return ContainerBase.cont_multi_map_in_function(
            "prelu",
            x,
            slope,
            key_chains=key_chains,
            to_apply=to_apply,
            prune_unapplied=prune_unapplied,
            map_sequences=map_sequences,
            out=out,
        )

    def prelu(
        self: ivy.Container,
        slope: Union[float, ivy.NativeArray, ivy.Array, ivy.Container],
        *,
        key_chains: Optional[Union[List[str], Dict[str, str], ivy.Container]] = None,
        to_apply: Union[bool, ivy.Container] = True,
        prune_unapplied: Union[bool, ivy.Container] = False,
        map_sequences: Union[bool, ivy.Container] = False,
        out: Optional[ivy.Container] = None,
    ) -> ivy.Container:
        """

        Parameters
        ----------
        slope
        key_chains
        to_apply
        prune_unapplied
        map_sequences
        out
        """
        return self.static_prelu(
            self,
            slope,
            key_chains=key_chains,
            to_apply=to_apply,
            prune_unapplied=prune_unapplied,
            map_sequences=map_sequences,
            out=out,
        )

    @staticmethod
    def static_relu6(
        x: Union[ivy.Array, ivy.NativeArray, ivy.Container],
        /,
        *,
        key_chains: Optional[Union[List[str], Dict[str, str], ivy.Container]] = None,
        to_apply: Union[bool, ivy.Container] = True,
        prune_unapplied: Union[bool, ivy.Container] = False,
        map_sequences: Union[bool, ivy.Container] = False,
        complex_mode: Literal["split", "magnitude", "jax"] = "jax",
        out: Optional[ivy.Container] = None,
    ) -> ivy.Container:
        """
        ivy.Container static method variant of ivy.relu6. This method simply wraps the
        function, and so the docstring for ivy.relu6 also applies to this method with
        minimal changes.

        Parameters
        ----------
        x
            input container.
        key_chains
            The key-chains to apply or not apply the method to. Default is ``None``.
        to_apply
            If True, the method will be applied to key_chains, otherwise key_chains
            will be skipped. Default is ``True``.
        prune_unapplied
            Whether to prune key_chains for which the function was not applied.
            Default is ``False``.
        map_sequences
            Whether to also map method to sequences (lists, tuples).
            Default is ``False``.
        complex_mode
            optional specifier for how to handle complex data types. See
            ``ivy.func_wrapper.handle_complex_input`` for more detail.
        out
            optional output container, for writing the result to. It must have a shape
            that the inputs broadcast to.

        Returns
        -------
        ret
            a container with the rectified linear 6 activation unit function
            applied element-wise.

        Examples
        --------
        >>> x = ivy.Container(a = ivy.array([-3., -2., -1., 0., 1., 2., 3., 4., 5.]),
        ...                   b = ivy.array([1., 2., 3., 4., 5., 6., 7., 8., 9.]))
        >>> y = ivy.Container.static_relu6(x)
        >>> print(y)
        {
            a: ivy.array([0., 0., 0., 0., 1., 2., 3., 4., 5.]),
            b: ivy.array([1., 2., 3., 4., 5., 6., 6., 6., 6.])
        }
        """
        return ContainerBase.cont_multi_map_in_function(
            "relu6",
            x,
            key_chains=key_chains,
            to_apply=to_apply,
            prune_unapplied=prune_unapplied,
            map_sequences=map_sequences,
            complex_mode=complex_mode,
            out=out,
        )

    def relu6(
        self: ivy.Container,
        /,
        *,
        key_chains: Optional[Union[List[str], Dict[str, str], ivy.Container]] = None,
        to_apply: Union[bool, ivy.Container] = True,
        prune_unapplied: Union[bool, ivy.Container] = False,
        map_sequences: Union[bool, ivy.Container] = False,
        complex_mode: Literal["split", "magnitude", "jax"] = "jax",
        out: Optional[ivy.Container] = None,
    ) -> ivy.Container:
        """
        ivy.Container instance method variant of ivy.relu6. This method simply wraps the
        function, and so the docstring for ivy.relu6 also applies to this method with
        minimal changes.

        Parameters
        ----------
        self
            input container.
        key_chains
            The key-chains to apply or not apply the method to. Default is ``None``.
        to_apply
            If True, the method will be applied to key_chains, otherwise key_chains
            will be skipped. Default is ``True``.
        prune_unapplied
            Whether to prune key_chains for which the function was not applied.
            Default is ``False``.
        map_sequences
            Whether to also map method to sequences (lists, tuples).
            Default is ``False``.
        complex_mode
            optional specifier for how to handle complex data types. See
            ``ivy.func_wrapper.handle_complex_input`` for more detail.
        out
            optional output container, for writing the result to. It must have a shape
            that the inputs broadcast to.

        Returns
        -------
        ret
            a container with the rectified linear 6 activation unit function
            applied element-wise.

        Examples
        --------
        >>> x = ivy.Container(a = ivy.array([-3., -2., -1., 0., 1., 2., 3., 4., 5.]),
        ...                   b= ivy.array([1., 2., 3., 4., 5., 6., 7., 8., 9.]))
        >>> y = x.relu()
        >>> print(y)
        {
            a: ivy.array([0., 0., 0., 0., 1., 2., 3., 4., 5.]),
            b: ivy.array([1., 2., 3., 4., 5., 6., 7., 8., 9.])
        }
        """
        return self.static_relu6(
            self,
            key_chains=key_chains,
            to_apply=to_apply,
            prune_unapplied=prune_unapplied,
            map_sequences=map_sequences,
            complex_mode=complex_mode,
            out=out,
        )

    @staticmethod
    def static_logsigmoid(
        input: Union[ivy.Array, ivy.NativeArray, ivy.Container],
        /,
        *,
        key_chains: Optional[Union[List[str], Dict[str, str], ivy.Container]] = None,
        to_apply: Union[bool, ivy.Container] = True,
        prune_unapplied: Union[bool, ivy.Container] = False,
        map_sequences: Union[bool, ivy.Container] = False,
        complex_mode: Literal["split", "magnitude", "jax"] = "jax",
    ) -> ivy.Container:
        """
        ivy.Container static method variant of ivy.logsigmoid. This method simply wraps
        the function, and so the docstring for ivy.logsigmoid also applies to this
        method with minimal changes.

        Parameters
        ----------
        input
            Input container.
        key_chains
            The key-chains to apply or not apply the method to. Default is ``None``.
        to_apply
            If True, the method will be applied to key_chains, otherwise key_chains
            will be skipped. Default is ``True``.
        prune_unapplied
            Whether to prune key_chains for which the function was not applied.
            Default is ``False``.
        map_sequences
            Whether to also map method to sequences (lists, tuples).
            Default is ``False``.
        complex_mode
            optional specifier for how to handle complex data types. See
            ``ivy.func_wrapper.handle_complex_input`` for more detail.

        Returns
        -------
            Container with Log-sigmoid applied to the leaves.

        Examples
        --------
        >>> a = ivy.array([1, 0, 0.9])
        >>> b = ivy.array([0.1, 2, -0.9])
        >>> x = ivy.Container(a=a, b=b)
        >>> z = ivy.Container.static_logsigmoid(x)
        >>> print(z)
        {
            a: ivy.array([-0.31326169, -0.69314718, -0.34115386]),
            b: ivy.array([-0.64439666, -0.126928, -1.24115384])
        }

        >>> a = ivy.array([0.3, 2.5, 4.9])
        >>> b = ivy.array([0.1, 1.2, -9.])
        >>> x = ivy.Container(a=a, b=b)
        >>> z = ivy.Container.static_logsigmoid(x)
        >>> print(z)
        {
            a: ivy.array([-0.55435526, -0.07888974, -0.00741899]),
            b: ivy.array([-0.64439666, -0.26328245, -9.00012302])
        }
        """
        return ContainerBase.cont_multi_map_in_function(
            "logsigmoid",
            input,
            key_chains=key_chains,
            to_apply=to_apply,
            prune_unapplied=prune_unapplied,
            map_sequences=map_sequences,
            complex_mode=complex_mode,
        )

    def logsigmoid(
        self: ivy.Container,
        /,
        *,
        key_chains: Optional[Union[List[str], Dict[str, str], ivy.Container]] = None,
        to_apply: Union[bool, ivy.Container] = True,
        prune_unapplied: Union[bool, ivy.Container] = False,
        map_sequences: Union[bool, ivy.Container] = False,
        complex_mode: Literal["split", "magnitude", "jax"] = "jax",
    ) -> ivy.Container:
        """
        Apply element-wise Log-sigmoid of x i.e. log(1 / (1 + exp(-x)).

        Parameters
        ----------
        self
            Input container.
        complex_mode
            optional specifier for how to handle complex data types. See
            ``ivy.func_wrapper.handle_complex_input`` for more detail.

        Returns
        -------
        ret
            Container with Log-sigmoid applied to the leaves.

        Examples
        --------
        >>> x = ivy.Container(a=ivy.array([1.0, -1.2]), b=ivy.array([0.4, -0.2]))
        >>> y = x.logsigmoid()
        >>> print(y)
        {
            a: ivy.array([-0.31326163, -1.46328258]),
            b: ivy.array([-0.51301527, -0.79813886])
        }
        """
        return self.static_logsigmoid(
            self,
            key_chains=key_chains,
            to_apply=to_apply,
            prune_unapplied=prune_unapplied,
            map_sequences=map_sequences,
            complex_mode=complex_mode,
        )

    @staticmethod
    def static_selu(
        x: Union[ivy.Array, ivy.NativeArray, ivy.Container],
        /,
        *,
        key_chains: Optional[Union[List[str], Dict[str, str], ivy.Container]] = None,
        to_apply: Union[bool, ivy.Container] = True,
        prune_unapplied: Union[bool, ivy.Container] = False,
        map_sequences: Union[bool, ivy.Container] = False,
        out: Optional[ivy.Container] = None,
    ) -> ivy.Container:
        """
        ivy.Container static method variant of ivy.selu. This method simply wraps the
        function, and so the docstring for ivy.selu also applies to this method with
        minimal changes.

        Parameters
        ----------
        x
            input container.
        key_chains
            The key-chains to apply or not apply the method to. Default is ``None``.
        to_apply
            If True, the method will be applied to key_chains, otherwise key_chains
            will be skipped. Default is ``True``.
        prune_unapplied
            Whether to prune key_chains for which the function was not applied.
            Default is ``False``.
        map_sequences
            Whether to also map method to sequences (lists, tuples).
            Default is ``False``.
        out
            optional output container, for writing the result to. It must have a shape
            that the inputs broadcast to.

        Returns
        -------
        ret
            a container with the scaled exponential linear unit activation function
            applied element-wise.

        Examples
        --------
        >>> x = ivy.Container(a=ivy.array([1.0, -1.2]), b=ivy.array([0.4, -0.2]))
        >>> y = ivy.Container.static_selu(x)
        >>> print(y)
        {
            a: ivy.array([1.05070102, -1.22856998]),
            b: ivy.array([0.42028043, -0.31868932])
        }
        """
        return ContainerBase.cont_multi_map_in_function(
            "selu",
            x,
            key_chains=key_chains,
            to_apply=to_apply,
            prune_unapplied=prune_unapplied,
            map_sequences=map_sequences,
            out=out,
        )

    def selu(
        self: ivy.Container,
        /,
        *,
        key_chains: Optional[Union[List[str], Dict[str, str], ivy.Container]] = None,
        to_apply: Union[bool, ivy.Container] = True,
        prune_unapplied: Union[bool, ivy.Container] = False,
        map_sequences: Union[bool, ivy.Container] = False,
        out: Optional[ivy.Container] = None,
    ) -> ivy.Container:
        """
        ivy.Container instance method variant of ivy.selu. This method simply wraps the
        function, and so the docstring for ivy.selu also applies to this method with
        minimal changes.

        Parameters
        ----------
        self
            input container.
        key_chains
            The key-chains to apply or not apply the method to. Default is ``None``.
        to_apply
            If True, the method will be applied to key_chains, otherwise key_chains
            will be skipped. Default is ``True``.
        prune_unapplied
            Whether to prune key_chains for which the function was not applied.
            Default is ``False``.
        map_sequences
            Whether to also map method to sequences (lists, tuples).
            Default is ``False``.
        out
            optional output container, for writing the result to. It must have a shape
            that the inputs broadcast to.

        Returns
        -------
        ret
            a container with the scaled exponential linear unit activation function
            applied element-wise.

        Examples
        --------
        >>> x = ivy.Container(a=ivy.array([1.0, -1.2]), b=ivy.array([0.4, -0.2]))
        >>> y = x.selu()
        >>> print(y)
        {
            a: ivy.array([1.05070102, -1.22856998]),
            b: ivy.array([0.42028043, -0.31868932])
        }
        """
        return self.static_selu(
            self,
            key_chains=key_chains,
            to_apply=to_apply,
            prune_unapplied=prune_unapplied,
            map_sequences=map_sequences,
            out=out,
        )

    @staticmethod
    def _static_silu(
        x: Union[ivy.Array, ivy.NativeArray, ivy.Container],
        /,
        *,
        key_chains: Optional[Union[List[str], Dict[str, str], ivy.Container]] = None,
        to_apply: Union[bool, ivy.Container] = True,
        prune_unapplied: Union[bool, ivy.Container] = False,
        map_sequences: Union[bool, ivy.Container] = False,
        out: Optional[ivy.Container] = None,
    ) -> ivy.Container:
        """
        ivy.Container static method variant of ivy.silu. This method simply wraps the
        function, and so the docstring for ivy.silu also applies to this method with
        minimal changes.

        Parameters
        ----------
        x
            input container.
        key_chains
            The key-chains to apply or not apply the method to. Default is ``None``.
        to_apply
            If True, the method will be applied to key_chains, otherwise key_chains
            will be skipped. Default is ``True``.
        prune_unapplied
            Whether to prune key_chains for which the function was not applied.
            Default is ``False``.
        map_sequences
            Whether to also map method to sequences (lists, tuples).
            Default is ``False``.
        out
            optional output container, for writing the result to. It must have a shape
            that the inputs broadcast to.

        Returns
        -------
        ret
            a container with the rectified linear activation unit function
            applied element-wise.

        Examples
        --------
        >>> x = ivy.Container(a=ivy.array([1.0, -1.2]), b=ivy.array([0.4, -0.2]))
        >>> y = ivy.Container.static_silu(x)
        >>> print(y)
        {
            a: ivy.array([0.73105854, -0.27777028]),
            b: ivy.array([0.23947507, -0.0900332])
        }
        """
        return ContainerBase.cont_multi_map_in_function(
            "silu",
            x,
            key_chains=key_chains,
            to_apply=to_apply,
            prune_unapplied=prune_unapplied,
            map_sequences=map_sequences,
            out=out,
        )

    def silu(
        self: ivy.Container,
        /,
        *,
        key_chains: Optional[Union[List[str], Dict[str, str], ivy.Container]] = None,
        to_apply: Union[bool, ivy.Container] = True,
        prune_unapplied: Union[bool, ivy.Container] = False,
        map_sequences: Union[bool, ivy.Container] = False,
        out: Optional[ivy.Container] = None,
    ) -> ivy.Container:
        """
        ivy.Container instance method variant of ivy.silu. This method simply wraps the
        function, and so the docstring for ivy.silu also applies to this method with
        minimal changes.

        Parameters
        ----------
        self
            input container.
        key_chains
            The key-chains to apply or not apply the method to. Default is ``None``.
        to_apply
            If True, the method will be applied to key_chains, otherwise key_chains
            will be skipped. Default is ``True``.
        prune_unapplied
            Whether to prune key_chains for which the function was not applied.
            Default is ``False``.
        map_sequences
            Whether to also map method to sequences (lists, tuples).
            Default is ``False``.
        out
            optional output container, for writing the result to. It must have a shape
            that the inputs broadcast to.

        Returns
        -------
        ret
            a container with the rectified linear activation unit function
            applied element-wise.

        Examples
        --------
        >>> x = ivy.Container(a=ivy.array([1.0, -1.2]), b=ivy.array([0.4, -0.2]))
        >>> y = x.silu()
        >>> print(y)
        {
            a: ivy.array([0.73105854, -0.27777028]),
            b: ivy.array([0.23947507, -0.0900332])
        }
        """
        return self._static_silu(
            self,
            key_chains=key_chains,
            to_apply=to_apply,
            prune_unapplied=prune_unapplied,
            map_sequences=map_sequences,
            out=out,
        )

    @staticmethod
    def _static_elu(
        x: Union[ivy.Array, ivy.NativeArray, ivy.Container],
        /,
        *,
        alpha: ivy.Container = 1.0,
        key_chains: Optional[Union[List[str], Dict[str, str], ivy.Container]] = None,
        to_apply: Union[bool, ivy.Container] = True,
        prune_unapplied: Union[bool, ivy.Container] = False,
        map_sequences: Union[bool, ivy.Container] = False,
        out: Optional[ivy.Container] = None,
    ) -> ivy.Container:
        """
        ivy.Container static method variant of ivy.elu. This method simply wraps the
        function, and so the docstring for ivy.elu also applies to this method with
        minimal changes.

        Parameters
        ----------
        x
            input container.
        alpha
            scaler for controlling the slope of the function for x <= 0 Default: 1.0
        key_chains
            The key-chains to apply or not apply the method to. Default is ``None``.
        to_apply
            If True, the method will be applied to key_chains, otherwise key_chains
            will be skipped. Default is ``True``.
        prune_unapplied
            Whether to prune key_chains for which the function was not applied.
            Default is ``False``.
        map_sequences
            Whether to also map method to sequences (lists, tuples).
            Default is ``False``.
        out
            optional output container, for writing the result to. It must have a shape
            that the inputs broadcast to.

        Returns
        -------
        ret
             a container with the elu unit function applied element-wise.

        Examples
        --------
        >>> x = x = ivy.Container(a=ivy.array([0.39, -0.85]), b=ivy.array([1., -0.2]))
        >>> y = ivy.Container.static_elu(x)
        >>> print(y)
        {
            a: ivy.array([0.38999999, -0.57]),
            b: ivy.array([1., -0.18])
        }
        """
        return ContainerBase.cont_multi_map_in_function(
            "elu",
            x,
            alpha=alpha,
            key_chains=key_chains,
            to_apply=to_apply,
            prune_unapplied=prune_unapplied,
            map_sequences=map_sequences,
            out=out,
        )

    def elu(
        self: ivy.Container,
        /,
        *,
        alpha: ivy.Container = 1.0,
        key_chains: Optional[Union[List[str], Dict[str, str], ivy.Container]] = None,
        to_apply: Union[bool, ivy.Container] = True,
        prune_unapplied: Union[bool, ivy.Container] = False,
        map_sequences: Union[bool, ivy.Container] = False,
        out: Optional[ivy.Container] = None,
    ) -> ivy.Container:
        """
        ivy.Container instance method variant of ivy.elu. This method simply wraps the
        function, and so the docstring for ivy.elu also applies to this method with
        minimal changes.

        Parameters
        ----------
        self
            input container.
        alpha
            scaler for controlling the slope of the function for x <= 0 Default: 1.0
        key_chains
            The key-chains to apply or not apply the method to. Default is ``None``.
        to_apply
            If True, the method will be applied to key_chains, otherwise key_chains
            will be skipped. Default is ``True``.
        prune_unapplied
            Whether to prune key_chains for which the function was not applied.
            Default is ``False``.
        map_sequences
            Whether to also map method to sequences (lists, tuples).
            Default is ``False``.
        out
            optional output container, for writing the result to. It must have a shape
            that the inputs broadcast to.

        Returns
        -------
        ret
           a container with the elu unit function applied element-wise.

        Examples
        --------
        >>> x = ivy.Container(a=ivy.array([0.39, -0.85]), b=ivy.array([1., -0.2]))
        >>> y = x.elu()
        >>> print(y)
        {
            a: ivy.array([0.38999999, -0.57]),
            b: ivy.array([1., -0.18])
        }
        """
        return self._static_elu(
            self,
            alpha=alpha,
            key_chains=key_chains,
            to_apply=to_apply,
            prune_unapplied=prune_unapplied,
            map_sequences=map_sequences,
            out=out,
        )

    @staticmethod
    def _static_hardtanh(
        x: Union[ivy.Array, ivy.NativeArray, ivy.Container],
        /,
        *,
        min_val: ivy.Container = -1.0,
        max_val: ivy.Container = 1.0,
        key_chains: Optional[Union[List[str], Dict[str, str], ivy.Container]] = None,
        to_apply: Union[bool, ivy.Container] = True,
        prune_unapplied: Union[bool, ivy.Container] = False,
        map_sequences: Union[bool, ivy.Container] = False,
        out: Optional[ivy.Container] = None,
    ) -> ivy.Container:
        """
        ivy.Container static method variant of ivy.hardtanh.This method simply wrap the
        function,the docstring for ivy.hardtanh also applies to this method with minimal
        changes.

        Parameters
        ----------
        x
            input container.
        min_val
             minimum value of the linear region range. Default: -1.
        max_val
            maximum value of the linear region range. Default: 1.
        key_chains
            The key-chains to apply or not apply the method to. Default is ``None``.
        to_apply
            If True, the method will be applied to key_chains, otherwise key_chains
            will be skipped. Default is ``True``.
        prune_unapplied
            Whether to prune key_chains for which the function was not applied.
            Default is ``False``.
        map_sequences
            Whether to also map method to sequences (lists, tuples).
            Default is ``False``.
        out
            optional output container, for writing the result to. It must have a shape
            that the inputs broadcast to.

        Returns
        -------
        ret
             a container with the hardtanh unit function applied element-wise.

        Examples
        --------
        >>> x = x = ivy.Container(a=ivy.array([0.39, -2.0]), b=ivy.array([2., -0.2]))
        >>> y = ivy.Container.static_hardtanh(x)
        >>> print(y)
        {
            a: ivy.array([0.39, -1.]),
            b: ivy.array([1., -0.2])
        }
        """
        return ContainerBase.cont_multi_map_in_function(
            "hardtanh",
            x,
            min_val=min_val,
            max_val=max_val,
            key_chains=key_chains,
            to_apply=to_apply,
            prune_unapplied=prune_unapplied,
            map_sequences=map_sequences,
            out=out,
        )

    def hardtanh(
        self: ivy.Container,
        /,
        *,
        min_val: ivy.Container = -1.0,
        max_val: ivy.Container = 1.0,
        key_chains: Optional[Union[List[str], Dict[str, str], ivy.Container]] = None,
        to_apply: Union[bool, ivy.Container] = True,
        prune_unapplied: Union[bool, ivy.Container] = False,
        map_sequences: Union[bool, ivy.Container] = False,
        out: Optional[ivy.Container] = None,
    ) -> ivy.Container:
        """
        ivy.Container instance method variant of ivy.hardtanh.This method simply wraps
        the function, so the docstring for ivy.elu also applies to this method with
        minimal changes.

        Parameters
        ----------
        self
            input container.
        min_val
             minimum value of the linear region range. Default: -1.
        max_val
            maximum value of the linear region range. Default: 1.
        key_chains
            The key-chains to apply or not apply the method to. Default is ``None``.
        to_apply
            If True, the method will be applied to key_chains, otherwise key_chains
            will be skipped. Default is ``True``.
        prune_unapplied
            Whether to prune key_chains for which the function was not applied.
            Default is ``False``.
        map_sequences
            Whether to also map method to sequences (lists, tuples).
            Default is ``False``.
        out
            optional output container, for writing the result to. It must have a shape
            that the inputs broadcast to.

        Returns
        -------
        ret
           a container with the hardtanh unit function applied element-wise.

        Examples
        --------
        >>> x = x = ivy.Container(a=ivy.array([0.39, -2.0]), b=ivy.array([2., -0.2]))
        >>> y = ivy.Container.static_hardtanh(x)
        >>> print(y)
        {
            a: ivy.array([0.39, -1.]),
            b: ivy.array([1., -0.2])
        }
        """
        return self._static_hardtanh(
            self,
            max_val=max_val,
            min_val=min_val,
            key_chains=key_chains,
            to_apply=to_apply,
            prune_unapplied=prune_unapplied,
            map_sequences=map_sequences,
            out=out,
        )

    @staticmethod
    def _static_tanhshrink(
        x: Union[ivy.Array, ivy.NativeArray, ivy.Container],
        /,
        *,
        key_chains: Optional[Union[List[str], Dict[str, str], ivy.Container]] = None,
        to_apply: Union[bool, ivy.Container] = True,
        prune_unapplied: Union[bool, ivy.Container] = False,
        map_sequences: Union[bool, ivy.Container] = False,
        out: Optional[ivy.Container] = None,
    ) -> ivy.Container:
        """
        ivy.Container static method variant of ivy.tanhshrink. This method simply wraps
        the function, and so the docstring for ivy.tanhshrink also applies to this
        method with minimal changes.

        Parameters
        ----------
        x
            input container.
        key_chains
            The key-chains to apply or not apply the method to. Default is ``None``.
        to_apply
            If True, the method will be applied to key_chains, otherwise key_chains
            will be skipped. Default is ``True``.
        prune_unapplied
            Whether to prune key_chains for which the function was not applied.
            Default is ``False``.
        map_sequences
            Whether to also map method to sequences (lists, tuples).
            Default is ``False``.
        out
            optional output container, for writing the result to. It must have a shape
            that the inputs broadcast to.

        Returns
        -------
        ret
            a container with the tanhshrink activation unit function
            applied element-wise.

        Examples
        --------
        >>> x = ivy.Container(a=ivy.array([1.0, -1.2]), b=ivy.array([0.4, -0.2]))
        >>> y = ivy.Container._static_tanhshrink(x)
        >>> print(y)
        {
            a: ivy.array([0.23840582, -0.36634541]),
            b: ivy.array([0.02005103, -0.00262468])
        }
        """
        return ContainerBase.cont_multi_map_in_function(
            "tanhshrink",
            x,
            key_chains=key_chains,
            to_apply=to_apply,
            prune_unapplied=prune_unapplied,
            map_sequences=map_sequences,
            out=out,
        )

    def tanhshrink(
        self: ivy.Container,
        /,
        *,
        key_chains: Optional[Union[List[str], Dict[str, str], ivy.Container]] = None,
        to_apply: Union[bool, ivy.Container] = True,
        prune_unapplied: Union[bool, ivy.Container] = False,
        map_sequences: Union[bool, ivy.Container] = False,
        out: Optional[ivy.Container] = None,
    ) -> ivy.Container:
        """
        ivy.Container instance method variant of ivy.tanhshrink. This method simply
        wraps the function, and so the docstring for ivy.tanhshrink also applies to this
        method with minimal changes.

        Parameters
        ----------
        self
            input container.
        key_chains
            The key-chains to apply or not apply the method to. Default is ``None``.
        to_apply
            If True, the method will be applied to key_chains, otherwise key_chains
            will be skipped. Default is ``True``.
        prune_unapplied
            Whether to prune key_chains for which the function was not applied.
            Default is ``False``.
        map_sequences
            Whether to also map method to sequences (lists, tuples).
            Default is ``False``.
        out
            optional output container, for writing the result to. It must have a shape
            that the inputs broadcast to.

        Returns
        -------
        ret
            a container with the tanhshrink activation unit function
            applied element-wise.

        Examples
        --------
        >>> x = ivy.Container(a=ivy.array([1.0, -1.2]), b=ivy.array([0.4, -0.2]))
        >>> y = x.tanhshrink()
        >>> print(y)
        {
            a: ivy.array([0.23840582, -0.36634541]),
            b: ivy.array([0.02005103, -0.00262468])
        }
        """
        return self._static_tanhshrink(
            self,
            key_chains=key_chains,
            to_apply=to_apply,
            prune_unapplied=prune_unapplied,
            map_sequences=map_sequences,
            out=out,
        )

    @staticmethod
    def _static_softshrink(
        x: Union[ivy.Array, ivy.NativeArray, ivy.Container],
        /,
        *,
        lambd: ivy.Container = 0.5,
        key_chains: Optional[Union[List[str], Dict[str, str], ivy.Container]] = None,
        to_apply: Union[bool, ivy.Container] = False,
        prune_unapplied: Union[bool, ivy.Container] = True,
        map_sequences: Union[bool, ivy.Container] = False,
        out: Optional[ivy.Container] = None,
    ) -> ivy.Container:
        """
        ivy.Container static method variant of ivy.softshrink. This method simply wraps
        the function, and so the docstring for ivy.softshrink also applies to this
        method with minimal changes.

        Parameters
        ----------
        x
            input container.
        lambd
            Lambda value for soft shrinkage calculation.
        key_chains
            The key-chains to apply or not apply the method to.
        to_apply
            If True, the method will be applied to key_chains, otherwise key_chains
            will be skipped.
        prune_unapplied
            Whether to prune key_chains for which the function was not applied.
        map_sequences
            Whether to also map method to sequences (lists, tuples).

        Returns
        -------
        ret
            Container with soft shrinkage applied to the leaves.

        Examples
        --------
        >>> x = ivy.Container(a=ivy.array([1., -2.]), b=ivy.array([0.4, -0.2]))
        >>> y = ivy.Container._static_softshrink(x)
        >>> print(y)
        {
            a: ivy.array([0.5, -1.5]),
            b: ivy.array([0., 0.])
        }
        """
        return ContainerBase.cont_multi_map_in_function(
            "softshrink",
            x,
            lambd=lambd,
            key_chains=key_chains,
            to_apply=to_apply,
            prune_unapplied=prune_unapplied,
            map_sequences=map_sequences,
            out=out,
        )

    def softshrink(
        self: ivy.Container,
        /,
        *,
        lambd: ivy.Container = 0.5,
        key_chains: Optional[Union[List[str], Dict[str, str], ivy.Container]] = None,
        to_apply: Union[bool, ivy.Container] = False,
        prune_unapplied: Union[bool, ivy.Container] = True,
        map_sequences: Union[bool, ivy.Container] = False,
        out: Optional[ivy.Container] = None,
    ) -> ivy.Container:
        """
        Apply the soft shrinkage function element-wise.

        Parameters
        ----------
        self
            Input container.
        lambd
            Lambda value for soft shrinkage calculation.
        key_chains
            The key-chains to apply or not apply the method to.
        to_apply
            If True, the method will be applied to key_chains, otherwise key_chains
            will be skipped.
        prune_unapplied
            Whether to prune key_chains for which the function was not applied.
        map_sequences
            Whether to also map method to sequences (lists, tuples).
        out
            optional output container, for writing the result to. It must have a shape
            that the inputs broadcast to.

        Returns
        -------
        ret
            Container with soft shrinkage applied to the leaves.

        Examples
        --------
        >>> import ivy.numpy as np
        >>> x = ivy.Container(a=np.array([1., -2.]), b=np.array([0.4, -0.2]))
        >>> y = ivy.Container.softshrink(x)
        >>> print(y)
        {
            a: ivy.array([0.5, -1.5]),
            b: ivy.array([0., 0.])
        }
        """
        return self._static_softshrink(
            self,
            lambd=lambd,
            key_chains=key_chains,
            to_apply=to_apply,
            prune_unapplied=prune_unapplied,
            map_sequences=map_sequences,
            out=out,
        )

    @staticmethod
    def _static_celu(
        x: Union[ivy.Array, ivy.NativeArray, ivy.Container],
        /,
        *,
        alpha: ivy.Container = 1.0,
        key_chains: Optional[Union[List[str], Dict[str, str], ivy.Container]] = None,
        to_apply: Union[bool, ivy.Container] = True,
        prune_unapplied: Union[bool, ivy.Container] = False,
        map_sequences: Union[bool, ivy.Container] = False,
        complex_mode: Literal["split", "magnitude", "jax"] = "jax",
        out: Optional[ivy.Container] = None,
    ) -> ivy.Container:
        """
        ivy.Container static method variant of ivy.celu. This method simply wraps the
        function, and so the docstring for ivy.celu also applies to this method with
        minimal changes.

        Parameters
        ----------
        x
            input container.
        alpha
            array or scalar specifying the alpha value for CELU formlation.
        key_chains
            The key-chains to apply or not apply the method to. Default is ``None``.
        to_apply
            If True, the method will be applied to key_chains, otherwise key_chains
            will be skipped. Default is ``True``.
        prune_unapplied
            Whether to prune key_chains for which the function was not applied.
            Default is ``False``.
        map_sequences
            Whether to also map method to sequences (lists, tuples).
            Default is ``False``.
        complex_mode
            optional specifier for how to handle complex data types. See
            ``ivy.func_wrapper.handle_complex_input`` for more detail.
        out
            optional output container, for writing the result to. It must have a shape
            that the inputs broadcast to.

        Returns
        -------
        ret
             a container with the celu unit function applied element-wise.

        Examples
        --------
        >>> x = x = ivy.Container(a=ivy.array([0.39, -0.85]), b=ivy.array([1., -0.2]))
        >>> y = ivy.Container.static_celu(x)
        >>> print(y)
        {
            a: ivy.array([0.38999999, -0.17]),
            b: ivy.array([1., -0.04])
        }
        """
        return ContainerBase.cont_multi_map_in_function(
            "celu",
            x,
            alpha=alpha,
            key_chains=key_chains,
            to_apply=to_apply,
            prune_unapplied=prune_unapplied,
            map_sequences=map_sequences,
            complex_mode=complex_mode,
            out=out,
        )

    def celu(
        self: ivy.Container,
        /,
        *,
        alpha: ivy.Container = 1.0,
        key_chains: Optional[Union[List[str], Dict[str, str], ivy.Container]] = None,
        to_apply: Union[bool, ivy.Container] = True,
        prune_unapplied: Union[bool, ivy.Container] = False,
        map_sequences: Union[bool, ivy.Container] = False,
        complex_mode: Literal["split", "magnitude", "jax"] = "jax",
        out: Optional[ivy.Container] = None,
    ) -> ivy.Container:
        """
        ivy.Container instance method variant of ivy.leaky_relu. This method simply
        wraps the function, and so the docstring for ivy.leaky_relu also applies to this
        method with minimal changes.

        Parameters
        ----------
        self
            input container.
        alpha
            array or scalar specifying alpha (negative slope) value for CELU
            formulation.
        key_chains
            The key-chains to apply or not apply the method to. Default is ``None``.
        to_apply
            If True, the method will be applied to key_chains, otherwise key_chains
            will be skipped. Default is ``True``.
        prune_unapplied
            Whether to prune key_chains for which the function was not applied.
            Default is ``False``.
        map_sequences
            Whether to also map method to sequences (lists, tuples).
            Default is ``False``.
        complex_mode
            optional specifier for how to handle complex data types. See
            ``ivy.func_wrapper.handle_complex_input`` for more detail.
        out
            optional output container, for writing the result to. It must have a shape
            that the inputs broadcast to.

        Returns
        -------
        ret
           a container with the celu unit function applied element-wise.

        Examples
        --------
        >>> x = ivy.Container(a=ivy.array([0.39, -0.85]), b=ivy.array([1., -0.2]))
        >>> y = x.celu()
        >>> print(y)
        {
            a: ivy.array([0.38999999, -0.57]),
            b: ivy.array([1., -0.18])
        }
        """
        return self._static_celu(
            self,
            alpha=alpha,
            key_chains=key_chains,
            to_apply=to_apply,
            prune_unapplied=prune_unapplied,
            map_sequences=map_sequences,
            complex_mode=complex_mode,
            out=out,
        )

    @staticmethod
<<<<<<< HEAD
    def _static_hardsilu(
        x: Union[ivy.Array, ivy.NativeArray, ivy.Container],
        /,
        *,
=======
    def _static_scaled_tanh(
        x: Union[ivy.Array, ivy.NativeArray, ivy.Container],
        /,
        *,
        alpha: Union[float, ivy.Container] = 1.7159,
        beta: Union[float, ivy.Container] = 0.67,
>>>>>>> bb0b2018
        key_chains: Optional[Union[List[str], Dict[str, str], ivy.Container]] = None,
        to_apply: Union[bool, ivy.Container] = True,
        prune_unapplied: Union[bool, ivy.Container] = False,
        map_sequences: Union[bool, ivy.Container] = False,
        out: Optional[ivy.Container] = None,
    ) -> ivy.Container:
        """
<<<<<<< HEAD
        ivy.Container static method which acts as a wrapper for ivy.hardsilu()
=======
        ivy.Container static method variant of ivy.scaled_tanh. This method simply wraps
        the function, and so the docstring for ivy.scaled_tanh also applies to this
        method with minimal changes.
>>>>>>> bb0b2018

        Parameters
        ----------
        x
<<<<<<< HEAD
            input container
        key_chains
            The keychains to apply or not apply the method to. Default is ``None``.
=======
            input container.
        alpha
            The scaling parameter for the output.
            Determines the amplitude of the tanh function.
            Default: 1.7159
        beta
            The scaling parameter for the input.
            Determines the slope of the tanh function.
            Default: 0.67
        key_chains
            The key-chains to apply or not apply the method to. Default is ``None``.
>>>>>>> bb0b2018
        to_apply
            If True, the method will be applied to key_chains, otherwise key_chains
            will be skipped. Default is ``True``.
        prune_unapplied
            Whether to prune key_chains for which the function was not applied.
            Default is ``False``.
        map_sequences
            Whether to also map method to sequences (lists, tuples).
            Default is ``False``.
        out
            optional output container, for writing the result to. It must have a shape
            that the inputs broadcast to.

        Returns
        -------
<<<<<<< HEAD
        a container containing the output of the hardsilu/hardswish function applied
        to each element in ``x``.

        Examples
        --------
        >>> x = ivy.Container(a=ivy.array([-0.5, -1, 0]), b=ivy.array([0.5, 1., 2]))
        >>> y = ivy.Container._static_hardsilu(x)
        >>> print(y)
        {
            a: ivy.array([-0.20833333, 0.33333333, 0.]),
            b: ivy.array([0.29166667, 0.66666667, 1.66666667])
        }
        """
        return ContainerBase.cont_multi_map_in_function(
            "hardsilu",
            x,
=======
        ret
             a container with the scaled_tanh function applied.

        Examples
        --------
        >>> x = ivy.Container(a=ivy.array([8.931, -0.85]), b=ivy.array([1., -0.2])))
        >>> y = ivy.Container._static_scaled_tanh(x)
        >>> y
        {
            a: ivy.array([1.71587813, -0.88367474]),
            b: ivy.array([1.00376701, -0.2285642])
        }

        >>> x = ivy.Container(a=ivy.array([8.9, -8.9]), b=ivy.array([3., 33.2]))
        >>> y = ivy.Container._static_scaled_tanh(x, alpha=2, beta=2.5)
        >>> y
        {
            a: ivy.array([2., -2.]),
            b: ivy.array([1.99999881, 2.])
        }

        >>> x = ivy.Container(a=ivy.array([0.3, -0.3]), b=ivy.array([33.0, -33.0]))
        >>> y = ivy.Container._static_scaled_tanh(x, alpha=1.5, beta=25)
        >>> y
        {
            a: ivy.array([1.49999905, -1.49999905]),
            b: ivy.array([1.5, -1.5])
        }
        """
        return ContainerBase.cont_multi_map_in_function(
            "scaled_tanh",
            x,
            alpha=alpha,
            beta=beta,
>>>>>>> bb0b2018
            key_chains=key_chains,
            to_apply=to_apply,
            prune_unapplied=prune_unapplied,
            map_sequences=map_sequences,
            out=out,
        )

<<<<<<< HEAD
    def hardsilu(
        self,
        /,
        *,
=======
    def scaled_tanh(
        self: ivy.Container,
        /,
        *,
        alpha: Union[float, ivy.Container] = 1.7159,
        beta: Union[float, ivy.Container] = 0.67,
>>>>>>> bb0b2018
        key_chains: Optional[Union[List[str], Dict[str, str], ivy.Container]] = None,
        to_apply: Union[bool, ivy.Container] = True,
        prune_unapplied: Union[bool, ivy.Container] = False,
        map_sequences: Union[bool, ivy.Container] = False,
        out: Optional[ivy.Container] = None,
    ) -> ivy.Container:
        """
<<<<<<< HEAD
        ivy.Container instance method which acts as a wrapper for ivy.hardsilu()

        Parameters
        ----------
        self
            input container
        key_chains
            The keychains to apply or not apply the method to. Default is ``None``.
=======
        ivy.Container instance method variant of ivy.scaled_tanh. This method
        simplywraps the function, and so the docstring for ivy.scaled_tanh also applies
        to this method with minimal changes.

        Parameters
        ----------
        x
           input container.
        alpha
           The scaling parameter for the output.
           Determines the amplitude of the tanh function.
           Default: 1.7159
        beta
            The scaling parameter for the input.
            Determines the slope of the tanh function.
            Default: 0.67
        key_chains
            The key-chains to apply or not apply the method to. Default is ``None``.
>>>>>>> bb0b2018
        to_apply
            If True, the method will be applied to key_chains, otherwise key_chains
            will be skipped. Default is ``True``.
        prune_unapplied
            Whether to prune key_chains for which the function was not applied.
            Default is ``False``.
        map_sequences
            Whether to also map method to sequences (lists, tuples).
            Default is ``False``.
        out
            optional output container, for writing the result to. It must have a shape
            that the inputs broadcast to.

        Returns
        -------
<<<<<<< HEAD
        a container containing the output of the hardsilu/hardswish function applied
        to each element in the input container.

        Examples
        --------
        >>> x = ivy.Container(a=ivy.array([-0.5, -1, 0]), b=ivy.array([0.5, 1., 2]))
        >>> y = x.hardsilu()
        >>> print(y)
        {
            a: ivy.array([-0.20833333, 0.33333333, 0.]),
            b: ivy.array([0.29166667, 0.66666667, 1.66666667])
        }
        """
        return self._static_hardsilu(
            self,
=======
        ret
             a container with the scaled_tanh function applied.

        Examples
        --------
        >>> x = ivy.Container(a=ivy.array([2., 3.]), b=ivy.array([1., 2.]))
        >>> x.scaled_tanh()
        {
            a: ivy.array([1.49570239, 1.65537548]),
            b: ivy.array([1.00376701, 1.49570239])
        }

        >>> x = ivy.Container(a=ivy.array([1., 1.]), b=ivy.array([1., 1.]))
        >>> x.scaled_tanh(alpha=30)
        {
            a: ivy.array([17.54939651, 17.54939651]),
            b: ivy.array([17.54939651, 17.54939651])
        }

        >>> x = ivy.Container(a=ivy.array([20., 21.]), b=ivy.array([3., 1.]))
        >>> x.scaled_tanh(alpha=0.1, beta=-0.4)
        {
            a: ivy.array([-0.09999998, -0.09999999]),
            b: ivy.array([-0.08336546, -0.0379949])
        }
        """
        return self._static_scaled_tanh(
            self,
            alpha=alpha,
            beta=beta,
            key_chains=key_chains,
            to_apply=to_apply,
            prune_unapplied=prune_unapplied,
            map_sequences=map_sequences,
            out=out,
        )

    @staticmethod
    def _static_hardshrink(
        x: Union[ivy.Array, ivy.NativeArray, ivy.Container],
        /,
        *,
        lambd: ivy.Container = 0.5,
        key_chains: Optional[Union[List[str], Dict[str, str], ivy.Container]] = None,
        to_apply: Union[bool, ivy.Container] = False,
        prune_unapplied: Union[bool, ivy.Container] = True,
        map_sequences: Union[bool, ivy.Container] = False,
        out: Optional[ivy.Container] = None,
    ) -> ivy.Container:
        """
        ivy.Container static method variant of ivy.hardshrink. This method simply wraps
        the function, and so the docstring for ivy.hardshrink also applies to this
        method with minimal changes.

        Parameters
        ----------
        x
            input container.
        lambd
            Lambda value for hard shrinkage calculation.
        key_chains
            The key-chains to apply or not apply the method to.
        to_apply
            If True, the method will be applied to key_chains, otherwise key_chains
            will be skipped.
        prune_unapplied
            Whether to prune key_chains for which the function was not applied.
        map_sequences
            Whether to also map method to sequences (lists, tuples).

        Returns
        -------
        ret
            Container with hard shrinkage applied to the leaves.

        Examples
        --------
        >>> x = ivy.Container(a=ivy.array([1., -2.]), b=ivy.array([0.4, -0.2]))
        >>> y = ivy.Container._static_hardshrink(x)
        >>> print(y)
        {
            a: ivy.array([1., -2.]),
            b: ivy.array([0., 0.])
        }
        """
        return ContainerBase.cont_multi_map_in_function(
            "hardshrink",
            x,
            lambd=lambd,
            key_chains=key_chains,
            to_apply=to_apply,
            prune_unapplied=prune_unapplied,
            map_sequences=map_sequences,
            out=out,
        )

    def hardshrink(
        self: ivy.Container,
        /,
        *,
        lambd: ivy.Container = 0.5,
        key_chains: Optional[Union[List[str], Dict[str, str], ivy.Container]] = None,
        to_apply: Union[bool, ivy.Container] = False,
        prune_unapplied: Union[bool, ivy.Container] = True,
        map_sequences: Union[bool, ivy.Container] = False,
        out: Optional[ivy.Container] = None,
    ) -> ivy.Container:
        """
        Apply the hard shrinkage function element-wise.

        Parameters
        ----------
        self
            Input container.
        lambd
            Lambda value for hard shrinkage calculation.
        key_chains
            The key-chains to apply or not apply the method to.
        to_apply
            If True, the method will be applied to key_chains, otherwise key_chains
            will be skipped.
        prune_unapplied
            Whether to prune key_chains for which the function was not applied.
        map_sequences
            Whether to also map method to sequences (lists, tuples).
        out
            optional output container, for writing the result to. It must have a shape
            that the inputs broadcast to.

        Returns
        -------
        ret
            Container with hard shrinkage applied to the leaves.

        Examples
        --------
        >>> import ivy.numpy as np
        >>> x = ivy.Container(a=np.array([1., -2.]), b=np.array([0.4, -0.2]))
        >>> y = ivy.Container.hardshrink(x)
        >>> print(y)
        {
            a: ivy.array([1., -2.]),
            b: ivy.array([0., 0.])
        }
        """
        return self._static_hardshrink(
            self,
            lambd=lambd,
>>>>>>> bb0b2018
            key_chains=key_chains,
            to_apply=to_apply,
            prune_unapplied=prune_unapplied,
            map_sequences=map_sequences,
            out=out,
        )<|MERGE_RESOLUTION|>--- conflicted
+++ resolved
@@ -1444,42 +1444,26 @@
         )
 
     @staticmethod
-<<<<<<< HEAD
-    def _static_hardsilu(
-        x: Union[ivy.Array, ivy.NativeArray, ivy.Container],
-        /,
-        *,
-=======
     def _static_scaled_tanh(
         x: Union[ivy.Array, ivy.NativeArray, ivy.Container],
         /,
         *,
         alpha: Union[float, ivy.Container] = 1.7159,
         beta: Union[float, ivy.Container] = 0.67,
->>>>>>> bb0b2018
-        key_chains: Optional[Union[List[str], Dict[str, str], ivy.Container]] = None,
-        to_apply: Union[bool, ivy.Container] = True,
-        prune_unapplied: Union[bool, ivy.Container] = False,
-        map_sequences: Union[bool, ivy.Container] = False,
-        out: Optional[ivy.Container] = None,
-    ) -> ivy.Container:
-        """
-<<<<<<< HEAD
-        ivy.Container static method which acts as a wrapper for ivy.hardsilu()
-=======
+        key_chains: Optional[Union[List[str], Dict[str, str], ivy.Container]] = None,
+        to_apply: Union[bool, ivy.Container] = True,
+        prune_unapplied: Union[bool, ivy.Container] = False,
+        map_sequences: Union[bool, ivy.Container] = False,
+        out: Optional[ivy.Container] = None,
+    ) -> ivy.Container:
+        """
         ivy.Container static method variant of ivy.scaled_tanh. This method simply wraps
         the function, and so the docstring for ivy.scaled_tanh also applies to this
         method with minimal changes.
->>>>>>> bb0b2018
 
         Parameters
         ----------
         x
-<<<<<<< HEAD
-            input container
-        key_chains
-            The keychains to apply or not apply the method to. Default is ``None``.
-=======
             input container.
         alpha
             The scaling parameter for the output.
@@ -1491,40 +1475,21 @@
             Default: 0.67
         key_chains
             The key-chains to apply or not apply the method to. Default is ``None``.
->>>>>>> bb0b2018
-        to_apply
-            If True, the method will be applied to key_chains, otherwise key_chains
-            will be skipped. Default is ``True``.
-        prune_unapplied
-            Whether to prune key_chains for which the function was not applied.
-            Default is ``False``.
-        map_sequences
-            Whether to also map method to sequences (lists, tuples).
-            Default is ``False``.
-        out
-            optional output container, for writing the result to. It must have a shape
-            that the inputs broadcast to.
-
-        Returns
-        -------
-<<<<<<< HEAD
-        a container containing the output of the hardsilu/hardswish function applied
-        to each element in ``x``.
-
-        Examples
-        --------
-        >>> x = ivy.Container(a=ivy.array([-0.5, -1, 0]), b=ivy.array([0.5, 1., 2]))
-        >>> y = ivy.Container._static_hardsilu(x)
-        >>> print(y)
-        {
-            a: ivy.array([-0.20833333, 0.33333333, 0.]),
-            b: ivy.array([0.29166667, 0.66666667, 1.66666667])
-        }
-        """
-        return ContainerBase.cont_multi_map_in_function(
-            "hardsilu",
-            x,
-=======
+        to_apply
+            If True, the method will be applied to key_chains, otherwise key_chains
+            will be skipped. Default is ``True``.
+        prune_unapplied
+            Whether to prune key_chains for which the function was not applied.
+            Default is ``False``.
+        map_sequences
+            Whether to also map method to sequences (lists, tuples).
+            Default is ``False``.
+        out
+            optional output container, for writing the result to. It must have a shape
+            that the inputs broadcast to.
+
+        Returns
+        -------
         ret
              a container with the scaled_tanh function applied.
 
@@ -1559,44 +1524,26 @@
             x,
             alpha=alpha,
             beta=beta,
->>>>>>> bb0b2018
-            key_chains=key_chains,
-            to_apply=to_apply,
-            prune_unapplied=prune_unapplied,
-            map_sequences=map_sequences,
-            out=out,
-        )
-
-<<<<<<< HEAD
-    def hardsilu(
-        self,
-        /,
-        *,
-=======
+            key_chains=key_chains,
+            to_apply=to_apply,
+            prune_unapplied=prune_unapplied,
+            map_sequences=map_sequences,
+            out=out,
+        )
+
     def scaled_tanh(
         self: ivy.Container,
         /,
         *,
         alpha: Union[float, ivy.Container] = 1.7159,
         beta: Union[float, ivy.Container] = 0.67,
->>>>>>> bb0b2018
-        key_chains: Optional[Union[List[str], Dict[str, str], ivy.Container]] = None,
-        to_apply: Union[bool, ivy.Container] = True,
-        prune_unapplied: Union[bool, ivy.Container] = False,
-        map_sequences: Union[bool, ivy.Container] = False,
-        out: Optional[ivy.Container] = None,
-    ) -> ivy.Container:
-        """
-<<<<<<< HEAD
-        ivy.Container instance method which acts as a wrapper for ivy.hardsilu()
-
-        Parameters
-        ----------
-        self
-            input container
-        key_chains
-            The keychains to apply or not apply the method to. Default is ``None``.
-=======
+        key_chains: Optional[Union[List[str], Dict[str, str], ivy.Container]] = None,
+        to_apply: Union[bool, ivy.Container] = True,
+        prune_unapplied: Union[bool, ivy.Container] = False,
+        map_sequences: Union[bool, ivy.Container] = False,
+        out: Optional[ivy.Container] = None,
+    ) -> ivy.Container:
+        """
         ivy.Container instance method variant of ivy.scaled_tanh. This method
         simplywraps the function, and so the docstring for ivy.scaled_tanh also applies
         to this method with minimal changes.
@@ -1615,39 +1562,21 @@
             Default: 0.67
         key_chains
             The key-chains to apply or not apply the method to. Default is ``None``.
->>>>>>> bb0b2018
-        to_apply
-            If True, the method will be applied to key_chains, otherwise key_chains
-            will be skipped. Default is ``True``.
-        prune_unapplied
-            Whether to prune key_chains for which the function was not applied.
-            Default is ``False``.
-        map_sequences
-            Whether to also map method to sequences (lists, tuples).
-            Default is ``False``.
-        out
-            optional output container, for writing the result to. It must have a shape
-            that the inputs broadcast to.
-
-        Returns
-        -------
-<<<<<<< HEAD
-        a container containing the output of the hardsilu/hardswish function applied
-        to each element in the input container.
-
-        Examples
-        --------
-        >>> x = ivy.Container(a=ivy.array([-0.5, -1, 0]), b=ivy.array([0.5, 1., 2]))
-        >>> y = x.hardsilu()
-        >>> print(y)
-        {
-            a: ivy.array([-0.20833333, 0.33333333, 0.]),
-            b: ivy.array([0.29166667, 0.66666667, 1.66666667])
-        }
-        """
-        return self._static_hardsilu(
-            self,
-=======
+        to_apply
+            If True, the method will be applied to key_chains, otherwise key_chains
+            will be skipped. Default is ``True``.
+        prune_unapplied
+            Whether to prune key_chains for which the function was not applied.
+            Default is ``False``.
+        map_sequences
+            Whether to also map method to sequences (lists, tuples).
+            Default is ``False``.
+        out
+            optional output container, for writing the result to. It must have a shape
+            that the inputs broadcast to.
+
+        Returns
+        -------
         ret
              a container with the scaled_tanh function applied.
 
@@ -1796,7 +1725,120 @@
         return self._static_hardshrink(
             self,
             lambd=lambd,
->>>>>>> bb0b2018
+            key_chains=key_chains,
+            to_apply=to_apply,
+            prune_unapplied=prune_unapplied,
+            map_sequences=map_sequences,
+            out=out,
+        )
+
+    @staticmethod
+    def _static_hardsilu(
+        x: Union[ivy.Array, ivy.NativeArray, ivy.Container],
+        /,
+        *,
+        key_chains: Optional[Union[List[str], Dict[str, str], ivy.Container]] = None,
+        to_apply: Union[bool, ivy.Container] = True,
+        prune_unapplied: Union[bool, ivy.Container] = False,
+        map_sequences: Union[bool, ivy.Container] = False,
+        out: Optional[ivy.Container] = None,
+    ) -> ivy.Container:
+        """
+        ivy.Container static method which acts as a wrapper for ivy.hardsilu()
+
+        Parameters
+        ----------
+        x
+            input container
+        key_chains
+            The keychains to apply or not apply the method to. Default is ``None``.
+        to_apply
+            If True, the method will be applied to key_chains, otherwise key_chains
+            will be skipped. Default is ``True``.
+        prune_unapplied
+            Whether to prune key_chains for which the function was not applied.
+            Default is ``False``.
+        map_sequences
+            Whether to also map method to sequences (lists, tuples).
+            Default is ``False``.
+        out
+            optional output container, for writing the result to. It must have a shape
+            that the inputs broadcast to.
+
+        Returns
+        -------
+        a container containing the output of the hardsilu/hardswish function applied
+        to each element in ``x``.
+
+        Examples
+        --------
+        >>> x = ivy.Container(a=ivy.array([-0.5, -1, 0]), b=ivy.array([0.5, 1., 2]))
+        >>> y = ivy.Container._static_hardsilu(x)
+        >>> print(y)
+        {
+            a: ivy.array([-0.20833333, 0.33333333, 0.]),
+            b: ivy.array([0.29166667, 0.66666667, 1.66666667])
+        }
+        """
+        return ContainerBase.cont_multi_map_in_function(
+            "hardsilu",
+            x,
+            key_chains=key_chains,
+            to_apply=to_apply,
+            prune_unapplied=prune_unapplied,
+            map_sequences=map_sequences,
+            out=out,
+        )
+
+    def hardsilu(
+        self,
+        /,
+        *,
+        key_chains: Optional[Union[List[str], Dict[str, str], ivy.Container]] = None,
+        to_apply: Union[bool, ivy.Container] = True,
+        prune_unapplied: Union[bool, ivy.Container] = False,
+        map_sequences: Union[bool, ivy.Container] = False,
+        out: Optional[ivy.Container] = None,
+    ) -> ivy.Container:
+        """
+        ivy.Container instance method which acts as a wrapper for ivy.hardsilu()
+
+        Parameters
+        ----------
+        self
+            input container
+        key_chains
+            The keychains to apply or not apply the method to. Default is ``None``.
+        to_apply
+            If True, the method will be applied to key_chains, otherwise key_chains
+            will be skipped. Default is ``True``.
+        prune_unapplied
+            Whether to prune key_chains for which the function was not applied.
+            Default is ``False``.
+        map_sequences
+            Whether to also map method to sequences (lists, tuples).
+            Default is ``False``.
+        out
+            optional output container, for writing the result to. It must have a shape
+            that the inputs broadcast to.
+
+        Returns
+        -------
+        a container containing the output of the hardsilu/hardswish function applied
+        to each element in the input container.
+
+        Examples
+        --------
+        >>> x = ivy.Container(a=ivy.array([-0.5, -1, 0]), b=ivy.array([0.5, 1., 2]))
+        >>> y = x.hardsilu()
+        >>> print(y)
+        {
+            a: ivy.array([-0.20833333, 0.33333333, 0.]),
+            b: ivy.array([0.29166667, 0.66666667, 1.66666667])
+        }
+        """
+        return self._static_hardsilu(
+            self,
             key_chains=key_chains,
             to_apply=to_apply,
             prune_unapplied=prune_unapplied,
