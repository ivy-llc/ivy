--- conflicted
+++ resolved
@@ -1750,7 +1750,6 @@
         )
 
     @staticmethod
-<<<<<<< HEAD
     def _static_leaky_relu(
         x: Union[ivy.Array, ivy.NativeArray, ivy.Container],
         /,
@@ -1759,34 +1758,18 @@
         key_chains: Optional[Union[List[str], Dict[str, str], ivy.Container]] = None,
         to_apply: Union[bool, ivy.Container] = True,
         prune_unapplied: Union[bool, ivy.Container] = False,
-=======
-    def _static_hardshrink(
-        x: Union[ivy.Array, ivy.NativeArray, ivy.Container],
-        /,
-        *,
-        lambd: ivy.Container = 0.5,
-        key_chains: Optional[Union[List[str], Dict[str, str], ivy.Container]] = None,
-        to_apply: Union[bool, ivy.Container] = False,
-        prune_unapplied: Union[bool, ivy.Container] = True,
->>>>>>> 4ab48782
-        map_sequences: Union[bool, ivy.Container] = False,
-        out: Optional[ivy.Container] = None,
-    ) -> ivy.Container:
-        """
-<<<<<<< HEAD
+        map_sequences: Union[bool, ivy.Container] = False,
+        out: Optional[ivy.Container] = None,
+    ) -> ivy.Container:
+        """
         ivy.Container static method variant of ivy.leaky_relu. This method simply wraps
         the function, and so the docstring for ivy.leaky_relu also applies to this
-=======
-        ivy.Container static method variant of ivy.hardshrink. This method simply wraps
-        the function, and so the docstring for ivy.hardshrink also applies to this
->>>>>>> 4ab48782
         method with minimal changes.
 
         Parameters
         ----------
         x
             input container.
-<<<<<<< HEAD
         alpha
             array or scalar specifying the negative slope.
         key_chains
@@ -1803,25 +1786,11 @@
         out
             optional output container, for writing the result to. It must have a shape
             that the inputs broadcast to.
-=======
-        lambd
-            Lambda value for hard shrinkage calculation.
-        key_chains
-            The key-chains to apply or not apply the method to.
-        to_apply
-            If True, the method will be applied to key_chains, otherwise key_chains
-            will be skipped.
-        prune_unapplied
-            Whether to prune key_chains for which the function was not applied.
-        map_sequences
-            Whether to also map method to sequences (lists, tuples).
->>>>>>> 4ab48782
-
-        Returns
-        -------
-        ret
-<<<<<<< HEAD
-             a container with the leaky relu unit function applied element-wise.
+
+        Returns
+        -------
+        ret
+            a container with the leaky relu unit function applied element-wise.
 
         Examples
         --------
@@ -1837,7 +1806,111 @@
             "leaky_relu",
             x,
             alpha=alpha,
-=======
+            key_chains=key_chains,
+            to_apply=to_apply,
+            prune_unapplied=prune_unapplied,
+            map_sequences=map_sequences,
+            out=out,
+        )
+
+    def leaky_relu(
+        self: ivy.Container,
+        /,
+        *,
+        alpha: ivy.Container = 0.01,
+        key_chains: Optional[Union[List[str], Dict[str, str], ivy.Container]] = None,
+        to_apply: Union[bool, ivy.Container] = True,
+        prune_unapplied: Union[bool, ivy.Container] = False,
+        map_sequences: Union[bool, ivy.Container] = False,
+        out: Optional[ivy.Container] = None,
+    ) -> ivy.Container:
+        """
+        ivy.Container instance method variant of ivy.leaky_relu. This method simply
+        wraps the function, and so the docstring for ivy.leaky_relu also applies to this
+        method with minimal changes.
+
+        Parameters
+        ----------
+        self
+            input container.
+        alpha
+            array or scalar specifying the negative slope.
+        key_chains
+            The key-chains to apply or not apply the method to. Default is ``None``.
+        to_apply
+            If True, the method will be applied to key_chains, otherwise key_chains
+            will be skipped. Default is ``True``.
+        prune_unapplied
+            Whether to prune key_chains for which the function was not applied.
+            Default is ``False``.
+        map_sequences
+            Whether to also map method to sequences (lists, tuples).
+            Default is ``False``.
+        out
+            optional output container, for writing the result to. It must have a shape
+            that the inputs broadcast to.
+
+        Returns
+        -------
+        ret
+            a container with the leaky relu unit function applied element-wise.
+
+        Examples
+        --------
+        >>> x = ivy.Container(a=ivy.array([0.39, -0.85]), b=ivy.array([1., -0.2]))
+        >>> y = x.leaky_relu()
+        >>> print(y)
+        {
+            a: ivy.array([0.38999999, -0.0085  ]),
+            b: ivy.array([1., -0.002])
+        }
+        """
+        return self._static_leaky_relu(
+            self,
+            alpha=alpha,
+            key_chains=key_chains,
+            to_apply=to_apply,
+            prune_unapplied=prune_unapplied,
+            map_sequences=map_sequences,
+            out=out,
+        )
+
+    @staticmethod
+    def _static_hardshrink(
+        x: Union[ivy.Array, ivy.NativeArray, ivy.Container],
+        /,
+        *,
+        lambd: ivy.Container = 0.5,
+        key_chains: Optional[Union[List[str], Dict[str, str], ivy.Container]] = None,
+        to_apply: Union[bool, ivy.Container] = False,
+        prune_unapplied: Union[bool, ivy.Container] = True,
+        map_sequences: Union[bool, ivy.Container] = False,
+        out: Optional[ivy.Container] = None,
+    ) -> ivy.Container:
+        """
+        ivy.Container static method variant of ivy.hardshrink. This method simply wraps
+        the function, and so the docstring for ivy.hardshrink also applies to this
+        method with minimal changes.
+
+        Parameters
+        ----------
+        x
+            input container.
+        lambd
+            Lambda value for hard shrinkage calculation.
+        key_chains
+            The key-chains to apply or not apply the method to.
+        to_apply
+            If True, the method will be applied to key_chains, otherwise key_chains
+            will be skipped.
+        prune_unapplied
+            Whether to prune key_chains for which the function was not applied.
+        map_sequences
+            Whether to also map method to sequences (lists, tuples).
+
+        Returns
+        -------
+        ret
             Container with hard shrinkage applied to the leaves.
 
         Examples
@@ -1854,24 +1927,13 @@
             "hardshrink",
             x,
             lambd=lambd,
->>>>>>> 4ab48782
-            key_chains=key_chains,
-            to_apply=to_apply,
-            prune_unapplied=prune_unapplied,
-            map_sequences=map_sequences,
-            out=out,
-        )
-
-<<<<<<< HEAD
-    def leaky_relu(
-        self: ivy.Container,
-        /,
-        *,
-        alpha: ivy.Container = 0.01,
-        key_chains: Optional[Union[List[str], Dict[str, str], ivy.Container]] = None,
-        to_apply: Union[bool, ivy.Container] = True,
-        prune_unapplied: Union[bool, ivy.Container] = False,
-=======
+            key_chains=key_chains,
+            to_apply=to_apply,
+            prune_unapplied=prune_unapplied,
+            map_sequences=map_sequences,
+            out=out,
+        )
+
     def hardshrink(
         self: ivy.Container,
         /,
@@ -1880,38 +1942,15 @@
         key_chains: Optional[Union[List[str], Dict[str, str], ivy.Container]] = None,
         to_apply: Union[bool, ivy.Container] = False,
         prune_unapplied: Union[bool, ivy.Container] = True,
->>>>>>> 4ab48782
-        map_sequences: Union[bool, ivy.Container] = False,
-        out: Optional[ivy.Container] = None,
-    ) -> ivy.Container:
-        """
-<<<<<<< HEAD
-        ivy.Container instance method variant of ivy.leaky_relu. This method simply
-        wraps the function, and so the docstring for ivy.leaky_relu also applies to this
-        method with minimal changes.
-=======
+        map_sequences: Union[bool, ivy.Container] = False,
+        out: Optional[ivy.Container] = None,
+    ) -> ivy.Container:
+        """
         Apply the hard shrinkage function element-wise.
->>>>>>> 4ab48782
 
         Parameters
         ----------
         self
-<<<<<<< HEAD
-            input container.
-        alpha
-            array or scalar specifying the negative slope.
-        key_chains
-            The key-chains to apply or not apply the method to. Default is ``None``.
-        to_apply
-            If True, the method will be applied to key_chains, otherwise key_chains
-            will be skipped. Default is ``True``.
-        prune_unapplied
-            Whether to prune key_chains for which the function was not applied.
-            Default is ``False``.
-        map_sequences
-            Whether to also map method to sequences (lists, tuples).
-            Default is ``False``.
-=======
             Input container.
         lambd
             Lambda value for hard shrinkage calculation.
@@ -1924,31 +1963,13 @@
             Whether to prune key_chains for which the function was not applied.
         map_sequences
             Whether to also map method to sequences (lists, tuples).
->>>>>>> 4ab48782
-        out
-            optional output container, for writing the result to. It must have a shape
-            that the inputs broadcast to.
-
-        Returns
-        -------
-        ret
-<<<<<<< HEAD
-           a container with the leaky relu unit function applied element-wise.
-
-        Examples
-        --------
-        >>> x = ivy.Container(a=ivy.array([0.39, -0.85]), b=ivy.array([1., -0.2]))
-        >>> y = x.leaky_relu()
-        >>> print(y)
-        {
-            a: ivy.array([0.38999999, -0.0085  ]),
-            b: ivy.array([1., -0.002])
-        }
-        """
-        return self._static_leaky_relu(
-            self,
-            alpha=alpha,
-=======
+        out
+            optional output container, for writing the result to. It must have a shape
+            that the inputs broadcast to.
+
+        Returns
+        -------
+        ret
             Container with hard shrinkage applied to the leaves.
 
         Examples
@@ -1965,7 +1986,6 @@
         return self._static_hardshrink(
             self,
             lambd=lambd,
->>>>>>> 4ab48782
             key_chains=key_chains,
             to_apply=to_apply,
             prune_unapplied=prune_unapplied,
