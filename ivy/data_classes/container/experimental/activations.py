--- conflicted
+++ resolved
@@ -1189,7 +1189,6 @@
         )
 
     @staticmethod
-<<<<<<< HEAD
     def _static_softshrink(
         x: Union[ivy.Array, ivy.NativeArray, ivy.Container],
         /,
@@ -1205,30 +1204,11 @@
         ivy.Container static method variant of ivy.softshrink. This method simply wraps
         the function, and so the docstring for ivy.softshrink also applies to this
         method with minimal changes.
-=======
-    def _static_celu(
-        x: Union[ivy.Array, ivy.NativeArray, ivy.Container],
-        /,
-        *,
-        alpha: ivy.Container = 1.0,
-        key_chains: Optional[Union[List[str], Dict[str, str], ivy.Container]] = None,
-        to_apply: Union[bool, ivy.Container] = True,
-        prune_unapplied: Union[bool, ivy.Container] = False,
-        map_sequences: Union[bool, ivy.Container] = False,
-        complex_mode: Literal["split", "magnitude", "jax"] = "jax",
-        out: Optional[ivy.Container] = None,
-    ) -> ivy.Container:
-        """
-        ivy.Container static method variant of ivy.celu. This method simply wraps the
-        function, and so the docstring for ivy.celu also applies to this method with
-        minimal changes.
->>>>>>> e5c5243e
-
+        
         Parameters
         ----------
         x
             input container.
-<<<<<<< HEAD
         lambd
             Lambda value for soft shrinkage calculation.
         key_chains
@@ -1240,32 +1220,10 @@
             Whether to prune key_chains for which the function was not applied.
         map_sequences
             Whether to also map method to sequences (lists, tuples).
-=======
-        alpha
-            array or scalar specifying the alpha value for CELU formlation.
-        key_chains
-            The key-chains to apply or not apply the method to. Default is ``None``.
-        to_apply
-            If True, the method will be applied to key_chains, otherwise key_chains
-            will be skipped. Default is ``True``.
-        prune_unapplied
-            Whether to prune key_chains for which the function was not applied.
-            Default is ``False``.
-        map_sequences
-            Whether to also map method to sequences (lists, tuples).
-            Default is ``False``.
-        complex_mode
-            optional specifier for how to handle complex data types. See
-            ``ivy.func_wrapper.handle_complex_input`` for more detail.
-        out
-            optional output container, for writing the result to. It must have a shape
-            that the inputs broadcast to.
->>>>>>> e5c5243e
-
-        Returns
-        -------
-        ret
-<<<<<<< HEAD
+        
+        Returns
+        -------
+        ret
             Container with soft shrinkage applied to the leaves.
 
         Examples
@@ -1282,29 +1240,10 @@
             "softshrink",
             x,
             lambd=lambd,
-=======
-             a container with the celu unit function applied element-wise.
-
-        Examples
-        --------
-        >>> x = x = ivy.Container(a=ivy.array([0.39, -0.85]), b=ivy.array([1., -0.2]))
-        >>> y = ivy.Container.static_celu(x)
-        >>> print(y)
-        {
-            a: ivy.array([0.38999999, -0.17]),
-            b: ivy.array([1., -0.04])
-        }
-        """
-        return ContainerBase.cont_multi_map_in_function(
-            "celu",
-            x,
-            alpha=alpha,
->>>>>>> e5c5243e
-            key_chains=key_chains,
-            to_apply=to_apply,
-            prune_unapplied=prune_unapplied,
-            map_sequences=map_sequences,
-<<<<<<< HEAD
+            key_chains=key_chains,
+            to_apply=to_apply,
+            prune_unapplied=prune_unapplied,
+            map_sequences=map_sequences,
             out=out,
         )
 
@@ -1338,58 +1277,12 @@
         map_sequences :
             Whether to also map method to sequences (lists, tuples).
         out :
-=======
-            complex_mode=complex_mode,
-            out=out,
-        )
-
-    def celu(
-        self: ivy.Container,
-        /,
-        *,
-        alpha: ivy.Container = 1.0,
-        key_chains: Optional[Union[List[str], Dict[str, str], ivy.Container]] = None,
-        to_apply: Union[bool, ivy.Container] = True,
-        prune_unapplied: Union[bool, ivy.Container] = False,
-        map_sequences: Union[bool, ivy.Container] = False,
-        complex_mode: Literal["split", "magnitude", "jax"] = "jax",
-        out: Optional[ivy.Container] = None,
-    ) -> ivy.Container:
-        """
-        ivy.Container instance method variant of ivy.leaky_relu. This method simply
-        wraps the function, and so the docstring for ivy.leaky_relu also applies to this
-        method with minimal changes.
-
-        Parameters
-        ----------
-        self
-            input container.
-        alpha
-            array or scalar specifying alpha (negative slope) value for CELU
-            formulation.
-        key_chains
-            The key-chains to apply or not apply the method to. Default is ``None``.
-        to_apply
-            If True, the method will be applied to key_chains, otherwise key_chains
-            will be skipped. Default is ``True``.
-        prune_unapplied
-            Whether to prune key_chains for which the function was not applied.
-            Default is ``False``.
-        map_sequences
-            Whether to also map method to sequences (lists, tuples).
-            Default is ``False``.
-        complex_mode
-            optional specifier for how to handle complex data types. See
-            ``ivy.func_wrapper.handle_complex_input`` for more detail.
-        out
->>>>>>> e5c5243e
-            optional output container, for writing the result to. It must have a shape
-            that the inputs broadcast to.
-
-        Returns
-        -------
-<<<<<<< HEAD
-        array
+            optional output container, for writing the result to. It must have a shape
+            that the inputs broadcast to.
+
+        Returns
+        -------
+        ret
             Container with soft shrinkage applied to the leaves.
 
         Examples
@@ -1407,7 +1300,126 @@
             "softshrink",
             x,
             lambd=lambd,
-=======
+            key_chains=key_chains,
+            to_apply=to_apply,
+            prune_unapplied=prune_unapplied,
+            map_sequences=map_sequences,
+            out=out,
+        )
+
+    @staticmethod
+    def _static_celu(
+        x: Union[ivy.Array, ivy.NativeArray, ivy.Container],
+        /,
+        *,
+        alpha: ivy.Container = 1.0,
+        key_chains: Optional[Union[List[str], Dict[str, str], ivy.Container]] = None,
+        to_apply: Union[bool, ivy.Container] = True,
+        prune_unapplied: Union[bool, ivy.Container] = False,
+        map_sequences: Union[bool, ivy.Container] = False,
+        complex_mode: Literal["split", "magnitude", "jax"] = "jax",
+        out: Optional[ivy.Container] = None,
+    ) -> ivy.Container:
+        """
+        ivy.Container static method variant of ivy.celu. This method simply wraps the
+        function, and so the docstring for ivy.celu also applies to this method with
+        minimal changes.
+
+        Parameters
+        ----------
+        x
+            input container.
+        alpha
+            array or scalar specifying the alpha value for CELU formlation.
+        key_chains
+            The key-chains to apply or not apply the method to. Default is ``None``.
+        to_apply
+            If True, the method will be applied to key_chains, otherwise key_chains
+            will be skipped. Default is ``True``.
+        prune_unapplied
+            Whether to prune key_chains for which the function was not applied.
+            Default is ``False``.
+        map_sequences
+            Whether to also map method to sequences (lists, tuples).
+            Default is ``False``.
+        complex_mode
+            optional specifier for how to handle complex data types. See
+            ``ivy.func_wrapper.handle_complex_input`` for more detail.
+        out
+            optional output container, for writing the result to. It must have a shape
+            that the inputs broadcast to.
+
+        Returns
+        -------
+        ret
+             a container with the celu unit function applied element-wise.
+
+        Examples
+        --------
+        >>> x = x = ivy.Container(a=ivy.array([0.39, -0.85]), b=ivy.array([1., -0.2]))
+        >>> y = ivy.Container.static_celu(x)
+        >>> print(y)
+        {
+            a: ivy.array([0.38999999, -0.17]),
+            b: ivy.array([1., -0.04])
+        }
+        """
+        return ContainerBase.cont_multi_map_in_function(
+            "celu",
+            x,
+            alpha=alpha,
+            key_chains=key_chains,
+            to_apply=to_apply,
+            prune_unapplied=prune_unapplied,
+            map_sequences=map_sequences,
+            complex_mode=complex_mode,
+            out=out,
+        )
+
+    def celu(
+        self: ivy.Container,
+        /,
+        *,
+        alpha: ivy.Container = 1.0,
+        key_chains: Optional[Union[List[str], Dict[str, str], ivy.Container]] = None,
+        to_apply: Union[bool, ivy.Container] = True,
+        prune_unapplied: Union[bool, ivy.Container] = False,
+        map_sequences: Union[bool, ivy.Container] = False,
+        complex_mode: Literal["split", "magnitude", "jax"] = "jax",
+        out: Optional[ivy.Container] = None,
+    ) -> ivy.Container:
+        """
+        ivy.Container instance method variant of ivy.leaky_relu. This method simply
+        wraps the function, and so the docstring for ivy.leaky_relu also applies to this
+        method with minimal changes.
+
+        Parameters
+        ----------
+        self
+            input container.
+        alpha
+            array or scalar specifying alpha (negative slope) value for CELU
+            formulation.
+        key_chains
+            The key-chains to apply or not apply the method to. Default is ``None``.
+        to_apply
+            If True, the method will be applied to key_chains, otherwise key_chains
+            will be skipped. Default is ``True``.
+        prune_unapplied
+            Whether to prune key_chains for which the function was not applied.
+            Default is ``False``.
+        map_sequences
+            Whether to also map method to sequences (lists, tuples).
+            Default is ``False``.
+        complex_mode
+            optional specifier for how to handle complex data types. See
+            ``ivy.func_wrapper.handle_complex_input`` for more detail.
+        out
+            optional output container, for writing the result to. It must have a shape
+            that the inputs broadcast to.
+
+        Returns
+        -------
         ret
            a container with the celu unit function applied element-wise.
 
@@ -1424,14 +1436,10 @@
         return self._static_celu(
             self,
             alpha=alpha,
->>>>>>> e5c5243e
-            key_chains=key_chains,
-            to_apply=to_apply,
-            prune_unapplied=prune_unapplied,
-            map_sequences=map_sequences,
-<<<<<<< HEAD
-=======
+            key_chains=key_chains,
+            to_apply=to_apply,
+            prune_unapplied=prune_unapplied,
+            map_sequences=map_sequences,
             complex_mode=complex_mode,
->>>>>>> e5c5243e
             out=out,
         )