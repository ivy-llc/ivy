# global
from typing import Union, Optional, List, Dict, Tuple, Sequence

# local
from ivy.data_classes.container.base import ContainerBase
import ivy


class _ContainerWithLinearAlgebraExperimental(ContainerBase):
    @staticmethod
    def static_eigh_tridiagonal(
        alpha: Union[ivy.Array, ivy.NativeArray, ivy.Container],
        beta: Union[ivy.Array, ivy.NativeArray, ivy.Container],
        /,
        *,
        eigvals_only: bool = True,
        select: str = "a",
        select_range: Optional[
            Union[Tuple[int, int], List[int], ivy.Array, ivy.NativeArray]
        ] = None,
        tol: Optional[float] = None,
        key_chains: Optional[Union[List[str], Dict[str, str]]] = None,
        to_apply: bool = True,
        prune_unapplied: bool = False,
        map_sequences: bool = False,
    ) -> Union[ivy.Container, Tuple[ivy.Container, ivy.Container]]:
        """
        ivy.Container static method variant of ivy.eigh_tridiagonal. This method simply
        wraps the function, and so the docstring for ivy.eigh_tridiagonal also applies
        to this method with minimal changes.

        Parameters
        ----------
        alpha
            An array or a container of real or complex arrays each of
            shape (n), the diagonal elements of the matrix.
        beta
            An array or a container of real or complex arrays each of shape (n-1),
            containing the elements of the first super-diagonal of the matrix.
        eigvals_only
            If False, both eigenvalues and corresponding eigenvectors are computed.
            If True, only eigenvalues are computed. Default is True.
        select
            Optional string with values in {'a', 'v', 'i'}
            (default is 'a') that determines which eigenvalues
            to calculate: 'a': all eigenvalues. 'v': eigenvalues
            in the interval (min, max] given by select_range.
            'i': eigenvalues with indices min <= i <= max.
        select_range
            Size 2 tuple or list or array specifying the range of
            eigenvalues to compute together with select. If select
            is 'a', select_range is ignored.
        tol
            Optional scalar. Ignored when backend is not Tensorflow. The
            absolute tolerance to which each eigenvalue is required. An
            eigenvalue (or cluster) is considered to have converged if
            it lies in an interval of this width. If tol is None (default),
            the value eps*|T|_2 is used where eps is the machine precision,
            and |T|_2 is the 2-norm of the matrix T.

        Returns
        -------
        eig_vals
            The eigenvalues of the matrix in non-decreasing order.
        eig_vectors
            If eigvals_only is False the eigenvectors are returned in the second
            output argument.

        Examples
        --------
        With :class:`ivy.Container` input:

        >>> alpha = ivy.Container(a=ivy.array([0., 1., 2.]), b=ivy.array([2., 2., 2.]))
        >>> beta = ivy.array([0.,2.])
        >>> y = ivy.Container.static_eigh_tridiagonal(alpha, beta)
        >>> print(y)
        {
            a: ivy.array([-0.56155, 0., 3.56155]),
            b: ivy.array([0., 2., 4.])
        }

        >>> alpha = ivy.Container(a=ivy.array([0., 1., 2.]), b=ivy.array([2., 2., 2.]))
        >>> beta = ivy.Container(a=ivy.array([0.,2.]), b=ivy.array([2.,2.]))
        >>> y = ivy.Container.static_eigh_tridiagonal(alpha, beta)
        >>> print(y)
        {
            a: ivy.array([-0.56155, 0., 3.56155]),
            b: ivy.array([-0.82842, 2., 4.82842])
        }
        """
        return ContainerBase.cont_multi_map_in_function(
            "eigh_tridiagonal",
            alpha,
            beta,
            eigvals_only=eigvals_only,
            select=select,
            select_range=select_range,
            tol=tol,
            key_chains=key_chains,
            to_apply=to_apply,
            prune_unapplied=prune_unapplied,
            map_sequences=map_sequences,
        )

    def eigh_tridiagonal(
        self: ivy.Container,
        beta: Union[ivy.Array, ivy.NativeArray, ivy.Container],
        /,
        *,
        eigvals_only: bool = True,
        select: str = "a",
        select_range: Optional[
            Union[Tuple[int, int], List[int], ivy.Array, ivy.NativeArray]
        ] = None,
        tol: Optional[float] = None,
        key_chains: Optional[Union[List[str], Dict[str, str]]] = None,
        to_apply: bool = True,
        prune_unapplied: bool = False,
        map_sequences: bool = False,
    ) -> Union[ivy.Container, Tuple[ivy.Container, ivy.Container]]:
        """
        ivy.Container instance method variant of ivy.eigh_tridiagonal.
        This method simply wraps the function, and so the docstring for
        ivy.eigh_tridiagonal also applies to this method with minimal changes.

        Parameters
        ----------
        self
            A container of real or complex arrays each of shape (n),
            the diagonal elements of the matrix.
        beta
            An array or a container of real or complex arrays each of shape
            (n-1), containing the elements of the first super-diagonal of the matrix.
        eigvals_only
            If False, both eigenvalues and corresponding eigenvectors are computed.
            If True, only eigenvalues are computed. Default is True.
        select
            Optional string with values in {'a', 'v', 'i'} (default is 'a') that
            determines which eigenvalues to calculate: 'a': all eigenvalues.
            'v': eigenvalues in the interval (min, max] given by select_range.
            'i': eigenvalues with indices min <= i <= max.
        select_range
            Size 2 tuple or list or array specifying the range of eigenvalues to
            compute together with select. If select is 'a', select_range is ignored.
        tol
            Optional scalar. Ignored when backend is not Tensorflow. The absolute
            tolerance to which each eigenvalue is required. An eigenvalue (or cluster)
            is considered to have converged if it lies in an interval of this width.
            If tol is None (default), the value eps*|T|_2 is used where eps is the
            machine precision, and |T|_2 is the 2-norm of the matrix T.

        Returns
        -------
        eig_vals
            The eigenvalues of the matrix in non-decreasing order.
        eig_vectors
            If eigvals_only is False the eigenvectors are returned in
            the second output argument.

        Examples
        --------
        >>> alpha = ivy.Container(a=ivy.array([0., 1., 2.]), b=ivy.array([2., 2., 2.]))
        >>> beta = ivy.array([0.,2.])
        >>> y = alpha.eigh_tridiagonal(beta)
        >>> print(y)
        {
            a: ivy.array([-0.56155, 0., 3.56155]),
            b: ivy.array([0., 2., 4.])
        }

        >>> alpha = ivy.Container(a=ivy.array([0., 1., 2.]), b=ivy.array([2., 2., 2.]))
        >>> beta = ivy.Container(a=ivy.array([0.,2.]), b=ivy.array([2.,2.]))
        >>> y = alpha.eigh_tridiagonal(beta)
        >>> print(y)
        {
            a: ivy.array([-0.56155, 0., 3.56155]),
            b: ivy.array([-0.82842, 2., 4.82842])
        }
        """
        return self.static_eigh_tridiagonal(
            self,
            beta,
            eigvals_only=eigvals_only,
            select=select,
            select_range=select_range,
            tol=tol,
            key_chains=key_chains,
            to_apply=to_apply,
            prune_unapplied=prune_unapplied,
            map_sequences=map_sequences,
        )

    @staticmethod
    def static_diagflat(
        x: Union[ivy.Array, ivy.NativeArray, ivy.Container],
        /,
        *,
        offset: int = 0,
        padding_value: float = 0,
        align: str = "RIGHT_LEFT",
        num_rows: int = -1,
        num_cols: int = -1,
        key_chains: Optional[Union[List[str], Dict[str, str]]] = None,
        to_apply: bool = True,
        prune_unapplied: bool = False,
        map_sequences: bool = False,
        out: Optional[ivy.Container] = None,
    ) -> ivy.Container:
        return ContainerBase.cont_multi_map_in_function(
            "diagflat",
            x,
            offset=offset,
            padding_value=padding_value,
            align=align,
            num_rows=num_rows,
            num_cols=num_cols,
            out=out,
            key_chains=key_chains,
            to_apply=to_apply,
            prune_unapplied=prune_unapplied,
            map_sequences=map_sequences,
        )

    def diagflat(
        self: ivy.Container,
        /,
        *,
        offset: int = 0,
        padding_value: float = 0,
        align: str = "RIGHT_LEFT",
        num_rows: int = -1,
        num_cols: int = -1,
        key_chains: Optional[Union[List[str], Dict[str, str]]] = None,
        to_apply: bool = True,
        prune_unapplied: bool = False,
        map_sequences: bool = False,
        out: Optional[ivy.Container] = None,
    ) -> ivy.Container:
        """
        ivy.Container instance method variant of ivy.diagflat.
        This method simply wraps the function, and so the docstring for
        ivy.diagflat also applies to this method with minimal changes.

        Examples
        --------
        >>> x = ivy.Container(a=[1,2])
        >>> ivy.diagflat(x, k=1)
        {
            a: ivy.array([[0, 1, 0],
                          [0, 0, 2],
                          [0, 0, 0]])
        }
        """
        return self.static_diagflat(
            self,
            offset=offset,
            padding_value=padding_value,
            align=align,
            num_rows=num_rows,
            num_cols=num_cols,
            key_chains=key_chains,
            to_apply=to_apply,
            prune_unapplied=prune_unapplied,
            map_sequences=map_sequences,
            out=out,
        )

    @staticmethod
    def static_kron(
        a: Union[ivy.Array, ivy.NativeArray, ivy.Container],
        b: Union[ivy.Array, ivy.NativeArray, ivy.Container],
        /,
        *,
        key_chains: Optional[Union[List[str], Dict[str, str]]] = None,
        to_apply: bool = True,
        prune_unapplied: bool = False,
        map_sequences: bool = False,
        out: Optional[ivy.Container] = None,
    ) -> ivy.Container:
        """
        ivy.Container static method variant of ivy.kron. This method simply wraps
        the function, and so the docstring for ivy.kron also applies to this method
        with minimal changes.

        Parameters
        ----------
        a
            first container with input arrays.
        b
            second container with input arrays
        out
            optional output container, for writing the result to.

        Returns
        -------
        ret
            container including arrays corresponding to the Kronecker product of
            the arrays in the input containers, computed element-wise

        Examples
        --------
        >>> a = ivy.Container(x=ivy.array([1,2]), y=ivy.array(50))
        >>> b = ivy.Container(x=ivy.array([3,4]), y=ivy.array(9))
        >>> ivy.Container.static_kron(a, b)
        {
            a: ivy.array([3, 4, 6, 8])
            b: ivy.array([450])
        }
        """
        return ContainerBase.cont_multi_map_in_function(
            "kron",
            a,
            b,
            key_chains=key_chains,
            to_apply=to_apply,
            prune_unapplied=prune_unapplied,
            map_sequences=map_sequences,
            out=out,
        )

    def kron(
        self: ivy.Container,
        b: ivy.Container,
        /,
        *,
        key_chains: Optional[Union[List[str], Dict[str, str]]] = None,
        to_apply: bool = True,
        prune_unapplied: bool = False,
        map_sequences: bool = False,
        out: Optional[ivy.Container] = None,
    ) -> ivy.Container:
        """
        ivy.Container instance method variant of ivy.kron.
        This method simply wraps the function, and so the docstring for
        ivy.kron also applies to this method with minimal changes.

        Examples
        --------
        >>> a = ivy.Container(x=ivy.array([1,2]), y=ivy.array([50]))
        >>> b = ivy.Container(x=ivy.array([3,4]), y=ivy.array(9))
        >>> a.kron(b)
        {
            a: ivy.array([3, 4, 6, 8])
            b: ivy.array([450])
        }
        """
        return self.static_kron(
            self,
            b,
            key_chains=key_chains,
            to_apply=to_apply,
            prune_unapplied=prune_unapplied,
            map_sequences=map_sequences,
            out=out,
        )

    @staticmethod
    def static_matrix_exp(
        x: Union[ivy.Array, ivy.NativeArray, ivy.Container],
        /,
        *,
        key_chains: Optional[Union[List[str], Dict[str, str]]] = None,
        to_apply: bool = True,
        out: Optional[ivy.Container] = None,
    ) -> ivy.Container:
        return ContainerBase.cont_multi_map_in_function(
            "matrix_exp",
            x,
            out=out,
            key_chains=key_chains,
            to_apply=to_apply,
        )

    def matrix_exp(
        self: ivy.Container,
        /,
        *,
        key_chains: Optional[Union[List[str], Dict[str, str]]] = None,
        to_apply: bool = True,
        out: Optional[ivy.Container] = None,
    ) -> ivy.Container:
        """
        ivy.Container instance method variant of ivy.diagflat.
        This method simply wraps the function, and so the docstring for
        ivy.diagflat also applies to this method with minimal changes.

        Examples
        --------
        >>> x = ivy.array([[[1., 0.],
                            [0., 1.]],
                            [[2., 0.],
                            [0., 2.]]])
        >>> ivy.matrix_exp(x)
        ivy.array([[[2.7183, 1.0000],
                    [1.0000, 2.7183]],
                    [[7.3891, 1.0000],
                    [1.0000, 7.3891]]])
        """
        return self.static_matrix_exp(
            self,
            key_chains=key_chains,
            to_apply=to_apply,
            out=out,
        )

    @staticmethod
    def static_eig(
        x: Union[ivy.Array, ivy.NativeArray, ivy.Container],
        /,
        *,
        key_chains: Optional[Union[List[str], Dict[str, str]]] = None,
        to_apply: bool = True,
        prune_unapplied: bool = False,
        map_sequences: bool = False,
    ) -> ivy.Container:
        """
        ivy.Container static method variant of ivy.eig.
        This method simply wraps the function, and so the docstring for
        ivy.eig also applies to this method with minimal changes.

        Parameters
        ----------
            x
                container with input arrays.

        Returns
        -------
            ret
                container including tuple of arrays corresponding to
                eigenvealues and eigenvectors of input array

        Examples
        --------
        >>> x = ivy.array([[1,2], [3,4]])
        >>> c = ivy.Container({'x':{'xx':x}})
        >>> ivy.Container.eig(c)
        {
            x:  {
                    xx: (tuple(2), <class ivy.array.array.Array>, shape=[2, 2])
                }
        }
        >>> ivy.Container.eig(c)['x']['xx']
        (
            ivy.array([-0.37228107+0.j,  5.3722816 +0.j]),
            ivy.array([
                    [-0.8245648 +0.j, -0.41597357+0.j],
                    [0.56576747+0.j, -0.9093767 +0.j]
                ])
        )
        """
        return ContainerBase.cont_multi_map_in_function(
            "eig",
            x,
            key_chains=key_chains,
            to_apply=to_apply,
            prune_unapplied=prune_unapplied,
            map_sequences=map_sequences,
        )

    def eig(
        self: ivy.Container,
        /,
        *,
        key_chains: Optional[Union[List[str], Dict[str, str]]] = None,
        to_apply: bool = True,
        prune_unapplied: bool = False,
        map_sequences: bool = False,
    ) -> ivy.Container:
        """
        ivy.Container instance method variant of ivy.eig.
        This method simply wraps the function, and so the docstring for
        ivy.eig also applies to this method with minimal changes.

        Parameters
        ----------
            x
                container with input arrays.

        Returns
        -------
            ret
                container including arrays corresponding
                eigenvealues and eigenvectors of input arrays

        Examples
        --------
        >>> x = ivy.array([[1,2], [3,4]])
        >>> c = ivy.Container({'x':{'xx':x}})
        >>> c.eig()
        {
            x:  {
                    xx: (tuple(2), <class ivy.array.array.Array>, shape=[2, 2])
                }
        }
        >>>c.eig()['x']['xx']
        (
            ivy.array([-0.37228107+0.j,  5.3722816 +0.j]),
            ivy.array([
                    [-0.8245648 +0.j, -0.41597357+0.j],
                    [0.56576747+0.j, -0.9093767 +0.j]
                ])
        )
        """
        return self.static_eig(
            self,
            key_chains=key_chains,
            to_apply=to_apply,
            prune_unapplied=prune_unapplied,
            map_sequences=map_sequences,
        )

    @staticmethod
    def static_eigvals(
        x: Union[ivy.Array, ivy.NativeArray, ivy.Container],
        /,
        *,
        key_chains: Optional[Union[List[str], Dict[str, str]]] = None,
        to_apply: bool = True,
        prune_unapplied: bool = False,
        map_sequences: bool = False,
    ) -> ivy.Container:
        """
        ivy.Container static method variant of ivy.eigvals.
        This method simply wraps the function, and so the docstring for
        ivy.eigvals also applies to this method with minimal changes.

        Parameters
        ----------
            x
                container with input arrays.

        Returns
        -------
            ret
                container including array corresponding
                to eigenvalues of input array

        Examples
        --------
        >>> x = ivy.array([[1,2], [3,4]])
        >>> c = ivy.Container({'x':{'xx':x}})
        >>> ivy.Container.eigvals(c)
        {
            x: {
                xx: ivy.array([-0.37228132+0.j, 5.37228132+0.j])
            }
        }
        >>> ivy.Container.eigvals(c)['x']['xx']
        ivy.array([-0.37228132+0.j,  5.37228132+0.j])
        """
        return ContainerBase.cont_multi_map_in_function(
            "eigvals",
            x,
            key_chains=key_chains,
            to_apply=to_apply,
            prune_unapplied=prune_unapplied,
            map_sequences=map_sequences,
        )

    def eigvals(
        self: ivy.Container,
        /,
        *,
        key_chains: Optional[Union[List[str], Dict[str, str]]] = None,
        to_apply: bool = True,
        prune_unapplied: bool = False,
        map_sequences: bool = False,
    ) -> ivy.Container:
        """
        ivy.Container instance method variant of ivy.eigvals.
        This method simply wraps the function, and so the docstring for
        ivy.eigvals also applies to this method with minimal changes.

        Parameters
        ----------
            x
                container with input arrays.

        Returns
        -------
            ret
                container including array corresponding
                to eigenvalues of input array

        Examples
        --------
        >>> x = ivy.array([[1,2], [3,4]])
        >>> c = ivy.Container({'x':{'xx':x}})
        >>> c.eigvals()
        {
            x: {
                xx: ivy.array([-0.37228132+0.j, 5.37228132+0.j])
            }
        }
        >>> c.eigvals()['x']['xx']
        ivy.array([-0.37228132+0.j,  5.37228132+0.j])
        """
        return self.static_eigvals(
            self,
            key_chains=key_chains,
            to_apply=to_apply,
            prune_unapplied=prune_unapplied,
            map_sequences=map_sequences,
        )

    @staticmethod
    def static_adjoint(
        x: ivy.Container,
        /,
        *,
        key_chains: Optional[Union[List[str], Dict[str, str]]] = None,
        to_apply: bool = True,
        out: Optional[ivy.Container] = None,
    ):
        """
        ivy.Container static method variant of ivy.adjoint. This method simply wraps
        the function, and so the docstring for ivy.adjoint also applies to this method
        with minimal changes.

        Parameters
        ----------
        x
            container with input arrays of dimensions greater than 1.
        out
            optional output container, for writing the result to.

        Returns
        -------
        ret
            container including arrays corresponding to the conjugate transpose of
            the arrays in the input container

        Examples
        --------
        >>> x = np.array([[1.-1.j, 2.+2.j],
                          [3.+3.j, 4.-4.j]])
        >>> y = np.array([[1.-2.j, 3.+4.j],
                          [1.-0.j, 2.+6.j]])
        >>> c = ivy.Container(a=ivy.array(x), b=ivy.array(y))
        >>> ivy.Container.static_adjoint(c)
        {
            a: ivy.array([[1.+1.j, 3.-3.j],
                          [2.-2.j, 4.+4.j]]),
            b: ivy.array([[1.+2.j, 1.-0.j],
                          [3.-4.j, 2.-6.j]])
        }
        """
        return ContainerBase.cont_multi_map_in_function(
            "adjoint",
            x,
            out=out,
            key_chains=key_chains,
            to_apply=to_apply,
        )

    def adjoint(
        self: ivy.Container,
        /,
        *,
        key_chains: Optional[Union[List[str], Dict[str, str]]] = None,
        to_apply: bool = True,
        out: Optional[ivy.Container] = None,
    ):
        """
        ivy.Container instance method variant of ivy.adjoint.
        This method simply wraps the function, and so the docstring for
        ivy.adjoint also applies to this method with minimal changes.

        Examples
        --------
        >>> x = np.array([[1.-1.j, 2.+2.j],
                          [3.+3.j, 4.-4.j]])
        >>> c = ivy.Container(a=ivy.array(x))
        >>> c.adjoint()
        {
            a: ivy.array([[1.+1.j, 3.-3.j],
                          [2.-2.j, 4.+4.j]])
        }
        """
        return self.static_adjoint(
            self, key_chains=key_chains, to_apply=to_apply, out=out
        )

    @staticmethod
    def static_multi_dot(
        x: Sequence[Union[ivy.Container, ivy.Array, ivy.NativeArray]],
        /,
        *,
        key_chains: Optional[Union[List[str], Dict[str, str]]] = None,
        to_apply: bool = True,
        prune_unapplied: bool = False,
        map_sequences: bool = False,
        out: Optional[ivy.Container] = None,
    ) -> ivy.Container:
        """
        ivy.Container static method variant of ivy.multi_dot. This method simply wraps
        the function, and so the docstring for ivy.multi_dot also applies to this method
        with minimal changes.

        Parameters
        ----------
        x
            sequence of matrices to multiply.
        out
            optional output array, for writing the result to. It must have a valid
            shape, i.e. the resulting shape after applying regular matrix multiplication
            to the inputs.

        Returns
        -------
        ret
            dot product of the arrays.

        Examples
        --------
        With :class:`ivy.Container` input:

        >>> a = ivy.Container(x=ivy.arange(2 * 3).reshape((2, 3)),
        ...                   y=ivy.arange(2 * 3).reshape((2, 3)))
        >>> b = ivy.Container(x=ivy.arange(3 * 2).reshape((3, 2)),
        ...                   y=ivy.arange(3 * 2).reshape((3, 2)))
        >>> c = ivy.Container(x=ivy.arange(2 * 2).reshape((2, 2)),
        ...                   y=ivy.arange(2 * 2).reshape((2, 2)))
        >>> ivy.Container.static_multi_dot((a, b, c))
        {
            x: ivy.array([[26, 49],
                          [80, 148]]),
            y: ivy.array([[26, 49],
                          [80, 148]])
        }
        """
        return ContainerBase.cont_multi_map_in_function(
            "multi_dot",
            x,
            out=out,
            key_chains=key_chains,
            to_apply=to_apply,
            prune_unapplied=prune_unapplied,
            map_sequences=map_sequences,
        )

    def multi_dot(
        self: ivy.Container,
        arrays: Sequence[Union[ivy.Container, ivy.Array, ivy.NativeArray]],
        /,
        *,
        key_chains: Optional[Union[List[str], Dict[str, str]]] = None,
        to_apply: bool = True,
        prune_unapplied: bool = False,
        map_sequences: bool = True,
        out: Optional[ivy.Container] = None,
    ) -> ivy.Container:
        """
        ivy.Container instance method variant of ivy.multi_dot.
        This method simply wraps the function, and so the docstring for
        ivy.multi_dot also applies to this method with minimal changes.

        Examples
        --------
        >>> a = ivy.Container(x=ivy.arange(2 * 3).reshape((2, 3)),
        ...                   y=ivy.arange(2 * 3).reshape((2, 3)))
        >>> b = ivy.Container(x=ivy.arange(3 * 2).reshape((3, 2)),
        ...                   y=ivy.arange(3 * 2).reshape((3, 2)))
        >>> c = ivy.Container(x=ivy.arange(2 * 2).reshape((2, 2)),
        ...                   y=ivy.arange(2 * 2).reshape((2, 2)))
        >>> a.multi_dot((b, c))
        {
            x: ivy.array([[26, 49],
                          [80, 148]]),
            y: ivy.array([[26, 49],
                          [80, 148]])
        }
        """
        return self.static_multi_dot(
            (self, *arrays),
            key_chains=key_chains,
            to_apply=to_apply,
            prune_unapplied=prune_unapplied,
            map_sequences=map_sequences,
            out=out,
        )

    @staticmethod
    def static_cond(
        self: ivy.Container,
        /,
        *,
        key_chains: Optional[Union[List[str], Dict[str, str]]] = None,
        to_apply: bool = True,
        prune_unapplied: bool = False,
        map_sequences: bool = False,
        p: Optional[Union[int, float, None]] = None,
        out: Optional[ivy.Container] = None,
    ):
        """
        ivy.Container static method variant of ivy.cond.
        This method simply wraps the function, and so the docstring for
        ivy.cond also applies to this method with minimal changes.

        Parameters
        ----------
            self
                container with input arrays.
            p
                order of the norm of the matrix (see ivy.norm).

        Returns
        -------
            ret
                container including array corresponding
                to condition number of input array

        Examples
        --------
        >>> x = ivy.array([[1,2], [3,4]])
        >>> ivy.Container.static_cond(x)
        ivy.array(14.933034)
        """
        return ContainerBase.cont_multi_map_in_function(
            "cond",
            self,
            p=p,
            out=out,
            key_chains=key_chains,
            to_apply=to_apply,
            prune_unapplied=prune_unapplied,
            map_sequences=map_sequences,
        )

    def cond(
        self: ivy.Container,
        /,
        *,
        key_chains: Optional[Union[List[str], Dict[str, str]]] = None,
        to_apply: bool = True,
        prune_unapplied: bool = False,
        map_sequences: bool = False,
        p: Optional[Union[int, float, None]] = None,
    ):
        """
        ivy.Container instance method variant of ivy.cond.
        This method simply wraps the function, and so the docstring for
        ivy.cond also applies to this method with minimal changes.

        Parameters
        ----------
            self
                container with input arrays.
            p
                order of the norm of the matrix (see ivy.norm).

        Returns
        -------
            ret
                container including array corresponding
                to condition number of input array

        Examples
        --------
        >>> x = ivy.array([[1,2], [3,4]])
        >>> c = ivy.Container(a=x)
        >>> c.cond()
        ivy.array(14.933034)

        >>> x = ivy.array([[1,2], [3,4]])
        >>> c = ivy.Container(a=x)
        >>> c.cond(p=1)
        ivy.array(21.0)

        With :class:`ivy.Container` input:

        >>> a = ivy.Container(x=ivy.arange(2 * 3).reshape((2, 3)),
        ...                   y=ivy.arange(2 * 3).reshape((2, 3)))
        >>> a.cond()
        {
            x: ivy.array(14.933034),
            y: ivy.array(14.933034)
        }
        """
        return self.static_cond(
            self,
            p=p,
            key_chains=key_chains,
            to_apply=to_apply,
            prune_unapplied=prune_unapplied,
            map_sequences=map_sequences,
        )
<<<<<<< HEAD
    
    @staticmethod
    def solve_triangular(
        self: ivy.Container,
        /,
        *,
=======

    @staticmethod
    def static_cov(
        x1: Union[ivy.Array, ivy.NativeArray, ivy.Container],
        x2: Union[ivy.Array, ivy.NativeArray, ivy.Container] = None,
        /,
        *,
        rowVar: bool = True,
        bias: bool = False,
        ddof: int = None,
        fweights: ivy.Array = None,
        aweights: ivy.Array = None,
        dtype: Optional[Union[ivy.Dtype, ivy.NativeDtype]] = None,
>>>>>>> 27b688e4
        key_chains: Optional[Union[List[str], Dict[str, str]]] = None,
        to_apply: bool = True,
        prune_unapplied: bool = False,
        map_sequences: bool = False,
<<<<<<< HEAD
        b: Union[ivy.Container, ivy.Array, ivy.NativeArray],
        lower: bool = True,
        transpose: bool = False,
        unit_diagonal: bool = False,
        out: Optional[ivy.Container] = None,
    ):
        """
        ivy.Container static method variant of ivy.solve_triangular.
        This method simply wraps the function, and so the docstring for
        ivy.solve_triangular also applies to this method with minimal changes.

        Parameters
        ----------
            self
                container with input arrays.
            b
                container with input arrays.
            lower
                whether the triangular matrix is lower triangular.
            transpose
                whether to solve with the transpose of the matrix.
            unit_diagonal
                whether the diagonal is assumed to be 1.

        Returns
        -------
            ret
                container including array corresponding
                to solution of triangular system of equations.

        Examples
        --------
        >>> a = ivy.array([[1, 0, 0], [2, 1, 0], [3, 2, 1]])
        >>> b = ivy.array([1, 2, 3])
        >>> ivy.Container.static_solve_triangular(a, b)
        ivy.array([1., 1., 1.])
        """
        return ContainerBase.cont_multi_map_in_function(
            "solve_triangular",
            self,
            b=b,
            lower=lower,
            transpose=transpose,
            unit_diagonal=unit_diagonal,
            out=out,
=======
    ) -> ivy.Container:
        """
        ivy.Container static method variant of ivy.cov. This method simply wraps the
        function, and so the docstring for ivy.cov also applies to this method
        with minimal changes.
        Parameters
        ----------
        x1
            a 1D or 2D input array, nativearray or container, with a numeric data type.
        x2
            optional second 1D or 2D input array, nativearray, or container, with a
            numeric data type. Must have the same shape as x1.
        rowVar
            optional variable where each row of input is interpreted as a variable
            (default = True). If set to False, each column is instead interpreted
            as a variable.
        bias
            optional variable for normalizing input (default = False) by (N - 1) where
            N is the number of given observations. If set to True, then normalization
            is instead by N. Can be overridden by keyword ``ddof``.
        ddof
            optional variable to override ``bias`` (default = None). ddof=1 will return
            the unbiased estimate, even with fweights and aweights given. ddof=0 will
            return the simple average.
        fweights
            optional 1D array of integer frequency weights; the number of times each
            observation vector should be repeated.
        aweights
            optional 1D array of observation vector weights. These relative weights are
            typically large for observations considered "important" and smaller for
            observations considered less "important". If ddof=0 is specified, the array
            of weights can be used to assign probabilities to observation vectors.
        dtype
            optional variable to set data-type of the result. By default, data-type
            will have at least ``numpy.float64`` precision.
        key_chains
            The key-chains to apply or not apply the method to. Default is ``None``.
        to_apply
            If True, the method will be applied to key_chains, otherwise key_chains
            will be skipped. Default is ``True``.
        prune_unapplied
            Whether to prune key_chains for which the function was not applied.
            Default is ``False``.
        map_sequences
            Whether to also map method to sequences (lists, tuples).
            Default is ``False``.
        out
            optional output container, for writing the result to. It must have a shape
            that the inputs broadcast to.
        Returns
        -------
        ret
            a container containing the covariance matrix of an input matrix, or the
            covariance matrix of two variables. The returned container must have a
            floating-point data type determined by Type Promotion Rules and must be
            a square matrix of shape (N, N), where N is the number of rows in the
            input(s).
        Examples
        --------
        With one :class:`ivy.Container` input:
        >>> x = ivy.array([1., 2., 3.])
        >>> y = ivy.Container(a=ivy.array([3. ,2. ,1.]), b=ivy.array([-1., -2., -3.]))
        >>> z = ivy.Container.static_cov(x, y)
        >>> print(z)
        {
            a: ivy.array([ 1., -1.]
                         [-1.,  1.]),
            b: ivy.array([ 1., -1.]
                         [-1.,  1.])
        }
        With multiple :class:`ivy.Container` inputs:
        >>> x = ivy.Container(a=ivy.array([1., 2., 3.]), b=ivy.array([1., 2., 3.]))
        >>> y = ivy.Container(a=ivy.array([3., 2., 1.]), b=ivy.array([3., 2., 1.]))
        >>> z = ivy.Container.static_cov(x, y)
        >>> print(z)
        {
            a: ivy.container([ 1., -1., -1., -1.]
                         [ 1.,  1., -1., -1.]),
            b: ivy.container([-1., -1.,  1.,  1.]
                         [-1.,  1.,  1.,  1.])
        }
        """
        return ContainerBase.cont_multi_map_in_function(
            "cov",
            x1,
            x2,
            rowVar=rowVar,
            bias=bias,
            ddof=ddof,
            fweights=fweights,
            aweights=aweights,
            dtype=dtype,
>>>>>>> 27b688e4
            key_chains=key_chains,
            to_apply=to_apply,
            prune_unapplied=prune_unapplied,
            map_sequences=map_sequences,
        )
<<<<<<< HEAD
    
    def solve_triangular(
        self: ivy.Container,
        /,
        *,
=======

    def cov(
        self: ivy.Container,
        x2: ivy.Container = None,
        /,
        *,
        rowVar: bool = True,
        bias: bool = False,
        ddof: Optional[int] = None,
        fweights: Optional[ivy.Array] = None,
        aweights: Optional[ivy.Array] = None,
        dtype: Optional[Union[ivy.Dtype, ivy.NativeDtype]] = None,
>>>>>>> 27b688e4
        key_chains: Optional[Union[List[str], Dict[str, str]]] = None,
        to_apply: bool = True,
        prune_unapplied: bool = False,
        map_sequences: bool = False,
<<<<<<< HEAD
        b: Union[ivy.Container, ivy.Array, ivy.NativeArray],
        lower: bool = True,
        transpose: bool = False,
        unit_diagonal: bool = False,
    ):
        """
        ivy.Container instance method variant of ivy.solve_triangular.
        This method simply wraps the function, and so the docstring for
        ivy.solve_triangular also applies to this method with minimal changes.

        Parameters
        ----------
            self
                container with input arrays.
            b
                container with input arrays.
            lower
                whether the triangular matrix is lower triangular.
            transpose
                whether to solve with the transpose of the matrix.
            unit_diagonal
                whether the diagonal is assumed to be 1.

        Returns
        -------
            ret
                container including array corresponding
                to solution of triangular system of equations.

        Examples
        --------
        >>> a = ivy.array([[1, 0, 0], [2, 1, 0], [3, 2, 1]])
        >>> b = ivy.array([1, 2, 3])
        >>> c = ivy.Container(a=a)
        >>> c.solve_triangular(b)
        ivy.array([1., 1., 1.])

        With :class:`ivy.Container` input:

        >>> a = ivy.Container(x=ivy.arange(2 * 3).reshape((2, 3)),
        ...                   y=ivy.arange(2 * 3).reshape((2, 3)))
        >>> b = ivy.Container(x=ivy.arange(2 * 3).reshape((2, 3)),
        ...                   y=ivy.arange(2 * 3).reshape((2, 3)))
        >>> a.solve_triangular(b)
        {
            x: ivy.array([[ 0.,  1.,  2.],
                          [ 0.,  1.,  2.]]),
            y: ivy.array([[ 0.,  1.,  2.],
                          [ 0.,  1.,  2.]])
        }
        """
        return self.static_solve_triangular(
            self,
            b=b,
            lower=lower,
            transpose=transpose,
            unit_diagonal=unit_diagonal,
=======
    ) -> ivy.Container:
        """
        ivy.Container instance method variant of ivy.cov. This method simply wraps
        the function, and so the docstring for ivy.cov also applies to this method
        with minimal changes.
        Parameters
        ----------
        self
            a 1D or 2D input container, with a numeric data type.
        x2
            optional second 1D or 2D input array, nativearray, or container, with a
            numeric data type. Must have the same shape as ``self``.
        rowVar
            optional variable where each row of input is interpreted as a variable
            (default = True). If set to False, each column is instead interpreted
            as a variable.
        bias
            optional variable for normalizing input (default = False) by (N - 1) where
            N is the number of given observations. If set to True, then normalization
            is instead by N. Can be overridden by keyword ``ddof``.
        ddof
            optional variable to override ``bias`` (default = None). ddof=1 will return
            the unbiased estimate, even with fweights and aweights given. ddof=0 will
            return the simple average.
        fweights
            optional 1D array of integer frequency weights; the number of times each
            observation vector should be repeated.
        aweights
            optional 1D array of observation vector weights. These relative weights are
            typically large for observations considered "important" and smaller for
            observations considered less "important". If ddof=0 is specified, the array
            of weights can be used to assign probabilities to observation vectors.
        dtype
            optional variable to set data-type of the result. By default, data-type
            will have at least ``numpy.float64`` precision.
        key_chains
            The key-chains to apply or not apply the method to. Default is ``None``.
        to_apply
            If True, the method will be applied to key_chains, otherwise key_chains
            will be skipped. Default is ``True``.
        prune_unapplied
            Whether to prune key_chains for which the function was not applied.
            Default is ``False``.
        map_sequences
            Whether to also map method to sequences (lists, tuples).
            Default is ``False``.
        out
            optional output container, for writing the result to. It must have a shape
            that the inputs broadcast to.
        Returns
        -------
        ret
            a container containing the covariance matrix of an input matrix, or the
            covariance matrix of two variables. The returned container must have a
            floating-point data type determined by Type Promotion Rules and must be
            a square matrix of shape (N, N), where N is the number of variables in the
            input(s).
        Examples
        --------
        >>> x = ivy.Container(a=ivy.array([1., 2., 3.]), b=ivy.array([1., 2., 3.]))
        >>> y = ivy.Container(a=ivy.array([3., 2., 1.]), b=ivy.array([3., 2., 1.]))
        >>> z = x.cov(y)
        >>> print(z)
        {
            a: ivy.container([ 1., -1., -1., -1.]
                         [ 1.,  1., -1., -1.]),
            b: ivy.container([-1., -1.,  1.,  1.]
                         [-1.,  1.,  1.,  1.])
        }
        """
        return self.static_cov(
            self,
            x2,
            rowVar=rowVar,
            bias=bias,
            ddof=ddof,
            fweights=fweights,
            aweights=aweights,
            dtype=dtype,
>>>>>>> 27b688e4
            key_chains=key_chains,
            to_apply=to_apply,
            prune_unapplied=prune_unapplied,
            map_sequences=map_sequences,
        )<|MERGE_RESOLUTION|>--- conflicted
+++ resolved
@@ -885,33 +885,16 @@
             prune_unapplied=prune_unapplied,
             map_sequences=map_sequences,
         )
-<<<<<<< HEAD
-    
+
     @staticmethod
     def solve_triangular(
         self: ivy.Container,
         /,
         *,
-=======
-
-    @staticmethod
-    def static_cov(
-        x1: Union[ivy.Array, ivy.NativeArray, ivy.Container],
-        x2: Union[ivy.Array, ivy.NativeArray, ivy.Container] = None,
-        /,
-        *,
-        rowVar: bool = True,
-        bias: bool = False,
-        ddof: int = None,
-        fweights: ivy.Array = None,
-        aweights: ivy.Array = None,
-        dtype: Optional[Union[ivy.Dtype, ivy.NativeDtype]] = None,
->>>>>>> 27b688e4
-        key_chains: Optional[Union[List[str], Dict[str, str]]] = None,
-        to_apply: bool = True,
-        prune_unapplied: bool = False,
-        map_sequences: bool = False,
-<<<<<<< HEAD
+        key_chains: Optional[Union[List[str], Dict[str, str]]] = None,
+        to_apply: bool = True,
+        prune_unapplied: bool = False,
+        map_sequences: bool = False,
         b: Union[ivy.Container, ivy.Array, ivy.NativeArray],
         lower: bool = True,
         transpose: bool = False,
@@ -957,7 +940,99 @@
             transpose=transpose,
             unit_diagonal=unit_diagonal,
             out=out,
-=======
+            key_chains=key_chains,
+            to_apply=to_apply,
+            prune_unapplied=prune_unapplied,
+            map_sequences=map_sequences,
+        )
+    
+    def solve_triangular(
+        self: ivy.Container,
+        /,
+        *,
+        key_chains: Optional[Union[List[str], Dict[str, str]]] = None,
+        to_apply: bool = True,
+        prune_unapplied: bool = False,
+        map_sequences: bool = False,
+        b: Union[ivy.Container, ivy.Array, ivy.NativeArray],
+        lower: bool = True,
+        transpose: bool = False,
+        unit_diagonal: bool = False,
+    ):
+        """
+        ivy.Container instance method variant of ivy.solve_triangular.
+        This method simply wraps the function, and so the docstring for
+        ivy.solve_triangular also applies to this method with minimal changes.
+
+        Parameters
+        ----------
+            self
+                container with input arrays.
+            b
+                container with input arrays.
+            lower
+                whether the triangular matrix is lower triangular.
+            transpose
+                whether to solve with the transpose of the matrix.
+            unit_diagonal
+                whether the diagonal is assumed to be 1.
+
+        Returns
+        -------
+            ret
+                container including array corresponding
+                to solution of triangular system of equations.
+
+        Examples
+        --------
+        >>> a = ivy.array([[1, 0, 0], [2, 1, 0], [3, 2, 1]])
+        >>> b = ivy.array([1, 2, 3])
+        >>> c = ivy.Container(a=a)
+        >>> c.solve_triangular(b)
+        ivy.array([1., 1., 1.])
+
+        With :class:`ivy.Container` input:
+
+        >>> a = ivy.Container(x=ivy.arange(2 * 3).reshape((2, 3)),
+        ...                   y=ivy.arange(2 * 3).reshape((2, 3)))
+        >>> b = ivy.Container(x=ivy.arange(2 * 3).reshape((2, 3)),
+        ...                   y=ivy.arange(2 * 3).reshape((2, 3)))
+        >>> a.solve_triangular(b)
+        {
+            x: ivy.array([[ 0.,  1.,  2.],
+                          [ 0.,  1.,  2.]]),
+            y: ivy.array([[ 0.,  1.,  2.],
+                          [ 0.,  1.,  2.]])
+        }
+        """
+        return self.static_solve_triangular(
+            self,
+            b=b,
+            lower=lower,
+            transpose=transpose,
+            unit_diagonal=unit_diagonal,
+            key_chains=key_chains,
+            to_apply=to_apply,
+            prune_unapplied=prune_unapplied,
+            map_sequences=map_sequences,
+        )
+
+    @staticmethod
+    def static_cov(
+        x1: Union[ivy.Array, ivy.NativeArray, ivy.Container],
+        x2: Union[ivy.Array, ivy.NativeArray, ivy.Container] = None,
+        /,
+        *,
+        rowVar: bool = True,
+        bias: bool = False,
+        ddof: int = None,
+        fweights: ivy.Array = None,
+        aweights: ivy.Array = None,
+        dtype: Optional[Union[ivy.Dtype, ivy.NativeDtype]] = None,
+        key_chains: Optional[Union[List[str], Dict[str, str]]] = None,
+        to_apply: bool = True,
+        prune_unapplied: bool = False,
+        map_sequences: bool = False,
     ) -> ivy.Container:
         """
         ivy.Container static method variant of ivy.cov. This method simply wraps the
@@ -1050,19 +1125,11 @@
             fweights=fweights,
             aweights=aweights,
             dtype=dtype,
->>>>>>> 27b688e4
-            key_chains=key_chains,
-            to_apply=to_apply,
-            prune_unapplied=prune_unapplied,
-            map_sequences=map_sequences,
-        )
-<<<<<<< HEAD
-    
-    def solve_triangular(
-        self: ivy.Container,
-        /,
-        *,
-=======
+            key_chains=key_chains,
+            to_apply=to_apply,
+            prune_unapplied=prune_unapplied,
+            map_sequences=map_sequences,
+        )
 
     def cov(
         self: ivy.Container,
@@ -1075,70 +1142,10 @@
         fweights: Optional[ivy.Array] = None,
         aweights: Optional[ivy.Array] = None,
         dtype: Optional[Union[ivy.Dtype, ivy.NativeDtype]] = None,
->>>>>>> 27b688e4
-        key_chains: Optional[Union[List[str], Dict[str, str]]] = None,
-        to_apply: bool = True,
-        prune_unapplied: bool = False,
-        map_sequences: bool = False,
-<<<<<<< HEAD
-        b: Union[ivy.Container, ivy.Array, ivy.NativeArray],
-        lower: bool = True,
-        transpose: bool = False,
-        unit_diagonal: bool = False,
-    ):
-        """
-        ivy.Container instance method variant of ivy.solve_triangular.
-        This method simply wraps the function, and so the docstring for
-        ivy.solve_triangular also applies to this method with minimal changes.
-
-        Parameters
-        ----------
-            self
-                container with input arrays.
-            b
-                container with input arrays.
-            lower
-                whether the triangular matrix is lower triangular.
-            transpose
-                whether to solve with the transpose of the matrix.
-            unit_diagonal
-                whether the diagonal is assumed to be 1.
-
-        Returns
-        -------
-            ret
-                container including array corresponding
-                to solution of triangular system of equations.
-
-        Examples
-        --------
-        >>> a = ivy.array([[1, 0, 0], [2, 1, 0], [3, 2, 1]])
-        >>> b = ivy.array([1, 2, 3])
-        >>> c = ivy.Container(a=a)
-        >>> c.solve_triangular(b)
-        ivy.array([1., 1., 1.])
-
-        With :class:`ivy.Container` input:
-
-        >>> a = ivy.Container(x=ivy.arange(2 * 3).reshape((2, 3)),
-        ...                   y=ivy.arange(2 * 3).reshape((2, 3)))
-        >>> b = ivy.Container(x=ivy.arange(2 * 3).reshape((2, 3)),
-        ...                   y=ivy.arange(2 * 3).reshape((2, 3)))
-        >>> a.solve_triangular(b)
-        {
-            x: ivy.array([[ 0.,  1.,  2.],
-                          [ 0.,  1.,  2.]]),
-            y: ivy.array([[ 0.,  1.,  2.],
-                          [ 0.,  1.,  2.]])
-        }
-        """
-        return self.static_solve_triangular(
-            self,
-            b=b,
-            lower=lower,
-            transpose=transpose,
-            unit_diagonal=unit_diagonal,
-=======
+        key_chains: Optional[Union[List[str], Dict[str, str]]] = None,
+        to_apply: bool = True,
+        prune_unapplied: bool = False,
+        map_sequences: bool = False,
     ) -> ivy.Container:
         """
         ivy.Container instance method variant of ivy.cov. This method simply wraps
@@ -1218,7 +1225,6 @@
             fweights=fweights,
             aweights=aweights,
             dtype=dtype,
->>>>>>> 27b688e4
             key_chains=key_chains,
             to_apply=to_apply,
             prune_unapplied=prune_unapplied,
