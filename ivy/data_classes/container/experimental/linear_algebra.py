# global
from typing import Union, Optional, List, Dict, Tuple, Sequence

# local
from ivy.data_classes.container.base import ContainerBase
import ivy


class _ContainerWithLinearAlgebraExperimental(ContainerBase):
    @staticmethod
    def static_eigh_tridiagonal(
        alpha: Union[ivy.Array, ivy.NativeArray, ivy.Container],
        beta: Union[ivy.Array, ivy.NativeArray, ivy.Container],
        /,
        *,
        eigvals_only: bool = True,
        select: str = "a",
        select_range: Optional[
            Union[Tuple[int, int], List[int], ivy.Array, ivy.NativeArray]
        ] = None,
        tol: Optional[float] = None,
        key_chains: Optional[Union[List[str], Dict[str, str]]] = None,
        to_apply: bool = True,
        prune_unapplied: bool = False,
        map_sequences: bool = False,
    ) -> Union[ivy.Container, Tuple[ivy.Container, ivy.Container]]:
        """
        ivy.Container static method variant of ivy.eigh_tridiagonal. This method simply
        wraps the function, and so the docstring for ivy.eigh_tridiagonal also applies
        to this method with minimal changes.

        Parameters
        ----------
        alpha
            An array or a container of real or complex arrays each of
            shape (n), the diagonal elements of the matrix.
        beta
            An array or a container of real or complex arrays each of shape (n-1),
            containing the elements of the first super-diagonal of the matrix.
        eigvals_only
            If False, both eigenvalues and corresponding eigenvectors are computed.
            If True, only eigenvalues are computed. Default is True.
        select
            Optional string with values in {'a', 'v', 'i'}
            (default is 'a') that determines which eigenvalues
            to calculate: 'a': all eigenvalues. 'v': eigenvalues
            in the interval (min, max] given by select_range.
            'i': eigenvalues with indices min <= i <= max.
        select_range
            Size 2 tuple or list or array specifying the range of
            eigenvalues to compute together with select. If select
            is 'a', select_range is ignored.
        tol
            Optional scalar. Ignored when backend is not Tensorflow. The
            absolute tolerance to which each eigenvalue is required. An
            eigenvalue (or cluster) is considered to have converged if
            it lies in an interval of this width. If tol is None (default),
            the value eps*|T|_2 is used where eps is the machine precision,
            and |T|_2 is the 2-norm of the matrix T.

        Returns
        -------
        eig_vals
            The eigenvalues of the matrix in non-decreasing order.
        eig_vectors
            If eigvals_only is False the eigenvectors are returned in the second
            output argument.

        Examples
        --------
        With :class:`ivy.Container` input:

        >>> alpha = ivy.Container(a=ivy.array([0., 1., 2.]), b=ivy.array([2., 2., 2.]))
        >>> beta = ivy.array([0.,2.])
        >>> y = ivy.Container.static_eigh_tridiagonal(alpha, beta)
        >>> print(y)
        {
            a: ivy.array([-0.56155, 0., 3.56155]),
            b: ivy.array([0., 2., 4.])
        }

        >>> alpha = ivy.Container(a=ivy.array([0., 1., 2.]), b=ivy.array([2., 2., 2.]))
        >>> beta = ivy.Container(a=ivy.array([0.,2.]), b=ivy.array([2.,2.]))
        >>> y = ivy.Container.static_eigh_tridiagonal(alpha, beta)
        >>> print(y)
        {
            a: ivy.array([-0.56155, 0., 3.56155]),
            b: ivy.array([-0.82842, 2., 4.82842])
        }
        """
        return ContainerBase.cont_multi_map_in_function(
            "eigh_tridiagonal",
            alpha,
            beta,
            eigvals_only=eigvals_only,
            select=select,
            select_range=select_range,
            tol=tol,
            key_chains=key_chains,
            to_apply=to_apply,
            prune_unapplied=prune_unapplied,
            map_sequences=map_sequences,
        )

    def eigh_tridiagonal(
        self: ivy.Container,
        beta: Union[ivy.Array, ivy.NativeArray, ivy.Container],
        /,
        *,
        eigvals_only: bool = True,
        select: str = "a",
        select_range: Optional[
            Union[Tuple[int, int], List[int], ivy.Array, ivy.NativeArray]
        ] = None,
        tol: Optional[float] = None,
        key_chains: Optional[Union[List[str], Dict[str, str]]] = None,
        to_apply: bool = True,
        prune_unapplied: bool = False,
        map_sequences: bool = False,
    ) -> Union[ivy.Container, Tuple[ivy.Container, ivy.Container]]:
        """
        ivy.Container instance method variant of ivy.eigh_tridiagonal.
        This method simply wraps the function, and so the docstring for
        ivy.eigh_tridiagonal also applies to this method with minimal changes.

        Parameters
        ----------
        self
            A container of real or complex arrays each of shape (n),
            the diagonal elements of the matrix.
        beta
            An array or a container of real or complex arrays each of shape
            (n-1), containing the elements of the first super-diagonal of the matrix.
        eigvals_only
            If False, both eigenvalues and corresponding eigenvectors are computed.
            If True, only eigenvalues are computed. Default is True.
        select
            Optional string with values in {'a', 'v', 'i'} (default is 'a') that
            determines which eigenvalues to calculate: 'a': all eigenvalues.
            'v': eigenvalues in the interval (min, max] given by select_range.
            'i': eigenvalues with indices min <= i <= max.
        select_range
            Size 2 tuple or list or array specifying the range of eigenvalues to
            compute together with select. If select is 'a', select_range is ignored.
        tol
            Optional scalar. Ignored when backend is not Tensorflow. The absolute
            tolerance to which each eigenvalue is required. An eigenvalue (or cluster)
            is considered to have converged if it lies in an interval of this width.
            If tol is None (default), the value eps*|T|_2 is used where eps is the
            machine precision, and |T|_2 is the 2-norm of the matrix T.

        Returns
        -------
        eig_vals
            The eigenvalues of the matrix in non-decreasing order.
        eig_vectors
            If eigvals_only is False the eigenvectors are returned in
            the second output argument.

        Examples
        --------
        >>> alpha = ivy.Container(a=ivy.array([0., 1., 2.]), b=ivy.array([2., 2., 2.]))
        >>> beta = ivy.array([0.,2.])
        >>> y = alpha.eigh_tridiagonal(beta)
        >>> print(y)
        {
            a: ivy.array([-0.56155, 0., 3.56155]),
            b: ivy.array([0., 2., 4.])
        }

        >>> alpha = ivy.Container(a=ivy.array([0., 1., 2.]), b=ivy.array([2., 2., 2.]))
        >>> beta = ivy.Container(a=ivy.array([0.,2.]), b=ivy.array([2.,2.]))
        >>> y = alpha.eigh_tridiagonal(beta)
        >>> print(y)
        {
            a: ivy.array([-0.56155, 0., 3.56155]),
            b: ivy.array([-0.82842, 2., 4.82842])
        }
        """
        return self.static_eigh_tridiagonal(
            self,
            beta,
            eigvals_only=eigvals_only,
            select=select,
            select_range=select_range,
            tol=tol,
            key_chains=key_chains,
            to_apply=to_apply,
            prune_unapplied=prune_unapplied,
            map_sequences=map_sequences,
        )

    @staticmethod
    def static_diagflat(
        x: Union[ivy.Array, ivy.NativeArray, ivy.Container],
        /,
        *,
        offset: int = 0,
        padding_value: float = 0,
        align: str = "RIGHT_LEFT",
        num_rows: int = -1,
        num_cols: int = -1,
        key_chains: Optional[Union[List[str], Dict[str, str]]] = None,
        to_apply: bool = True,
        prune_unapplied: bool = False,
        map_sequences: bool = False,
        out: Optional[ivy.Container] = None,
    ) -> ivy.Container:
        return ContainerBase.cont_multi_map_in_function(
            "diagflat",
            x,
            offset=offset,
            padding_value=padding_value,
            align=align,
            num_rows=num_rows,
            num_cols=num_cols,
            out=out,
            key_chains=key_chains,
            to_apply=to_apply,
            prune_unapplied=prune_unapplied,
            map_sequences=map_sequences,
        )

    def diagflat(
        self: ivy.Container,
        /,
        *,
        offset: int = 0,
        padding_value: float = 0,
        align: str = "RIGHT_LEFT",
        num_rows: int = -1,
        num_cols: int = -1,
        key_chains: Optional[Union[List[str], Dict[str, str]]] = None,
        to_apply: bool = True,
        prune_unapplied: bool = False,
        map_sequences: bool = False,
        out: Optional[ivy.Container] = None,
    ) -> ivy.Container:
        """
        ivy.Container instance method variant of ivy.diagflat.
        This method simply wraps the function, and so the docstring for
        ivy.diagflat also applies to this method with minimal changes.

        Examples
        --------
        >>> x = ivy.Container(a=[1,2])
        >>> ivy.diagflat(x, k=1)
        {
            a: ivy.array([[0, 1, 0],
                          [0, 0, 2],
                          [0, 0, 0]])
        }
        """
        return self.static_diagflat(
            self,
            offset=offset,
            padding_value=padding_value,
            align=align,
            num_rows=num_rows,
            num_cols=num_cols,
            key_chains=key_chains,
            to_apply=to_apply,
            prune_unapplied=prune_unapplied,
            map_sequences=map_sequences,
            out=out,
        )

    @staticmethod
    def static_kron(
        a: Union[ivy.Array, ivy.NativeArray, ivy.Container],
        b: Union[ivy.Array, ivy.NativeArray, ivy.Container],
        /,
        *,
        key_chains: Optional[Union[List[str], Dict[str, str]]] = None,
        to_apply: bool = True,
        prune_unapplied: bool = False,
        map_sequences: bool = False,
        out: Optional[ivy.Container] = None,
    ) -> ivy.Container:
        """
        ivy.Container static method variant of ivy.kron. This method simply wraps
        the function, and so the docstring for ivy.kron also applies to this method
        with minimal changes.

        Parameters
        ----------
        a
            first container with input arrays.
        b
            second container with input arrays
        out
            optional output container, for writing the result to.

        Returns
        -------
        ret
            container including arrays corresponding to the Kronecker product of
            the arrays in the input containers, computed element-wise

        Examples
        --------
        >>> a = ivy.Container(x=ivy.array([1,2]), y=ivy.array(50))
        >>> b = ivy.Container(x=ivy.array([3,4]), y=ivy.array(9))
        >>> ivy.Container.static_kron(a, b)
        {
            a: ivy.array([3, 4, 6, 8])
            b: ivy.array([450])
        }
        """
        return ContainerBase.cont_multi_map_in_function(
            "kron",
            a,
            b,
            key_chains=key_chains,
            to_apply=to_apply,
            prune_unapplied=prune_unapplied,
            map_sequences=map_sequences,
            out=out,
        )

    def kron(
        self: ivy.Container,
        b: ivy.Container,
        /,
        *,
        key_chains: Optional[Union[List[str], Dict[str, str]]] = None,
        to_apply: bool = True,
        prune_unapplied: bool = False,
        map_sequences: bool = False,
        out: Optional[ivy.Container] = None,
    ) -> ivy.Container:
        """
        ivy.Container instance method variant of ivy.kron.
        This method simply wraps the function, and so the docstring for
        ivy.kron also applies to this method with minimal changes.

        Examples
        --------
        >>> a = ivy.Container(x=ivy.array([1,2]), y=ivy.array([50]))
        >>> b = ivy.Container(x=ivy.array([3,4]), y=ivy.array(9))
        >>> a.kron(b)
        {
            a: ivy.array([3, 4, 6, 8])
            b: ivy.array([450])
        }
        """
        return self.static_kron(
            self,
            b,
            key_chains=key_chains,
            to_apply=to_apply,
            prune_unapplied=prune_unapplied,
            map_sequences=map_sequences,
            out=out,
        )

    @staticmethod
    def static_matrix_exp(
        x: Union[ivy.Array, ivy.NativeArray, ivy.Container],
        /,
        *,
        key_chains: Optional[Union[List[str], Dict[str, str]]] = None,
        to_apply: bool = True,
        out: Optional[ivy.Container] = None,
    ) -> ivy.Container:
        return ContainerBase.cont_multi_map_in_function(
            "matrix_exp",
            x,
            out=out,
            key_chains=key_chains,
            to_apply=to_apply,
        )

    def matrix_exp(
        self: ivy.Container,
        /,
        *,
        key_chains: Optional[Union[List[str], Dict[str, str]]] = None,
        to_apply: bool = True,
        out: Optional[ivy.Container] = None,
    ) -> ivy.Container:
        """
        ivy.Container instance method variant of ivy.diagflat.
        This method simply wraps the function, and so the docstring for
        ivy.diagflat also applies to this method with minimal changes.

        Examples
        --------
        >>> x = ivy.array([[[1., 0.],
                            [0., 1.]],
                            [[2., 0.],
                            [0., 2.]]])
        >>> ivy.matrix_exp(x)
        ivy.array([[[2.7183, 1.0000],
                    [1.0000, 2.7183]],
                    [[7.3891, 1.0000],
                    [1.0000, 7.3891]]])
        """
        return self.static_matrix_exp(
            self,
            key_chains=key_chains,
            to_apply=to_apply,
            out=out,
        )

    @staticmethod
    def static_eig(
        x: Union[ivy.Array, ivy.NativeArray, ivy.Container],
        /,
        *,
        key_chains: Optional[Union[List[str], Dict[str, str]]] = None,
        to_apply: bool = True,
        prune_unapplied: bool = False,
        map_sequences: bool = False,
    ) -> ivy.Container:
        """
        ivy.Container static method variant of ivy.eig.
        This method simply wraps the function, and so the docstring for
        ivy.eig also applies to this method with minimal changes.

        Parameters
        ----------
            x
                container with input arrays.

        Returns
        -------
            ret
                container including tuple of arrays corresponding to
                eigenvealues and eigenvectors of input array

        Examples
        --------
        >>> x = ivy.array([[1,2], [3,4]])
        >>> c = ivy.Container({'x':{'xx':x}})
        >>> ivy.Container.eig(c)
        {
            x:  {
                    xx: (tuple(2), <class ivy.array.array.Array>, shape=[2, 2])
                }
        }
        >>> ivy.Container.eig(c)['x']['xx']
        (
            ivy.array([-0.37228107+0.j,  5.3722816 +0.j]),
            ivy.array([
                    [-0.8245648 +0.j, -0.41597357+0.j],
                    [0.56576747+0.j, -0.9093767 +0.j]
                ])
        )
        """
        return ContainerBase.cont_multi_map_in_function(
            "eig",
            x,
            key_chains=key_chains,
            to_apply=to_apply,
            prune_unapplied=prune_unapplied,
            map_sequences=map_sequences,
        )

    def eig(
        self: ivy.Container,
        /,
        *,
        key_chains: Optional[Union[List[str], Dict[str, str]]] = None,
        to_apply: bool = True,
        prune_unapplied: bool = False,
        map_sequences: bool = False,
    ) -> ivy.Container:
        """
        ivy.Container instance method variant of ivy.eig.
        This method simply wraps the function, and so the docstring for
        ivy.eig also applies to this method with minimal changes.

        Parameters
        ----------
            x
                container with input arrays.

        Returns
        -------
            ret
                container including arrays corresponding
                eigenvealues and eigenvectors of input arrays

        Examples
        --------
        >>> x = ivy.array([[1,2], [3,4]])
        >>> c = ivy.Container({'x':{'xx':x}})
        >>> c.eig()
        {
            x:  {
                    xx: (tuple(2), <class ivy.array.array.Array>, shape=[2, 2])
                }
        }
        >>>c.eig()['x']['xx']
        (
            ivy.array([-0.37228107+0.j,  5.3722816 +0.j]),
            ivy.array([
                    [-0.8245648 +0.j, -0.41597357+0.j],
                    [0.56576747+0.j, -0.9093767 +0.j]
                ])
        )
        """
        return self.static_eig(
            self,
            key_chains=key_chains,
            to_apply=to_apply,
            prune_unapplied=prune_unapplied,
            map_sequences=map_sequences,
        )

    @staticmethod
    def static_eigvals(
        x: Union[ivy.Array, ivy.NativeArray, ivy.Container],
        /,
        *,
        key_chains: Optional[Union[List[str], Dict[str, str]]] = None,
        to_apply: bool = True,
        prune_unapplied: bool = False,
        map_sequences: bool = False,
    ) -> ivy.Container:
        """
        ivy.Container static method variant of ivy.eigvals.
        This method simply wraps the function, and so the docstring for
        ivy.eigvals also applies to this method with minimal changes.

        Parameters
        ----------
            x
                container with input arrays.

        Returns
        -------
            ret
                container including array corresponding
                to eigenvalues of input array

        Examples
        --------
        >>> x = ivy.array([[1,2], [3,4]])
        >>> c = ivy.Container({'x':{'xx':x}})
        >>> ivy.Container.eigvals(c)
        {
            x: {
                xx: ivy.array([-0.37228132+0.j, 5.37228132+0.j])
            }
        }
        >>> ivy.Container.eigvals(c)['x']['xx']
        ivy.array([-0.37228132+0.j,  5.37228132+0.j])
        """
        return ContainerBase.cont_multi_map_in_function(
            "eigvals",
            x,
            key_chains=key_chains,
            to_apply=to_apply,
            prune_unapplied=prune_unapplied,
            map_sequences=map_sequences,
        )

    def eigvals(
        self: ivy.Container,
        /,
        *,
        key_chains: Optional[Union[List[str], Dict[str, str]]] = None,
        to_apply: bool = True,
        prune_unapplied: bool = False,
        map_sequences: bool = False,
    ) -> ivy.Container:
        """
        ivy.Container instance method variant of ivy.eigvals.
        This method simply wraps the function, and so the docstring for
        ivy.eigvals also applies to this method with minimal changes.

        Parameters
        ----------
            x
                container with input arrays.

        Returns
        -------
            ret
                container including array corresponding
                to eigenvalues of input array

        Examples
        --------
        >>> x = ivy.array([[1,2], [3,4]])
        >>> c = ivy.Container({'x':{'xx':x}})
        >>> c.eigvals()
        {
            x: {
                xx: ivy.array([-0.37228132+0.j, 5.37228132+0.j])
            }
        }
        >>> c.eigvals()['x']['xx']
        ivy.array([-0.37228132+0.j,  5.37228132+0.j])
        """
        return self.static_eigvals(
            self,
            key_chains=key_chains,
            to_apply=to_apply,
            prune_unapplied=prune_unapplied,
            map_sequences=map_sequences,
        )

    @staticmethod
    def static_adjoint(
        x: ivy.Container,
        /,
        *,
        key_chains: Optional[Union[List[str], Dict[str, str]]] = None,
        to_apply: bool = True,
        out: Optional[ivy.Container] = None,
    ):
        """
        ivy.Container static method variant of ivy.adjoint. This method simply wraps
        the function, and so the docstring for ivy.adjoint also applies to this method
        with minimal changes.

        Parameters
        ----------
        x
            container with input arrays of dimensions greater than 1.
        out
            optional output container, for writing the result to.

        Returns
        -------
        ret
            container including arrays corresponding to the conjugate transpose of
            the arrays in the input container

        Examples
        --------
        >>> x = np.array([[1.-1.j, 2.+2.j],
                          [3.+3.j, 4.-4.j]])
        >>> y = np.array([[1.-2.j, 3.+4.j],
                          [1.-0.j, 2.+6.j]])
        >>> c = ivy.Container(a=ivy.array(x), b=ivy.array(y))
        >>> ivy.Container.static_adjoint(c)
        {
            a: ivy.array([[1.+1.j, 3.-3.j],
                          [2.-2.j, 4.+4.j]]),
            b: ivy.array([[1.+2.j, 1.-0.j],
                          [3.-4.j, 2.-6.j]])
        }
        """
        return ContainerBase.cont_multi_map_in_function(
            "adjoint",
            x,
            out=out,
            key_chains=key_chains,
            to_apply=to_apply,
        )

    def adjoint(
        self: ivy.Container,
        /,
        *,
        key_chains: Optional[Union[List[str], Dict[str, str]]] = None,
        to_apply: bool = True,
        out: Optional[ivy.Container] = None,
    ):
        """
        ivy.Container instance method variant of ivy.adjoint.
        This method simply wraps the function, and so the docstring for
        ivy.adjoint also applies to this method with minimal changes.

        Examples
        --------
        >>> x = np.array([[1.-1.j, 2.+2.j],
                          [3.+3.j, 4.-4.j]])
        >>> c = ivy.Container(a=ivy.array(x))
        >>> c.adjoint()
        {
            a: ivy.array([[1.+1.j, 3.-3.j],
                          [2.-2.j, 4.+4.j]])
        }
        """
        return self.static_adjoint(
            self, key_chains=key_chains, to_apply=to_apply, out=out
        )

    @staticmethod
    def static_multi_dot(
        x: Sequence[Union[ivy.Container, ivy.Array, ivy.NativeArray]],
        /,
        *,
        key_chains: Optional[Union[List[str], Dict[str, str]]] = None,
        to_apply: bool = True,
        prune_unapplied: bool = False,
        map_sequences: bool = False,
        out: Optional[ivy.Container] = None,
    ) -> ivy.Container:
        """
        ivy.Container static method variant of ivy.multi_dot. This method simply wraps
        the function, and so the docstring for ivy.multi_dot also applies to this method
        with minimal changes.

        Parameters
        ----------
        x
            sequence of matrices to multiply.
        out
            optional output array, for writing the result to. It must have a valid
            shape, i.e. the resulting shape after applying regular matrix multiplication
            to the inputs.

        Returns
        -------
        ret
            dot product of the arrays.

        Examples
        --------
        With :class:`ivy.Container` input:

        >>> a = ivy.Container(x=ivy.arange(2 * 3).reshape((2, 3)),
        ...                   y=ivy.arange(2 * 3).reshape((2, 3)))
        >>> b = ivy.Container(x=ivy.arange(3 * 2).reshape((3, 2)),
        ...                   y=ivy.arange(3 * 2).reshape((3, 2)))
        >>> c = ivy.Container(x=ivy.arange(2 * 2).reshape((2, 2)),
        ...                   y=ivy.arange(2 * 2).reshape((2, 2)))
        >>> ivy.Container.static_multi_dot((a, b, c))
        {
            x: ivy.array([[26, 49],
                          [80, 148]]),
            y: ivy.array([[26, 49],
                          [80, 148]])
        }
        """
        return ContainerBase.cont_multi_map_in_function(
            "multi_dot",
            x,
            out=out,
            key_chains=key_chains,
            to_apply=to_apply,
            prune_unapplied=prune_unapplied,
            map_sequences=map_sequences,
        )

    def multi_dot(
        self: ivy.Container,
        arrays: Sequence[Union[ivy.Container, ivy.Array, ivy.NativeArray]],
        /,
        *,
        key_chains: Optional[Union[List[str], Dict[str, str]]] = None,
        to_apply: bool = True,
        prune_unapplied: bool = False,
        map_sequences: bool = True,
        out: Optional[ivy.Container] = None,
    ) -> ivy.Container:
        """
        ivy.Container instance method variant of ivy.multi_dot.
        This method simply wraps the function, and so the docstring for
        ivy.multi_dot also applies to this method with minimal changes.

        Examples
        --------
        >>> a = ivy.Container(x=ivy.arange(2 * 3).reshape((2, 3)),
        ...                   y=ivy.arange(2 * 3).reshape((2, 3)))
        >>> b = ivy.Container(x=ivy.arange(3 * 2).reshape((3, 2)),
        ...                   y=ivy.arange(3 * 2).reshape((3, 2)))
        >>> c = ivy.Container(x=ivy.arange(2 * 2).reshape((2, 2)),
        ...                   y=ivy.arange(2 * 2).reshape((2, 2)))
        >>> a.multi_dot((b, c))
        {
            x: ivy.array([[26, 49],
                          [80, 148]]),
            y: ivy.array([[26, 49],
                          [80, 148]])
        }
        """
        return self.static_multi_dot(
            (self, *arrays),
            key_chains=key_chains,
            to_apply=to_apply,
            prune_unapplied=prune_unapplied,
            map_sequences=map_sequences,
            out=out,
        )

    @staticmethod
    def static_cond(
        self: ivy.Container,
        /,
        *,
        key_chains: Optional[Union[List[str], Dict[str, str]]] = None,
        to_apply: bool = True,
        prune_unapplied: bool = False,
        map_sequences: bool = False,
        p: Optional[Union[int, float, None]] = None,
        out: Optional[ivy.Container] = None,
    ):
        """
        ivy.Container static method variant of ivy.cond.
        This method simply wraps the function, and so the docstring for
        ivy.cond also applies to this method with minimal changes.

        Parameters
        ----------
            self
                container with input arrays.
            p
                order of the norm of the matrix (see ivy.norm).

        Returns
        -------
            ret
                container including array corresponding
                to condition number of input array

        Examples
        --------
        >>> x = ivy.array([[1,2], [3,4]])
        >>> ivy.Container.static_cond(x)
        ivy.array(14.933034)
        """
        return ContainerBase.cont_multi_map_in_function(
            "cond",
            self,
            p=p,
            out=out,
            key_chains=key_chains,
            to_apply=to_apply,
            prune_unapplied=prune_unapplied,
            map_sequences=map_sequences,
        )

    def cond(
        self: ivy.Container,
        /,
        *,
        key_chains: Optional[Union[List[str], Dict[str, str]]] = None,
        to_apply: bool = True,
        prune_unapplied: bool = False,
        map_sequences: bool = False,
        p: Optional[Union[int, float, None]] = None,
    ):
        """
        ivy.Container instance method variant of ivy.cond.
        This method simply wraps the function, and so the docstring for
        ivy.cond also applies to this method with minimal changes.

        Parameters
        ----------
            self
                container with input arrays.
            p
                order of the norm of the matrix (see ivy.norm).

        Returns
        -------
            ret
                container including array corresponding
                to condition number of input array

        Examples
        --------
        >>> x = ivy.array([[1,2], [3,4]])
        >>> c = ivy.Container(a=x)
        >>> c.cond()
        ivy.array(14.933034)

        >>> x = ivy.array([[1,2], [3,4]])
        >>> c = ivy.Container(a=x)
        >>> c.cond(p=1)
        ivy.array(21.0)

        With :class:`ivy.Container` input:

        >>> a = ivy.Container(x=ivy.arange(2 * 3).reshape((2, 3)),
        ...                   y=ivy.arange(2 * 3).reshape((2, 3)))
        >>> a.cond()
        {
            x: ivy.array(14.933034),
            y: ivy.array(14.933034)
        }
        """
        return self.static_cond(
            self,
            p=p,
            key_chains=key_chains,
            to_apply=to_apply,
            prune_unapplied=prune_unapplied,
            map_sequences=map_sequences,
        )
<<<<<<< HEAD
    
=======

>>>>>>> b430ac31
    @staticmethod
    def solve_triangular(
        self: ivy.Container,
        /,
        *,
        key_chains: Optional[Union[List[str], Dict[str, str]]] = None,
        to_apply: bool = True,
        prune_unapplied: bool = False,
        map_sequences: bool = False,
        b: Union[ivy.Container, ivy.Array, ivy.NativeArray],
        lower: bool = True,
        transpose: bool = False,
        unit_diagonal: bool = False,
        out: Optional[ivy.Container] = None,
    ):
        """
        ivy.Container static method variant of ivy.solve_triangular.
        This method simply wraps the function, and so the docstring for
        ivy.solve_triangular also applies to this method with minimal changes.

        Parameters
        ----------
            self
                container with input arrays.
            b
                container with input arrays.
            lower
                whether the triangular matrix is lower triangular.
            transpose
                whether to solve with the transpose of the matrix.
            unit_diagonal
                whether the diagonal is assumed to be 1.

        Returns
        -------
            ret
                container including array corresponding
                to solution of triangular system of equations.

        Examples
        --------
        >>> a = ivy.array([[1, 0, 0], [2, 1, 0], [3, 2, 1]])
        >>> b = ivy.array([1, 2, 3])
        >>> ivy.Container.static_solve_triangular(a, b)
        ivy.array([1., 1., 1.])
        """
        return ContainerBase.cont_multi_map_in_function(
            "solve_triangular",
            self,
            b=b,
            lower=lower,
            transpose=transpose,
            unit_diagonal=unit_diagonal,
            out=out,
            key_chains=key_chains,
            to_apply=to_apply,
            prune_unapplied=prune_unapplied,
            map_sequences=map_sequences,
        )
    
    def solve_triangular(
        self: ivy.Container,
        /,
        *,
        key_chains: Optional[Union[List[str], Dict[str, str]]] = None,
        to_apply: bool = True,
        prune_unapplied: bool = False,
        map_sequences: bool = False,
        b: Union[ivy.Container, ivy.Array, ivy.NativeArray],
        lower: bool = True,
        transpose: bool = False,
        unit_diagonal: bool = False,
    ):
        """
        ivy.Container instance method variant of ivy.solve_triangular.
        This method simply wraps the function, and so the docstring for
        ivy.solve_triangular also applies to this method with minimal changes.

        Parameters
        ----------
            self
                container with input arrays.
            b
                container with input arrays.
            lower
                whether the triangular matrix is lower triangular.
            transpose
                whether to solve with the transpose of the matrix.
            unit_diagonal
                whether the diagonal is assumed to be 1.

        Returns
        -------
            ret
                container including array corresponding
                to solution of triangular system of equations.

        Examples
        --------
        >>> a = ivy.array([[1, 0, 0], [2, 1, 0], [3, 2, 1]])
        >>> b = ivy.array([1, 2, 3])
        >>> c = ivy.Container(a=a)
        >>> c.solve_triangular(b)
        ivy.array([1., 1., 1.])

        With :class:`ivy.Container` input:

        >>> a = ivy.Container(x=ivy.arange(2 * 3).reshape((2, 3)),
        ...                   y=ivy.arange(2 * 3).reshape((2, 3)))
        >>> b = ivy.Container(x=ivy.arange(2 * 3).reshape((2, 3)),
        ...                   y=ivy.arange(2 * 3).reshape((2, 3)))
        >>> a.solve_triangular(b)
        {
            x: ivy.array([[ 0.,  1.,  2.],
                          [ 0.,  1.,  2.]]),
            y: ivy.array([[ 0.,  1.,  2.],
                          [ 0.,  1.,  2.]])
        }
        """
        return self.static_solve_triangular(
            self,
            b=b,
            lower=lower,
            transpose=transpose,
            unit_diagonal=unit_diagonal,
            key_chains=key_chains,
            to_apply=to_apply,
            prune_unapplied=prune_unapplied,
            map_sequences=map_sequences,
<<<<<<< HEAD
=======
        )

    @staticmethod
    def static_cov(
        x1: Union[ivy.Array, ivy.NativeArray, ivy.Container],
        x2: Union[ivy.Array, ivy.NativeArray, ivy.Container] = None,
        /,
        *,
        rowVar: bool = True,
        bias: bool = False,
        ddof: int = None,
        fweights: ivy.Array = None,
        aweights: ivy.Array = None,
        dtype: Optional[Union[ivy.Dtype, ivy.NativeDtype]] = None,
        key_chains: Optional[Union[List[str], Dict[str, str]]] = None,
        to_apply: bool = True,
        prune_unapplied: bool = False,
        map_sequences: bool = False,
    ) -> ivy.Container:
        """
        ivy.Container static method variant of ivy.cov. This method simply wraps the
        function, and so the docstring for ivy.cov also applies to this method
        with minimal changes.
        Parameters
        ----------
        x1
            a 1D or 2D input array, nativearray or container, with a numeric data type.
        x2
            optional second 1D or 2D input array, nativearray, or container, with a
            numeric data type. Must have the same shape as x1.
        rowVar
            optional variable where each row of input is interpreted as a variable
            (default = True). If set to False, each column is instead interpreted
            as a variable.
        bias
            optional variable for normalizing input (default = False) by (N - 1) where
            N is the number of given observations. If set to True, then normalization
            is instead by N. Can be overridden by keyword ``ddof``.
        ddof
            optional variable to override ``bias`` (default = None). ddof=1 will return
            the unbiased estimate, even with fweights and aweights given. ddof=0 will
            return the simple average.
        fweights
            optional 1D array of integer frequency weights; the number of times each
            observation vector should be repeated.
        aweights
            optional 1D array of observation vector weights. These relative weights are
            typically large for observations considered "important" and smaller for
            observations considered less "important". If ddof=0 is specified, the array
            of weights can be used to assign probabilities to observation vectors.
        dtype
            optional variable to set data-type of the result. By default, data-type
            will have at least ``numpy.float64`` precision.
        key_chains
            The key-chains to apply or not apply the method to. Default is ``None``.
        to_apply
            If True, the method will be applied to key_chains, otherwise key_chains
            will be skipped. Default is ``True``.
        prune_unapplied
            Whether to prune key_chains for which the function was not applied.
            Default is ``False``.
        map_sequences
            Whether to also map method to sequences (lists, tuples).
            Default is ``False``.
        out
            optional output container, for writing the result to. It must have a shape
            that the inputs broadcast to.
        Returns
        -------
        ret
            a container containing the covariance matrix of an input matrix, or the
            covariance matrix of two variables. The returned container must have a
            floating-point data type determined by Type Promotion Rules and must be
            a square matrix of shape (N, N), where N is the number of rows in the
            input(s).
        Examples
        --------
        With one :class:`ivy.Container` input:
        >>> x = ivy.array([1., 2., 3.])
        >>> y = ivy.Container(a=ivy.array([3. ,2. ,1.]), b=ivy.array([-1., -2., -3.]))
        >>> z = ivy.Container.static_cov(x, y)
        >>> print(z)
        {
            a: ivy.array([ 1., -1.]
                         [-1.,  1.]),
            b: ivy.array([ 1., -1.]
                         [-1.,  1.])
        }
        With multiple :class:`ivy.Container` inputs:
        >>> x = ivy.Container(a=ivy.array([1., 2., 3.]), b=ivy.array([1., 2., 3.]))
        >>> y = ivy.Container(a=ivy.array([3., 2., 1.]), b=ivy.array([3., 2., 1.]))
        >>> z = ivy.Container.static_cov(x, y)
        >>> print(z)
        {
            a: ivy.container([ 1., -1., -1., -1.]
                         [ 1.,  1., -1., -1.]),
            b: ivy.container([-1., -1.,  1.,  1.]
                         [-1.,  1.,  1.,  1.])
        }
        """
        return ContainerBase.cont_multi_map_in_function(
            "cov",
            x1,
            x2,
            rowVar=rowVar,
            bias=bias,
            ddof=ddof,
            fweights=fweights,
            aweights=aweights,
            dtype=dtype,
            key_chains=key_chains,
            to_apply=to_apply,
            prune_unapplied=prune_unapplied,
            map_sequences=map_sequences,
        )

    def cov(
        self: ivy.Container,
        x2: ivy.Container = None,
        /,
        *,
        rowVar: bool = True,
        bias: bool = False,
        ddof: Optional[int] = None,
        fweights: Optional[ivy.Array] = None,
        aweights: Optional[ivy.Array] = None,
        dtype: Optional[Union[ivy.Dtype, ivy.NativeDtype]] = None,
        key_chains: Optional[Union[List[str], Dict[str, str]]] = None,
        to_apply: bool = True,
        prune_unapplied: bool = False,
        map_sequences: bool = False,
    ) -> ivy.Container:
        """
        ivy.Container instance method variant of ivy.cov. This method simply wraps
        the function, and so the docstring for ivy.cov also applies to this method
        with minimal changes.
        Parameters
        ----------
        self
            a 1D or 2D input container, with a numeric data type.
        x2
            optional second 1D or 2D input array, nativearray, or container, with a
            numeric data type. Must have the same shape as ``self``.
        rowVar
            optional variable where each row of input is interpreted as a variable
            (default = True). If set to False, each column is instead interpreted
            as a variable.
        bias
            optional variable for normalizing input (default = False) by (N - 1) where
            N is the number of given observations. If set to True, then normalization
            is instead by N. Can be overridden by keyword ``ddof``.
        ddof
            optional variable to override ``bias`` (default = None). ddof=1 will return
            the unbiased estimate, even with fweights and aweights given. ddof=0 will
            return the simple average.
        fweights
            optional 1D array of integer frequency weights; the number of times each
            observation vector should be repeated.
        aweights
            optional 1D array of observation vector weights. These relative weights are
            typically large for observations considered "important" and smaller for
            observations considered less "important". If ddof=0 is specified, the array
            of weights can be used to assign probabilities to observation vectors.
        dtype
            optional variable to set data-type of the result. By default, data-type
            will have at least ``numpy.float64`` precision.
        key_chains
            The key-chains to apply or not apply the method to. Default is ``None``.
        to_apply
            If True, the method will be applied to key_chains, otherwise key_chains
            will be skipped. Default is ``True``.
        prune_unapplied
            Whether to prune key_chains for which the function was not applied.
            Default is ``False``.
        map_sequences
            Whether to also map method to sequences (lists, tuples).
            Default is ``False``.
        out
            optional output container, for writing the result to. It must have a shape
            that the inputs broadcast to.
        Returns
        -------
        ret
            a container containing the covariance matrix of an input matrix, or the
            covariance matrix of two variables. The returned container must have a
            floating-point data type determined by Type Promotion Rules and must be
            a square matrix of shape (N, N), where N is the number of variables in the
            input(s).
        Examples
        --------
        >>> x = ivy.Container(a=ivy.array([1., 2., 3.]), b=ivy.array([1., 2., 3.]))
        >>> y = ivy.Container(a=ivy.array([3., 2., 1.]), b=ivy.array([3., 2., 1.]))
        >>> z = x.cov(y)
        >>> print(z)
        {
            a: ivy.container([ 1., -1., -1., -1.]
                         [ 1.,  1., -1., -1.]),
            b: ivy.container([-1., -1.,  1.,  1.]
                         [-1.,  1.,  1.,  1.])
        }
        """
        return self.static_cov(
            self,
            x2,
            rowVar=rowVar,
            bias=bias,
            ddof=ddof,
            fweights=fweights,
            aweights=aweights,
            dtype=dtype,
            key_chains=key_chains,
            to_apply=to_apply,
            prune_unapplied=prune_unapplied,
            map_sequences=map_sequences,
>>>>>>> b430ac31
        )<|MERGE_RESOLUTION|>--- conflicted
+++ resolved
@@ -885,11 +885,7 @@
             prune_unapplied=prune_unapplied,
             map_sequences=map_sequences,
         )
-<<<<<<< HEAD
-    
-=======
-
->>>>>>> b430ac31
+
     @staticmethod
     def solve_triangular(
         self: ivy.Container,
@@ -1019,8 +1015,6 @@
             to_apply=to_apply,
             prune_unapplied=prune_unapplied,
             map_sequences=map_sequences,
-<<<<<<< HEAD
-=======
         )
 
     @staticmethod
@@ -1235,5 +1229,4 @@
             to_apply=to_apply,
             prune_unapplied=prune_unapplied,
             map_sequences=map_sequences,
->>>>>>> b430ac31
         )