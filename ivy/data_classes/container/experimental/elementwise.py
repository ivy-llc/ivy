--- conflicted
+++ resolved
@@ -2854,27 +2854,6 @@
         return self.static_modf(self, out=out)
 
     @staticmethod
-<<<<<<< HEAD
-    def static_erfc(
-        x: Union[ivy.Array, ivy.NativeArray, ivy.Container],
-        /,
-        *,
-        key_chains: Optional[Union[List[str], Dict[str, str], ivy.Container]] = None,
-        to_apply: Union[bool, ivy.Container] = True,
-        prune_unapplied: Union[bool, ivy.Container] = False,
-        map_sequences: Union[bool, ivy.Container] = False,
-        out: Optional[ivy.Container] = None,
-    ) -> ivy.Container:
-        """
-        ivy.Container static method variant of ivy.erfc. This method simply wraps the
-        function, and so the docstring for ivy.erfc also applies to this method with
-        minimal changes.
-
-        Parameters
-        ----------
-        x
-            The container whose array contains real or complex valued argument.
-=======
     def static_digamma(
         x: Union[ivy.Container, ivy.Array, ivy.NativeArray],
         /,
@@ -2897,107 +2876,6 @@
         Parameters
         ----------
         x
-            Input container containing input arrays.
->>>>>>> 97285e0a
-        key_chains
-            The key-chains to apply or not apply the method to. Default is ``None``.
-        to_apply
-            If True, the method will be applied to key_chains, otherwise key_chains
-            will be skipped. Default is ``True``.
-        prune_unapplied
-            Whether to prune key_chains for which the function was not applied.
-            Default is ``False``.
-        map_sequences
-            Whether to also map method to sequences (lists, tuples).
-            Default is ``False``.
-        out
-<<<<<<< HEAD
-            optional output container, for writing the result to.
-=======
-            Alternate output array in which to place the result.
-            The default is None.
->>>>>>> 97285e0a
-
-        Returns
-        -------
-        ret
-<<<<<<< HEAD
-            container with values of the complementary error function.
-
-        Examples
-        --------
-        >>> x = ivy.Container(a=ivy.array([1., 2.]), b=ivy.array([-3., -4.]))
-        >>> ivy.Container.static_erfc(x)
-        {
-            a: ivy.array([0.15729921, 0.00467773]),
-            b: ivy.array([1.99997795, 2.])
-        }
-        """
-        return ContainerBase.cont_multi_map_in_function(
-            "erfc",
-=======
-            container including the digamma function computed element-wise
-        Examples
-        --------
-        >>> x = ivy.Container(a=ivy.array([1, 0.5]),\
-        ...                         b=ivy.array([-2.0, 3.0]))
-        >>> ivy.Container.static_digamma(x)
-        {
-            a: ivy.array([-0.57721537, -1.96351004]),
-            b: ivy.array([nan, 0.92278427])
-        }
-        """
-        return ContainerBase.cont_multi_map_in_function(
-            "digamma",
->>>>>>> 97285e0a
-            x,
-            key_chains=key_chains,
-            to_apply=to_apply,
-            prune_unapplied=prune_unapplied,
-            map_sequences=map_sequences,
-            out=out,
-        )
-
-<<<<<<< HEAD
-    def erfc(
-        self: ivy.Container,
-        /,
-        *,
-        out: Optional[ivy.Container] = None,
-    ) -> ivy.Container:
-        """
-        ivy.Container instance method variant of ivy.erfc. This method simply wraps the
-        function, and so the docstring for ivy.erfc also applies to this method with
-        minimal changes.
-=======
-    def digamma(
-        self: ivy.Container,
-        /,
-        *,
-        key_chains: Optional[Union[List[str], Dict[str, str]]] = None,
-        to_apply: bool = True,
-        prune_unapplied: bool = False,
-        map_sequences: bool = False,
-        out: Optional[ivy.Container] = None,
-    ) -> ivy.Container:
-        """
-        ivy.Container instance method variant of ivy.digamma. This method simply wraps
-        the function, and so the docstring for ivy.digamma also applies to this method
-        with minimal changes.
-
-        Note
-        ----
-        The Ivy version only accepts real-valued inputs.
->>>>>>> 97285e0a
-
-        Parameters
-        ----------
-        self
-<<<<<<< HEAD
-            The container whose array contains real or complex valued argument.
-        out
-            optional output container, for writing the result to.
-=======
             Input container containing input arrays.
         key_chains
             The key-chains to apply or not apply the method to. Default is ``None``.
@@ -3013,12 +2891,170 @@
         out
             Alternate output array in which to place the result.
             The default is None.
->>>>>>> 97285e0a
-
-        Returns
-        -------
-        ret
-<<<<<<< HEAD
+
+        Returns
+        -------
+        ret
+            container including the digamma function computed element-wise
+        Examples
+        --------
+        >>> x = ivy.Container(a=ivy.array([1, 0.5]),\
+        ...                         b=ivy.array([-2.0, 3.0]))
+        >>> ivy.Container.static_digamma(x)
+        {
+            a: ivy.array([-0.57721537, -1.96351004]),
+            b: ivy.array([nan, 0.92278427])
+        }
+        """
+        return ContainerBase.cont_multi_map_in_function(
+            "digamma",
+            x,
+            key_chains=key_chains,
+            to_apply=to_apply,
+            prune_unapplied=prune_unapplied,
+            map_sequences=map_sequences,
+            out=out,
+        )
+
+    def digamma(
+        self: ivy.Container,
+        /,
+        *,
+        key_chains: Optional[Union[List[str], Dict[str, str]]] = None,
+        to_apply: bool = True,
+        prune_unapplied: bool = False,
+        map_sequences: bool = False,
+        out: Optional[ivy.Container] = None,
+    ) -> ivy.Container:
+        """
+        ivy.Container instance method variant of ivy.digamma. This method simply wraps
+        the function, and so the docstring for ivy.digamma also applies to this method
+        with minimal changes.
+
+        Note
+        ----
+        The Ivy version only accepts real-valued inputs.
+
+        Parameters
+        ----------
+        self
+            Input container containing input arrays.
+        key_chains
+            The key-chains to apply or not apply the method to. Default is ``None``.
+        to_apply
+            If True, the method will be applied to key_chains, otherwise key_chains
+            will be skipped. Default is ``True``.
+        prune_unapplied
+            Whether to prune key_chains for which the function was not applied.
+            Default is ``False``.
+        map_sequences
+            Whether to also map method to sequences (lists, tuples).
+            Default is ``False``.
+        out
+            Alternate output array in which to place the result.
+            The default is None.
+
+        Returns
+        -------
+        ret
+            container including the digamma function computed element-wise
+        Examples
+        --------
+        >>> x = ivy.Container(a=ivy.array([1, 0.5]), b=ivy.array([2.0, 3.0])
+        >>> x.digamma()
+        {
+            a: ivy.array([-0.5772, -1.9635]),
+            b: ivy.array([0.4228, 0.9228])
+        }
+        """
+        return self.static_digamma(
+            self,
+            key_chains=key_chains,
+            to_apply=to_apply,
+            prune_unapplied=prune_unapplied,
+            map_sequences=map_sequences,
+            out=out,
+        )
+
+    @staticmethod
+    def static_erfc(
+        x: Union[ivy.Array, ivy.NativeArray, ivy.Container],
+        /,
+        *,
+        key_chains: Optional[Union[List[str], Dict[str, str], ivy.Container]] = None,
+        to_apply: Union[bool, ivy.Container] = True,
+        prune_unapplied: Union[bool, ivy.Container] = False,
+        map_sequences: Union[bool, ivy.Container] = False,
+        out: Optional[ivy.Container] = None,
+    ) -> ivy.Container:
+        """
+        ivy.Container static method variant of ivy.erfc. This method simply wraps the
+        function, and so the docstring for ivy.erfc also applies to this method with
+        minimal changes.
+
+        Parameters
+        ----------
+        x
+            The container whose array contains real or complex valued argument.
+        key_chains
+            The key-chains to apply or not apply the method to. Default is ``None``.
+        to_apply
+            If True, the method will be applied to key_chains, otherwise key_chains
+            will be skipped. Default is ``True``.
+        prune_unapplied
+            Whether to prune key_chains for which the function was not applied.
+            Default is ``False``.
+        map_sequences
+            Whether to also map method to sequences (lists, tuples).
+            Default is ``False``.
+        out
+            optional output container, for writing the result to.
+
+        Returns
+        -------
+        ret
+            container with values of the complementary error function.
+
+        Examples
+        --------
+        >>> x = ivy.Container(a=ivy.array([1., 2.]), b=ivy.array([-3., -4.]))
+        >>> ivy.Container.static_erfc(x)
+        {
+            a: ivy.array([0.15729921, 0.00467773]),
+            b: ivy.array([1.99997795, 2.])
+        }
+        """
+        return ContainerBase.cont_multi_map_in_function(
+            "erfc",
+            x,
+            key_chains=key_chains,
+            to_apply=to_apply,
+            prune_unapplied=prune_unapplied,
+            map_sequences=map_sequences,
+            out=out,
+        )
+
+    def erfc(
+        self: ivy.Container,
+        /,
+        *,
+        out: Optional[ivy.Container] = None,
+    ) -> ivy.Container:
+        """
+        ivy.Container instance method variant of ivy.erfc. This method simply wraps the
+        function, and so the docstring for ivy.erfc also applies to this method with
+        minimal changes.
+
+        Parameters
+        ----------
+        self
+            The container whose array contains real or complex valued argument.
+        out
+            optional output container, for writing the result to.
+
+        Returns
+        -------
+        ret
             container with values of the complementary error function.
 
         Examples
@@ -3031,24 +3067,4 @@
             b: ivy.array([1.84270084, 1.99532223, 1.99997795])
         }
         """
-        return self.static_erfc(self, out=out)
-=======
-            container including the digamma function computed element-wise
-        Examples
-        --------
-        >>> x = ivy.Container(a=ivy.array([1, 0.5]), b=ivy.array([2.0, 3.0])
-        >>> x.digamma()
-        {
-            a: ivy.array([-0.5772, -1.9635]),
-            b: ivy.array([0.4228, 0.9228])
-        }
-        """
-        return self.static_digamma(
-            self,
-            key_chains=key_chains,
-            to_apply=to_apply,
-            prune_unapplied=prune_unapplied,
-            map_sequences=map_sequences,
-            out=out,
-        )
->>>>>>> 97285e0a
+        return self.static_erfc(self, out=out)