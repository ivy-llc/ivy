# global
from typing import Optional, Union, List, Dict, Tuple, Literal, Sequence, Callable

# local
import ivy
from ivy.data_classes.container.base import ContainerBase


class _ContainerWithLayersExperimental(ContainerBase):
    @staticmethod
    def static_max_pool1d(
        x: Union[ivy.Array, ivy.NativeArray, ivy.Container],
        kernel: Union[int, Tuple[int, ...], ivy.Container],
        strides: Union[int, Tuple[int, ...], ivy.Container],
        padding: Union[str, int, Tuple[int], List[Tuple[int, int]], ivy.Container],
        /,
        *,
        data_format: Union[str, ivy.Container] = "NWC",
        dilation: Union[int, Tuple[int], ivy.Container] = 1,
        ceil_mode: Union[bool, ivy.Container] = False,
        key_chains: Optional[Union[List[str], Dict[str, str], ivy.Container]] = None,
        to_apply: Union[bool, ivy.Container] = True,
        prune_unapplied: Union[bool, ivy.Container] = False,
        map_sequences: Union[bool, ivy.Container] = False,
        out: Optional[ivy.Container] = None,
    ) -> ivy.Container:
        """
        ivy.Container static method variant of ivy.max_pool1d. This method simply wraps
        the function, and so the docstring for ivy.max_pool1d also applies to this
        method with minimal changes.

        Parameters
        ----------
        x
            Container of input images *[batch_size, w, d_in]*.
        kernel
            Size of the kernel i.e., the sliding window for each
            dimension of input. *[w]*.
        strides
            The stride of the sliding window for each dimension of input.
        padding
            "SAME" or "VALID" indicating the algorithm, or list
            indicating the per-dimension paddings.
        data_format
            "NWC" or "NCW". Defaults to "NWC".
        dilaton
            The stride between elements within a sliding window, must be > 0.
        ceil_mode
            If True, ceil is used instead of floor to compute the output shape.
            This ensures that every element is covered by a sliding window.
        out
            optional output array, for writing the result to.

        Returns
        -------
        ret
            The result of the pooling operation.

        Examples
        --------
        >>> a = ivy.arange(12.).reshape((2,2,3))
        >>> b = ivy.arange(24.).reshape((2,3,4))
        >>> x = ivy.Container({'a': a, 'b': b})
        >>> print(ivy.Container.static_max_pool1d(x,2, 2, "VALID"))
        {
            a: ivy.array([[[3., 4., 5.]],
                          [[9., 10., 11.]]]),
            b: ivy.array([[[4., 5., 6., 7.]],
                          [[16., 17., 18., 19.]]])
        }
        """
        return ContainerBase.cont_multi_map_in_function(
            "max_pool1d",
            x,
            kernel,
            strides,
            padding,
            data_format=data_format,
            dilation=dilation,
            ceil_mode=ceil_mode,
            key_chains=key_chains,
            to_apply=to_apply,
            prune_unapplied=prune_unapplied,
            map_sequences=map_sequences,
            out=out,
        )

    def max_pool1d(
        self: ivy.Container,
        kernel: Union[int, Tuple[int, ...], ivy.Container],
        strides: Union[int, Tuple[int, ...], ivy.Container],
        padding: Union[str, int, Tuple[int], List[Tuple[int, int]], ivy.Container],
        /,
        *,
        data_format: Union[str, ivy.Container] = "NWC",
        dilation: Union[int, Tuple[int], ivy.Container] = 1,
        ceil_mode: Union[bool, ivy.Container] = False,
        key_chains: Optional[Union[List[str], Dict[str, str], ivy.Container]] = None,
        to_apply: Union[bool, ivy.Container] = True,
        prune_unapplied: Union[bool, ivy.Container] = False,
        map_sequences: Union[bool, ivy.Container] = False,
        out: Optional[ivy.Container] = None,
    ) -> ivy.Container:
        """
        ivy.Container instance method variant of `ivy.max_pool1d`. This method simply
        wraps the function, and so the docstring for `ivy.max_pool1d` also applies to
        this method with minimal changes.

        Parameters
        ----------
        self
            Container of input images *[batch_size, w, d_in]*.
        kernel
            Size of the kernel i.e., the sliding window for each
            dimension of input. *[w]*.
        strides
            The stride of the sliding window for each dimension of input.
        padding
            SAME" or "VALID" indicating the algorithm, or list
            indicating the per-dimension paddings.
        data_format
            "NWC" or "NCW". Defaults to "NWC".
        dilaton
            The stride between elements within a sliding window, must be > 0.
        ceil_mode
            If True, ceil is used instead of floor to compute the output shape.
            This ensures that every element is covered by a sliding window.
        out
            optional output array, for writing the result to.

        Returns
        -------
        ret
            The result of the pooling operation.

        Examples
        --------
        >>> a = ivy.arange(12.).reshape((2,2,3))
        >>> b = ivy.arange(24.).reshape((2,3,4))
        >>> x = ivy.Container({'a': a, 'b': b})
        >>> print(x.max_pool1d(2, 2, "VALID"))
        {
            a: ivy.array([[[3., 4., 5.]],
                          [[9., 10., 11.]]]),
            b: ivy.array([[[4., 5., 6., 7.]],
                          [[16., 17., 18., 19.]]])
        }
        """
        return self.static_max_pool1d(
            self,
            kernel,
            strides,
            padding,
            data_format=data_format,
            dilation=dilation,
            ceil_mode=ceil_mode,
            key_chains=key_chains,
            to_apply=to_apply,
            prune_unapplied=prune_unapplied,
            map_sequences=map_sequences,
            out=out,
        )

    @staticmethod
    def static_max_pool2d(
        x: Union[ivy.Array, ivy.NativeArray, ivy.Container],
        kernel: Union[int, Tuple[int, ...], ivy.Container],
        strides: Union[int, Tuple[int, ...], ivy.Container],
        padding: Union[str, int, Tuple[int], List[Tuple[int, int]], ivy.Container],
        /,
        *,
        data_format: Union[str, ivy.Container] = "NHWC",
        dilation: Union[int, Tuple[int, ...], ivy.Container] = 1,
        ceil_mode: Union[bool, ivy.Container] = False,
        key_chains: Optional[Union[List[str], Dict[str, str], ivy.Container]] = None,
        to_apply: Union[bool, ivy.Container] = True,
        prune_unapplied: Union[bool, ivy.Container] = False,
        map_sequences: Union[bool, ivy.Container] = False,
        out: Optional[ivy.Container] = None,
    ) -> ivy.Container:
        """
        ivy.Container static method variant of ivy.max_pool2dd. This method simply wraps
        the function, and so the docstring for ivy.max_pool2d also applies to this
        method with minimal changes.

        Parameters
        ----------
        x
            Input image *[batch_size,h,w,d_in]*.
        kernel
            The size of the window to take a max over.
        strides
            The stride of the sliding window for each dimension of input.
        padding
            "SAME" or "VALID" indicating the algorithm, or list indicating
            the per-dimension paddings.
        data_format
            "NHWC" or "NCHW". Defaults to "NHWC".
        dilaton
            The stride between elements within a sliding window, must be > 0.
        ceil_mode
            If True, ceil is used instead of floor to compute the output shape.
            This ensures that every element is covered by a sliding window.
        out
            optional output array, for writing the result to. It must have a shape
            that the inputs broadcast to.

        Returns
        -------
        ret
            The result of the pooling operation.

        Examples
        --------
        >>> a = ivy.arange(12).reshape((2, 1, 3, 2))
        >>> b = ivy.arange(48).reshape((2, 4, 3, 2))
        >>> x = ivy.Container({'a': a, 'b': b})
        >>> print(ivy.Container.static_max_pool2d(x, (2, 2), (1, 1), "SAME"))
        {
            a: (<class ivy.array.array.Array> shape=[2, 1, 3, 2]),
            b: (<class ivy.array.array.Array> shape=[2, 4, 3, 2])
        }
        """
        return ContainerBase.cont_multi_map_in_function(
            "max_pool2d",
            x,
            kernel,
            strides,
            padding,
            data_format=data_format,
            dilation=dilation,
            ceil_mode=ceil_mode,
            key_chains=key_chains,
            to_apply=to_apply,
            prune_unapplied=prune_unapplied,
            map_sequences=map_sequences,
            out=out,
        )

    def max_pool2d(
        self: ivy.Container,
        kernel: Union[int, Tuple[int, ...], ivy.Container],
        strides: Union[int, Tuple[int, ...], ivy.Container],
        padding: Union[str, int, Tuple[int], List[Tuple[int, int]], ivy.Container],
        /,
        *,
        data_format: Union[str, ivy.Container] = "NHWC",
        dilation: Union[int, Tuple[int, ...], ivy.Container] = 1,
        ceil_mode: Union[bool, ivy.Container] = False,
        key_chains: Optional[Union[List[str], Dict[str, str], ivy.Container]] = None,
        to_apply: Union[bool, ivy.Container] = True,
        prune_unapplied: Union[bool, ivy.Container] = False,
        map_sequences: Union[bool, ivy.Container] = False,
        out: Optional[ivy.Container] = None,
    ) -> ivy.Container:
        """
        ivy.Container instance method variant of `ivy.max_pool2d`. This method simply
        wraps the function, and so the docstring for `ivy.max_pool2d` also applies to
        this method with minimal changes.

        Parameters
        ----------
        x
            Input image *[batch_size,h,w,d_in]*.
        kernel
            The size of the window to take a max over.
        strides
            The stride of the sliding window for each dimension of input.
        padding
            "SAME" or "VALID" indicating the algorithm, or list indicating
            the per-dimension paddings.
        data_format
            "NHWC" or "NCHW". Defaults to "NHWC".
        dilaton
            The stride between elements within a sliding window, must be > 0.
        ceil_mode
            If True, ceil is used instead of floor to compute the output shape.
            This ensures that every element is covered by a sliding window.
        out
            optional output array, for writing the result to. It must have a shape
            that the inputs broadcast to.

        Returns
        -------
        ret
            The result of the pooling operation.

        Examples
        --------
        >>> a = ivy.arange(24.).reshape((1, 2, 3, 4))
        >>> b = ivy.arange(48.).reshape((2, 4, 3, 2))
        >>> x = ivy.Container(a=a, b=b)
        >>> y = x.max_pool2d(3, 1, "VALID")
        >>> print(y)
        {
            a: ivy.array([], shape=(1, 0, 1, 4)),
            b: ivy.array([[[[16., 17.]],
                           [[22., 23.]]],
                         [[[40., 41.]],
                           [[46., 47.]]]])
        }
        """
        return self.static_max_pool2d(
            self,
            kernel,
            strides,
            padding,
            data_format=data_format,
            dilation=dilation,
            ceil_mode=ceil_mode,
            key_chains=key_chains,
            to_apply=to_apply,
            prune_unapplied=prune_unapplied,
            map_sequences=map_sequences,
            out=out,
        )

    @staticmethod
    def static_max_pool3d(
        x: Union[ivy.Array, ivy.NativeArray, ivy.Container],
        kernel: Union[int, Tuple[int, ...], ivy.Container],
        strides: Union[int, Tuple[int, ...], ivy.Container],
        padding: Union[str, int, Tuple[int], List[Tuple[int, int]], ivy.Container],
        /,
        *,
        data_format: Union[str, ivy.Container] = "NDHWC",
        dilation: Union[int, Tuple[int, ...], ivy.Container] = 1,
        ceil_mode: Union[bool, ivy.Container] = False,
        key_chains: Optional[Union[List[str], Dict[str, str], ivy.Container]] = None,
        to_apply: Union[bool, ivy.Container] = True,
        prune_unapplied: Union[bool, ivy.Container] = False,
        map_sequences: Union[bool, ivy.Container] = False,
        out: Optional[ivy.Container] = None,
    ) -> ivy.Container:
        """
        ivy.Container static method variant of ivy.max_pool3d. This method simply wraps
        the function, and so the docstring for ivy.max_pool3d also applies to this
        method with minimal changes.

        Parameters
        ----------
        x
            Input volume *[batch_size,d,h,w,d_in]*.
        kernel
            Convolution filters *[d,h,w]*.
        strides
            The stride of the sliding window for each dimension of input.
        padding
            SAME" or "VALID" indicating the algorithm, or list indicating
            the per-dimension paddings.
        data_format
            "NDHWC" or "NCDHW". Defaults to "NDHWC".
        dilaton
            The stride between elements within a sliding window, must be > 0.
        ceil_mode
            If True, ceil is used instead of floor to compute the output shape.
            This ensures that every element is covered by a sliding window.
        out
            optional output array, for writing the result to. It must
            have a shape that the inputs broadcast to.

        Returns
        -------
        ret
            The result of the pooling operation.

        Examples
        --------
        >>> a = ivy.arange(12).reshape((1, 2, 1, 3, 2))
        >>> b = ivy.arange(48).reshape((2, 2, 2, 3, 2))
        >>> x = ivy.Container({'a': a, 'b': b})
        >>> print(ivy.Container.static_max_pool3d(x, 2, 1, "VALID"))
        {
            a: ivy.array([], shape=(1, 1, 0, 2, 2)),
            b: ivy.array([[[[[20, 21],
                             [22, 23]]]],
                       [[[[44, 45],
                             [46, 47]]]]])
        }
        """
        return ContainerBase.cont_multi_map_in_function(
            "max_pool3d",
            x,
            kernel,
            strides,
            padding,
            data_format=data_format,
            dilation=dilation,
            ceil_mode=ceil_mode,
            key_chains=key_chains,
            to_apply=to_apply,
            prune_unapplied=prune_unapplied,
            map_sequences=map_sequences,
            out=out,
        )

    def max_pool3d(
        self: ivy.Container,
        kernel: Union[int, Tuple[int, ...], ivy.Container],
        strides: Union[int, Tuple[int, ...], ivy.Container],
        padding: Union[str, int, Tuple[int], List[Tuple[int, int]], ivy.Container],
        /,
        *,
        data_format: Union[str, ivy.Container] = "NDHWC",
        dilation: Union[int, Tuple[int, ...], ivy.Container] = 1,
        ceil_mode: Union[bool, ivy.Container] = False,
        key_chains: Optional[Union[List[str], Dict[str, str], ivy.Container]] = None,
        to_apply: Union[bool, ivy.Container] = True,
        prune_unapplied: Union[bool, ivy.Container] = False,
        map_sequences: Union[bool, ivy.Container] = False,
        out: Optional[ivy.Container] = None,
    ) -> ivy.Container:
        """
        ivy.Container static method variant of ivy.max_pool3d. This method simply wraps
        the function, and so the docstring for ivy.max_pool3d also applies to this
        method with minimal changes.

        Parameters
        ----------
        x
            Input volume *[batch_size,d,h,w,d_in]*.
        kernel
            Convolution filters *[d,h,w]*.
        strides
            The stride of the sliding window for each dimension of input.
        padding
            SAME" or "VALID" indicating the algorithm, or list indicating
            the per-dimension paddings.
        data_format
            "NDHWC" or "NCDHW". Defaults to "NDHWC".
        dilaton
            The stride between elements within a sliding window, must be > 0.
        ceil_mode
            If True, ceil is used instead of floor to compute the output shape.
            This ensures that every element is covered by a sliding window.
        out
            optional output array, for writing the result to. It must
            have a shape that the inputs broadcast to.

        Returns
        -------
        ret
            The result of the pooling operation.

        Examples
        --------
        >>> a = ivy.arange(24.).reshape((1, 2, 3, 4, 1))
        >>> b = ivy.arange(48.).reshape((2, 4, 3, 2, 1))
        >>> x = ivy.Container(a=a, b=b)
        >>> print(x.max_pool3d(3, 1, "VALID"))
        {
            a: ivy.array([], shape=(1, 0, 1, 2, 1)),
            b: ivy.array([], shape=(2, 2, 1, 0, 1))
        }
        """
        return self.static_max_pool3d(
            self,
            kernel,
            strides,
            padding,
            data_format=data_format,
            dilation=dilation,
            ceil_mode=ceil_mode,
            key_chains=key_chains,
            to_apply=to_apply,
            prune_unapplied=prune_unapplied,
            map_sequences=map_sequences,
            out=out,
        )

    @staticmethod
    def static_avg_pool1d(
        x: Union[ivy.Array, ivy.NativeArray, ivy.Container],
        kernel: Union[int, Tuple[int], ivy.Container],
        strides: Union[int, Tuple[int], ivy.Container],
        padding: Union[str, ivy.Container],
        /,
        *,
        data_format: Union[str, ivy.Container] = "NWC",
        count_include_pad: Union[bool, ivy.Container] = False,
        ceil_mode: Union[bool, ivy.Container] = False,
        key_chains: Optional[Union[List[str], Dict[str, str], ivy.Container]] = None,
        to_apply: Union[bool, ivy.Container] = True,
        prune_unapplied: Union[bool, ivy.Container] = False,
        map_sequences: Union[bool, ivy.Container] = False,
        out: Optional[ivy.Container] = None,
    ) -> ivy.Container:
        """
        ivy.Container static method variant of ivy.avg_pool1d. This method simply wraps
        the function, and so the docstring for ivy.avg_pool1d also applies to this
        method with minimal changes.

        Parameters
        ----------
        x
            Container of input images *[batch_size, w, d_in]*.
        kernel
            Size of the kernel i.e., the sliding window for each
            dimension of input. *[w]*.
        strides
            The stride of the sliding window for each dimension of input.
        padding
            SAME" or "VALID" indicating the algorithm, or list
            indicating the per-dimension paddings.
        data_format
            NWC" or "NCW". Defaults to "NWC".
        count_include_pad
            Whether to include padding in the averaging calculation.
        ceil_mode
            Whether to use ceil or floor for creating the output shape.
        out
            optional output array, for writing the result to.

        Returns
        -------
        ret
            The result of the pooling operation.

        Examples
        --------
        >>> a = ivy.arange(12.).reshape((2,2,3))
        >>> b = ivy.arange(24.).reshape((2,3,4))
        >>> x = ivy.Container({'a': a, 'b': b})
        >>> print(ivy.Container.static_avg_pool1d(x,2, 2, "VALID"))
        {
            a: ivy.array([[[1.5, 2.5, 3.5]],
                          [[7.5, 8.5, 9.5]]]),
            b: ivy.array([[[2., 3., 4., 5.]],
                          [[14., 15., 16., 17.]]])
        }
        """
        return ContainerBase.cont_multi_map_in_function(
            "avg_pool1d",
            x,
            kernel,
            strides,
            padding,
            data_format=data_format,
            count_include_pad=count_include_pad,
            ceil_mode=ceil_mode,
            key_chains=key_chains,
            to_apply=to_apply,
            prune_unapplied=prune_unapplied,
            map_sequences=map_sequences,
            out=out,
        )

    def avg_pool1d(
        self: ivy.Container,
        kernel: Union[int, Tuple[int], ivy.Container],
        strides: Union[int, Tuple[int], ivy.Container],
        padding: Union[str, ivy.Container],
        /,
        *,
        data_format: Union[str, ivy.Container] = "NWC",
        count_include_pad: Union[bool, ivy.Container] = False,
        ceil_mode: Union[bool, ivy.Container] = False,
        key_chains: Optional[Union[List[str], Dict[str, str], ivy.Container]] = None,
        to_apply: Union[bool, ivy.Container] = True,
        prune_unapplied: Union[bool, ivy.Container] = False,
        map_sequences: Union[bool, ivy.Container] = False,
        out: Optional[ivy.Container] = None,
    ) -> ivy.Container:
        """
        ivy.Container instance method variant of `ivy.avg_pool1d`. This method simply
        wraps the function, and so the docstring for `ivy.avg_pool1d` also applies to
        this method with minimal changes.

        Parameters
        ----------
        self
            Container of input images *[batch_size, w, d_in]*.
        kernel
            Size of the kernel i.e., the sliding window for each
            dimension of input. *[w]*.
        strides
            The stride of the sliding window for each dimension of input.
        padding
            SAME" or "VALID" indicating the algorithm, or list
            indicating the per-dimension paddings.
        data_format
            NWC" or "NCW". Defaults to "NWC".
        count_include_pad
            Whether to include padding in the averaging calculation.
        ceil_mode
            Whether to use ceil or floor for creating the output shape.
        out
            optional output array, for writing the result to.

        Returns
        -------
        ret
            The result of the pooling operation.

        Examples
        --------
        >>> a = ivy.arange(12.).reshape((2,2,3))
        >>> b = ivy.arange(24.).reshape((2,3,4))
        >>> x = ivy.Container({'a': a, 'b': b})
        >>> print(x.avg_pool1d(2, 2, "VALID"))
        {
            a: ivy.array([[[1.5, 2.5, 3.5]],
                          [[7.5, 8.5, 9.5]]]),
            b: ivy.array([[[2., 3., 4., 5.]],
                          [[14., 15., 16., 17.]]])
        }
        """
        return self.static_avg_pool1d(
            self,
            kernel,
            strides,
            padding,
            data_format=data_format,
            count_include_pad=count_include_pad,
            ceil_mode=ceil_mode,
            key_chains=key_chains,
            to_apply=to_apply,
            prune_unapplied=prune_unapplied,
            map_sequences=map_sequences,
            out=out,
        )

    @staticmethod
    def static_avg_pool2d(
        x: Union[ivy.Array, ivy.NativeArray, ivy.Container],
        kernel: Union[int, Tuple[int], Tuple[int, int], ivy.Container],
        strides: Union[int, Tuple[int], Tuple[int, int], ivy.Container],
        padding: Union[str, ivy.Container],
        /,
        *,
        data_format: Union[str, ivy.Container] = "NHWC",
        count_include_pad: Union[bool, ivy.Container] = False,
        ceil_mode: Union[bool, ivy.Container] = False,
        divisor_override: Optional[Union[int, ivy.Container]] = None,
        key_chains: Optional[Union[List[str], Dict[str, str], ivy.Container]] = None,
        to_apply: Union[bool, ivy.Container] = True,
        prune_unapplied: Union[bool, ivy.Container] = False,
        map_sequences: Union[bool, ivy.Container] = False,
        out: Optional[ivy.Container] = None,
    ) -> ivy.Container:
        """
        ivy.Container static method variant of ivy.avg_pool2d. This method simply wraps
        the function, and so the docstring for ivy.avg_pool2d also applies to this
        method with minimal changes.

        Parameters
        ----------
        x
            Input image *[batch_size,h,w,d_in]*.
        kernel
            The size of the window to take a max over.
        strides
            The stride of the sliding window for each dimension of input.
        padding
            "SAME" or "VALID" indicating the algorithm, or list indicating
            the per-dimension paddings.
        data_format
            "NHWC" or "NCHW". Defaults to "NHWC".
        count_include_pad
            Whether to include padding in the averaging calculation.
        ceil_mode
            Whether to use ceil or floor for creating the output shape.
        divisor_override
            If specified, it will be used as divisor,
            otherwise kernel_size will be used.
        out
            optional output array, for writing the result to. It must have a shape
            that the inputs broadcast to.

        Returns
        -------
        ret
            The result of the pooling operation.

        Examples
        --------
        >>> a = ivy.arange(12).reshape((2, 1, 3, 2))
        >>> b = ivy.arange(48).reshape((2, 4, 3, 2))
        >>> x = ivy.Container({'a': a, 'b': b})
        >>> y = ivy.Container.static_avg_pool2d(x, (2, 2), (1, 1), "SAME")
        >>> print(y)
        {
            a: (<class ivy.data_classes.array.array.Array> shape=[2, 1, 3, 2]),
            b: (<class ivy.data_classes.array.array.Array> shape=[2, 4, 3, 2])
        }
        """
        return ContainerBase.cont_multi_map_in_function(
            "avg_pool2d",
            x,
            kernel,
            strides,
            padding,
            data_format=data_format,
            count_include_pad=count_include_pad,
            ceil_mode=ceil_mode,
            divisor_override=divisor_override,
            key_chains=key_chains,
            to_apply=to_apply,
            prune_unapplied=prune_unapplied,
            map_sequences=map_sequences,
            out=out,
        )

    def avg_pool2d(
        self: ivy.Container,
        kernel: Union[int, Tuple[int], Tuple[int, int], ivy.Container],
        strides: Union[int, Tuple[int], Tuple[int, int], ivy.Container],
        padding: Union[str, ivy.Container],
        /,
        *,
        data_format: Union[str, ivy.Container] = "NHWC",
        count_include_pad: Union[bool, ivy.Container] = False,
        ceil_mode: Union[bool, ivy.Container] = False,
        divisor_override: Optional[Union[int, ivy.Container]] = None,
        key_chains: Optional[Union[List[str], Dict[str, str], ivy.Container]] = None,
        to_apply: Union[bool, ivy.Container] = True,
        prune_unapplied: Union[bool, ivy.Container] = False,
        map_sequences: Union[bool, ivy.Container] = False,
        out: Optional[ivy.Container] = None,
    ) -> ivy.Container:
        """
        ivy.Container instance method variant of `ivy.avg_pool2d`. This method simply
        wraps the function, and so the docstring for `ivy.avg_pool2d` also applies to
        this method with minimal changes.

        Parameters
        ----------
        x
            Input image *[batch_size,h,w,d_in]*.
        kernel
            The size of the window to take a max over.
        strides
            The stride of the sliding window for each dimension of input.
        padding
            "SAME" or "VALID" indicating the algorithm, or list indicating
            the per-dimension paddings.
        data_format
            "NHWC" or "NCHW". Defaults to "NHWC".
        count_include_pad
            Whether to include padding in the averaging calculation.
        ceil_mode
            Whether to use ceil or floor for creating the output shape.
        divisor_override
            If specified, it will be used as divisor,
            otherwise kernel_size will be used.
        out
            optional output array, for writing the result to. It must have a shape
            that the inputs broadcast to.

        Returns
        -------
        ret
            The result of the pooling operation.

        Examples
        --------
        >>> a = ivy.arange(12).reshape((2, 1, 3, 2))
        >>> b = ivy.arange(48).reshape((2, 4, 3, 2))
        >>> x = ivy.Container({'a': a, 'b': b})
        >>> y = x.avg_pool2d(2, 1, "SAME")
        >>> print(y)
        {
            a: (<class ivy.data_classes.array.array.Array> shape=[2, 1, 3, 2]),
            b: (<class ivy.data_classes.array.array.Array> shape=[2, 4, 3, 2])
        }
        """
        return self.static_avg_pool2d(
            self,
            kernel,
            strides,
            padding,
            data_format=data_format,
            count_include_pad=count_include_pad,
            ceil_mode=ceil_mode,
            divisor_override=divisor_override,
            key_chains=key_chains,
            to_apply=to_apply,
            prune_unapplied=prune_unapplied,
            map_sequences=map_sequences,
            out=out,
        )

    @staticmethod
    def static_avg_pool3d(
        x: Union[ivy.Array, ivy.NativeArray, ivy.Container],
        kernel: Union[int, Tuple[int], Tuple[int, int, int], ivy.Container],
        strides: Union[int, Tuple[int], Tuple[int, int, int], ivy.Container],
        padding: Union[str, ivy.Container],
        /,
        *,
        data_format: Union[str, ivy.Container] = "NDHWC",
        count_include_pad: Union[bool, ivy.Container] = False,
        ceil_mode: Union[bool, ivy.Container] = False,
        divisor_override: Optional[Union[int, ivy.Container]] = None,
        key_chains: Optional[Union[List[str], Dict[str, str], ivy.Container]] = None,
        to_apply: Union[bool, ivy.Container] = True,
        prune_unapplied: Union[bool, ivy.Container] = False,
        map_sequences: Union[bool, ivy.Container] = False,
        out: Optional[ivy.Container] = None,
    ) -> ivy.Container:
        """
        ivy.Container static method variant of ivy.avg_pool3d. This method simply wraps
        the function, and so the docstring for ivy.avg_pool3d also applies to this
        method with minimal changes.

        Parameters
        ----------
        x
            Input volume *[batch_size,d,h,w,d_in]*.
        kernel
            Convolution filters *[d,h,w]*.
        strides
            The stride of the sliding window for each dimension of input.
        padding
            SAME" or "VALID" indicating the algorithm, or list indicating
            the per-dimension paddings.
        data_format
            NDHWC" or "NCDHW". Defaults to "NDHWC".
        count_include_pad
            Whether to include padding in the averaging calculation.
        ceil_mode
            Whether to use ceil or floor for creating the output shape.
        divisor_override
            If specified, it will be used as the divisor, otherwise
        out
            optional output array, for writing the result to. It must
            have a shape that the inputs broadcast to.

        Returns
        -------
        ret
            The result of the pooling operation.

        Examples
        --------
        >>> a = ivy.arange(12).reshape((1, 2, 1, 3, 2))
        >>> b = ivy.arange(48).reshape((2, 2, 2, 3, 2))
        >>> x = ivy.Container({'a': a, 'b': b})
        >>> print(ivy.Container.static_avg_pool3d(x, 2, 1, "VALID"))
        {
            a: ivy.array([], shape=(1, 1, 0, 2, 2)),
            b: ivy.array([[[[[10., 11.],
                             [12., 13.]]]],
                       [[[[34., 35.],
                             [36., 37.]]]]])
        }
        """
        return ContainerBase.cont_multi_map_in_function(
            "avg_pool3d",
            x,
            kernel,
            strides,
            padding,
            data_format=data_format,
            count_include_pad=count_include_pad,
            ceil_mode=ceil_mode,
            divisor_override=divisor_override,
            key_chains=key_chains,
            to_apply=to_apply,
            prune_unapplied=prune_unapplied,
            map_sequences=map_sequences,
            out=out,
        )

    def avg_pool3d(
        self: ivy.Container,
        kernel: Union[int, Tuple[int], Tuple[int, int, int], ivy.Container],
        strides: Union[int, Tuple[int], Tuple[int, int, int], ivy.Container],
        padding: Union[str, ivy.Container],
        /,
        *,
        data_format: Union[str, ivy.Container] = "NDHWC",
        count_include_pad: Union[bool, ivy.Container] = False,
        ceil_mode: Union[bool, ivy.Container] = False,
        divisor_override: Optional[Union[int, ivy.Container]] = None,
        key_chains: Optional[Union[List[str], Dict[str, str], ivy.Container]] = None,
        to_apply: Union[bool, ivy.Container] = True,
        prune_unapplied: Union[bool, ivy.Container] = False,
        map_sequences: Union[bool, ivy.Container] = False,
        out: Optional[ivy.Container] = None,
    ) -> ivy.Container:
        """
        ivy.Container static method variant of ivy.avg_pool3d. This method simply wraps
        the function, and so the docstring for ivy.avg_pool3d also applies to this
        method with minimal changes.

        Parameters
        ----------
        x
            Input volume *[batch_size,d,h,w,d_in]*.
        kernel
            Convolution filters *[d,h,w]*.
        strides
            The stride of the sliding window for each dimension of input.
        padding
            SAME" or "VALID" indicating the algorithm, or list indicating
            the per-dimension paddings.
        data_format
            NDHWC" or "NCDHW". Defaults to "NDHWC".
        count_include_pad
            Whether to include padding in the averaging calculation.
        ceil_mode
            Whether to use ceil or floor for creating the output shape.
        divisor_override
            If specified, it will be used as the divisor, otherwise
        out
            optional output array, for writing the result to. It must
            have a shape that the inputs broadcast to.

        Returns
        -------
        ret
            The result of the pooling operation.

        Examples
        --------
        >>> a = ivy.arange(24.).reshape((1, 2, 3, 4, 1))
        >>> b = ivy.arange(48.).reshape((2, 4, 3, 2, 1))
        >>> x = ivy.Container(a=a, b=b)
        >>> print(x.avg_pool3d(2, 1, "VALID"))
        {
            a: ivy.array([[[[[8.5],
                             [9.5],
                             [10.5]],
                            [[12.5],
                             [13.5],
                             [14.5]]]]]),
            b: (<class ivy.data_classes.array.array.Array> shape=[2, 3, 2, 1, 1])
        }
        """
        return self.static_avg_pool3d(
            self,
            kernel,
            strides,
            padding,
            data_format=data_format,
            count_include_pad=count_include_pad,
            ceil_mode=ceil_mode,
            divisor_override=divisor_override,
            key_chains=key_chains,
            to_apply=to_apply,
            prune_unapplied=prune_unapplied,
            map_sequences=map_sequences,
            out=out,
        )

    @staticmethod
    def static_dct(
        x: ivy.Container,
        /,
        *,
        type: Union[Literal[1, 2, 3, 4], ivy.Container] = 2,
        n: Optional[Union[int, ivy.Container]] = None,
        axis: Union[int, ivy.Container] = -1,
        norm: Optional[Union[Literal["ortho"], ivy.Container]] = None,
        key_chains: Optional[Union[List[str], Dict[str, str], ivy.Container]] = None,
        to_apply: Union[bool, ivy.Container] = True,
        prune_unapplied: Union[bool, ivy.Container] = False,
        map_sequences: Union[bool, ivy.Container] = False,
        out: Optional[ivy.Container] = None,
    ) -> ivy.Container:
        """
        ivy.Container static method variant of ivy.dct. This method simply wraps the
        function, and so the docstring for ivy.dct also applies to this method with
        minimal changes.

        Parameters
        ----------
        x
            Container with the input signals.
        type
            The type of the dct. Must be 1, 2, 3 or 4.
        n
            The lenght of the transform. If n is less than the input signal lenght,
            then x is truncated, if n is larger than x is zero-padded.
        norm
            The type of normalization to be applied. Must be either None or "ortho".
        out
            optional output container, for writing the result to.

        Returns
        -------
        ret
            The transformed input.

        Examples
        --------
        With one :class:`ivy.Container` input:

        >>> x = ivy.Container(a=ivy.array([8, 16, 24, 32, 40, 48, 56, 64]),
        ...                   b=ivy.array([1,  2,  3,  4,  5,  6,  7,  8]))
        >>> ivy.Container.static_dct(x, type=2, norm='ortho')
        {
            a: ivy.array([102., -51.5, 0., -5.39, 0., -1.61, 0.,
                        -0.406]),
            b: ivy.array([12.7, -6.44, 0., -0.673, 0., -0.201, 0.,
                        -0.0507])
        }

        With multiple :class:`ivy.Container` inputs:

        >>> x = ivy.Container(a=ivy.array([  8, 16,  24,  32,   40,   48,   56,   64]),
        ...                   b=ivy.array([11., 54, 23., 13., 255., 255., 132., 182.]))
        >>> n = ivy.Container(a=9, b=5)
        >>> type = ivy.Container(a=2, b=4)
        >>> norm = ivy.Container(a="ortho", b=None)
        >>> ivy.Container.static_dct(x, type=type, n=n, norm=norm)
        {
            a: ivy.array([96., -28.2, -31.9, 22.9, -26., 19.8, -17., 10.9,
                        -5.89]),
            b: ivy.array([242., -253., 286., -515., 467.])
        }
        """
        return ContainerBase.cont_multi_map_in_function(
            "dct",
            x,
            type=type,
            n=n,
            axis=axis,
            norm=norm,
            key_chains=key_chains,
            to_apply=to_apply,
            prune_unapplied=prune_unapplied,
            map_sequences=map_sequences,
            out=out,
        )

    def dct(
        self: ivy.Container,
        /,
        *,
        type: Union[Literal[1, 2, 3, 4], ivy.Container] = 2,
        n: Optional[Union[int, ivy.Container]] = None,
        axis: Union[int, ivy.Container] = -1,
        norm: Optional[Union[Literal["ortho"], ivy.Container]] = None,
        out: Optional[ivy.Container] = None,
    ) -> ivy.Container:
        """
        ivy.Container instance method variant of ivy.dct. This method simply wraps the
        function, and so the docstring for ivy.dct also applies to this method with
        minimal changes.

        Parameters
        ----------
        self
            Container with the input signals.
        type
            The type of the dct. Must be 1, 2, 3 or 4.
        n
            The lenght of the transform. If n is less than the input signal lenght,
            then x is truncated, if n is larger then x is zero-padded.
        norm
            The type of normalization to be applied. Must be either None or "ortho".
        out
            optional output container, for writing the result to.

        Returns
        -------
        ret
            The transformed input.

        Examples
        --------
        >>> x = ivy.Container(a=ivy.array([8, 16, 24, 32, 40, 48, 56, 64]),
        ...                   b=ivy.array([1,  2,  3,  4,  5,  6,  7,  8]))
        >>> x.dct(type=2, norm='ortho')
        {
            a: ivy.array([102., -51.5, 0., -5.39, 0., -1.61, 0.,
                        -0.406]),
            b: ivy.array([12.7, -6.44, 0., -0.673, 0., -0.201, 0.,
                        -0.0507])
        }
        """
        return self.static_dct(
            self,
            type=type,
            n=n,
            axis=axis,
            norm=norm,
            out=out,
        )

    @staticmethod
    def static_idct(
        x: ivy.Container,
        /,
        *,
        type: Union[Literal[1, 2, 3, 4], ivy.Container] = 2,
        n: Optional[Union[int, ivy.Container]] = None,
        axis: Union[int, ivy.Container] = -1,
        norm: Optional[Union[Literal["ortho"], ivy.Container]] = None,
        key_chains: Optional[Union[List[str], Dict[str, str], ivy.Container]] = None,
        to_apply: Union[bool, ivy.Container] = True,
        prune_unapplied: Union[bool, ivy.Container] = False,
        map_sequences: Union[bool, ivy.Container] = False,
        out: Optional[ivy.Container] = None,
    ) -> ivy.Container:
        """
        ivy.Container static method variant of ivy.idct. This method simply wraps the
        function, and so the docstring for ivy.idct also applies to this method with
        minimal changes.

        Parameters
        ----------
        x
            Container with the input signals.
        type
            The type of the dct. Must be 1, 2, 3 or 4.
        n
            The length of the transform. If n is less than the input signal length,
            then x is truncated, if n is larger than x is zero-padded.
        norm
            The type of normalization to be applied. Must be either None or "ortho".
        out
            optional output container, for writing the result to.

        Returns
        -------
        ret
            The transformed input.

        Examples
        --------
        With one :class:`ivy.Container` input:

        >>> x = ivy.Container(a=ivy.array([8, 16, 24, 32, 40, 48, 56, 64]),
        ...                   b=ivy.array([1,  2,  3,  4,  5,  6,  7,  8]))
        >>> ivy.Container.static_idct(x, type=2, norm='ortho')
        {
            a: ivy.array([79.49862671, -70.37691498, 30.00390816, -23.58938599,
                          13.92713165, -10.078475, 5.19664812, -1.95411837]),
            b: ivy.array([9.93732834, -8.79711437, 3.75048852, -2.94867325, 1.74089146,
                          -1.25980937, 0.64958102, -0.2442648])
        }

        With multiple :class:`ivy.Container` inputs:

        >>> x = ivy.Container(a=ivy.array([  8, 16,  24,  32,   40,   48,   56,   64]),
        ...                   b=ivy.array([11., 54, 23., 13., 255., 255., 132., 182.]))
        >>> n = ivy.Container(a=9, b=5)
        >>> type = ivy.Container(a=2, b=4)
        >>> norm = ivy.Container(a="ortho", b=None)
        >>> ivy.Container.static_idct(x, type=type, n=n, norm=norm)
        {
            a: ivy.array([86.29723358, -66.6950531, 9.93914509, 2.88008738,
                          -16.18951225, 18.06697273, -17.57439804, 11.68861485,
                          -4.41308832]),
            b: ivy.array([242.0700836, -253.2449036, 285.6711426, -514.501709,
                          467.4924011])
        }
        """
        return ContainerBase.cont_multi_map_in_function(
            "idct",
            x,
            type=type,
            n=n,
            axis=axis,
            norm=norm,
            key_chains=key_chains,
            to_apply=to_apply,
            prune_unapplied=prune_unapplied,
            map_sequences=map_sequences,
            out=out,
        )

    def idct(
        self: ivy.Container,
        /,
        *,
        type: Union[Literal[1, 2, 3, 4], ivy.Container] = 2,
        n: Optional[Union[int, ivy.Container]] = None,
        axis: Union[int, ivy.Container] = -1,
        norm: Optional[Union[Literal["ortho"], ivy.Container]] = None,
        out: Optional[ivy.Container] = None,
    ) -> ivy.Container:
        """
        ivy.Container instance method variant of ivy.idct. This method simply wraps the
        function, and so the docstring for ivy.idct also applies to this method with
        minimal changes.

        Parameters
        ----------
        self
            Container with the input signals.
        type
            The type of the idct. Must be 1, 2, 3 or 4.
        n
            The length of the transform. If n is less than the input signal length,
            then x is truncated, if n is larger then x is zero-padded.
        norm
            The type of normalization to be applied. Must be either None or "ortho".
        out
            optional output container, for writing the result to.

        Returns
        -------
        ret
            The transformed input.

        Examples
        --------
        >>> x = ivy.Container(a=ivy.array([8, 16, 24, 32, 40, 48, 56, 64]),
        ...                   b=ivy.array([1,  2,  3,  4,  5,  6,  7,  8]))
        >>> x.idct(type=2, norm='ortho')
        {
            a: ivy.array([79.49862671, -70.37691498, 30.00390816, -23.58938599,
                  13.92713165, -10.078475, 5.19664812, -1.95411837]),
            b: ivy.array([9.94, -8.79711437, 3.76, -2.94867325, 1.74089146,
                  -1.25980937, 0.64958102, -0.2442648])
        }
        """
        return self.static_idct(
            self,
            type=type,
            n=n,
            axis=axis,
            norm=norm,
            out=out,
        )

    @staticmethod
    def _static_fft(
        x: Union[ivy.Container, ivy.Array, ivy.NativeArray],
        dim: Union[int, ivy.Container],
        /,
        *,
        norm: Union[str, ivy.Container] = "backward",
        n: Optional[Union[int, Tuple[int], ivy.Container]] = None,
        out: Optional[ivy.Container] = None,
        key_chains: Optional[Union[List[str], Dict[str, str], ivy.Container]] = None,
        to_apply: Union[bool, ivy.Container] = True,
        prune_unapplied: Union[bool, ivy.Container] = False,
        map_sequences: Union[bool, ivy.Container] = False,
    ) -> ivy.Container:
        """
        ivy.Container static method variant of ivy.fft. This method simply wraps the
        function, and so the docstring for ivy.fft also applies to this method with
        minimal changes.

        Parameters
        ----------
        x
            Container containing input volumes *[...,d_in,...]*,
            where d_in indicates the dimension that needs FFT.
        dim
            The dimension along which to take the one dimensional FFT.
        norm
            Optional argument, "backward", "ortho" or "forward". Defaults to be
            "backward".
            "backward" indicates no normalization.
            "ortho" indicates normalization by 1/sqrt(n).
            "forward" indicates normalization by 1/n.
        n
            Optional argument indicating the sequence length, if given, the input
            would be padded with zero or truncated to length n before performing FFT.
            Should be a integer greater than 1.
        out
            Optional output array, for writing the result to. It must have a shape that
            the inputs broadcast to.

        Returns
        -------
        ret
            The transformed input.

        Examples
        --------
        >>> a = ivy.array(np.array([ 6.+0.j, -2.+2.j, -2.+0.j, -2.-2.j]))
        >>> b = ivy.array(np.exp(2j * np.pi * np.arange(8) / 8))
        >>> c = ivy.Container(a=a, b=b)
        >>> dims = ivy.Container(a=0, b=0)
        >>> ivy.Container.static_fft(c, dims)
        {
        a: ivy.array([0.+0.j, 12.+0.j, 8.+0.j, 4.+0.j]),
        b: ivy.array([-3.44509285e-16+1.14423775e-17j, 8.00000000e+00-8.11483250e-16j,
                       2.33486982e-16+1.22464680e-16j, 0.00000000e+00+1.22464680e-16j,
                       9.95799250e-17+2.33486982e-16j, 0.00000000e+00+7.66951701e-17j,
                       1.14423775e-17+1.22464680e-16j, 0.00000000e+00+1.22464680e-16j])
        }
        """
        return ContainerBase.cont_multi_map_in_function(
            "fft",
            x,
            dim,
            norm=norm,
            n=n,
            out=out,
            key_chains=key_chains,
            to_apply=to_apply,
            prune_unapplied=prune_unapplied,
            map_sequences=map_sequences,
        )

    def fft(
        self: ivy.Container,
        dim: Union[int, ivy.Container],
        /,
        *,
        norm: Union[str, ivy.Container] = "backward",
        n: Optional[Union[int, Tuple[int], ivy.Container]] = None,
        out: Optional[Union[ivy.Array, ivy.Container]] = None,
        key_chains: Optional[Union[List[str], Dict[str, str], ivy.Container]] = None,
        to_apply: Union[bool, ivy.Container] = True,
        prune_unapplied: Union[bool, ivy.Container] = False,
        map_sequences: Union[bool, ivy.Container] = False,
    ) -> ivy.Container:
        """
        ivy.Container instance method variant of ivy.fft. This method simply wraps the
        function, and so the docstring for ivy.fft also applies to this method with
        minimal changes.

        Parameters
        ----------
        self
            Container containing input volumes *[...,d_in,...]*,
            where d_in indicates the dimension that needs FFT.
        dim
            The dimension along which to take the one dimensional FFT.
        norm
            Optional argument, "backward", "ortho" or "forward". Defaults to be
            "backward".
            "backward" indicates no normalization.
            "ortho" indicates normalization by 1/sqrt(n).
            "forward" indicates normalization by 1/n.
        n
            Optional argument indicating the sequence length, if given, the input would
            be padded with zero or truncated to length n before performing FFT.
            Should be a integer greater than 1.
        out
            Optional output array, for writing the result to. It must have a shape that
            the inputs broadcast to.

        Returns
        -------
        ret
            Container containing the transformed inputs.

        Examples
        --------
        >>> a = ivy.array(np.array([ 6.+0.j, -2.+2.j, -2.+0.j, -2.-2.j]))
        >>> b = ivy.array(np.exp(2j * np.pi * np.arange(8) / 8))
        >>> c = ivy.Container(a=a, b=b)
        >>> dims = ivy.Container(a=0, b=0)
        >>> c.fft(dims)
        {
        a: ivy.array([0.+0.j, 12.+0.j, 8.+0.j, 4.+0.j]),
        b: ivy.array([-3.44509285e-16+1.14423775e-17j, 8.00000000e+00-8.11483250e-16j,
                       2.33486982e-16+1.22464680e-16j, 0.00000000e+00+1.22464680e-16j,
                       9.95799250e-17+2.33486982e-16j, 0.00000000e+00+7.66951701e-17j,
                       1.14423775e-17+1.22464680e-16j, 0.00000000e+00+1.22464680e-16j])
        }
        """
        return self._static_fft(
            self,
            dim,
            norm=norm,
            n=n,
            out=out,
            key_chains=key_chains,
            to_apply=to_apply,
            prune_unapplied=prune_unapplied,
            map_sequences=map_sequences,
        )

    @staticmethod
    def static_ifft(
        x: ivy.Container,
        dim: Union[int, ivy.Container],
        *,
        norm: Union[str, ivy.Container] = "backward",
        n: Optional[Union[int, Tuple[int], ivy.Container]] = None,
        key_chains: Optional[Union[List[str], Dict[str, str], ivy.Container]] = None,
        to_apply: Union[bool, ivy.Container] = True,
        prune_unapplied: Union[bool, ivy.Container] = False,
        map_sequences: Union[bool, ivy.Container] = False,
        out: Optional[ivy.Container] = None,
    ):
        """
        ivy.Container static method variant of ivy.ifft. This method simply wraps the
        function, and so the docstring for ivy.ifft also applies to this method with
        minimal changes.

        Parameters
        ----------
        x
            Container containing input volumes *[...,d_in,...]*,
            where d_in indicates the dimension that needs IFFT.
        dim
            The dimension along which to take the one dimensional IFFT.
        norm
            Optional argument, "backward", "ortho" or "forward". Defaults to be
            "backward".
            "backward" indicates no normalization.
            "ortho" indicates normalization by 1/sqrt(n).
            "forward" indicates normalization by 1/n.
        n
            Optional argument indicating the sequence length, if given, the input would
            be padded with zero or truncated to length n before performing IFFT.
            Should be a integer greater than 1.
        out
            Optional output array, for writing the result to. It must have a shape that
            the inputs broadcast to.

        Returns
        -------
        ret
            The transformed input.

        Examples
        --------
        >>> a = ivy.array(np.array([ 6.+0.j, -2.+2.j, -2.+0.j, -2.-2.j]))
        >>> b = ivy.array(np.exp(2j * np.pi * np.arange(8) / 8))
        >>> c = ivy.Container(a=a, b=b)
        >>> dims = ivy.Container(a=0, b=0)
        >>> ivy.Container.static_ifft(c, dims)
        {
        a: ivy.array([0.+0.j, 1.+0.j, 2.+0.j, 3.+0.j]),
        b: ivy.array([-4.30636606e-17+1.43029718e-18j, 0.00000000e+00+1.53080850e-17j,
                       1.43029718e-18+1.53080850e-17j, 0.00000000e+00+9.58689626e-18j,
                       1.24474906e-17+2.91858728e-17j, 0.00000000e+00+1.53080850e-17j,
                       2.91858728e-17+1.53080850e-17j, 1.00000000e+00-1.01435406e-16j])
        }
        """
        return ContainerBase.cont_multi_map_in_function(
            "ifft",
            x,
            dim,
            norm=norm,
            n=n,
            key_chains=key_chains,
            to_apply=to_apply,
            prune_unapplied=prune_unapplied,
            map_sequences=map_sequences,
            out=out,
        )

    def ifft(
        self: ivy.Container,
        dim: Union[int, ivy.Container],
        *,
        norm: Union[str, ivy.Container] = "backward",
        n: Optional[Union[int, Tuple[int], ivy.Container]] = None,
        out: Optional[Union[ivy.Array, ivy.Container]] = None,
    ):
        """
        ivy.Container instance method variant of ivy.ifft. This method simply wraps the
        function, and so the docstring for ivy.ifft also applies to this method with
        minimal changes.

        Parameters
        ----------
        self
            Container containing input volumes *[...,d_in,...]*,
            where d_in indicates the dimension that needs IFFT.
        dim
            The dimension along which to take the one dimensional IFFT.
        norm
            Optional argument, "backward", "ortho" or "forward". Defaults to be
            "backward".
            "backward" indicates no normalization.
            "ortho" indicates normalization by 1/sqrt(n).
            "forward" indicates normalization by 1/n.
        n
            Optional argument indicating the sequence length, if given, the input
            would be padded with zero or truncated to length n before performing IFFT.
            Should be a integer greater than 1.
        out
            Optional output array, for writing the result to. It must have a shape that
            the inputs broadcast to.

        Returns
        -------
        ret
            Container containing the transformed inputs.

        Examples
        --------
        >>> a = ivy.array(np.array([ 6.+0.j, -2.+2.j, -2.+0.j, -2.-2.j]))
        >>> b = ivy.array(np.exp(2j * np.pi * np.arange(8) / 8))
        >>> c = ivy.Container(a=a, b=b)
        >>> dims = ivy.Container(a=0, b=0)
        >>> c.ifft(dims)
        {
        a: ivy.array([0.+0.j, 1.+0.j, 2.+0.j, 3.+0.j]),
        b: ivy.array([-4.30636606e-17+1.43029718e-18j, 0.00000000e+00+1.53080850e-17j,
                       1.43029718e-18+1.53080850e-17j, 0.00000000e+00+9.58689626e-18j,
                       1.24474906e-17+2.91858728e-17j, 0.00000000e+00+1.53080850e-17j,
                       2.91858728e-17+1.53080850e-17j, 1.00000000e+00-1.01435406e-16j])
        }
        """
        return self.static_ifft(
            self,
            dim,
            norm=norm,
            n=n,
            out=out,
        )

    @staticmethod
    def static_embedding(
        weight: Union[ivy.Array, ivy.NativeArray, ivy.Container],
        indices: Union[ivy.Array, ivy.NativeArray, ivy.Container],
        /,
        *,
        max_norm: Optional[Union[int, ivy.Container]] = None,
        key_chains: Optional[Union[List[str], Dict[str, str], ivy.Container]] = None,
        to_apply: Union[bool, ivy.Container] = True,
        prune_unapplied: Union[bool, ivy.Container] = False,
        map_sequences: Union[bool, ivy.Container] = False,
        out: Optional[ivy.Container] = None,
    ) -> ivy.Container:
        return ContainerBase.cont_multi_map_in_function(
            "embedding",
            weight,
            indices,
            max_norm=max_norm,
            key_chains=key_chains,
            to_apply=to_apply,
            prune_unapplied=prune_unapplied,
            map_sequences=map_sequences,
            out=out,
        )

    def embedding(
        self: Union[ivy.Array, ivy.NativeArray, ivy.Container],
        indices: Union[ivy.Array, ivy.NativeArray, ivy.Container],
        /,
        *,
        max_norm: Optional[Union[int, ivy.Container]] = None,
        key_chains: Optional[Union[List[str], Dict[str, str], ivy.Container]] = None,
        to_apply: Union[bool, ivy.Container] = True,
        prune_unapplied: Union[bool, ivy.Container] = False,
        map_sequences: Union[bool, ivy.Container] = False,
        out: Optional[ivy.Container] = None,
    ) -> ivy.Container:
        return self.static_embedding(
            self,
            indices,
            max_norm=max_norm,
            key_chains=key_chains,
            to_apply=to_apply,
            prune_unapplied=prune_unapplied,
            map_sequences=map_sequences,
            out=out,
        )

    @staticmethod
    def static_dft(
        x: Union[ivy.Array, ivy.NativeArray, ivy.Container],
        /,
        *,
        axis: Union[int, ivy.Container] = 1,
        inverse: Union[bool, ivy.Container] = False,
        onesided: Union[bool, ivy.Container] = False,
        dft_length: Optional[Union[int, Tuple[int], ivy.Container]] = None,
        norm: Union[str, ivy.Container] = "backward",
        key_chains: Optional[Union[List[str], Dict[str, str], ivy.Container]] = None,
        to_apply: Union[bool, ivy.Container] = True,
        prune_unapplied: Union[bool, ivy.Container] = False,
        map_sequences: Union[bool, ivy.Container] = False,
        out: Optional[Union[ivy.Array, ivy.Container]] = None,
    ) -> ivy.Container:
        """

        Parameters
        ----------
        x
        axis
        inverse
        onesided
        dft_length
        norm
        key_chains
        to_apply
        prune_unapplied
        map_sequences
        out

        """
        return ContainerBase.cont_multi_map_in_function(
            "dft",
            x,
            axis=axis,
            inverse=inverse,
            onesided=onesided,
            dft_length=dft_length,
            norm=norm,
            key_chains=key_chains,
            to_apply=to_apply,
            prune_unapplied=prune_unapplied,
            map_sequences=map_sequences,
            out=out,
        )

    def dft(
        self: Union[ivy.Array, ivy.NativeArray, ivy.Container],
        /,
        *,
        axis: Union[int, ivy.Container] = 1,
        inverse: Union[bool, ivy.Container] = False,
        onesided: Union[bool, ivy.Container] = False,
        dft_length: Optional[Union[int, Tuple[int], ivy.Container]] = None,
        norm: Union[str, ivy.Container] = "backward",
        key_chains: Optional[Union[List[str], Dict[str, str], ivy.Container]] = None,
        to_apply: Union[bool, ivy.Container] = True,
        prune_unapplied: Union[bool, ivy.Container] = False,
        map_sequences: Union[bool, ivy.Container] = False,
        out: Optional[Union[ivy.Array, ivy.Container]] = None,
    ) -> ivy.Container:
        """

        Parameters
        ----------
        axis
        inverse
        onesided
        dft_length
        norm
        key_chains
        to_apply
        prune_unapplied
        map_sequences
        out

        """
        return self.static_dft(
            self,
            axis=axis,
            inverse=inverse,
            onesided=onesided,
            dft_length=dft_length,
            norm=norm,
            key_chains=key_chains,
            to_apply=to_apply,
            prune_unapplied=prune_unapplied,
            map_sequences=map_sequences,
            out=out,
        )

    @staticmethod
    def static_interpolate(
        x: Union[ivy.Array, ivy.NativeArray, ivy.Container],
        size: Union[Sequence[int], int, ivy.Container],
        /,
        *,
        mode: Union[
            Literal[
                "linear",
                "bilinear",
                "trilinear",
                "nearest",
                "area",
                "nearest_exact",
                "tf_area",
                "bicubic",
            ],
            ivy.Container,
        ] = "linear",
        scale_factor: Optional[Union[Sequence[int], int, ivy.Container]] = None,
        recompute_scale_factor: Optional[Union[bool, ivy.Container]] = None,
        align_corners: Optional[Union[bool, ivy.Container]] = None,
        antialias: Union[bool, ivy.Container] = False,
        key_chains: Optional[Union[List[str], Dict[str, str], ivy.Container]] = None,
        to_apply: Union[bool, ivy.Container] = True,
        prune_unapplied: Union[bool, ivy.Container] = False,
        map_sequences: Union[bool, ivy.Container] = False,
        out: Optional[ivy.Container] = None,
    ) -> ivy.Container:
        """
        Down/up samples the input to the given size. The algorithm used for
        interpolation is determined by mode.

        Parameters
        ----------
        x
            Input array, Must have the shape
            [batch x channels x [optional depth] x [optional height] x width].
        size
            Output size.
        mode
            Interpolation mode. Can be one of the following:
            - linear
            - bilinear
            - trilinear
            - nearest
            - area
            - tf_area
            - bicubic
            - mitchellcubic
            - lanczos3
            - lanczos5
            - gaussian
        scale_factor
            Multiplier for spatial size that defines the output
            size (overwriting `size`).
        align_corners
            If True, the corner pixels of the input and output tensors are aligned,
            and thus preserving the values at the corner pixels. If False, the corner
            pixels are not aligned, and the interpolation uses edge value padding for
            out-of-boundary values.
            only has an effect when mode is 'linear', 'bilinear',
            'bicubic' or 'trilinear'. Default: False
        antialias
            If True, antialiasing is applied when downsampling an image.
            Supported modes: 'bilinear', 'bicubic'.
        out
            Optional output array, for writing the result to. It must
            have a shape that the inputs broadcast to.

        Returns
        -------
            resized array
        """
        return ContainerBase.cont_multi_map_in_function(
            "interpolate",
            x,
            size,
            mode=mode,
            scale_factor=scale_factor,
            recompute_scale_factor=recompute_scale_factor,
            align_corners=align_corners,
            antialias=antialias,
            key_chains=key_chains,
            to_apply=to_apply,
            prune_unapplied=prune_unapplied,
            map_sequences=map_sequences,
            out=out,
        )

    def interpolate(
        self: ivy.Container,
        size: Union[Sequence[int], int, ivy.Container],
        /,
        *,
        mode: Union[
            Literal[
                "linear",
                "bilinear",
                "trilinear",
                "nearest",
                "area",
                "nearest_exact",
                "tf_area",
                "bicubic",
            ],
            ivy.Container,
        ] = "linear",
        scale_factor: Optional[Union[Sequence[int], int, ivy.Container]] = None,
        recompute_scale_factor: Optional[Union[bool, ivy.Container]] = None,
        align_corners: Optional[Union[bool, ivy.Container]] = None,
        antialias: Union[bool, ivy.Container] = False,
        key_chains: Optional[Union[List[str], Dict[str, str], ivy.Container]] = None,
        to_apply: Union[bool, ivy.Container] = True,
        prune_unapplied: Union[bool, ivy.Container] = False,
        map_sequences: Union[bool, ivy.Container] = False,
        out: Optional[ivy.Container] = None,
    ) -> ivy.Container:
        """
        Down/up samples the input to the given size. The algorithm used for
        interpolation is determined by mode.

        Parameters
        ----------
        x
            Input array, Must have the shape
            [batch x channels x [optional depth] x [optional height] x width].
        size
            Output size.
        mode
            Interpolation mode. Can be one of the following:
            - linear
            - bilinear
            - trilinear
            - nearest
            - area
            - tf_area
            - bicubic
            - mitchellcubic
            - lanczos3
            - lanczos5
            - gaussian
        scale_factor
            Multiplier for spatial size that defines the output
            size (overwriting `size`).
        align_corners
            If True, the corner pixels of the input and output tensors are aligned,
            and thus preserving the values at the corner pixels. If False, the corner
            pixels are not aligned, and the interpolation uses edge value padding for
            out-of-boundary values.
            only has an effect when mode is 'linear', 'bilinear',
            'bicubic' or 'trilinear'. Default: False
        antialias
            If True, antialiasing is applied when downsampling an image.
            Supported modes: 'bilinear', 'bicubic'.
        out
            Optional output array, for writing the result to. It must
            have a shape that the inputs broadcast to.

        Returns
        -------
            resized array
        """
        return self.static_interpolate(
            self,
            size,
            mode=mode,
            scale_factor=scale_factor,
            recompute_scale_factor=recompute_scale_factor,
            align_corners=align_corners,
            antialias=antialias,
            key_chains=key_chains,
            to_apply=to_apply,
            prune_unapplied=prune_unapplied,
            map_sequences=map_sequences,
            out=out,
        )

    @staticmethod
    def static_adaptive_avg_pool1d(
        input: Union[ivy.Array, ivy.NativeArray, ivy.Container],
        output_size: Union[int, ivy.Container],
        *,
        key_chains: Optional[Union[List[str], Dict[str, str], ivy.Container]] = None,
        to_apply: Union[bool, ivy.Container] = True,
        prune_unapplied: Union[bool, ivy.Container] = False,
        map_sequences: Union[bool, ivy.Container] = False,
    ) -> ivy.Container:
        """
        ivy.Container static method variant of ivy.adaptive_avg_pool1d. This method
        simply wraps the function, and so the docstring for ivy.adaptive_avg_pool1d also
        applies to this method with minimal changes.

        Parameters
        ----------
        input
            Input array. Must have shape (N, C, L_in) or (C, L_in) where N is
            the batch dimension, C is the feature dimension, and L_in is the spatial
            dimension.
        output_size
            Spatial output size.

        Returns
        -------
            The result of the pooling operation. Will have shape (N, C, L_out) or
            (C, L_out), where L_out = `output_size`
        """
        return ContainerBase.cont_multi_map_in_function(
            "adaptive_avg_pool1d",
            input,
            output_size,
            key_chains=key_chains,
            to_apply=to_apply,
            prune_unapplied=prune_unapplied,
            map_sequences=map_sequences,
        )

    def adaptive_avg_pool1d(
        self: ivy.Container,
        output_size: Union[int, ivy.Container],
        *,
        key_chains: Optional[Union[List[str], Dict[str, str], ivy.Container]] = None,
        to_apply: Union[bool, ivy.Container] = True,
        prune_unapplied: Union[bool, ivy.Container] = False,
        map_sequences: Union[bool, ivy.Container] = False,
    ) -> ivy.Container:
        """
        Apply a 1D adaptive average pooling over an input signal composed of several
        input planes.

        Parameters
        ----------
        self
            Input container.
        output_size
            Spatial output size.

        Returns
        -------
            The result of the pooling operation.
        """
        return self.static_adaptive_avg_pool1d(
            self,
            output_size,
            key_chains=key_chains,
            to_apply=to_apply,
            prune_unapplied=prune_unapplied,
            map_sequences=map_sequences,
        )

    @staticmethod
    def static_adaptive_avg_pool2d(
        input: Union[ivy.Array, ivy.NativeArray, ivy.Container],
        output_size: Union[Sequence[int], int, ivy.Container],
        *,
        key_chains: Optional[Union[List[str], Dict[str, str], ivy.Container]] = None,
        to_apply: Union[bool, ivy.Container] = True,
        prune_unapplied: Union[bool, ivy.Container] = False,
        map_sequences: Union[bool, ivy.Container] = False,
    ) -> ivy.Container:
        """
        ivy.Container static method variant of ivy.adaptive_avg_pool2d. This method
        simply wraps the function, and so the docstring for ivy.adaptive_avg_pool2d also
        applies to this method with minimal changes.

        Parameters
        ----------
        input
            Input array. Must have shape (N, C, H_in, W_in) or (C, H_in, W_in) where N
            is the batch dimension, C is the feature dimension, and H_in and W_in are
            the 2 spatial dimensions.
        output_size
            Spatial output size.

        Returns
        -------
            The result of the pooling operation. Will have shape (N, C, S_0, S_1) or
            (C, S_0, S_1), where S = `output_size`
        """
        return ContainerBase.cont_multi_map_in_function(
            "adaptive_avg_pool2d",
            input,
            output_size,
            key_chains=key_chains,
            to_apply=to_apply,
            prune_unapplied=prune_unapplied,
            map_sequences=map_sequences,
        )

    def adaptive_avg_pool2d(
        self: ivy.Container,
        output_size: Union[int, ivy.Container],
        *,
        key_chains: Optional[Union[List[str], Dict[str, str], ivy.Container]] = None,
        to_apply: Union[bool, ivy.Container] = True,
        prune_unapplied: Union[bool, ivy.Container] = False,
        map_sequences: Union[bool, ivy.Container] = False,
    ) -> ivy.Container:
        """
        Apply a 2D adaptive average pooling over an input signal composed of several
        input planes.

        Parameters
        ----------
        self
            Input container.
        output_size
            Spatial output size.

        Returns
        -------
            The result of the pooling operation.
        """
        return self.static_adaptive_avg_pool2d(
            self,
            output_size,
            key_chains=key_chains,
            to_apply=to_apply,
            prune_unapplied=prune_unapplied,
            map_sequences=map_sequences,
        )

    @staticmethod
    def static_adaptive_max_pool2d(
        input: Union[ivy.Array, ivy.NativeArray, ivy.Container],
        output_size: Union[Sequence[int], int, ivy.Container],
        *,
        key_chains: Optional[Union[List[str], Dict[str, str], ivy.Container]] = None,
        to_apply: Union[bool, ivy.Container] = True,
        prune_unapplied: Union[bool, ivy.Container] = False,
        map_sequences: Union[bool, ivy.Container] = False,
    ) -> ivy.Container:
        """
        ivy.Container static method variant of ivy.adaptive_max_pool2d. This method
        simply wraps the function, and so the docstring for ivy.adaptive_max_pool2d also
        applies to this method with minimal changes.

        Parameters
        ----------
        input
            Input array. Must have shape (N, C, H_in, W_in) or (C, H_in, W_in) where N
            is the batch dimension, C is the feature dimension, and H_in and W_in are
            the 2 spatial dimensions.
        output_size
            Spatial output size.

        Returns
        -------
            The result of the pooling operation. Will have shape (N, C, S_0, S_1) or
            (C, S_0, S_1), where S = `output_size`
        """
        return ContainerBase.cont_multi_map_in_function(
            "adaptive_max_pool2d",
            input,
            output_size,
            key_chains=key_chains,
            to_apply=to_apply,
            prune_unapplied=prune_unapplied,
            map_sequences=map_sequences,
        )

    def adaptive_max_pool2d(
        self: ivy.Container,
        output_size: Union[int, ivy.Container],
        *,
        key_chains: Optional[Union[List[str], Dict[str, str], ivy.Container]] = None,
        to_apply: Union[bool, ivy.Container] = True,
        prune_unapplied: Union[bool, ivy.Container] = False,
        map_sequences: Union[bool, ivy.Container] = False,
    ) -> ivy.Container:
        """
        Apply a 2D adaptive maximum pooling over an input signal composed of several
        input planes.

        Parameters
        ----------
        self
            Input container.
        output_size
            Spatial output size.

        Returns
        -------
            The result of the pooling operation.
        """
        return self.static_adaptive_max_pool2d(
            self,
            output_size,
            key_chains=key_chains,
            to_apply=to_apply,
            prune_unapplied=prune_unapplied,
            map_sequences=map_sequences,
        )

    @staticmethod
    def static_ifftn(
        x: ivy.Container,
        s: Optional[Union[int, Tuple[int, ...], ivy.Container]] = None,
        axes: Optional[Union[int, Tuple[int, ...], ivy.Container]] = None,
        *,
        norm: Union[str, ivy.Container] = "backward",
        key_chains: Optional[Union[List[str], Dict[str, str], ivy.Container]] = None,
        to_apply: Union[bool, ivy.Container] = True,
        prune_unapplied: Union[bool, ivy.Container] = False,
        map_sequences: Union[bool, ivy.Container] = False,
        out: Optional[ivy.Container] = None,
    ):
        """
        ivy.Container static method variant of ivy.ifftn.

        This method simply wraps the function, and so the docstring for
        ivy.ifftn  also applies to this method with minimal changes.

        Parameters
        ----------
        x
            Input array of complex numbers.

        s
            sequence of ints, optional
            Shape (length of transformed axis) of the output (`s[0]` refers to axis 0,
            `s[1]` to axis 1, etc.). If given shape is smaller than that of the input,
            the input is cropped. If larger, input is padded with zeros. If `s` is not
            given, shape of input along axes specified by axes is used.
        axes
            axes over which to compute the IFFT. If not given, last `len(s)` axes are
            used, or all axes if `s` is also not specified. Repeated indices in axes
            means inverse transform over that axis is performed multiple times.
        norm
            Optional argument, "backward", "ortho" or "forward".
            Defaults to be "backward".
            "backward" indicates no normalization.
            "ortho" indicates normalization by 1/sqrt(n).
            "forward" indicates normalization by 1/n.
        out
            Optional output array, for writing the result to. It must have a shape that
            the inputs broadcast to.

        Returns
        -------
        ret
            The truncated or zero-padded input, transformed along the axes indicated
            by axes, or by a combination of s or x, as explained in the parameters
            section above.
        """
        return ContainerBase.cont_multi_map_in_function(
            "ifftn",
            x,
            s=s,
            axes=axes,
            norm=norm,
            key_chains=key_chains,
            to_apply=to_apply,
            prune_unapplied=prune_unapplied,
            map_sequences=map_sequences,
            out=out,
        )

    def ifftn(
        self: ivy.Container,
        s: Optional[Union[int, Tuple[int, ...], ivy.Container]] = None,
        axes: Optional[Union[int, Tuple[int, ...], ivy.Container]] = None,
        *,
        norm: Union[str, ivy.Container] = "backward",
        out: Optional[Union[ivy.Array, ivy.Container]] = None,
    ):
        """
        ivy.Container static method variant of ivy.ifftn.

        This method simply wraps the function, and so the docstring for
        ivy.ifftn also applies to this method with minimal changes.

        Parameters
        ----------
        x
            Input array of complex numbers.

        s
            sequence of ints, optional
            Shape (length of transformed axis) of the output (`s[0]` refers to axis 0,
            `s[1]` to axis 1, etc.). If given shape is smaller than that of the input,
            the input is cropped. If larger, input is padded with zeros. If `s` is not
            given, shape of input along axes specified by axes is used.
        axes
            axes over which to compute the IFFT. If not given, last `len(s)` axes are
            used, or all axes if `s` is also not specified. Repeated indices in axes
            means inverse transform over that axis is performed multiple times.
        norm
            Optional argument, "backward", "ortho" or "forward".
            Defaults to be "backward".
            "backward" indicates no normalization.
            "ortho" indicates normalization by 1/sqrt(n).
            "forward" indicates normalization by 1/n.
        out
            Optional output array, for writing the result to. It must have a shape that
            the inputs broadcast to.

        Returns
        -------
        ret
            Container containing the transformed inputs

        Examples
        --------
        >>> x = ivy.Container(
        ...         a=ivy.array([[0.247306+0.908323j, 0.494955+0.90395j,
        ...                       0.98193269+0.49560517j],
        ...                      [0.93280757+0.48075343j, 0.28526384+0.3351205j,
        ...                       0.2343787 +0.83528011j],
        ...                      [0.18791352+0.30690572j, 0.82115787+0.96195183j,
        ...                       0.44719226+0.72654048j]]),
        ...         b=ivy.array([[0.24730653+0.90832391j, 0.49495562+0.9039565j,
        ...                       0.98193269+0.49560517j],
        ...                      [0.93280757+0.48075343j, 0.28526384+0.3351205j,
        ...                       0.2343787 +0.83528011j],
        ...                      [0.18791352+0.30690572j, 0.82115787+0.96195183j,
        ...                       0.44719226+0.72654048j]]),
        ...     )
        >>> y = x.ifftn(s=[2, 1], axes=[0, 1], norm='ortho')
        >>> print(y)
        {
            a: ivy.array([[0.8344667+0.98222595j],
                          [-0.48472244+0.30233797j]]),
            b: ivy.array([[0.8344667+0.98222595j],
                          [-0.48472244+0.30233797j]])
        }
        """
        return self.static_ifftn(
            self,
            s=s,
            axes=axes,
            norm=norm,
            out=out,
        )

    @staticmethod
    def static_rfftn(
        x: ivy.Container,
        s: Optional[Union[int, Tuple[int, ...], ivy.Container]] = None,
        axes: Optional[Union[int, Tuple[int, ...], ivy.Container]] = None,
        *,
        norm: Union[str, ivy.Container] = "backward",
        key_chains: Optional[Union[List[str], Dict[str, str], ivy.Container]] = None,
        to_apply: Union[bool, ivy.Container] = True,
        prune_unapplied: Union[bool, ivy.Container] = False,
        map_sequences: Union[bool, ivy.Container] = False,
        out: Optional[ivy.Container] = None,
    ) -> ivy.Container:
        """
        ivy.Container static method variant of ivy.rfftn.

        This method simply wraps the function, and so the docstring for
        ivy.rfftn also applies to this method with minimal changes.

        Parameters
        ----------
        x
            Input array of real numbers.

        s
            sequence of ints, optional
            Shape (length of transformed axis) to use from the input (`s[0]` refers to
            axis 0,`s[1]` to axis 1, etc.). The final element of `s` corresponds to `n`
            for `rfft(x, n)`, while for the remaining axes, it corresponds to `n` for
            `fft(x, n)`. Along any axis, if the given shape is smaller than that of the
            input, the input is cropped. If it is larger,the input is padded with zeros.
            If `s` is not given, the shape of the input along the axes specified by
            `axes` is used.

        axes
            sequence of ints, optional
            Axes over which to compute the FFT. If not given, the last `len(s)` axes
            are used, or all axes if `s` is also not specified.

        norm
            Optional argument, "backward", "ortho" or "forward".
            Defaults to be "backward".
            "backward" indicates no normalization.
            "ortho" indicates normalization by 1/sqrt(n).
            "forward" indicates normalization by 1/n.

        out
            Optional output array, for writing the result to. It must have a shape that
            the inputs broadcast to.

        Returns
        -------
        ret
            The truncated or zero-padded input, transformed along the axes indicated by
            `axes` or by a combination of `s` or `x`, as explained in the parameters
            section above.
        """
        return ContainerBase.cont_multi_map_in_function(
            "rfftn",
            x,
            s=s,
            axes=axes,
            norm=norm,
            key_chains=key_chains,
            to_apply=to_apply,
            prune_unapplied=prune_unapplied,
            map_sequences=map_sequences,
            out=out,
        )

    def rfftn(
        self: Union[ivy.Array, ivy.NativeArray, ivy.Container],
        s: Optional[Union[Sequence[int], ivy.Container]] = None,
        axes: Optional[Union[int, Tuple[int], ivy.Container]] = None,
        *,
        norm: Union[str, ivy.Container] = "backward",
        out: Optional[Union[ivy.Array, ivy.Container]] = None,
    ) -> ivy.Container:
        """
        Compute the n-dimensional discrete Fourier Transform for real input.

        Parameters
        ----------
        axes : int or tuple of ints, optional
            Axes over which to compute the FFT. If not given, the last `n` axes are
            used.
        s : sequence of ints, optional
            Shape (length of each transformed axis) of the output. Along each axis,
            if the given shape is smaller than
            that of the input, the input is cropped. If it is larger, the input
            is padded with zeros.
        norm : {'backward', 'ortho', 'forward'}, optional
            Normalization mode. Default is 'backward'.
        out : array-like, optional
            Output array. Must have the same shape and type as the expected output.

        Returns
        -------
        transformed : Container
            The n-dimensional discrete Fourier Transform of the input.
        """
        return self.static_rfftn(
            self,
            s=s,
            axes=axes,
            norm=norm,
            out=out,
        )

    @staticmethod
<<<<<<< HEAD
    def _static_sliding_window(
        input: Union[ivy.Array, ivy.NativeArray, ivy.Container],
        window_size: Union[int, Tuple[int, int], Tuple[int, int, int], ivy.Container],
        /,
        *,
        stride: Union[int, Tuple[int, int], ivy.Container] = 1,
        dilation: Union[int, Tuple[int, int], ivy.Container] = 1,
        padding: Union[str, int, Sequence[Tuple[int, int]], ivy.Container] = "VALID",
=======
    def static_stft(
        signals: ivy.Container,
        frame_length: Union[int, ivy.Container],
        frame_step: Union[int, ivy.Container],
        /,
        *,
        fft_length: Optional[Union[int, ivy.Container]] = None,
        window_fn: Optional[Union[Callable, ivy.Container]] = None,
        pad_end: Optional[Union[bool, ivy.Container]] = False,
        name: Optional[Union[str, ivy.Container]] = None,
>>>>>>> 9caa8c7e
        key_chains: Optional[Union[List[str], Dict[str, str], ivy.Container]] = None,
        to_apply: Union[bool, ivy.Container] = True,
        prune_unapplied: Union[bool, ivy.Container] = False,
        map_sequences: Union[bool, ivy.Container] = False,
<<<<<<< HEAD
    ) -> ivy.Container:
        """
        ivy.Container static method variant of ivy.sliding_window. This method simply
        wraps the function, and so the docstring for ivy.sliding_window also applies to
        this method with minimal changes.

        Parameters
        ----------
        input
            An array representing the base area on which the window is going to
            slide over.
        window_size
            Size of the sliding window for each dimension of the input.
        stride
            The stride of the sliding window for each dimension of input
        padding
            Either the string ‘SAME’ (padding with zeros evenly), the string ‘VALID’
            (no padding), or a sequence of n (low, high) integer pairs that give the
            padding to apply before and after each spatial dimension.
        dilation
            The stride between elements within a sliding window, must be > 0.
=======
        out: Optional[ivy.Container] = None,
    ) -> ivy.Container:
        """
        ivy.Container static method variant of ivy.stft.

        This method simply wraps the function, and so the docstring for
        ivy.stft also applies to this method with minimal changes.

        Parameters
        ----------
        signals
            Input Arrays.
        frame_length
           An integer scalar Tensor. The window length in samples.
        frame_step
            An integer scalar Tensor. The number of samples to step.
        fft_length, optional
            An integer scalar Tensor. The size of the FFT to apply.
            If not provided, uses the smallest power of 2 enclosing frame_length.
        window_fn, optional
            A callable that takes a window length
            and a dtype keyword argument and returns a [window_length]
            Tensor of samples in the provided datatype.
            If set to None, no windowing is used.
        pad_end, optional
            Whether to pad the end of signals with zeros when the provided frame length
            and step produces a frame that lies partially past its end.
        name, optional
            An optional name for the operation.
        out, optional
            Optional output array for writing the result.
>>>>>>> 9caa8c7e

        Returns
        -------
        ret
<<<<<<< HEAD
            The result of the sliding window operation.

        Examples
        --------
        >>> x = ivy.Container(
        ...     a=ivy.array([[1, 2, 3, 4],
        ...                  [5, 6, 7, 8],
        ...                  [9, 10, 11, 12]]),
        ...     b=ivy.array([[13, 14, 15, 16],
        ...                  [17, 18, 19, 20],
        ...                  [21, 22, 23, 24]])
        ... )
        >>> result = ivy.Container._static_sliding_window(x, (2, 2))
        >>> print(result)
        {
            a: ivy.array([[[ 1,  2,  5,  6],
                           [ 2,  3,  6,  7],
                           [ 3,  4,  7,  8]],

                           [[ 5,  6,  9, 10],
                           [ 6,  7, 10, 11],
                           [ 7,  8, 11, 12]]]),
            b: ivy.array([[[13, 14, 17, 18],
                            [14, 15, 18, 19],
                            [15, 16, 19, 20]],

                            [[17, 18, 21, 22],
                            [18, 19, 22, 23],
                            [19, 20, 23, 24]]])

        }
        """
        return ContainerBase.cont_multi_map_in_function(
            "sliding_window",
            input,
            window_size,
            stride=stride,
            dilation=dilation,
            padding=padding,
=======
            A [..., frames, fft_unique_bins] Tensor of
            complex64/complex128 STFT values where fft_unique_bins is
            fft_length // 2 + 1 (the unique components of the FFT).
        """
        return ContainerBase.cont_multi_map_in_function(
            "stft",
            signals,
            frame_length,
            frame_step,
            fft_length=fft_length,
            window_fn=window_fn,
            pad_end=pad_end,
            name=name,
>>>>>>> 9caa8c7e
            key_chains=key_chains,
            to_apply=to_apply,
            prune_unapplied=prune_unapplied,
            map_sequences=map_sequences,
<<<<<<< HEAD
        )

    def sliding_window(
        self: Union[ivy.Array, ivy.NativeArray, ivy.Container],
        window_size: Union[int, Tuple[int, int], Tuple[int, int, int], ivy.Container],
        /,
        *,
        stride: Union[int, Tuple[int, int], ivy.Container] = 1,
        dilation: Union[int, Tuple[int, int], ivy.Container] = 1,
        padding: Union[str, int, Sequence[Tuple[int, int]], ivy.Container] = "VALID",
        key_chains: Optional[Union[List[str], Dict[str, str], ivy.Container]] = None,
        to_apply: Union[bool, ivy.Container] = True,
        prune_unapplied: Union[bool, ivy.Container] = False,
        map_sequences: Union[bool, ivy.Container] = False,
    ) -> ivy.Container:
        """
        ivy.Container instance method variant of ivy.sliding_window. This method simply
        wraps the function, and so the docstring for ivy.sliding_window also applies to
        this method with minimal changes.

        Parameters
        ----------
        input
            An array representing the base area on which the window is going to
            slide over.
        window_size
            Size of the sliding window for each dimension of the input.
        stride
            The stride of the sliding window for each dimension of input
        padding
            Either the string ‘SAME’ (padding with zeros evenly), the string ‘VALID’
            (no padding), or a sequence of n (low, high) integer pairs that give the
            padding to apply before and after each spatial dimension.
        dilation
            The stride between elements within a sliding window, must be > 0.
=======
            out=out,
        )

    def stft(
        self: Union[ivy.Array, ivy.NativeArray, ivy.Container],
        frame_length: Union[int, ivy.Container],
        frame_step: Union[int, ivy.Container],
        /,
        *,
        fft_length: Optional[Union[int, ivy.Container]] = None,
        window_fn: Optional[Union[Callable, ivy.Container]] = None,
        pad_end: Optional[Union[bool, ivy.Container]] = False,
        name: Optional[Union[str, ivy.Container]] = None,
        out: Optional[Union[ivy.Array, ivy.Container]] = None,
    ) -> ivy.Container:
        """
        Compute the Short-time Fourier Transform of signals.

        Parameters
        ----------
        self
            Input Arrays.
        frame_length
           An integer scalar Tensor. The window length in samples.
        frame_step
            An integer scalar Tensor. The number of samples to step.
        fft_length
            An integer scalar Tensor. The size of the FFT to apply.
            If not provided, uses the smallest power of 2 enclosing frame_length.
        window_fn
            A callable that takes a window length and
            a dtype keyword argument and returns a [window_length] Tensor of
            samples in the provided datatype. If set to None, no windowing is used.
        pad_end
            Whether to pad the end of signals with zeros when the provided frame length
            and step produces a frame that lies partially past its end.
        name
            An optional name for the operation.
        out
            Optional output array for writing the result.
>>>>>>> 9caa8c7e

        Returns
        -------
        ret
<<<<<<< HEAD
            The result of the sliding window operation.

        Examples
        --------
        >>> x = ivy.Container(
        ...     a=ivy.array([[1, 2, 3, 4],
        ...                  [5, 6, 7, 8],
        ...                  [9, 10, 11, 12]]),
        ...     b=ivy.array([[13, 14, 15, 16],
        ...                  [17, 18, 19, 20],
        ...                  [21, 22, 23, 24]])
        ... )
        >>> x.sliding_window((2, 2))
        {
            a: ivy.array([[[ 1,  2,  5,  6],
                           [ 2,  3,  6,  7],
                           [ 3,  4,  7,  8]],

                           [[ 5,  6,  9, 10],
                           [ 6,  7, 10, 11],
                           [ 7,  8, 11, 12]]]),
            b: ivy.array([[[13, 14, 17, 18],
                            [14, 15, 18, 19],
                            [15, 16, 19, 20]],

                            [[17, 18, 21, 22],
                            [18, 19, 22, 23],
                            [19, 20, 23, 24]]])

        }
        """
        return self._static_sliding_window(
            self,
            window_size,
            stride=stride,
            dilation=dilation,
            padding=padding,
            key_chains=key_chains,
            to_apply=to_apply,
            prune_unapplied=prune_unapplied,
            map_sequences=map_sequences,
=======
            A [..., frames, fft_unique_bins] Tensor of
            complex64/complex128 STFT values where fft_unique_bins is
            fft_length // 2 + 1 (the unique components of the FFT).
        """
        return self.static_stft(
            self,
            frame_length,
            frame_step,
            fft_length=fft_length,
            window_fn=window_fn,
            pad_end=pad_end,
            name=name,
            out=out,
>>>>>>> 9caa8c7e
        )<|MERGE_RESOLUTION|>--- conflicted
+++ resolved
@@ -2281,8 +2281,8 @@
             out=out,
         )
 
+    
     @staticmethod
-<<<<<<< HEAD
     def _static_sliding_window(
         input: Union[ivy.Array, ivy.NativeArray, ivy.Container],
         window_size: Union[int, Tuple[int, int], Tuple[int, int, int], ivy.Container],
@@ -2291,29 +2291,15 @@
         stride: Union[int, Tuple[int, int], ivy.Container] = 1,
         dilation: Union[int, Tuple[int, int], ivy.Container] = 1,
         padding: Union[str, int, Sequence[Tuple[int, int]], ivy.Container] = "VALID",
-=======
-    def static_stft(
-        signals: ivy.Container,
-        frame_length: Union[int, ivy.Container],
-        frame_step: Union[int, ivy.Container],
-        /,
-        *,
-        fft_length: Optional[Union[int, ivy.Container]] = None,
-        window_fn: Optional[Union[Callable, ivy.Container]] = None,
-        pad_end: Optional[Union[bool, ivy.Container]] = False,
-        name: Optional[Union[str, ivy.Container]] = None,
->>>>>>> 9caa8c7e
-        key_chains: Optional[Union[List[str], Dict[str, str], ivy.Container]] = None,
-        to_apply: Union[bool, ivy.Container] = True,
-        prune_unapplied: Union[bool, ivy.Container] = False,
-        map_sequences: Union[bool, ivy.Container] = False,
-<<<<<<< HEAD
+        key_chains: Optional[Union[List[str], Dict[str, str], ivy.Container]] = None,
+        to_apply: Union[bool, ivy.Container] = True,
+        prune_unapplied: Union[bool, ivy.Container] = False,
+        map_sequences: Union[bool, ivy.Container] = False,
     ) -> ivy.Container:
         """
         ivy.Container static method variant of ivy.sliding_window. This method simply
         wraps the function, and so the docstring for ivy.sliding_window also applies to
         this method with minimal changes.
-
         Parameters
         ----------
         input
@@ -2329,7 +2315,139 @@
             padding to apply before and after each spatial dimension.
         dilation
             The stride between elements within a sliding window, must be > 0.
-=======
+        Returns
+        -------
+        ret
+            The result of the sliding window operation.
+        Examples
+        --------
+        >>> x = ivy.Container(
+        ...     a=ivy.array([[1, 2, 3, 4],
+        ...                  [5, 6, 7, 8],
+        ...                  [9, 10, 11, 12]]),
+        ...     b=ivy.array([[13, 14, 15, 16],
+        ...                  [17, 18, 19, 20],
+        ...                  [21, 22, 23, 24]])
+        ... )
+        >>> result = ivy.Container._static_sliding_window(x, (2, 2))
+        >>> print(result)
+        {
+            a: ivy.array([[[ 1,  2,  5,  6],
+                           [ 2,  3,  6,  7],
+                           [ 3,  4,  7,  8]],
+                           [[ 5,  6,  9, 10],
+                           [ 6,  7, 10, 11],
+                           [ 7,  8, 11, 12]]]),
+            b: ivy.array([[[13, 14, 17, 18],
+                            [14, 15, 18, 19],
+                            [15, 16, 19, 20]],
+                            [[17, 18, 21, 22],
+                            [18, 19, 22, 23],
+                            [19, 20, 23, 24]]])
+        }
+        """
+        return ContainerBase.cont_multi_map_in_function(
+            "sliding_window",
+            input,
+            window_size,
+            stride=stride,
+            dilation=dilation,
+            padding=padding,
+            key_chains=key_chains,
+            to_apply=to_apply,
+            prune_unapplied=prune_unapplied,
+            map_sequences=map_sequences,
+        )
+
+    def sliding_window(
+        self: Union[ivy.Array, ivy.NativeArray, ivy.Container],
+        window_size: Union[int, Tuple[int, int], Tuple[int, int, int], ivy.Container],
+        /,
+        *,
+        stride: Union[int, Tuple[int, int], ivy.Container] = 1,
+        dilation: Union[int, Tuple[int, int], ivy.Container] = 1,
+        padding: Union[str, int, Sequence[Tuple[int, int]], ivy.Container] = "VALID",
+        key_chains: Optional[Union[List[str], Dict[str, str], ivy.Container]] = None,
+        to_apply: Union[bool, ivy.Container] = True,
+        prune_unapplied: Union[bool, ivy.Container] = False,
+        map_sequences: Union[bool, ivy.Container] = False,
+    ) -> ivy.Container:
+        """
+        ivy.Container instance method variant of ivy.sliding_window. This method simply
+        wraps the function, and so the docstring for ivy.sliding_window also applies to
+        this method with minimal changes.
+        Parameters
+        ----------
+        input
+            An array representing the base area on which the window is going to
+            slide over.
+        window_size
+            Size of the sliding window for each dimension of the input.
+        stride
+            The stride of the sliding window for each dimension of input
+        padding
+            Either the string ‘SAME’ (padding with zeros evenly), the string ‘VALID’
+            (no padding), or a sequence of n (low, high) integer pairs that give the
+            padding to apply before and after each spatial dimension.
+        dilation
+            The stride between elements within a sliding window, must be > 0.
+        Returns
+        -------
+        ret
+            The result of the sliding window operation.
+        Examples
+        --------
+        >>> x = ivy.Container(
+        ...     a=ivy.array([[1, 2, 3, 4],
+        ...                  [5, 6, 7, 8],
+        ...                  [9, 10, 11, 12]]),
+        ...     b=ivy.array([[13, 14, 15, 16],
+        ...                  [17, 18, 19, 20],
+        ...                  [21, 22, 23, 24]])
+        ... )
+        >>> x.sliding_window((2, 2))
+        {
+            a: ivy.array([[[ 1,  2,  5,  6],
+                           [ 2,  3,  6,  7],
+                           [ 3,  4,  7,  8]],
+                           [[ 5,  6,  9, 10],
+                           [ 6,  7, 10, 11],
+                           [ 7,  8, 11, 12]]]),
+            b: ivy.array([[[13, 14, 17, 18],
+                            [14, 15, 18, 19],
+                            [15, 16, 19, 20]],
+                            [[17, 18, 21, 22],
+                            [18, 19, 22, 23],
+                            [19, 20, 23, 24]]])
+        }
+        """
+        return self._static_sliding_window(
+            self,
+            window_size,
+            stride=stride,
+            dilation=dilation,
+            padding=padding,
+            key_chains=key_chains,
+            to_apply=to_apply,
+            prune_unapplied=prune_unapplied,
+            map_sequences=map_sequences,
+        )
+      
+    @staticmethod
+    def static_stft(
+        signals: ivy.Container,
+        frame_length: Union[int, ivy.Container],
+        frame_step: Union[int, ivy.Container],
+        /,
+        *,
+        fft_length: Optional[Union[int, ivy.Container]] = None,
+        window_fn: Optional[Union[Callable, ivy.Container]] = None,
+        pad_end: Optional[Union[bool, ivy.Container]] = False,
+        name: Optional[Union[str, ivy.Container]] = None,
+        key_chains: Optional[Union[List[str], Dict[str, str], ivy.Container]] = None,
+        to_apply: Union[bool, ivy.Container] = True,
+        prune_unapplied: Union[bool, ivy.Container] = False,
+        map_sequences: Union[bool, ivy.Container] = False,
         out: Optional[ivy.Container] = None,
     ) -> ivy.Container:
         """
@@ -2361,52 +2479,10 @@
             An optional name for the operation.
         out, optional
             Optional output array for writing the result.
->>>>>>> 9caa8c7e
-
-        Returns
-        -------
-        ret
-<<<<<<< HEAD
-            The result of the sliding window operation.
-
-        Examples
-        --------
-        >>> x = ivy.Container(
-        ...     a=ivy.array([[1, 2, 3, 4],
-        ...                  [5, 6, 7, 8],
-        ...                  [9, 10, 11, 12]]),
-        ...     b=ivy.array([[13, 14, 15, 16],
-        ...                  [17, 18, 19, 20],
-        ...                  [21, 22, 23, 24]])
-        ... )
-        >>> result = ivy.Container._static_sliding_window(x, (2, 2))
-        >>> print(result)
-        {
-            a: ivy.array([[[ 1,  2,  5,  6],
-                           [ 2,  3,  6,  7],
-                           [ 3,  4,  7,  8]],
-
-                           [[ 5,  6,  9, 10],
-                           [ 6,  7, 10, 11],
-                           [ 7,  8, 11, 12]]]),
-            b: ivy.array([[[13, 14, 17, 18],
-                            [14, 15, 18, 19],
-                            [15, 16, 19, 20]],
-
-                            [[17, 18, 21, 22],
-                            [18, 19, 22, 23],
-                            [19, 20, 23, 24]]])
-
-        }
-        """
-        return ContainerBase.cont_multi_map_in_function(
-            "sliding_window",
-            input,
-            window_size,
-            stride=stride,
-            dilation=dilation,
-            padding=padding,
-=======
+
+        Returns
+        -------
+        ret
             A [..., frames, fft_unique_bins] Tensor of
             complex64/complex128 STFT values where fft_unique_bins is
             fft_length // 2 + 1 (the unique components of the FFT).
@@ -2420,48 +2496,10 @@
             window_fn=window_fn,
             pad_end=pad_end,
             name=name,
->>>>>>> 9caa8c7e
-            key_chains=key_chains,
-            to_apply=to_apply,
-            prune_unapplied=prune_unapplied,
-            map_sequences=map_sequences,
-<<<<<<< HEAD
-        )
-
-    def sliding_window(
-        self: Union[ivy.Array, ivy.NativeArray, ivy.Container],
-        window_size: Union[int, Tuple[int, int], Tuple[int, int, int], ivy.Container],
-        /,
-        *,
-        stride: Union[int, Tuple[int, int], ivy.Container] = 1,
-        dilation: Union[int, Tuple[int, int], ivy.Container] = 1,
-        padding: Union[str, int, Sequence[Tuple[int, int]], ivy.Container] = "VALID",
-        key_chains: Optional[Union[List[str], Dict[str, str], ivy.Container]] = None,
-        to_apply: Union[bool, ivy.Container] = True,
-        prune_unapplied: Union[bool, ivy.Container] = False,
-        map_sequences: Union[bool, ivy.Container] = False,
-    ) -> ivy.Container:
-        """
-        ivy.Container instance method variant of ivy.sliding_window. This method simply
-        wraps the function, and so the docstring for ivy.sliding_window also applies to
-        this method with minimal changes.
-
-        Parameters
-        ----------
-        input
-            An array representing the base area on which the window is going to
-            slide over.
-        window_size
-            Size of the sliding window for each dimension of the input.
-        stride
-            The stride of the sliding window for each dimension of input
-        padding
-            Either the string ‘SAME’ (padding with zeros evenly), the string ‘VALID’
-            (no padding), or a sequence of n (low, high) integer pairs that give the
-            padding to apply before and after each spatial dimension.
-        dilation
-            The stride between elements within a sliding window, must be > 0.
-=======
+            key_chains=key_chains,
+            to_apply=to_apply,
+            prune_unapplied=prune_unapplied,
+            map_sequences=map_sequences,
             out=out,
         )
 
@@ -2502,54 +2540,10 @@
             An optional name for the operation.
         out
             Optional output array for writing the result.
->>>>>>> 9caa8c7e
-
-        Returns
-        -------
-        ret
-<<<<<<< HEAD
-            The result of the sliding window operation.
-
-        Examples
-        --------
-        >>> x = ivy.Container(
-        ...     a=ivy.array([[1, 2, 3, 4],
-        ...                  [5, 6, 7, 8],
-        ...                  [9, 10, 11, 12]]),
-        ...     b=ivy.array([[13, 14, 15, 16],
-        ...                  [17, 18, 19, 20],
-        ...                  [21, 22, 23, 24]])
-        ... )
-        >>> x.sliding_window((2, 2))
-        {
-            a: ivy.array([[[ 1,  2,  5,  6],
-                           [ 2,  3,  6,  7],
-                           [ 3,  4,  7,  8]],
-
-                           [[ 5,  6,  9, 10],
-                           [ 6,  7, 10, 11],
-                           [ 7,  8, 11, 12]]]),
-            b: ivy.array([[[13, 14, 17, 18],
-                            [14, 15, 18, 19],
-                            [15, 16, 19, 20]],
-
-                            [[17, 18, 21, 22],
-                            [18, 19, 22, 23],
-                            [19, 20, 23, 24]]])
-
-        }
-        """
-        return self._static_sliding_window(
-            self,
-            window_size,
-            stride=stride,
-            dilation=dilation,
-            padding=padding,
-            key_chains=key_chains,
-            to_apply=to_apply,
-            prune_unapplied=prune_unapplied,
-            map_sequences=map_sequences,
-=======
+
+        Returns
+        -------
+        ret
             A [..., frames, fft_unique_bins] Tensor of
             complex64/complex128 STFT values where fft_unique_bins is
             fft_length // 2 + 1 (the unique components of the FFT).
@@ -2563,5 +2557,4 @@
             pad_end=pad_end,
             name=name,
             out=out,
->>>>>>> 9caa8c7e
-        )+        )  