--- conflicted
+++ resolved
@@ -2143,7 +2143,115 @@
         )
 
     @staticmethod
-<<<<<<< HEAD
+    def static_rfftn(
+        x: ivy.Container,
+        s: Optional[Union[int, Tuple[int, ...], ivy.Container]] = None,
+        axes: Optional[Union[int, Tuple[int, ...], ivy.Container]] = None,
+        *,
+        norm: Union[str, ivy.Container] = "backward",
+        key_chains: Optional[Union[List[str], Dict[str, str], ivy.Container]] = None,
+        to_apply: Union[bool, ivy.Container] = True,
+        prune_unapplied: Union[bool, ivy.Container] = False,
+        map_sequences: Union[bool, ivy.Container] = False,
+        out: Optional[ivy.Container] = None,
+    ) -> ivy.Container:
+        """
+        ivy.Container static method variant of ivy.rfftn.
+
+        This method simply wraps the function, and so the docstring for
+        ivy.rfftn also applies to this method with minimal changes.
+
+        Parameters
+        ----------
+        x
+            Input array of real numbers.
+
+        s
+            sequence of ints, optional
+            Shape (length of transformed axis) to use from the input (`s[0]` refers to
+            axis 0,`s[1]` to axis 1, etc.). The final element of `s` corresponds to `n`
+            for `rfft(x, n)`, while for the remaining axes, it corresponds to `n` for
+            `fft(x, n)`. Along any axis, if the given shape is smaller than that of the
+            input, the input is cropped. If it is larger,the input is padded with zeros.
+            If `s` is not given, the shape of the input along the axes specified by
+            `axes` is used.
+
+        axes
+            sequence of ints, optional
+            Axes over which to compute the FFT. If not given, the last `len(s)` axes
+            are used, or all axes if `s` is also not specified.
+
+        norm
+            Optional argument, "backward", "ortho" or "forward".
+            Defaults to be "backward".
+            "backward" indicates no normalization.
+            "ortho" indicates normalization by 1/sqrt(n).
+            "forward" indicates normalization by 1/n.
+
+        out
+            Optional output array, for writing the result to. It must have a shape that
+            the inputs broadcast to.
+
+        Returns
+        -------
+        ret
+            The truncated or zero-padded input, transformed along the axes indicated by
+            `axes` or by a combination of `s` or `x`, as explained in the parameters
+            section above.
+        """
+        return ContainerBase.cont_multi_map_in_function(
+            "rfftn",
+            x,
+            s=s,
+            axes=axes,
+            norm=norm,
+            key_chains=key_chains,
+            to_apply=to_apply,
+            prune_unapplied=prune_unapplied,
+            map_sequences=map_sequences,
+            out=out,
+        )
+
+    def rfftn(
+        self: Union[ivy.Array, ivy.NativeArray, ivy.Container],
+        s: Optional[Union[Sequence[int], ivy.Container]] = None,
+        axes: Optional[Union[int, Tuple[int], ivy.Container]] = None,
+        *,
+        norm: Union[str, ivy.Container] = "backward",
+        out: Optional[Union[ivy.Array, ivy.Container]] = None,
+    ) -> ivy.Container:
+        """
+        Compute the n-dimensional discrete Fourier Transform for real input.
+
+        Parameters
+        ----------
+        axes : int or tuple of ints, optional
+            Axes over which to compute the FFT. If not given, the last `n` axes are
+            used.
+        s : sequence of ints, optional
+            Shape (length of each transformed axis) of the output. Along each axis,
+            if the given shape is smaller than
+            that of the input, the input is cropped. If it is larger, the input
+            is padded with zeros.
+        norm : {'backward', 'ortho', 'forward'}, optional
+            Normalization mode. Default is 'backward'.
+        out : array-like, optional
+            Output array. Must have the same shape and type as the expected output.
+
+        Returns
+        -------
+        transformed : Container
+            The n-dimensional discrete Fourier Transform of the input.
+        """
+        return self.static_rfftn(
+            self,
+            s=s,
+            axes=axes,
+            norm=norm,
+            out=out,
+        )
+
+    @staticmethod
     def static_fftn(
         x: ivy.Container,
         s: Optional[Union[int, Tuple[int, ...]]] = None,
@@ -2161,30 +2269,10 @@
 
         This method simply wraps the function, and so the docstring for
         ivy.fftn  also applies to this method with minimal changes.
-=======
-    def static_rfftn(
-        x: ivy.Container,
-        s: Optional[Union[int, Tuple[int, ...], ivy.Container]] = None,
-        axes: Optional[Union[int, Tuple[int, ...], ivy.Container]] = None,
-        *,
-        norm: Union[str, ivy.Container] = "backward",
-        key_chains: Optional[Union[List[str], Dict[str, str], ivy.Container]] = None,
-        to_apply: Union[bool, ivy.Container] = True,
-        prune_unapplied: Union[bool, ivy.Container] = False,
-        map_sequences: Union[bool, ivy.Container] = False,
-        out: Optional[ivy.Container] = None,
-    ) -> ivy.Container:
-        """
-        ivy.Container static method variant of ivy.rfftn.
-
-        This method simply wraps the function, and so the docstring for
-        ivy.rfftn also applies to this method with minimal changes.
->>>>>>> 5f8ede7c
 
         Parameters
         ----------
         x
-<<<<<<< HEAD
             Input array of complex numbers.
 
         s
@@ -2203,32 +2291,6 @@
             "ortho" indicates normalization by 1/sqrt(n).
             "forward" indicates normalization by 1/n.
             Defaults to be "backward".
-=======
-            Input array of real numbers.
-
-        s
-            sequence of ints, optional
-            Shape (length of transformed axis) to use from the input (`s[0]` refers to
-            axis 0,`s[1]` to axis 1, etc.). The final element of `s` corresponds to `n`
-            for `rfft(x, n)`, while for the remaining axes, it corresponds to `n` for
-            `fft(x, n)`. Along any axis, if the given shape is smaller than that of the
-            input, the input is cropped. If it is larger,the input is padded with zeros.
-            If `s` is not given, the shape of the input along the axes specified by
-            `axes` is used.
-
-        axes
-            sequence of ints, optional
-            Axes over which to compute the FFT. If not given, the last `len(s)` axes
-            are used, or all axes if `s` is also not specified.
-
-        norm
-            Optional argument, "backward", "ortho" or "forward".
-            Defaults to be "backward".
-            "backward" indicates no normalization.
-            "ortho" indicates normalization by 1/sqrt(n).
-            "forward" indicates normalization by 1/n.
-
->>>>>>> 5f8ede7c
         out
             Optional output array, for writing the result to. It must have a shape that
             the inputs broadcast to.
@@ -2236,21 +2298,12 @@
         Returns
         -------
         ret
-<<<<<<< HEAD
             The truncated or zero-padded input, transformed along the axes indicated
             by axes, or by a combination of s or x, as explained in the parameters
             section above.
         """
         return ContainerBase.cont_multi_map_in_function(
             "fftn",
-=======
-            The truncated or zero-padded input, transformed along the axes indicated by
-            `axes` or by a combination of `s` or `x`, as explained in the parameters
-            section above.
-        """
-        return ContainerBase.cont_multi_map_in_function(
-            "rfftn",
->>>>>>> 5f8ede7c
             x,
             s=s,
             axes=axes,
@@ -2262,7 +2315,6 @@
             out=out,
         )
 
-<<<<<<< HEAD
     def fftn(
         self: ivy.Container,
         s: Optional[Union[int, Tuple[int, ...]]] = None,
@@ -2308,40 +2360,6 @@
             Container containing the transformed inputs
         """
         return self.static_fftn(
-=======
-    def rfftn(
-        self: Union[ivy.Array, ivy.NativeArray, ivy.Container],
-        s: Optional[Union[Sequence[int], ivy.Container]] = None,
-        axes: Optional[Union[int, Tuple[int], ivy.Container]] = None,
-        *,
-        norm: Union[str, ivy.Container] = "backward",
-        out: Optional[Union[ivy.Array, ivy.Container]] = None,
-    ) -> ivy.Container:
-        """
-        Compute the n-dimensional discrete Fourier Transform for real input.
-
-        Parameters
-        ----------
-        axes : int or tuple of ints, optional
-            Axes over which to compute the FFT. If not given, the last `n` axes are
-            used.
-        s : sequence of ints, optional
-            Shape (length of each transformed axis) of the output. Along each axis,
-            if the given shape is smaller than
-            that of the input, the input is cropped. If it is larger, the input
-            is padded with zeros.
-        norm : {'backward', 'ortho', 'forward'}, optional
-            Normalization mode. Default is 'backward'.
-        out : array-like, optional
-            Output array. Must have the same shape and type as the expected output.
-
-        Returns
-        -------
-        transformed : Container
-            The n-dimensional discrete Fourier Transform of the input.
-        """
-        return self.static_rfftn(
->>>>>>> 5f8ede7c
             self,
             s=s,
             axes=axes,
