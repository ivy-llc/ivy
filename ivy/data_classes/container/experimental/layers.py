# global
from typing import Optional, Union, List, Dict, Tuple, Literal, Sequence, Callable

# local
import ivy
from ivy.data_classes.container.base import ContainerBase


class _ContainerWithLayersExperimental(ContainerBase):
    @staticmethod
    def static_max_pool1d(
        x: Union[ivy.Array, ivy.NativeArray, ivy.Container],
        kernel: Union[int, Tuple[int, ...], ivy.Container],
        strides: Union[int, Tuple[int, ...], ivy.Container],
        padding: Union[str, int, Tuple[int], List[Tuple[int, int]], ivy.Container],
        /,
        *,
        data_format: Union[str, ivy.Container] = "NWC",
        dilation: Union[int, Tuple[int], ivy.Container] = 1,
        ceil_mode: Union[bool, ivy.Container] = False,
        key_chains: Optional[Union[List[str], Dict[str, str], ivy.Container]] = None,
        to_apply: Union[bool, ivy.Container] = True,
        prune_unapplied: Union[bool, ivy.Container] = False,
        map_sequences: Union[bool, ivy.Container] = False,
        out: Optional[ivy.Container] = None,
    ) -> ivy.Container:
        """ivy.Container static method variant of ivy.max_pool1d. This method
        simply wraps the function, and so the docstring for ivy.max_pool1d also
        applies to this method with minimal changes.

        Parameters
        ----------
        x
            Container of input images *[batch_size, w, d_in]*.
        kernel
            Size of the kernel i.e., the sliding window for each
            dimension of input. *[w]*.
        strides
            The stride of the sliding window for each dimension of input.
        padding
            "SAME" or "VALID" indicating the algorithm, or list
            indicating the per-dimension paddings.
        data_format
            "NWC" or "NCW". Defaults to "NWC".
        dilaton
            The stride between elements within a sliding window, must be > 0.
        ceil_mode
            If True, ceil is used instead of floor to compute the output shape.
            This ensures that every element is covered by a sliding window.
        out
            optional output array, for writing the result to.

        Returns
        -------
        ret
            The result of the pooling operation.

        Examples
        --------
        >>> a = ivy.arange(12.).reshape((2,2,3))
        >>> b = ivy.arange(24.).reshape((2,3,4))
        >>> x = ivy.Container({'a': a, 'b': b})
        >>> print(ivy.Container.static_max_pool1d(x,2, 2, "VALID"))
        {
            a: ivy.array([[[3., 4., 5.]],
                          [[9., 10., 11.]]]),
            b: ivy.array([[[4., 5., 6., 7.]],
                          [[16., 17., 18., 19.]]])
        }
        """
        return ContainerBase.cont_multi_map_in_function(
            "max_pool1d",
            x,
            kernel,
            strides,
            padding,
            data_format=data_format,
            dilation=dilation,
            ceil_mode=ceil_mode,
            key_chains=key_chains,
            to_apply=to_apply,
            prune_unapplied=prune_unapplied,
            map_sequences=map_sequences,
            out=out,
        )

    def max_pool1d(
        self: ivy.Container,
        kernel: Union[int, Tuple[int, ...], ivy.Container],
        strides: Union[int, Tuple[int, ...], ivy.Container],
        padding: Union[str, int, Tuple[int], List[Tuple[int, int]], ivy.Container],
        /,
        *,
        data_format: Union[str, ivy.Container] = "NWC",
        dilation: Union[int, Tuple[int], ivy.Container] = 1,
        ceil_mode: Union[bool, ivy.Container] = False,
        key_chains: Optional[Union[List[str], Dict[str, str], ivy.Container]] = None,
        to_apply: Union[bool, ivy.Container] = True,
        prune_unapplied: Union[bool, ivy.Container] = False,
        map_sequences: Union[bool, ivy.Container] = False,
        out: Optional[ivy.Container] = None,
    ) -> ivy.Container:
        """ivy.Container instance method variant of `ivy.max_pool1d`. This
        method simply wraps the function, and so the docstring for
        `ivy.max_pool1d` also applies to this method with minimal changes.

        Parameters
        ----------
        self
            Container of input images *[batch_size, w, d_in]*.
        kernel
            Size of the kernel i.e., the sliding window for each
            dimension of input. *[w]*.
        strides
            The stride of the sliding window for each dimension of input.
        padding
            SAME" or "VALID" indicating the algorithm, or list
            indicating the per-dimension paddings.
        data_format
            "NWC" or "NCW". Defaults to "NWC".
        dilaton
            The stride between elements within a sliding window, must be > 0.
        ceil_mode
            If True, ceil is used instead of floor to compute the output shape.
            This ensures that every element is covered by a sliding window.
        out
            optional output array, for writing the result to.

        Returns
        -------
        ret
            The result of the pooling operation.

        Examples
        --------
        >>> a = ivy.arange(12.).reshape((2,2,3))
        >>> b = ivy.arange(24.).reshape((2,3,4))
        >>> x = ivy.Container({'a': a, 'b': b})
        >>> print(x.max_pool1d(2, 2, "VALID"))
        {
            a: ivy.array([[[3., 4., 5.]],
                          [[9., 10., 11.]]]),
            b: ivy.array([[[4., 5., 6., 7.]],
                          [[16., 17., 18., 19.]]])
        }
        """
        return self.static_max_pool1d(
            self,
            kernel,
            strides,
            padding,
            data_format=data_format,
            dilation=dilation,
            ceil_mode=ceil_mode,
            key_chains=key_chains,
            to_apply=to_apply,
            prune_unapplied=prune_unapplied,
            map_sequences=map_sequences,
            out=out,
        )

    @staticmethod
    def static_max_pool2d(
        x: Union[ivy.Array, ivy.NativeArray, ivy.Container],
        kernel: Union[int, Tuple[int, ...], ivy.Container],
        strides: Union[int, Tuple[int, ...], ivy.Container],
        padding: Union[str, int, Tuple[int], List[Tuple[int, int]], ivy.Container],
        /,
        *,
        data_format: Union[str, ivy.Container] = "NHWC",
        dilation: Union[int, Tuple[int, ...], ivy.Container] = 1,
        ceil_mode: Union[bool, ivy.Container] = False,
        key_chains: Optional[Union[List[str], Dict[str, str], ivy.Container]] = None,
        to_apply: Union[bool, ivy.Container] = True,
        prune_unapplied: Union[bool, ivy.Container] = False,
        map_sequences: Union[bool, ivy.Container] = False,
        out: Optional[ivy.Container] = None,
    ) -> ivy.Container:
        """ivy.Container static method variant of ivy.max_pool2dd. This method
        simply wraps the function, and so the docstring for ivy.max_pool2d also
        applies to this method with minimal changes.

        Parameters
        ----------
        x
            Input image *[batch_size,h,w,d_in]*.
        kernel
            The size of the window to take a max over.
        strides
            The stride of the sliding window for each dimension of input.
        padding
            "SAME" or "VALID" indicating the algorithm, or list indicating
            the per-dimension paddings.
        data_format
            "NHWC" or "NCHW". Defaults to "NHWC".
        dilaton
            The stride between elements within a sliding window, must be > 0.
        ceil_mode
            If True, ceil is used instead of floor to compute the output shape.
            This ensures that every element is covered by a sliding window.
        out
            optional output array, for writing the result to. It must have a shape
            that the inputs broadcast to.

        Returns
        -------
        ret
            The result of the pooling operation.

        Examples
        --------
        >>> a = ivy.arange(12).reshape((2, 1, 3, 2))
        >>> b = ivy.arange(48).reshape((2, 4, 3, 2))
        >>> x = ivy.Container({'a': a, 'b': b})
        >>> print(ivy.Container.static_max_pool2d(x, (2, 2), (1, 1), "SAME"))
        {
            a: (<class ivy.array.array.Array> shape=[2, 1, 3, 2]),
            b: (<class ivy.array.array.Array> shape=[2, 4, 3, 2])
        }
        """
        return ContainerBase.cont_multi_map_in_function(
            "max_pool2d",
            x,
            kernel,
            strides,
            padding,
            data_format=data_format,
            dilation=dilation,
            ceil_mode=ceil_mode,
            key_chains=key_chains,
            to_apply=to_apply,
            prune_unapplied=prune_unapplied,
            map_sequences=map_sequences,
            out=out,
        )

    def max_pool2d(
        self: ivy.Container,
        kernel: Union[int, Tuple[int, ...], ivy.Container],
        strides: Union[int, Tuple[int, ...], ivy.Container],
        padding: Union[str, int, Tuple[int], List[Tuple[int, int]], ivy.Container],
        /,
        *,
        data_format: Union[str, ivy.Container] = "NHWC",
        dilation: Union[int, Tuple[int, ...], ivy.Container] = 1,
        ceil_mode: Union[bool, ivy.Container] = False,
        key_chains: Optional[Union[List[str], Dict[str, str], ivy.Container]] = None,
        to_apply: Union[bool, ivy.Container] = True,
        prune_unapplied: Union[bool, ivy.Container] = False,
        map_sequences: Union[bool, ivy.Container] = False,
        out: Optional[ivy.Container] = None,
    ) -> ivy.Container:
        """ivy.Container instance method variant of `ivy.max_pool2d`. This
        method simply wraps the function, and so the docstring for
        `ivy.max_pool2d` also applies to this method with minimal changes.

        Parameters
        ----------
        x
            Input image *[batch_size,h,w,d_in]*.
        kernel
            The size of the window to take a max over.
        strides
            The stride of the sliding window for each dimension of input.
        padding
            "SAME" or "VALID" indicating the algorithm, or list indicating
            the per-dimension paddings.
        data_format
            "NHWC" or "NCHW". Defaults to "NHWC".
        dilaton
            The stride between elements within a sliding window, must be > 0.
        ceil_mode
            If True, ceil is used instead of floor to compute the output shape.
            This ensures that every element is covered by a sliding window.
        out
            optional output array, for writing the result to. It must have a shape
            that the inputs broadcast to.

        Returns
        -------
        ret
            The result of the pooling operation.

        Examples
        --------
        >>> a = ivy.arange(24.).reshape((1, 2, 3, 4))
        >>> b = ivy.arange(48.).reshape((2, 4, 3, 2))
        >>> x = ivy.Container(a=a, b=b)
        >>> y = x.max_pool2d(3, 1, "VALID")
        >>> print(y)
        {
            a: ivy.array([], shape=(1, 0, 1, 4)),
            b: ivy.array([[[[16., 17.]],
                           [[22., 23.]]],
                         [[[40., 41.]],
                           [[46., 47.]]]])
        }
        """
        return self.static_max_pool2d(
            self,
            kernel,
            strides,
            padding,
            data_format=data_format,
            dilation=dilation,
            ceil_mode=ceil_mode,
            key_chains=key_chains,
            to_apply=to_apply,
            prune_unapplied=prune_unapplied,
            map_sequences=map_sequences,
            out=out,
        )

    @staticmethod
    def static_max_pool3d(
        x: Union[ivy.Array, ivy.NativeArray, ivy.Container],
        kernel: Union[int, Tuple[int, ...], ivy.Container],
        strides: Union[int, Tuple[int, ...], ivy.Container],
        padding: Union[str, int, Tuple[int], List[Tuple[int, int]], ivy.Container],
        /,
        *,
        data_format: Union[str, ivy.Container] = "NDHWC",
        dilation: Union[int, Tuple[int, ...], ivy.Container] = 1,
        ceil_mode: Union[bool, ivy.Container] = False,
        key_chains: Optional[Union[List[str], Dict[str, str], ivy.Container]] = None,
        to_apply: Union[bool, ivy.Container] = True,
        prune_unapplied: Union[bool, ivy.Container] = False,
        map_sequences: Union[bool, ivy.Container] = False,
        out: Optional[ivy.Container] = None,
    ) -> ivy.Container:
        """ivy.Container static method variant of ivy.max_pool3d. This method
        simply wraps the function, and so the docstring for ivy.max_pool3d also
        applies to this method with minimal changes.

        Parameters
        ----------
        x
            Input volume *[batch_size,d,h,w,d_in]*.
        kernel
            Convolution filters *[d,h,w]*.
        strides
            The stride of the sliding window for each dimension of input.
        padding
            SAME" or "VALID" indicating the algorithm, or list indicating
            the per-dimension paddings.
        data_format
            "NDHWC" or "NCDHW". Defaults to "NDHWC".
        dilaton
            The stride between elements within a sliding window, must be > 0.
        ceil_mode
            If True, ceil is used instead of floor to compute the output shape.
            This ensures that every element is covered by a sliding window.
        out
            optional output array, for writing the result to. It must
            have a shape that the inputs broadcast to.

        Returns
        -------
        ret
            The result of the pooling operation.

        Examples
        --------
        >>> a = ivy.arange(12).reshape((1, 2, 1, 3, 2))
        >>> b = ivy.arange(48).reshape((2, 2, 2, 3, 2))
        >>> x = ivy.Container({'a': a, 'b': b})
        >>> print(ivy.Container.static_max_pool3d(x, 2, 1, "VALID"))
        {
            a: ivy.array([], shape=(1, 1, 0, 2, 2)),
            b: ivy.array([[[[[20, 21],
                             [22, 23]]]],
                       [[[[44, 45],
                             [46, 47]]]]])
        }
        """
        return ContainerBase.cont_multi_map_in_function(
            "max_pool3d",
            x,
            kernel,
            strides,
            padding,
            data_format=data_format,
            dilation=dilation,
            ceil_mode=ceil_mode,
            key_chains=key_chains,
            to_apply=to_apply,
            prune_unapplied=prune_unapplied,
            map_sequences=map_sequences,
            out=out,
        )

    def max_pool3d(
        self: ivy.Container,
        kernel: Union[int, Tuple[int, ...], ivy.Container],
        strides: Union[int, Tuple[int, ...], ivy.Container],
        padding: Union[str, int, Tuple[int], List[Tuple[int, int]], ivy.Container],
        /,
        *,
        data_format: Union[str, ivy.Container] = "NDHWC",
        dilation: Union[int, Tuple[int, ...], ivy.Container] = 1,
        ceil_mode: Union[bool, ivy.Container] = False,
        key_chains: Optional[Union[List[str], Dict[str, str], ivy.Container]] = None,
        to_apply: Union[bool, ivy.Container] = True,
        prune_unapplied: Union[bool, ivy.Container] = False,
        map_sequences: Union[bool, ivy.Container] = False,
        out: Optional[ivy.Container] = None,
    ) -> ivy.Container:
        """ivy.Container static method variant of ivy.max_pool3d. This method
        simply wraps the function, and so the docstring for ivy.max_pool3d also
        applies to this method with minimal changes.

        Parameters
        ----------
        x
            Input volume *[batch_size,d,h,w,d_in]*.
        kernel
            Convolution filters *[d,h,w]*.
        strides
            The stride of the sliding window for each dimension of input.
        padding
            SAME" or "VALID" indicating the algorithm, or list indicating
            the per-dimension paddings.
        data_format
            "NDHWC" or "NCDHW". Defaults to "NDHWC".
        dilaton
            The stride between elements within a sliding window, must be > 0.
        ceil_mode
            If True, ceil is used instead of floor to compute the output shape.
            This ensures that every element is covered by a sliding window.
        out
            optional output array, for writing the result to. It must
            have a shape that the inputs broadcast to.

        Returns
        -------
        ret
            The result of the pooling operation.

        Examples
        --------
        >>> a = ivy.arange(24.).reshape((1, 2, 3, 4, 1))
        >>> b = ivy.arange(48.).reshape((2, 4, 3, 2, 1))
        >>> x = ivy.Container(a=a, b=b)
        >>> print(x.max_pool3d(3, 1, "VALID"))
        {
            a: ivy.array([], shape=(1, 0, 1, 2, 1)),
            b: ivy.array([], shape=(2, 2, 1, 0, 1))
        }
        """
        return self.static_max_pool3d(
            self,
            kernel,
            strides,
            padding,
            data_format=data_format,
            dilation=dilation,
            ceil_mode=ceil_mode,
            key_chains=key_chains,
            to_apply=to_apply,
            prune_unapplied=prune_unapplied,
            map_sequences=map_sequences,
            out=out,
        )

    @staticmethod
    def static_avg_pool1d(
        x: Union[ivy.Array, ivy.NativeArray, ivy.Container],
        kernel: Union[int, Tuple[int], ivy.Container],
        strides: Union[int, Tuple[int], ivy.Container],
        padding: Union[str, ivy.Container],
        /,
        *,
        data_format: Union[str, ivy.Container] = "NWC",
        count_include_pad: Union[bool, ivy.Container] = False,
        ceil_mode: Union[bool, ivy.Container] = False,
        key_chains: Optional[Union[List[str], Dict[str, str], ivy.Container]] = None,
        to_apply: Union[bool, ivy.Container] = True,
        prune_unapplied: Union[bool, ivy.Container] = False,
        map_sequences: Union[bool, ivy.Container] = False,
        out: Optional[ivy.Container] = None,
    ) -> ivy.Container:
        """ivy.Container static method variant of ivy.avg_pool1d. This method
        simply wraps the function, and so the docstring for ivy.avg_pool1d also
        applies to this method with minimal changes.

        Parameters
        ----------
        x
            Container of input images *[batch_size, w, d_in]*.
        kernel
            Size of the kernel i.e., the sliding window for each
            dimension of input. *[w]*.
        strides
            The stride of the sliding window for each dimension of input.
        padding
            SAME" or "VALID" indicating the algorithm, or list
            indicating the per-dimension paddings.
        data_format
            NWC" or "NCW". Defaults to "NWC".
        count_include_pad
            Whether to include padding in the averaging calculation.
        ceil_mode
            Whether to use ceil or floor for creating the output shape.
        out
            optional output array, for writing the result to.

        Returns
        -------
        ret
            The result of the pooling operation.

        Examples
        --------
        >>> a = ivy.arange(12.).reshape((2,2,3))
        >>> b = ivy.arange(24.).reshape((2,3,4))
        >>> x = ivy.Container({'a': a, 'b': b})
        >>> print(ivy.Container.static_avg_pool1d(x,2, 2, "VALID"))
        {
            a: ivy.array([[[1.5, 2.5, 3.5]],
                          [[7.5, 8.5, 9.5]]]),
            b: ivy.array([[[2., 3., 4., 5.]],
                          [[14., 15., 16., 17.]]])
        }
        """
        return ContainerBase.cont_multi_map_in_function(
            "avg_pool1d",
            x,
            kernel,
            strides,
            padding,
            data_format=data_format,
            count_include_pad=count_include_pad,
            ceil_mode=ceil_mode,
            key_chains=key_chains,
            to_apply=to_apply,
            prune_unapplied=prune_unapplied,
            map_sequences=map_sequences,
            out=out,
        )

    def avg_pool1d(
        self: ivy.Container,
        kernel: Union[int, Tuple[int], ivy.Container],
        strides: Union[int, Tuple[int], ivy.Container],
        padding: Union[str, ivy.Container],
        /,
        *,
        data_format: Union[str, ivy.Container] = "NWC",
        count_include_pad: Union[bool, ivy.Container] = False,
        ceil_mode: Union[bool, ivy.Container] = False,
        key_chains: Optional[Union[List[str], Dict[str, str], ivy.Container]] = None,
        to_apply: Union[bool, ivy.Container] = True,
        prune_unapplied: Union[bool, ivy.Container] = False,
        map_sequences: Union[bool, ivy.Container] = False,
        out: Optional[ivy.Container] = None,
    ) -> ivy.Container:
        """ivy.Container instance method variant of `ivy.avg_pool1d`. This
        method simply wraps the function, and so the docstring for
        `ivy.avg_pool1d` also applies to this method with minimal changes.

        Parameters
        ----------
        self
            Container of input images *[batch_size, w, d_in]*.
        kernel
            Size of the kernel i.e., the sliding window for each
            dimension of input. *[w]*.
        strides
            The stride of the sliding window for each dimension of input.
        padding
            SAME" or "VALID" indicating the algorithm, or list
            indicating the per-dimension paddings.
        data_format
            NWC" or "NCW". Defaults to "NWC".
        count_include_pad
            Whether to include padding in the averaging calculation.
        ceil_mode
            Whether to use ceil or floor for creating the output shape.
        out
            optional output array, for writing the result to.

        Returns
        -------
        ret
            The result of the pooling operation.

        Examples
        --------
        >>> a = ivy.arange(12.).reshape((2,2,3))
        >>> b = ivy.arange(24.).reshape((2,3,4))
        >>> x = ivy.Container({'a': a, 'b': b})
        >>> print(x.avg_pool1d(2, 2, "VALID"))
        {
            a: ivy.array([[[1.5, 2.5, 3.5]],
                          [[7.5, 8.5, 9.5]]]),
            b: ivy.array([[[2., 3., 4., 5.]],
                          [[14., 15., 16., 17.]]])
        }
        """
        return self.static_avg_pool1d(
            self,
            kernel,
            strides,
            padding,
            data_format=data_format,
            count_include_pad=count_include_pad,
            ceil_mode=ceil_mode,
            key_chains=key_chains,
            to_apply=to_apply,
            prune_unapplied=prune_unapplied,
            map_sequences=map_sequences,
            out=out,
        )

    @staticmethod
    def static_avg_pool2d(
        x: Union[ivy.Array, ivy.NativeArray, ivy.Container],
        kernel: Union[int, Tuple[int], Tuple[int, int], ivy.Container],
        strides: Union[int, Tuple[int], Tuple[int, int], ivy.Container],
        padding: Union[str, ivy.Container],
        /,
        *,
        data_format: Union[str, ivy.Container] = "NHWC",
        count_include_pad: Union[bool, ivy.Container] = False,
        ceil_mode: Union[bool, ivy.Container] = False,
        divisor_override: Optional[Union[int, ivy.Container]] = None,
        key_chains: Optional[Union[List[str], Dict[str, str], ivy.Container]] = None,
        to_apply: Union[bool, ivy.Container] = True,
        prune_unapplied: Union[bool, ivy.Container] = False,
        map_sequences: Union[bool, ivy.Container] = False,
        out: Optional[ivy.Container] = None,
    ) -> ivy.Container:
        """ivy.Container static method variant of ivy.avg_pool2d. This method
        simply wraps the function, and so the docstring for ivy.avg_pool2d also
        applies to this method with minimal changes.

        Parameters
        ----------
        x
            Input image *[batch_size,h,w,d_in]*.
        kernel
            The size of the window to take a max over.
        strides
            The stride of the sliding window for each dimension of input.
        padding
            "SAME" or "VALID" indicating the algorithm, or list indicating
            the per-dimension paddings.
        data_format
            "NHWC" or "NCHW". Defaults to "NHWC".
        count_include_pad
            Whether to include padding in the averaging calculation.
        ceil_mode
            Whether to use ceil or floor for creating the output shape.
        divisor_override
            If specified, it will be used as divisor,
            otherwise kernel_size will be used.
        out
            optional output array, for writing the result to. It must have a shape
            that the inputs broadcast to.

        Returns
        -------
        ret
            The result of the pooling operation.

        Examples
        --------
        >>> a = ivy.arange(12).reshape((2, 1, 3, 2))
        >>> b = ivy.arange(48).reshape((2, 4, 3, 2))
        >>> x = ivy.Container({'a': a, 'b': b})
        >>> y = ivy.Container.static_avg_pool2d(x, (2, 2), (1, 1), "SAME")
        >>> print(y)
        {
            a: (<class ivy.data_classes.array.array.Array> shape=[2, 1, 3, 2]),
            b: (<class ivy.data_classes.array.array.Array> shape=[2, 4, 3, 2])
        }
        """
        return ContainerBase.cont_multi_map_in_function(
            "avg_pool2d",
            x,
            kernel,
            strides,
            padding,
            data_format=data_format,
            count_include_pad=count_include_pad,
            ceil_mode=ceil_mode,
            divisor_override=divisor_override,
            key_chains=key_chains,
            to_apply=to_apply,
            prune_unapplied=prune_unapplied,
            map_sequences=map_sequences,
            out=out,
        )

    def avg_pool2d(
        self: ivy.Container,
        kernel: Union[int, Tuple[int], Tuple[int, int], ivy.Container],
        strides: Union[int, Tuple[int], Tuple[int, int], ivy.Container],
        padding: Union[str, ivy.Container],
        /,
        *,
        data_format: Union[str, ivy.Container] = "NHWC",
        count_include_pad: Union[bool, ivy.Container] = False,
        ceil_mode: Union[bool, ivy.Container] = False,
        divisor_override: Optional[Union[int, ivy.Container]] = None,
        key_chains: Optional[Union[List[str], Dict[str, str], ivy.Container]] = None,
        to_apply: Union[bool, ivy.Container] = True,
        prune_unapplied: Union[bool, ivy.Container] = False,
        map_sequences: Union[bool, ivy.Container] = False,
        out: Optional[ivy.Container] = None,
    ) -> ivy.Container:
        """ivy.Container instance method variant of `ivy.avg_pool2d`. This
        method simply wraps the function, and so the docstring for
        `ivy.avg_pool2d` also applies to this method with minimal changes.

        Parameters
        ----------
        x
            Input image *[batch_size,h,w,d_in]*.
        kernel
            The size of the window to take a max over.
        strides
            The stride of the sliding window for each dimension of input.
        padding
            "SAME" or "VALID" indicating the algorithm, or list indicating
            the per-dimension paddings.
        data_format
            "NHWC" or "NCHW". Defaults to "NHWC".
        count_include_pad
            Whether to include padding in the averaging calculation.
        ceil_mode
            Whether to use ceil or floor for creating the output shape.
        divisor_override
            If specified, it will be used as divisor,
            otherwise kernel_size will be used.
        out
            optional output array, for writing the result to. It must have a shape
            that the inputs broadcast to.

        Returns
        -------
        ret
            The result of the pooling operation.

        Examples
        --------
        >>> a = ivy.arange(12).reshape((2, 1, 3, 2))
        >>> b = ivy.arange(48).reshape((2, 4, 3, 2))
        >>> x = ivy.Container({'a': a, 'b': b})
        >>> y = x.avg_pool2d(2, 1, "SAME")
        >>> print(y)
        {
            a: (<class ivy.data_classes.array.array.Array> shape=[2, 1, 3, 2]),
            b: (<class ivy.data_classes.array.array.Array> shape=[2, 4, 3, 2])
        }
        """
        return self.static_avg_pool2d(
            self,
            kernel,
            strides,
            padding,
            data_format=data_format,
            count_include_pad=count_include_pad,
            ceil_mode=ceil_mode,
            divisor_override=divisor_override,
            key_chains=key_chains,
            to_apply=to_apply,
            prune_unapplied=prune_unapplied,
            map_sequences=map_sequences,
            out=out,
        )

    @staticmethod
    def static_avg_pool3d(
        x: Union[ivy.Array, ivy.NativeArray, ivy.Container],
        kernel: Union[int, Tuple[int], Tuple[int, int, int], ivy.Container],
        strides: Union[int, Tuple[int], Tuple[int, int, int], ivy.Container],
        padding: Union[str, ivy.Container],
        /,
        *,
        data_format: Union[str, ivy.Container] = "NDHWC",
        count_include_pad: Union[bool, ivy.Container] = False,
        ceil_mode: Union[bool, ivy.Container] = False,
        divisor_override: Optional[Union[int, ivy.Container]] = None,
        key_chains: Optional[Union[List[str], Dict[str, str], ivy.Container]] = None,
        to_apply: Union[bool, ivy.Container] = True,
        prune_unapplied: Union[bool, ivy.Container] = False,
        map_sequences: Union[bool, ivy.Container] = False,
        out: Optional[ivy.Container] = None,
    ) -> ivy.Container:
        """ivy.Container static method variant of ivy.avg_pool3d. This method
        simply wraps the function, and so the docstring for ivy.avg_pool3d also
        applies to this method with minimal changes.

        Parameters
        ----------
        x
            Input volume *[batch_size,d,h,w,d_in]*.
        kernel
            Convolution filters *[d,h,w]*.
        strides
            The stride of the sliding window for each dimension of input.
        padding
            SAME" or "VALID" indicating the algorithm, or list indicating
            the per-dimension paddings.
        data_format
            NDHWC" or "NCDHW". Defaults to "NDHWC".
        count_include_pad
            Whether to include padding in the averaging calculation.
        ceil_mode
            Whether to use ceil or floor for creating the output shape.
        divisor_override
            If specified, it will be used as the divisor, otherwise
        out
            optional output array, for writing the result to. It must
            have a shape that the inputs broadcast to.

        Returns
        -------
        ret
            The result of the pooling operation.

        Examples
        --------
        >>> a = ivy.arange(12).reshape((1, 2, 1, 3, 2))
        >>> b = ivy.arange(48).reshape((2, 2, 2, 3, 2))
        >>> x = ivy.Container({'a': a, 'b': b})
        >>> print(ivy.Container.static_avg_pool3d(x, 2, 1, "VALID"))
        {
            a: ivy.array([], shape=(1, 1, 0, 2, 2)),
            b: ivy.array([[[[[10., 11.],
                             [12., 13.]]]],
                       [[[[34., 35.],
                             [36., 37.]]]]])
        }
        """
        return ContainerBase.cont_multi_map_in_function(
            "avg_pool3d",
            x,
            kernel,
            strides,
            padding,
            data_format=data_format,
            count_include_pad=count_include_pad,
            ceil_mode=ceil_mode,
            divisor_override=divisor_override,
            key_chains=key_chains,
            to_apply=to_apply,
            prune_unapplied=prune_unapplied,
            map_sequences=map_sequences,
            out=out,
        )

    def avg_pool3d(
        self: ivy.Container,
        kernel: Union[int, Tuple[int], Tuple[int, int, int], ivy.Container],
        strides: Union[int, Tuple[int], Tuple[int, int, int], ivy.Container],
        padding: Union[str, ivy.Container],
        /,
        *,
        data_format: Union[str, ivy.Container] = "NDHWC",
        count_include_pad: Union[bool, ivy.Container] = False,
        ceil_mode: Union[bool, ivy.Container] = False,
        divisor_override: Optional[Union[int, ivy.Container]] = None,
        key_chains: Optional[Union[List[str], Dict[str, str], ivy.Container]] = None,
        to_apply: Union[bool, ivy.Container] = True,
        prune_unapplied: Union[bool, ivy.Container] = False,
        map_sequences: Union[bool, ivy.Container] = False,
        out: Optional[ivy.Container] = None,
    ) -> ivy.Container:
        """ivy.Container static method variant of ivy.avg_pool3d. This method
        simply wraps the function, and so the docstring for ivy.avg_pool3d also
        applies to this method with minimal changes.

        Parameters
        ----------
        x
            Input volume *[batch_size,d,h,w,d_in]*.
        kernel
            Convolution filters *[d,h,w]*.
        strides
            The stride of the sliding window for each dimension of input.
        padding
            SAME" or "VALID" indicating the algorithm, or list indicating
            the per-dimension paddings.
        data_format
            NDHWC" or "NCDHW". Defaults to "NDHWC".
        count_include_pad
            Whether to include padding in the averaging calculation.
        ceil_mode
            Whether to use ceil or floor for creating the output shape.
        divisor_override
            If specified, it will be used as the divisor, otherwise
        out
            optional output array, for writing the result to. It must
            have a shape that the inputs broadcast to.

        Returns
        -------
        ret
            The result of the pooling operation.

        Examples
        --------
        >>> a = ivy.arange(24.).reshape((1, 2, 3, 4, 1))
        >>> b = ivy.arange(48.).reshape((2, 4, 3, 2, 1))
        >>> x = ivy.Container(a=a, b=b)
        >>> print(x.avg_pool3d(2, 1, "VALID"))
        {
            a: ivy.array([[[[[8.5],
                             [9.5],
                             [10.5]],
                            [[12.5],
                             [13.5],
                             [14.5]]]]]),
            b: (<class ivy.data_classes.array.array.Array> shape=[2, 3, 2, 1, 1])
        }
        """
        return self.static_avg_pool3d(
            self,
            kernel,
            strides,
            padding,
            data_format=data_format,
            count_include_pad=count_include_pad,
            ceil_mode=ceil_mode,
            divisor_override=divisor_override,
            key_chains=key_chains,
            to_apply=to_apply,
            prune_unapplied=prune_unapplied,
            map_sequences=map_sequences,
            out=out,
        )

    @staticmethod
    def static_dct(
        x: ivy.Container,
        /,
        *,
        type: Union[Literal[1, 2, 3, 4], ivy.Container] = 2,
        n: Optional[Union[int, ivy.Container]] = None,
        axis: Union[int, ivy.Container] = -1,
        norm: Optional[Union[Literal["ortho"], ivy.Container]] = None,
        key_chains: Optional[Union[List[str], Dict[str, str], ivy.Container]] = None,
        to_apply: Union[bool, ivy.Container] = True,
        prune_unapplied: Union[bool, ivy.Container] = False,
        map_sequences: Union[bool, ivy.Container] = False,
        out: Optional[ivy.Container] = None,
    ) -> ivy.Container:
        """ivy.Container static method variant of ivy.dct. This method simply
        wraps the function, and so the docstring for ivy.dct also applies to
        this method with minimal changes.

        Parameters
        ----------
        x
            Container with the input signals.
        type
            The type of the dct. Must be 1, 2, 3 or 4.
        n
            The length of the transform. If n is less than the input signal length,
            then x is truncated, if n is larger than x is zero-padded.
        norm
            The type of normalization to be applied. Must be either None or "ortho".
        out
            optional output container, for writing the result to.

        Returns
        -------
        ret
            The transformed input.

        Examples
        --------
        With one :class:`ivy.Container` input:

        >>> x = ivy.Container(a=ivy.array([8, 16, 24, 32, 40, 48, 56, 64]),
        ...                   b=ivy.array([1,  2,  3,  4,  5,  6,  7,  8]))
        >>> ivy.Container.static_dct(x, type=2, norm='ortho')
        {
            a: ivy.array([102., -51.5, 0., -5.39, 0., -1.61, 0.,
                        -0.406]),
            b: ivy.array([12.7, -6.44, 0., -0.673, 0., -0.201, 0.,
                        -0.0507])
        }

        With multiple :class:`ivy.Container` inputs:

        >>> x = ivy.Container(a=ivy.array([  8, 16,  24,  32,   40,   48,   56,   64]),
        ...                   b=ivy.array([11., 54, 23., 13., 255., 255., 132., 182.]))
        >>> n = ivy.Container(a=9, b=5)
        >>> type = ivy.Container(a=2, b=4)
        >>> norm = ivy.Container(a="ortho", b=None)
        >>> ivy.Container.static_dct(x, type=type, n=n, norm=norm)
        {
            a: ivy.array([96., -28.2, -31.9, 22.9, -26., 19.8, -17., 10.9,
                        -5.89]),
            b: ivy.array([242., -253., 286., -515., 467.])
        }
        """
        return ContainerBase.cont_multi_map_in_function(
            "dct",
            x,
            type=type,
            n=n,
            axis=axis,
            norm=norm,
            key_chains=key_chains,
            to_apply=to_apply,
            prune_unapplied=prune_unapplied,
            map_sequences=map_sequences,
            out=out,
        )

    def dct(
        self: ivy.Container,
        /,
        *,
        type: Union[Literal[1, 2, 3, 4], ivy.Container] = 2,
        n: Optional[Union[int, ivy.Container]] = None,
        axis: Union[int, ivy.Container] = -1,
        norm: Optional[Union[Literal["ortho"], ivy.Container]] = None,
        out: Optional[ivy.Container] = None,
    ) -> ivy.Container:
        """ivy.Container instance method variant of ivy.dct. This method simply
        wraps the function, and so the docstring for ivy.dct also applies to
        this method with minimal changes.

        Parameters
        ----------
        self
            Container with the input signals.
        type
            The type of the dct. Must be 1, 2, 3 or 4.
        n
            The length of the transform. If n is less than the input signal length,
            then x is truncated, if n is larger then x is zero-padded.
        norm
            The type of normalization to be applied. Must be either None or "ortho".
        out
            optional output container, for writing the result to.

        Returns
        -------
        ret
            The transformed input.

        Examples
        --------
        >>> x = ivy.Container(a=ivy.array([8, 16, 24, 32, 40, 48, 56, 64]),
        ...                   b=ivy.array([1,  2,  3,  4,  5,  6,  7,  8]))
        >>> x.dct(type=2, norm='ortho')
        {
            a: ivy.array([102., -51.5, 0., -5.39, 0., -1.61, 0.,
                        -0.406]),
            b: ivy.array([12.7, -6.44, 0., -0.673, 0., -0.201, 0.,
                        -0.0507])
        }
        """
        return self.static_dct(
            self,
            type=type,
            n=n,
            axis=axis,
            norm=norm,
            out=out,
        )

    @staticmethod
    def static_idct(
        x: ivy.Container,
        /,
        *,
        type: Union[Literal[1, 2, 3, 4], ivy.Container] = 2,
        n: Optional[Union[int, ivy.Container]] = None,
        axis: Union[int, ivy.Container] = -1,
        norm: Optional[Union[Literal["ortho"], ivy.Container]] = None,
        key_chains: Optional[Union[List[str], Dict[str, str], ivy.Container]] = None,
        to_apply: Union[bool, ivy.Container] = True,
        prune_unapplied: Union[bool, ivy.Container] = False,
        map_sequences: Union[bool, ivy.Container] = False,
        out: Optional[ivy.Container] = None,
    ) -> ivy.Container:
        """ivy.Container static method variant of ivy.idct. This method simply
        wraps the function, and so the docstring for ivy.idct also applies to
        this method with minimal changes.

        Parameters
        ----------
        x
            Container with the input signals.
        type
            The type of the dct. Must be 1, 2, 3 or 4.
        n
            The length of the transform. If n is less than the input signal length,
            then x is truncated, if n is larger than x is zero-padded.
        norm
            The type of normalization to be applied. Must be either None or "ortho".
        out
            optional output container, for writing the result to.

        Returns
        -------
        ret
            The transformed input.

        Examples
        --------
        With one :class:`ivy.Container` input:

        >>> x = ivy.Container(a=ivy.array([8, 16, 24, 32, 40, 48, 56, 64]),
        ...                   b=ivy.array([1,  2,  3,  4,  5,  6,  7,  8]))
        >>> ivy.Container.static_idct(x, type=2, norm='ortho')
        {
            a: ivy.array([79.49862671, -70.37691498, 30.00390816, -23.58938599,
                          13.92713165, -10.078475, 5.19664812, -1.95411837]),
            b: ivy.array([9.93732834, -8.79711437, 3.75048852, -2.94867325, 1.74089146,
                          -1.25980937, 0.64958102, -0.2442648])
        }

        With multiple :class:`ivy.Container` inputs:

        >>> x = ivy.Container(a=ivy.array([  8, 16,  24,  32,   40,   48,   56,   64]),
        ...                   b=ivy.array([11., 54, 23., 13., 255., 255., 132., 182.]))
        >>> n = ivy.Container(a=9, b=5)
        >>> type = ivy.Container(a=2, b=4)
        >>> norm = ivy.Container(a="ortho", b=None)
        >>> ivy.Container.static_idct(x, type=type, n=n, norm=norm)
        {
            a: ivy.array([86.29723358, -66.6950531, 9.93914509, 2.88008738,
                          -16.18951225, 18.06697273, -17.57439804, 11.68861485,
                          -4.41308832]),
            b: ivy.array([242.0700836, -253.2449036, 285.6711426, -514.501709,
                          467.4924011])
        }
        """
        return ContainerBase.cont_multi_map_in_function(
            "idct",
            x,
            type=type,
            n=n,
            axis=axis,
            norm=norm,
            key_chains=key_chains,
            to_apply=to_apply,
            prune_unapplied=prune_unapplied,
            map_sequences=map_sequences,
            out=out,
        )

    def idct(
        self: ivy.Container,
        /,
        *,
        type: Union[Literal[1, 2, 3, 4], ivy.Container] = 2,
        n: Optional[Union[int, ivy.Container]] = None,
        axis: Union[int, ivy.Container] = -1,
        norm: Optional[Union[Literal["ortho"], ivy.Container]] = None,
        out: Optional[ivy.Container] = None,
    ) -> ivy.Container:
        """ivy.Container instance method variant of ivy.idct. This method
        simply wraps the function, and so the docstring for ivy.idct also
        applies to this method with minimal changes.

        Parameters
        ----------
        self
            Container with the input signals.
        type
            The type of the idct. Must be 1, 2, 3 or 4.
        n
            The length of the transform. If n is less than the input signal length,
            then x is truncated, if n is larger then x is zero-padded.
        norm
            The type of normalization to be applied. Must be either None or "ortho".
        out
            optional output container, for writing the result to.

        Returns
        -------
        ret
            The transformed input.

        Examples
        --------
        >>> x = ivy.Container(a=ivy.array([8, 16, 24, 32, 40, 48, 56, 64]),
        ...                   b=ivy.array([1,  2,  3,  4,  5,  6,  7,  8]))
        >>> x.idct(type=2, norm='ortho')
        {
            a: ivy.array([79.49862671, -70.37691498, 30.00390816, -23.58938599,
                  13.92713165, -10.078475, 5.19664812, -1.95411837]),
            b: ivy.array([9.94, -8.79711437, 3.76, -2.94867325, 1.74089146,
                  -1.25980937, 0.64958102, -0.2442648])
        }
        """
        return self.static_idct(
            self,
            type=type,
            n=n,
            axis=axis,
            norm=norm,
            out=out,
        )

    @staticmethod
    def _static_fft(
        x: Union[ivy.Container, ivy.Array, ivy.NativeArray],
        dim: Union[int, ivy.Container],
        /,
        *,
        norm: Union[str, ivy.Container] = "backward",
        n: Optional[Union[int, Tuple[int], ivy.Container]] = None,
        out: Optional[ivy.Container] = None,
        key_chains: Optional[Union[List[str], Dict[str, str], ivy.Container]] = None,
        to_apply: Union[bool, ivy.Container] = True,
        prune_unapplied: Union[bool, ivy.Container] = False,
        map_sequences: Union[bool, ivy.Container] = False,
    ) -> ivy.Container:
        """ivy.Container static method variant of ivy.fft. This method simply
        wraps the function, and so the docstring for ivy.fft also applies to
        this method with minimal changes.

        Parameters
        ----------
        x
            Container containing input volumes *[...,d_in,...]*,
            where d_in indicates the dimension that needs FFT.
        dim
            The dimension along which to take the one dimensional FFT.
        norm
            Optional argument, "backward", "ortho" or "forward". Defaults to be
            "backward".
            "backward" indicates no normalization.
            "ortho" indicates normalization by 1/sqrt(n).
            "forward" indicates normalization by 1/n.
        n
            Optional argument indicating the sequence length, if given, the input
            would be padded with zero or truncated to length n before performing FFT.
            Should be a integer greater than 1.
        out
            Optional output array, for writing the result to. It must have a shape that
            the inputs broadcast to.

        Returns
        -------
        ret
            The transformed input.

        Examples
        --------
        >>> a = ivy.array(np.array([ 6.+0.j, -2.+2.j, -2.+0.j, -2.-2.j]))
        >>> b = ivy.array(np.exp(2j * np.pi * np.arange(8) / 8))
        >>> c = ivy.Container(a=a, b=b)
        >>> dims = ivy.Container(a=0, b=0)
        >>> ivy.Container.static_fft(c, dims)
        {
        a: ivy.array([0.+0.j, 12.+0.j, 8.+0.j, 4.+0.j]),
        b: ivy.array([-3.44509285e-16+1.14423775e-17j, 8.00000000e+00-8.11483250e-16j,
                       2.33486982e-16+1.22464680e-16j, 0.00000000e+00+1.22464680e-16j,
                       9.95799250e-17+2.33486982e-16j, 0.00000000e+00+7.66951701e-17j,
                       1.14423775e-17+1.22464680e-16j, 0.00000000e+00+1.22464680e-16j])
        }
        """
        return ContainerBase.cont_multi_map_in_function(
            "fft",
            x,
            dim,
            norm=norm,
            n=n,
            out=out,
            key_chains=key_chains,
            to_apply=to_apply,
            prune_unapplied=prune_unapplied,
            map_sequences=map_sequences,
        )

    def fft(
        self: ivy.Container,
        dim: Union[int, ivy.Container],
        /,
        *,
        norm: Union[str, ivy.Container] = "backward",
        n: Optional[Union[int, Tuple[int], ivy.Container]] = None,
        out: Optional[Union[ivy.Array, ivy.Container]] = None,
        key_chains: Optional[Union[List[str], Dict[str, str], ivy.Container]] = None,
        to_apply: Union[bool, ivy.Container] = True,
        prune_unapplied: Union[bool, ivy.Container] = False,
        map_sequences: Union[bool, ivy.Container] = False,
    ) -> ivy.Container:
        """ivy.Container instance method variant of ivy.fft. This method simply
        wraps the function, and so the docstring for ivy.fft also applies to
        this method with minimal changes.

        Parameters
        ----------
        self
            Container containing input volumes *[...,d_in,...]*,
            where d_in indicates the dimension that needs FFT.
        dim
            The dimension along which to take the one dimensional FFT.
        norm
            Optional argument, "backward", "ortho" or "forward". Defaults to be
            "backward".
            "backward" indicates no normalization.
            "ortho" indicates normalization by 1/sqrt(n).
            "forward" indicates normalization by 1/n.
        n
            Optional argument indicating the sequence length, if given, the input would
            be padded with zero or truncated to length n before performing FFT.
            Should be a integer greater than 1.
        out
            Optional output array, for writing the result to. It must have a shape that
            the inputs broadcast to.

        Returns
        -------
        ret
            Container containing the transformed inputs.

        Examples
        --------
        >>> a = ivy.array(np.array([ 6.+0.j, -2.+2.j, -2.+0.j, -2.-2.j]))
        >>> b = ivy.array(np.exp(2j * np.pi * np.arange(8) / 8))
        >>> c = ivy.Container(a=a, b=b)
        >>> dims = ivy.Container(a=0, b=0)
        >>> c.fft(dims)
        {
        a: ivy.array([0.+0.j, 12.+0.j, 8.+0.j, 4.+0.j]),
        b: ivy.array([-3.44509285e-16+1.14423775e-17j, 8.00000000e+00-8.11483250e-16j,
                       2.33486982e-16+1.22464680e-16j, 0.00000000e+00+1.22464680e-16j,
                       9.95799250e-17+2.33486982e-16j, 0.00000000e+00+7.66951701e-17j,
                       1.14423775e-17+1.22464680e-16j, 0.00000000e+00+1.22464680e-16j])
        }
        """
        return self._static_fft(
            self,
            dim,
            norm=norm,
            n=n,
            out=out,
            key_chains=key_chains,
            to_apply=to_apply,
            prune_unapplied=prune_unapplied,
            map_sequences=map_sequences,
        )

    @staticmethod
    def static_ifft(
        x: ivy.Container,
        dim: Union[int, ivy.Container],
        *,
        norm: Union[str, ivy.Container] = "backward",
        n: Optional[Union[int, Tuple[int], ivy.Container]] = None,
        key_chains: Optional[Union[List[str], Dict[str, str], ivy.Container]] = None,
        to_apply: Union[bool, ivy.Container] = True,
        prune_unapplied: Union[bool, ivy.Container] = False,
        map_sequences: Union[bool, ivy.Container] = False,
        out: Optional[ivy.Container] = None,
    ):
        """ivy.Container static method variant of ivy.ifft. This method simply
        wraps the function, and so the docstring for ivy.ifft also applies to
        this method with minimal changes.

        Parameters
        ----------
        x
            Container containing input volumes *[...,d_in,...]*,
            where d_in indicates the dimension that needs IFFT.
        dim
            The dimension along which to take the one dimensional IFFT.
        norm
            Optional argument, "backward", "ortho" or "forward". Defaults to be
            "backward".
            "backward" indicates no normalization.
            "ortho" indicates normalization by 1/sqrt(n).
            "forward" indicates normalization by 1/n.
        n
            Optional argument indicating the sequence length, if given, the input would
            be padded with zero or truncated to length n before performing IFFT.
            Should be a integer greater than 1.
        out
            Optional output array, for writing the result to. It must have a shape that
            the inputs broadcast to.

        Returns
        -------
        ret
            The transformed input.

        Examples
        --------
        >>> a = ivy.array(np.array([ 6.+0.j, -2.+2.j, -2.+0.j, -2.-2.j]))
        >>> b = ivy.array(np.exp(2j * np.pi * np.arange(8) / 8))
        >>> c = ivy.Container(a=a, b=b)
        >>> dims = ivy.Container(a=0, b=0)
        >>> ivy.Container.static_ifft(c, dims)
        {
        a: ivy.array([0.+0.j, 1.+0.j, 2.+0.j, 3.+0.j]),
        b: ivy.array([-4.30636606e-17+1.43029718e-18j, 0.00000000e+00+1.53080850e-17j,
                       1.43029718e-18+1.53080850e-17j, 0.00000000e+00+9.58689626e-18j,
                       1.24474906e-17+2.91858728e-17j, 0.00000000e+00+1.53080850e-17j,
                       2.91858728e-17+1.53080850e-17j, 1.00000000e+00-1.01435406e-16j])
        }
        """
        return ContainerBase.cont_multi_map_in_function(
            "ifft",
            x,
            dim,
            norm=norm,
            n=n,
            key_chains=key_chains,
            to_apply=to_apply,
            prune_unapplied=prune_unapplied,
            map_sequences=map_sequences,
            out=out,
        )

    def ifft(
        self: ivy.Container,
        dim: Union[int, ivy.Container],
        *,
        norm: Union[str, ivy.Container] = "backward",
        n: Optional[Union[int, Tuple[int], ivy.Container]] = None,
        out: Optional[Union[ivy.Array, ivy.Container]] = None,
    ):
        """ivy.Container instance method variant of ivy.ifft. This method
        simply wraps the function, and so the docstring for ivy.ifft also
        applies to this method with minimal changes.

        Parameters
        ----------
        self
            Container containing input volumes *[...,d_in,...]*,
            where d_in indicates the dimension that needs IFFT.
        dim
            The dimension along which to take the one dimensional IFFT.
        norm
            Optional argument, "backward", "ortho" or "forward". Defaults to be
            "backward".
            "backward" indicates no normalization.
            "ortho" indicates normalization by 1/sqrt(n).
            "forward" indicates normalization by 1/n.
        n
            Optional argument indicating the sequence length, if given, the input
            would be padded with zero or truncated to length n before performing IFFT.
            Should be a integer greater than 1.
        out
            Optional output array, for writing the result to. It must have a shape that
            the inputs broadcast to.

        Returns
        -------
        ret
            Container containing the transformed inputs.

        Examples
        --------
        >>> a = ivy.array(np.array([ 6.+0.j, -2.+2.j, -2.+0.j, -2.-2.j]))
        >>> b = ivy.array(np.exp(2j * np.pi * np.arange(8) / 8))
        >>> c = ivy.Container(a=a, b=b)
        >>> dims = ivy.Container(a=0, b=0)
        >>> c.ifft(dims)
        {
        a: ivy.array([0.+0.j, 1.+0.j, 2.+0.j, 3.+0.j]),
        b: ivy.array([-4.30636606e-17+1.43029718e-18j, 0.00000000e+00+1.53080850e-17j,
                       1.43029718e-18+1.53080850e-17j, 0.00000000e+00+9.58689626e-18j,
                       1.24474906e-17+2.91858728e-17j, 0.00000000e+00+1.53080850e-17j,
                       2.91858728e-17+1.53080850e-17j, 1.00000000e+00-1.01435406e-16j])
        }
        """
        return self.static_ifft(
            self,
            dim,
            norm=norm,
            n=n,
            out=out,
        )

    @staticmethod
    def static_embedding(
        weight: Union[ivy.Array, ivy.NativeArray, ivy.Container],
        indices: Union[ivy.Array, ivy.NativeArray, ivy.Container],
        /,
        *,
        max_norm: Optional[Union[int, ivy.Container]] = None,
        key_chains: Optional[Union[List[str], Dict[str, str], ivy.Container]] = None,
        to_apply: Union[bool, ivy.Container] = True,
        prune_unapplied: Union[bool, ivy.Container] = False,
        map_sequences: Union[bool, ivy.Container] = False,
        out: Optional[ivy.Container] = None,
    ) -> ivy.Container:
        return ContainerBase.cont_multi_map_in_function(
            "embedding",
            weight,
            indices,
            max_norm=max_norm,
            key_chains=key_chains,
            to_apply=to_apply,
            prune_unapplied=prune_unapplied,
            map_sequences=map_sequences,
            out=out,
        )

    def embedding(
        self: Union[ivy.Array, ivy.NativeArray, ivy.Container],
        indices: Union[ivy.Array, ivy.NativeArray, ivy.Container],
        /,
        *,
        max_norm: Optional[Union[int, ivy.Container]] = None,
        key_chains: Optional[Union[List[str], Dict[str, str], ivy.Container]] = None,
        to_apply: Union[bool, ivy.Container] = True,
        prune_unapplied: Union[bool, ivy.Container] = False,
        map_sequences: Union[bool, ivy.Container] = False,
        out: Optional[ivy.Container] = None,
    ) -> ivy.Container:
        return self.static_embedding(
            self,
            indices,
            max_norm=max_norm,
            key_chains=key_chains,
            to_apply=to_apply,
            prune_unapplied=prune_unapplied,
            map_sequences=map_sequences,
            out=out,
        )

    @staticmethod
    def static_dft(
        x: Union[ivy.Array, ivy.NativeArray, ivy.Container],
        /,
        *,
        axis: Union[int, ivy.Container] = 1,
        inverse: Union[bool, ivy.Container] = False,
        onesided: Union[bool, ivy.Container] = False,
        dft_length: Optional[Union[int, Tuple[int], ivy.Container]] = None,
        norm: Union[str, ivy.Container] = "backward",
        key_chains: Optional[Union[List[str], Dict[str, str], ivy.Container]] = None,
        to_apply: Union[bool, ivy.Container] = True,
        prune_unapplied: Union[bool, ivy.Container] = False,
        map_sequences: Union[bool, ivy.Container] = False,
        out: Optional[Union[ivy.Array, ivy.Container]] = None,
    ) -> ivy.Container:
        """

        Parameters
        ----------
        x
        axis
        inverse
        onesided
        dft_length
        norm
        key_chains
        to_apply
        prune_unapplied
        map_sequences
        out

        """
        return ContainerBase.cont_multi_map_in_function(
            "dft",
            x,
            axis=axis,
            inverse=inverse,
            onesided=onesided,
            dft_length=dft_length,
            norm=norm,
            key_chains=key_chains,
            to_apply=to_apply,
            prune_unapplied=prune_unapplied,
            map_sequences=map_sequences,
            out=out,
        )

    def dft(
        self: Union[ivy.Array, ivy.NativeArray, ivy.Container],
        /,
        *,
        axis: Union[int, ivy.Container] = 1,
        inverse: Union[bool, ivy.Container] = False,
        onesided: Union[bool, ivy.Container] = False,
        dft_length: Optional[Union[int, Tuple[int], ivy.Container]] = None,
        norm: Union[str, ivy.Container] = "backward",
        key_chains: Optional[Union[List[str], Dict[str, str], ivy.Container]] = None,
        to_apply: Union[bool, ivy.Container] = True,
        prune_unapplied: Union[bool, ivy.Container] = False,
        map_sequences: Union[bool, ivy.Container] = False,
        out: Optional[Union[ivy.Array, ivy.Container]] = None,
    ) -> ivy.Container:
        """

        Parameters
        ----------
        axis
        inverse
        onesided
        dft_length
        norm
        key_chains
        to_apply
        prune_unapplied
        map_sequences
        out

        """
        return self.static_dft(
            self,
            axis=axis,
            inverse=inverse,
            onesided=onesided,
            dft_length=dft_length,
            norm=norm,
            key_chains=key_chains,
            to_apply=to_apply,
            prune_unapplied=prune_unapplied,
            map_sequences=map_sequences,
            out=out,
        )

    @staticmethod
    def static_interpolate(
        x: Union[ivy.Array, ivy.NativeArray, ivy.Container],
        size: Union[Sequence[int], int, ivy.Container],
        /,
        *,
        mode: Union[
            Literal[
                "linear",
                "bilinear",
                "trilinear",
                "nearest",
                "area",
                "nearest_exact",
                "tf_area",
                "bicubic",
            ],
            ivy.Container,
        ] = "linear",
        scale_factor: Optional[Union[Sequence[int], int, ivy.Container]] = None,
        recompute_scale_factor: Optional[Union[bool, ivy.Container]] = None,
        align_corners: Optional[Union[bool, ivy.Container]] = None,
        antialias: Union[bool, ivy.Container] = False,
        key_chains: Optional[Union[List[str], Dict[str, str], ivy.Container]] = None,
        to_apply: Union[bool, ivy.Container] = True,
        prune_unapplied: Union[bool, ivy.Container] = False,
        map_sequences: Union[bool, ivy.Container] = False,
        out: Optional[ivy.Container] = None,
    ) -> ivy.Container:
        """Down/up samples the input to the given size. The algorithm used for
        interpolation is determined by mode.

        Parameters
        ----------
        x
            Input array, Must have the shape
            [batch x channels x [optional depth] x [optional height] x width].
        size
            Output size.
        mode
            Interpolation mode. Can be one of the following:
            - linear
            - bilinear
            - trilinear
            - nearest
            - area
            - tf_area
            - bicubic
            - mitchellcubic
            - lanczos3
            - lanczos5
            - gaussian
        scale_factor
            Multiplier for spatial size that defines the output
            size (overwriting `size`).
        align_corners
            If True, the corner pixels of the input and output tensors are aligned,
            and thus preserving the values at the corner pixels. If False, the corner
            pixels are not aligned, and the interpolation uses edge value padding for
            out-of-boundary values.
            only has an effect when mode is 'linear', 'bilinear',
            'bicubic' or 'trilinear'. Default: False
        antialias
            If True, antialiasing is applied when downsampling an image.
            Supported modes: 'bilinear', 'bicubic'.
        out
            Optional output array, for writing the result to. It must
            have a shape that the inputs broadcast to.

        Returns
        -------
            resized array
        """
        return ContainerBase.cont_multi_map_in_function(
            "interpolate",
            x,
            size,
            mode=mode,
            scale_factor=scale_factor,
            recompute_scale_factor=recompute_scale_factor,
            align_corners=align_corners,
            antialias=antialias,
            key_chains=key_chains,
            to_apply=to_apply,
            prune_unapplied=prune_unapplied,
            map_sequences=map_sequences,
            out=out,
        )

    def interpolate(
        self: ivy.Container,
        size: Union[Sequence[int], int, ivy.Container],
        /,
        *,
        mode: Union[
            Literal[
                "linear",
                "bilinear",
                "trilinear",
                "nearest",
                "area",
                "nearest_exact",
                "tf_area",
                "bicubic",
            ],
            ivy.Container,
        ] = "linear",
        scale_factor: Optional[Union[Sequence[int], int, ivy.Container]] = None,
        recompute_scale_factor: Optional[Union[bool, ivy.Container]] = None,
        align_corners: Optional[Union[bool, ivy.Container]] = None,
        antialias: Union[bool, ivy.Container] = False,
        key_chains: Optional[Union[List[str], Dict[str, str], ivy.Container]] = None,
        to_apply: Union[bool, ivy.Container] = True,
        prune_unapplied: Union[bool, ivy.Container] = False,
        map_sequences: Union[bool, ivy.Container] = False,
        out: Optional[ivy.Container] = None,
    ) -> ivy.Container:
        """Down/up samples the input to the given size. The algorithm used for
        interpolation is determined by mode.

        Parameters
        ----------
        x
            Input array, Must have the shape
            [batch x channels x [optional depth] x [optional height] x width].
        size
            Output size.
        mode
            Interpolation mode. Can be one of the following:
            - linear
            - bilinear
            - trilinear
            - nearest
            - area
            - tf_area
            - bicubic
            - mitchellcubic
            - lanczos3
            - lanczos5
            - gaussian
        scale_factor
            Multiplier for spatial size that defines the output
            size (overwriting `size`).
        align_corners
            If True, the corner pixels of the input and output tensors are aligned,
            and thus preserving the values at the corner pixels. If False, the corner
            pixels are not aligned, and the interpolation uses edge value padding for
            out-of-boundary values.
            only has an effect when mode is 'linear', 'bilinear',
            'bicubic' or 'trilinear'. Default: False
        antialias
            If True, antialiasing is applied when downsampling an image.
            Supported modes: 'bilinear', 'bicubic'.
        out
            Optional output array, for writing the result to. It must
            have a shape that the inputs broadcast to.

        Returns
        -------
            resized array
        """
        return self.static_interpolate(
            self,
            size,
            mode=mode,
            scale_factor=scale_factor,
            recompute_scale_factor=recompute_scale_factor,
            align_corners=align_corners,
            antialias=antialias,
            key_chains=key_chains,
            to_apply=to_apply,
            prune_unapplied=prune_unapplied,
            map_sequences=map_sequences,
            out=out,
        )

    @staticmethod
    def static_adaptive_avg_pool1d(
        input: Union[ivy.Array, ivy.NativeArray, ivy.Container],
        output_size: Union[int, ivy.Container],
        *,
        key_chains: Optional[Union[List[str], Dict[str, str], ivy.Container]] = None,
        to_apply: Union[bool, ivy.Container] = True,
        prune_unapplied: Union[bool, ivy.Container] = False,
        map_sequences: Union[bool, ivy.Container] = False,
    ) -> ivy.Container:
        """ivy.Container static method variant of ivy.adaptive_avg_pool1d. This
        method simply wraps the function, and so the docstring for
        ivy.adaptive_avg_pool1d also applies to this method with minimal
        changes.

        Parameters
        ----------
        input
            Input array. Must have shape (N, C, L_in) or (C, L_in) where N is
            the batch dimension, C is the feature dimension, and L_in is the spatial
            dimension.
        output_size
            Spatial output size.

        Returns
        -------
            The result of the pooling operation. Will have shape (N, C, L_out) or
            (C, L_out), where L_out = `output_size`
        """
        return ContainerBase.cont_multi_map_in_function(
            "adaptive_avg_pool1d",
            input,
            output_size,
            key_chains=key_chains,
            to_apply=to_apply,
            prune_unapplied=prune_unapplied,
            map_sequences=map_sequences,
        )

    def adaptive_avg_pool1d(
        self: ivy.Container,
        output_size: Union[int, ivy.Container],
        *,
        key_chains: Optional[Union[List[str], Dict[str, str], ivy.Container]] = None,
        to_apply: Union[bool, ivy.Container] = True,
        prune_unapplied: Union[bool, ivy.Container] = False,
        map_sequences: Union[bool, ivy.Container] = False,
    ) -> ivy.Container:
        """Apply a 1D adaptive average pooling over an input signal composed of
        several input planes.

        Parameters
        ----------
        self
            Input container.
        output_size
            Spatial output size.

        Returns
        -------
            The result of the pooling operation.
        """
        return self.static_adaptive_avg_pool1d(
            self,
            output_size,
            key_chains=key_chains,
            to_apply=to_apply,
            prune_unapplied=prune_unapplied,
            map_sequences=map_sequences,
        )

    @staticmethod
    def static_adaptive_avg_pool2d(
        input: Union[ivy.Array, ivy.NativeArray, ivy.Container],
        output_size: Union[Sequence[int], int, ivy.Container],
        /,
        *,
        key_chains: Optional[Union[List[str], Dict[str, str], ivy.Container]] = None,
        to_apply: Union[bool, ivy.Container] = True,
        prune_unapplied: Union[bool, ivy.Container] = False,
        map_sequences: Union[bool, ivy.Container] = False,
        data_format: str = "NHWC",
    ) -> ivy.Container:
        """ivy.Container static method variant of ivy.adaptive_avg_pool2d. This
        method simply wraps the function, and so the docstring for
        ivy.adaptive_avg_pool2d also applies to this method with minimal
        changes.

        Parameters
        ----------
        input
            A 3D or 4D input array. Should have a floating-point data type.
        output_size
            Spatial output size.
        data_format
            "NHWC" or "NCHW". Defaults to "NHWC".

        Returns
        -------
            The result of the pooling operation. Will have shape (N, C, S_0, S_1) or
            (C, S_0, S_1), where S = `output_size`
        """
        return ContainerBase.cont_multi_map_in_function(
            "adaptive_avg_pool2d",
            input,
            output_size,
            key_chains=key_chains,
            to_apply=to_apply,
            prune_unapplied=prune_unapplied,
            map_sequences=map_sequences,
            data_format=data_format,
        )

    def adaptive_avg_pool2d(
        self: ivy.Container,
        output_size: Union[int, ivy.Container],
        /,
        *,
        key_chains: Optional[Union[List[str], Dict[str, str], ivy.Container]] = None,
        to_apply: Union[bool, ivy.Container] = True,
        prune_unapplied: Union[bool, ivy.Container] = False,
        map_sequences: Union[bool, ivy.Container] = False,
        data_format: str = "NHWC",
    ) -> ivy.Container:
        """Apply a 2D adaptive average pooling over an input signal composed of
        several input planes.

        Parameters
        ----------
        self
            Input container.
        output_size
            Spatial output size.
        data_format
            "NHWC" or "NCHW". Defaults to "NHWC".

        Returns
        -------
            The result of the pooling operation.
        """
        return self.static_adaptive_avg_pool2d(
            self,
            output_size,
            key_chains=key_chains,
            to_apply=to_apply,
            prune_unapplied=prune_unapplied,
            map_sequences=map_sequences,
            data_format=data_format,
        )

    @staticmethod
    def static_adaptive_max_pool2d(
        input: Union[ivy.Array, ivy.NativeArray, ivy.Container],
        output_size: Union[Sequence[int], int, ivy.Container],
        *,
        key_chains: Optional[Union[List[str], Dict[str, str], ivy.Container]] = None,
        to_apply: Union[bool, ivy.Container] = True,
        prune_unapplied: Union[bool, ivy.Container] = False,
        map_sequences: Union[bool, ivy.Container] = False,
    ) -> ivy.Container:
        """ivy.Container static method variant of ivy.adaptive_max_pool2d. This
        method simply wraps the function, and so the docstring for
        ivy.adaptive_max_pool2d also applies to this method with minimal
        changes.

        Parameters
        ----------
        input
            Input array. Must have shape (N, C, H_in, W_in) or (C, H_in, W_in) where N
            is the batch dimension, C is the feature dimension, and H_in and W_in are
            the 2 spatial dimensions.
        output_size
            Spatial output size.

        Returns
        -------
            The result of the pooling operation. Will have shape (N, C, S_0, S_1) or
            (C, S_0, S_1), where S = `output_size`
        """
        return ContainerBase.cont_multi_map_in_function(
            "adaptive_max_pool2d",
            input,
            output_size,
            key_chains=key_chains,
            to_apply=to_apply,
            prune_unapplied=prune_unapplied,
            map_sequences=map_sequences,
        )

    def adaptive_max_pool2d(
        self: ivy.Container,
        output_size: Union[int, ivy.Container],
        *,
        key_chains: Optional[Union[List[str], Dict[str, str], ivy.Container]] = None,
        to_apply: Union[bool, ivy.Container] = True,
        prune_unapplied: Union[bool, ivy.Container] = False,
        map_sequences: Union[bool, ivy.Container] = False,
    ) -> ivy.Container:
        """Apply a 2D adaptive maximum pooling over an input signal composed of
        several input planes.

        Parameters
        ----------
        self
            Input container.
        output_size
            Spatial output size.

        Returns
        -------
            The result of the pooling operation.
        """
        return self.static_adaptive_max_pool2d(
            self,
            output_size,
            key_chains=key_chains,
            to_apply=to_apply,
            prune_unapplied=prune_unapplied,
            map_sequences=map_sequences,
        )

    @staticmethod
    def static_adaptive_max_pool3d(
        input: Union[ivy.Array, ivy.NativeArray, ivy.Container],
        output_size: Union[Sequence[int], int, ivy.Container],
        *,
        key_chains: Optional[Union[List[str], Dict[str, str], ivy.Container]] = None,
        to_apply: Union[bool, ivy.Container] = True,
        prune_unapplied: Union[bool, ivy.Container] = False,
        map_sequences: Union[bool, ivy.Container] = False,
    ) -> ivy.Container:
        return ContainerBase.cont_multi_map_in_function(
            "adaptive_max_pool3d",
            input,
            output_size,
            key_chains=key_chains,
            to_apply=to_apply,
            prune_unapplied=prune_unapplied,
            map_sequences=map_sequences,
        )

    def adaptive_max_pool3d(
        self: ivy.Container,
        output_size: Union[int, ivy.Container],
        *,
        key_chains: Optional[Union[List[str], Dict[str, str], ivy.Container]] = None,
        to_apply: Union[bool, ivy.Container] = True,
        prune_unapplied: Union[bool, ivy.Container] = False,
        map_sequences: Union[bool, ivy.Container] = False,
    ) -> ivy.Container:
        return self.static_adaptive_max_pool3d(
            self,
            output_size,
            key_chains=key_chains,
            to_apply=to_apply,
            prune_unapplied=prune_unapplied,
            map_sequences=map_sequences,
        )

    @staticmethod
    def static_ifftn(
        x: ivy.Container,
        s: Optional[Union[int, Tuple[int, ...], ivy.Container]] = None,
        axes: Optional[Union[int, Tuple[int, ...], ivy.Container]] = None,
        *,
        norm: Union[str, ivy.Container] = "backward",
        key_chains: Optional[Union[List[str], Dict[str, str], ivy.Container]] = None,
        to_apply: Union[bool, ivy.Container] = True,
        prune_unapplied: Union[bool, ivy.Container] = False,
        map_sequences: Union[bool, ivy.Container] = False,
        out: Optional[ivy.Container] = None,
    ):
        """ivy.Container static method variant of ivy.ifftn.

        This method simply wraps the function, and so the docstring for
        ivy.ifftn  also applies to this method with minimal changes.

        Parameters
        ----------
        x
            Input array of complex numbers.

        s
            sequence of ints, optional
            Shape (length of transformed axis) of the output (`s[0]` refers to axis 0,
            `s[1]` to axis 1, etc.). If given shape is smaller than that of the input,
            the input is cropped. If larger, input is padded with zeros. If `s` is not
            given, shape of input along axes specified by axes is used.
        axes
            axes over which to compute the IFFT. If not given, last `len(s)` axes are
            used, or all axes if `s` is also not specified. Repeated indices in axes
            means inverse transform over that axis is performed multiple times.
        norm
            Optional argument, "backward", "ortho" or "forward".
            Defaults to be "backward".
            "backward" indicates no normalization.
            "ortho" indicates normalization by 1/sqrt(n).
            "forward" indicates normalization by 1/n.
        out
            Optional output array, for writing the result to. It must have a shape that
            the inputs broadcast to.

        Returns
        -------
        ret
            The truncated or zero-padded input, transformed along the axes indicated
            by axes, or by a combination of s or x, as explained in the parameters
            section above.
        """
        return ContainerBase.cont_multi_map_in_function(
            "ifftn",
            x,
            s=s,
            axes=axes,
            norm=norm,
            key_chains=key_chains,
            to_apply=to_apply,
            prune_unapplied=prune_unapplied,
            map_sequences=map_sequences,
            out=out,
        )

    def ifftn(
        self: ivy.Container,
        s: Optional[Union[int, Tuple[int, ...], ivy.Container]] = None,
        axes: Optional[Union[int, Tuple[int, ...], ivy.Container]] = None,
        *,
        norm: Union[str, ivy.Container] = "backward",
        out: Optional[Union[ivy.Array, ivy.Container]] = None,
    ):
        """ivy.Container static method variant of ivy.ifftn.

        This method simply wraps the function, and so the docstring for
        ivy.ifftn also applies to this method with minimal changes.

        Parameters
        ----------
        x
            Input array of complex numbers.

        s
            sequence of ints, optional
            Shape (length of transformed axis) of the output (`s[0]` refers to axis 0,
            `s[1]` to axis 1, etc.). If given shape is smaller than that of the input,
            the input is cropped. If larger, input is padded with zeros. If `s` is not
            given, shape of input along axes specified by axes is used.
        axes
            axes over which to compute the IFFT. If not given, last `len(s)` axes are
            used, or all axes if `s` is also not specified. Repeated indices in axes
            means inverse transform over that axis is performed multiple times.
        norm
            Optional argument, "backward", "ortho" or "forward".
            Defaults to be "backward".
            "backward" indicates no normalization.
            "ortho" indicates normalization by 1/sqrt(n).
            "forward" indicates normalization by 1/n.
        out
            Optional output array, for writing the result to. It must have a shape that
            the inputs broadcast to.

        Returns
        -------
        ret
            Container containing the transformed inputs

        Examples
        --------
        >>> x = ivy.Container(
        ...         a=ivy.array([[0.247306+0.908323j, 0.494955+0.90395j,
        ...                       0.98193269+0.49560517j],
        ...                      [0.93280757+0.48075343j, 0.28526384+0.3351205j,
        ...                       0.2343787 +0.83528011j],
        ...                      [0.18791352+0.30690572j, 0.82115787+0.96195183j,
        ...                       0.44719226+0.72654048j]]),
        ...         b=ivy.array([[0.24730653+0.90832391j, 0.49495562+0.9039565j,
        ...                       0.98193269+0.49560517j],
        ...                      [0.93280757+0.48075343j, 0.28526384+0.3351205j,
        ...                       0.2343787 +0.83528011j],
        ...                      [0.18791352+0.30690572j, 0.82115787+0.96195183j,
        ...                       0.44719226+0.72654048j]]),
        ...     )
        >>> y = x.ifftn(s=[2, 1], axes=[0, 1], norm='ortho')
        >>> print(y)
        {
            a: ivy.array([[0.8344667+0.98222595j],
                          [-0.48472244+0.30233797j]]),
            b: ivy.array([[0.8344667+0.98222595j],
                          [-0.48472244+0.30233797j]])
        }
        """
        return self.static_ifftn(
            self,
            s=s,
            axes=axes,
            norm=norm,
            out=out,
        )

    @staticmethod
    def static_rfft(
        x: ivy.Container,
        /,
        *,
        n: Optional[Union[int, ivy.Container]] = None,
        axis: Union[int, ivy.Container] = -1,
        norm: Union[
            Literal["backward", "ortho", "forward"], ivy.Container
        ] = "backward",
        out: Optional[Union[ivy.Array, ivy.Container]] = None,
        key_chains: Optional[Union[List[str], Dict[str, str], ivy.Container]] = None,
        to_apply: Union[bool, ivy.Container] = True,
        prune_unapplied: Union[bool, ivy.Container] = False,
        map_sequences: Union[bool, ivy.Container] = False,
    ) -> ivy.Container:
        """ivy.Container static method variant of ivy.rfft.

        This method simply wraps the function, and so the docstring for
        ivy.rfft also applies to this method with minimal changes.

        Parameters
        ----------
        x
            input array. Must have a real-valued floating-point data type.
        n
            length of the transformed axis of the input. If
            -   n is greater than the length of the input array, the input array
            is zero-padded to length n.
            -   n is less than the length of the input array, the input array is
            trimmed to length n.
            -   n is not provided, the length of the transformed axis of the
            output must equal the length of the input along the axis specified
            by axis. Default is ``None``.
        axis
            axis (dimension) over which to compute the Fourier transform.
            If not set, the last axis (dimension) is used. Default is ``-1``.
        norm
            normalization mode. Should be one of the following modes:
            -   'backward': no normalization.
            -   'ortho': normalize by 1/sqrt(n) (i.e., make the FFT orthonormal).
            -   'forward': normalize by 1/n.
            Default is ``backward``.
        out
            Optional output array, for writing the result to. It must
            have a shape that the inputs broadcast to.
        key_chains
            The key-chains to apply or not apply the method to.
            Default is ``None``.
        to_apply
            If True, the method will be applied to key_chains,
            otherwise key_chains will be skipped. Default is ``True``.
        prune_unapplied
            Whether to prune key_chains for which the function was
            not applied. Default is ``False``.
        map_sequences
            Whether to also map method to sequences (lists, tuples).
            Default is ``False``.

        Returns
        -------
        ret
            an array transformed along the axis (dimension) indicated by axis.
            The returned array must have a complex-valued floating-point
            data type determined by Type Promotion Rules.

        Examples
        --------
        >>> x = ivy.Container(a=ivy.array([0.,1.,2.]),
        ...                   b=ivy.array([3.,4.,5.]))
        >>> y =  ivy.Container.static_rfft(x)
        >>> print(y)
        {
            a: ivy.array([3.+0.j, -1.5+0.8660254j]),
            b: ivy.array([12.+0.j, -1.5+0.8660254j])
        }
        """
        return ContainerBase.cont_multi_map_in_function(
            "rfft",
            x,
            n=n,
            axis=axis,
            norm=norm,
            out=out,
            key_chains=key_chains,
            to_apply=to_apply,
            prune_unapplied=prune_unapplied,
            map_sequences=map_sequences,
        )

    def rfft(
        self: ivy.Container,
        /,
        *,
        n: Optional[Union[int, ivy.Container]] = None,
        axis: Union[int, ivy.Container] = -1,
        norm: Union[
            Literal["backward", "ortho", "forward"], ivy.Container
        ] = "backward",
        out: Optional[Union[ivy.Array, ivy.Container]] = None,
        key_chains: Optional[Union[List[str], Dict[str, str], ivy.Container]] = None,
        to_apply: Union[bool, ivy.Container] = True,
        prune_unapplied: Union[bool, ivy.Container] = False,
        map_sequences: Union[bool, ivy.Container] = False,
    ):
        """ivy.Container instance method variant of ivy.rfft. This method
        simply wraps the function, and so the docstring for ivy.rfft also
        applies to this method with minimal changes.

        Parameters
        ----------
        self
            input array. Must have a real-valued floating-point data type.
        n
            length of the transformed axis of the input. If
            -   n is greater than the length of the input array, the input array
            is zero-padded to length n.
            -   n is less than the length of the input array, the input array is
            trimmed to length n.
            -   n is not provided, the length of the transformed axis of the
            output must equal the length of the input along the axis specified
            by axis. Default is ``None``.
        axis
            axis (dimension) over which to compute the Fourier transform.
            If not set, the last axis (dimension) is used. Default is ``-1``.
        norm
            normalization mode. Should be one of the following modes:
            -   'backward': no normalization.
            -   'ortho': normalize by 1/sqrt(n) (i.e., make the FFT orthonormal).
            -   'forward': normalize by 1/n.
            Default is ``backward``.
        out
            Optional output array, for writing the result to. It must
            have a shape that the inputs broadcast to.
        key_chains
            The key-chains to apply or not apply the method to.
            Default is ``None``.
        to_apply
            If True, the method will be applied to key_chains,
            otherwise key_chains will be skipped. Default is ``True``.
        prune_unapplied
            Whether to prune key_chains for which the function was
            not applied. Default is ``False``.
        map_sequences
            Whether to also map method to sequences (lists, tuples).
            Default is ``False``.

        Returns
        -------
        ret
            an array transformed along the axis (dimension) indicated by axis.
            The returned array must have a complex-valued floating-point
            data type determined by Type Promotion Rules.

        Examples
        --------
        >>> x = ivy.Container(a=ivy.array([0.,1.,2.]),
        ...                   b=ivy.array([3.,4.,5.]))
        >>> y = x.rfft()
        >>> print(y)
        {
            a: ivy.array([3.+0.j, -1.5+0.8660254j]),
            b: ivy.array([12.+0.j, -1.5+0.8660254j])
        }
        """
        return self.static_rfft(
            self,
            n=n,
            axis=axis,
            norm=norm,
            out=out,
            key_chains=key_chains,
            to_apply=to_apply,
            prune_unapplied=prune_unapplied,
            map_sequences=map_sequences,
        )

    @staticmethod
    def static_rfftn(
        x: ivy.Container,
        s: Optional[Union[int, Tuple[int, ...], ivy.Container]] = None,
        axes: Optional[Union[int, Tuple[int, ...], ivy.Container]] = None,
        *,
        norm: Union[str, ivy.Container] = "backward",
        key_chains: Optional[Union[List[str], Dict[str, str], ivy.Container]] = None,
        to_apply: Union[bool, ivy.Container] = True,
        prune_unapplied: Union[bool, ivy.Container] = False,
        map_sequences: Union[bool, ivy.Container] = False,
        out: Optional[ivy.Container] = None,
    ) -> ivy.Container:
        """ivy.Container static method variant of ivy.rfftn.

        This method simply wraps the function, and so the docstring for
        ivy.rfftn also applies to this method with minimal changes.

        Parameters
        ----------
        x
            Input array of real numbers.

        s
            sequence of ints, optional
            Shape (length of transformed axis) to use from the input (`s[0]` refers to
            axis 0,`s[1]` to axis 1, etc.). The final element of `s` corresponds to `n`
            for `rfft(x, n)`, while for the remaining axes, it corresponds to `n` for
            `fft(x, n)`. Along any axis, if the given shape is smaller than that of the
            input, the input is cropped. If it is larger,the input is padded with zeros.
            If `s` is not given, the shape of the input along the axes specified by
            `axes` is used.

        axes
            sequence of ints, optional
            Axes over which to compute the FFT. If not given, the last `len(s)` axes
            are used, or all axes if `s` is also not specified.

        norm
            Optional argument, "backward", "ortho" or "forward".
            Defaults to be "backward".
            "backward" indicates no normalization.
            "ortho" indicates normalization by 1/sqrt(n).
            "forward" indicates normalization by 1/n.

        out
            Optional output array, for writing the result to. It must have a shape that
            the inputs broadcast to.

        Returns
        -------
        ret
            The truncated or zero-padded input, transformed along the axes indicated by
            `axes` or by a combination of `s` or `x`, as explained in the parameters
            section above.
        """
        return ContainerBase.cont_multi_map_in_function(
            "rfftn",
            x,
            s=s,
            axes=axes,
            norm=norm,
            key_chains=key_chains,
            to_apply=to_apply,
            prune_unapplied=prune_unapplied,
            map_sequences=map_sequences,
            out=out,
        )

    def rfftn(
        self: Union[ivy.Array, ivy.NativeArray, ivy.Container],
        s: Optional[Union[Sequence[int], ivy.Container]] = None,
        axes: Optional[Union[int, Tuple[int], ivy.Container]] = None,
        *,
        norm: Union[str, ivy.Container] = "backward",
        out: Optional[Union[ivy.Array, ivy.Container]] = None,
    ) -> ivy.Container:
        """Compute the n-dimensional discrete Fourier Transform for real input.

        Parameters
        ----------
        axes : int or tuple of ints, optional
            Axes over which to compute the FFT. If not given, the last `n` axes are
            used.
        s : sequence of ints, optional
            Shape (length of each transformed axis) of the output. Along each axis,
            if the given shape is smaller than
            that of the input, the input is cropped. If it is larger, the input
            is padded with zeros.
        norm : {'backward', 'ortho', 'forward'}, optional
            Normalization mode. Default is 'backward'.
        out : array-like, optional
            Output array. Must have the same shape and type as the expected output.

        Returns
        -------
        transformed : Container
            The n-dimensional discrete Fourier Transform of the input.
        """
        return self.static_rfftn(
            self,
            s=s,
            axes=axes,
            norm=norm,
            out=out,
        )

    @staticmethod
    def static_stft(
        signals: ivy.Container,
        frame_length: Union[int, ivy.Container],
        frame_step: Union[int, ivy.Container],
        /,
        *,
        fft_length: Optional[Union[int, ivy.Container]] = None,
        window_fn: Optional[Union[Callable, ivy.Container]] = None,
        pad_end: Optional[Union[bool, ivy.Container]] = False,
        name: Optional[Union[str, ivy.Container]] = None,
        key_chains: Optional[Union[List[str], Dict[str, str], ivy.Container]] = None,
        to_apply: Union[bool, ivy.Container] = True,
        prune_unapplied: Union[bool, ivy.Container] = False,
        map_sequences: Union[bool, ivy.Container] = False,
        out: Optional[ivy.Container] = None,
    ) -> ivy.Container:
        """ivy.Container static method variant of ivy.stft.

        This method simply wraps the function, and so the docstring for
        ivy.stft also applies to this method with minimal changes.

        Parameters
        ----------
        signals
            Input Arrays.
        frame_length
           An integer scalar Tensor. The window length in samples.
        frame_step
            An integer scalar Tensor. The number of samples to step.
        fft_length, optional
            An integer scalar Tensor. The size of the FFT to apply.
            If not provided, uses the smallest power of 2 enclosing frame_length.
        window_fn, optional
            A callable that takes a window length
            and a dtype keyword argument and returns a [window_length]
            Tensor of samples in the provided datatype.
            If set to None, no windowing is used.
        pad_end, optional
            Whether to pad the end of signals with zeros when the provided frame length
            and step produces a frame that lies partially past its end.
        name, optional
            An optional name for the operation.
        out, optional
            Optional output array for writing the result.

        Returns
        -------
        ret
            A [..., frames, fft_unique_bins] Tensor of
            complex64/complex128 STFT values where fft_unique_bins is
            fft_length // 2 + 1 (the unique components of the FFT).
        """
        return ContainerBase.cont_multi_map_in_function(
            "stft",
            signals,
            frame_length,
            frame_step,
            fft_length=fft_length,
            window_fn=window_fn,
            pad_end=pad_end,
            name=name,
            key_chains=key_chains,
            to_apply=to_apply,
            prune_unapplied=prune_unapplied,
            map_sequences=map_sequences,
            out=out,
        )

    def stft(
        self: Union[ivy.Array, ivy.NativeArray, ivy.Container],
        frame_length: Union[int, ivy.Container],
        frame_step: Union[int, ivy.Container],
        /,
        *,
        fft_length: Optional[Union[int, ivy.Container]] = None,
        window_fn: Optional[Union[Callable, ivy.Container]] = None,
        pad_end: Optional[Union[bool, ivy.Container]] = False,
        name: Optional[Union[str, ivy.Container]] = None,
        out: Optional[Union[ivy.Array, ivy.Container]] = None,
    ) -> ivy.Container:
        """Compute the Short-time Fourier Transform of signals.

        Parameters
        ----------
        self
            Input Arrays.
        frame_length
           An integer scalar Tensor. The window length in samples.
        frame_step
            An integer scalar Tensor. The number of samples to step.
        fft_length
            An integer scalar Tensor. The size of the FFT to apply.
            If not provided, uses the smallest power of 2 enclosing frame_length.
        window_fn
            A callable that takes a window length and
            a dtype keyword argument and returns a [window_length] Tensor of
            samples in the provided datatype. If set to None, no windowing is used.
        pad_end
            Whether to pad the end of signals with zeros when the provided frame length
            and step produces a frame that lies partially past its end.
        name
            An optional name for the operation.
        out
            Optional output array for writing the result.

        Returns
        -------
        ret
            A [..., frames, fft_unique_bins] Tensor of
            complex64/complex128 STFT values where fft_unique_bins is
            fft_length // 2 + 1 (the unique components of the FFT).
        """
        return self.static_stft(
            self,
            frame_length,
            frame_step,
            fft_length=fft_length,
            window_fn=window_fn,
            pad_end=pad_end,
            name=name,
            out=out,
        )

    @staticmethod
    def _static_sliding_window(
        input: Union[ivy.Array, ivy.NativeArray, ivy.Container],
        window_size: Union[int, Tuple[int, int], Tuple[int, int, int], ivy.Container],
        /,
        *,
        stride: Union[int, Tuple[int, int], ivy.Container] = 1,
        dilation: Union[int, Tuple[int, int], ivy.Container] = 1,
        padding: Union[str, int, Sequence[Tuple[int, int]], ivy.Container] = "VALID",
        key_chains: Optional[Union[List[str], Dict[str, str], ivy.Container]] = None,
        to_apply: Union[bool, ivy.Container] = True,
        prune_unapplied: Union[bool, ivy.Container] = False,
        map_sequences: Union[bool, ivy.Container] = False,
    ) -> ivy.Container:
        """ivy.Container static method variant of ivy.sliding_window. This
        method simply wraps the function, and so the docstring for
        ivy.sliding_window also applies to this method with minimal changes.

        Parameters
        ----------
        input
            An array representing the base area on which the window is going to
            slide over.
        window_size
            Size of the sliding window for each dimension of the input.
        stride
            The stride of the sliding window for each dimension of input
        padding
            Either the string ‘SAME’ (padding with zeros evenly), the string ‘VALID’
            (no padding), or a sequence of n (low, high) integer pairs that give the
            padding to apply before and after each spatial dimension.
        dilation
            The stride between elements within a sliding window, must be > 0.

        Returns
        -------
        ret
            The result of the sliding window operation.

        Examples
        --------
        >>> x = ivy.Container(
        ...     a=ivy.array([[1, 2, 3, 4],
        ...                  [5, 6, 7, 8],
        ...                  [9, 10, 11, 12]]),
        ...     b=ivy.array([[13, 14, 15, 16],
        ...                  [17, 18, 19, 20],
        ...                  [21, 22, 23, 24]])
        ... )
        >>> result = ivy.Container._static_sliding_window(x, (2, 2))
        >>> print(result)
        {
            a: ivy.array([[[ 1,  2,  5,  6],
                           [ 2,  3,  6,  7],
                           [ 3,  4,  7,  8]],

                           [[ 5,  6,  9, 10],
                           [ 6,  7, 10, 11],
                           [ 7,  8, 11, 12]]]),
            b: ivy.array([[[13, 14, 17, 18],
                            [14, 15, 18, 19],
                            [15, 16, 19, 20]],

                            [[17, 18, 21, 22],
                            [18, 19, 22, 23],
                            [19, 20, 23, 24]]])

        }
        """
        return ContainerBase.cont_multi_map_in_function(
            "sliding_window",
            input,
            window_size,
            stride=stride,
            dilation=dilation,
            padding=padding,
            key_chains=key_chains,
            to_apply=to_apply,
            prune_unapplied=prune_unapplied,
            map_sequences=map_sequences,
        )

    def sliding_window(
        self: Union[ivy.Array, ivy.NativeArray, ivy.Container],
        window_size: Union[int, Tuple[int, int], Tuple[int, int, int], ivy.Container],
        /,
        *,
        stride: Union[int, Tuple[int, int], ivy.Container] = 1,
        dilation: Union[int, Tuple[int, int], ivy.Container] = 1,
        padding: Union[str, int, Sequence[Tuple[int, int]], ivy.Container] = "VALID",
        key_chains: Optional[Union[List[str], Dict[str, str], ivy.Container]] = None,
        to_apply: Union[bool, ivy.Container] = True,
        prune_unapplied: Union[bool, ivy.Container] = False,
        map_sequences: Union[bool, ivy.Container] = False,
    ) -> ivy.Container:
        """ivy.Container instance method variant of ivy.sliding_window. This
        method simply wraps the function, and so the docstring for
        ivy.sliding_window also applies to this method with minimal changes.

        Parameters
        ----------
        input
            An array representing the base area on which the window is going to
            slide over.
        window_size
            Size of the sliding window for each dimension of the input.
        stride
            The stride of the sliding window for each dimension of input
        padding
            Either the string ‘SAME’ (padding with zeros evenly), the string ‘VALID’
            (no padding), or a sequence of n (low, high) integer pairs that give the
            padding to apply before and after each spatial dimension.
        dilation
            The stride between elements within a sliding window, must be > 0.

        Returns
        -------
        ret
            The result of the sliding window operation.

        Examples
        --------
        >>> x = ivy.Container(
        ...     a=ivy.array([[1, 2, 3, 4],
        ...                  [5, 6, 7, 8],
        ...                  [9, 10, 11, 12]]),
        ...     b=ivy.array([[13, 14, 15, 16],
        ...                  [17, 18, 19, 20],
        ...                  [21, 22, 23, 24]])
        ... )
        >>> x.sliding_window((2, 2))
        {
            a: ivy.array([[[ 1,  2,  5,  6],
                           [ 2,  3,  6,  7],
                           [ 3,  4,  7,  8]],
                           [[ 5,  6,  9, 10],
                           [ 6,  7, 10, 11],
                           [ 7,  8, 11, 12]]]),
            b: ivy.array([[[13, 14, 17, 18],
                            [14, 15, 18, 19],
                            [15, 16, 19, 20]],
                            [[17, 18, 21, 22],
                            [18, 19, 22, 23],
                            [19, 20, 23, 24]]])
        }
        """
        return self._static_sliding_window(
            self,
            window_size,
            stride=stride,
            dilation=dilation,
            padding=padding,
            key_chains=key_chains,
            to_apply=to_apply,
            prune_unapplied=prune_unapplied,
            map_sequences=map_sequences,
        )

    @staticmethod
    def static_max_unpool1d(
        input: ivy.Container,
        indices: ivy.Container,
        kernel_size: Union[Tuple[int], int],
        /,
        *,
        strides: Optional[Union[int, Tuple[int]]] = None,
        padding: Union[int, Tuple[int]] = 0,
        data_format: Union[str, ivy.Container] = "NCW",
        key_chains: Optional[Union[List[str], Dict[str, str], ivy.Container]] = None,
        to_apply: Union[bool, ivy.Container] = True,
        prune_unapplied: Union[bool, ivy.Container] = False,
        map_sequences: Union[bool, ivy.Container] = False,
    ) -> ivy.Container:
        """ivy.Container static method variant of ivy.max_unpool1d.

        Parameters
        ----------
        input
            Pooled input image *[batch_size, w, d_in]*.
        indices
            Indices obtained from the corresponding max pooling operation.
        kernel_size
            Size of the kernel i.e., the sliding window for each
            dimension of input. *[w]*.
        strides
            The stride of the sliding window for each dimension of input.
        padding
            SAME" or "VALID" indicating the algorithm, or list
            indicating the per-dimension paddings.
        data_format
            NWC" or "NCW". Defaults to "NCW".
        key_chains
            The key-chains to apply or not apply the method to. Default is ``None``.
        to_apply
            If True, the method will be applied to key_chains, otherwise key_chains
            will be skipped. Default is ``True``.
        prune_unapplied
            Whether to prune key_chains for which the function was not applied.
            Default is ``False``.
        map_sequences
            Whether to also map method to sequences (lists, tuples).
            Default is ``False``.

        Returns
        -------
        ret
            The result of the unpooling operation.
        """
        return ContainerBase.cont_multi_map_in_function(
            "max_unpool1d",
            input,
            indices,
            kernel_size,
            strides=strides,
            padding=padding,
            data_format=data_format,
            key_chains=key_chains,
            to_apply=to_apply,
            prune_unapplied=prune_unapplied,
            map_sequences=map_sequences,
        )

    def max_unpool1d(
        self,
        indices: Union[ivy.Array, ivy.NativeArray, ivy.Container],
        kernel_size: Union[Tuple[int], int],
        /,
        *,
        strides: Optional[Union[int, Tuple[int]]] = None,
        padding: Union[int, Tuple[int]] = 0,
        data_format: Optional[str] = "NCW",
    ) -> ivy.Container:
        """Compute a 1-D max unpooling given the 1-D pooled input x and its
        indices.

        Parameters
        ----------
        self
            Pooled input image *[batch_size, w, d_in]*.
        indices
            Indices obtained from the corresponding max pooling operation.
        kernel_size
            Size of the kernel i.e., the sliding window for each
            dimension of input. *[w]*.
        strides
            The stride of the sliding window for each dimension of input.
        padding
            SAME" or "VALID" indicating the algorithm, or list
            indicating the per-dimension paddings.
        data_format
            NWC" or "NCW". Defaults to "NCW".

        Returns
        -------
        ret
            The result of the unpooling operation.
        """
        return self.static_max_unpool1d(
            self,
            indices,
            kernel_size,
            strides=strides,
            padding=padding,
            data_format=data_format,
        )

    @staticmethod
<<<<<<< HEAD
    def static_adaptive_max_pool1d(
        input: Union[ivy.Array, ivy.NativeArray, ivy.Container],
        output_size: Union[int, ivy.Container],
        *,
        key_chains: Optional[Union[List[str], Dict[str, str], ivy.Container]] = None,
        to_apply: Union[bool, ivy.Container] = True,
        prune_unapplied: Union[bool, ivy.Container] = False,
        map_sequences: Union[bool, ivy.Container] = False,
    ) -> ivy.Container:
        """ivy.Container static method variant of ivy.adaptive_max_pool1d. This
        method simply wraps the function, and so the docstring for
        ivy.adaptive_max_pool1d also applies to this method with minimal
        changes.

        Parameters
        ----------
        input
            Input array. Must have shape (N, C, L_in) or (C, L_in) where N is
            the batch dimension, C is the feature dimension, and L_in is the spatial
            dimension.
        output_size
            Spatial output size.

        Returns
        -------
            The result of the pooling operation. Will have shape (N, C, L_out) or
            (C, L_out), where L_out = `output_size`
        """
        return ContainerBase.cont_multi_map_in_function(
            "adaptive_max_pool1d",
            input,
            output_size,
            key_chains=key_chains,
            to_apply=to_apply,
            prune_unapplied=prune_unapplied,
            map_sequences=map_sequences,
        )

    def adaptive_max_pool1d(
        self: ivy.Container,
        output_size: Union[int, ivy.Container],
        *,
        key_chains: Optional[Union[List[str], Dict[str, str], ivy.Container]] = None,
        to_apply: Union[bool, ivy.Container] = True,
        prune_unapplied: Union[bool, ivy.Container] = False,
        map_sequences: Union[bool, ivy.Container] = False,
    ) -> ivy.Container:
        """Apply a 1D adaptive maximum pooling over an input signal composed of
        several input planes.

        Parameters
        ----------
        self
            Input container.
        output_size
            Spatial output size.

        Returns
        -------
            The result of the pooling operation.
        """
        return self.static_adaptive_max_pool1d(
            self,
            output_size,
            key_chains=key_chains,
            to_apply=to_apply,
            prune_unapplied=prune_unapplied,
            map_sequences=map_sequences,
=======
    def static_rnn(
        step_function: Callable,
        inputs: ivy.Array,
        initial_states: List[ivy.Array],
        /,
        *,
        go_backwards: bool = False,
        mask: Optional[ivy.Array] = None,
        constants: Optional[ivy.Array] = None,
        unroll: bool = False,
        input_length: Optional[int] = None,
        time_major: bool = False,
        zero_output_for_mask: bool = False,
        return_all_outputs: bool = True,
    ) -> ivy.Container:
        """ivy.Container static method variant of ivy.rnn.

        Parameters
        ----------
        step_function
            RNN step function.
        inputs
            Array of temporal data of shape (samples, time, ...).
        initial_states
            Array with shape (samples, state_size).
        go_backwards
            If True, do the iteration over the time dimension in reverse order and
            return the reversed sequence.
        mask
            Binary array with shape (samples, time, 1), with a zero for every element
            that is masked.
        constants
            List of constant values passed at each step.
        unroll
            Whether to use a pythonic while loop or ivy.while_loop
        input_length
            An integer or 1-D array, depending on whether the time dimension is
            fixed-length. In case of variable length input, it is used for masking in
            case there is no mask specified.
        time_major
            If True, the inputs and outputs will be in shape (timesteps, batch, ...)
            whereas in the False case, it will be (batch, timesteps, ...).
        zero_output_for_mask
            If True, the otput for masked timestep will be zeros, whereas in the False
            case, output from previous timestep is returned
        return_all_outputs
            If True, return the recurrent outputs for all timesteps in the sequence. If
            False, only return the output for the last timestep.

        Returns
        -------
        ret
            A tuple of
            -   the latest output of the rnn of shape (samples, ...)
            -   the output of the rnn of shape (samples, time, ...) if
                return_all_outputs=True else (samples, 1, ...)
            -   list of tensors, latest states returned by the step funciton, of shape
                (samples, ...)
        """
        return ContainerBase.cont_multi_map_in_function(
            "rnn",
            step_function,
            inputs,
            initial_states,
            go_backwards=go_backwards,
            mask=mask,
            constants=constants,
            unroll=unroll,
            input_length=input_length,
            time_major=time_major,
            zero_output_for_mask=zero_output_for_mask,
            return_all_outputs=return_all_outputs,
>>>>>>> 5a4b8bdd
        )<|MERGE_RESOLUTION|>--- conflicted
+++ resolved
@@ -2866,7 +2866,6 @@
         )
 
     @staticmethod
-<<<<<<< HEAD
     def static_adaptive_max_pool1d(
         input: Union[ivy.Array, ivy.NativeArray, ivy.Container],
         output_size: Union[int, ivy.Container],
@@ -2935,7 +2934,7 @@
             to_apply=to_apply,
             prune_unapplied=prune_unapplied,
             map_sequences=map_sequences,
-=======
+
     def static_rnn(
         step_function: Callable,
         inputs: ivy.Array,
@@ -3008,5 +3007,5 @@
             time_major=time_major,
             zero_output_for_mask=zero_output_for_mask,
             return_all_outputs=return_all_outputs,
->>>>>>> 5a4b8bdd
+
         )