--- conflicted
+++ resolved
@@ -998,7 +998,7 @@
         type
             The type of the dct. Must be 1, 2, 3 or 4.
         n
-            The length of the transform. If n is less than the input signal length,
+            The lenght of the transform. If n is less than the input signal lenght,
             then x is truncated, if n is larger then x is zero-padded.
         norm
             The type of normalization to be applied. Must be either None or "ortho".
@@ -1032,7 +1032,6 @@
         )
 
     @staticmethod
-<<<<<<< HEAD
     def static_idct(
         x: ivy.Container,
         /,
@@ -1171,12 +1170,8 @@
         )
 
     @staticmethod
-    def static_fft(
-        x: ivy.Container,
-=======
     def _static_fft(
         x: Union[ivy.Container, ivy.Array, ivy.NativeArray],
->>>>>>> 2575844a
         dim: int,
         /,
         *,
