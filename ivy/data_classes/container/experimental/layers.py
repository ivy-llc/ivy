--- conflicted
+++ resolved
@@ -2021,107 +2021,6 @@
         )
 
     @staticmethod
-<<<<<<< HEAD
-    def static_overlap_and_add(
-        signal: ivy.Container,
-        frame_step: int,
-        name: Optional[str] = None,
-    ):
-        """
-        ivy.Container static method variant of ivy.overlap_and_add. This method simply
-        wraps the function, and so the docstring for ivy.overlap_and_add also applies to
-        this method with minimal changes.
-
-        Parameters
-        ----------
-        signal
-            Input A '[..., frames, frame_length]' Tensor,
-            where frames, frame_length, and frame step denote returning output size.
-        frame_step
-            An integer scalar Tensor denoting overlap offsets.
-            Should be less than or equal to frame_length
-        name
-            optional string, name for the operation
-
-        Returns
-        -------
-        ret
-            A '[..., output_size]' array,
-            where output_size is (frames-1) * frame_step + frame_length
-
-        Raises
-        ------
-            ValueError: 'signal' rank should be at least 2,
-            frame_step should be integer scalar, if not, it raises ValueError.
-
-        [overlap_and_add]:
-            https://github.com/tensorflow/tensorflow/blob/master/tensorflow/python/ops/signal/reconstruction_ops.py
-
-        Examples
-        --------
-        >>> a = ivy.array([[1, 1, 1, 1],
-                    [1, 1, 1, 1],
-                    [1, 1, 1, 1],
-                    [1, 1, 1, 1],])
-        >>> ivy.overlap_and_add(a)
-        ivy.array([1, 1, 2, 2, 2, 2, 2, 2, 1, 1])
-        """
-        return ContainerBase.cont_multi_map_in_function(
-            "overlap_and_add",
-            signal,
-            frame_step=frame_step,
-            name=name,
-        )
-
-    def overlap_and_add(
-        self: ivy.Container,
-        frame_step: int,
-        name: Optional[str] = None,
-    ):
-        """
-        ivy.Container static method variant of ivy.overlap_and_add. This method simply
-        wraps the function, and so the docstring for ivy.overlap_and_add also applies to
-        this method with minimal changes.
-
-        Parameters
-        ----------
-        signal
-            Input A '[..., frames, frame_length]' Tensor,
-            where frames, frame_length, and frame step denote returning output size.
-        frame_step
-            An integer scalar Tensor denoting overlap offsets.
-            Should be less than or equal to frame_length
-        name
-            optional string, name for the operation
-
-        Returns
-        -------
-        ret
-            A '[..., output_size]' array,
-            where output_size is (frames-1) * frame_step + frame_length
-
-        Raises
-        ------
-            ValueError: 'signal' rank should be at least 2,
-            frame_step should be integer scalar, if not, it raises ValueError.
-
-        [overlap_and_add]:
-            https://github.com/tensorflow/tensorflow/blob/master/tensorflow/python/ops/signal/reconstruction_ops.py
-
-        Examples
-        --------
-        >>> a = ivy.array([[1, 1, 1, 1],
-                    [1, 1, 1, 1],
-                    [1, 1, 1, 1],
-                    [1, 1, 1, 1],])
-        >>> ivy.overlap_and_add(a)
-        ivy.array([1, 1, 2, 2, 2, 2, 2, 2, 1, 1])
-        """
-        return self.static_overlap_and_add(
-            self,
-            frame_step=frame_step,
-            name=name,
-=======
     def static_rfftn(
         x: ivy.Container,
         s: Optional[Union[int, Tuple[int, ...]]] = None,
@@ -2228,5 +2127,106 @@
             axes=axes,
             norm=norm,
             out=out,
->>>>>>> 871be6c0
+        )
+
+    @staticmethod
+    def static_overlap_and_add(
+        signal: ivy.Container,
+        frame_step: int,
+        name: Optional[str] = None,
+    ):
+        """
+        ivy.Container static method variant of ivy.overlap_and_add. This method simply
+        wraps the function, and so the docstring for ivy.overlap_and_add also applies to
+        this method with minimal changes.
+
+        Parameters
+        ----------
+        signal
+            Input A '[..., frames, frame_length]' Tensor,
+            where frames, frame_length, and frame step denote returning output size.
+        frame_step
+            An integer scalar Tensor denoting overlap offsets.
+            Should be less than or equal to frame_length
+        name
+            optional string, name for the operation
+
+        Returns
+        -------
+        ret
+            A '[..., output_size]' array,
+            where output_size is (frames-1) * frame_step + frame_length
+
+        Raises
+        ------
+            ValueError: 'signal' rank should be at least 2,
+            frame_step should be integer scalar, if not, it raises ValueError.
+
+        [overlap_and_add]:
+            https://github.com/tensorflow/tensorflow/blob/master/tensorflow/python/ops/signal/reconstruction_ops.py
+
+        Examples
+        --------
+        >>> a = ivy.array([[1, 1, 1, 1],
+                    [1, 1, 1, 1],
+                    [1, 1, 1, 1],
+                    [1, 1, 1, 1],])
+        >>> ivy.overlap_and_add(a)
+        ivy.array([1, 1, 2, 2, 2, 2, 2, 2, 1, 1])
+        """
+        return ContainerBase.cont_multi_map_in_function(
+            "overlap_and_add",
+            signal,
+            frame_step=frame_step,
+            name=name,
+        )
+
+    def overlap_and_add(
+        self: ivy.Container,
+        frame_step: int,
+        name: Optional[str] = None,
+    ):
+        """
+        ivy.Container static method variant of ivy.overlap_and_add. This method simply
+        wraps the function, and so the docstring for ivy.overlap_and_add also applies to
+        this method with minimal changes.
+
+        Parameters
+        ----------
+        signal
+            Input A '[..., frames, frame_length]' Tensor,
+            where frames, frame_length, and frame step denote returning output size.
+        frame_step
+            An integer scalar Tensor denoting overlap offsets.
+            Should be less than or equal to frame_length
+        name
+            optional string, name for the operation
+
+        Returns
+        -------
+        ret
+            A '[..., output_size]' array,
+            where output_size is (frames-1) * frame_step + frame_length
+
+        Raises
+        ------
+            ValueError: 'signal' rank should be at least 2,
+            frame_step should be integer scalar, if not, it raises ValueError.
+
+        [overlap_and_add]:
+            https://github.com/tensorflow/tensorflow/blob/master/tensorflow/python/ops/signal/reconstruction_ops.py
+
+        Examples
+        --------
+        >>> a = ivy.array([[1, 1, 1, 1],
+                    [1, 1, 1, 1],
+                    [1, 1, 1, 1],
+                    [1, 1, 1, 1],])
+        >>> ivy.overlap_and_add(a)
+        ivy.array([1, 1, 2, 2, 2, 2, 2, 2, 1, 1])
+        """
+        return self.static_overlap_and_add(
+            self,
+            frame_step=frame_step,
+            name=name,
         )