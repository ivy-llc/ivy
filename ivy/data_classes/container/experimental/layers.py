# global
from typing import Optional, Union, List, Dict, Tuple, Literal, Sequence

# local
import ivy
from ivy.data_classes.container.base import ContainerBase


class _ContainerWithLayersExperimental(ContainerBase):
    @staticmethod
    def static_max_pool1d(
        x: Union[ivy.Array, ivy.NativeArray, ivy.Container],
        kernel: Union[int, Tuple[int]],
        strides: Union[int, Tuple[int]],
        padding: str,
        /,
        *,
        data_format: str = "NWC",
        key_chains: Optional[Union[List[str], Dict[str, str]]] = None,
        to_apply: bool = True,
        prune_unapplied: bool = False,
        map_sequences: bool = False,
        out: Optional[ivy.Container] = None,
    ) -> ivy.Container:
        """
        ivy.Container static method variant of ivy.max_pool1d. This method simply wraps
        the function, and so the docstring for ivy.max_pool1d also applies to this
        method with minimal changes.

        Parameters
        ----------
        x
            Container of input images *[batch_size, w, d_in]*.
        kernel
            Size of the kernel i.e., the sliding window for each
            dimension of input. *[w]*.
        strides
            The stride of the sliding window for each dimension of input.
        padding
            SAME" or "VALID" indicating the algorithm, or list
            indicating the per-dimension paddings.
        data_format
            NWC" or "NCW". Defaults to "NWC".
        out
            optional output array, for writing the result to.

        Returns
        -------
        ret
            The result of the pooling operation.

        Examples
        --------
        >>> a = ivy.arange(12.).reshape((2,2,3))
        >>> b = ivy.arange(24.).reshape((2,3,4))
        >>> x = ivy.Container({'a': a, 'b': b})
        >>> print(ivy.Container.static_max_pool1d(x,2, 2, "VALID"))
        {
            a: ivy.array([[[3., 4., 5.]],
                          [[9., 10., 11.]]]),
            b: ivy.array([[[4., 5., 6., 7.]],
                          [[16., 17., 18., 19.]]])
        }
        """
        return ContainerBase.cont_multi_map_in_function(
            "max_pool1d",
            x,
            kernel,
            strides,
            padding,
            data_format=data_format,
            key_chains=key_chains,
            to_apply=to_apply,
            prune_unapplied=prune_unapplied,
            map_sequences=map_sequences,
            out=out,
        )

    def max_pool1d(
        self: ivy.Container,
        kernel: Union[int, Tuple[int]],
        strides: Union[int, Tuple[int]],
        padding: str,
        /,
        *,
        data_format: str = "NWC",
        key_chains: Optional[Union[List[str], Dict[str, str]]] = None,
        to_apply: bool = True,
        prune_unapplied: bool = False,
        map_sequences: bool = False,
        out: Optional[ivy.Container] = None,
    ) -> ivy.Container:
        """
        ivy.Container instance method variant of `ivy.max_pool1d`. This method simply
        wraps the function, and so the docstring for `ivy.max_pool1d` also applies to
        this method with minimal changes.

        Parameters
        ----------
        self
            Container of input images *[batch_size, w, d_in]*.
        kernel
            Size of the kernel i.e., the sliding window for each
            dimension of input. *[w]*.
        strides
            The stride of the sliding window for each dimension of input.
        padding
            SAME" or "VALID" indicating the algorithm, or list
            indicating the per-dimension paddings.
        data_format
            NWC" or "NCW". Defaults to "NWC".
        out
            optional output array, for writing the result to.

        Returns
        -------
        ret
            The result of the pooling operation.

        Examples
        --------
        >>> a = ivy.arange(12.).reshape((2,2,3))
        >>> b = ivy.arange(24.).reshape((2,3,4))
        >>> x = ivy.Container({'a': a, 'b': b})
        >>> print(x.max_pool1d(2, 2, "VALID"))
        {
            a: ivy.array([[[3., 4., 5.]],
                          [[9., 10., 11.]]]),
            b: ivy.array([[[4., 5., 6., 7.]],
                          [[16., 17., 18., 19.]]])
        }
        """
        return self.static_max_pool1d(
            self,
            kernel,
            strides,
            padding,
            data_format=data_format,
            key_chains=key_chains,
            to_apply=to_apply,
            prune_unapplied=prune_unapplied,
            map_sequences=map_sequences,
            out=out,
        )

    @staticmethod
    def static_max_pool2d(
        x: Union[ivy.Array, ivy.NativeArray, ivy.Container],
        kernel: Union[int, Tuple[int], Tuple[int, int]],
        strides: Union[int, Tuple[int], Tuple[int, int]],
        padding: str,
        /,
        *,
        data_format: str = "NHWC",
        dilation: Union[int, Tuple[int], Tuple[int, int]] = 1,
        ceil_mode: bool = False,
        key_chains: Optional[Union[List[str], Dict[str, str]]] = None,
        to_apply: bool = True,
        prune_unapplied: bool = False,
        map_sequences: bool = False,
        out: Optional[ivy.Container] = None,
    ) -> ivy.Container:
        """
        ivy.Container static method variant of ivy.max_pool2dd. This method simply wraps
        the function, and so the docstring for ivy.max_pool2d also applies to this
        method with minimal changes.

        Parameters
        ----------
        x
            Input image *[batch_size,h,w,d_in]*.
        kernel
            The size of the window to take a max over.
        strides
            The stride of the sliding window for each dimension of input.
        padding
            "SAME" or "VALID" indicating the algorithm, or list indicating
            the per-dimension paddings.
        data_format
            "NHWC" or "NCHW". Defaults to "NHWC".
        out
            optional output array, for writing the result to. It must have a shape
            that the inputs broadcast to.

        Returns
        -------
        ret
            The result of the pooling operation.

        Examples
        --------
        >>> a = ivy.arange(12).reshape((2, 1, 3, 2))
        >>> b = ivy.arange(48).reshape((2, 4, 3, 2))
        >>> x = ivy.Container({'a': a, 'b': b})
        >>> print(ivy.Container.static_max_pool2d(x, (2, 2), (1, 1), "SAME"))
        {
            a: (<class ivy.array.array.Array> shape=[2, 1, 3, 2]),
            b: (<class ivy.array.array.Array> shape=[2, 4, 3, 2])
        }
        """
        return ContainerBase.cont_multi_map_in_function(
            "max_pool2d",
            x,
            kernel,
            strides,
            padding,
            data_format=data_format,
            dilation=dilation,
            ceil_mode=ceil_mode,
            key_chains=key_chains,
            to_apply=to_apply,
            prune_unapplied=prune_unapplied,
            map_sequences=map_sequences,
            out=out,
        )

    def max_pool2d(
        self: ivy.Container,
        kernel: Union[int, Tuple[int], Tuple[int, int]],
        strides: Union[int, Tuple[int], Tuple[int, int]],
        padding: str,
        /,
        *,
        data_format: str = "NHWC",
        dilation: Union[int, Tuple[int], Tuple[int, int]] = 1,
        ceil_mode: bool = False,
        key_chains: Optional[Union[List[str], Dict[str, str]]] = None,
        to_apply: bool = True,
        prune_unapplied: bool = False,
        map_sequences: bool = False,
        out: Optional[ivy.Container] = None,
    ) -> ivy.Container:
        """
        ivy.Container instance method variant of `ivy.max_pool2d`. This method simply
        wraps the function, and so the docstring for `ivy.max_pool2d` also applies to
        this method with minimal changes.

        Parameters
        ----------
        x
            Input image *[batch_size,h,w,d_in]*.
        kernel
            The size of the window to take a max over.
        strides
            The stride of the sliding window for each dimension of input.
        padding
            "SAME" or "VALID" indicating the algorithm, or list indicating
            the per-dimension paddings.
        data_format
            "NHWC" or "NCHW". Defaults to "NHWC".
        dilations
            The dilation factor for each dimension of input. (Default value = 1)
        out
            optional output array, for writing the result to. It must have a shape
            that the inputs broadcast to.

        Returns
        -------
        ret
            The result of the pooling operation.

        Examples
        --------
        >>> a = ivy.arange(12).reshape((2, 1, 3, 2))
        >>> b = ivy.arange(48).reshape((2, 4, 3, 2))
        >>> x = ivy.Container({'a': a, 'b': b})
        >>> print(x.max_pool2d((2, 2), (1, 1), "SAME"))
        {
            a: (<class ivy.array.array.Array> shape=[2, 1, 3, 2]),
            b: (<class ivy.array.array.Array> shape=[2, 4, 3, 2])
        }
        """
        return self.static_max_pool2d(
            self,
            kernel,
            strides,
            padding,
            data_format=data_format,
            dilation=dilation,
            ceil_mode=ceil_mode,
            key_chains=key_chains,
            to_apply=to_apply,
            prune_unapplied=prune_unapplied,
            map_sequences=map_sequences,
            out=out,
        )

    @staticmethod
    def static_max_pool3d(
        x: Union[ivy.Array, ivy.NativeArray, ivy.Container],
        kernel: Union[int, Tuple[int], Tuple[int, int, int]],
        strides: Union[int, Tuple[int], Tuple[int, int, int]],
        padding: str,
        /,
        *,
        data_format: str = "NDHWC",
        key_chains: Optional[Union[List[str], Dict[str, str]]] = None,
        to_apply: bool = True,
        prune_unapplied: bool = False,
        map_sequences: bool = False,
        out: Optional[ivy.Container] = None,
    ) -> ivy.Container:
        """
        ivy.Container static method variant of ivy.max_pool3d. This method simply wraps
        the function, and so the docstring for ivy.max_pool3d also applies to this
        method with minimal changes.

        Parameters
        ----------
        x
            Input volume *[batch_size,d,h,w,d_in]*.
        kernel
            Convolution filters *[d,h,w]*.
        strides
            The stride of the sliding window for each dimension of input.
        padding
            SAME" or "VALID" indicating the algorithm, or list indicating
            the per-dimension paddings.
        data_format
            NDHWC" or "NCDHW". Defaults to "NDHWC".
        out
            optional output array, for writing the result to. It must
            have a shape that the inputs broadcast to.

        Returns
        -------
        ret
            The result of the pooling operation.

        Examples
        --------
        >>> a = ivy.arange(12).reshape((1, 2, 1, 3, 2))
        >>> b = ivy.arange(48).reshape((2, 2, 2, 3, 2))
        >>> x = ivy.Container({'a': a, 'b': b})
        >>> print(ivy.Container.static_max_pool3d(x, 2, 1, "VALID"))
        {
            a: ivy.array([], shape=(1, 1, 0, 2, 2)),
            b: ivy.array([[[[[20, 21],
                             [22, 23]]]],
                       [[[[44, 45],
                             [46, 47]]]]])
        }
        """
        return ContainerBase.cont_multi_map_in_function(
            "max_pool3d",
            x,
            kernel,
            strides,
            padding,
            data_format=data_format,
            key_chains=key_chains,
            to_apply=to_apply,
            prune_unapplied=prune_unapplied,
            map_sequences=map_sequences,
            out=out,
        )

    def max_pool3d(
        self: ivy.Container,
        kernel: Union[int, Tuple[int], Tuple[int, int, int]],
        strides: Union[int, Tuple[int], Tuple[int, int, int]],
        padding: str,
        /,
        *,
        data_format: str = "NDHWC",
        key_chains: Optional[Union[List[str], Dict[str, str]]] = None,
        to_apply: bool = True,
        prune_unapplied: bool = False,
        map_sequences: bool = False,
        out: Optional[ivy.Container] = None,
    ) -> ivy.Container:
        """
        ivy.Container static method variant of ivy.max_pool3d. This method simply wraps
        the function, and so the docstring for ivy.max_pool3d also applies to this
        method with minimal changes.

        Parameters
        ----------
        x
            Input volume *[batch_size,d,h,w,d_in]*.
        kernel
            Convolution filters *[d,h,w]*.
        strides
            The stride of the sliding window for each dimension of input.
        padding
            SAME" or "VALID" indicating the algorithm, or list indicating
            the per-dimension paddings.
        data_format
            NDHWC" or "NCDHW". Defaults to "NDHWC".
        out
            optional output array, for writing the result to. It must
            have a shape that the inputs broadcast to.

        Returns
        -------
        ret
            The result of the pooling operation.

        Examples
        --------
        >>> a = ivy.arange(12).reshape((1, 2, 1, 3, 2))
        >>> b = ivy.arange(48).reshape((2, 2, 2, 3, 2))
        >>> x = ivy.Container({'a': a, 'b': b})
        >>> print(x.max_pool3d(2, 1, "VALID"))
        {
            a: ivy.array([], shape=(1, 1, 0, 2, 2)),
            b: ivy.array([[[[[20, 21],
                             [22, 23]]]],
                       [[[[44, 45],
                             [46, 47]]]]])
        }
        """
        return self.static_max_pool3d(
            self,
            kernel,
            strides,
            padding,
            data_format=data_format,
            key_chains=key_chains,
            to_apply=to_apply,
            prune_unapplied=prune_unapplied,
            map_sequences=map_sequences,
            out=out,
        )

    @staticmethod
    def static_avg_pool1d(
        x: Union[ivy.Array, ivy.NativeArray, ivy.Container],
        kernel: Union[int, Tuple[int]],
        strides: Union[int, Tuple[int]],
        padding: str,
        /,
        *,
        data_format: str = "NWC",
        count_include_pad: bool = False,
        ceil_mode: bool = False,
        key_chains: Optional[Union[List[str], Dict[str, str]]] = None,
        to_apply: bool = True,
        prune_unapplied: bool = False,
        map_sequences: bool = False,
        out: Optional[ivy.Container] = None,
    ) -> ivy.Container:
        """
        ivy.Container static method variant of ivy.avg_pool1d. This method simply wraps
        the function, and so the docstring for ivy.avg_pool1d also applies to this
        method with minimal changes.

        Parameters
        ----------
        x
            Container of input images *[batch_size, w, d_in]*.
        kernel
            Size of the kernel i.e., the sliding window for each
            dimension of input. *[w]*.
        strides
            The stride of the sliding window for each dimension of input.
        padding
            SAME" or "VALID" indicating the algorithm, or list
            indicating the per-dimension paddings.
        data_format
            NWC" or "NCW". Defaults to "NWC".
        count_include_pad
            Whether to include padding in the averaging calculation.
        ceil_mode
            Whether to use ceil or floor for creating the output shape.
        out
            optional output array, for writing the result to.

        Returns
        -------
        ret
            The result of the pooling operation.

        Examples
        --------
        >>> a = ivy.arange(12.).reshape((2,2,3))
        >>> b = ivy.arange(24.).reshape((2,3,4))
        >>> x = ivy.Container({'a': a, 'b': b})
        >>> print(ivy.Container.static_avg_pool1d(x,2, 2, "VALID"))
        {
            a: ivy.array([[[1.5, 2.5, 3.5]],
                          [[7.5, 8.5, 9.5]]]),
            b: ivy.array([[[2., 3., 4., 5.]],
                          [[14., 15., 16., 17.]]])
        }
        """
        return ContainerBase.cont_multi_map_in_function(
            "avg_pool1d",
            x,
            kernel,
            strides,
            padding,
            data_format=data_format,
            count_include_pad=count_include_pad,
            ceil_mode=ceil_mode,
            key_chains=key_chains,
            to_apply=to_apply,
            prune_unapplied=prune_unapplied,
            map_sequences=map_sequences,
            out=out,
        )

    def avg_pool1d(
        self: ivy.Container,
        kernel: Union[int, Tuple[int]],
        strides: Union[int, Tuple[int]],
        padding: str,
        /,
        *,
        data_format: str = "NWC",
        count_include_pad: bool = False,
        ceil_mode: bool = False,
        key_chains: Optional[Union[List[str], Dict[str, str]]] = None,
        to_apply: bool = True,
        prune_unapplied: bool = False,
        map_sequences: bool = False,
        out: Optional[ivy.Container] = None,
    ) -> ivy.Container:
        """
        ivy.Container instance method variant of `ivy.avg_pool1d`. This method simply
        wraps the function, and so the docstring for `ivy.avg_pool1d` also applies to
        this method with minimal changes.

        Parameters
        ----------
        self
            Container of input images *[batch_size, w, d_in]*.
        kernel
            Size of the kernel i.e., the sliding window for each
            dimension of input. *[w]*.
        strides
            The stride of the sliding window for each dimension of input.
        padding
            SAME" or "VALID" indicating the algorithm, or list
            indicating the per-dimension paddings.
        data_format
            NWC" or "NCW". Defaults to "NWC".
        count_include_pad
            Whether to include padding in the averaging calculation.
        ceil_mode
            Whether to use ceil or floor for creating the output shape.
        out
            optional output array, for writing the result to.

        Returns
        -------
        ret
            The result of the pooling operation.

        Examples
        --------
        >>> a = ivy.arange(12.).reshape((2,2,3))
        >>> b = ivy.arange(24.).reshape((2,3,4))
        >>> x = ivy.Container({'a': a, 'b': b})
        >>> print(x.avg_pool1d(2, 2, "VALID"))
        {
            a: ivy.array([[[1.5, 2.5, 3.5]],
                          [[7.5, 8.5, 9.5]]]),
            b: ivy.array([[[2., 3., 4., 5.]],
                          [[14., 15., 16., 17.]]])
        }
        """
        return self.static_avg_pool1d(
            self,
            kernel,
            strides,
            padding,
            data_format=data_format,
            count_include_pad=count_include_pad,
            ceil_mode=ceil_mode,
            key_chains=key_chains,
            to_apply=to_apply,
            prune_unapplied=prune_unapplied,
            map_sequences=map_sequences,
            out=out,
        )

    @staticmethod
    def static_avg_pool2d(
        x: Union[ivy.Array, ivy.NativeArray, ivy.Container],
        kernel: Union[int, Tuple[int], Tuple[int, int]],
        strides: Union[int, Tuple[int], Tuple[int, int]],
        padding: str,
        /,
        *,
        data_format: str = "NHWC",
        count_include_pad: bool = False,
        ceil_mode: bool = False,
        divisor_override: Optional[int] = None,
        key_chains: Optional[Union[List[str], Dict[str, str]]] = None,
        to_apply: bool = True,
        prune_unapplied: bool = False,
        map_sequences: bool = False,
        out: Optional[ivy.Container] = None,
    ) -> ivy.Container:
        """
        ivy.Container static method variant of ivy.avg_pool2d. This method simply wraps
        the function, and so the docstring for ivy.avg_pool2d also applies to this
        method with minimal changes.

        Parameters
        ----------
        x
            Input image *[batch_size,h,w,d_in]*.
        kernel
            The size of the window to take a max over.
        strides
            The stride of the sliding window for each dimension of input.
        padding
            "SAME" or "VALID" indicating the algorithm, or list indicating
            the per-dimension paddings.
        data_format
            "NHWC" or "NCHW". Defaults to "NHWC".
        count_include_pad
            Whether to include padding in the averaging calculation.
        ceil_mode
            Whether to use ceil or floor for creating the output shape.
        divisor_override
            If specified, it will be used as divisor,
            otherwise kernel_size will be used.
        out
            optional output array, for writing the result to. It must have a shape
            that the inputs broadcast to.

        Returns
        -------
        ret
            The result of the pooling operation.

        Examples
        --------
        >>> a = ivy.arange(12).reshape((2, 1, 3, 2))
        >>> b = ivy.arange(48).reshape((2, 4, 3, 2))
        >>> x = ivy.Container({'a': a, 'b': b})
        >>> print(ivy.Container.static_avg_pool2d(x, (2, 2), (1, 1), "SAME"))
        {
            a: ivy.array([], shape=(2, 0, 2, 2)),
            b: (<class ivy.array.array.Array> shape=[2, 3, 2, 2])
        }
        """
        return ContainerBase.cont_multi_map_in_function(
            "avg_pool2d",
            x,
            kernel,
            strides,
            padding,
            data_format=data_format,
            count_include_pad=count_include_pad,
            ceil_mode=ceil_mode,
            divisor_override=divisor_override,
            key_chains=key_chains,
            to_apply=to_apply,
            prune_unapplied=prune_unapplied,
            map_sequences=map_sequences,
            out=out,
        )

    def avg_pool2d(
        self: ivy.Container,
        kernel: Union[int, Tuple[int], Tuple[int, int]],
        strides: Union[int, Tuple[int], Tuple[int, int]],
        padding: str,
        /,
        *,
        data_format: str = "NHWC",
        count_include_pad: bool = False,
        ceil_mode: bool = False,
        divisor_override: Optional[int] = None,
        key_chains: Optional[Union[List[str], Dict[str, str]]] = None,
        to_apply: bool = True,
        prune_unapplied: bool = False,
        map_sequences: bool = False,
        out: Optional[ivy.Container] = None,
    ) -> ivy.Container:
        """
        ivy.Container instance method variant of `ivy.avg_pool2d`. This method simply
        wraps the function, and so the docstring for `ivy.avg_pool2d` also applies to
        this method with minimal changes.

        Parameters
        ----------
        x
            Input image *[batch_size,h,w,d_in]*.
        kernel
            The size of the window to take a max over.
        strides
            The stride of the sliding window for each dimension of input.
        padding
            "SAME" or "VALID" indicating the algorithm, or list indicating
            the per-dimension paddings.
        data_format
            "NHWC" or "NCHW". Defaults to "NHWC".
        count_include_pad
            Whether to include padding in the averaging calculation.
        ceil_mode
            Whether to use ceil or floor for creating the output shape.
        divisor_override
            If specified, it will be used as divisor,
            otherwise kernel_size will be used.
        out
            optional output array, for writing the result to. It must have a shape
            that the inputs broadcast to.

        Returns
        -------
        ret
            The result of the pooling operation.

        Examples
        --------
        >>> a = ivy.arange(12).reshape((2, 1, 3, 2))
        >>> b = ivy.arange(48).reshape((2, 4, 3, 2))
        >>> x = ivy.Container({'a': a, 'b': b})
        >>> print(x.avg_pool2d((2, 2), (1, 1), "SAME"))
        {
            a: (<class ivy.array.array.Array> shape=[2, 1, 3, 2]),
            b: (<class ivy.array.array.Array> shape=[2, 4, 3, 2])
        }
        """
        return self.static_avg_pool2d(
            self,
            kernel,
            strides,
            padding,
            data_format=data_format,
            count_include_pad=count_include_pad,
            ceil_mode=ceil_mode,
            divisor_override=divisor_override,
            key_chains=key_chains,
            to_apply=to_apply,
            prune_unapplied=prune_unapplied,
            map_sequences=map_sequences,
            out=out,
        )

    @staticmethod
    def static_avg_pool3d(
        x: Union[ivy.Array, ivy.NativeArray, ivy.Container],
        kernel: Union[int, Tuple[int], Tuple[int, int, int]],
        strides: Union[int, Tuple[int], Tuple[int, int, int]],
        padding: str,
        /,
        *,
        data_format: str = "NDHWC",
        count_include_pad: bool = False,
        ceil_mode: bool = False,
        divisor_override: Optional[int] = None,
        key_chains: Optional[Union[List[str], Dict[str, str]]] = None,
        to_apply: bool = True,
        prune_unapplied: bool = False,
        map_sequences: bool = False,
        out: Optional[ivy.Container] = None,
    ) -> ivy.Container:
        """
        ivy.Container static method variant of ivy.avg_pool3d. This method simply wraps
        the function, and so the docstring for ivy.avg_pool3d also applies to this
        method with minimal changes.

        Parameters
        ----------
        x
            Input volume *[batch_size,d,h,w,d_in]*.
        kernel
            Convolution filters *[d,h,w]*.
        strides
            The stride of the sliding window for each dimension of input.
        padding
            SAME" or "VALID" indicating the algorithm, or list indicating
            the per-dimension paddings.
        data_format
            NDHWC" or "NCDHW". Defaults to "NDHWC".
        count_include_pad
            Whether to include padding in the averaging calculation.
        ceil_mode
            Whether to use ceil or floor for creating the output shape.
        divisor_override
            If specified, it will be used as the divisor, otherwise
        out
            optional output array, for writing the result to. It must
            have a shape that the inputs broadcast to.

        Returns
        -------
        ret
            The result of the pooling operation.

        Examples
        --------
        >>> a = ivy.arange(12).reshape((1, 2, 1, 3, 2))
        >>> b = ivy.arange(48).reshape((2, 2, 2, 3, 2))
        >>> x = ivy.Container({'a': a, 'b': b})
        >>> print(ivy.Container.static_avg_pool3d(x, 2, 1, "VALID"))
        {
            a: ivy.array([], shape=(1, 1, 0, 2, 2)),
            b: ivy.array([[[[[10., 11.],
                             [12., 13.]]]],
                       [[[[34., 35.],
                             [36., 37.]]]]])
        }
        """
        return ContainerBase.cont_multi_map_in_function(
            "avg_pool3d",
            x,
            kernel,
            strides,
            padding,
            data_format=data_format,
            count_include_pad=count_include_pad,
            ceil_mode=ceil_mode,
            divisor_override=divisor_override,
            key_chains=key_chains,
            to_apply=to_apply,
            prune_unapplied=prune_unapplied,
            map_sequences=map_sequences,
            out=out,
        )

    def avg_pool3d(
        self: ivy.Container,
        kernel: Union[int, Tuple[int], Tuple[int, int, int]],
        strides: Union[int, Tuple[int], Tuple[int, int, int]],
        padding: str,
        /,
        *,
        data_format: str = "NDHWC",
        count_include_pad: bool = False,
        ceil_mode: bool = False,
        divisor_override: Optional[int] = None,
        key_chains: Optional[Union[List[str], Dict[str, str]]] = None,
        to_apply: bool = True,
        prune_unapplied: bool = False,
        map_sequences: bool = False,
        out: Optional[ivy.Container] = None,
    ) -> ivy.Container:
        """
        ivy.Container static method variant of ivy.avg_pool3d. This method simply wraps
        the function, and so the docstring for ivy.avg_pool3d also applies to this
        method with minimal changes.

        Parameters
        ----------
        x
            Input volume *[batch_size,d,h,w,d_in]*.
        kernel
            Convolution filters *[d,h,w]*.
        strides
            The stride of the sliding window for each dimension of input.
        padding
            SAME" or "VALID" indicating the algorithm, or list indicating
            the per-dimension paddings.
        data_format
            NDHWC" or "NCDHW". Defaults to "NDHWC".
        count_include_pad
            Whether to include padding in the averaging calculation.
        ceil_mode
            Whether to use ceil or floor for creating the output shape.
        divisor_override
            If specified, it will be used as the divisor, otherwise
        out
            optional output array, for writing the result to. It must
            have a shape that the inputs broadcast to.

        Returns
        -------
        ret
            The result of the pooling operation.

        Examples
        --------
        >>> a = ivy.arange(12).reshape((1, 2, 1, 3, 2))
        >>> b = ivy.arange(48).reshape((2, 2, 2, 3, 2))
        >>> x = ivy.Container({'a': a, 'b': b})
        >>> print(x.max_pool3d(2, 1, "VALID"))
        {
            a: ivy.array([], shape=(1, 1, 0, 2, 2)),
            b: ivy.array([[[[[20, 21],
                             [22, 23]]]],
                       [[[[44, 45],
                             [46, 47]]]]])
        }
        """
        return self.static_avg_pool3d(
            self,
            kernel,
            strides,
            padding,
            data_format=data_format,
            count_include_pad=count_include_pad,
            ceil_mode=ceil_mode,
            divisor_override=divisor_override,
            key_chains=key_chains,
            to_apply=to_apply,
            prune_unapplied=prune_unapplied,
            map_sequences=map_sequences,
            out=out,
        )

    @staticmethod
    def static_dct(
        x: ivy.Container,
        /,
        *,
        type: Literal[1, 2, 3, 4] = 2,
        n: Optional[int] = None,
        axis: int = -1,
        norm: Optional[Literal["ortho"]] = None,
        key_chains: Optional[Union[List[str], Dict[str, str]]] = None,
        to_apply: bool = True,
        prune_unapplied: bool = False,
        map_sequences: bool = False,
        out: Optional[ivy.Container] = None,
    ) -> ivy.Container:
        """
        ivy.Container static method variant of ivy.dct. This method simply wraps the
        function, and so the docstring for ivy.dct also applies to this method with
        minimal changes.

        Parameters
        ----------
        x
            Container with the input signals.
        type
            The type of the dct. Must be 1, 2, 3 or 4.
        n
            The lenght of the transform. If n is less than the input signal lenght,
            then x is truncated, if n is larger than x is zero-padded.
        norm
            The type of normalization to be applied. Must be either None or "ortho".
        out
            optional output container, for writing the result to.

        Returns
        -------
        ret
            The transformed input.

        Examples
        --------
        With one :class:`ivy.Container` input:

        >>> x = ivy.Container(a=ivy.array([8, 16, 24, 32, 40, 48, 56, 64]),
        ...                   b=ivy.array([1,  2,  3,  4,  5,  6,  7,  8]))
        >>> ivy.Container.static_dct(x, type=2, norm='ortho')
        {
            a: ivy.array([102., -51.5, 0., -5.39, 0., -1.61, 0.,
                        -0.406]),
            b: ivy.array([12.7, -6.44, 0., -0.673, 0., -0.201, 0.,
                        -0.0507])
        }

        With multiple :class:`ivy.Container` inputs:

        >>> x = ivy.Container(a=ivy.array([  8, 16,  24,  32,   40,   48,   56,   64]),
        ...                   b=ivy.array([11., 54, 23., 13., 255., 255., 132., 182.]))
        >>> n = ivy.Container(a=9, b=5)
        >>> type = ivy.Container(a=2, b=4)
        >>> norm = ivy.Container(a="ortho", b=None)
        >>> ivy.Container.static_dct(x, type=type, n=n, norm=norm)
        {
            a: ivy.array([96., -28.2, -31.9, 22.9, -26., 19.8, -17., 10.9,
                        -5.89]),
            b: ivy.array([242., -253., 286., -515., 467.])
        }
        """
        return ContainerBase.cont_multi_map_in_function(
            "dct",
            x,
            type=type,
            n=n,
            axis=axis,
            norm=norm,
            key_chains=key_chains,
            to_apply=to_apply,
            prune_unapplied=prune_unapplied,
            map_sequences=map_sequences,
            out=out,
        )

    def dct(
        self: ivy.Container,
        /,
        *,
        type: Literal[1, 2, 3, 4] = 2,
        n: Optional[int] = None,
        axis: int = -1,
        norm: Optional[Literal["ortho"]] = None,
        out: Optional[ivy.Container] = None,
    ) -> ivy.Container:
        """
        ivy.Container instance method variant of ivy.dct. This method simply wraps the
        function, and so the docstring for ivy.dct also applies to this method with
        minimal changes.

        Parameters
        ----------
        self
            Container with the input signals.
        type
            The type of the dct. Must be 1, 2, 3 or 4.
        n
            The lenght of the transform. If n is less than the input signal lenght,
            then x is truncated, if n is larger then x is zero-padded.
        norm
            The type of normalization to be applied. Must be either None or "ortho".
        out
            optional output container, for writing the result to.

        Returns
        -------
        ret
            The transformed input.

        Examples
        --------
        >>> x = ivy.Container(a=ivy.array([8, 16, 24, 32, 40, 48, 56, 64]),
        ...                   b=ivy.array([1,  2,  3,  4,  5,  6,  7,  8]))
        >>> x.dct(type=2, norm='ortho')
        {
            a: ivy.array([102., -51.5, 0., -5.39, 0., -1.61, 0.,
                        -0.406]),
            b: ivy.array([12.7, -6.44, 0., -0.673, 0., -0.201, 0.,
                        -0.0507])
        }
        """
        return self.static_dct(
            self,
            type=type,
            n=n,
            axis=axis,
            norm=norm,
            out=out,
        )

    @staticmethod
    def static_idct(
        x: ivy.Container,
        /,
        *,
        type: Literal[1, 2, 3, 4] = 2,
        n: Optional[int] = None,
        axis: int = -1,
        norm: Optional[Literal["ortho"]] = None,
        key_chains: Optional[Union[List[str], Dict[str, str]]] = None,
        to_apply: bool = True,
        prune_unapplied: bool = False,
        map_sequences: bool = False,
        out: Optional[ivy.Container] = None,
    ) -> ivy.Container:
        """
        ivy.Container static method variant of ivy.idct. This method simply wraps the
        function, and so the docstring for ivy.idct also applies to this method with
        minimal changes.

        Parameters
        ----------
        x
            Container with the input signals.
        type
            The type of the dct. Must be 1, 2, 3 or 4.
        n
            The length of the transform. If n is less than the input signal length,
            then x is truncated, if n is larger than x is zero-padded.
        norm
            The type of normalization to be applied. Must be either None or "ortho".
        out
            optional output container, for writing the result to.

        Returns
        -------
        ret
            The transformed input.

        Examples
        --------
        With one :class:`ivy.Container` input:

        >>> x = ivy.Container(a=ivy.array([8, 16, 24, 32, 40, 48, 56, 64]),
        ...                   b=ivy.array([1,  2,  3,  4,  5,  6,  7,  8]))
        >>> ivy.Container.static_idct(x, type=2, norm='ortho')
        {
            a: ivy.array([79.49862671, -70.37691498, 30.00390816, -23.58938599,
                          13.92713165, -10.078475, 5.19664812, -1.95411837]),
            b: ivy.array([9.93732834, -8.79711437, 3.75048852, -2.94867325, 1.74089146,
                          -1.25980937, 0.64958102, -0.2442648])
        }

        With multiple :class:`ivy.Container` inputs:

        >>> x = ivy.Container(a=ivy.array([  8, 16,  24,  32,   40,   48,   56,   64]),
        ...                   b=ivy.array([11., 54, 23., 13., 255., 255., 132., 182.]))
        >>> n = ivy.Container(a=9, b=5)
        >>> type = ivy.Container(a=2, b=4)
        >>> norm = ivy.Container(a="ortho", b=None)
        >>> ivy.Container.static_idct(x, type=type, n=n, norm=norm)
        {
            a: ivy.array([86.29723358, -66.6950531, 9.93914509, 2.88008738,
                          -16.18951225, 18.06697273, -17.57439804, 11.68861485,
                          -4.41308832]),
            b: ivy.array([242.0700836, -253.2449036, 285.6711426, -514.501709,
                          467.4924011])
        }
        """
        return ContainerBase.cont_multi_map_in_function(
            "idct",
            x,
            type=type,
            n=n,
            axis=axis,
            norm=norm,
            key_chains=key_chains,
            to_apply=to_apply,
            prune_unapplied=prune_unapplied,
            map_sequences=map_sequences,
            out=out,
        )

    def idct(
        self: ivy.Container,
        /,
        *,
        type: Literal[1, 2, 3, 4] = 2,
        n: Optional[int] = None,
        axis: int = -1,
        norm: Optional[Literal["ortho"]] = None,
        out: Optional[ivy.Container] = None,
    ) -> ivy.Container:
        """
        ivy.Container instance method variant of ivy.idct. This method simply wraps the
        function, and so the docstring for ivy.idct also applies to this method with
        minimal changes.

        Parameters
        ----------
        self
            Container with the input signals.
        type
            The type of the idct. Must be 1, 2, 3 or 4.
        n
            The length of the transform. If n is less than the input signal length,
            then x is truncated, if n is larger then x is zero-padded.
        norm
            The type of normalization to be applied. Must be either None or "ortho".
        out
            optional output container, for writing the result to.

        Returns
        -------
        ret
            The transformed input.

        Examples
        --------
        >>> x = ivy.Container(a=ivy.array([8, 16, 24, 32, 40, 48, 56, 64]),
        ...                   b=ivy.array([1,  2,  3,  4,  5,  6,  7,  8]))
        >>> x.idct(type=2, norm='ortho')
        {
            a: ivy.array([79.49862671, -70.37691498, 30.00390816, -23.58938599,
                  13.92713165, -10.078475, 5.19664812, -1.95411837]),
            b: ivy.array([9.94, -8.79711437, 3.76, -2.94867325, 1.74089146,
                  -1.25980937, 0.64958102, -0.2442648])
        }
        """
        return self.static_idct(
            self,
            type=type,
            n=n,
            axis=axis,
            norm=norm,
            out=out,
        )

    @staticmethod
    def _static_fft(
        x: Union[ivy.Container, ivy.Array, ivy.NativeArray],
        dim: int,
        /,
        *,
        norm: str = "backward",
        n: Optional[Union[int, Tuple[int]]] = None,
        out: Optional[ivy.Container] = None,
        key_chains: Optional[Union[List[str], Dict[str, str]]] = None,
        to_apply: bool = True,
        prune_unapplied: bool = False,
        map_sequences: bool = False,
    ) -> ivy.Container:
        """
        ivy.Container static method variant of ivy.fft. This method simply wraps the
        function, and so the docstring for ivy.fft also applies to this method with
        minimal changes.

        Parameters
        ----------
        x
            Container containing input volumes *[...,d_in,...]*,
            where d_in indicates the dimension that needs FFT.
        dim
            The dimension along which to take the one dimensional FFT.
        norm
            Optional argument, "backward", "ortho" or "forward". Defaults to be
            "backward".
            "backward" indicates no normalization.
            "ortho" indicates normalization by 1/sqrt(n).
            "forward" indicates normalization by 1/n.
        n
            Optional argument indicating the sequence length, if given, the input
            would be padded with zero or truncated to length n before performing FFT.
            Should be a integer greater than 1.
        out
            Optional output array, for writing the result to. It must have a shape that
            the inputs broadcast to.

        Returns
        -------
        ret
            The transformed input.

        Examples
        --------
        >>> a = ivy.array(np.array([ 6.+0.j, -2.+2.j, -2.+0.j, -2.-2.j]))
        >>> b = ivy.array(np.exp(2j * np.pi * np.arange(8) / 8))
        >>> c = ivy.Container(a=a, b=b)
        >>> dims = ivy.Container(a=0, b=0)
        >>> ivy.Container.static_fft(c, dims)
        {
        a: ivy.array([0.+0.j, 12.+0.j, 8.+0.j, 4.+0.j]),
        b: ivy.array([-3.44509285e-16+1.14423775e-17j, 8.00000000e+00-8.11483250e-16j,
                       2.33486982e-16+1.22464680e-16j, 0.00000000e+00+1.22464680e-16j,
                       9.95799250e-17+2.33486982e-16j, 0.00000000e+00+7.66951701e-17j,
                       1.14423775e-17+1.22464680e-16j, 0.00000000e+00+1.22464680e-16j])
        }
        """
        return ContainerBase.cont_multi_map_in_function(
            "fft",
            x,
            dim,
            norm=norm,
            n=n,
            out=out,
            key_chains=key_chains,
            to_apply=to_apply,
            prune_unapplied=prune_unapplied,
            map_sequences=map_sequences,
        )

    def fft(
        self: ivy.Container,
        dim: int,
        /,
        *,
        norm: str = "backward",
        n: Optional[Union[int, Tuple[int]]] = None,
        out: Optional[ivy.Array] = None,
        key_chains: Optional[Union[List[str], Dict[str, str]]] = None,
        to_apply: bool = True,
        prune_unapplied: bool = False,
        map_sequences: bool = False,
    ) -> ivy.Container:
        """
        ivy.Container instance method variant of ivy.fft. This method simply wraps the
        function, and so the docstring for ivy.fft also applies to this method with
        minimal changes.

        Parameters
        ----------
        self
            Container containing input volumes *[...,d_in,...]*,
            where d_in indicates the dimension that needs FFT.
        dim
            The dimension along which to take the one dimensional FFT.
        norm
            Optional argument, "backward", "ortho" or "forward". Defaults to be
            "backward".
            "backward" indicates no normalization.
            "ortho" indicates normalization by 1/sqrt(n).
            "forward" indicates normalization by 1/n.
        n
            Optional argument indicating the sequence length, if given, the input would
            be padded with zero or truncated to length n before performing FFT.
            Should be a integer greater than 1.
        out
            Optional output array, for writing the result to. It must have a shape that
            the inputs broadcast to.

        Returns
        -------
        ret
            Container containing the transformed inputs.

        Examples
        --------
        >>> a = ivy.array(np.array([ 6.+0.j, -2.+2.j, -2.+0.j, -2.-2.j]))
        >>> b = ivy.array(np.exp(2j * np.pi * np.arange(8) / 8))
        >>> c = ivy.Container(a=a, b=b)
        >>> dims = ivy.Container(a=0, b=0)
        >>> c.fft(dims)
        {
        a: ivy.array([0.+0.j, 12.+0.j, 8.+0.j, 4.+0.j]),
        b: ivy.array([-3.44509285e-16+1.14423775e-17j, 8.00000000e+00-8.11483250e-16j,
                       2.33486982e-16+1.22464680e-16j, 0.00000000e+00+1.22464680e-16j,
                       9.95799250e-17+2.33486982e-16j, 0.00000000e+00+7.66951701e-17j,
                       1.14423775e-17+1.22464680e-16j, 0.00000000e+00+1.22464680e-16j])
        }
        """
        return self._static_fft(
            self,
            dim,
            norm=norm,
            n=n,
            out=out,
            key_chains=key_chains,
            to_apply=to_apply,
            prune_unapplied=prune_unapplied,
            map_sequences=map_sequences,
        )

    @staticmethod
    def static_ifft(
        x: ivy.Container,
        dim: int,
        *,
        norm: str = "backward",
        n: Optional[Union[int, Tuple[int]]] = None,
        key_chains: Optional[Union[List[str], Dict[str, str]]] = None,
        to_apply: bool = True,
        prune_unapplied: bool = False,
        map_sequences: bool = False,
        out: Optional[ivy.Container] = None,
    ):
        """
        ivy.Container static method variant of ivy.ifft. This method simply wraps the
        function, and so the docstring for ivy.ifft also applies to this method with
        minimal changes.

        Parameters
        ----------
        x
            Container containing input volumes *[...,d_in,...]*,
            where d_in indicates the dimension that needs IFFT.
        dim
            The dimension along which to take the one dimensional IFFT.
        norm
            Optional argument, "backward", "ortho" or "forward". Defaults to be
            "backward".
            "backward" indicates no normalization.
            "ortho" indicates normalization by 1/sqrt(n).
            "forward" indicates normalization by 1/n.
        n
            Optional argument indicating the sequence length, if given, the input would
            be padded with zero or truncated to length n before performing IFFT.
            Should be a integer greater than 1.
        out
            Optional output array, for writing the result to. It must have a shape that
            the inputs broadcast to.

        Returns
        -------
        ret
            The transformed input.

        Examples
        --------
        >>> a = ivy.array(np.array([ 6.+0.j, -2.+2.j, -2.+0.j, -2.-2.j]))
        >>> b = ivy.array(np.exp(2j * np.pi * np.arange(8) / 8))
        >>> c = ivy.Container(a=a, b=b)
        >>> dims = ivy.Container(a=0, b=0)
        >>> ivy.Container.static_ifft(c, dims)
        {
        a: ivy.array([0.+0.j, 1.+0.j, 2.+0.j, 3.+0.j]),
        b: ivy.array([-4.30636606e-17+1.43029718e-18j, 0.00000000e+00+1.53080850e-17j,
                       1.43029718e-18+1.53080850e-17j, 0.00000000e+00+9.58689626e-18j,
                       1.24474906e-17+2.91858728e-17j, 0.00000000e+00+1.53080850e-17j,
                       2.91858728e-17+1.53080850e-17j, 1.00000000e+00-1.01435406e-16j])
        }
        """
        return ContainerBase.cont_multi_map_in_function(
            "ifft",
            x,
            dim,
            norm=norm,
            n=n,
            key_chains=key_chains,
            to_apply=to_apply,
            prune_unapplied=prune_unapplied,
            map_sequences=map_sequences,
            out=out,
        )

    def ifft(
        self: ivy.Container,
        dim: int,
        *,
        norm: str = "backward",
        n: Optional[Union[int, Tuple[int]]] = None,
        out: Optional[ivy.Array] = None,
    ):
        """
        ivy.Container instance method variant of ivy.ifft. This method simply wraps the
        function, and so the docstring for ivy.ifft also applies to this method with
        minimal changes.

        Parameters
        ----------
        self
            Container containing input volumes *[...,d_in,...]*,
            where d_in indicates the dimension that needs IFFT.
        dim
            The dimension along which to take the one dimensional IFFT.
        norm
            Optional argument, "backward", "ortho" or "forward". Defaults to be
            "backward".
            "backward" indicates no normalization.
            "ortho" indicates normalization by 1/sqrt(n).
            "forward" indicates normalization by 1/n.
        n
            Optional argument indicating the sequence length, if given, the input
            would be padded with zero or truncated to length n before performing IFFT.
            Should be a integer greater than 1.
        out
            Optional output array, for writing the result to. It must have a shape that
            the inputs broadcast to.

        Returns
        -------
        ret
            Container containing the transformed inputs.

        Examples
        --------
        >>> a = ivy.array(np.array([ 6.+0.j, -2.+2.j, -2.+0.j, -2.-2.j]))
        >>> b = ivy.array(np.exp(2j * np.pi * np.arange(8) / 8))
        >>> c = ivy.Container(a=a, b=b)
        >>> dims = ivy.Container(a=0, b=0)
        >>> c.ifft(dims)
        {
        a: ivy.array([0.+0.j, 1.+0.j, 2.+0.j, 3.+0.j]),
        b: ivy.array([-4.30636606e-17+1.43029718e-18j, 0.00000000e+00+1.53080850e-17j,
                       1.43029718e-18+1.53080850e-17j, 0.00000000e+00+9.58689626e-18j,
                       1.24474906e-17+2.91858728e-17j, 0.00000000e+00+1.53080850e-17j,
                       2.91858728e-17+1.53080850e-17j, 1.00000000e+00-1.01435406e-16j])
        }
        """
        return self.static_ifft(
            self,
            dim,
            norm=norm,
            n=n,
            out=out,
        )

    @staticmethod
    def static_embedding(
        weight: Union[ivy.Array, ivy.NativeArray, ivy.Container],
        indices: Union[ivy.Array, ivy.NativeArray, ivy.Container],
        /,
        *,
        max_norm: Optional[int] = None,
        key_chains: Optional[Union[List[str], Dict[str, str]]] = None,
        to_apply: bool = True,
        prune_unapplied: bool = False,
        map_sequences: bool = False,
        out: Optional[ivy.Container] = None,
    ) -> ivy.Container:
        return ContainerBase.cont_multi_map_in_function(
            "embedding",
            weight,
            indices,
            max_norm=max_norm,
            key_chains=key_chains,
            to_apply=to_apply,
            prune_unapplied=prune_unapplied,
            map_sequences=map_sequences,
            out=out,
        )

    def embedding(
        self: Union[ivy.Array, ivy.NativeArray, ivy.Container],
        indices: Union[ivy.Array, ivy.NativeArray, ivy.Container],
        /,
        *,
        max_norm: Optional[int] = None,
        key_chains: Optional[Union[List[str], Dict[str, str]]] = None,
        to_apply: bool = True,
        prune_unapplied: bool = False,
        map_sequences: bool = False,
        out: Optional[ivy.Container] = None,
    ) -> ivy.Container:
        return self.static_embedding(
            self,
            indices,
            max_norm=max_norm,
            key_chains=key_chains,
            to_apply=to_apply,
            prune_unapplied=prune_unapplied,
            map_sequences=map_sequences,
            out=out,
        )

    @staticmethod
    def static_dft(
        x: Union[ivy.Array, ivy.NativeArray, ivy.Container],
        /,
        *,
        axis: int = 1,
        inverse: bool = False,
        onesided: bool = False,
        dft_length: Optional[Union[int, Tuple[int]]] = None,
        norm: str = "backward",
        key_chains: Optional[Union[List[str], Dict[str, str]]] = None,
        to_apply: bool = True,
        prune_unapplied: bool = False,
        map_sequences: bool = False,
        out: Optional[ivy.Array] = None,
    ) -> ivy.Container:
        """

        Parameters
        ----------
        x
        axis
        inverse
        onesided
        dft_length
        norm
        key_chains
        to_apply
        prune_unapplied
        map_sequences
        out

        """
        return ContainerBase.cont_multi_map_in_function(
            "dft",
            x,
            axis=axis,
            inverse=inverse,
            onesided=onesided,
            dft_length=dft_length,
            norm=norm,
            key_chains=key_chains,
            to_apply=to_apply,
            prune_unapplied=prune_unapplied,
            map_sequences=map_sequences,
            out=out,
        )

    def dft(
        self: Union[ivy.Array, ivy.NativeArray, ivy.Container],
        /,
        *,
        axis: int = 1,
        inverse: bool = False,
        onesided: bool = False,
        dft_length: Optional[Union[int, Tuple[int]]] = None,
        norm: str = "backward",
        key_chains: Optional[Union[List[str], Dict[str, str]]] = None,
        to_apply: bool = True,
        prune_unapplied: bool = False,
        map_sequences: bool = False,
        out: Optional[ivy.Array] = None,
    ) -> ivy.Container:
        """

        Parameters
        ----------
        axis
        inverse
        onesided
        dft_length
        norm
        key_chains
        to_apply
        prune_unapplied
        map_sequences
        out

        """
        return self.static_dft(
            self,
            axis=axis,
            inverse=inverse,
            onesided=onesided,
            dft_length=dft_length,
            norm=norm,
            key_chains=key_chains,
            to_apply=to_apply,
            prune_unapplied=prune_unapplied,
            map_sequences=map_sequences,
            out=out,
        )

    @staticmethod
    def static_interpolate(
        x: Union[ivy.Array, ivy.NativeArray, ivy.Container],
        size: Union[Sequence[int], int],
        /,
        *,
        mode: Literal[
            "linear",
            "bilinear",
            "trilinear",
            "nearest",
            "area",
            "nearest_exact",
            "tf_area",
            "bicubic",
        ] = "linear",
        scale_factor: Optional[Union[Sequence[int], int]] = None,
        recompute_scale_factor: Optional[bool] = None,
        align_corners: Optional[bool] = None,
        antialias: bool = False,
        key_chains: Optional[Union[List[str], Dict[str, str]]] = None,
        to_apply: bool = True,
        prune_unapplied: bool = False,
        map_sequences: bool = False,
        out: Optional[ivy.Container] = None,
    ) -> ivy.Container:
        """
        Down/up samples the input to the given size. The algorithm used for
        interpolation is determined by mode.

        Parameters
        ----------
        x
            Input array, Must have the shape
            [batch x channels x [optional depth] x [optional height] x width].
        size
            Output size.
        mode
            Interpolation mode. Can be one of the following:
            - linear
            - bilinear
            - trilinear
            - nearest
            - area
            - tf_area
            - bicubic
            - mitchellcubic
            - lanczos3
            - lanczos5
            - gaussian
        scale_factor
            Multiplier for spatial size that defines the output
            size (overwriting `size`).
        align_corners
            If True, the corner pixels of the input and output tensors are aligned,
            and thus preserving the values at the corner pixels. If False, the corner
            pixels are not aligned, and the interpolation uses edge value padding for
            out-of-boundary values.
            only has an effect when mode is 'linear', 'bilinear',
            'bicubic' or 'trilinear'. Default: False
        antialias
            If True, antialiasing is applied when downsampling an image.
            Supported modes: 'bilinear', 'bicubic'.
        out
            Optional output array, for writing the result to. It must
            have a shape that the inputs broadcast to.

        Returns
        -------
            resized array
        """
        return ContainerBase.cont_multi_map_in_function(
            "interpolate",
            x,
            size,
            mode=mode,
            scale_factor=scale_factor,
            recompute_scale_factor=recompute_scale_factor,
            align_corners=align_corners,
            antialias=antialias,
            key_chains=key_chains,
            to_apply=to_apply,
            prune_unapplied=prune_unapplied,
            map_sequences=map_sequences,
            out=out,
        )

    def interpolate(
        self: ivy.Container,
        size: Union[Sequence[int], int],
        /,
        *,
        mode: Literal[
            "linear",
            "bilinear",
            "trilinear",
            "nearest",
            "area",
            "nearest_exact",
            "tf_area",
            "bicubic",
        ] = "linear",
        scale_factor: Optional[Union[Sequence[int], int]] = None,
        recompute_scale_factor: Optional[bool] = None,
        align_corners: Optional[bool] = None,
        antialias: bool = False,
        key_chains: Optional[Union[List[str], Dict[str, str]]] = None,
        to_apply: bool = True,
        prune_unapplied: bool = False,
        map_sequences: bool = False,
        out: Optional[ivy.Container] = None,
    ) -> ivy.Container:
        """
        Down/up samples the input to the given size. The algorithm used for
        interpolation is determined by mode.

        Parameters
        ----------
        x
            Input array, Must have the shape
            [batch x channels x [optional depth] x [optional height] x width].
        size
            Output size.
        mode
            Interpolation mode. Can be one of the following:
            - linear
            - bilinear
            - trilinear
            - nearest
            - area
            - tf_area
            - bicubic
            - mitchellcubic
            - lanczos3
            - lanczos5
            - gaussian
        scale_factor
            Multiplier for spatial size that defines the output
            size (overwriting `size`).
        align_corners
            If True, the corner pixels of the input and output tensors are aligned,
            and thus preserving the values at the corner pixels. If False, the corner
            pixels are not aligned, and the interpolation uses edge value padding for
            out-of-boundary values.
            only has an effect when mode is 'linear', 'bilinear',
            'bicubic' or 'trilinear'. Default: False
        antialias
            If True, antialiasing is applied when downsampling an image.
            Supported modes: 'bilinear', 'bicubic'.
        out
            Optional output array, for writing the result to. It must
            have a shape that the inputs broadcast to.

        Returns
        -------
            resized array
        """
        return self.static_interpolate(
            self,
            size,
            mode=mode,
            scale_factor=scale_factor,
            recompute_scale_factor=recompute_scale_factor,
            align_corners=align_corners,
            antialias=antialias,
            key_chains=key_chains,
            to_apply=to_apply,
            prune_unapplied=prune_unapplied,
            map_sequences=map_sequences,
            out=out,
        )

    @staticmethod
    def static_adaptive_avg_pool1d(
        input: Union[ivy.Array, ivy.NativeArray, ivy.Container],
        output_size: int,
        *,
        key_chains: Optional[Union[List[str], Dict[str, str]]] = None,
        to_apply: bool = True,
        prune_unapplied: bool = False,
        map_sequences: bool = False,
    ) -> ivy.Container:
        """
        ivy.Container static method variant of ivy.adaptive_avg_pool1d. This method
        simply wraps the function, and so the docstring for ivy.adaptive_avg_pool1d also
        applies to this method with minimal changes.

        Parameters
        ----------
        input
            Input array. Must have shape (N, C, L_in) or (C, L_in) where N is
            the batch dimension, C is the feature dimension, and L_in is the spatial
            dimension.
        output_size
            Spatial output size.

        Returns
        -------
            The result of the pooling operation. Will have shape (N, C, L_out) or
            (C, L_out), where L_out = `output_size`
        """
        return ContainerBase.cont_multi_map_in_function(
            "adaptive_avg_pool1d",
            input,
            output_size,
            key_chains=key_chains,
            to_apply=to_apply,
            prune_unapplied=prune_unapplied,
            map_sequences=map_sequences,
        )

    def adaptive_avg_pool1d(
        self: ivy.Container,
        output_size: int,
        *,
        key_chains: Optional[Union[List[str], Dict[str, str]]] = None,
        to_apply: bool = True,
        prune_unapplied: bool = False,
        map_sequences: bool = False,
    ) -> ivy.Container:
        """
        Apply a 1D adaptive average pooling over an input signal composed of several
        input planes.

        Parameters
        ----------
        self
            Input container.
        output_size
            Spatial output size.

        Returns
        -------
            The result of the pooling operation.
        """
        return self.static_adaptive_avg_pool1d(
            self,
            output_size,
            key_chains=key_chains,
            to_apply=to_apply,
            prune_unapplied=prune_unapplied,
            map_sequences=map_sequences,
        )

    @staticmethod
    def static_adaptive_avg_pool2d(
        input: Union[ivy.Array, ivy.NativeArray, ivy.Container],
        output_size: Union[Sequence[int], int],
        *,
        key_chains: Optional[Union[List[str], Dict[str, str]]] = None,
        to_apply: bool = True,
        prune_unapplied: bool = False,
        map_sequences: bool = False,
    ) -> ivy.Container:
        """
        ivy.Container static method variant of ivy.adaptive_avg_pool2d. This method
        simply wraps the function, and so the docstring for ivy.adaptive_avg_pool2d also
        applies to this method with minimal changes.

        Parameters
        ----------
        input
            Input array. Must have shape (N, C, H_in, W_in) or (C, H_in, W_in) where N
            is the batch dimension, C is the feature dimension, and H_in and W_in are
            the 2 spatial dimensions.
        output_size
            Spatial output size.

        Returns
        -------
            The result of the pooling operation. Will have shape (N, C, S_0, S_1) or
            (C, S_0, S_1), where S = `output_size`
        """
        return ContainerBase.cont_multi_map_in_function(
            "adaptive_avg_pool2d",
            input,
            output_size,
            key_chains=key_chains,
            to_apply=to_apply,
            prune_unapplied=prune_unapplied,
            map_sequences=map_sequences,
        )

    def adaptive_avg_pool2d(
        self: ivy.Container,
        output_size: int,
        *,
        key_chains: Optional[Union[List[str], Dict[str, str]]] = None,
        to_apply: bool = True,
        prune_unapplied: bool = False,
        map_sequences: bool = False,
    ) -> ivy.Container:
        """
        Apply a 2D adaptive average pooling over an input signal composed of several
        input planes.

        Parameters
        ----------
        self
            Input container.
        output_size
            Spatial output size.

        Returns
        -------
            The result of the pooling operation.
        """
        return self.static_adaptive_avg_pool2d(
            self,
            output_size,
            key_chains=key_chains,
            to_apply=to_apply,
            prune_unapplied=prune_unapplied,
            map_sequences=map_sequences,
        )

<<<<<<< HEAD

@staticmethod
def stft(
        signal: Union[ivy.Array, ivy.NativeArray],
        n_fft: Optional[Union[int, Tuple[int]]],
        frame_step: Union[int, Tuple[int]] ,
        /,
        *,
        axis: Optional[int] = None,
        onesided:Optional[bool] = True,
        fs: Optional[float] = 1.0,
        window: Optional[Union[ivy.Array, list, str, Tuple[int]]] = None,
        frame_length: Optional[Union[int, Tuple[int]]] = None,
        nperseg: Optional[int] = 256,
        noverlap: Optional[int] = None,
        center: Optional[bool] = False,
        pad_mode: Optional[str] = "reflect",
        normalized: Optional[bool] = False,
        detrend: Optional[Union[str, callable, bool]] = False,
        return_complex: Optional[bool] = True,
        boundary: Optional[str] = None,
        out: Optional[ivy.Array] = None,
    ) -> ivy.Array:
        """
        Compute the discrete Fourier transform of input.

        Parameters
        ----------
        signal
            Input tensor representing a real or complex valued signal. 
            For real input, the following shape is expected: [batch_
            size][signal_length][1]. For complex input, the following 
            shape is expected: [batch_size][signal_length][2], where 
            [batch_size][signal_length][0] represents the real component 
            and [batch_size][signal_length][1] represents the imaginary 
            component of the signal.        
        n_fft
           Size of Fourier transform.
        frame_step
           An integer scalar Tensor. The window length in samples.             
        axis
            The axis on which to perform the DFT. By default this
            value is  set to 1, which corresponds to the first dimension
            after the batch index.
        onesided
            If onesided is True, only values for w in [0, 1, 2, …, floor
            (n_fft/2) + 1] are returned because the real-to-complex Fourier 
            transform satisfies the conjugate symmetry, i.e., X[m, w] = 
            X[m,w]=X[m,n_fft-w]*. Note if the input or window tensors are 
            complex, then onesided output is not possible.Enabling onesided 
            with real inputs performs a Real-valued fast Fourier transform 
            (RFFT). When invoked with real or complex valued input, the
            default value is False. Values can be True or False.
        fs
            Sampling frequency of the x time series. Defaults to 1.0.
        window
            Desired window to use. If window is a string or tuple, 
            it is passed to get_window to generate the window values, 
            which are DFT-even by default. See get_window for a list of 
            windows and required parameters. If window is array_like it 
            will be used directly as the window and its length must be 
            nperseg. Defaults to a Hann window.
        frame_length
            An integer scalar Tensor. The window length in samples.   
        nperseg
            Length of each segment. Defaults to 256.
        noverlap
            Number of points to overlap between segments. If None, 
            noverlap = nperseg // 2. Defaults to None.
        center  
            Whether to pad x to make that the t * hop_length at the 
            center of t-th frame. Default: True.          
        pad_mode 
            Choose padding pattern when center is True. See paddle.
            nn.functional.pad for all padding options. Default: “reflect”.
        normalized 
            Control whether to scale the output by 1/sqrt(n_fft). 
            Default: False
        detrend 
            Specifies how to detrend each segment. If detrend is a string, 
            it is passed as the type argument to the detrend function. If 
            it is a function, it takes a segment and returns a detrended 
            segment. If detrend is False, no detrending is done. Defaults 
            to False.
        return_complex
            Whether to return a complex tensor, or a real tensor with an extra 
            last dimension for the real and imaginary components.            
        boundary
            Specifies whether the input signal is extended at both ends, and 
            how to generate the new values, in order to center the first 
            windowed segment on the first input point. This has the benefit of 
            enabling reconstruction of the first input point when the employed 
            window function starts at zero. Valid options are ['even', 'odd', 
            'constant','zeros', None]. Defaults to ‘zeros’, for zero padding 
            extension. I.e. [1, 2, 3, 4] is extended to [0, 1, 2, 3, 4, 0] 
            for nperseg=3.     
        out
            Optional output array, for writing the result to. It must
            have a shape that the inputs broadcast to.
=======
    @staticmethod
    def static_ifftn(
        x: ivy.Container,
        s: Optional[Union[int, Tuple[int, ...]]] = None,
        axes: Optional[Union[int, Tuple[int, ...]]] = None,
        *,
        norm: str = "backward",
        key_chains: Optional[Union[List[str], Dict[str, str]]] = None,
        to_apply: bool = True,
        prune_unapplied: bool = False,
        map_sequences: bool = False,
        out: Optional[ivy.Container] = None,
    ):
        """
        ivy.Container static method variant of ivy.ifftn.

        This method simply wraps the function, and so the docstring for
        ivy.ifftn  also applies to this method with minimal changes.

        Parameters
        ----------
        x
            Input array of complex numbers.

        s
            sequence of ints, optional
            Shape (length of transformed axis) of the output (`s[0]` refers to axis 0,
            `s[1]` to axis 1, etc.). If given shape is smaller than that of the input,
            the input is cropped. If larger, input is padded with zeros. If `s` is not
            given, shape of input along axes specified by axes is used.
        axes
            axes over which to compute the IFFT. If not given, last `len(s)` axes are
            used, or all axes if `s` is also not specified. Repeated indices in axes
            means inverse transform over that axis is performed multiple times.
        norm
            Optional argument, "backward", "ortho" or "forward".
            Defaults to be "backward".
            "backward" indicates no normalization.
            "ortho" indicates normalization by 1/sqrt(n).
            "forward" indicates normalization by 1/n.
        out
            Optional output array, for writing the result to. It must have a shape that
            the inputs broadcast to.

        Returns
        -------
        ret
            The truncated or zero-padded input, transformed along the axes indicated
            by axes, or by a combination of s or x, as explained in the parameters
            section above.
        """
        return ContainerBase.cont_multi_map_in_function(
            "ifftn",
            x,
            s=s,
            axes=axes,
            norm=norm,
            key_chains=key_chains,
            to_apply=to_apply,
            prune_unapplied=prune_unapplied,
            map_sequences=map_sequences,
            out=out,
        )

    def ifftn(
        self: ivy.Container,
        s: Optional[Union[int, Tuple[int, ...]]] = None,
        axes: Optional[Union[int, Tuple[int, ...]]] = None,
        *,
        norm: str = "backward",
        out: Optional[ivy.Array] = None,
    ):
        """
        ivy.Container static method variant of ivy.ifftn.

        This method simply wraps the function, and so the docstring for
        ivy.ifftn also applies to this method with minimal changes.

        Parameters
        ----------
        x
            Input array of complex numbers.

        s
            sequence of ints, optional
            Shape (length of transformed axis) of the output (`s[0]` refers to axis 0,
            `s[1]` to axis 1, etc.). If given shape is smaller than that of the input,
            the input is cropped. If larger, input is padded with zeros. If `s` is not
            given, shape of input along axes specified by axes is used.
        axes
            axes over which to compute the IFFT. If not given, last `len(s)` axes are
            used, or all axes if `s` is also not specified. Repeated indices in axes
            means inverse transform over that axis is performed multiple times.
        norm
            Optional argument, "backward", "ortho" or "forward".
            Defaults to be "backward".
            "backward" indicates no normalization.
            "ortho" indicates normalization by 1/sqrt(n).
            "forward" indicates normalization by 1/n.
        out
            Optional output array, for writing the result to. It must have a shape that
            the inputs broadcast to.
>>>>>>> 74412834

        Returns
        -------
        ret
<<<<<<< HEAD
            The Fourier Transform of the input vector.If onesided is False,
            the following shape is expected: [batch_idx][signal_dim1][signal_dim2]
            …[signal_dimN][2]. If axis=0 and onesided is True, the following shape
            is expected: [batch_idx][floor(signal_dim1/2)+1][signal_dim2]
            …[signal_dimN][2]. If axis=1 and onesided is True, the following
            shape is expected: [batch_idx][signal_dim1] [floor(signal_dim2/2)+1]
            …[signal_dimN][2]. If axis=N-1 and onesided is True, the following
            shape is expected: [batch_idx][signal_dim1][signal_dim2]…
            [floor(signal_dimN/2)+1][2]. The signal_dim at the specified axis
            is equal to the dft_length.
        """
        return self.static_stft(
            signal,
            n_fft,
            frame_step,
            axis=axis,
            onesided=onesided,
            fs=fs,
            window=window,
            frame_length=frame_length,
            nperseg=nperseg,
            noverlap=noverlap,
            center=center,
            pad_mode=pad_mode,
            normalized=normalized,
            detrend=detrend,
            return_complex=return_complex,
            boundary=boundary,
=======
            Container containing the transformed inputs
        """
        return self.static_ifftn(
            self,
            s=s,
            axes=axes,
            norm=norm,
>>>>>>> 74412834
            out=out,
        )<|MERGE_RESOLUTION|>--- conflicted
+++ resolved
@@ -1904,107 +1904,6 @@
             map_sequences=map_sequences,
         )
 
-<<<<<<< HEAD
-
-@staticmethod
-def stft(
-        signal: Union[ivy.Array, ivy.NativeArray],
-        n_fft: Optional[Union[int, Tuple[int]]],
-        frame_step: Union[int, Tuple[int]] ,
-        /,
-        *,
-        axis: Optional[int] = None,
-        onesided:Optional[bool] = True,
-        fs: Optional[float] = 1.0,
-        window: Optional[Union[ivy.Array, list, str, Tuple[int]]] = None,
-        frame_length: Optional[Union[int, Tuple[int]]] = None,
-        nperseg: Optional[int] = 256,
-        noverlap: Optional[int] = None,
-        center: Optional[bool] = False,
-        pad_mode: Optional[str] = "reflect",
-        normalized: Optional[bool] = False,
-        detrend: Optional[Union[str, callable, bool]] = False,
-        return_complex: Optional[bool] = True,
-        boundary: Optional[str] = None,
-        out: Optional[ivy.Array] = None,
-    ) -> ivy.Array:
-        """
-        Compute the discrete Fourier transform of input.
-
-        Parameters
-        ----------
-        signal
-            Input tensor representing a real or complex valued signal. 
-            For real input, the following shape is expected: [batch_
-            size][signal_length][1]. For complex input, the following 
-            shape is expected: [batch_size][signal_length][2], where 
-            [batch_size][signal_length][0] represents the real component 
-            and [batch_size][signal_length][1] represents the imaginary 
-            component of the signal.        
-        n_fft
-           Size of Fourier transform.
-        frame_step
-           An integer scalar Tensor. The window length in samples.             
-        axis
-            The axis on which to perform the DFT. By default this
-            value is  set to 1, which corresponds to the first dimension
-            after the batch index.
-        onesided
-            If onesided is True, only values for w in [0, 1, 2, …, floor
-            (n_fft/2) + 1] are returned because the real-to-complex Fourier 
-            transform satisfies the conjugate symmetry, i.e., X[m, w] = 
-            X[m,w]=X[m,n_fft-w]*. Note if the input or window tensors are 
-            complex, then onesided output is not possible.Enabling onesided 
-            with real inputs performs a Real-valued fast Fourier transform 
-            (RFFT). When invoked with real or complex valued input, the
-            default value is False. Values can be True or False.
-        fs
-            Sampling frequency of the x time series. Defaults to 1.0.
-        window
-            Desired window to use. If window is a string or tuple, 
-            it is passed to get_window to generate the window values, 
-            which are DFT-even by default. See get_window for a list of 
-            windows and required parameters. If window is array_like it 
-            will be used directly as the window and its length must be 
-            nperseg. Defaults to a Hann window.
-        frame_length
-            An integer scalar Tensor. The window length in samples.   
-        nperseg
-            Length of each segment. Defaults to 256.
-        noverlap
-            Number of points to overlap between segments. If None, 
-            noverlap = nperseg // 2. Defaults to None.
-        center  
-            Whether to pad x to make that the t * hop_length at the 
-            center of t-th frame. Default: True.          
-        pad_mode 
-            Choose padding pattern when center is True. See paddle.
-            nn.functional.pad for all padding options. Default: “reflect”.
-        normalized 
-            Control whether to scale the output by 1/sqrt(n_fft). 
-            Default: False
-        detrend 
-            Specifies how to detrend each segment. If detrend is a string, 
-            it is passed as the type argument to the detrend function. If 
-            it is a function, it takes a segment and returns a detrended 
-            segment. If detrend is False, no detrending is done. Defaults 
-            to False.
-        return_complex
-            Whether to return a complex tensor, or a real tensor with an extra 
-            last dimension for the real and imaginary components.            
-        boundary
-            Specifies whether the input signal is extended at both ends, and 
-            how to generate the new values, in order to center the first 
-            windowed segment on the first input point. This has the benefit of 
-            enabling reconstruction of the first input point when the employed 
-            window function starts at zero. Valid options are ['even', 'odd', 
-            'constant','zeros', None]. Defaults to ‘zeros’, for zero padding 
-            extension. I.e. [1, 2, 3, 4] is extended to [0, 1, 2, 3, 4, 0] 
-            for nperseg=3.     
-        out
-            Optional output array, for writing the result to. It must
-            have a shape that the inputs broadcast to.
-=======
     @staticmethod
     def static_ifftn(
         x: ivy.Container,
@@ -2107,41 +2006,10 @@
         out
             Optional output array, for writing the result to. It must have a shape that
             the inputs broadcast to.
->>>>>>> 74412834
-
-        Returns
-        -------
-        ret
-<<<<<<< HEAD
-            The Fourier Transform of the input vector.If onesided is False,
-            the following shape is expected: [batch_idx][signal_dim1][signal_dim2]
-            …[signal_dimN][2]. If axis=0 and onesided is True, the following shape
-            is expected: [batch_idx][floor(signal_dim1/2)+1][signal_dim2]
-            …[signal_dimN][2]. If axis=1 and onesided is True, the following
-            shape is expected: [batch_idx][signal_dim1] [floor(signal_dim2/2)+1]
-            …[signal_dimN][2]. If axis=N-1 and onesided is True, the following
-            shape is expected: [batch_idx][signal_dim1][signal_dim2]…
-            [floor(signal_dimN/2)+1][2]. The signal_dim at the specified axis
-            is equal to the dft_length.
-        """
-        return self.static_stft(
-            signal,
-            n_fft,
-            frame_step,
-            axis=axis,
-            onesided=onesided,
-            fs=fs,
-            window=window,
-            frame_length=frame_length,
-            nperseg=nperseg,
-            noverlap=noverlap,
-            center=center,
-            pad_mode=pad_mode,
-            normalized=normalized,
-            detrend=detrend,
-            return_complex=return_complex,
-            boundary=boundary,
-=======
+
+        Returns
+        -------
+        ret
             Container containing the transformed inputs
         """
         return self.static_ifftn(
@@ -2149,6 +2017,5 @@
             s=s,
             axes=axes,
             norm=norm,
->>>>>>> 74412834
             out=out,
         )