--- conflicted
+++ resolved
@@ -2020,7 +2020,6 @@
             out=out,
         )
 
-<<<<<<< HEAD
 
     @staticmethod
     def stft(
@@ -2147,7 +2146,9 @@
             detrend=detrend,
             return_complex=return_complex,
             boundary=boundary,
-=======
+            out=out,
+        )
+
     @staticmethod
     def static_rfftn(
         x: ivy.Container,
@@ -2254,6 +2255,5 @@
             s=s,
             axes=axes,
             norm=norm,
->>>>>>> 682b5191
             out=out,
         )