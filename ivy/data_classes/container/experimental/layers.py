# global
from typing import Optional, Union, List, Dict, Tuple, Literal, Sequence

# local
import ivy
from ivy.data_classes.container.base import ContainerBase


class _ContainerWithLayersExperimental(ContainerBase):
    @staticmethod
    def static_max_pool1d(
        x: Union[ivy.Array, ivy.NativeArray, ivy.Container],
        kernel: Union[int, Tuple[int, ...], ivy.Container],
        strides: Union[int, Tuple[int, ...], ivy.Container],
        padding: Union[str, int, Tuple[int], List[Tuple[int, int]], ivy.Container],
        /,
        *,
        data_format: Union[str, ivy.Container] = "NWC",
        dilation: Union[int, Tuple[int], ivy.Container] = 1,
        ceil_mode: Union[bool, ivy.Container] = False,
        key_chains: Optional[Union[List[str], Dict[str, str], ivy.Container]] = None,
        to_apply: Union[bool, ivy.Container] = True,
        prune_unapplied: Union[bool, ivy.Container] = False,
        map_sequences: Union[bool, ivy.Container] = False,
        out: Optional[ivy.Container] = None,
    ) -> ivy.Container:
        """ivy.Container static method variant of ivy.max_pool1d. This method
        simply wraps the function, and so the docstring for ivy.max_pool1d also
        applies to this method with minimal changes.

        Parameters
        ----------
        x
            Container of input images *[batch_size, w, d_in]*.
        kernel
            Size of the kernel i.e., the sliding window for each
            dimension of input. *[w]*.
        strides
            The stride of the sliding window for each dimension of input.
        padding
            "SAME" or "VALID" indicating the algorithm, or list
            indicating the per-dimension paddings.
        data_format
            "NWC" or "NCW". Defaults to "NWC".
        dilaton
            The stride between elements within a sliding window, must be > 0.
        ceil_mode
            If True, ceil is used instead of floor to compute the output shape.
            This ensures that every element is covered by a sliding window.
        out
            optional output array, for writing the result to.

        Returns
        -------
        ret
            The result of the pooling operation.

        Examples
        --------
        >>> a = ivy.arange(12.).reshape((2,2,3))
        >>> b = ivy.arange(24.).reshape((2,3,4))
        >>> x = ivy.Container({'a': a, 'b': b})
        >>> print(ivy.Container.static_max_pool1d(x,2, 2, "VALID"))
        {
            a: ivy.array([[[3., 4., 5.]],
                          [[9., 10., 11.]]]),
            b: ivy.array([[[4., 5., 6., 7.]],
                          [[16., 17., 18., 19.]]])
        }
        """
        return ContainerBase.cont_multi_map_in_function(
            "max_pool1d",
            x,
            kernel,
            strides,
            padding,
            data_format=data_format,
            dilation=dilation,
            ceil_mode=ceil_mode,
            key_chains=key_chains,
            to_apply=to_apply,
            prune_unapplied=prune_unapplied,
            map_sequences=map_sequences,
            out=out,
        )

    def max_pool1d(
        self: ivy.Container,
        kernel: Union[int, Tuple[int, ...], ivy.Container],
        strides: Union[int, Tuple[int, ...], ivy.Container],
        padding: Union[str, int, Tuple[int], List[Tuple[int, int]], ivy.Container],
        /,
        *,
        data_format: Union[str, ivy.Container] = "NWC",
        dilation: Union[int, Tuple[int], ivy.Container] = 1,
        ceil_mode: Union[bool, ivy.Container] = False,
        key_chains: Optional[Union[List[str], Dict[str, str], ivy.Container]] = None,
        to_apply: Union[bool, ivy.Container] = True,
        prune_unapplied: Union[bool, ivy.Container] = False,
        map_sequences: Union[bool, ivy.Container] = False,
        out: Optional[ivy.Container] = None,
    ) -> ivy.Container:
        """ivy.Container instance method variant of `ivy.max_pool1d`. This
        method simply wraps the function, and so the docstring for
        `ivy.max_pool1d` also applies to this method with minimal changes.

        Parameters
        ----------
        self
            Container of input images *[batch_size, w, d_in]*.
        kernel
            Size of the kernel i.e., the sliding window for each
            dimension of input. *[w]*.
        strides
            The stride of the sliding window for each dimension of input.
        padding
            SAME" or "VALID" indicating the algorithm, or list
            indicating the per-dimension paddings.
        data_format
            "NWC" or "NCW". Defaults to "NWC".
        dilaton
            The stride between elements within a sliding window, must be > 0.
        ceil_mode
            If True, ceil is used instead of floor to compute the output shape.
            This ensures that every element is covered by a sliding window.
        out
            optional output array, for writing the result to.

        Returns
        -------
        ret
            The result of the pooling operation.

        Examples
        --------
        >>> a = ivy.arange(12.).reshape((2,2,3))
        >>> b = ivy.arange(24.).reshape((2,3,4))
        >>> x = ivy.Container({'a': a, 'b': b})
        >>> print(x.max_pool1d(2, 2, "VALID"))
        {
            a: ivy.array([[[3., 4., 5.]],
                          [[9., 10., 11.]]]),
            b: ivy.array([[[4., 5., 6., 7.]],
                          [[16., 17., 18., 19.]]])
        }
        """
        return self.static_max_pool1d(
            self,
            kernel,
            strides,
            padding,
            data_format=data_format,
            dilation=dilation,
            ceil_mode=ceil_mode,
            key_chains=key_chains,
            to_apply=to_apply,
            prune_unapplied=prune_unapplied,
            map_sequences=map_sequences,
            out=out,
        )

    @staticmethod
    def static_max_pool2d(
        x: Union[ivy.Array, ivy.NativeArray, ivy.Container],
        kernel: Union[int, Tuple[int, ...], ivy.Container],
        strides: Union[int, Tuple[int, ...], ivy.Container],
        padding: Union[str, int, Tuple[int], List[Tuple[int, int]], ivy.Container],
        /,
        *,
        data_format: Union[str, ivy.Container] = "NHWC",
        dilation: Union[int, Tuple[int, ...], ivy.Container] = 1,
        ceil_mode: Union[bool, ivy.Container] = False,
        key_chains: Optional[Union[List[str], Dict[str, str], ivy.Container]] = None,
        to_apply: Union[bool, ivy.Container] = True,
        prune_unapplied: Union[bool, ivy.Container] = False,
        map_sequences: Union[bool, ivy.Container] = False,
        out: Optional[ivy.Container] = None,
    ) -> ivy.Container:
        """ivy.Container static method variant of ivy.max_pool2dd. This method
        simply wraps the function, and so the docstring for ivy.max_pool2d also
        applies to this method with minimal changes.

        Parameters
        ----------
        x
            Input image *[batch_size,h,w,d_in]*.
        kernel
            The size of the window to take a max over.
        strides
            The stride of the sliding window for each dimension of input.
        padding
            "SAME" or "VALID" indicating the algorithm, or list indicating
            the per-dimension paddings.
        data_format
            "NHWC" or "NCHW". Defaults to "NHWC".
        dilaton
            The stride between elements within a sliding window, must be > 0.
        ceil_mode
            If True, ceil is used instead of floor to compute the output shape.
            This ensures that every element is covered by a sliding window.
        out
            optional output array, for writing the result to. It must have a shape
            that the inputs broadcast to.

        Returns
        -------
        ret
            The result of the pooling operation.

        Examples
        --------
        >>> a = ivy.arange(12).reshape((2, 1, 3, 2))
        >>> b = ivy.arange(48).reshape((2, 4, 3, 2))
        >>> x = ivy.Container({'a': a, 'b': b})
        >>> print(ivy.Container.static_max_pool2d(x, (2, 2), (1, 1), "SAME"))
        {
            a: (<class ivy.array.array.Array> shape=[2, 1, 3, 2]),
            b: (<class ivy.array.array.Array> shape=[2, 4, 3, 2])
        }
        """
        return ContainerBase.cont_multi_map_in_function(
            "max_pool2d",
            x,
            kernel,
            strides,
            padding,
            data_format=data_format,
            dilation=dilation,
            ceil_mode=ceil_mode,
            key_chains=key_chains,
            to_apply=to_apply,
            prune_unapplied=prune_unapplied,
            map_sequences=map_sequences,
            out=out,
        )

    def max_pool2d(
        self: ivy.Container,
        kernel: Union[int, Tuple[int, ...], ivy.Container],
        strides: Union[int, Tuple[int, ...], ivy.Container],
        padding: Union[str, int, Tuple[int], List[Tuple[int, int]], ivy.Container],
        /,
        *,
        data_format: Union[str, ivy.Container] = "NHWC",
        dilation: Union[int, Tuple[int, ...], ivy.Container] = 1,
        ceil_mode: Union[bool, ivy.Container] = False,
        key_chains: Optional[Union[List[str], Dict[str, str], ivy.Container]] = None,
        to_apply: Union[bool, ivy.Container] = True,
        prune_unapplied: Union[bool, ivy.Container] = False,
        map_sequences: Union[bool, ivy.Container] = False,
        out: Optional[ivy.Container] = None,
    ) -> ivy.Container:
        """ivy.Container instance method variant of `ivy.max_pool2d`. This
        method simply wraps the function, and so the docstring for
        `ivy.max_pool2d` also applies to this method with minimal changes.

        Parameters
        ----------
        x
            Input image *[batch_size,h,w,d_in]*.
        kernel
            The size of the window to take a max over.
        strides
            The stride of the sliding window for each dimension of input.
        padding
            "SAME" or "VALID" indicating the algorithm, or list indicating
            the per-dimension paddings.
        data_format
            "NHWC" or "NCHW". Defaults to "NHWC".
        dilaton
            The stride between elements within a sliding window, must be > 0.
        ceil_mode
            If True, ceil is used instead of floor to compute the output shape.
            This ensures that every element is covered by a sliding window.
        out
            optional output array, for writing the result to. It must have a shape
            that the inputs broadcast to.

        Returns
        -------
        ret
            The result of the pooling operation.

        Examples
        --------
        >>> a = ivy.arange(24.).reshape((1, 2, 3, 4))
        >>> b = ivy.arange(48.).reshape((2, 4, 3, 2))
        >>> x = ivy.Container(a=a, b=b)
        >>> y = x.max_pool2d(3, 1, "VALID")
        >>> print(y)
        {
            a: ivy.array([], shape=(1, 0, 1, 4)),
            b: ivy.array([[[[16., 17.]],
                           [[22., 23.]]],
                         [[[40., 41.]],
                           [[46., 47.]]]])
        }
        """
        return self.static_max_pool2d(
            self,
            kernel,
            strides,
            padding,
            data_format=data_format,
            dilation=dilation,
            ceil_mode=ceil_mode,
            key_chains=key_chains,
            to_apply=to_apply,
            prune_unapplied=prune_unapplied,
            map_sequences=map_sequences,
            out=out,
        )

    @staticmethod
    def static_max_pool3d(
        x: Union[ivy.Array, ivy.NativeArray, ivy.Container],
        kernel: Union[int, Tuple[int, ...], ivy.Container],
        strides: Union[int, Tuple[int, ...], ivy.Container],
        padding: Union[str, int, Tuple[int], List[Tuple[int, int]], ivy.Container],
        /,
        *,
        data_format: Union[str, ivy.Container] = "NDHWC",
        dilation: Union[int, Tuple[int, ...], ivy.Container] = 1,
        ceil_mode: Union[bool, ivy.Container] = False,
        key_chains: Optional[Union[List[str], Dict[str, str], ivy.Container]] = None,
        to_apply: Union[bool, ivy.Container] = True,
        prune_unapplied: Union[bool, ivy.Container] = False,
        map_sequences: Union[bool, ivy.Container] = False,
        out: Optional[ivy.Container] = None,
    ) -> ivy.Container:
        """ivy.Container static method variant of ivy.max_pool3d. This method
        simply wraps the function, and so the docstring for ivy.max_pool3d also
        applies to this method with minimal changes.

        Parameters
        ----------
        x
            Input volume *[batch_size,d,h,w,d_in]*.
        kernel
            Convolution filters *[d,h,w]*.
        strides
            The stride of the sliding window for each dimension of input.
        padding
            SAME" or "VALID" indicating the algorithm, or list indicating
            the per-dimension paddings.
        data_format
            "NDHWC" or "NCDHW". Defaults to "NDHWC".
        dilaton
            The stride between elements within a sliding window, must be > 0.
        ceil_mode
            If True, ceil is used instead of floor to compute the output shape.
            This ensures that every element is covered by a sliding window.
        out
            optional output array, for writing the result to. It must
            have a shape that the inputs broadcast to.

        Returns
        -------
        ret
            The result of the pooling operation.

        Examples
        --------
        >>> a = ivy.arange(12).reshape((1, 2, 1, 3, 2))
        >>> b = ivy.arange(48).reshape((2, 2, 2, 3, 2))
        >>> x = ivy.Container({'a': a, 'b': b})
        >>> print(ivy.Container.static_max_pool3d(x, 2, 1, "VALID"))
        {
            a: ivy.array([], shape=(1, 1, 0, 2, 2)),
            b: ivy.array([[[[[20, 21],
                             [22, 23]]]],
                       [[[[44, 45],
                             [46, 47]]]]])
        }
        """
        return ContainerBase.cont_multi_map_in_function(
            "max_pool3d",
            x,
            kernel,
            strides,
            padding,
            data_format=data_format,
            dilation=dilation,
            ceil_mode=ceil_mode,
            key_chains=key_chains,
            to_apply=to_apply,
            prune_unapplied=prune_unapplied,
            map_sequences=map_sequences,
            out=out,
        )

    def max_pool3d(
        self: ivy.Container,
        kernel: Union[int, Tuple[int, ...], ivy.Container],
        strides: Union[int, Tuple[int, ...], ivy.Container],
        padding: Union[str, int, Tuple[int], List[Tuple[int, int]], ivy.Container],
        /,
        *,
        data_format: Union[str, ivy.Container] = "NDHWC",
        dilation: Union[int, Tuple[int, ...], ivy.Container] = 1,
        ceil_mode: Union[bool, ivy.Container] = False,
        key_chains: Optional[Union[List[str], Dict[str, str], ivy.Container]] = None,
        to_apply: Union[bool, ivy.Container] = True,
        prune_unapplied: Union[bool, ivy.Container] = False,
        map_sequences: Union[bool, ivy.Container] = False,
        out: Optional[ivy.Container] = None,
    ) -> ivy.Container:
        """ivy.Container static method variant of ivy.max_pool3d. This method
        simply wraps the function, and so the docstring for ivy.max_pool3d also
        applies to this method with minimal changes.

        Parameters
        ----------
        x
            Input volume *[batch_size,d,h,w,d_in]*.
        kernel
            Convolution filters *[d,h,w]*.
        strides
            The stride of the sliding window for each dimension of input.
        padding
            SAME" or "VALID" indicating the algorithm, or list indicating
            the per-dimension paddings.
        data_format
            "NDHWC" or "NCDHW". Defaults to "NDHWC".
        dilaton
            The stride between elements within a sliding window, must be > 0.
        ceil_mode
            If True, ceil is used instead of floor to compute the output shape.
            This ensures that every element is covered by a sliding window.
        out
            optional output array, for writing the result to. It must
            have a shape that the inputs broadcast to.

        Returns
        -------
        ret
            The result of the pooling operation.

        Examples
        --------
        >>> a = ivy.arange(24.).reshape((1, 2, 3, 4, 1))
        >>> b = ivy.arange(48.).reshape((2, 4, 3, 2, 1))
        >>> x = ivy.Container(a=a, b=b)
        >>> print(x.max_pool3d(3, 1, "VALID"))
        {
            a: ivy.array([], shape=(1, 0, 1, 2, 1)),
            b: ivy.array([], shape=(2, 2, 1, 0, 1))
        }
        """
        return self.static_max_pool3d(
            self,
            kernel,
            strides,
            padding,
            data_format=data_format,
            dilation=dilation,
            ceil_mode=ceil_mode,
            key_chains=key_chains,
            to_apply=to_apply,
            prune_unapplied=prune_unapplied,
            map_sequences=map_sequences,
            out=out,
        )

    @staticmethod
    def static_avg_pool1d(
        x: Union[ivy.Array, ivy.NativeArray, ivy.Container],
        kernel: Union[int, Tuple[int], ivy.Container],
        strides: Union[int, Tuple[int], ivy.Container],
        padding: Union[str, ivy.Container],
        /,
        *,
        data_format: Union[str, ivy.Container] = "NWC",
        count_include_pad: Union[bool, ivy.Container] = False,
        ceil_mode: Union[bool, ivy.Container] = False,
        key_chains: Optional[Union[List[str], Dict[str, str], ivy.Container]] = None,
        to_apply: Union[bool, ivy.Container] = True,
        prune_unapplied: Union[bool, ivy.Container] = False,
        map_sequences: Union[bool, ivy.Container] = False,
        out: Optional[ivy.Container] = None,
    ) -> ivy.Container:
        """ivy.Container static method variant of ivy.avg_pool1d. This method
        simply wraps the function, and so the docstring for ivy.avg_pool1d also
        applies to this method with minimal changes.

        Parameters
        ----------
        x
            Container of input images *[batch_size, w, d_in]*.
        kernel
            Size of the kernel i.e., the sliding window for each
            dimension of input. *[w]*.
        strides
            The stride of the sliding window for each dimension of input.
        padding
            SAME" or "VALID" indicating the algorithm, or list
            indicating the per-dimension paddings.
        data_format
            NWC" or "NCW". Defaults to "NWC".
        count_include_pad
            Whether to include padding in the averaging calculation.
        ceil_mode
            Whether to use ceil or floor for creating the output shape.
        out
            optional output array, for writing the result to.

        Returns
        -------
        ret
            The result of the pooling operation.

        Examples
        --------
        >>> a = ivy.arange(12.).reshape((2,2,3))
        >>> b = ivy.arange(24.).reshape((2,3,4))
        >>> x = ivy.Container({'a': a, 'b': b})
        >>> print(ivy.Container.static_avg_pool1d(x,2, 2, "VALID"))
        {
            a: ivy.array([[[1.5, 2.5, 3.5]],
                          [[7.5, 8.5, 9.5]]]),
            b: ivy.array([[[2., 3., 4., 5.]],
                          [[14., 15., 16., 17.]]])
        }
        """
        return ContainerBase.cont_multi_map_in_function(
            "avg_pool1d",
            x,
            kernel,
            strides,
            padding,
            data_format=data_format,
            count_include_pad=count_include_pad,
            ceil_mode=ceil_mode,
            key_chains=key_chains,
            to_apply=to_apply,
            prune_unapplied=prune_unapplied,
            map_sequences=map_sequences,
            out=out,
        )

    def avg_pool1d(
        self: ivy.Container,
        kernel: Union[int, Tuple[int], ivy.Container],
        strides: Union[int, Tuple[int], ivy.Container],
        padding: Union[str, ivy.Container],
        /,
        *,
        data_format: Union[str, ivy.Container] = "NWC",
        count_include_pad: Union[bool, ivy.Container] = False,
        ceil_mode: Union[bool, ivy.Container] = False,
        key_chains: Optional[Union[List[str], Dict[str, str], ivy.Container]] = None,
        to_apply: Union[bool, ivy.Container] = True,
        prune_unapplied: Union[bool, ivy.Container] = False,
        map_sequences: Union[bool, ivy.Container] = False,
        out: Optional[ivy.Container] = None,
    ) -> ivy.Container:
        """ivy.Container instance method variant of `ivy.avg_pool1d`. This
        method simply wraps the function, and so the docstring for
        `ivy.avg_pool1d` also applies to this method with minimal changes.

        Parameters
        ----------
        self
            Container of input images *[batch_size, w, d_in]*.
        kernel
            Size of the kernel i.e., the sliding window for each
            dimension of input. *[w]*.
        strides
            The stride of the sliding window for each dimension of input.
        padding
            SAME" or "VALID" indicating the algorithm, or list
            indicating the per-dimension paddings.
        data_format
            NWC" or "NCW". Defaults to "NWC".
        count_include_pad
            Whether to include padding in the averaging calculation.
        ceil_mode
            Whether to use ceil or floor for creating the output shape.
        out
            optional output array, for writing the result to.

        Returns
        -------
        ret
            The result of the pooling operation.

        Examples
        --------
        >>> a = ivy.arange(12.).reshape((2,2,3))
        >>> b = ivy.arange(24.).reshape((2,3,4))
        >>> x = ivy.Container({'a': a, 'b': b})
        >>> print(x.avg_pool1d(2, 2, "VALID"))
        {
            a: ivy.array([[[1.5, 2.5, 3.5]],
                          [[7.5, 8.5, 9.5]]]),
            b: ivy.array([[[2., 3., 4., 5.]],
                          [[14., 15., 16., 17.]]])
        }
        """
        return self.static_avg_pool1d(
            self,
            kernel,
            strides,
            padding,
            data_format=data_format,
            count_include_pad=count_include_pad,
            ceil_mode=ceil_mode,
            key_chains=key_chains,
            to_apply=to_apply,
            prune_unapplied=prune_unapplied,
            map_sequences=map_sequences,
            out=out,
        )

    @staticmethod
    def static_avg_pool2d(
        x: Union[ivy.Array, ivy.NativeArray, ivy.Container],
        kernel: Union[int, Tuple[int], Tuple[int, int], ivy.Container],
        strides: Union[int, Tuple[int], Tuple[int, int], ivy.Container],
        padding: Union[str, ivy.Container],
        /,
        *,
        data_format: Union[str, ivy.Container] = "NHWC",
        count_include_pad: Union[bool, ivy.Container] = False,
        ceil_mode: Union[bool, ivy.Container] = False,
        divisor_override: Optional[Union[int, ivy.Container]] = None,
        key_chains: Optional[Union[List[str], Dict[str, str], ivy.Container]] = None,
        to_apply: Union[bool, ivy.Container] = True,
        prune_unapplied: Union[bool, ivy.Container] = False,
        map_sequences: Union[bool, ivy.Container] = False,
        out: Optional[ivy.Container] = None,
    ) -> ivy.Container:
        """ivy.Container static method variant of ivy.avg_pool2d. This method
        simply wraps the function, and so the docstring for ivy.avg_pool2d also
        applies to this method with minimal changes.

        Parameters
        ----------
        x
            Input image *[batch_size,h,w,d_in]*.
        kernel
            The size of the window to take a max over.
        strides
            The stride of the sliding window for each dimension of input.
        padding
            "SAME" or "VALID" indicating the algorithm, or list indicating
            the per-dimension paddings.
        data_format
            "NHWC" or "NCHW". Defaults to "NHWC".
        count_include_pad
            Whether to include padding in the averaging calculation.
        ceil_mode
            Whether to use ceil or floor for creating the output shape.
        divisor_override
            If specified, it will be used as divisor,
            otherwise kernel_size will be used.
        out
            optional output array, for writing the result to. It must have a shape
            that the inputs broadcast to.

        Returns
        -------
        ret
            The result of the pooling operation.

        Examples
        --------
        >>> a = ivy.arange(12).reshape((2, 1, 3, 2))
        >>> b = ivy.arange(48).reshape((2, 4, 3, 2))
        >>> x = ivy.Container({'a': a, 'b': b})
        >>> y = ivy.Container.static_avg_pool2d(x, (2, 2), (1, 1), "SAME")
        >>> print(y)
        {
            a: (<class ivy.data_classes.array.array.Array> shape=[2, 1, 3, 2]),
            b: (<class ivy.data_classes.array.array.Array> shape=[2, 4, 3, 2])
        }
        """
        return ContainerBase.cont_multi_map_in_function(
            "avg_pool2d",
            x,
            kernel,
            strides,
            padding,
            data_format=data_format,
            count_include_pad=count_include_pad,
            ceil_mode=ceil_mode,
            divisor_override=divisor_override,
            key_chains=key_chains,
            to_apply=to_apply,
            prune_unapplied=prune_unapplied,
            map_sequences=map_sequences,
            out=out,
        )

    def avg_pool2d(
        self: ivy.Container,
        kernel: Union[int, Tuple[int], Tuple[int, int], ivy.Container],
        strides: Union[int, Tuple[int], Tuple[int, int], ivy.Container],
        padding: Union[str, ivy.Container],
        /,
        *,
        data_format: Union[str, ivy.Container] = "NHWC",
        count_include_pad: Union[bool, ivy.Container] = False,
        ceil_mode: Union[bool, ivy.Container] = False,
        divisor_override: Optional[Union[int, ivy.Container]] = None,
        key_chains: Optional[Union[List[str], Dict[str, str], ivy.Container]] = None,
        to_apply: Union[bool, ivy.Container] = True,
        prune_unapplied: Union[bool, ivy.Container] = False,
        map_sequences: Union[bool, ivy.Container] = False,
        out: Optional[ivy.Container] = None,
    ) -> ivy.Container:
        """ivy.Container instance method variant of `ivy.avg_pool2d`. This
        method simply wraps the function, and so the docstring for
        `ivy.avg_pool2d` also applies to this method with minimal changes.

        Parameters
        ----------
        x
            Input image *[batch_size,h,w,d_in]*.
        kernel
            The size of the window to take a max over.
        strides
            The stride of the sliding window for each dimension of input.
        padding
            "SAME" or "VALID" indicating the algorithm, or list indicating
            the per-dimension paddings.
        data_format
            "NHWC" or "NCHW". Defaults to "NHWC".
        count_include_pad
            Whether to include padding in the averaging calculation.
        ceil_mode
            Whether to use ceil or floor for creating the output shape.
        divisor_override
            If specified, it will be used as divisor,
            otherwise kernel_size will be used.
        out
            optional output array, for writing the result to. It must have a shape
            that the inputs broadcast to.

        Returns
        -------
        ret
            The result of the pooling operation.

        Examples
        --------
        >>> a = ivy.arange(12).reshape((2, 1, 3, 2))
        >>> b = ivy.arange(48).reshape((2, 4, 3, 2))
        >>> x = ivy.Container({'a': a, 'b': b})
        >>> y = x.avg_pool2d(2, 1, "SAME")
        >>> print(y)
        {
            a: (<class ivy.data_classes.array.array.Array> shape=[2, 1, 3, 2]),
            b: (<class ivy.data_classes.array.array.Array> shape=[2, 4, 3, 2])
        }
        """
        return self.static_avg_pool2d(
            self,
            kernel,
            strides,
            padding,
            data_format=data_format,
            count_include_pad=count_include_pad,
            ceil_mode=ceil_mode,
            divisor_override=divisor_override,
            key_chains=key_chains,
            to_apply=to_apply,
            prune_unapplied=prune_unapplied,
            map_sequences=map_sequences,
            out=out,
        )

    @staticmethod
    def static_avg_pool3d(
        x: Union[ivy.Array, ivy.NativeArray, ivy.Container],
        kernel: Union[int, Tuple[int], Tuple[int, int, int], ivy.Container],
        strides: Union[int, Tuple[int], Tuple[int, int, int], ivy.Container],
        padding: Union[str, ivy.Container],
        /,
        *,
        data_format: Union[str, ivy.Container] = "NDHWC",
        count_include_pad: Union[bool, ivy.Container] = False,
        ceil_mode: Union[bool, ivy.Container] = False,
        divisor_override: Optional[Union[int, ivy.Container]] = None,
        key_chains: Optional[Union[List[str], Dict[str, str], ivy.Container]] = None,
        to_apply: Union[bool, ivy.Container] = True,
        prune_unapplied: Union[bool, ivy.Container] = False,
        map_sequences: Union[bool, ivy.Container] = False,
        out: Optional[ivy.Container] = None,
    ) -> ivy.Container:
        """ivy.Container static method variant of ivy.avg_pool3d. This method
        simply wraps the function, and so the docstring for ivy.avg_pool3d also
        applies to this method with minimal changes.

        Parameters
        ----------
        x
            Input volume *[batch_size,d,h,w,d_in]*.
        kernel
            Convolution filters *[d,h,w]*.
        strides
            The stride of the sliding window for each dimension of input.
        padding
            SAME" or "VALID" indicating the algorithm, or list indicating
            the per-dimension paddings.
        data_format
            NDHWC" or "NCDHW". Defaults to "NDHWC".
        count_include_pad
            Whether to include padding in the averaging calculation.
        ceil_mode
            Whether to use ceil or floor for creating the output shape.
        divisor_override
            If specified, it will be used as the divisor, otherwise
        out
            optional output array, for writing the result to. It must
            have a shape that the inputs broadcast to.

        Returns
        -------
        ret
            The result of the pooling operation.

        Examples
        --------
        >>> a = ivy.arange(12).reshape((1, 2, 1, 3, 2))
        >>> b = ivy.arange(48).reshape((2, 2, 2, 3, 2))
        >>> x = ivy.Container({'a': a, 'b': b})
        >>> print(ivy.Container.static_avg_pool3d(x, 2, 1, "VALID"))
        {
            a: ivy.array([], shape=(1, 1, 0, 2, 2)),
            b: ivy.array([[[[[10., 11.],
                             [12., 13.]]]],
                       [[[[34., 35.],
                             [36., 37.]]]]])
        }
        """
        return ContainerBase.cont_multi_map_in_function(
            "avg_pool3d",
            x,
            kernel,
            strides,
            padding,
            data_format=data_format,
            count_include_pad=count_include_pad,
            ceil_mode=ceil_mode,
            divisor_override=divisor_override,
            key_chains=key_chains,
            to_apply=to_apply,
            prune_unapplied=prune_unapplied,
            map_sequences=map_sequences,
            out=out,
        )

    def avg_pool3d(
        self: ivy.Container,
        kernel: Union[int, Tuple[int], Tuple[int, int, int], ivy.Container],
        strides: Union[int, Tuple[int], Tuple[int, int, int], ivy.Container],
        padding: Union[str, ivy.Container],
        /,
        *,
        data_format: Union[str, ivy.Container] = "NDHWC",
        count_include_pad: Union[bool, ivy.Container] = False,
        ceil_mode: Union[bool, ivy.Container] = False,
        divisor_override: Optional[Union[int, ivy.Container]] = None,
        key_chains: Optional[Union[List[str], Dict[str, str], ivy.Container]] = None,
        to_apply: Union[bool, ivy.Container] = True,
        prune_unapplied: Union[bool, ivy.Container] = False,
        map_sequences: Union[bool, ivy.Container] = False,
        out: Optional[ivy.Container] = None,
    ) -> ivy.Container:
        """ivy.Container static method variant of ivy.avg_pool3d. This method
        simply wraps the function, and so the docstring for ivy.avg_pool3d also
        applies to this method with minimal changes.

        Parameters
        ----------
        x
            Input volume *[batch_size,d,h,w,d_in]*.
        kernel
            Convolution filters *[d,h,w]*.
        strides
            The stride of the sliding window for each dimension of input.
        padding
            SAME" or "VALID" indicating the algorithm, or list indicating
            the per-dimension paddings.
        data_format
            NDHWC" or "NCDHW". Defaults to "NDHWC".
        count_include_pad
            Whether to include padding in the averaging calculation.
        ceil_mode
            Whether to use ceil or floor for creating the output shape.
        divisor_override
            If specified, it will be used as the divisor, otherwise
        out
            optional output array, for writing the result to. It must
            have a shape that the inputs broadcast to.

        Returns
        -------
        ret
            The result of the pooling operation.

        Examples
        --------
        >>> a = ivy.arange(24.).reshape((1, 2, 3, 4, 1))
        >>> b = ivy.arange(48.).reshape((2, 4, 3, 2, 1))
        >>> x = ivy.Container(a=a, b=b)
        >>> print(x.avg_pool3d(2, 1, "VALID"))
        {
            a: ivy.array([[[[[8.5],
                             [9.5],
                             [10.5]],
                            [[12.5],
                             [13.5],
                             [14.5]]]]]),
            b: (<class ivy.data_classes.array.array.Array> shape=[2, 3, 2, 1, 1])
        }
        """
        return self.static_avg_pool3d(
            self,
            kernel,
            strides,
            padding,
            data_format=data_format,
            count_include_pad=count_include_pad,
            ceil_mode=ceil_mode,
            divisor_override=divisor_override,
            key_chains=key_chains,
            to_apply=to_apply,
            prune_unapplied=prune_unapplied,
            map_sequences=map_sequences,
            out=out,
        )

    @staticmethod
    def static_dct(
        x: ivy.Container,
        /,
        *,
        type: Union[Literal[1, 2, 3, 4], ivy.Container] = 2,
        n: Optional[Union[int, ivy.Container]] = None,
        axis: Union[int, ivy.Container] = -1,
        norm: Optional[Union[Literal["ortho"], ivy.Container]] = None,
        key_chains: Optional[Union[List[str], Dict[str, str], ivy.Container]] = None,
        to_apply: Union[bool, ivy.Container] = True,
        prune_unapplied: Union[bool, ivy.Container] = False,
        map_sequences: Union[bool, ivy.Container] = False,
        out: Optional[ivy.Container] = None,
    ) -> ivy.Container:
        """ivy.Container static method variant of ivy.dct. This method simply
        wraps the function, and so the docstring for ivy.dct also applies to
        this method with minimal changes.

        Parameters
        ----------
        x
            Container with the input signals.
        type
            The type of the dct. Must be 1, 2, 3 or 4.
        n
            The length of the transform. If n is less than the input signal length,
            then x is truncated, if n is larger than x is zero-padded.
        norm
            The type of normalization to be applied. Must be either None or "ortho".
        out
            optional output container, for writing the result to.

        Returns
        -------
        ret
            The transformed input.

        Examples
        --------
        With one :class:`ivy.Container` input:

        >>> x = ivy.Container(a=ivy.array([8, 16, 24, 32, 40, 48, 56, 64]),
        ...                   b=ivy.array([1,  2,  3,  4,  5,  6,  7,  8]))
        >>> ivy.Container.static_dct(x, type=2, norm='ortho')
        {
            a: ivy.array([102., -51.5, 0., -5.39, 0., -1.61, 0.,
                        -0.406]),
            b: ivy.array([12.7, -6.44, 0., -0.673, 0., -0.201, 0.,
                        -0.0507])
        }

        With multiple :class:`ivy.Container` inputs:

        >>> x = ivy.Container(a=ivy.array([  8, 16,  24,  32,   40,   48,   56,   64]),
        ...                   b=ivy.array([11., 54, 23., 13., 255., 255., 132., 182.]))
        >>> n = ivy.Container(a=9, b=5)
        >>> type = ivy.Container(a=2, b=4)
        >>> norm = ivy.Container(a="ortho", b=None)
        >>> ivy.Container.static_dct(x, type=type, n=n, norm=norm)
        {
            a: ivy.array([96., -28.2, -31.9, 22.9, -26., 19.8, -17., 10.9,
                        -5.89]),
            b: ivy.array([242., -253., 286., -515., 467.])
        }
        """
        return ContainerBase.cont_multi_map_in_function(
            "dct",
            x,
            type=type,
            n=n,
            axis=axis,
            norm=norm,
            key_chains=key_chains,
            to_apply=to_apply,
            prune_unapplied=prune_unapplied,
            map_sequences=map_sequences,
            out=out,
        )

    def dct(
        self: ivy.Container,
        /,
        *,
        type: Union[Literal[1, 2, 3, 4], ivy.Container] = 2,
        n: Optional[Union[int, ivy.Container]] = None,
        axis: Union[int, ivy.Container] = -1,
        norm: Optional[Union[Literal["ortho"], ivy.Container]] = None,
        out: Optional[ivy.Container] = None,
    ) -> ivy.Container:
        """ivy.Container instance method variant of ivy.dct. This method simply
        wraps the function, and so the docstring for ivy.dct also applies to
        this method with minimal changes.

        Parameters
        ----------
        self
            Container with the input signals.
        type
            The type of the dct. Must be 1, 2, 3 or 4.
        n
            The length of the transform. If n is less than the input signal length,
            then x is truncated, if n is larger then x is zero-padded.
        norm
            The type of normalization to be applied. Must be either None or "ortho".
        out
            optional output container, for writing the result to.

        Returns
        -------
        ret
            The transformed input.

        Examples
        --------
        >>> x = ivy.Container(a=ivy.array([8, 16, 24, 32, 40, 48, 56, 64]),
        ...                   b=ivy.array([1,  2,  3,  4,  5,  6,  7,  8]))
        >>> x.dct(type=2, norm='ortho')
        {
            a: ivy.array([102., -51.5, 0., -5.39, 0., -1.61, 0.,
                        -0.406]),
            b: ivy.array([12.7, -6.44, 0., -0.673, 0., -0.201, 0.,
                        -0.0507])
        }
        """
        return self.static_dct(
            self,
            type=type,
            n=n,
            axis=axis,
            norm=norm,
            out=out,
        )

    @staticmethod
    def static_idct(
        x: ivy.Container,
        /,
        *,
        type: Union[Literal[1, 2, 3, 4], ivy.Container] = 2,
        n: Optional[Union[int, ivy.Container]] = None,
        axis: Union[int, ivy.Container] = -1,
        norm: Optional[Union[Literal["ortho"], ivy.Container]] = None,
        key_chains: Optional[Union[List[str], Dict[str, str], ivy.Container]] = None,
        to_apply: Union[bool, ivy.Container] = True,
        prune_unapplied: Union[bool, ivy.Container] = False,
        map_sequences: Union[bool, ivy.Container] = False,
        out: Optional[ivy.Container] = None,
    ) -> ivy.Container:
        """ivy.Container static method variant of ivy.idct. This method simply
        wraps the function, and so the docstring for ivy.idct also applies to
        this method with minimal changes.

        Parameters
        ----------
        x
            Container with the input signals.
        type
            The type of the dct. Must be 1, 2, 3 or 4.
        n
            The length of the transform. If n is less than the input signal length,
            then x is truncated, if n is larger than x is zero-padded.
        norm
            The type of normalization to be applied. Must be either None or "ortho".
        out
            optional output container, for writing the result to.

        Returns
        -------
        ret
            The transformed input.

        Examples
        --------
        With one :class:`ivy.Container` input:

        >>> x = ivy.Container(a=ivy.array([8, 16, 24, 32, 40, 48, 56, 64]),
        ...                   b=ivy.array([1,  2,  3,  4,  5,  6,  7,  8]))
        >>> ivy.Container.static_idct(x, type=2, norm='ortho')
        {
            a: ivy.array([79.49862671, -70.37691498, 30.00390816, -23.58938599,
                          13.92713165, -10.078475, 5.19664812, -1.95411837]),
            b: ivy.array([9.93732834, -8.79711437, 3.75048852, -2.94867325, 1.74089146,
                          -1.25980937, 0.64958102, -0.2442648])
        }

        With multiple :class:`ivy.Container` inputs:

        >>> x = ivy.Container(a=ivy.array([  8, 16,  24,  32,   40,   48,   56,   64]),
        ...                   b=ivy.array([11., 54, 23., 13., 255., 255., 132., 182.]))
        >>> n = ivy.Container(a=9, b=5)
        >>> type = ivy.Container(a=2, b=4)
        >>> norm = ivy.Container(a="ortho", b=None)
        >>> ivy.Container.static_idct(x, type=type, n=n, norm=norm)
        {
            a: ivy.array([86.29723358, -66.6950531, 9.93914509, 2.88008738,
                          -16.18951225, 18.06697273, -17.57439804, 11.68861485,
                          -4.41308832]),
            b: ivy.array([242.0700836, -253.2449036, 285.6711426, -514.501709,
                          467.4924011])
        }
        """
        return ContainerBase.cont_multi_map_in_function(
            "idct",
            x,
            type=type,
            n=n,
            axis=axis,
            norm=norm,
            key_chains=key_chains,
            to_apply=to_apply,
            prune_unapplied=prune_unapplied,
            map_sequences=map_sequences,
            out=out,
        )

    def idct(
        self: ivy.Container,
        /,
        *,
        type: Union[Literal[1, 2, 3, 4], ivy.Container] = 2,
        n: Optional[Union[int, ivy.Container]] = None,
        axis: Union[int, ivy.Container] = -1,
        norm: Optional[Union[Literal["ortho"], ivy.Container]] = None,
        out: Optional[ivy.Container] = None,
    ) -> ivy.Container:
        """ivy.Container instance method variant of ivy.idct. This method
        simply wraps the function, and so the docstring for ivy.idct also
        applies to this method with minimal changes.

        Parameters
        ----------
        self
            Container with the input signals.
        type
            The type of the idct. Must be 1, 2, 3 or 4.
        n
            The length of the transform. If n is less than the input signal length,
            then x is truncated, if n is larger then x is zero-padded.
        norm
            The type of normalization to be applied. Must be either None or "ortho".
        out
            optional output container, for writing the result to.

        Returns
        -------
        ret
            The transformed input.

        Examples
        --------
        >>> x = ivy.Container(a=ivy.array([8, 16, 24, 32, 40, 48, 56, 64]),
        ...                   b=ivy.array([1,  2,  3,  4,  5,  6,  7,  8]))
        >>> x.idct(type=2, norm='ortho')
        {
            a: ivy.array([79.49862671, -70.37691498, 30.00390816, -23.58938599,
                  13.92713165, -10.078475, 5.19664812, -1.95411837]),
            b: ivy.array([9.94, -8.79711437, 3.76, -2.94867325, 1.74089146,
                  -1.25980937, 0.64958102, -0.2442648])
        }
        """
        return self.static_idct(
            self,
            type=type,
            n=n,
            axis=axis,
            norm=norm,
            out=out,
        )

    @staticmethod
    def _static_fft(
        x: Union[ivy.Container, ivy.Array, ivy.NativeArray],
        dim: Union[int, ivy.Container],
        /,
        *,
        norm: Union[str, ivy.Container] = "backward",
        n: Optional[Union[int, Tuple[int], ivy.Container]] = None,
        out: Optional[ivy.Container] = None,
        key_chains: Optional[Union[List[str], Dict[str, str], ivy.Container]] = None,
        to_apply: Union[bool, ivy.Container] = True,
        prune_unapplied: Union[bool, ivy.Container] = False,
        map_sequences: Union[bool, ivy.Container] = False,
    ) -> ivy.Container:
        """ivy.Container static method variant of ivy.fft. This method simply
        wraps the function, and so the docstring for ivy.fft also applies to
        this method with minimal changes.

        Parameters
        ----------
        x
            Container containing input volumes *[...,d_in,...]*,
            where d_in indicates the dimension that needs FFT.
        dim
            The dimension along which to take the one dimensional FFT.
        norm
            Optional argument, "backward", "ortho" or "forward". Defaults to be
            "backward".
            "backward" indicates no normalization.
            "ortho" indicates normalization by 1/sqrt(n).
            "forward" indicates normalization by 1/n.
        n
            Optional argument indicating the sequence length, if given, the input
            would be padded with zero or truncated to length n before performing FFT.
            Should be a integer greater than 1.
        out
            Optional output array, for writing the result to. It must have a shape that
            the inputs broadcast to.

        Returns
        -------
        ret
            The transformed input.

        Examples
        --------
        >>> a = ivy.array(np.array([ 6.+0.j, -2.+2.j, -2.+0.j, -2.-2.j]))
        >>> b = ivy.array(np.exp(2j * np.pi * np.arange(8) / 8))
        >>> c = ivy.Container(a=a, b=b)
        >>> dims = ivy.Container(a=0, b=0)
        >>> ivy.Container.static_fft(c, dims)
        {
        a: ivy.array([0.+0.j, 12.+0.j, 8.+0.j, 4.+0.j]),
        b: ivy.array([-3.44509285e-16+1.14423775e-17j, 8.00000000e+00-8.11483250e-16j,
                       2.33486982e-16+1.22464680e-16j, 0.00000000e+00+1.22464680e-16j,
                       9.95799250e-17+2.33486982e-16j, 0.00000000e+00+7.66951701e-17j,
                       1.14423775e-17+1.22464680e-16j, 0.00000000e+00+1.22464680e-16j])
        }
        """
        return ContainerBase.cont_multi_map_in_function(
            "fft",
            x,
            dim,
            norm=norm,
            n=n,
            out=out,
            key_chains=key_chains,
            to_apply=to_apply,
            prune_unapplied=prune_unapplied,
            map_sequences=map_sequences,
        )

    def fft(
        self: ivy.Container,
        dim: Union[int, ivy.Container],
        /,
        *,
        norm: Union[str, ivy.Container] = "backward",
        n: Optional[Union[int, Tuple[int], ivy.Container]] = None,
        out: Optional[Union[ivy.Array, ivy.Container]] = None,
        key_chains: Optional[Union[List[str], Dict[str, str], ivy.Container]] = None,
        to_apply: Union[bool, ivy.Container] = True,
        prune_unapplied: Union[bool, ivy.Container] = False,
        map_sequences: Union[bool, ivy.Container] = False,
    ) -> ivy.Container:
        """ivy.Container instance method variant of ivy.fft. This method simply
        wraps the function, and so the docstring for ivy.fft also applies to
        this method with minimal changes.

        Parameters
        ----------
        self
            Container containing input volumes *[...,d_in,...]*,
            where d_in indicates the dimension that needs FFT.
        dim
            The dimension along which to take the one dimensional FFT.
        norm
            Optional argument, "backward", "ortho" or "forward". Defaults to be
            "backward".
            "backward" indicates no normalization.
            "ortho" indicates normalization by 1/sqrt(n).
            "forward" indicates normalization by 1/n.
        n
            Optional argument indicating the sequence length, if given, the input would
            be padded with zero or truncated to length n before performing FFT.
            Should be a integer greater than 1.
        out
            Optional output array, for writing the result to. It must have a shape that
            the inputs broadcast to.

        Returns
        -------
        ret
            Container containing the transformed inputs.

        Examples
        --------
        >>> a = ivy.array(np.array([ 6.+0.j, -2.+2.j, -2.+0.j, -2.-2.j]))
        >>> b = ivy.array(np.exp(2j * np.pi * np.arange(8) / 8))
        >>> c = ivy.Container(a=a, b=b)
        >>> dims = ivy.Container(a=0, b=0)
        >>> c.fft(dims)
        {
        a: ivy.array([0.+0.j, 12.+0.j, 8.+0.j, 4.+0.j]),
        b: ivy.array([-3.44509285e-16+1.14423775e-17j, 8.00000000e+00-8.11483250e-16j,
                       2.33486982e-16+1.22464680e-16j, 0.00000000e+00+1.22464680e-16j,
                       9.95799250e-17+2.33486982e-16j, 0.00000000e+00+7.66951701e-17j,
                       1.14423775e-17+1.22464680e-16j, 0.00000000e+00+1.22464680e-16j])
        }
        """
        return self._static_fft(
            self,
            dim,
            norm=norm,
            n=n,
            out=out,
            key_chains=key_chains,
            to_apply=to_apply,
            prune_unapplied=prune_unapplied,
            map_sequences=map_sequences,
        )

    @staticmethod
    def static_ifft(
        x: ivy.Container,
        dim: Union[int, ivy.Container],
        *,
        norm: Union[str, ivy.Container] = "backward",
        n: Optional[Union[int, Tuple[int], ivy.Container]] = None,
        key_chains: Optional[Union[List[str], Dict[str, str], ivy.Container]] = None,
        to_apply: Union[bool, ivy.Container] = True,
        prune_unapplied: Union[bool, ivy.Container] = False,
        map_sequences: Union[bool, ivy.Container] = False,
        out: Optional[ivy.Container] = None,
    ):
        """ivy.Container static method variant of ivy.ifft. This method simply
        wraps the function, and so the docstring for ivy.ifft also applies to
        this method with minimal changes.

        Parameters
        ----------
        x
            Container containing input volumes *[...,d_in,...]*,
            where d_in indicates the dimension that needs IFFT.
        dim
            The dimension along which to take the one dimensional IFFT.
        norm
            Optional argument, "backward", "ortho" or "forward". Defaults to be
            "backward".
            "backward" indicates no normalization.
            "ortho" indicates normalization by 1/sqrt(n).
            "forward" indicates normalization by 1/n.
        n
            Optional argument indicating the sequence length, if given, the input would
            be padded with zero or truncated to length n before performing IFFT.
            Should be a integer greater than 1.
        out
            Optional output array, for writing the result to. It must have a shape that
            the inputs broadcast to.

        Returns
        -------
        ret
            The transformed input.

        Examples
        --------
        >>> a = ivy.array(np.array([ 6.+0.j, -2.+2.j, -2.+0.j, -2.-2.j]))
        >>> b = ivy.array(np.exp(2j * np.pi * np.arange(8) / 8))
        >>> c = ivy.Container(a=a, b=b)
        >>> dims = ivy.Container(a=0, b=0)
        >>> ivy.Container.static_ifft(c, dims)
        {
        a: ivy.array([0.+0.j, 1.+0.j, 2.+0.j, 3.+0.j]),
        b: ivy.array([-4.30636606e-17+1.43029718e-18j, 0.00000000e+00+1.53080850e-17j,
                       1.43029718e-18+1.53080850e-17j, 0.00000000e+00+9.58689626e-18j,
                       1.24474906e-17+2.91858728e-17j, 0.00000000e+00+1.53080850e-17j,
                       2.91858728e-17+1.53080850e-17j, 1.00000000e+00-1.01435406e-16j])
        }
        """
        return ContainerBase.cont_multi_map_in_function(
            "ifft",
            x,
            dim,
            norm=norm,
            n=n,
            key_chains=key_chains,
            to_apply=to_apply,
            prune_unapplied=prune_unapplied,
            map_sequences=map_sequences,
            out=out,
        )

    def ifft(
        self: ivy.Container,
        dim: Union[int, ivy.Container],
        *,
        norm: Union[str, ivy.Container] = "backward",
        n: Optional[Union[int, Tuple[int], ivy.Container]] = None,
        out: Optional[Union[ivy.Array, ivy.Container]] = None,
    ):
        """ivy.Container instance method variant of ivy.ifft. This method
        simply wraps the function, and so the docstring for ivy.ifft also
        applies to this method with minimal changes.

        Parameters
        ----------
        self
            Container containing input volumes *[...,d_in,...]*,
            where d_in indicates the dimension that needs IFFT.
        dim
            The dimension along which to take the one dimensional IFFT.
        norm
            Optional argument, "backward", "ortho" or "forward". Defaults to be
            "backward".
            "backward" indicates no normalization.
            "ortho" indicates normalization by 1/sqrt(n).
            "forward" indicates normalization by 1/n.
        n
            Optional argument indicating the sequence length, if given, the input
            would be padded with zero or truncated to length n before performing IFFT.
            Should be a integer greater than 1.
        out
            Optional output array, for writing the result to. It must have a shape that
            the inputs broadcast to.

        Returns
        -------
        ret
            Container containing the transformed inputs.

        Examples
        --------
        >>> a = ivy.array(np.array([ 6.+0.j, -2.+2.j, -2.+0.j, -2.-2.j]))
        >>> b = ivy.array(np.exp(2j * np.pi * np.arange(8) / 8))
        >>> c = ivy.Container(a=a, b=b)
        >>> dims = ivy.Container(a=0, b=0)
        >>> c.ifft(dims)
        {
        a: ivy.array([0.+0.j, 1.+0.j, 2.+0.j, 3.+0.j]),
        b: ivy.array([-4.30636606e-17+1.43029718e-18j, 0.00000000e+00+1.53080850e-17j,
                       1.43029718e-18+1.53080850e-17j, 0.00000000e+00+9.58689626e-18j,
                       1.24474906e-17+2.91858728e-17j, 0.00000000e+00+1.53080850e-17j,
                       2.91858728e-17+1.53080850e-17j, 1.00000000e+00-1.01435406e-16j])
        }
        """
        return self.static_ifft(
            self,
            dim,
            norm=norm,
            n=n,
            out=out,
        )

    @staticmethod
    def static_embedding(
        weight: Union[ivy.Array, ivy.NativeArray, ivy.Container],
        indices: Union[ivy.Array, ivy.NativeArray, ivy.Container],
        /,
        *,
        max_norm: Optional[Union[int, ivy.Container]] = None,
        key_chains: Optional[Union[List[str], Dict[str, str], ivy.Container]] = None,
        to_apply: Union[bool, ivy.Container] = True,
        prune_unapplied: Union[bool, ivy.Container] = False,
        map_sequences: Union[bool, ivy.Container] = False,
        out: Optional[ivy.Container] = None,
    ) -> ivy.Container:
        return ContainerBase.cont_multi_map_in_function(
            "embedding",
            weight,
            indices,
            max_norm=max_norm,
            key_chains=key_chains,
            to_apply=to_apply,
            prune_unapplied=prune_unapplied,
            map_sequences=map_sequences,
            out=out,
        )

    def embedding(
        self: Union[ivy.Array, ivy.NativeArray, ivy.Container],
        indices: Union[ivy.Array, ivy.NativeArray, ivy.Container],
        /,
        *,
        max_norm: Optional[Union[int, ivy.Container]] = None,
        key_chains: Optional[Union[List[str], Dict[str, str], ivy.Container]] = None,
        to_apply: Union[bool, ivy.Container] = True,
        prune_unapplied: Union[bool, ivy.Container] = False,
        map_sequences: Union[bool, ivy.Container] = False,
        out: Optional[ivy.Container] = None,
    ) -> ivy.Container:
        return self.static_embedding(
            self,
            indices,
            max_norm=max_norm,
            key_chains=key_chains,
            to_apply=to_apply,
            prune_unapplied=prune_unapplied,
            map_sequences=map_sequences,
            out=out,
        )

    @staticmethod
    def static_dft(
        x: Union[ivy.Array, ivy.NativeArray, ivy.Container],
        /,
        *,
        axis: Union[int, ivy.Container] = 1,
        inverse: Union[bool, ivy.Container] = False,
        onesided: Union[bool, ivy.Container] = False,
        dft_length: Optional[Union[int, Tuple[int], ivy.Container]] = None,
        norm: Union[str, ivy.Container] = "backward",
        key_chains: Optional[Union[List[str], Dict[str, str], ivy.Container]] = None,
        to_apply: Union[bool, ivy.Container] = True,
        prune_unapplied: Union[bool, ivy.Container] = False,
        map_sequences: Union[bool, ivy.Container] = False,
        out: Optional[Union[ivy.Array, ivy.Container]] = None,
    ) -> ivy.Container:
        """

        Parameters
        ----------
        x
        axis
        inverse
        onesided
        dft_length
        norm
        key_chains
        to_apply
        prune_unapplied
        map_sequences
        out

        """
        return ContainerBase.cont_multi_map_in_function(
            "dft",
            x,
            axis=axis,
            inverse=inverse,
            onesided=onesided,
            dft_length=dft_length,
            norm=norm,
            key_chains=key_chains,
            to_apply=to_apply,
            prune_unapplied=prune_unapplied,
            map_sequences=map_sequences,
            out=out,
        )

    def dft(
        self: Union[ivy.Array, ivy.NativeArray, ivy.Container],
        /,
        *,
        axis: Union[int, ivy.Container] = 1,
        inverse: Union[bool, ivy.Container] = False,
        onesided: Union[bool, ivy.Container] = False,
        dft_length: Optional[Union[int, Tuple[int], ivy.Container]] = None,
        norm: Union[str, ivy.Container] = "backward",
        key_chains: Optional[Union[List[str], Dict[str, str], ivy.Container]] = None,
        to_apply: Union[bool, ivy.Container] = True,
        prune_unapplied: Union[bool, ivy.Container] = False,
        map_sequences: Union[bool, ivy.Container] = False,
        out: Optional[Union[ivy.Array, ivy.Container]] = None,
    ) -> ivy.Container:
        """

        Parameters
        ----------
        axis
        inverse
        onesided
        dft_length
        norm
        key_chains
        to_apply
        prune_unapplied
        map_sequences
        out

        """
        return self.static_dft(
            self,
            axis=axis,
            inverse=inverse,
            onesided=onesided,
            dft_length=dft_length,
            norm=norm,
            key_chains=key_chains,
            to_apply=to_apply,
            prune_unapplied=prune_unapplied,
            map_sequences=map_sequences,
            out=out,
        )

    @staticmethod
    def static_interpolate(
        x: Union[ivy.Array, ivy.NativeArray, ivy.Container],
        size: Union[Sequence[int], int, ivy.Container],
        /,
        *,
        mode: Union[
            Literal[
                "linear",
                "bilinear",
                "trilinear",
                "nearest",
                "area",
                "nearest_exact",
                "tf_area",
                "bicubic",
            ],
            ivy.Container,
        ] = "linear",
        scale_factor: Optional[Union[Sequence[int], int, ivy.Container]] = None,
        recompute_scale_factor: Optional[Union[bool, ivy.Container]] = None,
        align_corners: Optional[Union[bool, ivy.Container]] = None,
        antialias: Union[bool, ivy.Container] = False,
        key_chains: Optional[Union[List[str], Dict[str, str], ivy.Container]] = None,
        to_apply: Union[bool, ivy.Container] = True,
        prune_unapplied: Union[bool, ivy.Container] = False,
        map_sequences: Union[bool, ivy.Container] = False,
        out: Optional[ivy.Container] = None,
    ) -> ivy.Container:
        """Down/up samples the input to the given size. The algorithm used for
        interpolation is determined by mode.

        Parameters
        ----------
        x
            Input array, Must have the shape
            [batch x channels x [optional depth] x [optional height] x width].
        size
            Output size.
        mode
            Interpolation mode. Can be one of the following:
            - linear
            - bilinear
            - trilinear
            - nearest
            - area
            - tf_area
            - bicubic
            - mitchellcubic
            - lanczos3
            - lanczos5
            - gaussian
        scale_factor
            Multiplier for spatial size that defines the output
            size (overwriting `size`).
        align_corners
            If True, the corner pixels of the input and output tensors are aligned,
            and thus preserving the values at the corner pixels. If False, the corner
            pixels are not aligned, and the interpolation uses edge value padding for
            out-of-boundary values.
            only has an effect when mode is 'linear', 'bilinear',
            'bicubic' or 'trilinear'. Default: False
        antialias
            If True, antialiasing is applied when downsampling an image.
            Supported modes: 'bilinear', 'bicubic'.
        out
            Optional output array, for writing the result to. It must
            have a shape that the inputs broadcast to.

        Returns
        -------
            resized array
        """
        return ContainerBase.cont_multi_map_in_function(
            "interpolate",
            x,
            size,
            mode=mode,
            scale_factor=scale_factor,
            recompute_scale_factor=recompute_scale_factor,
            align_corners=align_corners,
            antialias=antialias,
            key_chains=key_chains,
            to_apply=to_apply,
            prune_unapplied=prune_unapplied,
            map_sequences=map_sequences,
            out=out,
        )

    def interpolate(
        self: ivy.Container,
        size: Union[Sequence[int], int, ivy.Container],
        /,
        *,
        mode: Union[
            Literal[
                "linear",
                "bilinear",
                "trilinear",
                "nearest",
                "area",
                "nearest_exact",
                "tf_area",
                "bicubic",
            ],
            ivy.Container,
        ] = "linear",
        scale_factor: Optional[Union[Sequence[int], int, ivy.Container]] = None,
        recompute_scale_factor: Optional[Union[bool, ivy.Container]] = None,
        align_corners: Optional[Union[bool, ivy.Container]] = None,
        antialias: Union[bool, ivy.Container] = False,
        key_chains: Optional[Union[List[str], Dict[str, str], ivy.Container]] = None,
        to_apply: Union[bool, ivy.Container] = True,
        prune_unapplied: Union[bool, ivy.Container] = False,
        map_sequences: Union[bool, ivy.Container] = False,
        out: Optional[ivy.Container] = None,
    ) -> ivy.Container:
        """Down/up samples the input to the given size. The algorithm used for
        interpolation is determined by mode.

        Parameters
        ----------
        x
            Input array, Must have the shape
            [batch x channels x [optional depth] x [optional height] x width].
        size
            Output size.
        mode
            Interpolation mode. Can be one of the following:
            - linear
            - bilinear
            - trilinear
            - nearest
            - area
            - tf_area
            - bicubic
            - mitchellcubic
            - lanczos3
            - lanczos5
            - gaussian
        scale_factor
            Multiplier for spatial size that defines the output
            size (overwriting `size`).
        align_corners
            If True, the corner pixels of the input and output tensors are aligned,
            and thus preserving the values at the corner pixels. If False, the corner
            pixels are not aligned, and the interpolation uses edge value padding for
            out-of-boundary values.
            only has an effect when mode is 'linear', 'bilinear',
            'bicubic' or 'trilinear'. Default: False
        antialias
            If True, antialiasing is applied when downsampling an image.
            Supported modes: 'bilinear', 'bicubic'.
        out
            Optional output array, for writing the result to. It must
            have a shape that the inputs broadcast to.

        Returns
        -------
            resized array
        """
        return self.static_interpolate(
            self,
            size,
            mode=mode,
            scale_factor=scale_factor,
            recompute_scale_factor=recompute_scale_factor,
            align_corners=align_corners,
            antialias=antialias,
            key_chains=key_chains,
            to_apply=to_apply,
            prune_unapplied=prune_unapplied,
            map_sequences=map_sequences,
            out=out,
        )

    @staticmethod
    def static_adaptive_avg_pool1d(
        input: Union[ivy.Array, ivy.NativeArray, ivy.Container],
        output_size: Union[int, ivy.Container],
        *,
        key_chains: Optional[Union[List[str], Dict[str, str], ivy.Container]] = None,
        to_apply: Union[bool, ivy.Container] = True,
        prune_unapplied: Union[bool, ivy.Container] = False,
        map_sequences: Union[bool, ivy.Container] = False,
    ) -> ivy.Container:
        """ivy.Container static method variant of ivy.adaptive_avg_pool1d. This
        method simply wraps the function, and so the docstring for
        ivy.adaptive_avg_pool1d also applies to this method with minimal
        changes.

        Parameters
        ----------
        input
            Input array. Must have shape (N, C, L_in) or (C, L_in) where N is
            the batch dimension, C is the feature dimension, and L_in is the spatial
            dimension.
        output_size
            Spatial output size.

        Returns
        -------
            The result of the pooling operation. Will have shape (N, C, L_out) or
            (C, L_out), where L_out = `output_size`
        """
        return ContainerBase.cont_multi_map_in_function(
            "adaptive_avg_pool1d",
            input,
            output_size,
            key_chains=key_chains,
            to_apply=to_apply,
            prune_unapplied=prune_unapplied,
            map_sequences=map_sequences,
        )

    def adaptive_avg_pool1d(
        self: ivy.Container,
        output_size: Union[int, ivy.Container],
        *,
        key_chains: Optional[Union[List[str], Dict[str, str], ivy.Container]] = None,
        to_apply: Union[bool, ivy.Container] = True,
        prune_unapplied: Union[bool, ivy.Container] = False,
        map_sequences: Union[bool, ivy.Container] = False,
    ) -> ivy.Container:
        """Apply a 1D adaptive average pooling over an input signal composed of
        several input planes.

        Parameters
        ----------
        self
            Input container.
        output_size
            Spatial output size.

        Returns
        -------
            The result of the pooling operation.
        """
        return self.static_adaptive_avg_pool1d(
            self,
            output_size,
            key_chains=key_chains,
            to_apply=to_apply,
            prune_unapplied=prune_unapplied,
            map_sequences=map_sequences,
        )

    @staticmethod
    def static_adaptive_avg_pool2d(
        input: Union[ivy.Array, ivy.NativeArray, ivy.Container],
        output_size: Union[Sequence[int], int, ivy.Container],
        *,
        key_chains: Optional[Union[List[str], Dict[str, str], ivy.Container]] = None,
        to_apply: Union[bool, ivy.Container] = True,
        prune_unapplied: Union[bool, ivy.Container] = False,
        map_sequences: Union[bool, ivy.Container] = False,
    ) -> ivy.Container:
        """ivy.Container static method variant of ivy.adaptive_avg_pool2d. This
        method simply wraps the function, and so the docstring for
        ivy.adaptive_avg_pool2d also applies to this method with minimal
        changes.

        Parameters
        ----------
        input
            Input array. Must have shape (N, C, H_in, W_in) or (C, H_in, W_in) where N
            is the batch dimension, C is the feature dimension, and H_in and W_in are
            the 2 spatial dimensions.
        output_size
            Spatial output size.

        Returns
        -------
            The result of the pooling operation. Will have shape (N, C, S_0, S_1) or
            (C, S_0, S_1), where S = `output_size`
        """
        return ContainerBase.cont_multi_map_in_function(
            "adaptive_avg_pool2d",
            input,
            output_size,
            key_chains=key_chains,
            to_apply=to_apply,
            prune_unapplied=prune_unapplied,
            map_sequences=map_sequences,
        )

    def adaptive_avg_pool2d(
        self: ivy.Container,
        output_size: Union[int, ivy.Container],
        *,
        key_chains: Optional[Union[List[str], Dict[str, str], ivy.Container]] = None,
        to_apply: Union[bool, ivy.Container] = True,
        prune_unapplied: Union[bool, ivy.Container] = False,
        map_sequences: Union[bool, ivy.Container] = False,
    ) -> ivy.Container:
        """Apply a 2D adaptive average pooling over an input signal composed of
        several input planes.

        Parameters
        ----------
        self
            Input container.
        output_size
            Spatial output size.

        Returns
        -------
            The result of the pooling operation.
        """
        return self.static_adaptive_avg_pool2d(
            self,
            output_size,
            key_chains=key_chains,
            to_apply=to_apply,
            prune_unapplied=prune_unapplied,
            map_sequences=map_sequences,
        )

    @staticmethod
    def static_adaptive_max_pool2d(
        input: Union[ivy.Array, ivy.NativeArray, ivy.Container],
        output_size: Union[Sequence[int], int, ivy.Container],
        *,
        key_chains: Optional[Union[List[str], Dict[str, str], ivy.Container]] = None,
        to_apply: Union[bool, ivy.Container] = True,
        prune_unapplied: Union[bool, ivy.Container] = False,
        map_sequences: Union[bool, ivy.Container] = False,
    ) -> ivy.Container:
        """ivy.Container static method variant of ivy.adaptive_max_pool2d. This
        method simply wraps the function, and so the docstring for
        ivy.adaptive_max_pool2d also applies to this method with minimal
        changes.

        Parameters
        ----------
        input
            Input array. Must have shape (N, C, H_in, W_in) or (C, H_in, W_in) where N
            is the batch dimension, C is the feature dimension, and H_in and W_in are
            the 2 spatial dimensions.
        output_size
            Spatial output size.

        Returns
        -------
            The result of the pooling operation. Will have shape (N, C, S_0, S_1) or
            (C, S_0, S_1), where S = `output_size`
        """
        return ContainerBase.cont_multi_map_in_function(
            "adaptive_max_pool2d",
            input,
            output_size,
            key_chains=key_chains,
            to_apply=to_apply,
            prune_unapplied=prune_unapplied,
            map_sequences=map_sequences,
        )

    def adaptive_max_pool2d(
        self: ivy.Container,
        output_size: Union[int, ivy.Container],
        *,
        key_chains: Optional[Union[List[str], Dict[str, str], ivy.Container]] = None,
        to_apply: Union[bool, ivy.Container] = True,
        prune_unapplied: Union[bool, ivy.Container] = False,
        map_sequences: Union[bool, ivy.Container] = False,
    ) -> ivy.Container:
        """Apply a 2D adaptive maximum pooling over an input signal composed of
        several input planes.

        Parameters
        ----------
        self
            Input container.
        output_size
            Spatial output size.

        Returns
        -------
            The result of the pooling operation.
        """
        return self.static_adaptive_max_pool2d(
            self,
            output_size,
            key_chains=key_chains,
            to_apply=to_apply,
            prune_unapplied=prune_unapplied,
            map_sequences=map_sequences,
        )

    @staticmethod
    def static_ifftn(
        x: ivy.Container,
        s: Optional[Union[int, Tuple[int, ...], ivy.Container]] = None,
        axes: Optional[Union[int, Tuple[int, ...], ivy.Container]] = None,
        *,
        norm: Union[str, ivy.Container] = "backward",
        key_chains: Optional[Union[List[str], Dict[str, str], ivy.Container]] = None,
        to_apply: Union[bool, ivy.Container] = True,
        prune_unapplied: Union[bool, ivy.Container] = False,
        map_sequences: Union[bool, ivy.Container] = False,
        out: Optional[ivy.Container] = None,
    ):
        """ivy.Container static method variant of ivy.ifftn.

        This method simply wraps the function, and so the docstring for
        ivy.ifftn  also applies to this method with minimal changes.

        Parameters
        ----------
        x
            Input array of complex numbers.

        s
            sequence of ints, optional
            Shape (length of transformed axis) of the output (`s[0]` refers to axis 0,
            `s[1]` to axis 1, etc.). If given shape is smaller than that of the input,
            the input is cropped. If larger, input is padded with zeros. If `s` is not
            given, shape of input along axes specified by axes is used.
        axes
            axes over which to compute the IFFT. If not given, last `len(s)` axes are
            used, or all axes if `s` is also not specified. Repeated indices in axes
            means inverse transform over that axis is performed multiple times.
        norm
            Optional argument, "backward", "ortho" or "forward".
            Defaults to be "backward".
            "backward" indicates no normalization.
            "ortho" indicates normalization by 1/sqrt(n).
            "forward" indicates normalization by 1/n.
        out
            Optional output array, for writing the result to. It must have a shape that
            the inputs broadcast to.

        Returns
        -------
        ret
            The truncated or zero-padded input, transformed along the axes indicated
            by axes, or by a combination of s or x, as explained in the parameters
            section above.
        """
        return ContainerBase.cont_multi_map_in_function(
            "ifftn",
            x,
            s=s,
            axes=axes,
            norm=norm,
            key_chains=key_chains,
            to_apply=to_apply,
            prune_unapplied=prune_unapplied,
            map_sequences=map_sequences,
            out=out,
        )

    def ifftn(
        self: ivy.Container,
        s: Optional[Union[int, Tuple[int, ...], ivy.Container]] = None,
        axes: Optional[Union[int, Tuple[int, ...], ivy.Container]] = None,
        *,
        norm: Union[str, ivy.Container] = "backward",
        out: Optional[Union[ivy.Array, ivy.Container]] = None,
    ):
        """ivy.Container static method variant of ivy.ifftn.

        This method simply wraps the function, and so the docstring for
        ivy.ifftn also applies to this method with minimal changes.

        Parameters
        ----------
        x
            Input array of complex numbers.

        s
            sequence of ints, optional
            Shape (length of transformed axis) of the output (`s[0]` refers to axis 0,
            `s[1]` to axis 1, etc.). If given shape is smaller than that of the input,
            the input is cropped. If larger, input is padded with zeros. If `s` is not
            given, shape of input along axes specified by axes is used.
        axes
            axes over which to compute the IFFT. If not given, last `len(s)` axes are
            used, or all axes if `s` is also not specified. Repeated indices in axes
            means inverse transform over that axis is performed multiple times.
        norm
            Optional argument, "backward", "ortho" or "forward".
            Defaults to be "backward".
            "backward" indicates no normalization.
            "ortho" indicates normalization by 1/sqrt(n).
            "forward" indicates normalization by 1/n.
        out
            Optional output array, for writing the result to. It must have a shape that
            the inputs broadcast to.

        Returns
        -------
        ret
            Container containing the transformed inputs

        Examples
        --------
        >>> x = ivy.Container(
        ...         a=ivy.array([[0.247306+0.908323j, 0.494955+0.90395j,
        ...                       0.98193269+0.49560517j],
        ...                      [0.93280757+0.48075343j, 0.28526384+0.3351205j,
        ...                       0.2343787 +0.83528011j],
        ...                      [0.18791352+0.30690572j, 0.82115787+0.96195183j,
        ...                       0.44719226+0.72654048j]]),
        ...         b=ivy.array([[0.24730653+0.90832391j, 0.49495562+0.9039565j,
        ...                       0.98193269+0.49560517j],
        ...                      [0.93280757+0.48075343j, 0.28526384+0.3351205j,
        ...                       0.2343787 +0.83528011j],
        ...                      [0.18791352+0.30690572j, 0.82115787+0.96195183j,
        ...                       0.44719226+0.72654048j]]),
        ...     )
        >>> y = x.ifftn(s=[2, 1], axes=[0, 1], norm='ortho')
        >>> print(y)
        {
            a: ivy.array([[0.8344667+0.98222595j],
                          [-0.48472244+0.30233797j]]),
            b: ivy.array([[0.8344667+0.98222595j],
                          [-0.48472244+0.30233797j]])
        }
        """
        return self.static_ifftn(
            self,
            s=s,
            axes=axes,
            norm=norm,
            out=out,
        )

    @staticmethod
    def static_stft(
        signal: ivy.Container,
        n_fft: Optional[Union[int, Tuple[int]]],
        hop_length: int,
        /,
        *,
        axis: Optional[int] = None,
        onesided: Optional[bool] = True,
        fs: Optional[float] = 1.0,
        window: Optional[ivy.Container] = None,
        win_length: Optional[int] = None,
        center: Optional[bool] = False,
        pad_mode: Optional[str] = "reflect",
        normalized: Optional[bool] = False,
        detrend: Optional[Union[str, callable, bool]] = False,
        boundary: Optional[str] = "zeros",
        out: Optional[ivy.Container] = None,
    ):
        """
        ivy.Container static method variant of ivy.stft.

        This method simply wraps the function, and so the docstring for
        ivy.stft  also applies to this method with minimal changes.

        Parameters
        ----------
        signal
            Input tensor representing a real or complex valued signal.
            For real input, the following shape is expected: [batch_
            size][signal_length][1]. For complex input, the following
            shape is expected: [batch_size][signal_length][2], where
            [batch_size][signal_length][0] represents the real component
            and [batch_size][signal_length][1] represents the imaginary
            component of the signal.
        n_fft
           Size of Fourier transform.
        hop_length
           An integer scalar Tensor. The number of samples to step.
        axis
            The axis on which to perform the DFT. By default this
            value is  set to 1, which corresponds to the first dimension
            after the batch index.
        onesided
            If onesided is True, only values for w in [0, 1, 2, …, floor
            (n_fft/2) + 1] are returned because the real-to-complex Fourier
            transform satisfies the conjugate symmetry, i.e., X[m, w] =
            X[m,w]=X[m,n_fft-w]*. Note if the input or window tensors are
            complex, then onesided output is not possible.Enabling onesided
            with real inputs performs a Real-valued fast Fourier transform
            (RFFT). When invoked with real or complex valued input, the
            default value is False. Values can be True or False.
        fs
            Sampling frequency of the x time series. Defaults to 1.0.
        window
            Desired window to use. If window is a string or tuple,
            it is passed to get_window to generate the window values,
            which are DFT-even by default. See get_window for a list of
            windows and required parameters. If window is array_like it
            will be used directly as the window and its length must be
            nperseg. Defaults to a Hann window.
        win_length
            The size of window frame and STFT filter. Defaults to None.
        center
            Whether to pad x to make that the t * hop_length at the
            center of t-th frame. Default: True.
        pad_mode
            Choose padding pattern when center is True. See paddle.
            nn.functional.pad for all padding options. Default: 'reflect'.
        normalized
            Control whether to scale the output by 1/sqrt(n_fft).
            Default: False
        detrend
            Specifies how to detrend each segment. If detrend is a string,
            it is passed as the type argument to the detrend function. If
            it is a function, it takes a segment and returns a detrended
            segment. If detrend is False, no detrending is done. Defaults
            to False.
        boundary
            Specifies whether the input signal is extended at both ends, and
            how to generate the new values, in order to center the first
            windowed segment on the first input point. This has the benefit of
            enabling reconstruction of the first input point when the employed
            window function starts at zero. Valid options are ['even', 'odd',
            'constant','zeros', None]. Defaults to 'zeros', for zero padding
            extension. I.e. [1, 2, 3, 4] is extended to [0, 1, 2, 3, 4, 0]
            for nperseg=3.
        out
            Optional output array, for writing the result to. It must
            have a shape that the inputs broadcast to.
        Returns
        -------
        ret
            The Short-time Fourier Transform of the signals.If onesided is 1, the
            output has the shape: [batch_size][frames][dft_unique_bins][2], where
            dft_unique_bins is frame_length // 2 + 1 (the unique components of
            the DFT) If onesided is 0, the output has the shape: [batch_size]
            [frames][frame_length][2], where frame_length is the length of
            the DFT.
        """
        return ContainerBase.cont_multi_map_in_function(
            "stft",
            signal,
            n_fft,
            hop_length,
            axis=axis,
            onesided=onesided,
            fs=fs,
            window=window,
            win_length=win_length,
            center=center,
            pad_mode=pad_mode,
            normalized=normalized,
            detrend=detrend,
            boundary=boundary,
            out=out,
        )

    def stft(
        self: ivy.Container,
        n_fft: Optional[Union[int, Tuple[int]]],
        hop_length: int,
        /,
        *,
        axis: Optional[int] = None,
        onesided: Optional[bool] = True,
        fs: Optional[float] = 1.0,
        window: Optional[ivy.Container] = None,
        win_length: Optional[int] = None,
        center: Optional[bool] = False,
        pad_mode: Optional[str] = "reflect",
        normalized: Optional[bool] = False,
        detrend: Optional[Union[str, callable, bool]] = False,
        boundary: Optional[str] = "zeros",
        out: Optional[ivy.Container] = None,
    ):
        """
        Compute the Short-time Fourier transform  of input.

        Parameters
        ----------
        signal
            Input tensor representing a real or complex valued signal.
            For real input, the following shape is expected: [batch_
            size][signal_length][1]. For complex input, the following
            shape is expected: [batch_size][signal_length][2], where
            [batch_size][signal_length][0] represents the real component
            and [batch_size][signal_length][1] represents the imaginary
            component of the signal.
        n_fft
           Size of Fourier transform.
        hop_length
           An integer scalar Tensor. The number of samples to step.
        axis
            The axis on which to perform the DFT. By default this
            value is  set to 1, which corresponds to the first dimension
            after the batch index.
        onesided
            If onesided is True, only values for w in [0, 1, 2, …, floor
            (n_fft/2) + 1] are returned because the real-to-complex Fourier
            transform satisfies the conjugate symmetry, i.e., X[m, w] =
            X[m,w]=X[m,n_fft-w]*. Note if the input or window tensors are
            complex, then onesided output is not possible.Enabling onesided
            with real inputs performs a Real-valued fast Fourier transform
            (RFFT). When invoked with real or complex valued input, the
            default value is False. Values can be True or False.
        fs
            Sampling frequency of the x time series. Defaults to 1.0.
        window
            Desired window to use. If window is a string or tuple,
            it is passed to get_window to generate the window values,
            which are DFT-even by default. See get_window for a list of
            windows and required parameters. If window is array_like it
            will be used directly as the window and its length must be
            nperseg. Defaults to a Hann window.
        win_length
            The size of window frame and STFT filter. Defaults to None.
            The size of window frame and STFT filter. Defaults to None.
        center
            Whether to pad x to make that the t * hop_length at the
            center of t-th frame. Default: True.
        pad_mode
            Choose padding pattern when center is True. See paddle.
            nn.functional.pad for all padding options. Default: 'reflect'.
        normalized
            Control whether to scale the output by 1/sqrt(n_fft).
            Default: False
        detrend
            Specifies how to detrend each segment. If detrend is a string,
            it is passed as the type argument to the detrend function. If
            it is a function, it takes a segment and returns a detrended
            segment. If detrend is False, no detrending is done. Defaults
            to False.
        boundary
            Specifies whether the input signal is extended at both ends, and
            how to generate the new values, in order to center the first
            windowed segment on the first input point. This has the benefit of
            enabling reconstruction of the first input point when the employed
            window function starts at zero. Valid options are ['even', 'odd',
            'constant','zeros', None]. Defaults to 'zeros', for zero padding
            extension. I.e. [1, 2, 3, 4] is extended to [0, 1, 2, 3, 4, 0]
            for nperseg=3.
        out
            Optional output array, for writing the result to. It must
            have a shape that the inputs broadcast to.
        Returns
        -------
        ret
            The Short-time Fourier Transform of the signals.If onesided is 1, the
            output has the shape: [batch_size][frames][dft_unique_bins][2], where
            dft_unique_bins is frame_length // 2 + 1 (the unique components of
            the DFT) If onesided is 0, the output has the shape: [batch_size]
            [frames][frame_length][2], where frame_length is the length of
            the DFT.
        """
        return self.static_stft(
            self,
            n_fft,
            hop_length,
            axis=axis,
            onesided=onesided,
            fs=fs,
            window=window,
            win_length=win_length,
            center=center,
            pad_mode=pad_mode,
            normalized=normalized,
            detrend=detrend,
            boundary=boundary,
            out=out,
        )

    def static_rfft(
        x: ivy.Container,
        /,
        *,
        n: Optional[Union[int, ivy.Container]] = None,
        axis: Union[int, ivy.Container] = -1,
        norm: Union[
            Literal["backward", "ortho", "forward"], ivy.Container
        ] = "backward",
        out: Optional[Union[ivy.Array, ivy.Container]] = None,
        key_chains: Optional[Union[List[str], Dict[str, str], ivy.Container]] = None,
        to_apply: Union[bool, ivy.Container] = True,
        prune_unapplied: Union[bool, ivy.Container] = False,
        map_sequences: Union[bool, ivy.Container] = False,
    ) -> ivy.Container:
        """ivy.Container static method variant of ivy.rfft.

        This method simply wraps the function, and so the docstring for
        ivy.rfft also applies to this method with minimal changes.

        Parameters
        ----------
        x
            input array. Must have a real-valued floating-point data type.
        n
            length of the transformed axis of the input. If
            -   n is greater than the length of the input array, the input array
            is zero-padded to length n.
            -   n is less than the length of the input array, the input array is
            trimmed to length n.
            -   n is not provided, the length of the transformed axis of the
            output must equal the length of the input along the axis specified
            by axis. Default is ``None``.
        axis
            axis (dimension) over which to compute the Fourier transform.
            If not set, the last axis (dimension) is used. Default is ``-1``.
        norm
            normalization mode. Should be one of the following modes:
            -   'backward': no normalization.
            -   'ortho': normalize by 1/sqrt(n) (i.e., make the FFT orthonormal).
            -   'forward': normalize by 1/n.
            Default is ``backward``.
        out
            Optional output array, for writing the result to. It must
            have a shape that the inputs broadcast to.
        key_chains
            The key-chains to apply or not apply the method to.
            Default is ``None``.
        to_apply
            If True, the method will be applied to key_chains,
            otherwise key_chains will be skipped. Default is ``True``.
        prune_unapplied
            Whether to prune key_chains for which the function was
            not applied. Default is ``False``.
        map_sequences
            Whether to also map method to sequences (lists, tuples).
            Default is ``False``.

        Returns
        -------
        ret
            an array transformed along the axis (dimension) indicated by axis.
            The returned array must have a complex-valued floating-point
            data type determined by Type Promotion Rules.

        Examples
        --------
        >>> x = ivy.Container(a=ivy.array([0.,1.,2.]),
        ...                   b=ivy.array([3.,4.,5.]))
        >>> y =  ivy.Container.static_rfft(x)
        >>> print(y)
        {
            a: ivy.array([3.+0.j, -1.5+0.8660254j]),
            b: ivy.array([12.+0.j, -1.5+0.8660254j])
        }
        """
        return ContainerBase.cont_multi_map_in_function(
            "rfft",
            x,
            n=n,
            axis=axis,
            norm=norm,
            out=out,
            key_chains=key_chains,
            to_apply=to_apply,
            prune_unapplied=prune_unapplied,
            map_sequences=map_sequences,
        )

    def rfft(
        self: ivy.Container,
        /,
        *,
        n: Optional[Union[int, ivy.Container]] = None,
        axis: Union[int, ivy.Container] = -1,
        norm: Union[
            Literal["backward", "ortho", "forward"], ivy.Container
        ] = "backward",
        out: Optional[Union[ivy.Array, ivy.Container]] = None,
        key_chains: Optional[Union[List[str], Dict[str, str], ivy.Container]] = None,
        to_apply: Union[bool, ivy.Container] = True,
        prune_unapplied: Union[bool, ivy.Container] = False,
        map_sequences: Union[bool, ivy.Container] = False,
    ):
        """ivy.Container instance method variant of ivy.rfft. This method
        simply wraps the function, and so the docstring for ivy.rfft also
        applies to this method with minimal changes.

        Parameters
        ----------
        self
            input array. Must have a real-valued floating-point data type.
        n
            length of the transformed axis of the input. If
            -   n is greater than the length of the input array, the input array
            is zero-padded to length n.
            -   n is less than the length of the input array, the input array is
            trimmed to length n.
            -   n is not provided, the length of the transformed axis of the
            output must equal the length of the input along the axis specified
            by axis. Default is ``None``.
        axis
            axis (dimension) over which to compute the Fourier transform.
            If not set, the last axis (dimension) is used. Default is ``-1``.
        norm
            normalization mode. Should be one of the following modes:
            -   'backward': no normalization.
            -   'ortho': normalize by 1/sqrt(n) (i.e., make the FFT orthonormal).
            -   'forward': normalize by 1/n.
            Default is ``backward``.
        out
            Optional output array, for writing the result to. It must
            have a shape that the inputs broadcast to.
        key_chains
            The key-chains to apply or not apply the method to.
            Default is ``None``.
        to_apply
            If True, the method will be applied to key_chains,
            otherwise key_chains will be skipped. Default is ``True``.
        prune_unapplied
            Whether to prune key_chains for which the function was
            not applied. Default is ``False``.
        map_sequences
            Whether to also map method to sequences (lists, tuples).
            Default is ``False``.

        Returns
        -------
        ret
            an array transformed along the axis (dimension) indicated by axis.
            The returned array must have a complex-valued floating-point
            data type determined by Type Promotion Rules.

        Examples
        --------
        >>> x = ivy.Container(a=ivy.array([0.,1.,2.]),
        ...                   b=ivy.array([3.,4.,5.]))
        >>> y = x.rfft()
        >>> print(y)
        {
            a: ivy.array([3.+0.j, -1.5+0.8660254j]),
            b: ivy.array([12.+0.j, -1.5+0.8660254j])
        }
        """
        return self.static_rfft(
            self,
            n=n,
            axis=axis,
            norm=norm,
            out=out,
            key_chains=key_chains,
            to_apply=to_apply,
            prune_unapplied=prune_unapplied,
            map_sequences=map_sequences,
        )

    @staticmethod
    def static_rfftn(
        x: ivy.Container,
        s: Optional[Union[int, Tuple[int, ...], ivy.Container]] = None,
        axes: Optional[Union[int, Tuple[int, ...], ivy.Container]] = None,
        *,
        norm: Union[str, ivy.Container] = "backward",
        key_chains: Optional[Union[List[str], Dict[str, str], ivy.Container]] = None,
        to_apply: Union[bool, ivy.Container] = True,
        prune_unapplied: Union[bool, ivy.Container] = False,
        map_sequences: Union[bool, ivy.Container] = False,
        out: Optional[ivy.Container] = None,
    ) -> ivy.Container:
        """ivy.Container static method variant of ivy.rfftn.

        This method simply wraps the function, and so the docstring for
        ivy.rfftn also applies to this method with minimal changes.

        Parameters
        ----------
        x
            Input array of real numbers.

        s
            sequence of ints, optional
            Shape (length of transformed axis) to use from the input (`s[0]` refers to
            axis 0,`s[1]` to axis 1, etc.). The final element of `s` corresponds to `n`
            for `rfft(x, n)`, while for the remaining axes, it corresponds to `n` for
            `fft(x, n)`. Along any axis, if the given shape is smaller than that of the
            input, the input is cropped. If it is larger,the input is padded with zeros.
            If `s` is not given, the shape of the input along the axes specified by
            `axes` is used.

        axes
            sequence of ints, optional
            Axes over which to compute the FFT. If not given, the last `len(s)` axes
            are used, or all axes if `s` is also not specified.

        norm
            Optional argument, "backward", "ortho" or "forward".
            Defaults to be "backward".
            "backward" indicates no normalization.
            "ortho" indicates normalization by 1/sqrt(n).
            "forward" indicates normalization by 1/n.

        out
            Optional output array, for writing the result to. It must have a shape that
            the inputs broadcast to.

        Returns
        -------
        ret
            The truncated or zero-padded input, transformed along the axes indicated by
            `axes` or by a combination of `s` or `x`, as explained in the parameters
            section above.
        """
        return ContainerBase.cont_multi_map_in_function(
            "rfftn",
            x,
            s=s,
            axes=axes,
            norm=norm,
            key_chains=key_chains,
            to_apply=to_apply,
            prune_unapplied=prune_unapplied,
            map_sequences=map_sequences,
            out=out,
        )

    def rfftn(
        self: Union[ivy.Array, ivy.NativeArray, ivy.Container],
        s: Optional[Union[Sequence[int], ivy.Container]] = None,
        axes: Optional[Union[int, Tuple[int], ivy.Container]] = None,
        *,
        norm: Union[str, ivy.Container] = "backward",
        out: Optional[Union[ivy.Array, ivy.Container]] = None,
    ) -> ivy.Container:
        """Compute the n-dimensional discrete Fourier Transform for real input.

        Parameters
        ----------
        axes : int or tuple of ints, optional
            Axes over which to compute the FFT. If not given, the last `n` axes are
            used.
        s : sequence of ints, optional
            Shape (length of each transformed axis) of the output. Along each axis,
            if the given shape is smaller than
            that of the input, the input is cropped. If it is larger, the input
            is padded with zeros.
        norm : {'backward', 'ortho', 'forward'}, optional
            Normalization mode. Default is 'backward'.
        out : array-like, optional
            Output array. Must have the same shape and type as the expected output.

        Returns
        -------
        transformed : Container
            The n-dimensional discrete Fourier Transform of the input.
        """
        return self.static_rfftn(
            self,
            s=s,
            axes=axes,
            norm=norm,
            out=out,
        )

    @staticmethod
<<<<<<< HEAD
=======
    def static_stft(
        signals: ivy.Container,
        frame_length: Union[int, ivy.Container],
        frame_step: Union[int, ivy.Container],
        /,
        *,
        fft_length: Optional[Union[int, ivy.Container]] = None,
        window_fn: Optional[Union[Callable, ivy.Container]] = None,
        pad_end: Optional[Union[bool, ivy.Container]] = False,
        name: Optional[Union[str, ivy.Container]] = None,
        key_chains: Optional[Union[List[str], Dict[str, str], ivy.Container]] = None,
        to_apply: Union[bool, ivy.Container] = True,
        prune_unapplied: Union[bool, ivy.Container] = False,
        map_sequences: Union[bool, ivy.Container] = False,
        out: Optional[ivy.Container] = None,
    ) -> ivy.Container:
        """ivy.Container static method variant of ivy.stft.

        This method simply wraps the function, and so the docstring for
        ivy.stft also applies to this method with minimal changes.

        Parameters
        ----------
        signals
            Input Arrays.
        frame_length
           An integer scalar Tensor. The window length in samples.
        frame_step
            An integer scalar Tensor. The number of samples to step.
        fft_length, optional
            An integer scalar Tensor. The size of the FFT to apply.
            If not provided, uses the smallest power of 2 enclosing frame_length.
        window_fn, optional
            A callable that takes a window length
            and a dtype keyword argument and returns a [window_length]
            Tensor of samples in the provided datatype.
            If set to None, no windowing is used.
        pad_end, optional
            Whether to pad the end of signals with zeros when the provided frame length
            and step produces a frame that lies partially past its end.
        name, optional
            An optional name for the operation.
        out, optional
            Optional output array for writing the result.

        Returns
        -------
        ret
            A [..., frames, fft_unique_bins] Tensor of
            complex64/complex128 STFT values where fft_unique_bins is
            fft_length // 2 + 1 (the unique components of the FFT).
        """
        return ContainerBase.cont_multi_map_in_function(
            "stft",
            signals,
            frame_length,
            frame_step,
            fft_length=fft_length,
            window_fn=window_fn,
            pad_end=pad_end,
            name=name,
            key_chains=key_chains,
            to_apply=to_apply,
            prune_unapplied=prune_unapplied,
            map_sequences=map_sequences,
            out=out,
        )

    def stft(
        self: Union[ivy.Array, ivy.NativeArray, ivy.Container],
        frame_length: Union[int, ivy.Container],
        frame_step: Union[int, ivy.Container],
        /,
        *,
        fft_length: Optional[Union[int, ivy.Container]] = None,
        window_fn: Optional[Union[Callable, ivy.Container]] = None,
        pad_end: Optional[Union[bool, ivy.Container]] = False,
        name: Optional[Union[str, ivy.Container]] = None,
        out: Optional[Union[ivy.Array, ivy.Container]] = None,
    ) -> ivy.Container:
        """Compute the Short-time Fourier Transform of signals.

        Parameters
        ----------
        self
            Input Arrays.
        frame_length
           An integer scalar Tensor. The window length in samples.
        frame_step
            An integer scalar Tensor. The number of samples to step.
        fft_length
            An integer scalar Tensor. The size of the FFT to apply.
            If not provided, uses the smallest power of 2 enclosing frame_length.
        window_fn
            A callable that takes a window length and
            a dtype keyword argument and returns a [window_length] Tensor of
            samples in the provided datatype. If set to None, no windowing is used.
        pad_end
            Whether to pad the end of signals with zeros when the provided frame length
            and step produces a frame that lies partially past its end.
        name
            An optional name for the operation.
        out
            Optional output array for writing the result.

        Returns
        -------
        ret
            A [..., frames, fft_unique_bins] Tensor of
            complex64/complex128 STFT values where fft_unique_bins is
            fft_length // 2 + 1 (the unique components of the FFT).
        """
        return self.static_stft(
            self,
            frame_length,
            frame_step,
            fft_length=fft_length,
            window_fn=window_fn,
            pad_end=pad_end,
            name=name,
            out=out,
        )

    @staticmethod
>>>>>>> 3d8175d4
    def _static_sliding_window(
        input: Union[ivy.Array, ivy.NativeArray, ivy.Container],
        window_size: Union[int, Tuple[int, int], Tuple[int, int, int], ivy.Container],
        /,
        *,
        stride: Union[int, Tuple[int, int], ivy.Container] = 1,
        dilation: Union[int, Tuple[int, int], ivy.Container] = 1,
        padding: Union[str, int, Sequence[Tuple[int, int]], ivy.Container] = "VALID",
        key_chains: Optional[Union[List[str], Dict[str, str], ivy.Container]] = None,
        to_apply: Union[bool, ivy.Container] = True,
        prune_unapplied: Union[bool, ivy.Container] = False,
        map_sequences: Union[bool, ivy.Container] = False,
    ) -> ivy.Container:
        """ivy.Container static method variant of ivy.sliding_window. This
        method simply wraps the function, and so the docstring for
        ivy.sliding_window also applies to this method with minimal changes.

        Parameters
        ----------
        input
            An array representing the base area on which the window is going to
            slide over.
        window_size
            Size of the sliding window for each dimension of the input.
        stride
            The stride of the sliding window for each dimension of input
        padding
            Either the string ‘SAME’ (padding with zeros evenly), the string ‘VALID’
            (no padding), or a sequence of n (low, high) integer pairs that give the
            padding to apply before and after each spatial dimension.
        dilation
            The stride between elements within a sliding window, must be > 0.

        Returns
        -------
        ret
            The result of the sliding window operation.

        Examples
        --------
        >>> x = ivy.Container(
        ...     a=ivy.array([[1, 2, 3, 4],
        ...                  [5, 6, 7, 8],
        ...                  [9, 10, 11, 12]]),
        ...     b=ivy.array([[13, 14, 15, 16],
        ...                  [17, 18, 19, 20],
        ...                  [21, 22, 23, 24]])
        ... )
        >>> result = ivy.Container._static_sliding_window(x, (2, 2))
        >>> print(result)
        {
            a: ivy.array([[[ 1,  2,  5,  6],
                           [ 2,  3,  6,  7],
                           [ 3,  4,  7,  8]],

                           [[ 5,  6,  9, 10],
                           [ 6,  7, 10, 11],
                           [ 7,  8, 11, 12]]]),
            b: ivy.array([[[13, 14, 17, 18],
                            [14, 15, 18, 19],
                            [15, 16, 19, 20]],

                            [[17, 18, 21, 22],
                            [18, 19, 22, 23],
                            [19, 20, 23, 24]]])

        }
        """
        return ContainerBase.cont_multi_map_in_function(
            "sliding_window",
            input,
            window_size,
            stride=stride,
            dilation=dilation,
            padding=padding,
            key_chains=key_chains,
            to_apply=to_apply,
            prune_unapplied=prune_unapplied,
            map_sequences=map_sequences,
        )

    def sliding_window(
        self: Union[ivy.Array, ivy.NativeArray, ivy.Container],
        window_size: Union[int, Tuple[int, int], Tuple[int, int, int], ivy.Container],
        /,
        *,
        stride: Union[int, Tuple[int, int], ivy.Container] = 1,
        dilation: Union[int, Tuple[int, int], ivy.Container] = 1,
        padding: Union[str, int, Sequence[Tuple[int, int]], ivy.Container] = "VALID",
        key_chains: Optional[Union[List[str], Dict[str, str], ivy.Container]] = None,
        to_apply: Union[bool, ivy.Container] = True,
        prune_unapplied: Union[bool, ivy.Container] = False,
        map_sequences: Union[bool, ivy.Container] = False,
    ) -> ivy.Container:
        """ivy.Container instance method variant of ivy.sliding_window. This
        method simply wraps the function, and so the docstring for
        ivy.sliding_window also applies to this method with minimal changes.

        Parameters
        ----------
        input
            An array representing the base area on which the window is going to
            slide over.
        window_size
            Size of the sliding window for each dimension of the input.
        stride
            The stride of the sliding window for each dimension of input
        padding
            Either the string ‘SAME’ (padding with zeros evenly), the string ‘VALID’
            (no padding), or a sequence of n (low, high) integer pairs that give the
            padding to apply before and after each spatial dimension.
        dilation
            The stride between elements within a sliding window, must be > 0.

        Returns
        -------
        ret
            The result of the sliding window operation.

        Examples
        --------
        >>> x = ivy.Container(
        ...     a=ivy.array([[1, 2, 3, 4],
        ...                  [5, 6, 7, 8],
        ...                  [9, 10, 11, 12]]),
        ...     b=ivy.array([[13, 14, 15, 16],
        ...                  [17, 18, 19, 20],
        ...                  [21, 22, 23, 24]])
        ... )
        >>> x.sliding_window((2, 2))
        {
            a: ivy.array([[[ 1,  2,  5,  6],
                           [ 2,  3,  6,  7],
                           [ 3,  4,  7,  8]],
                           [[ 5,  6,  9, 10],
                           [ 6,  7, 10, 11],
                           [ 7,  8, 11, 12]]]),
            b: ivy.array([[[13, 14, 17, 18],
                            [14, 15, 18, 19],
                            [15, 16, 19, 20]],
                            [[17, 18, 21, 22],
                            [18, 19, 22, 23],
                            [19, 20, 23, 24]]])
        }
        """
        return self._static_sliding_window(
            self,
            window_size,
            stride=stride,
            dilation=dilation,
            padding=padding,
            key_chains=key_chains,
            to_apply=to_apply,
            prune_unapplied=prune_unapplied,
            map_sequences=map_sequences,
        )

    @staticmethod
    def static_max_unpool1d(
        input: ivy.Container,
        indices: ivy.Container,
        kernel_size: Union[Tuple[int], int],
        /,
        *,
        strides: Optional[Union[int, Tuple[int]]] = None,
        padding: Union[int, Tuple[int]] = 0,
        data_format: Union[str, ivy.Container] = "NCW",
        key_chains: Optional[Union[List[str], Dict[str, str], ivy.Container]] = None,
        to_apply: Union[bool, ivy.Container] = True,
        prune_unapplied: Union[bool, ivy.Container] = False,
        map_sequences: Union[bool, ivy.Container] = False,
    ) -> ivy.Container:
        """ivy.Container static method variant of ivy.max_unpool1d.

        Parameters
        ----------
        input
            Pooled input image *[batch_size, w, d_in]*.
        indices
            Indices obtained from the corresponding max pooling operation.
        kernel_size
            Size of the kernel i.e., the sliding window for each
            dimension of input. *[w]*.
        strides
            The stride of the sliding window for each dimension of input.
        padding
            SAME" or "VALID" indicating the algorithm, or list
            indicating the per-dimension paddings.
        data_format
            NWC" or "NCW". Defaults to "NCW".
        key_chains
            The key-chains to apply or not apply the method to. Default is ``None``.
        to_apply
            If True, the method will be applied to key_chains, otherwise key_chains
            will be skipped. Default is ``True``.
        prune_unapplied
            Whether to prune key_chains for which the function was not applied.
            Default is ``False``.
        map_sequences
            Whether to also map method to sequences (lists, tuples).
            Default is ``False``.

        Returns
        -------
        ret
            The result of the unpooling operation.
        """
        return ContainerBase.cont_multi_map_in_function(
            "max_unpool1d",
            input,
            indices,
            kernel_size,
            strides=strides,
            padding=padding,
            data_format=data_format,
            key_chains=key_chains,
            to_apply=to_apply,
            prune_unapplied=prune_unapplied,
            map_sequences=map_sequences,
        )

    def max_unpool1d(
        self,
        indices: Union[ivy.Array, ivy.NativeArray, ivy.Container],
        kernel_size: Union[Tuple[int], int],
        /,
        *,
        strides: Optional[Union[int, Tuple[int]]] = None,
        padding: Union[int, Tuple[int]] = 0,
        data_format: Optional[str] = "NCW",
    ) -> ivy.Container:
        """Compute a 1-D max unpooling given the 1-D pooled input x and its
        indices.

        Parameters
        ----------
        self
            Pooled input image *[batch_size, w, d_in]*.
        indices
            Indices obtained from the corresponding max pooling operation.
        kernel_size
            Size of the kernel i.e., the sliding window for each
            dimension of input. *[w]*.
        strides
            The stride of the sliding window for each dimension of input.
        padding
            SAME" or "VALID" indicating the algorithm, or list
            indicating the per-dimension paddings.
        data_format
            NWC" or "NCW". Defaults to "NCW".

        Returns
        -------
        ret
            The result of the unpooling operation.
        """
        return self.static_max_unpool1d(
            self,
            indices,
            kernel_size,
            strides=strides,
            padding=padding,
            data_format=data_format,
        )<|MERGE_RESOLUTION|>--- conflicted
+++ resolved
@@ -2661,8 +2661,6 @@
         )
 
     @staticmethod
-<<<<<<< HEAD
-=======
     def static_stft(
         signals: ivy.Container,
         frame_length: Union[int, ivy.Container],
@@ -2787,7 +2785,6 @@
         )
 
     @staticmethod
->>>>>>> 3d8175d4
     def _static_sliding_window(
         input: Union[ivy.Array, ivy.NativeArray, ivy.Container],
         window_size: Union[int, Tuple[int, int], Tuple[int, int, int], ivy.Container],
