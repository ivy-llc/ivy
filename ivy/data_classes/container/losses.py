# global
from typing import Optional, Union, List, Dict

# local
import ivy
from ivy.data_classes.container.base import ContainerBase


class _ContainerWithLosses(ContainerBase):
    @staticmethod
    def _static_cross_entropy(
        input: Union[ivy.Container, ivy.Array, ivy.NativeArray],
        target: Union[ivy.Container, ivy.Array, ivy.NativeArray],
        /,
        *,
        axis: Union[int, ivy.Container] = -1,
        epsilon: Union[float, ivy.Container] = 1e-7,
<<<<<<< HEAD
        reduction: Union[str, ivy.Container] = "none",
=======
        reduction: Union[str, ivy.Container] = "mean",
>>>>>>> cb8d76f0
        key_chains: Optional[Union[List[str], Dict[str, str], ivy.Container]] = None,
        to_apply: Union[bool, ivy.Container] = True,
        prune_unapplied: Union[bool, ivy.Container] = False,
        map_sequences: Union[bool, ivy.Container] = False,
        out: Optional[ivy.Container] = None,
    ) -> ivy.Container:
        """
        ivy.Container static method variant of ivy.cross_entropy. This method simply
        wraps the function, and so the docstring for ivy.cross_entropy also applies to
        this method with minimal changes.

        Parameters
        ----------
        input
            The input array or container containing true labels.
        target
            input array or container containing the predicted labels.
        axis
            the axis along which to compute the cross-entropy. If axis is ``-1``,
            the cross-entropy will be computed along the last dimension.
            Default: ``-1``.
        epsilon
            a float in [0.0, 1.0] specifying the amount of smoothing when calculating
            the loss. If epsilon is ``0``, no smoothing will be applied.
            Default: ``1e-7``.
        key_chains
            The keychains to apply or not apply the method to. Default is ``None``.
        to_apply
            If True, the method will be applied to key_chains, otherwise key_chains
            will be skipped. Default is ``True``.
        prune_unapplied
            Whether to prune key_chains for which the function was not applied.
            Default is ``False``.
        map_sequences
            Whether to also map method to sequences (lists, tuples).
            Default is ``False``.
        out
            optional output container, for writing the result to. It must have a shape
            that the inputs broadcast to.

        Returns
        -------
        ret
            The cross-entropy loss between the given distributions.

        Examples
        --------
        With :class:`ivy.Container` inputs:

        >>> y = ivy.Container(a=ivy.array([0, 0, 1, 0]), b=ivy.array([1, 0, 0, 0]))
        >>> x = ivy.Container(a=ivy.array([0.25, 0.25, 0.25, 0.25]),
        ...                   b=ivy.array([0.7, 0.1, 0.2, 0.1]))
        >>> z = ivy.Container.static_cross_entropy(x, y)
        >>> print(z)
        {
            a: ivy.array(1.3862944),
            b: ivy.array(0.45198512)
        }

        With a mix of :class:`ivy.Array` and :class:`ivy.Container` inputs:

        >>> y = ivy.array([0, 0, 1])
        >>> x = ivy.Container(a=ivy.array([0.6, 0.2, 0.3]),b=ivy.array([0.8, 0.2, 0.2]))
        >>> z = ivy.Container.static_cross_entropy(x, y)
        >>> print(z)
        {
            a: ivy.array(1.20397282),
            b: ivy.array(1.60943794)
        }
        """
        return ContainerBase.cont_multi_map_in_function(
            "cross_entropy",
            input,
            target,
            axis=axis,
            epsilon=epsilon,
            reduction=reduction,
            key_chains=key_chains,
            to_apply=to_apply,
            prune_unapplied=prune_unapplied,
            map_sequences=map_sequences,
            out=out,
        )

    def cross_entropy(
        self: ivy.Container,
        target: Union[ivy.Container, ivy.Array, ivy.NativeArray],
        /,
        *,
        axis: Union[int, ivy.Container] = -1,
        epsilon: Union[float, ivy.Container] = 1e-7,
<<<<<<< HEAD
        reduction: Union[str, ivy.Container] = "none",
=======
        reduction: Union[str, ivy.Container] = "mean",
>>>>>>> cb8d76f0
        key_chains: Optional[Union[List[str], Dict[str, str], ivy.Container]] = None,
        to_apply: Union[bool, ivy.Container] = True,
        prune_unapplied: Union[bool, ivy.Container] = False,
        map_sequences: Union[bool, ivy.Container] = False,
        out: Optional[ivy.Container] = None,
    ) -> ivy.Container:
        """
        ivy.Container instance method variant of ivy.cross_entropy. This method simply
        wraps the function, and so the docstring for ivy.cross_entropy also applies to
        this method with minimal changes.

        Parameters
        ----------
        self
            input container containing predicted labels.
        target
            input array or container containing the true labels.
        axis
            the axis along which to compute the cross-entropy. If axis is ``-1``,
            the cross-entropy will be computed along the last dimension.
            Default: ``-1``.
        epsilon
            a float in [0.0, 1.0] specifying the amount of smoothing when calculating
            the loss. If epsilon is ``0``, no smoothing will be applied.
            Default: ``1e-7``.
        reduction
            ``'none'``: No reduction will be applied to the output.
            ``'mean'``: The output will be averaged.
            ``'sum'``: The output will be summed. Default: ``'none'``.
        key_chains
            The key-chains to apply or not apply the method to. Default is ``None``.
        to_apply
            If True, the method will be applied to key_chains, otherwise key_chains
            will be skipped. Default is ``True``.
        prune_unapplied
            Whether to prune key_chains for which the function was not applied.
            Default is ``False``.
        map_sequences
            Whether to also map method to sequences (lists, tuples).
            Default is ``False``.
        out
            optional output container, for writing the result to. It must have a shape
            that the inputs broadcast to.

        Returns
        -------
        ret
            The cross-entropy loss between the given distributions.

        Examples
        --------
        >>> y = ivy.Container(a=ivy.array([0, 0,  1, 0]))
        >>> x = ivy.Container(a=ivy.array([0.25, 0.25, 0.25, 0.25]))
        >>> z = x.cross_entropy(y)
        >>> print(z)
        {
            a: ivy.array([0., 0., 1.38629436, 0.])
        }

        >>> y = ivy.Container(a=ivy.array([0, 0,  1, 0]))
        >>> x = ivy.Container(a=ivy.array([0.25, 0.25, 0.25, 0.25]))
        >>> z = x.cross_entropy(y, reduction="sum")
        >>> print(z)
        {
            a: ivy.array(1.38629436)
        }

        >>> y = ivy.Container(a=ivy.array([0, 0,  1, 0]))
        >>> x = ivy.Container(a=ivy.array([0.25, 0.25, 0.25, 0.25]))
        >>> z = x.cross_entropy(y, reduction="mean")
        >>> print(z)
        {
            a: ivy.array(0.34657359)
        }
        """
        return self._static_cross_entropy(
            self,
            target,
            axis=axis,
            epsilon=epsilon,
            reduction=reduction,
            key_chains=key_chains,
            to_apply=to_apply,
            prune_unapplied=prune_unapplied,
            map_sequences=map_sequences,
            out=out,
        )

    @staticmethod
    def _static_binary_cross_entropy(
        true: Union[ivy.Container, ivy.Array, ivy.NativeArray],
        pred: Union[ivy.Container, ivy.Array, ivy.NativeArray],
        /,
        *,
        from_logits: Union[bool, ivy.Container] = False,
        epsilon: Union[float, ivy.Container] = 0.0,
        reduction: Union[str, ivy.Container] = "mean",
        pos_weight: Optional[Union[ivy.Container, ivy.Array, ivy.NativeArray]] = None,
        axis: Optional[Union[int, ivy.Container]] = None,
        key_chains: Optional[Union[List[str], Dict[str, str], ivy.Container]] = None,
        to_apply: Union[bool, ivy.Container] = True,
        prune_unapplied: Union[bool, ivy.Container] = False,
        map_sequences: Union[bool, ivy.Container] = False,
        out: Optional[ivy.Container] = None,
    ) -> ivy.Container:
        """
        ivy.Container static method variant of ivy.binary_cross_entropy. This method
        simply wraps the function, and so the docstring for ivy.binary_cross_entropy
        also applies to this method with minimal changes.

        Parameters
        ----------
        true
            input array or container containing true labels.
        pred
            input array or container containing Predicted labels.
        from_logits
            Whether `pred` is expected to be a logits tensor. By
            default, we assume that `pred` encodes a probability distribution.
        epsilon
            a float in [0.0, 1.0] specifying the amount of smoothing when calculating
            the loss. If epsilon is ``0``, no smoothing will be applied. Default: ``0``.
        reduction
            ``'none'``: No reduction will be applied to the output.
            ``'mean'``: The output will be averaged.
            ``'sum'``: The output will be summed. Default: ``'none'``.
        pos_weight
            a weight for positive examples. Must be an array with length equal
            to the number of classes.
        axis
            Axis along which to compute crossentropy.
        key_chains
            The key-chains to apply or not apply the method to. Default is ``None``.
        to_apply
            If True, the method will be applied to key_chains, otherwise key_chains
            will be skipped. Default is ``True``.
        prune_unapplied
            Whether to prune key_chains for which the function was not applied.
            Default is ``False``.
        map_sequences
            Whether to also map method to sequences (lists, tuples).
            Default is ``False``.
        out
            optional output container, for writing the result to. It must have a shape
            that the inputs broadcast to.

        Returns
        -------
        ret
            The binary cross entropy between the given distributions.

        Examples
        --------
        With :class:`ivy.Container` inputs:

        >>> x = ivy.Container(a=ivy.array([1, 0, 0]),b=ivy.array([0, 0, 1]))
        >>> y = ivy.Container(a=ivy.array([0.6, 0.2, 0.3]),b=ivy.array([0.8, 0.2, 0.2]))
        >>> z = ivy.Container.static_binary_cross_entropy(x, y)
        >>> print(z)
        {
            a: ivy.array([0.511, 0.223, 0.357]),
            b: ivy.array([1.61, 0.223, 1.61])
        }

        With a mix of :class:`ivy.Array` and :class:`ivy.Container` inputs:

        >>> x = ivy.array([1 , 1, 0])
        >>> y = ivy.Container(a=ivy.array([0.7, 0.8, 0.2]),b=ivy.array([0.2, 0.6, 0.7]))
        >>> z = ivy.Container.static_binary_cross_entropy(x, y)
        >>> print(z)
        {
            a: ivy.array([0.357, 0.223, 0.223]),
            b: ivy.array([1.61, 0.511, 1.2])
        }
        """
        return ContainerBase.cont_multi_map_in_function(
            "binary_cross_entropy",
            true,
            pred,
            epsilon=epsilon,
            from_logits=from_logits,
            reduction=reduction,
            pos_weight=pos_weight,
            axis=axis,
            key_chains=key_chains,
            to_apply=to_apply,
            prune_unapplied=prune_unapplied,
            map_sequences=map_sequences,
            out=out,
        )

    def binary_cross_entropy(
        self: ivy.Container,
        pred: Union[ivy.Container, ivy.Array, ivy.NativeArray],
        /,
        *,
        from_logits: Union[bool, ivy.Container] = False,
        epsilon: Union[float, ivy.Container] = 0.0,
        reduction: Union[str, ivy.Container] = "mean",
        pos_weight: Optional[Union[ivy.Container, ivy.Array, ivy.NativeArray]] = None,
        axis: Optional[Union[int, ivy.Container]] = None,
        key_chains: Optional[Union[List[str], Dict[str, str], ivy.Container]] = None,
        to_apply: Union[bool, ivy.Container] = True,
        prune_unapplied: Union[bool, ivy.Container] = False,
        map_sequences: Union[bool, ivy.Container] = False,
        out: Optional[ivy.Container] = None,
    ) -> ivy.Container:
        """
        ivy.Container instance method variant of ivy.binary_cross_entropy. This method
        simply wraps the function, and so the docstring for ivy.binary_cross_entropy
        also applies to this method with minimal changes.

        Parameters
        ----------
        self
            input container containing true labels.
        pred
            input array or container containing Predicted labels.
         from_logits
            Whether `pred` is expected to be a logits tensor. By
            default, we assume that `pred` encodes a probability distribution.
        epsilon
            a float in [0.0, 1.0] specifying the amount of smoothing when
            calculating the loss. If epsilon is ``0``, no smoothing will be applied.
            Default: ``0``.
        reduction
            ``'none'``: No reduction will be applied to the output.
            ``'mean'``: The output will be averaged.
            ``'sum'``: The output will be summed. Default: ``'none'``.
        pos_weight
            a weight for positive examples. Must be an array with length equal
            to the number of classes.
        axis
            Axis along which to compute crossentropy.
        key_chains
            The key-chains to apply or not apply the method to. Default is ``None``.
        to_apply
            If True, the method will be applied to key_chains, otherwise key_chains
            will be skipped. Default is ``True``.
        prune_unapplied
            Whether to prune key_chains for which the function was not applied.
            Default is ``False``.
        map_sequences
            Whether to also map method to sequences (lists, tuples).
            Default is ``False``.
        out
            optional output container, for writing the result to. It must have a shape
            that the inputs broadcast to.


        Returns
        -------
        ret
            The binary cross entropy between the given distributions.

        Examples
        --------
        >>> x = ivy.Container(a=ivy.array([1, 0, 0]),b=ivy.array([0, 0, 1]))
        >>> y = ivy.Container(a=ivy.array([0.6, 0.2, 0.3]),b=ivy.array([0.8, 0.2, 0.2]))
        >>> z = x.binary_cross_entropy(y)
        >>> print(z)
        {
            a: ivy.array([0.511, 0.223, 0.357]),
            b: ivy.array([1.61, 0.223, 1.61])
        }
        """
        return self._static_binary_cross_entropy(
            self,
            pred,
            epsilon=epsilon,
            from_logits=from_logits,
            reduction=reduction,
            pos_weight=pos_weight,
            axis=axis,
            key_chains=key_chains,
            to_apply=to_apply,
            prune_unapplied=prune_unapplied,
            map_sequences=map_sequences,
            out=out,
        )

    @staticmethod
    def _static_sparse_cross_entropy(
        true: Union[ivy.Container, ivy.Array, ivy.NativeArray],
        pred: Union[ivy.Container, ivy.Array, ivy.NativeArray],
        /,
        *,
        axis: Union[int, ivy.Container] = -1,
        epsilon: Union[float, ivy.Container] = 1e-7,
        reduction: Union[str, ivy.Container] = "mean",
        key_chains: Optional[Union[List[str], Dict[str, str], ivy.Container]] = None,
        to_apply: Union[bool, ivy.Container] = True,
        prune_unapplied: Union[bool, ivy.Container] = False,
        map_sequences: Union[bool, ivy.Container] = False,
        out: Optional[ivy.Container] = None,
    ) -> ivy.Container:
        """
        ivy.Container static method variant of ivy.sparse_cross_entropy. This method
        simply wraps the function, and so the docstring for ivy.sparse_cross_entropy
        also applies to this method with minimal changes.

        Parameters
        ----------
        true
            input array or container containing the true labels as logits.
        pred
            input array or container containing the predicted labels as logits.
        axis
            the axis along which to compute the cross-entropy. If axis is ``-1``, the
            cross-entropy will be computed along the last dimension. Default: ``-1``.
            epsilon
            a float in [0.0, 1.0] specifying the amount of smoothing when calculating
            the loss. If epsilon is ``0``, no smoothing will be applied.
            Default: ``1e-7``.
        key_chains
            The key-chains to apply or not apply the method to. Default is ``None``.
        to_apply
            If True, the method will be applied to key_chains, otherwise key_chains
            will be skipped. Default is ``True``.
        prune_unapplied
            Whether to prune key_chains for which the function was not applied.
            Default is ``False``.
        map_sequences
            Whether to also map method to sequences (lists, tuples).
            Default is ``False``.
        out
            optional output container, for writing the result to. It must have a shape
            that the inputs broadcast to.

        Returns
        -------
        ret
            The sparse cross-entropy loss between the given distributions.

        Examples
        --------
        With :class:`ivy.Container` inputs:

        >>> x = ivy.Container(a=ivy.array([1, 0, 0]),b=ivy.array([0, 0, 1]))
        >>> y = ivy.Container(a=ivy.array([0.6, 0.2, 0.3]),b=ivy.array([0.8, 0.2, 0.2]))
        >>> z = ivy.Container.static_sparse_cross_entropy(x, y)
        >>> print(z)
        {
            a: ivy.array([1.61, 0.511, 0.511]),
            b: ivy.array([0.223, 0.223, 1.61])
        }

        With a mix of :class:`ivy.Array` and :class:`ivy.Container` inputs:

        >>> x = ivy.array([1 , 1, 0])
        >>> y = ivy.Container(a=ivy.array([0.7, 0.8, 0.2]),b=ivy.array([0.2, 0.6, 0.7]))
        >>> z = ivy.Container.static_sparse_cross_entropy(x, y)
        >>> print(z)
        {
            a: ivy.array([0.223, 0.223, 0.357]),
            b: ivy.array([0.511, 0.511, 1.61])
        }
        """
        return ContainerBase.cont_multi_map_in_function(
            "sparse_cross_entropy",
            true,
            pred,
            axis=axis,
            epsilon=epsilon,
            reduction=reduction,
            key_chains=key_chains,
            to_apply=to_apply,
            prune_unapplied=prune_unapplied,
            map_sequences=map_sequences,
            out=out,
        )

    def sparse_cross_entropy(
        self: ivy.Container,
        pred: Union[ivy.Container, ivy.Array, ivy.NativeArray],
        /,
        *,
        axis: Union[int, ivy.Container] = -1,
        epsilon: Union[float, ivy.Container] = 1e-7,
        reduction: Union[str, ivy.Container] = "mean",
        key_chains: Optional[Union[List[str], Dict[str, str], ivy.Container]] = None,
        to_apply: Union[bool, ivy.Container] = True,
        prune_unapplied: Union[bool, ivy.Container] = False,
        map_sequences: Union[bool, ivy.Container] = False,
        out: Optional[ivy.Container] = None,
    ) -> ivy.Container:
        """
        ivy.Container instance method variant of ivy.sparse_cross_entropy. This method
        simply wraps the function, and so the docstring for ivy.sparse_cross_entropy
        also applies to this method with minimal changes.

        Parameters
        ----------
        self
            input container containing the true labels as logits.
        pred
            input array or container containing the predicted labels as logits.
        axis
            the axis along which to compute the cross-entropy. If axis is ``-1``, the
            cross-entropy will be computed along the last dimension. Default: ``-1``.
            epsilon
            a float in [0.0, 1.0] specifying the amount of smoothing when calculating
            the loss. If epsilon is ``0``, no smoothing will be applied.
            Default: ``1e-7``.
        key_chains
            The key-chains to apply or not apply the method to. Default is ``None``.
        to_apply
            If True, the method will be applied to key_chains, otherwise key_chains
            will be skipped. Default is ``True``.
        prune_unapplied
            Whether to prune key_chains for which the function was not applied.
            Default is ``False``.
        map_sequences
            Whether to also map method to sequences (lists, tuples).
            Default is ``False``.
        out
            optional output container, for writing the result to. It must have a shape
            that the inputs broadcast to.

        Returns
        -------
        ret
            The sparse cross-entropy loss between the given distributions.

        Examples
        --------
        >>> x = ivy.Container(a=ivy.array([1, 0, 0]),b=ivy.array([0, 0, 1]))
        >>> y = ivy.Container(a=ivy.array([0.6, 0.2, 0.3]),b=ivy.array([0.8, 0.2, 0.2]))
        >>> z = x.sparse_cross_entropy(y)
        >>> print(z)
        {
            a: ivy.array([1.61, 0.511, 0.511]),
            b: ivy.array([0.223, 0.223, 1.61])
        }
        """
        return self._static_sparse_cross_entropy(
            self,
            pred,
            axis=axis,
            epsilon=epsilon,
            reduction=reduction,
            key_chains=key_chains,
            to_apply=to_apply,
            prune_unapplied=prune_unapplied,
            map_sequences=map_sequences,
            out=out,
        )<|MERGE_RESOLUTION|>--- conflicted
+++ resolved
@@ -15,11 +15,7 @@
         *,
         axis: Union[int, ivy.Container] = -1,
         epsilon: Union[float, ivy.Container] = 1e-7,
-<<<<<<< HEAD
         reduction: Union[str, ivy.Container] = "none",
-=======
-        reduction: Union[str, ivy.Container] = "mean",
->>>>>>> cb8d76f0
         key_chains: Optional[Union[List[str], Dict[str, str], ivy.Container]] = None,
         to_apply: Union[bool, ivy.Container] = True,
         prune_unapplied: Union[bool, ivy.Container] = False,
@@ -69,20 +65,19 @@
         --------
         With :class:`ivy.Container` inputs:
 
-        >>> y = ivy.Container(a=ivy.array([0, 0, 1, 0]), b=ivy.array([1, 0, 0, 0]))
-        >>> x = ivy.Container(a=ivy.array([0.25, 0.25, 0.25, 0.25]),
-        ...                   b=ivy.array([0.7, 0.1, 0.2, 0.1]))
+        >>> x = ivy.Container(a=ivy.array([0, 0, 1]), b=ivy.array([1, 1, 0]))
+        >>> y = ivy.Container(a=ivy.array([0.6, 0.2, 0.3]),b=ivy.array([0.8, 0.2, 0.2]))
         >>> z = ivy.Container.static_cross_entropy(x, y)
         >>> print(z)
         {
-            a: ivy.array(1.3862944),
-            b: ivy.array(0.45198512)
+            a: ivy.array(1.20397282),
+            b: ivy.array(1.83258148)
         }
 
         With a mix of :class:`ivy.Array` and :class:`ivy.Container` inputs:
 
-        >>> y = ivy.array([0, 0, 1])
-        >>> x = ivy.Container(a=ivy.array([0.6, 0.2, 0.3]),b=ivy.array([0.8, 0.2, 0.2]))
+        >>> x = ivy.array([0, 0, 1])
+        >>> y = ivy.Container(a=ivy.array([0.6, 0.2, 0.3]),b=ivy.array([0.8, 0.2, 0.2]))
         >>> z = ivy.Container.static_cross_entropy(x, y)
         >>> print(z)
         {
@@ -111,11 +106,7 @@
         *,
         axis: Union[int, ivy.Container] = -1,
         epsilon: Union[float, ivy.Container] = 1e-7,
-<<<<<<< HEAD
         reduction: Union[str, ivy.Container] = "none",
-=======
-        reduction: Union[str, ivy.Container] = "mean",
->>>>>>> cb8d76f0
         key_chains: Optional[Union[List[str], Dict[str, str], ivy.Container]] = None,
         to_apply: Union[bool, ivy.Container] = True,
         prune_unapplied: Union[bool, ivy.Container] = False,
@@ -167,28 +158,13 @@
 
         Examples
         --------
-        >>> y = ivy.Container(a=ivy.array([0, 0,  1, 0]))
-        >>> x = ivy.Container(a=ivy.array([0.25, 0.25, 0.25, 0.25]))
+        >>> x = ivy.Container(a=ivy.array([1, 0, 0]),b=ivy.array([0, 0, 1]))
+        >>> y = ivy.Container(a=ivy.array([0.6, 0.2, 0.3]),b=ivy.array([0.8, 0.2, 0.2]))
         >>> z = x.cross_entropy(y)
         >>> print(z)
         {
-            a: ivy.array([0., 0., 1.38629436, 0.])
-        }
-
-        >>> y = ivy.Container(a=ivy.array([0, 0,  1, 0]))
-        >>> x = ivy.Container(a=ivy.array([0.25, 0.25, 0.25, 0.25]))
-        >>> z = x.cross_entropy(y, reduction="sum")
-        >>> print(z)
-        {
-            a: ivy.array(1.38629436)
-        }
-
-        >>> y = ivy.Container(a=ivy.array([0, 0,  1, 0]))
-        >>> x = ivy.Container(a=ivy.array([0.25, 0.25, 0.25, 0.25]))
-        >>> z = x.cross_entropy(y, reduction="mean")
-        >>> print(z)
-        {
-            a: ivy.array(0.34657359)
+            a:ivy.array(0.5108256),
+            b:ivy.array(1.609438)
         }
         """
         return self._static_cross_entropy(
