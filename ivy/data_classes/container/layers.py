--- conflicted
+++ resolved
@@ -965,28 +965,7 @@
         ...                   b=ivy.array([[[1.2, 1.], [2.2, 3.], [4.4, 5.6]]]))
         >>> k = ivy.Container(a=ivy.array([[[4.2, 1.], [2.2, 3.3], [4.4, 5.6]]]),
         ...                   b=ivy.array([[[3.2, 1.], [2.2, 3.6], [4.0, 5.6]]]))
-<<<<<<< HEAD
-        >>> v = ivy.Container(a=ivy.array([[[5.2, 1.], [2.1, 3.],[4.4, 5.6]]]),
-        ...                   b=ivy.array([[[0.2, 1.], [2.2, 3.],[4.4, 5.6]]]))
-        >>> mask = ivy.Container(a=ivy.array([[[1.0, 1.0, 1.0],
-        ...                             [1.0, 1.0, 1.0],
-        ...                             [1.0, 1.0,1.0]]]),
-        ...               b=ivy.array([[[1.0, 1.0, 1.0],
-        ...                             [1.0, 1.0, 1.0],
-        ...                             [1.0, 1.0,1.0]]]))
-        >>> result = q.scaled_dot_product_attention(k,
-        ...                                         v,
-        ...                                         1,
-        ...                                         mask=mask)
-        >>> print(result)
-        {
-            a: ivy.array([[[4.26894283, 5.40236187],
-                           [4.39999437, 5.59999037],
-                           [4.4000001, 5.5999999]]]),
-            b: ivy.array([[[4.35046244, 5.54282808],
-                           [4.39989567, 5.59987688],
-                           [4.4000001, 5.5999999]]])
-=======
+
         >>> v = ivy.Container(a=ivy.array([[[5.2, 1.], [2.1, 3.], [4.4, 5.6]]]),
         ...                   b=ivy.array([[[0.2, 1.], [2.2, 3.], [4.4, 5.6]]]))
         >>> result = ivy.scaled_dot_product_attention(q,k,v,scale=1,dropout_p=0.1,is_causal=True,training=True)
@@ -1010,7 +989,7 @@
         {
             a: ivy.array([[[4.26894283, 5.40236187], [4.39999437, 5.59999037], [4.4000001, 5.5999999]]]),
             b: ivy.array([[[4.35046196, 5.54282808], [4.39989519, 5.5998764], [4.4000001, 5.5999999]]])
->>>>>>> 61bced03
+
         }
         """
         return self._static_scaled_dot_product_attention(
