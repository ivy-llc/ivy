--- conflicted
+++ resolved
@@ -635,43 +635,6 @@
         )
 
     @staticmethod
-<<<<<<< HEAD
-=======
-    def _static_function_supported_dtypes(
-        fn: Union[Callable, ivy.Container],
-        key_chains: Optional[Union[List[str], Dict[str, str], ivy.Container]] = None,
-        to_apply: Union[bool, ivy.Container] = True,
-        prune_unapplied: Union[bool, ivy.Container] = False,
-        map_sequences: Union[bool, ivy.Container] = False,
-    ) -> ivy.Container:
-        return ContainerBase.cont_multi_map_in_function(
-            "function_supported_dtypes",
-            fn,
-            key_chains=key_chains,
-            to_apply=to_apply,
-            prune_unapplied=prune_unapplied,
-            map_sequences=map_sequences,
-        )
-
-    @staticmethod
-    def _static_function_unsupported_dtypes(
-        fn: Union[Callable, ivy.Container],
-        key_chains: Optional[Union[List[str], Dict[str, str], ivy.Container]] = None,
-        to_apply: Union[bool, ivy.Container] = True,
-        prune_unapplied: Union[bool, ivy.Container] = False,
-        map_sequences: Union[bool, ivy.Container] = False,
-    ) -> ivy.Container:
-        return ContainerBase.cont_multi_map_in_function(
-            "function_unsupported_dtypes",
-            fn,
-            key_chains=key_chains,
-            to_apply=to_apply,
-            prune_unapplied=prune_unapplied,
-            map_sequences=map_sequences,
-        )
-
-    @staticmethod
->>>>>>> 980d334b
     def _static_finfo(
         type: ivy.Container,
         /,
