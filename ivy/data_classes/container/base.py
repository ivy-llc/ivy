--- conflicted
+++ resolved
@@ -442,11 +442,7 @@
 
         # otherwise, check that the keys are aligned between each container, and apply
         # this method recursively
-<<<<<<< HEAD
         return_dict = {}
-=======
-        return_dict = dict()
->>>>>>> 444e96f7
         all_keys = {
             item
             for sublist in [list(cont.keys()) for cont in containers]
@@ -557,23 +553,12 @@
 
         # otherwise, check that the keys are aligned between each container, and apply
         # this method recursively
-<<<<<<< HEAD
         return_dict = {}
-        all_keys = set(
-            [
-                item
-                for sublist in [list(cont.keys()) for cont in containers]
-                for item in sublist
-            ]
-        )
-=======
-        return_dict = dict()
         all_keys = {
             item
             for sublist in [list(cont.keys()) for cont in containers]
             for item in sublist
         }
->>>>>>> 444e96f7
         for key in all_keys:
             keys_present = [key in cont for cont in containers]
             all_keys_present = sum(keys_present) == num_containers
@@ -4065,17 +4050,10 @@
                 "Invalid slice type, must be one of integer, slice "
                 "or sequences of slices."
             )
-<<<<<<< HEAD
-        queue_idxs = set(
-            [np.sum(q >= self._queue_load_sizes_cum).item() for q in queue_queries]
-        )
-        conts = []
-=======
         queue_idxs = {
             np.sum(q >= self._queue_load_sizes_cum).item() for q in queue_queries
         }
-        conts = list()
->>>>>>> 444e96f7
+        conts = []
         for i in queue_idxs:
             if i not in self._loaded_containers_from_queues:
                 cont = ivy.Container(
