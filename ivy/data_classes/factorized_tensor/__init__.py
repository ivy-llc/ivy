--- conflicted
+++ resolved
@@ -1,8 +1,5 @@
 from .tucker_tensor import TuckerTensor
 from .cp_tensor import CPTensor
-<<<<<<< HEAD
 from .tr_tensor import TRTensor
-=======
 from .parafac2_tensor import Parafac2Tensor
-from .tt_tensor import TTTensor
->>>>>>> ac438e37
+from .tt_tensor import TTTensor