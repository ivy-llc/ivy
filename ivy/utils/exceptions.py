import ivy
import functools
from typing import Callable
import traceback as tb
import inspect
import os
import ast
import builtins

# Helpers #
# ------- #


def _remove_so_log(trace):
    old_stack_trace = tb.extract_tb(trace)
    old_frames = inspect.getinnerframes(trace)

    transpile_frame = None
    module_frame = None
    module_st = None
    compiled_lineno = None

    new_stack_trace = []
    track = False

    for idx, st in enumerate(old_stack_trace):
        if ".pyx" in repr(st):
            continue
        if "<string>" in repr(st):
            if "compiled_fn" in repr(st) and module_frame:
                track = True
                compiled_lineno = st.lineno

        if "<module>" in repr(st):
            module_frame = old_frames[idx]
            module_st = st
        elif (
            transpile_frame is None
            and os.path.join("ivy", "compiler") in st.filename
            and st.name in ["compile", "transpile"]
        ):
            transpile_frame = old_frames[idx]
        elif track:
            ret_st = _align_source(
                st, transpile_frame, module_frame, module_st, compiled_lineno
            )
            if ret_st:
                [new_stack_trace.append(r) for r in ret_st]

        if track:
            track = False
        else:
            new_stack_trace.append(st)

    return new_stack_trace


def _align_source(st, transpile_frame, module_frame, module_st, compiled_lineno):
    from ivy.compiler.utils.VVX import trace_obj
    from ivy.compiler.utils.IIV import Graph

    curr_obj = [None, None, "", ""]
    if transpile_frame:
        t_v = inspect.getargvalues(transpile_frame.frame)
        obj = t_v.locals[t_v.varargs][0]

        traced_data = trace_obj(obj, t_v.locals["args"], t_v.locals["kwargs"], {})
        curr_obj[0] = traced_data[1]
        curr_obj[1] = traced_data[2]
        curr_obj[2] = traced_data[3]

    if module_frame:
        t_v = inspect.getargvalues(module_frame.frame)
        for k, v in t_v.locals.items():
            if k in module_st.line and isinstance(v, Graph):
                traced_data = trace_obj(t_v.locals[v.__name__], (), {}, {})
                curr_obj[0] = traced_data[1]
                curr_obj[1] = traced_data[2]
                curr_obj[2] = v.__name__

                if compiled_lineno:
                    line = v._Graph__fn_str.split("\n")[compiled_lineno - 1]
                    line = line.split("=")[1].strip()
                    line = line.split("(")[0].strip()
                    target_name = line.split(".")[-1].strip()
                    curr_obj[3] = line
                    area = compiled_lineno / len(v._Graph__fn_str.strip().split("\n"))

                    curr_obj = _get_traces(curr_obj, area, t_v.locals, target_name)

    if curr_obj[0] is None:
        return None
    if not isinstance(curr_obj[0], list):
        curr_obj = [curr_obj]
    return curr_obj


def _get_traces(curr_obj, area, local_dict, target_name):
    from ivy.compiler.utils.VVX import trace_obj, get_source_code, CallVistior

    traces_list = []
    func = local_dict[curr_obj[2]]
    func_module = inspect.getmodule(func)
    rooted_source = get_source_code(func).strip()

    try:
        module_ast = ast.parse(rooted_source)
        visitor = CallVistior(func_module)
        visitor.visit(module_ast)
    except SyntaxError:
        pass

    non_lib_objs_name_list = [f.__name__ for f in visitor.non_lib_objs]
    rooted_src_list = rooted_source.split("\n")
    max_idx = round(len(rooted_src_list) * area) - 1

    for i in range(max_idx, 0, -1):
        if target_name in rooted_src_list[i]:
            curr_obj[3] = rooted_src_list[i]
            curr_obj[1] += i
            break
        elif builtins.any(
            [name in rooted_src_list[i] for name in non_lib_objs_name_list]
        ):
            found = False
            for name in non_lib_objs_name_list:
                if name in rooted_src_list[i]:
                    traced_data = trace_obj(local_dict[name], (), {}, {})
                    ret_obj = [traced_data[1], traced_data[2], name, curr_obj[3]]
                    ret_obj = _get_traces(ret_obj, 1, local_dict, target_name)
                    if ret_obj:
                        traces_list += ret_obj
                        found = True
                        break
            if found:
                curr_obj[3] = rooted_src_list[i]
                curr_obj[1] += i
                break
    return [curr_obj] + traces_list


def _check_if_path_found(path, full_path):
    """
    Check if the path is found in the full path.

    Parameters
    ----------
    path
        the path to check
    full_path
        the full path to check

    Returns
    -------
    ret
        True if the path is found, False otherwise
    """
    if path in full_path:
        return True
    else:
        return False


def _configure_stack_trace(traceback):
    """
    Configure the stack trace to be displayed in the console.

    Parameters
    ----------
    traceback
        the traceback object
    """
    tb = traceback
    trace_mode = ivy.exception_trace_mode
    show_wrappers = ivy.show_func_wrapper_trace_mode

    ivy_path = os.path.join("ivy", "functional", "ivy")
    frontend_path = os.path.join("ivy", "functional", "frontends")
    wrapper_path = os.path.join("ivy", "func_wrapper.py")

    while 1 and tb.tb_next:
        frame = tb.tb_next.tb_frame
        file_path = frame.f_code.co_filename
        if trace_mode == "ivy":
            if _check_if_path_found(ivy_path, file_path):
                tb = tb.tb_next
            else:
                tb.tb_next = tb.tb_next.tb_next
        elif trace_mode == "frontend":
            if _check_if_path_found(frontend_path, file_path) or _check_if_path_found(
                ivy_path, file_path
            ):
                tb = tb.tb_next
            else:
                tb.tb_next = tb.tb_next.tb_next
        elif not show_wrappers:
            if _check_if_path_found(wrapper_path, file_path):
                tb.tb_next = tb.tb_next.tb_next
            else:
                tb = tb.tb_next
        else:
            tb = tb.tb_next


def _add_native_error(default):
    """
    Append the native error to the message if it exists.

    Parameters
    ----------
    default
        list containing all the messages

    Returns
    -------
    ret
        list containing all the messages, with the native error appended if it exists
    """
    trace_mode = ivy.exception_trace_mode
    if isinstance(default[-1], Exception):
        if isinstance(default[-1], IvyException):
            if default[-1].native_error is not None:
                # native error was passed in the message
                native_error = default[-1].native_error
            else:
                # a string was passed in the message
                # hence the last element is an IvyException
                default[-1] = str(default[-1])
                return default
        else:
            # exception was raised by the backend natively
            native_error = default[-1]
        if trace_mode == "full":
            default[-1] = native_error.__class__.__name__
            default.append(str(native_error))
        else:
            default[-1] = str(native_error)
    return default


def _combine_messages(*messages, include_backend=True):
    if not include_backend:
        return " ".join(messages)
    default = [
        "numpy" if ivy.current_backend_str() == "" else ivy.current_backend_str()
    ]
    delimiter = ": "
    for message in messages:
        default.append(message)

    # adding the native error as well if it exists and the trace mode is set to "full"
    default = _add_native_error(default)
    return delimiter.join(default)


class IvyException(Exception):
    def __init__(self, *messages, include_backend=False):
        self.native_error = (
            messages[0]
            if len(messages) == 1
            and isinstance(messages[0], Exception)
            and not include_backend
            else None
        )
        if self.native_error is None:
            super().__init__(
                _combine_messages(*messages, include_backend=include_backend)
            )
        else:
            super().__init__(str(messages[0]))


class IvyBackendException(IvyException):
    def __init__(self, *messages, include_backend=False):
        super().__init__(*messages, include_backend=include_backend)


class IvyInvalidBackendException(IvyException):
    def __init__(self, *messages, include_backend=False):
        super().__init__(*messages, include_backend=include_backend)


class IvyNotImplementedException(IvyException, NotImplementedError):
    def __init__(self, *messages, include_backend=False):
        super().__init__(*messages, include_backend=include_backend)


class IvyError(IvyException):
    def __init__(self, *messages, include_backend=False):
        super().__init__(*messages, include_backend=include_backend)


class IvyIndexError(IvyException, IndexError):
    def __init__(self, *messages, include_backend=False):
        super().__init__(*messages, include_backend=include_backend)


class IvyAttributeError(IvyException, AttributeError):
    def __init__(self, *messages, include_backend=False):
        super().__init__(*messages, include_backend=include_backend)


class IvyValueError(IvyException, ValueError):
    def __init__(self, *messages, include_backend=False):
        super().__init__(*messages, include_backend=include_backend)


class IvyBroadcastShapeError(IvyException):
    def __init__(self, *messages, include_backend=False):
        super().__init__(*messages, include_backend=include_backend)


class IvyDtypePromotionError(IvyException):
    def __init__(self, *messages, include_backend=False):
        super().__init__(*messages, include_backend=include_backend)


class IvyDeviceError(IvyException):
    def __init__(self, *messages, include_backend=False):
        super().__init__(*messages, include_backend=include_backend)


class InplaceUpdateException(IvyException):
    def __init__(self, *messages, include_backend=False):
        super().__init__(*messages, include_backend=include_backend)


_non_ivy_exceptions_mapping = {
    IndexError: IvyIndexError,
    AttributeError: IvyAttributeError,
    ValueError: IvyValueError,
    Exception: IvyBackendException,
    NotImplementedError: IvyNotImplementedException,
}


def handle_exceptions(fn: Callable) -> Callable:
    @functools.wraps(fn)
    def _handle_exceptions(*args, **kwargs):
        """
        Catch all exceptions and raise them in IvyException.

        Parameters
        ----------
        args
            The arguments to be passed to the function.

        kwargs
            The keyword arguments to be passed to the function.

        Returns
        -------
            The return of the function, or raise IvyException if error is thrown.
        """
        try:
            return fn(*args, **kwargs)
        except IvyException as e:
            _handle_exceptions_helper(e, type(e))
        except Exception as e:
            ivy_exception = _non_ivy_exceptions_mapping.get(
                type(e), IvyBackendException
            )
            _handle_exceptions_helper(e, ivy_exception)

    def _handle_exceptions_helper(e, cls):
        _configure_stack_trace(e.__traceback__)
        raise cls(fn.__name__, str(e), include_backend=True)

    _handle_exceptions.handle_exceptions = True
    return _handle_exceptions


# Inplace Update

# to avoid raising warnings on setting the same backend multiple times
_inplace_warning_cache = dict()


def _handle_inplace_mode(ivy_pack=None):
    if not ivy_pack:
        ivy_pack = ivy
    current_backend = ivy_pack.current_backend_str()
<<<<<<< HEAD
    if not ivy_pack.native_inplace_support and ivy_pack.inplace_mode == "lenient":
        ivy.warn(
=======
    if (
        current_backend != ""
        and not _inplace_warning_cache.get(current_backend, None)
        and not ivy_pack.native_inplace_support
        and ivy_pack.inplace_mode == "lenient"
    ):
        warnings.warn(
>>>>>>> 1c14ca4a
            f"The current backend: '{current_backend}' does not support "
            "inplace updates natively. Ivy would quietly create new arrays when "
            "using inplace updates with this backend, leading to memory overhead "
            "(same applies for views). If you want to control your memory "
            "management, consider doing ivy.set_inplace_mode('strict') which "
            "should raise an error whenever an inplace update is attempted "
            "with this backend."
        )
        _inplace_warning_cache[current_backend] = True


def _check_inplace_update_support(x, ensure_in_backend):
    current_backend = ivy.current_backend_str()
    is_tf_variable = current_backend == "tensorflow" and not ivy.is_ivy_array(
        x, exclusive=True
    )
    if (
        ensure_in_backend
        or ivy.is_native_array(x)
        or (ivy.inplace_mode == "strict" and not is_tf_variable)
    ):
        raise ivy.utils.exceptions.InplaceUpdateException(
            f"{current_backend} does not support inplace updates "
            "and ivy cannot support the operation in 'strict' mode\n"
            "To enable inplace update, use ivy.set_inplace_mode('lenient')\n"
        )<|MERGE_RESOLUTION|>--- conflicted
+++ resolved
@@ -1,3 +1,4 @@
+import warnings
 import ivy
 import functools
 from typing import Callable
@@ -380,10 +381,6 @@
     if not ivy_pack:
         ivy_pack = ivy
     current_backend = ivy_pack.current_backend_str()
-<<<<<<< HEAD
-    if not ivy_pack.native_inplace_support and ivy_pack.inplace_mode == "lenient":
-        ivy.warn(
-=======
     if (
         current_backend != ""
         and not _inplace_warning_cache.get(current_backend, None)
@@ -391,7 +388,6 @@
         and ivy_pack.inplace_mode == "lenient"
     ):
         warnings.warn(
->>>>>>> 1c14ca4a
             f"The current backend: '{current_backend}' does not support "
             "inplace updates natively. Ivy would quietly create new arrays when "
             "using inplace updates with this backend, leading to memory overhead "
