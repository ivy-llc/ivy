import ivy
import functools
from typing import Callable
import sys
import traceback as tb
import io

# Helpers #
# ------- #


def _log_stack_trace_truncated(trace_mode, func_wrapper_trace_mode, buffer):
    if trace_mode in ["frontend", "ivy"]:
        buffer.write(
            "<stack trace is truncated to {} specific files,".format(trace_mode),
            "call `ivy.set_exception_trace_mode('full')` to view the full trace>",
        )

    if not func_wrapper_trace_mode:
        buffer.write(
            "<func_wrapper.py stack trace is squashed,",
            "call `ivy.set_show_func_wrapper_trace_mode(True)` in order to view this>",
        )


def _write_new_stack_trace(old_stack_trace, trace_mode, func_wrapper_trace_mode, buffer):
    _log_stack_trace_truncated(trace_mode, func_wrapper_trace_mode, buffer)
    new_stack_trace = []
    for st in old_stack_trace:
        if trace_mode == "full" and not func_wrapper_trace_mode:
            if "func_wrapper.py" not in repr(st):
                new_stack_trace.append(st)
        else:
            if ivy.trace_mode_dict[trace_mode] in repr(st):
                if not func_wrapper_trace_mode and "func_wrapper.py" in repr(st):
                    continue
                new_stack_trace.append(st)
    buffer.write("".join(tb.format_list(new_stack_trace)))


def _custom_exception_handle(type, value, tb_history):
<<<<<<< HEAD
    trace_mode = ivy.exception_trace_mode
    func_wrapper_trace_mode = ivy.show_func_wrapper_trace_mode
=======
    trace_mode = ivy.get_exception_trace_mode()
    func_wrapper_trace_mode = ivy.get_show_func_wrapper_trace_mode()
    buffer = io.StringIO()
>>>>>>> 9e6425c0
    if trace_mode == "none":
        return
    if trace_mode == "full" and func_wrapper_trace_mode:
        print("".join(tb.format_tb(tb_history)))
    else:
        _write_new_stack_trace(
            tb.extract_tb(tb_history), trace_mode, func_wrapper_trace_mode, buffer
        )
        print(buffer.getvalue())
    print(type.__name__ + ":", value)


<<<<<<< HEAD
def _print_traceback_history():
    trace_mode = ivy.exception_trace_mode
    func_wrapper_trace_mode = ivy.show_func_wrapper_trace_mode
=======
def _write_traceback_history(buffer):
    trace_mode = ivy.get_exception_trace_mode()
    func_wrapper_trace_mode = ivy.get_show_func_wrapper_trace_mode()
>>>>>>> 9e6425c0
    if trace_mode == "none":
        return
    if trace_mode == "full" and func_wrapper_trace_mode:
        buffer.write("".join(tb.format_tb(sys.exc_info()[2])))
    else:
        _write_new_stack_trace(
            tb.extract_tb(sys.exc_info()[2]
                          ), trace_mode, func_wrapper_trace_mode, buffer
        )
    buffer.write(
        "During the handling of the above exception, another exception occurred:\n")


sys.excepthook = _custom_exception_handle


def _add_native_error(default):
    """
    Append the native error to the message if it exists.

    Parameters
    ----------
    default
        list containing all the messages

    Returns
    -------
    ret
        list containing all the messages, with the native error appended if it exists
    """
    trace_mode = ivy.get_exception_trace_mode()
    if isinstance(default[-1], Exception):
        if isinstance(default[-1], IvyException):
            if default[-1].native_error is not None:
                # native error was passed in the message
                native_error = default[-1].native_error
            else:
                # a string was passed in the message
                # hence the last element is an IvyException
                default[-1] = str(default[-1])
                return default
        else:
            # exception was raised by the backend natively
            native_error = default[-1]
        if trace_mode == "full":
            default[-1] = native_error.__class__.__name__
            default.append(str(native_error))
        else:
            default[-1] = str(native_error)
    return default


def _combine_messages(*messages, include_backend=True):
    if not include_backend:
        return " ".join(messages)
    default = [
        "numpy" if ivy.current_backend_str() == "" else ivy.current_backend_str()
    ]
    delimiter = ": "
    for message in messages:
        default.append(message)

    # adding the native error as well if it exists and the trace mode is set to "full"
    default = _add_native_error(default)
    return delimiter.join(default)


class IvyException(Exception):
    def __init__(self, *messages, include_backend=False):
        self.native_error = (
            messages[0]
            if len(messages) == 1
            and isinstance(messages[0], Exception)
            and not include_backend
            else None
        )
        if self.native_error is None:
            super().__init__(
                _combine_messages(*messages, include_backend=include_backend)
            )
        else:
            super().__init__(str(messages[0]))


class IvyBackendException(IvyException):
    def __init__(self, *messages, include_backend=False):
        super().__init__(*messages, include_backend=include_backend)


class IvyNotImplementedException(NotImplementedError):
    def __init__(self, message=""):
        super().__init__(message)


class IvyError(IvyException):
    def __init__(self, *messages, include_backend=False):
        super().__init__(*messages, include_backend=include_backend)


class IvyIndexError(IvyException, IndexError):
    def __init__(self, *messages, include_backend=False):
        super().__init__(*messages, include_backend=include_backend)


class IvyAttributeError(IvyException, AttributeError):
    def __init__(self, *messages, include_backend=False):
        super().__init__(*messages, include_backend=include_backend)


class IvyValueError(IvyException, ValueError):
    def __init__(self, *messages, include_backend=False):
        super().__init__(*messages, include_backend=include_backend)


class IvyBroadcastShapeError(IvyException):
    def __init__(self, *messages, include_backend=False):
        super().__init__(*messages, include_backend=include_backend)


class IvyDtypePromotionError(IvyException):
    def __init__(self, *messages, include_backend=False):
        super().__init__(*messages, include_backend=include_backend)


def handle_exceptions(fn: Callable) -> Callable:

    buffer = io.StringIO()

    @functools.wraps(fn)
    def _handle_exceptions(*args, **kwargs):
        """
        Catch all exceptions and raise them in IvyException.

        Parameters
        ----------
        args
            The arguments to be passed to the function.

        kwargs
            The keyword arguments to be passed to the function.

        Returns
        -------
            The return of the function, or raise IvyException if error is thrown.
        """
        try:
            return fn(*args, **kwargs)
        # Not to rethrow as IvyBackendException
        except IvyNotImplementedException as e:
            raise e
        except IvyError as e:
            _write_traceback_history(buffer)
            raise ivy.utils.exceptions.IvyError(
                fn.__name__, buffer.getvalue() + " " + str(e), include_backend=True)
        except IvyBroadcastShapeError as e:
            _write_traceback_history(buffer)
            raise ivy.utils.exceptions.IvyBroadcastShapeError(
                fn.__name__, buffer.getvalue() + " " + str(e), include_backend=True
            )
        except IvyDtypePromotionError as e:
            _write_traceback_history(buffer)
            raise ivy.utils.exceptions.IvyDtypePromotionError(
                fn.__name__, buffer.getvalue() + " " + str(e), include_backend=True
            )
        except (IndexError, IvyIndexError) as e:
            _write_traceback_history(buffer)
            raise ivy.utils.exceptions.IvyIndexError(
                fn.__name__, buffer.getvalue() + " " + str(e), include_backend=True
            )
        except (AttributeError, IvyAttributeError) as e:
            _write_traceback_history(buffer)
            raise ivy.utils.exceptions.IvyAttributeError(
                fn.__name__, buffer.getvalue() + " " + str(e), include_backend=True
            )
        except (ValueError, IvyValueError) as e:
            _write_traceback_history(buffer)
            raise ivy.utils.exceptions.IvyValueError(
                fn.__name__, buffer.getvalue() + " " + str(e), include_backend=True
            )
        except (Exception, IvyBackendException) as e:
            _write_traceback_history(buffer)
            raise ivy.utils.exceptions.IvyBackendException(
                fn.__name__, buffer.getvalue() + " " + str(e), include_backend=True
            )

    _handle_exceptions.handle_exceptions = True
    return _handle_exceptions<|MERGE_RESOLUTION|>--- conflicted
+++ resolved
@@ -39,14 +39,9 @@
 
 
 def _custom_exception_handle(type, value, tb_history):
-<<<<<<< HEAD
     trace_mode = ivy.exception_trace_mode
     func_wrapper_trace_mode = ivy.show_func_wrapper_trace_mode
-=======
-    trace_mode = ivy.get_exception_trace_mode()
-    func_wrapper_trace_mode = ivy.get_show_func_wrapper_trace_mode()
     buffer = io.StringIO()
->>>>>>> 9e6425c0
     if trace_mode == "none":
         return
     if trace_mode == "full" and func_wrapper_trace_mode:
@@ -59,15 +54,9 @@
     print(type.__name__ + ":", value)
 
 
-<<<<<<< HEAD
-def _print_traceback_history():
+def _write_traceback_history(buffer):
     trace_mode = ivy.exception_trace_mode
     func_wrapper_trace_mode = ivy.show_func_wrapper_trace_mode
-=======
-def _write_traceback_history(buffer):
-    trace_mode = ivy.get_exception_trace_mode()
-    func_wrapper_trace_mode = ivy.get_show_func_wrapper_trace_mode()
->>>>>>> 9e6425c0
     if trace_mode == "none":
         return
     if trace_mode == "full" and func_wrapper_trace_mode:
