import ivy
import functools
from typing import Callable
import sys
import traceback as tb
import io

# Helpers #
# ------- #


def _log_stack_trace_truncated(trace_mode, func_wrapper_trace_mode, buffer):
    if trace_mode in ["frontend", "ivy"]:
        buffer.write(
            "<stack trace is truncated to {} specific files,".format(trace_mode),
            "call `ivy.set_exception_trace_mode('full')` to view the full trace>",
        )

    if not func_wrapper_trace_mode:
        buffer.write(
            "<func_wrapper.py stack trace is squashed,",
            "call `ivy.set_show_func_wrapper_trace_mode(True)` in order to view this>",
        )


<<<<<<< HEAD
def _remove_so_log(old_stack_trace):
    new_stack_trace = []
    for st in old_stack_trace:
        if ".pyx" not in repr(st):
            new_stack_trace.append(st)
    return new_stack_trace

  
def _write_new_stack_trace(old_stack_trace, trace_mode, func_wrapper_trace_mode, buffer):
=======
def _write_new_stack_trace(
    old_stack_trace, trace_mode, func_wrapper_trace_mode, buffer
):
>>>>>>> 0e946b26
    _log_stack_trace_truncated(trace_mode, func_wrapper_trace_mode, buffer)
    new_stack_trace = []
    for st in old_stack_trace:
        if trace_mode == "full" and not func_wrapper_trace_mode:
            if "func_wrapper.py" not in repr(st):
                new_stack_trace.append(st)
        else:
            if ivy.trace_mode_dict[trace_mode] in repr(st):
                if not func_wrapper_trace_mode and "func_wrapper.py" in repr(st):
                    continue
                new_stack_trace.append(st)
    buffer.write("".join(tb.format_list(new_stack_trace)))


def _custom_exception_handle(type, value, tb_history):
    trace_mode = ivy.get_exception_trace_mode()
    func_wrapper_trace_mode = ivy.get_show_func_wrapper_trace_mode()
    buffer = io.StringIO()
    tb_history = _remove_so_log(tb.extract_tb(tb_history))
    if trace_mode == "none":
        return
    if trace_mode == "full" and func_wrapper_trace_mode:
        print("".join(tb.format_list(tb_history)))
    else:
        _write_new_stack_trace(
            tb_history, trace_mode, func_wrapper_trace_mode, buffer
        )
        print(buffer.getvalue())
    print(type.__name__ + ":", value)


def _write_traceback_history(buffer):
    trace_mode = ivy.get_exception_trace_mode()
    func_wrapper_trace_mode = ivy.get_show_func_wrapper_trace_mode()
    tb_stack = _remove_so_log(tb.extract_tb(sys.exc_info()[2]))
    if trace_mode == "none":
        return
    if trace_mode == "full" and func_wrapper_trace_mode:
        buffer.write("".join(tb.format_list(tb_stack)))
    else:
<<<<<<< HEAD
        _write_new_stack_trace(tb_stack, trace_mode, func_wrapper_trace_mode, buffer)
    buffer.write(
      "During the handling of the above exception, another exception occurred:\n"
=======
        _write_new_stack_trace(
            tb.extract_tb(sys.exc_info()[2]),
            trace_mode,
            func_wrapper_trace_mode,
            buffer,
        )
    buffer.write(
        "During the handling of the above exception, another exception occurred:\n"
>>>>>>> 0e946b26
    )


sys.excepthook = _custom_exception_handle


def _add_native_error(default):
    """
    Append the native error to the message if it exists.

    Parameters
    ----------
    default
        list containing all the messages

    Returns
    -------
    ret
        list containing all the messages, with the native error appended if it exists
    """
    trace_mode = ivy.get_exception_trace_mode()
    if isinstance(default[-1], Exception):
        if isinstance(default[-1], IvyException):
            if default[-1].native_error is not None:
                # native error was passed in the message
                native_error = default[-1].native_error
            else:
                # a string was passed in the message
                # hence the last element is an IvyException
                default[-1] = str(default[-1])
                return default
        else:
            # exception was raised by the backend natively
            native_error = default[-1]
        if trace_mode == "full":
            default[-1] = native_error.__class__.__name__
            default.append(str(native_error))
        else:
            default[-1] = str(native_error)
    return default


def _combine_messages(*messages, include_backend=True):
    if not include_backend:
        return " ".join(messages)
    default = [
        "numpy" if ivy.current_backend_str() == "" else ivy.current_backend_str()
    ]
    delimiter = ": "
    for message in messages:
        default.append(message)

    # adding the native error as well if it exists and the trace mode is set to "full"
    default = _add_native_error(default)
    return delimiter.join(default)


class IvyException(Exception):
    def __init__(self, *messages, include_backend=False):
        self.native_error = (
            messages[0]
            if len(messages) == 1
            and isinstance(messages[0], Exception)
            and not include_backend
            else None
        )
        if self.native_error is None:
            super().__init__(
                _combine_messages(*messages, include_backend=include_backend)
            )
        else:
            super().__init__(str(messages[0]))


class IvyBackendException(IvyException):
    def __init__(self, *messages, include_backend=False):
        super().__init__(*messages, include_backend=include_backend)


class IvyNotImplementedException(NotImplementedError):
    def __init__(self, message=""):
        super().__init__(message)


class IvyError(IvyException):
    def __init__(self, *messages, include_backend=False):
        super().__init__(*messages, include_backend=include_backend)


class IvyIndexError(IvyException, IndexError):
    def __init__(self, *messages, include_backend=False):
        super().__init__(*messages, include_backend=include_backend)


class IvyAttributeError(IvyException, AttributeError):
    def __init__(self, *messages, include_backend=False):
        super().__init__(*messages, include_backend=include_backend)


class IvyValueError(IvyException, ValueError):
    def __init__(self, *messages, include_backend=False):
        super().__init__(*messages, include_backend=include_backend)


class IvyBroadcastShapeError(IvyException):
    def __init__(self, *messages, include_backend=False):
        super().__init__(*messages, include_backend=include_backend)


class IvyDtypePromotionError(IvyException):
    def __init__(self, *messages, include_backend=False):
        super().__init__(*messages, include_backend=include_backend)


def handle_exceptions(fn: Callable) -> Callable:
    buffer = io.StringIO()

    @functools.wraps(fn)
    def _handle_exceptions(*args, **kwargs):
        """
        Catch all exceptions and raise them in IvyException.

        Parameters
        ----------
        args
            The arguments to be passed to the function.

        kwargs
            The keyword arguments to be passed to the function.

        Returns
        -------
            The return of the function, or raise IvyException if error is thrown.
        """
        try:
            return fn(*args, **kwargs)
        # Not to rethrow as IvyBackendException
        except IvyNotImplementedException as e:
            raise e
        except IvyError as e:
            _write_traceback_history(buffer)
            raise ivy.utils.exceptions.IvyError(
                fn.__name__, buffer.getvalue() + " " + str(e), include_backend=True
            )
        except IvyBroadcastShapeError as e:
            _write_traceback_history(buffer)
            raise ivy.utils.exceptions.IvyBroadcastShapeError(
                fn.__name__, buffer.getvalue() + " " + str(e), include_backend=True
            )
        except IvyDtypePromotionError as e:
            _write_traceback_history(buffer)
            raise ivy.utils.exceptions.IvyDtypePromotionError(
                fn.__name__, buffer.getvalue() + " " + str(e), include_backend=True
            )
        except (IndexError, IvyIndexError) as e:
            _write_traceback_history(buffer)
            raise ivy.utils.exceptions.IvyIndexError(
                fn.__name__, buffer.getvalue() + " " + str(e), include_backend=True
            )
        except (AttributeError, IvyAttributeError) as e:
            _write_traceback_history(buffer)
            raise ivy.utils.exceptions.IvyAttributeError(
                fn.__name__, buffer.getvalue() + " " + str(e), include_backend=True
            )
        except (ValueError, IvyValueError) as e:
            _write_traceback_history(buffer)
            raise ivy.utils.exceptions.IvyValueError(
                fn.__name__, buffer.getvalue() + " " + str(e), include_backend=True
            )
        except (Exception, IvyBackendException) as e:
            _write_traceback_history(buffer)
            raise ivy.utils.exceptions.IvyBackendException(
                fn.__name__, buffer.getvalue() + " " + str(e), include_backend=True
            )

    _handle_exceptions.handle_exceptions = True
    return _handle_exceptions<|MERGE_RESOLUTION|>--- conflicted
+++ resolved
@@ -23,7 +23,6 @@
         )
 
 
-<<<<<<< HEAD
 def _remove_so_log(old_stack_trace):
     new_stack_trace = []
     for st in old_stack_trace:
@@ -31,13 +30,10 @@
             new_stack_trace.append(st)
     return new_stack_trace
 
-  
-def _write_new_stack_trace(old_stack_trace, trace_mode, func_wrapper_trace_mode, buffer):
-=======
+
 def _write_new_stack_trace(
     old_stack_trace, trace_mode, func_wrapper_trace_mode, buffer
 ):
->>>>>>> 0e946b26
     _log_stack_trace_truncated(trace_mode, func_wrapper_trace_mode, buffer)
     new_stack_trace = []
     for st in old_stack_trace:
@@ -62,9 +58,7 @@
     if trace_mode == "full" and func_wrapper_trace_mode:
         print("".join(tb.format_list(tb_history)))
     else:
-        _write_new_stack_trace(
-            tb_history, trace_mode, func_wrapper_trace_mode, buffer
-        )
+        _write_new_stack_trace(tb_history, trace_mode, func_wrapper_trace_mode, buffer)
         print(buffer.getvalue())
     print(type.__name__ + ":", value)
 
@@ -78,20 +72,9 @@
     if trace_mode == "full" and func_wrapper_trace_mode:
         buffer.write("".join(tb.format_list(tb_stack)))
     else:
-<<<<<<< HEAD
         _write_new_stack_trace(tb_stack, trace_mode, func_wrapper_trace_mode, buffer)
     buffer.write(
-      "During the handling of the above exception, another exception occurred:\n"
-=======
-        _write_new_stack_trace(
-            tb.extract_tb(sys.exc_info()[2]),
-            trace_mode,
-            func_wrapper_trace_mode,
-            buffer,
-        )
-    buffer.write(
         "During the handling of the above exception, another exception occurred:\n"
->>>>>>> 0e946b26
     )
 
 
