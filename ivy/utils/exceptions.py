import ivy
import functools
from typing import Callable
import sys
import traceback as tb
import io

# Helpers #
# ------- #


def _log_stack_trace_truncated(trace_mode, func_wrapper_trace_mode, buffer):
    if trace_mode in ["frontend", "ivy"]:
        buffer.write(
            "<stack trace is truncated to {} specific files,".format(trace_mode),
            "call `ivy.set_exception_trace_mode('full')` to view the full trace>",
        )

    if not func_wrapper_trace_mode:
        buffer.write(
            "<func_wrapper.py stack trace is squashed,",
            "call `ivy.set_show_func_wrapper_trace_mode(True)` in order to view this>",
        )


def _remove_so_log(old_stack_trace):
    new_stack_trace = []
    for st in old_stack_trace:
        if ".pyx" not in repr(st):
            new_stack_trace.append(st)
    return new_stack_trace


def _write_new_stack_trace(
    old_stack_trace, trace_mode, func_wrapper_trace_mode, buffer
):
    _log_stack_trace_truncated(trace_mode, func_wrapper_trace_mode, buffer)
    new_stack_trace = []
    for st in old_stack_trace:
        if trace_mode == "full" and not func_wrapper_trace_mode:
            if "func_wrapper.py" not in repr(st):
                new_stack_trace.append(st)
        else:
            if ivy.trace_mode_dict[trace_mode] in repr(st):
                if not func_wrapper_trace_mode and "func_wrapper.py" in repr(st):
                    continue
                new_stack_trace.append(st)
    buffer.write("".join(tb.format_list(new_stack_trace)))


def _custom_exception_handle(type, value, tb_history):
    trace_mode = ivy.exception_trace_mode
    func_wrapper_trace_mode = ivy.show_func_wrapper_trace_mode
    buffer = io.StringIO()
    tb_history = _remove_so_log(tb.extract_tb(tb_history))
    if trace_mode == "none":
        return
    if trace_mode == "full" and func_wrapper_trace_mode:
        print("".join(tb.format_list(tb_history)))
    else:
        _write_new_stack_trace(tb_history, trace_mode, func_wrapper_trace_mode, buffer)
        print(buffer.getvalue())
    print(type.__name__ + ":", value)


def _write_traceback_history(buffer):
<<<<<<< HEAD
    trace_mode = ivy.get_exception_trace_mode()
    func_wrapper_trace_mode = ivy.get_show_func_wrapper_trace_mode()
    tb_stack = _remove_so_log(tb.extract_tb(sys.exc_info()[2]))
=======
    trace_mode = ivy.exception_trace_mode
    func_wrapper_trace_mode = ivy.show_func_wrapper_trace_mode
>>>>>>> f23a27b5
    if trace_mode == "none":
        return
    if trace_mode == "full" and func_wrapper_trace_mode:
        buffer.write("".join(tb.format_list(tb_stack)))
    else:
        _write_new_stack_trace(tb_stack, trace_mode, func_wrapper_trace_mode, buffer)
    buffer.write(
        "During the handling of the above exception, another exception occurred:\n"
    )


sys.excepthook = _custom_exception_handle


def _add_native_error(default):
    """
    Append the native error to the message if it exists.

    Parameters
    ----------
    default
        list containing all the messages

    Returns
    -------
    ret
        list containing all the messages, with the native error appended if it exists
    """
    trace_mode = ivy.exception_trace_mode
    if isinstance(default[-1], Exception):
        if isinstance(default[-1], IvyException):
            if default[-1].native_error is not None:
                # native error was passed in the message
                native_error = default[-1].native_error
            else:
                # a string was passed in the message
                # hence the last element is an IvyException
                default[-1] = str(default[-1])
                return default
        else:
            # exception was raised by the backend natively
            native_error = default[-1]
        if trace_mode == "full":
            default[-1] = native_error.__class__.__name__
            default.append(str(native_error))
        else:
            default[-1] = str(native_error)
    return default


def _combine_messages(*messages, include_backend=True):
    if not include_backend:
        return " ".join(messages)
    default = [
        "numpy" if ivy.current_backend_str() == "" else ivy.current_backend_str()
    ]
    delimiter = ": "
    for message in messages:
        default.append(message)

    # adding the native error as well if it exists and the trace mode is set to "full"
    default = _add_native_error(default)
    return delimiter.join(default)


class IvyException(Exception):
    def __init__(self, *messages, include_backend=False):
        self.native_error = (
            messages[0]
            if len(messages) == 1
            and isinstance(messages[0], Exception)
            and not include_backend
            else None
        )
        if self.native_error is None:
            super().__init__(
                _combine_messages(*messages, include_backend=include_backend)
            )
        else:
            super().__init__(str(messages[0]))


class IvyBackendException(IvyException):
    def __init__(self, *messages, include_backend=False):
        super().__init__(*messages, include_backend=include_backend)


class IvyNotImplementedException(NotImplementedError):
    def __init__(self, message=""):
        super().__init__(message)


class IvyError(IvyException):
    def __init__(self, *messages, include_backend=False):
        super().__init__(*messages, include_backend=include_backend)


class IvyIndexError(IvyException, IndexError):
    def __init__(self, *messages, include_backend=False):
        super().__init__(*messages, include_backend=include_backend)


class IvyAttributeError(IvyException, AttributeError):
    def __init__(self, *messages, include_backend=False):
        super().__init__(*messages, include_backend=include_backend)


class IvyValueError(IvyException, ValueError):
    def __init__(self, *messages, include_backend=False):
        super().__init__(*messages, include_backend=include_backend)


class IvyBroadcastShapeError(IvyException):
    def __init__(self, *messages, include_backend=False):
        super().__init__(*messages, include_backend=include_backend)


class IvyDtypePromotionError(IvyException):
    def __init__(self, *messages, include_backend=False):
        super().__init__(*messages, include_backend=include_backend)


def handle_exceptions(fn: Callable) -> Callable:
    buffer = io.StringIO()

    @functools.wraps(fn)
    def _handle_exceptions(*args, **kwargs):
        """
        Catch all exceptions and raise them in IvyException.

        Parameters
        ----------
        args
            The arguments to be passed to the function.

        kwargs
            The keyword arguments to be passed to the function.

        Returns
        -------
            The return of the function, or raise IvyException if error is thrown.
        """
        try:
            return fn(*args, **kwargs)
        # Not to rethrow as IvyBackendException
        except IvyNotImplementedException as e:
            raise e
        except IvyError as e:
            _write_traceback_history(buffer)
            raise ivy.utils.exceptions.IvyError(
                fn.__name__, buffer.getvalue() + " " + str(e), include_backend=True
            )
        except IvyBroadcastShapeError as e:
            _write_traceback_history(buffer)
            raise ivy.utils.exceptions.IvyBroadcastShapeError(
                fn.__name__, buffer.getvalue() + " " + str(e), include_backend=True
            )
        except IvyDtypePromotionError as e:
            _write_traceback_history(buffer)
            raise ivy.utils.exceptions.IvyDtypePromotionError(
                fn.__name__, buffer.getvalue() + " " + str(e), include_backend=True
            )
        except (IndexError, IvyIndexError) as e:
            _write_traceback_history(buffer)
            raise ivy.utils.exceptions.IvyIndexError(
                fn.__name__, buffer.getvalue() + " " + str(e), include_backend=True
            )
        except (AttributeError, IvyAttributeError) as e:
            _write_traceback_history(buffer)
            raise ivy.utils.exceptions.IvyAttributeError(
                fn.__name__, buffer.getvalue() + " " + str(e), include_backend=True
            )
        except (ValueError, IvyValueError) as e:
            _write_traceback_history(buffer)
            raise ivy.utils.exceptions.IvyValueError(
                fn.__name__, buffer.getvalue() + " " + str(e), include_backend=True
            )
        except (Exception, IvyBackendException) as e:
            _write_traceback_history(buffer)
            raise ivy.utils.exceptions.IvyBackendException(
                fn.__name__, buffer.getvalue() + " " + str(e), include_backend=True
            )

    _handle_exceptions.handle_exceptions = True
    return _handle_exceptions<|MERGE_RESOLUTION|>--- conflicted
+++ resolved
@@ -64,14 +64,9 @@
 
 
 def _write_traceback_history(buffer):
-<<<<<<< HEAD
-    trace_mode = ivy.get_exception_trace_mode()
-    func_wrapper_trace_mode = ivy.get_show_func_wrapper_trace_mode()
-    tb_stack = _remove_so_log(tb.extract_tb(sys.exc_info()[2]))
-=======
     trace_mode = ivy.exception_trace_mode
     func_wrapper_trace_mode = ivy.show_func_wrapper_trace_mode
->>>>>>> f23a27b5
+    tb_stack = _remove_so_log(tb.extract_tb(sys.exc_info()[2]))
     if trace_mode == "none":
         return
     if trace_mode == "full" and func_wrapper_trace_mode:
