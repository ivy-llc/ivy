import ivy
import functools
from typing import Callable
import traceback as tb
import inspect
import os
import ast
import builtins

# Helpers #
# ------- #


def _remove_so_log(trace):
    old_stack_trace = tb.extract_tb(trace)
    old_frames = inspect.getinnerframes(trace)

    transpile_frame = None
    module_frame = None
    module_st = None
    compiled_lineno = None

    new_stack_trace = []
    track = False

    for idx, st in enumerate(old_stack_trace):
        if ".pyx" in repr(st):
            continue
        if "<string>" in repr(st):
            if "compiled_fn" in repr(st) and module_frame:
                track = True
                compiled_lineno = st.lineno

        if "<module>" in repr(st):
            module_frame = old_frames[idx]
            module_st = st
        elif (
            transpile_frame is None
            and os.path.join("ivy", "compiler") in st.filename
            and st.name in ["compile", "transpile"]
        ):
            transpile_frame = old_frames[idx]
        elif track:
            ret_st = _align_source(
                st, transpile_frame, module_frame, module_st, compiled_lineno
            )
            if ret_st:
                [new_stack_trace.append(r) for r in ret_st]

        if track:
            track = False
        else:
            new_stack_trace.append(st)

    return new_stack_trace


def _align_source(st, transpile_frame, module_frame, module_st, compiled_lineno):
    from ivy.compiler.utils.VVX import trace_obj
    from ivy.compiler.utils.IIV import Graph

    curr_obj = [None, None, "", ""]
    if transpile_frame:
        t_v = inspect.getargvalues(transpile_frame.frame)
        obj = t_v.locals[t_v.varargs][0]

        traced_data = trace_obj(obj, t_v.locals["args"], t_v.locals["kwargs"], {})
        curr_obj[0] = traced_data[1]
        curr_obj[1] = traced_data[2]
        curr_obj[2] = traced_data[3]

    if module_frame:
        t_v = inspect.getargvalues(module_frame.frame)
        for k, v in t_v.locals.items():
            if k in module_st.line and isinstance(v, Graph):
                traced_data = trace_obj(t_v.locals[v.__name__], (), {}, {})
                curr_obj[0] = traced_data[1]
                curr_obj[1] = traced_data[2]
                curr_obj[2] = v.__name__

                if compiled_lineno:
                    line = v._Graph__fn_str.split("\n")[compiled_lineno - 1]
                    line = line.split("=")[1].strip()
                    line = line.split("(")[0].strip()
                    target_name = line.split(".")[-1].strip()
                    curr_obj[3] = line
                    area = compiled_lineno / len(v._Graph__fn_str.strip().split("\n"))

                    curr_obj = _get_traces(curr_obj, area, t_v.locals, target_name)

    if curr_obj[0] is None:
        return None
    if not isinstance(curr_obj[0], list):
        curr_obj = [curr_obj]
    return curr_obj


def _get_traces(curr_obj, area, local_dict, target_name):
    from ivy.compiler.utils.VVX import trace_obj, get_source_code, CallVistior

    traces_list = []
    func = local_dict[curr_obj[2]]
    func_module = inspect.getmodule(func)
    rooted_source = get_source_code(func).strip()

    try:
        module_ast = ast.parse(rooted_source)
        visitor = CallVistior(func_module)
        visitor.visit(module_ast)
    except SyntaxError:
        pass

    non_lib_objs_name_list = [f.__name__ for f in visitor.non_lib_objs]
    rooted_src_list = rooted_source.split("\n")
    max_idx = round(len(rooted_src_list) * area) - 1

    for i in range(max_idx, 0, -1):
        if target_name in rooted_src_list[i]:
            curr_obj[3] = rooted_src_list[i]
            curr_obj[1] += i
            break
        elif builtins.any(
            [name in rooted_src_list[i] for name in non_lib_objs_name_list]
        ):
            found = False
            for name in non_lib_objs_name_list:
                if name in rooted_src_list[i]:
                    traced_data = trace_obj(local_dict[name], (), {}, {})
                    ret_obj = [traced_data[1], traced_data[2], name, curr_obj[3]]
                    ret_obj = _get_traces(ret_obj, 1, local_dict, target_name)
                    if ret_obj:
                        traces_list += ret_obj
                        found = True
                        break
            if found:
                curr_obj[3] = rooted_src_list[i]
                curr_obj[1] += i
                break
    return [curr_obj] + traces_list


def _check_if_path_found(path, full_path):
    """
    Check if the path is found in the full path.

    Parameters
    ----------
    path
        the path to check
    full_path
        the full path to check

    Returns
    -------
    ret
        True if the path is found, False otherwise
    """
    if path in full_path:
        return True
    else:
        return False


def _configure_stack_trace(traceback):
    """
    Configure the stack trace to be displayed in the console.

    Parameters
    ----------
    traceback
        the traceback object
    """
    tb = traceback
    trace_mode = ivy.exception_trace_mode
    show_wrappers = ivy.show_func_wrapper_trace_mode

    ivy_path = os.path.join("ivy", "functional", "ivy")
    frontend_path = os.path.join("ivy", "functional", "frontends")
    wrapper_path = os.path.join("ivy", "func_wrapper.py")

    while 1:
        if not tb.tb_next:
            break
        frame = tb.tb_next.tb_frame
        file_path = frame.f_code.co_filename
        if trace_mode == "ivy":
            if _check_if_path_found(ivy_path, file_path):
                tb = tb.tb_next
            else:
                tb.tb_next = tb.tb_next.tb_next
        elif trace_mode == "frontend":
            if _check_if_path_found(frontend_path, file_path) or _check_if_path_found(
                ivy_path, file_path
            ):
                tb = tb.tb_next
            else:
                tb.tb_next = tb.tb_next.tb_next
        else:
            if not show_wrappers:
                if _check_if_path_found(wrapper_path, file_path):
                    tb.tb_next = tb.tb_next.tb_next
                else:
                    tb = tb.tb_next
            else:
                tb = tb.tb_next


def _add_native_error(default):
    """
    Append the native error to the message if it exists.

    Parameters
    ----------
    default
        list containing all the messages

    Returns
    -------
    ret
        list containing all the messages, with the native error appended if it exists
    """
    trace_mode = ivy.exception_trace_mode
    if isinstance(default[-1], Exception):
        if isinstance(default[-1], IvyException):
            if default[-1].native_error is not None:
                # native error was passed in the message
                native_error = default[-1].native_error
            else:
                # a string was passed in the message
                # hence the last element is an IvyException
                default[-1] = str(default[-1])
                return default
        else:
            # exception was raised by the backend natively
            native_error = default[-1]
        if trace_mode == "full":
            default[-1] = native_error.__class__.__name__
            default.append(str(native_error))
        else:
            default[-1] = str(native_error)
    return default


def _combine_messages(*messages, include_backend=True):
    if not include_backend:
        return " ".join(messages)
    default = [
        "numpy" if ivy.current_backend_str() == "" else ivy.current_backend_str()
    ]
    delimiter = ": "
    for message in messages:
        default.append(message)

    # adding the native error as well if it exists and the trace mode is set to "full"
    default = _add_native_error(default)
    return delimiter.join(default)


class IvyException(Exception):
    def __init__(self, *messages, include_backend=False):
        self.native_error = (
            messages[0]
            if len(messages) == 1
            and isinstance(messages[0], Exception)
            and not include_backend
            else None
        )
        if self.native_error is None:
            super().__init__(
                _combine_messages(*messages, include_backend=include_backend)
            )
        else:
            super().__init__(str(messages[0]))


class IvyBackendException(IvyException):
    def __init__(self, *messages, include_backend=False):
        super().__init__(*messages, include_backend=include_backend)


class InvalidBackendException(IvyException):
    def __init__(self, *messages, include_backend=False):
        super().__init__(*messages, include_backend=include_backend)


class IvyNotImplementedException(NotImplementedError):
    def __init__(self, message=""):
        super().__init__(message)


class IvyError(IvyException):
    def __init__(self, *messages, include_backend=False):
        super().__init__(*messages, include_backend=include_backend)


class IvyIndexError(IvyException, IndexError):
    def __init__(self, *messages, include_backend=False):
        super().__init__(*messages, include_backend=include_backend)


class IvyAttributeError(IvyException, AttributeError):
    def __init__(self, *messages, include_backend=False):
        super().__init__(*messages, include_backend=include_backend)


class IvyValueError(IvyException, ValueError):
    def __init__(self, *messages, include_backend=False):
        super().__init__(*messages, include_backend=include_backend)


class IvyBroadcastShapeError(IvyException):
    def __init__(self, *messages, include_backend=False):
        super().__init__(*messages, include_backend=include_backend)


class IvyDtypePromotionError(IvyException):
    def __init__(self, *messages, include_backend=False):
        super().__init__(*messages, include_backend=include_backend)


class IvyDeviceError(IvyException):
    def __init__(self, *messages, include_backend=False):
        super().__init__(*messages, include_backend=include_backend)


def handle_exceptions(fn: Callable) -> Callable:
    @functools.wraps(fn)
    def _handle_exceptions(*args, **kwargs):
        """
        Catch all exceptions and raise them in IvyException.

        Parameters
        ----------
        args
            The arguments to be passed to the function.

        kwargs
            The keyword arguments to be passed to the function.

        Returns
        -------
            The return of the function, or raise IvyException if error is thrown.
        """
        try:
            return fn(*args, **kwargs)
        # Not to rethrow as IvyBackendException
        except IvyNotImplementedException as e:
            _configure_stack_trace(e.__traceback__)
            raise e
        except IvyError as e:
            _configure_stack_trace(e.__traceback__)
            raise ivy.utils.exceptions.IvyError(
                fn.__name__, str(e), include_backend=True
            )
        except IvyBroadcastShapeError as e:
            _configure_stack_trace(e.__traceback__)
            raise ivy.utils.exceptions.IvyBroadcastShapeError(
                fn.__name__, str(e), include_backend=True
            )
        except IvyDtypePromotionError as e:
            _configure_stack_trace(e.__traceback__)
            raise ivy.utils.exceptions.IvyDtypePromotionError(
                fn.__name__, str(e), include_backend=True
            )
        except (IndexError, IvyIndexError) as e:
            _configure_stack_trace(e.__traceback__)
            raise ivy.utils.exceptions.IvyIndexError(
                fn.__name__, str(e), include_backend=True
            )
        except (AttributeError, IvyAttributeError) as e:
            _configure_stack_trace(e.__traceback__)
            raise ivy.utils.exceptions.IvyAttributeError(
                fn.__name__, str(e), include_backend=True
            )
        except (ValueError, IvyValueError) as e:
            _configure_stack_trace(e.__traceback__)
            raise ivy.utils.exceptions.IvyValueError(
                fn.__name__, str(e), include_backend=True
            )
<<<<<<< HEAD
        except InvalidBackendException as e:
            _configure_stack_trace(e.__traceback__)
            raise e
=======
        except IvyDeviceError as e:
            _configure_stack_trace(e.__traceback__)
            raise ivy.utils.exceptions.IvyDeviceError(
                fn.__name__, str(e), include_backend=True
            )
>>>>>>> 951f116c
        except (Exception, IvyBackendException) as e:
            _configure_stack_trace(e.__traceback__)
            raise ivy.utils.exceptions.IvyBackendException(
                fn.__name__, str(e), include_backend=True
            )

    _handle_exceptions.handle_exceptions = True
    return _handle_exceptions<|MERGE_RESOLUTION|>--- conflicted
+++ resolved
@@ -281,8 +281,8 @@
 class InvalidBackendException(IvyException):
     def __init__(self, *messages, include_backend=False):
         super().__init__(*messages, include_backend=include_backend)
-
-
+        
+        
 class IvyNotImplementedException(NotImplementedError):
     def __init__(self, message=""):
         super().__init__(message)
@@ -377,17 +377,14 @@
             raise ivy.utils.exceptions.IvyValueError(
                 fn.__name__, str(e), include_backend=True
             )
-<<<<<<< HEAD
+        except IvyDeviceError as e:
+            _configure_stack_trace(e.__traceback__)
+            raise ivy.utils.exceptions.IvyDeviceError(
+                fn.__name__, str(e), include_backend=True
+            )
         except InvalidBackendException as e:
             _configure_stack_trace(e.__traceback__)
             raise e
-=======
-        except IvyDeviceError as e:
-            _configure_stack_trace(e.__traceback__)
-            raise ivy.utils.exceptions.IvyDeviceError(
-                fn.__name__, str(e), include_backend=True
-            )
->>>>>>> 951f116c
         except (Exception, IvyBackendException) as e:
             _configure_stack_trace(e.__traceback__)
             raise ivy.utils.exceptions.IvyBackendException(
