--- conflicted
+++ resolved
@@ -237,13 +237,8 @@
         )
     if params.shape[0:batch_dims] != indices.shape[0:batch_dims]:
         raise ivy.utils.exceptions.IvyException(
-<<<<<<< HEAD
-            "batch dimensions must match in `params` and `indices`;"
-            + f" saw {params.shape[0:batch_dims]} vs. {indices.shape[0:batch_dims]}"
-=======
             "batch dimensions must match in `params` and `indices`; saw"
             f" {params.shape[0:batch_dims]} vs. {indices.shape[0:batch_dims]}"
->>>>>>> dca2ac40
         )
 
 
@@ -260,13 +255,8 @@
         )
     if params.shape[0:batch_dims] != indices.shape[0:batch_dims]:
         raise ivy.utils.exceptions.IvyException(
-<<<<<<< HEAD
-            "batch dimensions must match in `params` and `indices`;"
-            + f" saw {params.shape[0:batch_dims]} vs. {indices.shape[0:batch_dims]}"
-=======
             "batch dimensions must match in `params` and `indices`; saw"
             f" {params.shape[0:batch_dims]} vs. {indices.shape[0:batch_dims]}"
->>>>>>> dca2ac40
         )
     if indices.shape[-1] > (len(params.shape[batch_dims:])):
         raise ivy.utils.exceptions.IvyException(
@@ -304,13 +294,8 @@
 def check_dimensions(x):
     if len(x.shape) <= 1:
         raise ivy.utils.exceptions.IvyException(
-<<<<<<< HEAD
-            "input must have greater than one dimension; "
-            + f" {x} has {len(x.shape)} dimensions"
-=======
             f"input must have greater than one dimension;  {x} has"
             f" {len(x.shape)} dimensions"
->>>>>>> dca2ac40
         )
 
 
