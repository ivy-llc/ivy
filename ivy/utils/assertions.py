--- conflicted
+++ resolved
@@ -224,15 +224,8 @@
 
 
 def check_one_way_broadcastable(x1, x2):
-<<<<<<< HEAD
-=======
-    if "tracked_var_proxy" in str(x1.__class__):
-        x1 = x1.var
-    if "tracked_var_proxy" in str(x2.__class__):
-        x2 = x2.var
     if len(x1) > len(x2):
         return False
->>>>>>> ce126ab6
     for a, b in zip(x1[::-1], x2[::-1]):
         if a == 1 or a == b:
             pass
