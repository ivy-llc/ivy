import ivy


# Helpers #
# ------- #


def _broadcast_inputs(x1, x2):
    x1_, x2_ = x1, x2
    iterables = (list, tuple, ivy.Shape)
    if not isinstance(x1_, iterables):
        x1_, x2_ = x2, x1
        if not isinstance(x1_, iterables):
            return [x1], [x2]
    if not isinstance(x2_, iterables):
        x1 = [x1] * len(x2)
    return x1, x2


# General with Custom Message #
# --------------------------- #


def check_less(x1, x2, allow_equal=False, message="", as_array=True):
    comp_fn = lambda x1, x2: (ivy.any(x1 > x2), ivy.any(x1 >= x2))
    if not as_array:
        iter_comp_fn = lambda x1_, x2_: (
            any(x1 > x2 for x1, x2 in zip(x1_, x2_)),
            any(x1 >= x2 for x1, x2 in zip(x1_, x2_)),
        )
        comp_fn = lambda x1, x2: iter_comp_fn(*_broadcast_inputs(x1, x2))
    gt, gt_eq = comp_fn(x1, x2)
    # less_equal
    if allow_equal and gt:
        raise ivy.utils.exceptions.IvyException(
            f"{x1} must be lesser than or equal to {x2}" if message == "" else message
        )
    # less
    elif not allow_equal and gt_eq:
        raise ivy.utils.exceptions.IvyException(
            f"{x1} must be lesser than {x2}" if message == "" else message
        )


def check_greater(x1, x2, allow_equal=False, message="", as_array=True):
    comp_fn = lambda x1, x2: (ivy.any(x1 < x2), ivy.any(x1 <= x2))
    if not as_array:
        iter_comp_fn = lambda x1_, x2_: (
            any(x1 < x2 for x1, x2 in zip(x1_, x2_)),
            any(x1 <= x2 for x1, x2 in zip(x1_, x2_)),
        )
        comp_fn = lambda x1, x2: iter_comp_fn(*_broadcast_inputs(x1, x2))
    lt, lt_eq = comp_fn(x1, x2)
    # greater_equal
    if allow_equal and lt:
        raise ivy.utils.exceptions.IvyException(
            f"{x1} must be greater than or equal to {x2}" if message == "" else message
        )
    # greater
    elif not allow_equal and lt_eq:
        raise ivy.utils.exceptions.IvyException(
            f"{x1} must be greater than {x2}" if message == "" else message
        )


def check_equal(x1, x2, inverse=False, message="", as_array=True):
    # not_equal
    eq_fn = lambda x1, x2: (x1 == x2 if inverse else x1 != x2)
    comp_fn = lambda x1, x2: ivy.any(eq_fn(x1, x2))
    if not as_array:
        iter_comp_fn = lambda x1_, x2_: any(eq_fn(x1, x2) for x1, x2 in zip(x1_, x2_))
        comp_fn = lambda x1, x2: iter_comp_fn(*_broadcast_inputs(x1, x2))
    eq = comp_fn(x1, x2)
    if inverse and eq:
        raise ivy.utils.exceptions.IvyException(
            f"{x1} must not be equal to {x2}" if message == "" else message
        )
    # equal
    elif not inverse and eq:
        raise ivy.utils.exceptions.IvyException(
            f"{x1} must be equal to {x2}" if message == "" else message
        )


def check_isinstance(x, allowed_types, message=""):
    if not isinstance(x, allowed_types):
        raise ivy.utils.exceptions.IvyException(
            f"type of x: {type(x)} must be one of the allowed types: {allowed_types}"
            if message == ""
            else message
        )


def check_exists(x, inverse=False, message=""):
    # not_exists
    if inverse and ivy.exists(x):
        raise ivy.utils.exceptions.IvyException(
            "arg must be None" if message == "" else message
        )
    # exists
    elif not inverse and not ivy.exists(x):
        raise ivy.utils.exceptions.IvyException(
            "arg must not be None" if message == "" else message
        )


def check_elem_in_list(elem, list, inverse=False, message=""):
    if inverse and elem in list:
        raise ivy.utils.exceptions.IvyException(
            message if message != "" else f"{elem} must not be one of {list}"
        )
    elif not inverse and elem not in list:
        raise ivy.utils.exceptions.IvyException(
            message if message != "" else f"{elem} must be one of {list}"
        )


def check_true(expression, message="expression must be True"):
    if not expression:
        raise ivy.utils.exceptions.IvyException(message)


def check_false(expression, message="expression must be False"):
    if expression:
        raise ivy.utils.exceptions.IvyException(message)


def check_all(results, message="one of the args is False", as_array=True):
    if (as_array and not ivy.all(results)) or (not as_array and not all(results)):
        raise ivy.utils.exceptions.IvyException(message)


def check_any(results, message="all of the args are False", as_array=True):
    if (as_array and not ivy.any(results)) or (not as_array and not any(results)):
        raise ivy.utils.exceptions.IvyException(message)


def check_all_or_any_fn(
    *args,
    fn,
    type="all",
    limit=[0],
    message="args must exist according to type and limit given",
    as_array=True,
):
    if type == "all":
        check_all([fn(arg) for arg in args], message, as_array=as_array)
    elif type == "any":
        count = 0
        for arg in args:
            count = count + 1 if fn(arg) else count
        if count not in limit:
            raise ivy.utils.exceptions.IvyException(message)
    else:
        raise ivy.utils.exceptions.IvyException("type must be all or any")


def check_shape(x1, x2, message=""):
    message = (
        message
        if message != ""
        else "{} and {} must have the same shape ({} vs {})".format(
            x1, x2, ivy.shape(x1), ivy.shape(x2)
        )
    )
    if ivy.shape(x1)[:] != ivy.shape(x2)[:]:
        raise ivy.utils.exceptions.IvyException(message)


def check_same_dtype(x1, x2, message=""):
    if ivy.dtype(x1) != ivy.dtype(x2):
        message = (
            message
            if message != ""
            else "{} and {} must have the same dtype ({} vs {})".format(
                x1, x2, ivy.dtype(x1), ivy.dtype(x2)
            )
        )
        raise ivy.utils.exceptions.IvyException(message)


# Creation #
# -------- #


<<<<<<< HEAD
def check_fill_value_and_dtype_are_compatible(fill_value, dtype):
    if ivy.is_array(fill_value) and len(fill_value.shape) == 0:
        fill_value = ivy.to_scalar(fill_value)
    if (
        not (
            (ivy.is_int_dtype(dtype) or ivy.is_uint_dtype(dtype))
            and (isinstance(fill_value, int) or ivy.isinf(fill_value))
        )
        and not (
            ivy.is_complex_dtype(dtype) and isinstance(fill_value, (float, complex))
        )
        and not (
            ivy.is_float_dtype(dtype)
            and isinstance(fill_value, (float, np.float32))
            or isinstance(fill_value, bool)
        )
    ):
        raise ivy.utils.exceptions.IvyException(
            f"the fill_value: {fill_value} and data type: {dtype} are not compatible"
        )


=======
>>>>>>> 5ca141a7
def check_unsorted_segment_min_valid_params(data, segment_ids, num_segments):
    if not (isinstance(num_segments, int)):
        raise ValueError("num_segments must be of integer type")

    valid_dtypes = [
        ivy.int32,
        ivy.int64,
    ]

    if ivy.backend == "torch":
        import torch

        valid_dtypes = [
            torch.int32,
            torch.int64,
        ]
        if isinstance(num_segments, torch.Tensor):
            num_segments = num_segments.item()
    elif ivy.backend == "paddle":
        import paddle

        valid_dtypes = [
            paddle.int32,
            paddle.int64,
        ]
        if isinstance(num_segments, paddle.Tensor):
            num_segments = num_segments.item()

    if segment_ids.dtype not in valid_dtypes:
        raise ValueError("segment_ids must have an integer dtype")

    if data.shape[0] != segment_ids.shape[0]:
        raise ValueError("The length of segment_ids should be equal to data.shape[0].")

    if ivy.max(segment_ids) >= num_segments:
        error_message = (
            f"segment_ids[{ivy.argmax(segment_ids)}] = "
            f"{ivy.max(segment_ids)} is out of range [0, {num_segments})"
        )
        raise ValueError(error_message)
    if num_segments <= 0:
        raise ValueError("num_segments must be positive")


# General #
# ------- #


def check_gather_input_valid(params, indices, axis, batch_dims):
    if batch_dims > axis:
        raise ivy.utils.exceptions.IvyException(
            f"batch_dims ({batch_dims}) must be less than or equal to axis ({axis})."
        )
    if params.shape[0:batch_dims] != indices.shape[0:batch_dims]:
        raise ivy.utils.exceptions.IvyException(
            "batch dimensions must match in `params` and `indices`;"
            + f" saw {params.shape[0:batch_dims]} vs. {indices.shape[0:batch_dims]}"
        )


def check_gather_nd_input_valid(params, indices, batch_dims):
    if batch_dims >= len(params.shape):
        raise ivy.utils.exceptions.IvyException(
            "batch_dims = {} must be less than rank(`params`) = {}.".format(
                batch_dims, len(params.shape)
            )
        )
    if batch_dims >= len(indices.shape):
        raise ivy.utils.exceptions.IvyException(
            "batch_dims = {}  must be less than rank(`indices`) = {}.".format(
                batch_dims, len(indices.shape)
            )
        )
    if params.shape[0:batch_dims] != indices.shape[0:batch_dims]:
        raise ivy.utils.exceptions.IvyException(
            "batch dimensions must match in `params` and `indices`;"
            + f" saw {params.shape[0:batch_dims]} vs. {indices.shape[0:batch_dims]}"
        )
    if indices.shape[-1] > (len(params.shape[batch_dims:])):
        raise ivy.utils.exceptions.IvyException(
            "index innermost dimension length must be <= "
            + "rank(`params[batch_dims:]`); saw: {} vs. {} .".format(
                indices.shape[-1], len(params.shape[batch_dims:])
            )
        )


def check_one_way_broadcastable(x1, x2):
    if len(x1) > len(x2):
        return False
    for a, b in zip(x1[::-1], x2[::-1]):
        if a == 1 or a == b:
            pass
        else:
            return False
    return True


def check_inplace_sizes_valid(var, data):
    if not check_one_way_broadcastable(data.shape, var.shape):
        raise ivy.utils.exceptions.IvyException(
            "Could not output values of shape {} into array with shape {}.".format(
                var.shape, data.shape
            )
        )


def check_shapes_broadcastable(var, data):
    if not check_one_way_broadcastable(var, data):
        raise ivy.utils.exceptions.IvyBroadcastShapeError(
            f"Could not broadcast shape {data} to shape {var}."
        )


def check_dimensions(x):
    if len(x.shape) <= 1:
        raise ivy.utils.exceptions.IvyException(
            "input must have greater than one dimension; "
            + f" {x} has {len(x.shape)} dimensions"
        )


def check_kernel_padding_size(kernel_size, padding_size):
    for i in range(len(kernel_size)):
        if (
            padding_size[i][0] > kernel_size[i] // 2
            or padding_size[i][1] > kernel_size[i] // 2
        ):
            raise ValueError(
                "Padding size should be less than or equal to half of the kernel size. "
                "Got kernel_size: {} and padding_size: {}".format(
                    kernel_size, padding_size
                )
            )


def check_dev_correct_formatting(device):
    assert device[0:3] in ["gpu", "tpu", "cpu"]
    if device != "cpu":
        assert device[3] == ":"
        assert device[4:].isnumeric()


# Jax Specific #
# ------- #


def _check_jax_x64_flag(dtype):
    if (
        ivy.backend == "jax"
        and not ivy.functional.backends.jax.jax.config.jax_enable_x64
    ):
        ivy.utils.assertions.check_elem_in_list(
            dtype,
            ["float64", "int64", "uint64", "complex128"],
            inverse=True,
            message=(
                f"{dtype} output not supported while jax_enable_x64"
                " is set to False, please import jax and enable the flag using "
                "jax.config.update('jax_enable_x64', True)"
            ),
        )<|MERGE_RESOLUTION|>--- conflicted
+++ resolved
@@ -183,31 +183,6 @@
 # -------- #
 
 
-<<<<<<< HEAD
-def check_fill_value_and_dtype_are_compatible(fill_value, dtype):
-    if ivy.is_array(fill_value) and len(fill_value.shape) == 0:
-        fill_value = ivy.to_scalar(fill_value)
-    if (
-        not (
-            (ivy.is_int_dtype(dtype) or ivy.is_uint_dtype(dtype))
-            and (isinstance(fill_value, int) or ivy.isinf(fill_value))
-        )
-        and not (
-            ivy.is_complex_dtype(dtype) and isinstance(fill_value, (float, complex))
-        )
-        and not (
-            ivy.is_float_dtype(dtype)
-            and isinstance(fill_value, (float, np.float32))
-            or isinstance(fill_value, bool)
-        )
-    ):
-        raise ivy.utils.exceptions.IvyException(
-            f"the fill_value: {fill_value} and data type: {dtype} are not compatible"
-        )
-
-
-=======
->>>>>>> 5ca141a7
 def check_unsorted_segment_min_valid_params(data, segment_ids, num_segments):
     if not (isinstance(num_segments, int)):
         raise ValueError("num_segments must be of integer type")
