import ivy


# Helpers #
# ------- #


def _broadcast_inputs(x1, x2):
    x1_, x2_ = x1, x2
    iterables = (list, tuple, ivy.Shape)
    if not isinstance(x1_, iterables):
        x1_, x2_ = x2, x1
    if not isinstance(x1_, iterables):
        return [x1], [x2]
    if not isinstance(x2_, iterables):
        x1 = [x1] * len(x2)
    return x1, x2


# General with Custom Message #
# --------------------------- #


def check_less(x1, x2, allow_equal=False, message="", as_array=True):
    def comp_fn(x1, x2):
        return ivy.any(x1 > x2), ivy.any(x1 >= x2)

    if not as_array:

        def iter_comp_fn(x1_, x2_):
            return any(x1 > x2 for x1, x2 in zip(x1_, x2_)), any(
                x1 >= x2 for x1, x2 in zip(x1_, x2_)
            )

        def comp_fn(x1, x2):  # noqa F811
            return iter_comp_fn(*_broadcast_inputs(x1, x2))

    gt, gt_eq = comp_fn(x1, x2)
    # less_equal
    if allow_equal and gt:
        raise ivy.utils.exceptions.IvyException(
            f"{x1} must be lesser than or equal to {x2}" if message == "" else message
        )
    elif not allow_equal and gt_eq:
        raise ivy.utils.exceptions.IvyException(
            f"{x1} must be lesser than {x2}" if message == "" else message
        )


def check_greater(x1, x2, allow_equal=False, message="", as_array=True):
    def comp_fn(x1, x2):
        return ivy.any(x1 < x2), ivy.any(x1 <= x2)

    if not as_array:

        def iter_comp_fn(x1_, x2_):
            return any(x1 < x2 for x1, x2 in zip(x1_, x2_)), any(
                x1 <= x2 for x1, x2 in zip(x1_, x2_)
            )

        def comp_fn(x1, x2):  # noqa F811
            return iter_comp_fn(*_broadcast_inputs(x1, x2))

    lt, lt_eq = comp_fn(x1, x2)
    # greater_equal
    if allow_equal and lt:
        raise ivy.utils.exceptions.IvyException(
            f"{x1} must be greater than or equal to {x2}" if message == "" else message
        )
    elif not allow_equal and lt_eq:
        raise ivy.utils.exceptions.IvyException(
            f"{x1} must be greater than {x2}" if message == "" else message
        )


def check_equal(x1, x2, inverse=False, message="", as_array=True):
    # not_equal
    def eq_fn(x1, x2):
        return x1 == x2 if inverse else x1 != x2

    def comp_fn(x1, x2):
        return ivy.any(eq_fn(x1, x2))

    if not as_array:

        def iter_comp_fn(x1_, x2_):
            return any(eq_fn(x1, x2) for x1, x2 in zip(x1_, x2_))

        def comp_fn(x1, x2):  # noqa F811
            return iter_comp_fn(*_broadcast_inputs(x1, x2))

    eq = comp_fn(x1, x2)
    if inverse and eq:
        raise ivy.utils.exceptions.IvyException(
            f"{x1} must not be equal to {x2}" if message == "" else message
        )
    elif not inverse and eq:
        raise ivy.utils.exceptions.IvyException(
            f"{x1} must be equal to {x2}" if message == "" else message
        )


def check_isinstance(x, allowed_types, message=""):
    if not isinstance(x, allowed_types):
        raise ivy.utils.exceptions.IvyException(
            f"type of x: {type(x)} must be one of the allowed types: {allowed_types}"
            if message == ""
            else message
        )


def check_exists(x, inverse=False, message=""):
    # not_exists
    if inverse and ivy.exists(x):
        raise ivy.utils.exceptions.IvyException(
            "arg must be None" if message == "" else message
        )
    # exists
    elif not inverse and not ivy.exists(x):
        raise ivy.utils.exceptions.IvyException(
            "arg must not be None" if message == "" else message
        )


def check_elem_in_list(elem, list, inverse=False, message=""):
    if inverse and elem in list:
        raise ivy.utils.exceptions.IvyException(
            message if message != "" else f"{elem} must not be one of {list}"
        )
    elif not inverse and elem not in list:
        raise ivy.utils.exceptions.IvyException(
            message if message != "" else f"{elem} must be one of {list}"
        )


def check_true(expression, message="expression must be True"):
    if not expression:
        raise ivy.utils.exceptions.IvyException(message)


def check_false(expression, message="expression must be False"):
    if expression:
        raise ivy.utils.exceptions.IvyException(message)


def check_all(results, message="one of the args is False", as_array=True):
    if (as_array and not ivy.all(results)) or (not as_array and not all(results)):
        raise ivy.utils.exceptions.IvyException(message)


def check_any(results, message="all of the args are False", as_array=True):
    if (as_array and not ivy.any(results)) or (not as_array and not any(results)):
        raise ivy.utils.exceptions.IvyException(message)


def check_all_or_any_fn(
    *args,
    fn,
    type="all",
    limit=(0,),
    message="args must exist according to type and limit given",
    as_array=True,
):
    if type == "all":
        check_all([fn(arg) for arg in args], message, as_array=as_array)
    elif type == "any":
        count = 0
        for arg in args:
            count = count + 1 if fn(arg) else count
        if count not in limit:
            raise ivy.utils.exceptions.IvyException(message)
    else:
        raise ivy.utils.exceptions.IvyException("type must be all or any")


def check_shape(x1, x2, message=""):
    message = (
        message
        if message != ""
        else (
            f"{x1} and {x2} must have the same shape ({ivy.shape(x1)} vs"
            f" {ivy.shape(x2)})"
        )
    )
    if ivy.shape(x1)[:] != ivy.shape(x2)[:]:
        raise ivy.utils.exceptions.IvyException(message)


def check_same_dtype(x1, x2, message=""):
    if ivy.dtype(x1) != ivy.dtype(x2):
        message = (
            message
            if message != ""
            else (
                f"{x1} and {x2} must have the same dtype ({ivy.dtype(x1)} vs"
                f" {ivy.dtype(x2)})"
            )
        )
        raise ivy.utils.exceptions.IvyException(message)


# Creation #
# -------- #


def check_unsorted_segment_valid_params(data, segment_ids, num_segments):
    if not isinstance(num_segments, int):
        raise TypeError("num_segments must be of integer type")

    valid_dtypes = [
        ivy.int32,
        ivy.int64,
    ]

    if ivy.backend == "torch":
        import torch

        valid_dtypes = [
            torch.int32,
            torch.int64,
        ]
        if isinstance(num_segments, torch.Tensor):
            num_segments = num_segments.item()
    elif ivy.backend == "paddle":
        import paddle

        valid_dtypes = [
            paddle.int32,
            paddle.int64,
        ]
        if isinstance(num_segments, paddle.Tensor):
            num_segments = num_segments.item()

    if segment_ids.dtype not in valid_dtypes:
        raise TypeError("segment_ids must have an integer dtype")

    if data.shape[0] != segment_ids.shape[0]:
        raise ValueError("The length of segment_ids should be equal to data.shape[0].")

    if ivy.max(segment_ids) >= num_segments:
        error_message = (
            f"segment_ids[{ivy.argmax(segment_ids)}] = "
            f"{ivy.max(segment_ids)} is out of range [0, {num_segments})"
        )
        raise ValueError(error_message)
    if num_segments <= 0:
        raise ValueError("num_segments must be positive")


# General #
# ------- #


def check_gather_input_valid(params, indices, axis, batch_dims):
    if batch_dims > axis:
        raise ivy.utils.exceptions.IvyException(
            f"batch_dims ({batch_dims}) must be less than or equal to axis ({axis})."
        )
    if params.shape[0:batch_dims] != indices.shape[0:batch_dims]:
        raise ivy.utils.exceptions.IvyException(
            "batch dimensions must match in `params` and `indices`; saw"
            f" {params.shape[0:batch_dims]} vs. {indices.shape[0:batch_dims]}"
        )


def check_gather_nd_input_valid(params, indices, batch_dims):
    if batch_dims >= len(params.shape):
        raise ivy.utils.exceptions.IvyException(
            f"batch_dims = {batch_dims} must be less than rank(`params`) ="
            f" {len(params.shape)}."
        )
    if batch_dims >= len(indices.shape):
        raise ivy.utils.exceptions.IvyException(
            f"batch_dims = {batch_dims}  must be less than rank(`indices`) ="
            f" {len(indices.shape)}."
        )
    if params.shape[0:batch_dims] != indices.shape[0:batch_dims]:
        raise ivy.utils.exceptions.IvyException(
            "batch dimensions must match in `params` and `indices`; saw"
            f" {params.shape[0:batch_dims]} vs. {indices.shape[0:batch_dims]}"
        )
    if indices.shape[-1] > (len(params.shape[batch_dims:])):
        raise ivy.utils.exceptions.IvyException(
            "index innermost dimension length must be <= rank(`params[batch_dims:]`);"
            f" saw: {indices.shape[-1]} vs. {len(params.shape[batch_dims:])} ."
        )


def check_one_way_broadcastable(x1, x2):
    if len(x1) > len(x2):
        return False
    for a, b in zip(x1[::-1], x2[::-1]):
        if a in (1, b):
            pass
        else:
            return False
    return True


def check_inplace_sizes_valid(var, data):
    if not check_one_way_broadcastable(data.shape, var.shape):
        raise ivy.utils.exceptions.IvyException(
            f"Could not output values of shape {var.shape} into array with shape"
            f" {data.shape}."
        )


def check_shapes_broadcastable(var, data):
    if not check_one_way_broadcastable(var, data):
        raise ivy.utils.exceptions.IvyBroadcastShapeError(
            f"Could not broadcast shape {data} to shape {var}."
        )


def check_dimensions(x):
    if len(x.shape) <= 1:
        raise ivy.utils.exceptions.IvyException(
            f"input must have greater than one dimension;  {x} has"
            f" {len(x.shape)} dimensions"
        )


def check_kernel_padding_size(kernel_size, padding_size):
    for i in range(len(kernel_size)):
        if (
            padding_size[i][0] > kernel_size[i] // 2
            or padding_size[i][1] > kernel_size[i] // 2
        ):
            raise ValueError(
                "Padding size should be less than or equal to half of the kernel size."
                f" Got kernel_size: {kernel_size} and padding_size: {padding_size}"
            )


def check_dev_correct_formatting(device):
    assert device[0:3] in ["gpu", "tpu", "cpu"]
    if device != "cpu":
        assert device[3] == ":"
        assert device[4:].isnumeric()


# Jax Specific #
# ------- #


def _check_jax_x64_flag(dtype):
<<<<<<< HEAD
    if ivy.backend == "jax" and not ivy.functional.frontends.jax.config.jax_enable_x64:
=======
    if ivy.backend == "jax" and not ivy.functional.backends.jax.jax.config.x64_enabled:
>>>>>>> c241bb81
        ivy.utils.assertions.check_elem_in_list(
            dtype,
            ["float64", "int64", "uint64", "complex128"],
            inverse=True,
            message=(
                f"{dtype} output not supported while jax_enable_x64"
                " is set to False, please import jax and enable the flag using "
                "jax.config.update('jax_enable_x64', True)"
            ),
        )<|MERGE_RESOLUTION|>--- conflicted
+++ resolved
@@ -344,11 +344,8 @@
 
 
 def _check_jax_x64_flag(dtype):
-<<<<<<< HEAD
     if ivy.backend == "jax" and not ivy.functional.frontends.jax.config.jax_enable_x64:
-=======
-    if ivy.backend == "jax" and not ivy.functional.backends.jax.jax.config.x64_enabled:
->>>>>>> c241bb81
+
         ivy.utils.assertions.check_elem_in_list(
             dtype,
             ["float64", "int64", "uint64", "complex128"],
