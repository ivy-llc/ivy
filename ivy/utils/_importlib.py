--- conflicted
+++ resolved
@@ -30,11 +30,7 @@
         path_hooks.remove(self.finder)
         sys.meta_path.remove(self.finder)
         global IS_COMPILING_WITH_BACKEND
-<<<<<<< HEAD
-        IS_COMPILING_WITH_BACKEND = True
-=======
         IS_COMPILING_WITH_BACKEND = False
->>>>>>> 7ba64f7d
 
 
 def _clear_cache():
