--- conflicted
+++ resolved
@@ -9,10 +9,9 @@
 
 
 _backends_subpackage_path = "ivy.functional.backends"
-<<<<<<< HEAD
-_sub_backend_dict: dict[str, str] = dict()
-_backend_to_sub_backends_dict: dict[str, list] = dict()
-_available_sub_backends_implementations_dict: dict[str, dict[str, list]] = dict()
+_sub_backend_dict: dict[str, str] = {}
+_backend_to_sub_backends_dict: dict[str, list] = {}
+_available_sub_backends_implementations_dict: dict[str, dict[str, list]] = {}
 
 
 def _detect_sub_backends_dynamically():
@@ -23,29 +22,6 @@
         )
     ):
         if not backend[0].isalpha():
-=======
-_sub_backend_dict = {}
-_backend_to_sub_backends_dict = {}
-
-# dynamic sub_backend detection
-for backend in os.listdir(
-    os.path.join(
-        ivy.__path__[0].rpartition(os.path.sep)[0],  # type: ignore
-        _backends_subpackage_path.replace(".", os.path.sep),
-    )
-):
-    if not backend[0].isalpha():
-        continue
-
-    sub_backends_dir = os.path.join(
-        ivy.__path__[0].rpartition(os.path.sep)[0],
-        _backends_subpackage_path.replace(".", os.path.sep),
-        backend,
-        "sub_backends",
-    )
-    for sub_backend in os.listdir(sub_backends_dir):
-        if not sub_backend[0].isalpha():
->>>>>>> 77f083b5
             continue
 
         sub_backends_dir = os.path.join(
