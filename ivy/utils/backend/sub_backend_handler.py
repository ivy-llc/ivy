import os
import re
from types import ModuleType, FunctionType
import logging
import importlib

import ivy
from ivy.func_wrapper import _wrap_function
from ivy.utils.exceptions import IvyException


_backends_subpackage_path = "ivy.functional.backends"
<<<<<<< HEAD
_sub_backend_dict: dict[str, str] = {}
_backend_to_sub_backends_dict: dict[str, list] = {}


def _detect_sub_backends_dynamically():
    for backend in os.listdir(
        os.path.join(
            ivy.__path__[0].rpartition(os.path.sep)[0],  # type: ignore
            _backends_subpackage_path.replace(".", os.path.sep),
        )
    ):
        if not backend[0].isalpha():
=======
_sub_backend_dict = {}
_backend_to_sub_backends_dict = {}


# version specific sub-backend setting
def set_sub_backend_to_specific_version(sub_backend):
    f = str(sub_backend.__name__)
    f_sub = f[f.index("sub_backends") + 13 :]
    f_back = f[f.index("backends") + 9 : f.index(".sub_backends")]
    f_sub = importlib.import_module(f_sub)
    f_back = importlib.import_module(f_back)
    f_sub_version = f_sub.__version__
    f_back_version = f_back.__version__

    for key in list(sub_backend.__dict__):
        if "_v_" in key:
            orig_name = fn_name_from_version_specific_fn_name_sub_backend(
                key, f_sub_version, f_back_version
            )
            if orig_name:
                sub_backend.__dict__[orig_name] = sub_backend.__dict__[key]
                sub_backend.__dict__[orig_name].__name__ = orig_name


def fn_name_from_version_specific_fn_name(name, version):
    """
    Parameters
    ----------
    name
        the version specific name of the function for which the version support
        is to be provided.
    version
        the version of the current framework for which the support is to be
        provided, the version is inferred by importing the framework
    Returns
    -------
        the name of the original function which will then point to the version
        specific function

    """
    # TODO: add tests
    version = str(version)
    if version.find("+") != -1:
        version = tuple(map(int, version[: version.index("+")].split(".")))
    else:
        version = tuple(map(int, version.split(".")))
    if "_to_" in name:
        i = name.index("_v_")
        e = name.index("_to_")
        version_start = name[i + 3 : e]
        version_start = tuple(map(int, version_start.split("p")))
        version_end = name[e + 4 :]
        version_end = tuple(map(int, version_end.split("p")))
        if version_start <= version <= version_end:
            return name[0:i]
    elif "_and_above" in name:
        i = name.index("_v_")
        e = name.index("_and_")
        version_start = name[i + 3 : e]
        version_start = tuple(map(int, version_start.split("p")))
        if version >= version_start:
            return name[0:i]
    else:
        i = name.index("_v_")
        e = name.index("_and_")
        version_start = name[i + 3 : e]
        version_start = tuple(map(int, version_start.split("p")))
        if version <= version_start:
            return name[0:i]


def fn_name_from_version_specific_fn_name_sub_backend(
    name, sub_backend_version, backend_version
):
    """
    Parameters
    ----------
    name
        the version specific name of the function for which the version support
        is to be provided.
    version
        the version of the current framework for which the support is to be
        provided, the version is inferred by importing the framework
    Returns
    -------
        the name of the original function which will then point to the version
        specific function

    """
    # TODO: add tests
    sub_version = str(sub_backend_version)
    back_version = str(backend_version)
    if sub_version.find("+") != -1:
        sub_version = tuple(map(int, sub_version[: sub_version.index("+")].split(".")))
    else:
        sub_version = tuple(map(int, sub_version.split(".")))

    if back_version.find("+") != -1:
        back_version = tuple(
            map(int, back_version[: back_version.index("+")].split("."))
        )
    else:
        back_version = tuple(map(int, back_version.split(".")))
    v_occurences = [m.start() for m in re.finditer("_v_", name)]
    fn_name_1 = name[: v_occurences[1] + 3]
    fn_name_2 = name[: v_occurences[0]] + name[v_occurences[1] :]
    ret_1 = fn_name_from_version_specific_fn_name(fn_name_1, sub_backend_version)
    ret_2 = fn_name_from_version_specific_fn_name(fn_name_2, backend_version)
    if ret_1 == ret_2:
        return name[: v_occurences[0]]


# dynamic sub_backend detection
for backend in os.listdir(
    os.path.join(
        ivy.__path__[0].rpartition(os.path.sep)[0],  # type: ignore
        _backends_subpackage_path.replace(".", os.path.sep),
    )
):
    if not backend[0].isalpha():
        continue

    sub_backends_dir = os.path.join(
        ivy.__path__[0].rpartition(os.path.sep)[0],
        _backends_subpackage_path.replace(".", os.path.sep),
        backend,
        "sub_backends",
    )
    for sub_backend in os.listdir(sub_backends_dir):
        if not sub_backend[0].isalpha():
>>>>>>> 8b55d727
            continue

        sub_backends_dir = os.path.join(
            ivy.__path__[0].rpartition(os.path.sep)[0],
            _backends_subpackage_path.replace(".", os.path.sep),
            backend,
            "sub_backends",
        )
        for sub_backend in os.listdir(sub_backends_dir):
            if not sub_backend[0].isalpha():
                continue
            _sub_backend_dict[sub_backend] = (
                f"{_backends_subpackage_path}.{backend}.sub_backends.{sub_backend}"
            )
            try:
                _backend_to_sub_backends_dict[backend].append(sub_backend)
            except KeyError:
                _backend_to_sub_backends_dict[backend] = [sub_backend]


_detect_sub_backends_dynamically()


def _get_all_sub_backends():
    sub_backends = []
    for v in _backend_to_sub_backends_dict.values():
        sub_backends.extend(v)
    return sub_backends


_all_sub_backends = _get_all_sub_backends()


original_backend_dict = None


def set_sub_backend(sub_backend_str: str):
    if ivy.backend == "":
        logging.warning("You must set a backend first")
        return

    if ivy.current_backend_str() not in _backend_to_sub_backends_dict.keys():
        logging.warning(
            f"backend {ivy.current_backend_str()} does not have any"
            " supported sub_backends"
        )
        return

    if sub_backend_str not in _all_sub_backends:
        raise IvyException(
            "sub_backend must be one from"
            f" {_backend_to_sub_backends_dict[ivy.current_backend_str()]}"
        )

    if sub_backend_str not in _backend_to_sub_backends_dict[ivy.current_backend_str()]:
        logging.warning(
            f"{ivy.current_backend_str()} does not support"
            f" {sub_backend_str} as a sub_backend"
        )
        return

    if sub_backend_str in ivy.current_sub_backends():
        return

    global original_backend_dict
    if original_backend_dict is None:
        original_backend_dict = ivy.__dict__.copy()
    sub_backend = ivy.utils.dynamic_import.import_module(
        _sub_backend_dict[sub_backend_str]
    )
    set_sub_backend_to_specific_version(sub_backend)
    _set_sub_backend_as_ivy(ivy.__dict__.copy(), ivy, sub_backend)
    ivy.current_backend().sub_backends._current_sub_backends.append(sub_backend_str)


# this is very similar to _set_backend_as_ivy in handler.py, with a minor change
def _set_sub_backend_as_ivy(
    original: dict, target: ModuleType, sub_backend: ModuleType
):
    backend_str = ivy.current_backend_str()
    for k, v in original.items():
        if k not in sub_backend.__dict__ and not k.startswith("__"):
            target.__dict__[k] = v
        if (
            k in sub_backend.__dict__
            and not k.startswith("__")
            and isinstance(v, FunctionType)
        ):
            target.__dict__[k] = _wrap_function(
                key=k, to_wrap=sub_backend.__dict__[k], original=v, compositional=False
            )
        elif (
            k in sub_backend.__dict__
            and not k.startswith("__")
            and isinstance(v, ModuleType)
        ):
            # we are creating a module to avoid inplace updating
            # the sub_backends dict's modules, this happens when
            # unsetting the sub_backend as we partially update the modules
            mod = ModuleType(k)
            mod.__name__ = v.__name__
            mod.__file__ = v.__file__
            target.__dict__[k] = mod
        if (
            isinstance(v, ModuleType)
            and "ivy.functional." in v.__name__
            and os.path.join("{}", "__init__.py").format(backend_str) not in v.__file__
            and k in sub_backend.__dict__
        ):
            _set_sub_backend_as_ivy(
                v.__dict__,
                target.__dict__[k],
                sub_backend.__dict__[k],
            )


def unset_sub_backend(sub_backend_str: str):
    if sub_backend_str not in ivy.current_sub_backends():
        return
    global original_backend_dict

    # The sub-backend is cached so this is fast
    sub_backend = ivy.utils.dynamic_import.import_module(
        _sub_backend_dict[sub_backend_str]
    )
    _unset_sub_backend_from_ivy(
        original_backend_dict, ivy, sub_backend, sub_backend.name
    )
    ivy.current_backend().sub_backends._current_sub_backends.remove(sub_backend_str)


def _unset_sub_backend_from_ivy(
    original: dict, target: ModuleType, sub_backend: ModuleType, sub_backend_str: str
):
    backend_str = ivy.current_backend_str()
    for k, v in sub_backend.__dict__.items():
        if k in target.__dict__:
            if (
                isinstance(v, FunctionType)
                and sub_backend_str in f"sub_backends.{sub_backend_str}" in v.__module__
            ):
                target.__dict__[k] = original[k]
            if (
                isinstance(v, ModuleType)
                and "ivy.functional." in v.__name__
                and os.path.join("{}", "__init__.py").format(backend_str)
                not in v.__file__
            ):
                _unset_sub_backend_from_ivy(
                    original[k].__dict__,
                    target.__dict__[k],
                    sub_backend.__dict__[k],
                    sub_backend_str,
                )


def clear_sub_backends():
    if ivy.current_sub_backends():
        ivy.__dict__.update(original_backend_dict)
        ivy.current_backend().sub_backends._current_sub_backends = []


# This is only used in set_backend in handler.py
def _clear_current_sub_backends():
    global original_backend_dict
    original_backend_dict = None
    if ivy.current_sub_backends():
        ivy.current_backend().sub_backends._current_sub_backends = []


# this is overwritten when setting a backend
def available_sub_backends():
    for k, v in _backend_to_sub_backends_dict.items():
        print(f"backend: {k} supports sub_backends: {v}")


def find_available_sub_backends(sub_backends_loc):
    available_sub_backends = []
    for sub_backend in os.listdir(sub_backends_loc):
        if sub_backend.startswith("__") or not os.path.isdir(
            os.path.join(sub_backends_loc, sub_backend)
        ):
            continue

        elif importlib.util.find_spec(sub_backend):
            available_sub_backends.append(sub_backend)

    return available_sub_backends


def available_sub_backend_implementations(fn_name: str) -> list:
    """
    Return whether a sub-backend implementation is available for `fn_name`.

    Parameters
    ----------
    fn_name : str
        the object for which to check if a sub-backend implementation is available.

    Returns
    -------
    ret : list
        a list of sub-backend implementations available for `fn_name`.

    Examples
    --------
    >>> import ivy
    >>> ivy.set_backend('torch')
    >>> ivy.available_sub_backend_implementations("scaled_dot_product_attention")
    ['xformers']
    >>> ivy.set_backend('numpy')
    >>> ivy.available_sub_backend_implementations("scaled_dot_product_attention")
    []
    """
    sub_backends = ivy.current_backend().available_sub_backends()
    implementations = []
    for sub in sub_backends:
        try:
            sub_backend = ivy.utils.dynamic_import.import_module(_sub_backend_dict[sub])
        except ModuleNotFoundError:
            continue
        if fn_name in sub_backend.__dict__:
            implementations.append(sub)
    return implementations<|MERGE_RESOLUTION|>--- conflicted
+++ resolved
@@ -10,25 +10,10 @@
 
 
 _backends_subpackage_path = "ivy.functional.backends"
-<<<<<<< HEAD
 _sub_backend_dict: dict[str, str] = {}
 _backend_to_sub_backends_dict: dict[str, list] = {}
 
 
-def _detect_sub_backends_dynamically():
-    for backend in os.listdir(
-        os.path.join(
-            ivy.__path__[0].rpartition(os.path.sep)[0],  # type: ignore
-            _backends_subpackage_path.replace(".", os.path.sep),
-        )
-    ):
-        if not backend[0].isalpha():
-=======
-_sub_backend_dict = {}
-_backend_to_sub_backends_dict = {}
-
-
-# version specific sub-backend setting
 def set_sub_backend_to_specific_version(sub_backend):
     f = str(sub_backend.__name__)
     f_sub = f[f.index("sub_backends") + 13 :]
@@ -48,6 +33,7 @@
                 sub_backend.__dict__[orig_name].__name__ = orig_name
 
 
+# version specific sub-backend setting
 def fn_name_from_version_specific_fn_name(name, version):
     """
     Parameters
@@ -136,25 +122,14 @@
         return name[: v_occurences[0]]
 
 
-# dynamic sub_backend detection
-for backend in os.listdir(
-    os.path.join(
-        ivy.__path__[0].rpartition(os.path.sep)[0],  # type: ignore
-        _backends_subpackage_path.replace(".", os.path.sep),
-    )
-):
-    if not backend[0].isalpha():
-        continue
-
-    sub_backends_dir = os.path.join(
-        ivy.__path__[0].rpartition(os.path.sep)[0],
-        _backends_subpackage_path.replace(".", os.path.sep),
-        backend,
-        "sub_backends",
-    )
-    for sub_backend in os.listdir(sub_backends_dir):
-        if not sub_backend[0].isalpha():
->>>>>>> 8b55d727
+def _detect_sub_backends_dynamically():
+    for backend in os.listdir(
+        os.path.join(
+            ivy.__path__[0].rpartition(os.path.sep)[0],  # type: ignore
+            _backends_subpackage_path.replace(".", os.path.sep),
+        )
+    ):
+        if not backend[0].isalpha():
             continue
 
         sub_backends_dir = os.path.join(
