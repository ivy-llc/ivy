--- conflicted
+++ resolved
@@ -278,11 +278,7 @@
 def clear_sub_backends():
     if ivy.current_sub_backends:
         ivy.__dict__.update(original_backend_dict)
-<<<<<<< HEAD
         ivy.current_sub_backends.clear()
-=======
-        ivy.current_sub_backends = []
->>>>>>> 0d2d934b
 
 
 # This is only used in set_backend in handler.py
@@ -290,11 +286,7 @@
     global original_backend_dict
     original_backend_dict = None
     if ivy.current_sub_backends:
-<<<<<<< HEAD
         ivy.current_sub_backends.clear()
-=======
-        ivy.current_sub_backends = []
->>>>>>> 0d2d934b
 
 
 def find_available_sub_backends(sub_backends_loc):
