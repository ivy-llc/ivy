--- conflicted
+++ resolved
@@ -1,4 +1,4 @@
-from typing import Callable, Optional, List, Union, Iterable, Tuple , Any
+from typing import Callable, Optional, List, Union, Iterable, Tuple, Any
 
 
 # TODO: create meaningful types for Graph and LazyGraph,
@@ -28,15 +28,8 @@
     args: Optional[Tuple] = None,
     kwargs: Optional[dict] = None,
 ) -> Union[Graph, LazyGraph]:
-<<<<<<< HEAD
-    from ._compiler import compile as _trace
-
     """
     Take `fn` and traces it into a more efficient composition of backend operations.
-=======
-    """
-    Takes `fn` and compiles it into a more efficient composition of backend operations.
->>>>>>> dcf3d8e1
 
     Parameters
     ----------
@@ -88,13 +81,9 @@
     ...     j = ivy.floor(b)
     ...     k = ivy.ceil(c)
     ...     return i, j, k
-<<<<<<< HEAD
-    >>> graph = ivy.trace(fn, args=(x,))
-=======
-
-
-    >>> graph = compile(fn, args=(x,))
->>>>>>> dcf3d8e1
+
+
+    >>> graph = trace(fn, args=(x,))
 
     Notice how the time taken to execute the traced function is lower than
     the original function. A typical run:
@@ -109,14 +98,9 @@
     >>> print(time.time() - start)
     0.0001785755157470703
     """
-<<<<<<< HEAD
+    from ._compiler import compile as _trace
+
     return _trace(
-=======
-
-    from ._compiler import compile as _compile
-
-    return _compile(
->>>>>>> dcf3d8e1
         *objs,
         stateful=stateful,
         arg_stateful_idxs=arg_stateful_idxs,
@@ -174,7 +158,6 @@
     -------
     Either a transpiled Graph or a non-initialized LazyGraph.
     """
-
     from ._compiler import transpile as _transpile
 
     return _transpile(
