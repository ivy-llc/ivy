# global
import ivy
import importlib
import numpy as np
from ivy import verbosity
from typing import Optional
import gc

# local
from ivy.func_wrapper import _wrap_function

backend_stack = []
implicit_backend = "numpy"
ivy_original_dict = ivy.__dict__.copy()
ivy_original_fn_dict = dict()


class ContextManager:
    def __init__(self, module):
        self.module = module

    def __enter__(self):
        set_backend(self.module)

    def __exit__(self, exc_type, exc_val, exc_tb):
        unset_backend()


_array_types = dict()
_array_types["numpy"] = "ivy.functional.backends.numpy"
_array_types["jax.interpreters.xla"] = "ivy.functional.backends.jax"
_array_types["jaxlib.xla_extension"] = "ivy.functional.backends.jax"
_array_types["tensorflow.python.framework.ops"] = \
    "ivy.functional.backends.tensorflow"
_array_types["tensorflow.python.ops.resource_variable_ops"] = \
    "ivy.functional.backends.tensorflow"
_array_types["torch"] = "ivy.functional.backends.torch"
_array_types["torch.nn.parameter"] = "ivy.functional.backends.torch"

_backend_dict = dict()
_backend_dict["numpy"] = "ivy.functional.backends.numpy"
_backend_dict["jax"] = "ivy.functional.backends.jax"
_backend_dict["tensorflow"] = "ivy.functional.backends.tensorflow"
_backend_dict["torch"] = "ivy.functional.backends.torch"

_backend_reverse_dict = dict()
_backend_reverse_dict["ivy.functional.backends.numpy"] = "numpy"
_backend_reverse_dict["ivy.functional.backends.jax"] = "jax"
_backend_reverse_dict["ivy.functional.backends.tensorflow"] = "tensorflow"
_backend_reverse_dict["ivy.functional.backends.torch"] = "torch"

# Backend Getting/Setting #
# ----------------------- #


def _determine_backend_from_args(args):
    """Return the appropriate Ivy backend, given some arguments.

    Parameters
    ----------
    args
        the arguments from which to figure out the corresponding Ivy backend.

    Returns
    -------
    ret
        the Ivy backend inferred from `args`.

    Examples
    --------
    If `args` is a jax.numpy array, then Ivy's jax backend will be returned:

    >>> from ivy.backend_handler import _determine_backend_from_args
    >>> import jax.numpy as jnp
    >>> x = jnp.array([1])
    >>> print(_determine_backend_from_args(x))
    <module 'ivy.functional.backends.jax' from '/ivy/ivy/functional/backends/jax/__init__.py'>    # noqa

    """
    arg_type = type(args)
    if isinstance(args, ivy.Array):
        args = args.data

    if isinstance(args, dict):
        for key, value in args.items():
            # recursively call the function for each value in the dictionary
            lib = _determine_backend_from_args(value)
            if lib:
                return lib
        # check if args is a list or tuple
    elif arg_type in [list, tuple]:
        for arg in args:
            # recursively call the function for each element in the list/tuple
            lib = _determine_backend_from_args(arg)
            if lib:
                return lib
    else:
        # check if the class module of the arg is in _array_types
        if args.__class__.__module__ in _array_types:
            module_name = _array_types[args.__class__.__module__]
            return importlib.import_module(module_name)


def fn_name_from_version_specific_fn_name(name, version):
    """
    Parameters
    ----------
    name
        the version specific name of the function for which the version support
        is to be provided.
    version
        the version of the current framework for which the support is to be
        provided, the version is inferred by importing the framework
    Returns
    -------
        the name of the original function which will then point to the version
        specific function

    """
    # TODO: add tests
    version = str(version)
    if version.find("+") != -1:
        version = tuple(map(int, version[: version.index("+")].split(".")))
    else:
        version = tuple(map(int, version.split(".")))
    if "_to_" in name:
        i = name.index("_v_")
        e = name.index("_to_")
        version_start = name[i + 3: e]
        version_start = tuple(map(int, version_start.split("p")))
        version_end = name[e + 4:]
        version_end = tuple(map(int, version_end.split("p")))
        if version_start <= version <= version_end:
            return name[0:i]
    elif "_and_above" in name:
        i = name.index("_v_")
        e = name.index("_and_")
        version_start = name[i + 3: e]
        version_start = tuple(map(int, version_start.split("p")))
        if version >= version_start:
            return name[0:i]
    else:
        i = name.index("_v_")
        e = name.index("_and_")
        version_start = name[i + 3: e]
        version_start = tuple(map(int, version_start.split("p")))
        if version <= version_start:
            return name[0:i]


def set_backend_to_specific_version(backend):
    """
    Updates the backend dict to make the original function
    name point to the version specific one.

    Parameters
    ----------
    backend
        the backend module for which we provide the version support
    """
    # TODO: add functionality and tests
    f = str(backend.__name__)
    f = f[f.index("backends") + 9:]

    f = importlib.import_module(f)
    f_version = f.__version__

    for key in list(backend.__dict__):
        if "_v_" in key:
            orig_name = fn_name_from_version_specific_fn_name(key, f_version)
            if orig_name:
                backend.__dict__[orig_name] = backend.__dict__[key]
                backend.__dict__[orig_name].__name__ = orig_name


def current_backend(*args, **kwargs):
    """Returns the current backend. Priorities:
    global_backend > argument's backend.

    Parameters
    ----------
    *args/**kwargs
        the arguments from which to try to infer the backend, when there is
        no globally set backend.

    Returns
    -------
    ret
        Ivy's current backend.

    Examples
    --------
    If no global backend is set, then the backend is inferred from the arguments:

    >>> import numpy as np
    >>> x = np.array([2.0])
    >>> print(ivy.current_backend(x))
    <module 'ivy.functional.backends.numpy' from '/ivy/ivy/functional/backends/numpy/__init__.py'>   # noqa

    The global backend set in set_backend has priority over any arguments
    passed to current_backend:

    >>> import numpy as np
    >>> ivy.set_backend("jax")
    >>> x = np.array([2.0])
    >>> print(ivy.current_backend(x))
    <module 'ivy.functional.backends.jax' from '/ivy/ivy/functional/backends/jax/__init__.py'>   # noqa
    """
    global implicit_backend
    # if a global backend has been set with
    # set_backend then this will be returned
    if backend_stack:
        f = backend_stack[-1]
        if verbosity.level > 0:
            verbosity.cprint("Using backend from stack: {}".format(f))
        return f

    # if no global backend exists, we try to infer
    # the backend from the arguments
    f = _determine_backend_from_args(list(args) + list(kwargs.values()))
    if f is not None:
        implicit_backend = f.current_backend_str()
        return f
    if verbosity.level > 0:
        verbosity.cprint("Using backend from type: {}".format(f))
    return importlib.import_module(_backend_dict[implicit_backend])


<<<<<<< HEAD
def _set_backend_as_ivy(target, backend):
    for k, v in ivy_original_dict.items():
        compositional = k not in backend.__dict__
        if k not in backend.__dict__:
            if k in backend.invalid_dtypes and k in ivy.__dict__:
                del ivy.__dict__[k]
                continue
            backend.__dict__[k] = v
        target.__dict__[k] = _wrap_function(
            key=k, to_wrap=backend.__dict__[k], original=v, compositional=compositional
        )


def set_backend(backend: str):
=======
def convert_from_source_backend_to_numpy(variable_ids, numpy_objs):

    # Dynamic Backend
    from ivy.functional.ivy.gradients import _is_variable, _variable_data

    def _is_var(obj):

        if isinstance(obj, ivy.Container):
            def _map_fn(x):

                x = x.data if isinstance(x, ivy.Array) else x
                if x.__class__.__module__ in \
                        ("numpy",
                         "jax.interpreters.xla",
                         "jaxlib.xla_extension"
                         ):
                    return False

                return _is_variable(x)

            return obj.cont_map(lambda x, kc: _map_fn(x)).cont_all_true()

        else:
            obj = obj.data if isinstance(obj, ivy.Array) else obj
            if obj.__class__.__module__ in \
                    ("numpy", "jax.interpreters.xla", "jaxlib.xla_extension"):
                return False
            return _is_variable(obj)

    def _remove_intermediate_arrays(arr_list, cont_list):
        cont_list = [cont.cont_to_flat_list() for cont in cont_list]

        cont_ids = [id(item.data) if isinstance(item, ivy.Array) else id(item)
                    for cont in cont_list for item in cont]
        arr_ids = [id(item.data) if isinstance(item, ivy.Array) else id(item)
                   for item in arr_list]

        new_objs = {k: v for k, v in zip(arr_ids, arr_list)
                    if k not in cont_ids
                    }

        return list(new_objs.values())

    # get all ivy array and container instances in the project scope
    array_list, container_list = [[obj for obj in gc.get_objects()
                                   if isinstance(obj, obj_type)]
                                  for obj_type in (ivy.Array, ivy.Container)
                                  ]

    # filter uninitialized arrays
    array_list = [arr for arr in array_list if arr.__dict__]

    # remove numpy intermediate objects
    new_objs = _remove_intermediate_arrays(array_list, container_list)
    new_objs += container_list

    # now convert all ivy.Array and ivy.Container instances
    # to numpy using the current backend
    for obj in new_objs:

        if obj.dynamic_backend:

            numpy_objs.append(obj)
            if _is_var(obj):
                # add variable object id to set
                variable_ids.add(id(obj))
                native_var = _variable_data(obj)
                np_data = ivy.to_numpy(native_var)

            else:
                np_data = obj.to_numpy()

            if isinstance(obj, ivy.Container):
                obj.cont_inplace_update(np_data)
            else:
                obj._data = np_data

    return variable_ids, numpy_objs


def convert_from_numpy_to_target_backend(variable_ids, numpy_objs):

    # Dynamic Backend
    from ivy.functional.ivy.gradients import _variable

    # convert all ivy.Array and ivy.Container instances from numpy
    # to native arrays using the newly set backend
    for obj in numpy_objs:

        np_arr = obj.data if isinstance(obj, ivy.Array) else obj
        # check if object was originally a variable
        if id(obj) in variable_ids:
            native_arr = ivy.nested_map(
                np_arr,
                current_backend().asarray,
                include_derived=True,
                shallow=False
            )
            new_data = _variable(native_arr)

        else:
            new_data = ivy.nested_map(
                np_arr,
                current_backend().asarray,
                include_derived=True,
                shallow=False
            )

        if isinstance(obj, ivy.Container):
            obj.cont_inplace_update(new_data)
        else:
            obj._data = new_data.data


def set_backend(backend: str, dynamic: bool = False):
>>>>>>> 0630f1e9
    """Sets `backend` to be the global backend.
    Will also convert all Array and Container objects \
    to the new backend if `dynamic` = True

    Examples
    --------
    If we set the global backend to be numpy, then subsequent calls to ivy functions
    will be called from Ivy's numpy backend:

    >>> ivy.set_backend("numpy")
    >>> native = ivy.native_array([1])
    >>> print(type(native))
    <class 'numpy.ndarray'>

    Or with jax as the global backend:

    >>> ivy.set_backend("jax")
    >>> native = ivy.native_array([1])
    >>> print(type(native))
    <class 'jaxlib.xla_extension.DeviceArray'>
    """ # noqa
    ivy.assertions.check_false(
        isinstance(backend, str) and backend not in _backend_dict,
        "backend must be one from {}".format(list(_backend_dict.keys())),
    )

    variable_ids = set()  # create an empty set to store variable object ids
    numpy_objs = []  # create an empty list to store numpy objects
    # created during 1st conversion step

    if dynamic:
        variable_ids, numpy_objs = \
            convert_from_source_backend_to_numpy(variable_ids, numpy_objs)

    # update the global dict with the new backend
    ivy.locks["backend_setter"].acquire()
    global ivy_original_dict
    if not backend_stack:
        ivy_original_dict = ivy.__dict__.copy()
    if isinstance(backend, str):
        temp_stack = list()
        while backend_stack:
            temp_stack.append(unset_backend())
        backend = importlib.import_module(_backend_dict[backend])
        for fw in reversed(temp_stack):
            backend_stack.append(fw)
    if backend.current_backend_str() == "numpy":
        ivy.set_default_device("cpu")
    elif backend.current_backend_str() == "jax":
        ivy.set_global_attr("RNG", ivy.functional.backends.jax.random.RNG)
    backend_stack.append(backend)
    set_backend_to_specific_version(backend)
<<<<<<< HEAD
    _set_backend_as_ivy(ivy, backend)
=======
    for k, v in ivy_original_dict.items():
        compositional = k not in backend.__dict__
        if k not in backend.__dict__:
            if k in backend.invalid_dtypes and k in ivy.__dict__:
                del ivy.__dict__[k]
                continue
            backend.__dict__[k] = v
        ivy.__dict__[k] = _wrap_function(
            key=k,
            to_wrap=backend.__dict__[k],
            original=v,
            compositional=compositional
        )
>>>>>>> 0630f1e9

    if dynamic:
        convert_from_numpy_to_target_backend(variable_ids, numpy_objs)

    if verbosity.level > 0:
        verbosity.cprint("backend stack: {}".format(backend_stack))
    ivy.locks["backend_setter"].release()


def set_numpy_backend():
    """Sets NumPy to be the global backend. equivalent to `ivy.set_backend("numpy")`.""" # noqa
    set_backend("numpy")


def set_jax_backend():
    """Sets JAX to be the global backend. equivalent to `ivy.set_backend("jax")`.""" # noqa
    set_backend("jax")


def set_tensorflow_backend():
    """
    Sets TensorFlow to be the global backend. equivalent to
    `ivy.set_backend("tensorflow")`.
    """
    set_backend("tensorflow")


def set_torch_backend():
    """Sets torch to be the global backend. equivalent to `ivy.set_backend("torch")`.""" # noqa
    set_backend("torch")


def get_backend(backend: Optional[str] = None):
    """Returns Ivy's backend for `backend` if specified, or if it isn't specified it
    returns the Ivy backend associated with the current globally set backend.

    Parameters
    ----------
    backend
        The backend for which we want to retrieve Ivy's backend i.e. one of 'jax',
        'torch', 'tensorflow', 'numpy'.

    Returns
    -------
    ret
        Ivy's backend for either `backend` or for the current global backend.

    Examples
    --------
    Global backend doesn't matter, if `backend` argument has been specified:

    >>> ivy.set_backend("jax")
    >>> ivy_np = ivy.get_backend("numpy")
    >>> print(ivy_np)
    <module 'ivy.functional.backends.numpy' from '/ivy/ivy/functional/backends/numpy/__init__.py'>   # noqa

    If backend isn't specified, the global backend is used:

    >>> ivy.set_backend("jax")
    >>> ivy_jax = ivy.get_backend()
    >>> print(ivy_jax)
    <module 'ivy.functional.backends.jax' from '/ivy/ivy/functional/backends/jax/__init__.py'>   
    """ # noqa
    # ToDo: change this so that it doesn't depend at all on the global ivy.
    #  Currently all backend-agnostic implementations returned in this
    #  module will still use the global ivy backend.
    global ivy_original_dict
    if not backend_stack:
        ivy_original_dict = ivy.__dict__.copy()
    # current global backend is retrieved if backend isn't specified,
    # otherwise `backend` argument will be used
    if backend is None:
        backend = ivy.current_backend()
        if not backend_stack:
            return ""
    elif isinstance(backend, str):
        backend = importlib.import_module(_backend_dict[backend])
    for k, v in ivy_original_dict.items():
        if k not in backend.__dict__:
            backend.__dict__[k] = v
    return backend


def unset_backend():
    """Unsets the current global backend, and adjusts the ivy dict such that either
    a previously set global backend is then used as the backend, otherwise we return
    to Ivy's implementations.

    Returns
    -------
    ret
        the backend that was unset, or None if there was no set global backend.

    Examples
    --------
    Torch is the last set backend hence is the backend used in the first examples.
    However, as seen in the example after, if `unset_backend` is called before
    `ivy.native_array` then tensorflow will become the current backend and any
    torch backend implementations in the Ivy dict will be swapped with the
    tensorflow implementation::

    >>> ivy.set_backend("tensorflow")
    >>> ivy.set_backend("torch")
    >>> x = ivy.native_array([1])
    >>> print(type(x))
    <class 'torch.Tensor'>

    >>> ivy.set_backend("tensorflow")
    >>> ivy.set_backend("torch")
    >>> ivy.unset_backend()
    >>> x = ivy.native_array([1])
    >>> print(type(x))
    <class'tensorflow.python.framework.ops.EagerTensor'>
    """ # noqa
    backend = None
    # if the backend stack is empty, nothing is done then we just return `None`
    if backend_stack:
        backend = backend_stack.pop(-1)  # remove last backend from the stack
        if backend.current_backend_str() == "numpy":
            ivy.unset_default_device()
        elif backend.current_backend_str() == "jax":
            ivy.del_global_attr("RNG")
        # the new backend is the backend that was set before the one
        # we just removed from the stack, or Ivy if there was no
        # previously set backend
        if backend_stack:
            new_backend = backend_stack[-1]
            if new_backend.current_backend_str() == "numpy":
                ivy.set_default_device("cpu")
            elif new_backend.current_backend_str() == "jax":
                ivy.set_global_attr(
                    "RNG",
                    ivy.functional.backends.jax.random.RNG
                )
        new_backend_dict = (
            backend_stack[-1].__dict__ if backend_stack else ivy_original_dict
        )
        # wrap backend functions if there still is a backend, and add functions
        # to ivy namespace
        for k, v in new_backend_dict.items():
            if backend_stack and k in ivy_original_dict:
                v = _wrap_function(k, v, ivy_original_dict[k])
            if k in ivy_original_dict:
                ivy.__dict__[k] = v
    if verbosity.level > 0:
        verbosity.cprint("backend stack: {}".format(backend_stack))
    return backend


def clear_backend_stack():
    while backend_stack:
        unset_backend()


def choose_random_backend(excluded=None):
    excluded = list() if excluded is None else excluded
    while True:
        ivy.assertions.check_equal(
            len(excluded),
            4,
            inverse=True,
            message="""Unable to select backend, all backends are excluded,\
            or not installed.""",
        )
        f = np.random.choice(
            [f_srt for f_srt in list(_backend_dict.keys())
             if f_srt not in excluded]
        )
        if f is None:
            excluded.append(f)
            continue
        else:
            print("\nselected backend: {}\n".format(f))
            return f<|MERGE_RESOLUTION|>--- conflicted
+++ resolved
@@ -226,7 +226,6 @@
     return importlib.import_module(_backend_dict[implicit_backend])
 
 
-<<<<<<< HEAD
 def _set_backend_as_ivy(target, backend):
     for k, v in ivy_original_dict.items():
         compositional = k not in backend.__dict__
@@ -240,8 +239,6 @@
         )
 
 
-def set_backend(backend: str):
-=======
 def convert_from_source_backend_to_numpy(variable_ids, numpy_objs):
 
     # Dynamic Backend
@@ -357,7 +354,6 @@
 
 
 def set_backend(backend: str, dynamic: bool = False):
->>>>>>> 0630f1e9
     """Sets `backend` to be the global backend.
     Will also convert all Array and Container objects \
     to the new backend if `dynamic` = True
@@ -410,23 +406,7 @@
         ivy.set_global_attr("RNG", ivy.functional.backends.jax.random.RNG)
     backend_stack.append(backend)
     set_backend_to_specific_version(backend)
-<<<<<<< HEAD
     _set_backend_as_ivy(ivy, backend)
-=======
-    for k, v in ivy_original_dict.items():
-        compositional = k not in backend.__dict__
-        if k not in backend.__dict__:
-            if k in backend.invalid_dtypes and k in ivy.__dict__:
-                del ivy.__dict__[k]
-                continue
-            backend.__dict__[k] = v
-        ivy.__dict__[k] = _wrap_function(
-            key=k,
-            to_wrap=backend.__dict__[k],
-            original=v,
-            compositional=compositional
-        )
->>>>>>> 0630f1e9
 
     if dynamic:
         convert_from_numpy_to_target_backend(variable_ids, numpy_objs)
