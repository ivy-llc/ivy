--- conflicted
+++ resolved
@@ -401,20 +401,7 @@
         ivy.set_global_attr("RNG", ivy.functional.backends.jax.random.RNG)
     backend_stack.append(backend)
     set_backend_to_specific_version(backend)
-<<<<<<< HEAD
     _set_backend_as_ivy(ivy, backend)
-=======
-    for k, v in ivy_original_dict.items():
-        compositional = k not in backend.__dict__
-        if k not in backend.__dict__:
-            if k in backend.invalid_dtypes and k in ivy.__dict__:
-                del ivy.__dict__[k]
-                continue
-            backend.__dict__[k] = v
-        ivy.__dict__[k] = _wrap_function(
-            key=k, to_wrap=backend.__dict__[k], original=v, compositional=compositional
-        )
->>>>>>> 70b54ef3
 
     if dynamic:
         convert_from_numpy_to_target_backend(variable_ids, numpy_objs)
