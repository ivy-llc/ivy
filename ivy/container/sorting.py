--- conflicted
+++ resolved
@@ -1,20 +1,66 @@
 # local
 from ivy.container.base import ContainerBase
 import ivy
-<<<<<<< HEAD
 
 #global
 from typing import Optional, Union
-=======
-from typing import Optional, List, Union, Dict
->>>>>>> 2cdca284
 
 # ToDo: implement all methods here as public instance methods
 
 
 # noinspection PyMissingConstructor
 class ContainerWithSorting(ContainerBase):
-<<<<<<< HEAD
+@staticmethod
+    def static_argsort(
+        x: Union[ivy.Array, ivy.NativeArray, ivy.Container],
+        axis: int = -1,
+        descending: bool = False,
+        stable: bool = True,
+        key_chains: Optional[Union[List[str], Dict[str, str]]] = None,
+        to_apply: bool = True,
+        prune_unapplied: bool = False,
+        map_sequences: bool = False,
+        *,
+        out: Optional[ivy.Container] = None
+    ) -> ivy.Container:
+        return ContainerBase.multi_map_in_static_method(
+            "argsort",
+            x,
+            axis,
+            descending,
+            stable,
+            key_chains=key_chains,
+            to_apply=to_apply,
+            prune_unapplied=prune_unapplied,
+            map_sequences=map_sequences,
+            out=out,
+        )
+
+    def argsort(
+        self: ivy.Container,
+        axis: int = -1,
+        descending: bool = False,
+        stable: bool = True,
+        key_chains: Optional[Union[List[str], Dict[str, str]]] = None,
+        to_apply: bool = True,
+        prune_unapplied: bool = False,
+        map_sequences: bool = False,
+        *,
+        out: Optional[ivy.Container] = None
+    ) -> ivy.Container:
+        return self.static_argsort(
+            self,
+            axis,
+            descending,
+            stable,
+            key_chains=key_chains,
+            to_apply=to_apply,
+            prune_unapplied=prune_unapplied,
+            map_sequences=map_sequences,
+            out=out,
+        )
+        
+
     def sort(
             self: ivy.Container,
             axis: int = -1,
@@ -72,62 +118,10 @@
 
         """
         return self.static_sort(
-            self, axis, descending, stable, out=out
-=======
-    @staticmethod
-    def static_argsort(
-        x: Union[ivy.Array, ivy.NativeArray, ivy.Container],
-        axis: int = -1,
-        descending: bool = False,
-        stable: bool = True,
-        key_chains: Optional[Union[List[str], Dict[str, str]]] = None,
-        to_apply: bool = True,
-        prune_unapplied: bool = False,
-        map_sequences: bool = False,
-        *,
-        out: Optional[ivy.Container] = None
-    ) -> ivy.Container:
-        return ContainerBase.multi_map_in_static_method(
-            "argsort",
-            x,
-            axis,
-            descending,
-            stable,
-            key_chains=key_chains,
-            to_apply=to_apply,
-            prune_unapplied=prune_unapplied,
-            map_sequences=map_sequences,
-            out=out,
-        )
-
-    def argsort(
-        self: ivy.Container,
-        axis: int = -1,
-        descending: bool = False,
-        stable: bool = True,
-        key_chains: Optional[Union[List[str], Dict[str, str]]] = None,
-        to_apply: bool = True,
-        prune_unapplied: bool = False,
-        map_sequences: bool = False,
-        *,
-        out: Optional[ivy.Container] = None
-    ) -> ivy.Container:
-        return self.static_argsort(
-            self,
-            axis,
-            descending,
-            stable,
-            key_chains=key_chains,
-            to_apply=to_apply,
-            prune_unapplied=prune_unapplied,
-            map_sequences=map_sequences,
-            out=out,
->>>>>>> 2cdca284
-        )
+            self, axis, descending, stable, out=out)
 
     @staticmethod
     def static_sort(
-<<<<<<< HEAD
             x: Union[ivy.Array, ivy.NativeArray],
             axis: int = -1,
             descending: bool = False,
@@ -170,52 +164,3 @@
             stable=stable,
             out=out,
         )
-=======
-        x: Union[ivy.Array, ivy.NativeArray, ivy.Container],
-        axis: int = -1,
-        descending: bool = False,
-        stable: bool = True,
-        key_chains: Optional[Union[List[str], Dict[str, str]]] = None,
-        to_apply: bool = True,
-        prune_unapplied: bool = False,
-        map_sequences: bool = False,
-        *,
-        out: Optional[ivy.Container] = None
-    ) -> ivy.Container:
-        return ContainerBase.multi_map_in_static_method(
-            "sort",
-            x,
-            axis,
-            descending,
-            stable,
-            key_chains=key_chains,
-            to_apply=to_apply,
-            prune_unapplied=prune_unapplied,
-            map_sequences=map_sequences,
-            out=out,
-        )
-
-    def sort(
-        self: ivy.Container,
-        axis: int = -1,
-        descending: bool = False,
-        stable: bool = True,
-        key_chains: Optional[Union[List[str], Dict[str, str]]] = None,
-        to_apply: bool = True,
-        prune_unapplied: bool = False,
-        map_sequences: bool = False,
-        *,
-        out: Optional[ivy.Container] = None
-    ) -> ivy.Container:
-        return self.static_sort(
-            self,
-            axis,
-            descending,
-            stable,
-            key_chains=key_chains,
-            to_apply=to_apply,
-            prune_unapplied=prune_unapplied,
-            map_sequences=map_sequences,
-            out=out,
-        )
->>>>>>> 2cdca284
