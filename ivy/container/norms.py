--- conflicted
+++ resolved
@@ -61,15 +61,9 @@
         >>> norm = x.layer_norm(normalized_idxs, epsilon=1.25, weight=0.3)
         >>> print(norm)
         {
-<<<<<<< HEAD
-            a: ivy.array([0.658, 1.04, 1.3]),
-            b: ivy.array([[0.759, 0.759, 0.759],
-                          [1.24, 1.24, 1.24]])
-=======
             a: ivy.array([-0.342, 0.0427, 0.299]),
             b: ivy.array([[-0.241, -0.241, -0.241, 
                           [0.241, 0.241, 0.241]])
->>>>>>> d04ea639
         }
 
         With multiple :class:`ivy.Container` inputs:
@@ -82,15 +76,9 @@
         >>> norm = x.layer_norm(normalized_idxs, new_std=new_std, bias=bias)
         >>> print(norm)
         {
-<<<<<<< HEAD
-            a: ivy.array([-1.42, 0.703, 2.12]),
-            b: ivy.array([[-1.54, 0.3, 2.14],
-                          [-1.54, 0.3, 2.14]])
-=======
             a: ivy.array([-1.62, 0.203, 1.42]),
             b: ivy.array([[-1.84, 0., 1.84], 
                           [-1.84, 0., 1.84]])
->>>>>>> d04ea639
         }
 
         """
