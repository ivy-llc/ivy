--- conflicted
+++ resolved
@@ -570,7 +570,6 @@
         )
 
     @staticmethod
-<<<<<<< HEAD
     def static_nanquantile(
         a: Union[ivy.Container, ivy.Array, ivy.NativeArray],
         q: Union[ivy.Array, float],
@@ -592,66 +591,13 @@
             axis=axis,
             keepdims=keepdims, 
             interpolation=interpolation,
-=======
-    def static_corrcoef(
-        x: ivy.Container,
-        /,
-        *,
-        y: ivy.Container = None,
-        rowvar: Optional[bool] = True,
-        key_chains: Optional[Union[List[str], Dict[str, str]]] = None,
-        to_apply: bool = False,
-        prune_unapplied: bool = False,
-        map_sequences: bool = False,
-        out: Optional[ivy.Array] = None,
-    ) -> ivy.Container:
-        """
-        ivy.Container static method variant of ivy.corrcoef. This method simply wraps
-        the function, and so the docstring for ivy.corrcoef also applies to this method
-        with minimal changes.
-
-        Parameters
-        ----------
-        x
-            Input container including arrays.
-        y
-            An additional input container.
-        rowvar
-            If rowvar is True (default), then each row represents a variable, with
-            observations in the columns. Otherwise, the relationship is transposed:
-            each column represents a variable, while the rows contain observations.
-
-        Returns
-        -------
-        ret
-            The corrcoef of the array elements in the container.
-
-        Examples
-        --------
-        >>> a = ivy.Container(w=ivy.array([[1., 2.], [3., 4.]]), \
-                                 z=ivy.array([[0., 1., 2.], [2., 1., 0.]]))
-        >>> ivy.Container.corrcoef(a)
-        {
-            w: ivy.array([[1., 1.], 
-                          [1., 1.]]),
-            z: ivy.array([[1., -1.], 
-                          [-1., 1.]])
-        }
-        """
-        return ContainerBase.cont_multi_map_in_function(
-            "corrcoef",
-            x,
-            y=y,
-            rowvar=rowvar,
->>>>>>> 6a467cdb
             key_chains=key_chains,
             to_apply=to_apply,
             prune_unapplied=prune_unapplied,
             map_sequences=map_sequences,
             out=out,
         )
-
-<<<<<<< HEAD
+    
     def nanquantile(
         self: ivy.Container,
         q: Union[ivy.Array, float],
@@ -679,22 +625,26 @@
             out=out
         )
     
-=======
-    def corrcoef(
-        self: ivy.Container,
+    def static_corrcoef(
+        x: ivy.Container,
         /,
         *,
         y: ivy.Container = None,
         rowvar: Optional[bool] = True,
-        out: Optional[ivy.Container] = None,
-    ) -> ivy.Container:
-        """ivy.Container instance method variant of ivy.corrcoef. This method simply
-        wraps the function, and so the docstring for ivy.corrcoef also applies to this
-        method with minimal changes.
-
-        Parameters
-        ----------
-        self
+        key_chains: Optional[Union[List[str], Dict[str, str]]] = None,
+        to_apply: bool = False,
+        prune_unapplied: bool = False,
+        map_sequences: bool = False,
+        out: Optional[ivy.Array] = None,
+    ) -> ivy.Container:
+        """
+        ivy.Container static method variant of ivy.corrcoef. This method simply wraps
+        the function, and so the docstring for ivy.corrcoef also applies to this method
+        with minimal changes.
+
+        Parameters
+        ----------
+        x
             Input container including arrays.
         y
             An additional input container.
@@ -706,7 +656,7 @@
         Returns
         -------
         ret
-            The corrcoef of the array elements in the input container.
+            The corrcoef of the array elements in the container.
 
         Examples
         --------
@@ -720,5 +670,56 @@
                           [-1., 1.]])
         }
         """
-        return self.static_corrcoef(self, y=y, rowvar=rowvar, out=out)
->>>>>>> 6a467cdb
+        return ContainerBase.cont_multi_map_in_function(
+            "corrcoef",
+            x,
+            y=y,
+            rowvar=rowvar,
+            key_chains=key_chains,
+            to_apply=to_apply,
+            prune_unapplied=prune_unapplied,
+            map_sequences=map_sequences,
+            out=out,
+        )
+
+    def corrcoef(
+        self: ivy.Container,
+        /,
+        *,
+        y: ivy.Container = None,
+        rowvar: Optional[bool] = True,
+        out: Optional[ivy.Container] = None,
+    ) -> ivy.Container:
+        """ivy.Container instance method variant of ivy.corrcoef. This method simply
+        wraps the function, and so the docstring for ivy.corrcoef also applies to this
+        method with minimal changes.
+
+        Parameters
+        ----------
+        self
+            Input container including arrays.
+        y
+            An additional input container.
+        rowvar
+            If rowvar is True (default), then each row represents a variable, with
+            observations in the columns. Otherwise, the relationship is transposed:
+            each column represents a variable, while the rows contain observations.
+
+        Returns
+        -------
+        ret
+            The corrcoef of the array elements in the input container.
+
+        Examples
+        --------
+        >>> a = ivy.Container(w=ivy.array([[1., 2.], [3., 4.]]), \
+                                 z=ivy.array([[0., 1., 2.], [2., 1., 0.]]))
+        >>> ivy.Container.corrcoef(a)
+        {
+            w: ivy.array([[1., 1.], 
+                          [1., 1.]]),
+            z: ivy.array([[1., -1.], 
+                          [-1., 1.]])
+        }
+        """
+        return self.static_corrcoef(self, y=y, rowvar=rowvar, out=out)