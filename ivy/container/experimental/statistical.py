--- conflicted
+++ resolved
@@ -668,7 +668,6 @@
         }
         """
         return self.static_corrcoef(self, y=y, rowvar=rowvar, out=out)
-<<<<<<< HEAD
     
      @staticmethod
     def static_average(
@@ -686,33 +685,12 @@
     ) -> ivy.Container:
         """
         ivy.Container static method variant of ivy.average.
-=======
-
-    @staticmethod
-    def static_nanmedian(
-        input: ivy.Container,
-        /,
-        *,
-        axis: Optional[Union[Tuple[int], int]] = None,
-        keepdims: Optional[bool] = False,
-        key_chains: Optional[Union[List[str], Dict[str, str]]] = None,
-        to_apply: bool = True,
-        prune_unapplied: bool = False,
-        map_sequences: bool = False,
-        out: Optional[ivy.Array] = None,
-    ) -> ivy.Container:
-        """
-        ivy.Container static method variant of ivy.median. This method simply wraps
-        the function, and so the docstring for ivy.median also applies to this method
-        with minimal changes.
->>>>>>> 24731334
 
         Parameters
         ----------
         input
             Input container including arrays.
         axis
-<<<<<<< HEAD
             Axis or axes along which the average are computed.
 
         keepdims
@@ -721,20 +699,14 @@
             correctly against the original a.
         dtype
             The desired data type of returned tensor. Default is None.
-=======
-            Axis or axes along which the medians are computed. The default is to compute
-            the median along a flattened version of the array.
-        keepdims
-            If this is set to True, the axes which are reduced are left in the result
-            as dimensions with size one.
->>>>>>> 24731334
-        out
-            optional output array, for writing the result to.
-
-        Returns
-        -------
-        ret
-<<<<<<< HEAD
+
+        out
+            optional output array, for writing the result to.
+
+        Returns
+        -------
+        ret
+
             The average of the array elements in the container.
 
         """
@@ -744,25 +716,6 @@
             axis=axis,
             keepdims=keepdims,
             dtype=dtype,
-=======
-            The median of the array elements.
-
-        Examples
-        --------
-        With one :class:`ivy.Container` input:
-        >>> x = ivy.Container(a=ivy.zeros((3, 4, 5)), b=ivy.zeros((2,7,6)))
-        >>> ivy.Container.static_nanmedian(x, 0, -1).shape
-        {
-            a: (4, 5, 3)
-            b: (7, 6, 2)
-        }
-        """
-        return ContainerBase.cont_multi_map_in_function(
-            "nanmedian",
-            input,
-            axis=axis,
-            keepdims=keepdims,
->>>>>>> 24731334
             key_chains=key_chains,
             to_apply=to_apply,
             prune_unapplied=prune_unapplied,
@@ -770,7 +723,7 @@
             out=out,
         )
 
-<<<<<<< HEAD
+
     def average(
             self: ivy.Container,
             /,
@@ -782,25 +735,10 @@
     ) -> ivy.Container:
 
         """ivy.Container instance method variant of ivy.average. T
-=======
-    def nanmedian(
-        self: ivy.Container,
-        /,
-        *,
-        axis: Optional[Union[Tuple[int], int]] = None,
-        keepdims: Optional[bool] = False,
-        overwrite_input: Optional[bool] = False,
-        out: Optional[ivy.Container] = None,
-    ) -> ivy.Container:
-        """ivy.Array instance method variant of ivy.nanmedian. This method simply
-        wraps the function, and so the docstring for ivy.nanmedian also applies to
-        this method with minimal changes.
->>>>>>> 24731334
 
         Parameters
         ----------
         self
-<<<<<<< HEAD
             Input container including arrays.
         axis
             Axis or axes along which the average are computed.
@@ -811,38 +749,17 @@
             correctly against the original a.
         dtype
             The desired data type of returned tensor. Default is None.
-=======
-            Input array.
-        axis
-            Axis or axes along which the means are computed.
-            The default is to compute the mean of the flattened array.
-        keepdims
-            If this is set to True, the axes which are reduced are left in the result
-            as dimensions with size one. With this option, the result will broadcast
-            correctly against the original a. If the value is anything but the default,
-            then keepdims will be passed through to the mean or sum methods of
-            sub-classes of ndarray. If the sub-classes methods does not implement
-            keepdims any exceptions will be raised.
-        overwrite_input
-            If True, then allow use of memory of input array a for calculations.
-            The input array will be modified by the call to median. This will
-            save memory when you do not need to preserve the contents of the input array.
-            Treat the input as undefined, but it will probably be fully or partially sorted.
-            Default is False. If overwrite_input is True and a is not already an ndarray,
-            an error will be raised.
->>>>>>> 24731334
-        out
-            optional output array, for writing the result to.
-
-        Returns
-        -------
-        ret
-<<<<<<< HEAD
+
+        out
+            optional output array, for writing the result to.
+
+        Returns
+        -------
+        ret
             The average of the array elements in the input container.
 
         Examples
         --------
-#        >>> a = ivy.Container(x=ivy.array([[1, ivy.nan], [3, 4]]), y=ivy.array([[ivy.nan, 1, 2], [1, 2, 3]]))
         >>> a = ivy.Container(x=ivy.array([[1, 9], [3, 4]]), y=ivy.array([[9, 1, 2], [1, 2, 3]]))
         >>> a.average()
         {
@@ -853,18 +770,4 @@
         return self.static_average(
             self, axis=axis, keepdims=keepdims, dtype=dtype, out=out
         )
-=======
-            A new array holding the result. If the input contains integers
-
-        Examples
-        >>> a = ivy.Container([[10.0, ivy.nan, 4], [3, 2, 1]])
-        >>> a.nanmedian(a)
-            3.0
-        >>> a.nanmedian(a, axis=0)
-            array([6.5, 2. , 2.5])
-        """
-
-        return self.static_nanmedian(
-            self, axis=axis, keepdims=keepdims, overwrite_input=overwrite_input, out=out
-        )
->>>>>>> 24731334
+
