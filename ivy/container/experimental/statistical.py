--- conflicted
+++ resolved
@@ -6,14 +6,14 @@
 from ivy.container.base import ContainerBase
 
 
-class _ContainerWithStatisticalExperimental(ContainerBase):
+class ContainerWithStatisticalExperimental(ContainerBase):
     @staticmethod
     def static_median(
         input: ivy.Container,
         /,
         *,
         axis: Optional[Union[Tuple[int], int]] = None,
-        keepdims: bool = False,
+        keepdims: Optional[bool] = False,
         key_chains: Optional[Union[List[str], Dict[str, str]]] = None,
         to_apply: bool = True,
         prune_unapplied: bool = False,
@@ -70,7 +70,7 @@
         /,
         *,
         axis: Optional[Union[Tuple[int], int]] = None,
-        keepdims: bool = False,
+        keepdims: Optional[bool] = False,
         out: Optional[ivy.Container] = None,
     ) -> ivy.Container:
         """ivy.Container instance method variant of ivy.median. This method simply
@@ -116,7 +116,7 @@
         /,
         *,
         axis: Optional[Union[Tuple[int], int]] = None,
-        keepdims: bool = False,
+        keepdims: Optional[bool] = False,
         dtype: Optional[Union[ivy.Dtype, ivy.NativeDtype]] = None,
         key_chains: Optional[Union[List[str], Dict[str, str]]] = None,
         to_apply: bool = True,
@@ -181,7 +181,7 @@
         /,
         *,
         axis: Optional[Union[Tuple[int], int]] = None,
-        keepdims: bool = False,
+        keepdims: Optional[bool] = False,
         dtype: Optional[Union[ivy.Dtype, ivy.NativeDtype]] = None,
         out: Optional[ivy.Container] = None,
     ) -> ivy.Container:
@@ -247,7 +247,7 @@
 
         Parameters
         ----------
-        indices
+        input
             Input container including arrays.
         shape
             The shape of the array to use for unraveling indices.
@@ -574,8 +574,8 @@
         x: ivy.Container,
         /,
         *,
-        y: Optional[ivy.Container] = None,
-        rowvar: bool = True,
+        y: ivy.Container = None,
+        rowvar: Optional[bool] = True,
         key_chains: Optional[Union[List[str], Dict[str, str]]] = None,
         to_apply: bool = False,
         prune_unapplied: bool = False,
@@ -631,8 +631,8 @@
         self: ivy.Container,
         /,
         *,
-        y: Optional[ivy.Container] = None,
-        rowvar: bool = True,
+        y: ivy.Container = None,
+        rowvar: Optional[bool] = True,
         out: Optional[ivy.Container] = None,
     ) -> ivy.Container:
         """ivy.Container instance method variant of ivy.corrcoef. This method simply
@@ -675,7 +675,7 @@
         /,
         *,
         axis: Optional[Union[Tuple[int], int]] = None,
-        keepdims: bool = False,
+        keepdims: Optional[bool] = False,
         key_chains: Optional[Union[List[str], Dict[str, str]]] = None,
         to_apply: bool = True,
         prune_unapplied: bool = False,
@@ -732,7 +732,7 @@
         /,
         *,
         axis: Optional[Union[Tuple[int], int]] = None,
-        keepdims: bool = False,
+        keepdims: Optional[bool] = False,
         overwrite_input: Optional[bool] = False,
         out: Optional[ivy.Container] = None,
     ) -> ivy.Container:
@@ -790,11 +790,7 @@
         /,
         *,
         weights: Optional[ivy.Container] = None,
-<<<<<<< HEAD
-        minlength: int = 0,
-=======
         minlength: Optional[int] = 0,
->>>>>>> 2707161c
         key_chains: Optional[Union[List[str], Dict[str, str]]] = None,
         to_apply: bool = True,
         prune_unapplied: bool = False,
@@ -805,11 +801,7 @@
         ivy.Container static method variant of ivy.bincount. This method simply wraps
         the function, and so the docstring for ivy.bincount also applies to this method
         with minimal changes.
-<<<<<<< HEAD
-
-=======
         
->>>>>>> 2707161c
         Parameters
         ----------
         x
@@ -852,21 +844,13 @@
         /,
         *,
         weights: Optional[ivy.Container] = None,
-<<<<<<< HEAD
-        minlength: int = 0,
-=======
         minlength: Optional[int] = 0,
->>>>>>> 2707161c
         out: Optional[ivy.Container] = None,
     ) -> ivy.Container:
         """ivy.Array instance method variant of ivy.bincount. This method simply
         wraps the function, and so the docstring for ivy.bincount also applies to
         this method with minimal changes.
-<<<<<<< HEAD
-
-=======
         
->>>>>>> 2707161c
         Parameters
         ----------
         self
