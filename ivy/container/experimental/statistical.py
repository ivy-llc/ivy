# global
from typing import (
    Optional,
    Union,
    List,
    Dict,
    Tuple,
)

# local
import ivy
from ivy.container.base import ContainerBase


class ContainerWithStatisticalExperimental(ContainerBase):
    @staticmethod
    def static_median(
        input: ivy.Container,
        /,
        *,
        axis: Optional[Union[Tuple[int], int]] = None,
        keepdims: Optional[bool] = False,
        key_chains: Optional[Union[List[str], Dict[str, str]]] = None,
        to_apply: bool = True,
        prune_unapplied: bool = False,
        map_sequences: bool = False,
        out: Optional[ivy.Array] = None,
    ) -> ivy.Container:
        """
        ivy.Container static method variant of ivy.median. This method simply wraps
        the function, and so the docstring for ivy.median also applies to this method
        with minimal changes.

        Parameters
        ----------
        input
            Input container including arrays.
        axis
            Axis or axes along which the medians are computed. The default is to compute
            the median along a flattened version of the array.
        keepdims
            If this is set to True, the axes which are reduced are left in the result
            as dimensions with size one.
        out
            optional output array, for writing the result to.

        Returns
        -------
        ret
            The median of the array elements.

        Examples
        --------
        With one :class:`ivy.Container` input:
        >>> x = ivy.Container(a=ivy.zeros((3, 4, 5)), b=ivy.zeros((2,7,6)))
        >>> ivy.Container.static_moveaxis(x, 0, -1).shape
        {
            a: (4, 5, 3)
            b: (7, 6, 2)
        }
        """
        return ContainerBase.multi_map_in_static_method(
            "median",
            input,
            axis=axis,
            keepdims=keepdims,
            key_chains=key_chains,
            to_apply=to_apply,
            prune_unapplied=prune_unapplied,
            map_sequences=map_sequences,
            out=out,
        )

    def median(
        self: ivy.Container,
        /,
        *,
        axis: Optional[Union[Tuple[int], int]] = None,
        keepdims: Optional[bool] = False,
        out: Optional[ivy.Container] = None,
    ) -> ivy.Container:
        """ivy.Container instance method variant of ivy.median. This method simply
        wraps the function, and so the docstring for ivy.median also applies to this
        method with minimal changes.

        Parameters
        ----------
        self
            Input container including arrays.
        axis
            Axis or axes along which the medians are computed. The default is to compute
            the median along a flattened version of the array.
        keepdims
            If this is set to True, the axes which are reduced are left in the result
            as dimensions with size one.
        out
            optional output array, for writing the result to.

        Returns
        -------
        ret
            The median of the array elements.

        Examples
        --------
        With one :class:`ivy.Container` input:
        >>> x = ivy.Container(
        >>>     a=ivy.array([[10, 7, 4], [3, 2, 1]]),
        >>>     b=ivy.array([[1, 4, 2], [8, 7, 0]])
        >>> )
        >>> x.median(axis=0)
        {
            a: ivy.array([6.5, 4.5, 2.5]),
            b: ivy.array([4.5, 5.5, 1.])
        }
        """
        return self.static_median(self, axis=axis, keepdims=keepdims, out=out)

    @staticmethod
    def static_nanmean(
        input: ivy.Container,
        /,
        *,
        axis: Optional[Union[Tuple[int], int]] = None,
        keepdims: Optional[bool] = False,
        dtype: Optional[Union[ivy.Dtype, ivy.NativeDtype]] = None,
        key_chains: Optional[Union[List[str], Dict[str, str]]] = None,
        to_apply: bool = True,
        prune_unapplied: bool = False,
        map_sequences: bool = False,
        out: Optional[ivy.Array] = None,
    ) -> ivy.Container:
        """
        ivy.Container static method variant of ivy.nanmean. This method simply wraps
        the function, and so the docstring for ivy.nanmean also applies to this method
        with minimal changes.

        Parameters
        ----------
        input
            Input container including arrays.
        axis
            Axis or axes along which the means are computed.
            The default is to compute the mean of the flattened array.
        keepdims
            If this is set to True, the axes which are reduced are left in the result
            as dimensions with size one. With this option, the result will broadcast
            correctly against the original a. If the value is anything but the default,
            then keepdims will be passed through to the mean or sum methods of 
            sub-classes of ndarray. If the sub-classes methods does not implement 
            keepdims any exceptions will be raised.
        dtype
            The desired data type of returned tensor. Default is None.
        out
            optional output array, for writing the result to.

        Returns
        -------
        ret
            The nanmean of the array elements in the container.

        Examples
        --------
        >>> a = ivy.Container(x=ivy.array([[1, ivy.nan], [3, 4]]),\
                                y=ivy.array([[ivy.nan, 1, 2], [1, 2, 3]])
        >>> ivy.Container.static_moveaxis(a)
        {
            x: 2.6666666666666665
            y: 1.8
        }
        """
        return ContainerBase.multi_map_in_static_method(
            "nanmean",
            input,
            axis=axis,
            keepdims=keepdims,
            dtype=dtype,
            key_chains=key_chains,
            to_apply=to_apply,
            prune_unapplied=prune_unapplied,
            map_sequences=map_sequences,
            out=out,
        )

    def nanmean(
        self: ivy.Container,
        /,
        *,
        axis: Optional[Union[Tuple[int], int]] = None,
        keepdims: Optional[bool] = False,
        dtype: Optional[Union[ivy.Dtype, ivy.NativeDtype]] = None,
        out: Optional[ivy.Container] = None,
    ) -> ivy.Container:
        """ivy.Container instance method variant of ivy.nanmean. This method simply
        wraps the function, and so the docstring for ivy.nanmean also applies to this
        method with minimal changes.

        Parameters
        ----------
        self
            Input container including arrays.
        axis
            Axis or axes along which the means are computed.
            The default is to compute the mean of the flattened array.
        keepdims
            If this is set to True, the axes which are reduced are left in the result
            as dimensions with size one. With this option, the result will broadcast
            correctly against the original a. If the value is anything but the default,
            then keepdims will be passed through to the mean or sum methods of 
            sub-classes of ndarray. If the sub-classes methods does not implement 
            keepdims any exceptions will be raised.
        dtype
            The desired data type of returned tensor. Default is None.
        out
            optional output array, for writing the result to.

        Returns
        -------
        ret
            The nanmean of the array elements in the input container.

        Examples
        --------
        >>> a = ivy.Container(x=ivy.array([[1, ivy.nan], [3, 4]]),\
                                y=ivy.array([[ivy.nan, 1, 2], [1, 2, 3]])
        >>> a.nanmean()
        {
            x: 2.6666666666666665
            y: 1.8
        }
        """
        return self.static_nanmean(
            self, axis=axis, keepdims=keepdims, dtype=dtype, out=out
<<<<<<< HEAD
        )
=======
        )

    @staticmethod
    def static_unravel_index(
        indices: ivy.Container,
        shape: Tuple[int],
        /,
        *,
        key_chains: Optional[Union[List[str], Dict[str, str]]] = None,
        to_apply: bool = True,
        prune_unapplied: bool = False,
        map_sequences: bool = False,
        out: Optional[ivy.Array] = None,
    ) -> ivy.Container:
        """
        ivy.Container static method variant of ivy.unravel_index.
        This method simply wraps the function, and so the docstring
        for ivy.unravel_index also applies to this method with minimal
        changes.

        Parameters
        ----------
        input
            Input container including arrays.
        shape
            The shape of the array to use for unraveling indices.
        out
            optional output array, for writing the result to.

        Returns
        -------
        ret
            Container with tuples that have arrays with the same shape as
            the arrays in the input container.

        Examples
        --------
        With one :class:`ivy.Container` input:
        >>> indices = ivy.Container(a=ivy.array([22, 41, 37])), b=ivy.array([30, 2]))
        >>> ivy.Container.static_unravel_index(indices, (7,6))
        {
            a: (ivy.array([3, 6, 6]), ivy.array([4, 5, 1]))
            b: (ivy.array([5, 0], ivy.array([0, 2])))
        }
        """
        return ContainerBase.multi_map_in_static_method(
            "unravel_index",
            indices,
            shape=shape,
            key_chains=key_chains,
            to_apply=to_apply,
            prune_unapplied=prune_unapplied,
            map_sequences=map_sequences,
            out=out,
        )

    def unravel_index(
        self: ivy.Container,
        shape: Tuple[int],
        /,
        *,
        out: Optional[ivy.Container] = None,
    ) -> ivy.Container:
        """ivy.Container instance method variant of ivy.unravel_index.
        This method simply wraps the function, and so the docstring for
        ivy.unravel_index also applies to this method with minimal changes.

        Parameters
        ----------
        self
            Input container including arrays.
        shape
            The shape of the array to use for unraveling indices.
        out
            optional output array, for writing the result to.

        Returns
        -------
        ret
            Container with tuples that have arrays with the same shape as
            the arrays in the input container.

        Examples
        --------
        With one :class:`ivy.Container` input:
        >>> indices = ivy.Container(a=ivy.array([22, 41, 37])), b=ivy.array([30, 2]))
        >>> indices.unravel_index((7, 6))
        {
            a: (ivy.array([3, 6, 6]), ivy.array([4, 5, 1]))
            b: (ivy.array([5, 0], ivy.array([0, 2])))
        }
        """
        return self.static_unravel_index(self, shape, out=out)
>>>>>>> c74e0c7b
<|MERGE_RESOLUTION|>--- conflicted
+++ resolved
@@ -231,9 +231,6 @@
         """
         return self.static_nanmean(
             self, axis=axis, keepdims=keepdims, dtype=dtype, out=out
-<<<<<<< HEAD
-        )
-=======
         )
 
     @staticmethod
@@ -326,5 +323,4 @@
             b: (ivy.array([5, 0], ivy.array([0, 2])))
         }
         """
-        return self.static_unravel_index(self, shape, out=out)
->>>>>>> c74e0c7b
+        return self.static_unravel_index(self, shape, out=out)