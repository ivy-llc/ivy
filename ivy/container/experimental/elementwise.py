# global
from typing import Optional, Union, List, Dict, Tuple
from numbers import Number

# local
import ivy
from ivy.container.base import ContainerBase


class ContainerWithElementWiseExperimental(ContainerBase):
    @staticmethod
    def static_sinc(
        x: ivy.Container,
        /,
        *,
        key_chains: Optional[Union[List[str], Dict[str, str]]] = None,
        to_apply: bool = True,
        prune_unapplied: bool = False,
        map_sequences: bool = False,
        out: Optional[ivy.Container] = None,
    ) -> ivy.Container:
        """
        ivy.Container static method variant of ivy.sinc. This method simply
        wraps the function, and so the docstring for ivy.sinc also
        applies to this method with minimal changes.

        Parameters
        ----------
        x
            input container whose elements are each expressed in radians.
            Should have a floating-point data type.
        key_chains
            The key-chains to apply or not apply the method to. Default is ``None``.
        to_apply
            If True, the method will be applied to key_chains, otherwise key_chains
            will be skipped. Default is ``True``.
        prune_unapplied
            Whether to prune key_chains for which the function was not applied.
            Default is ``False``.
        map_sequences
            Whether to also map method to sequences (lists, tuples).
            Default is ``False``.
        out
            optional output container, for writing the result to. It must have a shape
            that the inputs broadcast to.

        Returns
        -------
        ret
            a container containing the sinc of each element in ``x``. The returned
            container must have a floating-point data type determined by
            :ref:`type-promotion`.

        Examples
        --------
        >>> x = ivy.Container(a=ivy.array([0.5, 1.5, 2.5]),
        ...                   b=ivy.array([3.5, 4.5, 5.5]))
        >>> y = ivy.Container.static_sinc(x)
        >>> print(y)
        {
            a: ivy.array([0.636, -0.212, 0.127]),
            b: ivy.array([-0.090, 0.070, -0.057])
        }
        """
        return ContainerBase.cont_multi_map_in_function(
            "sinc",
            x,
            key_chains=key_chains,
            to_apply=to_apply,
            prune_unapplied=prune_unapplied,
            map_sequences=map_sequences,
            out=out,
        )

    def sinc(
        self: ivy.Container,
        *,
        key_chains: Optional[Union[List[str], Dict[str, str]]] = None,
        to_apply: bool = True,
        prune_unapplied: bool = False,
        map_sequences: bool = False,
        out: Optional[ivy.Container] = None,
    ) -> ivy.Container:
        """
        ivy.Container instance method variant of ivy.sinc. This method simply
        wraps the function, and so the docstring for ivy.sinc also
        applies to this method with minimal changes.

        Parameters
        ----------
        self
            input container whose elements are each expressed in radians.
            Should have a floating-point data type.
        key_chains
            The key-chains to apply or not apply the method to. Default is ``None``.
        to_apply
            If True, the method will be applied to key_chains, otherwise key_chains
            will be skipped. Default is ``True``.
        prune_unapplied
            Whether to prune key_chains for which the function was not applied.
            Default is ``False``.
        map_sequences
            Whether to also map method to sequences (lists, tuples).
            Default is ``False``.
        out
            optional output container, for writing the result to. It must have a shape
            that the inputs broadcast to.

        Returns
        -------
        ret
            a container containing the sinc of each element in ``self``.
            The returned container must have a floating-point data type
            determined by :ref:`type-promotion`.

        Examples
        --------
        >>> x = ivy.Container(a=ivy.array([0.5, 1.5, 2.5]),
        ...                   b=ivy.array([3.5, 4.5, 5.5]))
        >>> y = x.sinc()
        >>> print(y)
        {
            a: ivy.array([0.637,-0.212,0.127]),
            b: ivy.array([-0.0909,0.0707,-0.0579])
        }
        """
        return self.static_sinc(
            self,
            key_chains=key_chains,
            to_apply=to_apply,
            prune_unapplied=prune_unapplied,
            map_sequences=map_sequences,
            out=out,
        )

    @staticmethod
    def static_lcm(
        x1: Union[ivy.Container, ivy.Array, ivy.NativeArray],
        x2: Union[ivy.Container, ivy.Array, ivy.NativeArray],
        /,
        *,
        key_chains: Optional[Union[List[str], Dict[str, str]]] = None,
        to_apply: bool = True,
        prune_unapplied: bool = False,
        map_sequences: bool = False,
        out: Optional[ivy.Container] = None,
    ) -> ivy.Container:
        """
        ivy.Container static method variant of ivy.lcm. This method simply wraps the
        function, and so the docstring for ivy.lcm also applies to this method
        with minimal changes.

        Parameters
        ----------
        x1
            first input container.
        x2
            second input container.
        out
            optional output container, for writing the result to.

        Returns
        -------
        ret
            a container containing the element-wise least common multiples
            of the arrays contained in x1 and x2.

        Examples
        --------
        >>> x1=ivy.Container(a=ivy.array([2, 3, 4]),
        ...                  b=ivy.array([6, 54, 62, 10]))
        >>> x2=ivy.Container(a=ivy.array([5, 8, 15]),
        ...                  b=ivy.array([32, 40, 25, 13]))
        >>> ivy.Container.lcm(x1, x2)
        {
            a: ivy.array([10, 21, 60]),
            b: ivy.array([96, 1080, 1550, 130])
        }

        """
        return ContainerBase.cont_multi_map_in_function(
            "lcm",
            x1,
            x2,
            key_chains=key_chains,
            to_apply=to_apply,
            prune_unapplied=prune_unapplied,
            map_sequences=map_sequences,
            out=out,
        )

    def lcm(
        self: ivy.Container,
        x2: Union[ivy.Container, ivy.Array, ivy.NativeArray],
        *,
        key_chains: Optional[Union[List[str], Dict[str, str]]] = None,
        to_apply: bool = True,
        prune_unapplied: bool = False,
        map_sequences: bool = False,
        out: Optional[ivy.Container] = None,
    ) -> ivy.Container:
        """
        ivy.Container instance method variant of ivy.lcm. This method simply wraps the
        function, and so the docstring for ivy.lcm also applies to this method
        with minimal changes.

        Parameters
        ----------
        x1
            first input container.
        x2
            second input container.
        out
            optional output container, for writing the result to.

        Returns
        -------
        ret
            a container containing the the element-wise least common multiples
            of the arrays contained in x1 and x2.

        Examples
        --------
        >>> x1=ivy.Container(a=ivy.array([2, 3, 4]),
        ...                  b=ivy.array([6, 54, 62, 10]))
        >>> x2=ivy.Container(a=ivy.array([5, 8, 15]),
        ...                  b=ivy.array([32, 40, 25, 13]))
        >>> x1.lcm(x2)
        {
            a: ivy.array([10, 24, 60]),
            b: ivy.array([96, 1080, 1550, 130])
        }

        """
        return self.static_lcm(
            self,
            x2,
            key_chains=key_chains,
            to_apply=to_apply,
            prune_unapplied=prune_unapplied,
            map_sequences=map_sequences,
            out=out,
        )

    @staticmethod
    def static_fmod(
        x1: Union[ivy.Array, ivy.NativeArray, ivy.Container],
        x2: Union[ivy.Array, ivy.NativeArray, ivy.Container],
        /,
        *,
        key_chains: Optional[Union[List[str], Dict[str, str]]] = None,
        to_apply: bool = True,
        prune_unapplied: bool = False,
        map_sequences: bool = False,
        out: Optional[ivy.Container] = None,
    ) -> ivy.Container:
        """
        ivy.Container static method variant of ivy.fmod. This method simply wraps
        the function, and so the docstring for ivy.fmod also applies to this method
        with minimal changes.

        Parameters
        ----------
        x1
            container with the first input arrays.
        x2
            container with the second input arrays
        out
            optional output container, for writing the result to.

        Returns
        -------
        ret
            Container including arrays with element-wise remainder of divisions.

        Examples
        --------
        >>> x1 = ivy.Container(a=ivy.array([2, 3, 4]),\
                               b=ivy.array([ivy.nan, 0, ivy.nan]))
        >>> x2 = ivy.Container(a=ivy.array([1, 5, 2]),\
                               b=ivy.array([0, ivy.nan, ivy.nan]))
        >>> ivy.Container.static_fmod(x1, x2)
        {
            a: ivy.array([ 0,  3,  0])
            b: ivy.array([ nan,  nan,  nan])
        }
        """
        return ContainerBase.cont_multi_map_in_function(
            "fmod",
            x1,
            x2,
            key_chains=key_chains,
            to_apply=to_apply,
            prune_unapplied=prune_unapplied,
            map_sequences=map_sequences,
            out=out,
        )

    def fmod(
        self: ivy.Container,
        x2: ivy.Container,
        /,
        *,
        out: Optional[ivy.Container] = None,
    ) -> ivy.Container:
        """ivy.Container instance method variant of ivy.fmod. This method simply
        wraps the function, and so the docstring for ivy.fmod also applies to this
        method with minimal changes.

        Parameters
        ----------
        self
            container with the first input arrays.
        x2
            container with the second input arrays
        out
            optional output container, for writing the result to.

        Returns
        -------
        ret
            Container including arrays with element-wise remainder of divisions.

        Examples
        --------
        >>> x1 = ivy.Container(a=ivy.array([2, 3, 4]),\
                               b=ivy.array([ivy.nan, 0, ivy.nan]))
        >>> x2 = ivy.Container(a=ivy.array([1, 5, 2]),\
                               b=ivy.array([0, ivy.nan, ivy.nan]))
        >>> x1.fmod(x2)
        {
            a: ivy.array([ 0,  3,  0])
            b: ivy.array([ nan,  nan,  nan])
        }
        """
        return self.static_fmod(self, x2, out=out)

    @staticmethod
    def static_fmax(
        x1: Union[ivy.Array, ivy.NativeArray, ivy.Container],
        x2: Union[ivy.Array, ivy.NativeArray, ivy.Container],
        /,
        *,
        key_chains: Optional[Union[List[str], Dict[str, str]]] = None,
        to_apply: bool = True,
        prune_unapplied: bool = False,
        map_sequences: bool = False,
        out: Optional[ivy.Container] = None,
    ) -> ivy.Container:
        """
        ivy.Container static method variant of ivy.fmax. This method simply wraps
        the function, and so the docstring for ivy.fmax also applies to this method
        with minimal changes.

        Parameters
        ----------
        x1
            container with the first input arrays.
        x2
            container with the second input arrays
        out
            optional output container, for writing the result to.

        Returns
        -------
        ret
            Container including arrays with element-wise maximums.

        Examples
        --------
        >>> x1 = ivy.Container(a=ivy.array([2, 3, 4]),\
                               b=ivy.array([ivy.nan, 0, ivy.nan]))
        >>> x2 = ivy.Container(a=ivy.array([1, 5, 2]),\
                               b=ivy.array([0, ivy.nan, ivy.nan]))
        >>> ivy.Container.static_fmax(x1, x2)
        {
            a: ivy.array([ 2.,  5.,  4.])
            b: ivy.array([ 0,  0,  nan])
        }
        """
        return ContainerBase.cont_multi_map_in_function(
            "fmax",
            x1,
            x2,
            key_chains=key_chains,
            to_apply=to_apply,
            prune_unapplied=prune_unapplied,
            map_sequences=map_sequences,
            out=out,
        )

    def fmax(
        self: ivy.Container,
        x2: ivy.Container,
        /,
        *,
        out: Optional[ivy.Container] = None,
    ) -> ivy.Container:
        """ivy.Container instance method variant of ivy.fmax. This method simply
        wraps the function, and so the docstring for ivy.fmax also applies to this
        method with minimal changes.

        Parameters
        ----------
        self
            container with the first input arrays.
        x2
            container with the second input arrays
        out
            optional output container, for writing the result to.

        Returns
        -------
        ret
            Container including arrays with element-wise maximums.

        Examples
        --------
        >>> x1 = ivy.Container(a=ivy.array([2, 3, 4]),\
                               b=ivy.array([ivy.nan, 0, ivy.nan]))
        >>> x2 = ivy.Container(a=ivy.array([1, 5, 2]),\
                               b=ivy.array([0, ivy.nan, ivy.nan]))
        >>> x1.fmax(x2)
        {
            a: ivy.array([ 2.,  5.,  4.])
            b: ivy.array([ 0,  0,  nan])
        }
        """
        return self.static_fmax(self, x2, out=out)

    @staticmethod
    def static_fmin(
        x1: Union[ivy.Array, ivy.NativeArray, ivy.Container],
        x2: Union[ivy.Array, ivy.NativeArray, ivy.Container],
        /,
        *,
        key_chains: Optional[Union[List[str], Dict[str, str]]] = None,
        to_apply: bool = True,
        prune_unapplied: bool = False,
        map_sequences: bool = False,
        out: Optional[ivy.Container] = None,
    ) -> ivy.Container:
        """
        ivy.Container static method variant of ivy.fmin. This method simply wraps
        the function, and so the docstring for ivy.fmin also applies to this method
        with minimal changes.

        Parameters
        ----------
        x1
            container with the first input arrays.
        x2
            container with the second input arrays
        out
            optional output container, for writing the result to.

        Returns
        -------
        ret
            Container including arrays with element-wise minimums.

        Examples
        --------
        >>> x1 = ivy.Container(a=ivy.array([2, 3, 4]),\
                               b=ivy.array([ivy.nan, 0, ivy.nan]))
        >>> x2 = ivy.Container(a=ivy.array([1, 5, 2]),\
                               b=ivy.array([0, ivy.nan, ivy.nan]))
        >>> ivy.Container.static_fmin(x1, x2)
        {
            a: ivy.array([1, 3, 2]),
            b: ivy.array([0., 0., nan])
        }
        """
        return ContainerBase.cont_multi_map_in_static_method(
            "fmin",
            x1,
            x2,
            key_chains=key_chains,
            to_apply=to_apply,
            prune_unapplied=prune_unapplied,
            map_sequences=map_sequences,
            out=out,
        )

    def fmin(
        self: ivy.Container,
        x2: ivy.Container,
        /,
        *,
        out: Optional[ivy.Container] = None,
    ) -> ivy.Container:
        """ivy.Container instance method variant of ivy.fmin. This method simply
        wraps the function, and so the docstring for ivy.fmin also applies to this
        method with minimal changes.

        Parameters
        ----------
        self
            container with the first input arrays.
        x2
            container with the second input arrays
        out
            optional output container, for writing the result to.

        Returns
        -------
        ret
            Container including arrays with element-wise minimums.

        Examples
        --------
        >>> x1 = ivy.Container(a=ivy.array([2, 3, 4]),\
                               b=ivy.array([ivy.nan, 0, ivy.nan]))
        >>> x2 = ivy.Container(a=ivy.array([1, 5, 2]),\
                               b=ivy.array([0, ivy.nan, ivy.nan]))
        >>> x1.fmin(x2)
        {
            a: ivy.array([1, 3, 2]),
            b: ivy.array([0., 0., nan])
        }
        """
        return self.static_fmin(self, x2, out=out)

    @staticmethod
    def static_float_power(
        x1: Union[ivy.Array, ivy.NativeArray, ivy.Container, float, list, tuple],
        x2: Union[ivy.Array, ivy.NativeArray, ivy.Container, float, list, tuple],
        /,
        *,
        key_chains: Optional[Union[List[str], Dict[str, str]]] = None,
        to_apply: bool = True,
        prune_unapplied: bool = False,
        map_sequences: bool = False,
        out: Optional[ivy.Container] = None,
    ) -> ivy.Container:
        """
        ivy.Container static method variant of ivy.float_power. This method simply wraps
        the function, and so the docstring for ivy.float_power also applies to this
        method with minimal changes.

        Parameters
        ----------
        x1
            container with the base input arrays.
        x2
            container with the exponent input arrays
        out
            optional output container, for writing the result to.

        Returns
        -------
        ret
            Container including arrays with base arrays raised to the powers
            of exponents arrays, element-wise .

        Examples
        --------
        >>> x1 = ivy.Container(a=ivy.array([1, 2, 3]),\
                               b=ivy.array([2, 10]))
        >>> x2 = ivy.Container(a=ivy.array([1, 3, 1]), b=0)
        >>> ivy.Container.static_float_power(x1, x2)
        {
            a: ivy.array([1,  8,  3])
            b: ivy.array([1, 1])
        }
        """
        return ContainerBase.cont_multi_map_in_function(
            "float_power",
            x1,
            x2,
            key_chains=key_chains,
            to_apply=to_apply,
            prune_unapplied=prune_unapplied,
            map_sequences=map_sequences,
            out=out,
        )

    def float_power(
        self: ivy.Container,
        x2: ivy.Container,
        /,
        *,
        out: Optional[ivy.Container] = None,
    ) -> ivy.Container:
        """ivy.Container instance method variant of ivy.float_power. This method simply
        wraps the function, and so the docstring for ivy.float_power also applies to
        this method with minimal changes.

        Parameters
        ----------
        self
            container with the base input arrays.
        x2
            container with the exponent input arrays
        out
            optional output container, for writing the result to.

        Returns
        -------
        ret
            Container including arrays with base arrays raised to the powers
            of exponents arrays, element-wise .

        Examples
        --------
        >>> x1 = ivy.Container(a=ivy.array([1, 2, 3]),\
                               b=ivy.array([2, 10]))
        >>> x2 = ivy.Container(a=ivy.array([1, 3, 1]), b=0)
        >>> x1.float_power(x2)
        {
            a: ivy.array([1,  8,  3])
            b: ivy.array([1, 1])
        }
        """
        return self.static_float_power(self, x2, out=out)

    @staticmethod
    def static_exp2(
        x: Union[ivy.Array, ivy.NativeArray, ivy.Container, float, list, tuple],
        /,
        *,
        key_chains: Optional[Union[List[str], Dict[str, str]]] = None,
        to_apply: bool = True,
        prune_unapplied: bool = False,
        map_sequences: bool = False,
        out: Optional[ivy.Container] = None,
    ) -> ivy.Container:
        """
        ivy.Container static method variant of ivy.exp2. This method simply wraps
        the function, and so the docstring for ivy.exp2 also applies to this
        method with minimal changes.

        Parameters
        ----------
        x
            container with the base input arrays.
        out
            optional output container, for writing the result to.

        Returns
        -------
        ret
            Container including arrays with element-wise 2 to the power
            of input arrays elements.

        Examples
        --------
        >>> x = ivy.Container(a=ivy.array([1, 2, 3]),\
                               b=[5, 6, 7])
        >>> ivy.Container.static_exp2(x)
        {
            a: ivy.array([2.,  4.,  8.])
            b: ivy.array([32., 64., 128.])
        }
        """
        return ContainerBase.cont_multi_map_in_function(
            "exp2",
            x,
            key_chains=key_chains,
            to_apply=to_apply,
            prune_unapplied=prune_unapplied,
            map_sequences=map_sequences,
            out=out,
        )

    def exp2(
        self: ivy.Container,
        /,
        *,
        out: Optional[ivy.Container] = None,
    ) -> ivy.Container:
        """ivy.Container instance method variant of ivy.exp2. This method simply
        wraps the function, and so the docstring for ivy.exp2 also applies to
        this method with minimal changes.

        Parameters
        ----------
        self
            container with the base input arrays.
        out
            optional output container, for writing the result to.

        Returns
        -------
        ret
            Container including arrays with element-wise 2 to the power
            of input array elements.

        Examples
        --------
        >>> x = ivy.Container(a=ivy.array([1, 2, 3]),\
                               b=[5, 6, 7])
        >>> x.exp2()
        {
            a: ivy.array([2.,  4.,  8.])
            b: ivy.array([32., 64., 128.])
        }
        """
        return self.static_exp2(self, out=out)

    @staticmethod
    def static_copysign(
        x1: Union[ivy.Array, ivy.NativeArray, ivy.Container, Number],
        x2: Union[ivy.Array, ivy.NativeArray, ivy.Container, Number],
        /,
        *,
        key_chains: Optional[Union[List[str], Dict[str, str]]] = None,
        to_apply: bool = True,
        prune_unapplied: bool = False,
        map_sequences: bool = False,
        out: Optional[ivy.Container] = None,
    ) -> ivy.Container:
        """
        ivy.Container static method variant of ivy.copysign. This method simply wraps
        the function, and so the docstring for ivy.copysign also applies to this
        method with minimal changes.

        Parameters
        ----------
        x1
            Container, Array, or scalar to change the sign of
        x2
            Container, Array, or scalar from which the new signs are applied
            Unsigned zeroes are considered positive.
        out
            optional output Container, for writing the result to.

        Returns
        -------
        ret
            x1 with the signs of x2.
            This is a scalar if both x1 and x2 are scalars.

        Examples
        --------
        >>> x1 = ivy.Container(a=ivy.array([0,1,2]), b=ivy.array(-1))
        >>> x2 = ivy.Container(a=-1, b=ivy.array(10))
        >>> ivy.Container.static_copysign(x1, x2)
        {
            a: ivy.array([-0., -1., -2.]),
            b: ivy.array(1.)
        }
        >>> ivy.Container.static_copysign(23, x1)
        {
            a: ivy.array([23., 23., 23.]),
            b: ivy.array(-23.)
        }
        """
        return ContainerBase.cont_multi_map_in_function(
            "copysign",
            x1,
            x2,
            key_chains=key_chains,
            to_apply=to_apply,
            prune_unapplied=prune_unapplied,
            map_sequences=map_sequences,
            out=out,
        )

    def copysign(
        self: ivy.Container,
        x2: ivy.Container,
        /,
        *,
        out: Optional[ivy.Container] = None,
    ) -> ivy.Container:
        """ivy.Container instance method variant of ivy.copysign. This method simply
        wraps the function, and so the docstring for ivy.copysign also applies to
        this method with minimal changes.

        Parameters
        ----------
        self
            Container to change the sign of
        x2
            Container from which the new signs are applied
            Unsigned zeroes are considered positive.
        out
            optional output Container, for writing the result to.

        Returns
        -------
        ret
            x1 with the signs of x2.
            This is a scalar if both x1 and x2 are scalars.

        Examples
        --------
        >>> x1 = ivy.Container(a=ivy.array([0,1,2]), b=ivy.array(-1))
        >>> x2 = ivy.Container(a=-1, b=ivy.array(10))
        >>> x1.copysign(x2)
        {
            a: ivy.array([-0., -1., -2.]),
            b: ivy.array(1.)
        }
        >>> x1.copysign(-1)
        {
            a: ivy.array([-0., -1., -2.]),
            b: ivy.array(-1.)
        }
        """
        return self.static_copysign(self, x2, out=out)

    @staticmethod
    def static_count_nonzero(
        a: Union[ivy.Array, ivy.NativeArray, ivy.Container],
        /,
        *,
        axis: Optional[Union[int, Tuple[int, ...]]] = None,
        keepdims: Optional[bool] = False,
        dtype: Optional[Union[ivy.Dtype, ivy.NativeDtype]] = None,
        key_chains: Optional[Union[List[str], Dict[str, str]]] = None,
        to_apply: bool = True,
        prune_unapplied: bool = False,
        map_sequences: bool = False,
        out: Optional[ivy.Container] = None,
    ) -> ivy.Container:
        """
        ivy.Container static method variant of ivy.count_nonzero. This method simply
        wraps the function, and so the docstring for ivy.count_nonzero also applies
        to this method with minimal changes.

        Parameters
        ----------
        a
            container with the base input arrays.
        axis
            optional axis or tuple of axes along which to count non-zeros. Default is
            None, meaning that non-zeros will be counted along a flattened
            version of the input array.
        keepdims
            optional, if this is set to True, the axes that are counted are left in the
            result as dimensions with size one. With this option, the result
            will broadcast correctly against the input array.
        dtype
            optional output dtype. Default is of type integer.
        key_chains
            The key-chains to apply or not apply the method to. Default is None.
        to_apply
            If True, the method will be applied to key_chains, otherwise key_chains
            will be skipped. Default is True.
        prune_unapplied
            Whether to prune key_chains for which the function was not applied.
            Default is False.
        map_sequences
            Whether to also map method to sequences (lists, tuples). Default is False.
        out
            optional output container, for writing the result to.

        Returns
        -------
        ret
            Container including number of non-zero values in the array along a
            given axis. Otherwise, container with the total number of non-zero
            values in the array is returned.

        Examples
        --------
        >>> x = ivy.Container(a=ivy.array([[0, 1, 2, 3],[4, 5, 6, 7]]),\
                        b=ivy.array([[[0,1],[2,3]],[[4,5],[6,7]]]))
        >>> ivy.Container.static_count_nonzero(x)
        {
            a: ivy.array(7),
            b: ivy.array(7)
        }
        >>> x = ivy.Container(a=ivy.array([[0, 1, 2, 3],[4, 5, 6, 7]]),\
                        b=ivy.array([[[0,1],[2,3]],[[4,5],[6,7]]]))
        >>> ivy.Container.static_count_nonzero(x, axis=0)
        {
            a: ivy.array([1, 2, 2, 2]),
            b: ivy.array([[1, 2],
                          [2, 2]])
        }
        >>> x = ivy.Container(a=ivy.array([[0, 1, 2, 3],[4, 5, 6, 7]]),\
                        b=ivy.array([[[0,1],[2,3]],[[4,5],[6,7]]]))
        >>> ivy.Container.static_count_nonzero(x, axis=(0,1), keepdims=True)
        {
            a: ivy.array([[7]]),
            b: ivy.array([[[3, 4]]])
        }
        """
        return ContainerBase.cont_multi_map_in_function(
            "count_nonzero",
            a,
            axis=axis,
            keepdims=keepdims,
            dtype=dtype,
            key_chains=key_chains,
            to_apply=to_apply,
            prune_unapplied=prune_unapplied,
            map_sequences=map_sequences,
            out=out,
        )

    def count_nonzero(
        self: ivy.Container,
        /,
        *,
        axis: Optional[Union[int, Tuple[int, ...]]] = None,
        keepdims: Optional[bool] = False,
        dtype: Optional[Union[ivy.Dtype, ivy.NativeDtype]] = None,
        key_chains: Optional[Union[List[str], Dict[str, str]]] = None,
        to_apply: bool = True,
        prune_unapplied: bool = False,
        map_sequences: bool = False,
        out: Optional[ivy.Container] = None,
    ) -> ivy.Container:
        """
        ivy.Container instance method variant of ivy.count_nonzero. This method
        simply wraps the function, and so the docstring for ivy.count_nonzero also
        applies to this method with minimal changes.

        Parameters
        ----------
        self
            container with the base input arrays.
        axis
            optional axis or tuple of axes along which to count non-zeros. Default is
            None, meaning that non-zeros will be counted along a flattened
            version of the input array.
        keepdims
            optional, if this is set to True, the axes that are counted are left in the
            result as dimensions with size one. With this option, the result
            will broadcast correctly against the input array.
        dtype
            optional output dtype. Default is of type integer.
        key_chains
            The key-chains to apply or not apply the method to. Default is ``None``.
        to_apply
            If True, the method will be applied to key_chains, otherwise key_chains
            will be skipped. Default is ``True``.
        prune_unapplied
            Whether to prune key_chains for which the function was not applied.
            Default is ``False``.
        map_sequences
            Whether to also map method to sequences (lists, tuples).
            Default is ``False``
        out
            optional output container, for writing the result to.

        Returns
        -------
        ret
            Container including number of non-zero values in the array along a
            given axis. Otherwise, container with the total number of non-zero
            values in the array is returned.

        Examples
        --------
        >>> x = ivy.Container(a=ivy.array([[0, 1, 2, 3],[4, 5, 6, 7]]),\
                        b=ivy.array([[[0,1],[2,3]],[[4,5],[6,7]]]))
        >>> x.count_nonzero()
        {
            a: ivy.array(7),
            b: ivy.array(7)
        }
        >>> x = ivy.Container(a=ivy.array([[0, 1, 2, 3],[4, 5, 6, 7]]),\
                        b=ivy.array([[[0,1],[2,3]],[[4,5],[6,7]]]))
        >>> x.count_nonzero(axis=0)
        {
            a: ivy.array([1, 2, 2, 2]),
            b: ivy.array([[1, 2],
                          [2, 2]])
        }
        >>> x = ivy.Container(a=ivy.array([[0, 1, 2, 3],[4, 5, 6, 7]]),\
                        b=ivy.array([[[0,1],[2,3]],[[4,5],[6,7]]]))
        >>> x.count_nonzero(axis=(0,1), keepdims=True)
        {
            a: ivy.array([[7]]),
            b: ivy.array([[[3, 4]]])
        }
        """
        return self.static_count_nonzero(
            self,
            axis=axis,
            keepdims=keepdims,
            dtype=dtype,
            key_chains=key_chains,
            to_apply=to_apply,
            prune_unapplied=prune_unapplied,
            map_sequences=map_sequences,
            out=out,
        )

    @staticmethod
    def static_nansum(
        x: Union[ivy.Container, ivy.Array, ivy.NativeArray],
        /,
        *,
        axis: Optional[Union[tuple, int]] = None,
        dtype: Optional[Union[ivy.Dtype, ivy.NativeDtype]] = None,
        keepdims: Optional[bool] = False,
        key_chains: Optional[Union[List[str], Dict[str, str]]] = None,
        to_apply: bool = True,
        prune_unapplied: bool = False,
        map_sequences: bool = False,
        out: Optional[ivy.Array] = None,
    ) -> ivy.Container:
        """
        ivy.Container static method variant of ivy.nansum. This method simply wraps
        the function, and so the docstring for ivy.nansum also applies to this method
        with minimal changes.

        Parameters
        ----------
        x
            Input array.
        axis
            Axis or axes along which the sum is computed.
            The default is to compute the sum of the flattened array.
        dtype
            The type of the returned array and of the accumulator in
            which the elements are summed. By default, the dtype of input is used.
        keepdims
            If this is set to True, the axes which are reduced are left
            in the result as dimensions with size one.
        out
            Alternate output array in which to place the result.
            The default is None.

        Returns
        -------
        ret
            A new array holding the result is returned unless out is specified,
            in which it is returned.

        Examples
        --------
        With one :class:`ivy.Container` input:
        >>> x = ivy.Container(a=ivy.array([[10, 7, 4], [3, 2, 1]]),\
                b=ivy.array([[1, 4, 2], [ivy.nan, ivy.nan, 0]]))
        >>> ivy.Container.static_nansum(x)
        {
            a: 27,
            b: 7.0
        }
        >>> ivy.Container.static_nansum(x, axis=0)
        {
            a: ivy.array([13, 9, 5]),
            b: ivy.array([1., 4., 2.])
        }
        >>> ivy.Container.static_nansum(x, axis=1)
        {
            a: ivy.array([21, 6]),
            b: ivy.array([7., 0.])
        }
        """
        return ContainerBase.cont_multi_map_in_function(
            "nansum",
            x,
            axis=axis,
            dtype=dtype,
            keepdims=keepdims,
            key_chains=key_chains,
            to_apply=to_apply,
            prune_unapplied=prune_unapplied,
            map_sequences=map_sequences,
            out=out,
        )

    def nansum(
        self: ivy.Container,
        /,
        *,
        axis: Optional[Union[tuple, int]] = None,
        dtype: Optional[Union[ivy.Dtype, ivy.NativeDtype]] = None,
        keepdims: Optional[bool] = False,
        out: Optional[ivy.Container] = None,
    ) -> ivy.Container:
        """
        ivy.Container instance method variant of ivy.nansum. This method simply
        wraps the function, and so the docstring for ivy.nansum also applies to this
        method with minimal changes.

        Parameters
        ----------
        self
            Input container including arrays.
        axis
            Axis or axes along which the sum is computed.
            The default is to compute the sum of the flattened array.
        dtype
            The type of the returned array and of the accumulator in
            which the elements are summed. By default, the dtype of input is used.
        keepdims
            If this is set to True, the axes which are reduced are left
            in the result as dimensions with size one.
        out
            Alternate output array in which to place the result.
            The default is None.

        Returns
        -------
        ret
            A new array holding the result is returned unless out is specified,
            in which it is returned.

        Examples
        --------
        With one :class:`ivy.Container` input:
        >>> x = ivy.Container(a=ivy.array([[10, 7, 4], [3, 2, 1]]),\
                b=ivy.array([[1, 4, 2], [ivy.nan, ivy.nan, 0]]))
        >>> x.nansum(axis=0)
        {
            a: ivy.array([13, 9, 5]),
            b: ivy.array([1., 4., 2.])
        }
        >>> x.nansum(axis=1)
        {
            a: ivy.array([21, 6]),
            b: ivy.array([7., 0.])
        }
        """
        return self.static_nansum(
            self, axis=axis, dtype=dtype, keepdims=keepdims, out=out
        )

    @staticmethod
    def static_gcd(
        x1: Union[ivy.Array, ivy.NativeArray, ivy.Container, int, list, tuple],
        x2: Union[ivy.Array, ivy.NativeArray, ivy.Container, int, list, tuple],
        /,
        *,
        key_chains: Optional[Union[List[str], Dict[str, str]]] = None,
        to_apply: bool = True,
        prune_unapplied: bool = False,
        map_sequences: bool = False,
        out: Optional[ivy.Container] = None,
    ) -> ivy.Container:
        """
        ivy.Container static method variant of ivy.gcd. This method simply wraps
        the function, and so the docstring for ivy.gcd also applies to this
        method with minimal changes.

        Parameters
        ----------
        x1
            first input container with array-like items.
        x2
            second input container with array-like items.
        out
            optional output container, for writing the result to.

        Returns
        -------
        ret
            Container including arrays with element-wise gcd of input arrays.

        Examples
        --------
        >>> x1 = ivy.Container(a=ivy.array([1, 2, 3]),\
                               b=ivy.array([1, 2, 3]))
        >>> x2 = ivy.Container(a=ivy.array([5, 6, 7]),\
                               b=10)
        >>> ivy.Container.static_gcd(x1, x2)
        {
            a: ivy.array([1.,  1.,  3.])
            b: ivy.array([1., 2., 1.])
        }
        """
        return ContainerBase.cont_multi_map_in_function(
            "gcd",
            x1,
            x2,
            key_chains=key_chains,
            to_apply=to_apply,
            prune_unapplied=prune_unapplied,
            map_sequences=map_sequences,
            out=out,
        )

    def gcd(
        self: ivy.Container,
        x2: ivy.Container,
        /,
        *,
        out: Optional[ivy.Container] = None,
    ) -> ivy.Container:
        """ivy.Container instance method variant of ivy.gcd. This method simply
        wraps the function, and so the docstring for ivy.gcd also applies to
        this method with minimal changes.

        Parameters
        ----------
        self
            first input container with array-like items.
        x2
            second input container with array-like items.
        out
            optional output container, for writing the result to.

        Returns
        -------
        ret
            Container including arrays with element-wise gcd of input arrays.

        Examples
        --------
        >>> x1 = ivy.Container(a=ivy.array([1, 2, 3]),\
                               b=ivy.array([1, 2, 3]))
        >>> x2 = ivy.Container(a=ivy.array([5, 6, 7]),\
                               b=10)
        >>> x1.gcd(x2)
        {
            a: ivy.array([1.,  1.,  3.])
            b: ivy.array([1., 2., 1.])
        }
        """
        return self.static_gcd(self, x2, out=out)

    @staticmethod
    def static_isclose(
        a: Union[ivy.Container, ivy.Array, ivy.NativeArray],
        b: Union[ivy.Container, ivy.Array, ivy.NativeArray],
        /,
        *,
        rtol: Optional[float] = 1e-05,
        atol: Optional[float] = 1e-08,
        equal_nan: Optional[bool] = False,
        key_chains: Optional[Union[List[str], Dict[str, str]]] = None,
        to_apply: bool = True,
        prune_unapplied: bool = False,
        map_sequences: bool = False,
        out: Optional[ivy.Array] = None,
    ) -> ivy.Container:
        """
        ivy.Container static method variant of ivy.isclose. This method simply wraps
        the function, and so the docstring for ivy.isclose also applies to this method
        with minimal changes.

        Parameters
        ----------
        a
            Input container containing first input array.
        b
            Input container containing second input array.
        rtol
            The relative tolerance parameter.
        atol
            The absolute tolerance parameter.
        equal_nan
            Whether to compare NaN's as equal. If True, NaN's in a will be
            considered equal to NaN's in b in the output array.
        key_chains
            The key-chains to apply or not apply the method to. Default is ``None``.
        to_apply
            If True, the method will be applied to key_chains, otherwise key_chains
            will be skipped. Default is ``True``.
        prune_unapplied
            Whether to prune key_chains for which the function was not applied.
            Default is ``False``.
        map_sequences
            Whether to also map method to sequences (lists, tuples).
            Default is ``False``.
        out
            Alternate output array in which to place the result.
            The default is None.

        Returns
        -------
        ret
            A new array holding the result is returned unless out is specified,
            in which it is returned.

        Examples
        --------
        With one :class:`ivy.Container` input:
        >>> x = ivy.Container(a=ivy.array([1.0, ivy.nan]),\
                b=ivy.array([1.0, ivy.nan]))
        >>> y = ivy.Container(a=ivy.array([1.0, ivy.nan]),\
                b=ivy.array([1.0, ivy.nan]))
        >>> ivy.Container.static_isclose(x, y)
        {
            a: ivy.array([True, False]),
            b: ivy.array([True, False])
        }
        >>> ivy.Container.static_isclose(x, y, equal_nan=True)
        {
            a: ivy.array([True, True]),
            b: ivy.array([True, True])
        }
        >>> x = ivy.Container(a=ivy.array([1.0, 2.0]),\
                b=ivy.array([1.0, 2.0]))
        >>> y = ivy.Container(a=ivy.array([1.0, 2.001]),\
                b=ivy.array([1.0, 2.0]))
        >>> ivy.Container.static_isclose(x, y, atol=0.0)
        {
            a: ivy.array([True, False]),
            b: ivy.array([True, True])
        }
        >>> ivy.Container.static_isclose(x, y, rtol=0.01, atol=0.0)
        {
            a: ivy.array([True, True]),
            b: ivy.array([True, True])
        }
        """
        return ContainerBase.cont_multi_map_in_function(
            "isclose",
            a,
            b,
            rtol=rtol,
            atol=atol,
            equal_nan=equal_nan,
            key_chains=key_chains,
            to_apply=to_apply,
            prune_unapplied=prune_unapplied,
            map_sequences=map_sequences,
            out=out,
        )

    def isclose(
        self: ivy.Container,
        b: ivy.Container,
        /,
        *,
        rtol: Optional[float] = 1e-05,
        atol: Optional[float] = 1e-08,
        equal_nan: Optional[bool] = False,
        key_chains: Optional[Union[List[str], Dict[str, str]]] = None,
        to_apply: bool = True,
        prune_unapplied: bool = False,
        map_sequences: bool = False,
        out: Optional[ivy.Container] = None,
    ) -> ivy.Container:
        """
        ivy.Container instance method variant of ivy.isclose. This method simply
        wraps the function, and so the docstring for ivy.isclose also applies to this
        method with minimal changes.

        Parameters
        ----------
        self
            Input container containing first input array.
        b
            Input container containing second input array.
        rtol
            The relative tolerance parameter.
        atol
            The absolute tolerance parameter.
        equal_nan
            Whether to compare NaN's as equal. If True, NaN's in a will be
            considered equal to NaN's in b in the output array.
        key_chains
            The key-chains to apply or not apply the method to. Default is ``None``.
        to_apply
            If True, the method will be applied to key_chains, otherwise key_chains
            will be skipped. Default is ``True``.
        prune_unapplied
            Whether to prune key_chains for which the function was not applied.
            Default is ``False``.
        map_sequences
            Whether to also map method to sequences (lists, tuples).
            Default is ``False``.
        out
            Alternate output array in which to place the result.
            The default is None.

        Returns
        -------
        ret
            A new array holding the result is returned unless out is specified,
            in which it is returned.

        Examples
        --------
        With one :class:`ivy.Container` input:
        >>> x = ivy.Container(a=ivy.array([1.0, ivy.nan]),\
                b=ivy.array([1.0, ivy.nan]))
        >>> y = ivy.Container(a=ivy.array([1.0, ivy.nan]),\
                b=ivy.array([1.0, ivy.nan]))
        >>> x.isclose(y)
        {
            a: ivy.array([True, False]),
            b: ivy.array([True, False])
        }
        >>> x.isclose(y, equal_nan=True)
        {
            a: ivy.array([True, True]),
            b: ivy.array([True, True])
        }
        >>> x = ivy.Container(a=ivy.array([1.0, 2.0]),\
                b=ivy.array([1.0, 2.0]))
        >>> y = ivy.Container(a=ivy.array([1.0, 2.001]),\
                b=ivy.array([1.0, 2.0]))
        >>> x.isclose(y, atol=0.0)
        {
            a: ivy.array([True, False]),
            b: ivy.array([True, True])
        }
        >>> x.isclose(y, rtol=0.01, atol=0.0)
        {
            a: ivy.array([True, True]),
            b: ivy.array([True, True])
        }
        """
        return self.static_isclose(
            self,
            b,
            rtol=rtol,
            atol=atol,
            equal_nan=equal_nan,
            key_chains=key_chains,
            to_apply=to_apply,
            prune_unapplied=prune_unapplied,
            map_sequences=map_sequences,
            out=out,
        )

    @staticmethod
    def static_angle(
        z: Union[ivy.Array, ivy.NativeArray, ivy.Container],
        /,
        *,
        key_chains: Optional[Union[List[str], Dict[str, str]]] = None,
        to_apply: bool = True,
        prune_unapplied: bool = False,
        map_sequences: bool = False,
        deg: Optional[bool] = False,
        out: Optional[ivy.Container] = None,
    ) -> ivy.Container:
        """
        ivy.Container static method variant of ivy.angle. This method simply wraps
        the function, and so the docstring for ivy.angle also applies to this
        method with minimal changes.

        Parameters
        ----------
        z
            Array-like input.
        deg
            optional bool.
        out
            optional output array, for writing the result to.

        Returns
        -------
        ret
            Returns an array of angles for each complex number in the input.
            If def is False(default), angle is calculated in radian and if
            def is True, then angle is calculated in degrees.

        Examples
        --------
        >>> ivy.set_backend('tensorflow')
        >>> x = ivy.Container(a=ivy.array([-2.25 + 4.75j, 3.25 + 5.75j]),
                                b=ivy.array([-2.25 + 4.75j, 3.25 + 5.75j]))
        >>> x
        {
            a: ivy.array([-2.25+4.75j, 3.25+5.75j]),
            b: ivy.array([-2.25+4.75j, 3.25+5.75j])
        }
        >>> ivy.Container.static_angle(x)
        {
            a: ivy.array([2.01317055, 1.05634501]),
            b: ivy.array([2.01317055, 1.05634501])
        }
        >>> ivy.set_backend('numpy')
        >>> ivy.Container.static_angle(x,deg=True)
        {
            a: ivy.array([115.3461759, 60.524111]),
            b: ivy.array([115.3461759, 60.524111])
        }
        """
        return ContainerBase.cont_multi_map_in_function(
            "angle",
            z,
            key_chains=key_chains,
            to_apply=to_apply,
            prune_unapplied=prune_unapplied,
            map_sequences=map_sequences,
            deg=deg,
            out=out,
        )

    def angle(
        self: ivy.Container,
        /,
        *,
        deg: Optional[bool] = False,
        out: Optional[ivy.Container] = None,
    ) -> ivy.Container:
        """
        ivy.Container instance method variant of ivy.angle. This method simply
        wraps the function, and so the docstring for ivy.angle also applies to
        this method with minimal changes.

        Parameters
        ----------
        z
            Array-like input.
        deg
            optional bool.
        out
            optional output array, for writing the result to.

        Returns
        -------
        ret
            Returns an array of angles for each complex number in the input.
            If def is False(default), angle is calculated in radian and if
            def is True, then angle is calculated in degrees.

        Examples
        --------
        >>> ivy.set_backend('tensorflow')
        >>> x = ivy.Container(a=ivy.array([-2.25 + 4.75j, 3.25 + 5.75j]),
                                b=ivy.array([-2.25 + 4.75j, 3.25 + 5.75j]))
        >>> x
        {
            a: ivy.array([-2.25+4.75j, 3.25+5.75j]),
            b: ivy.array([-2.25+4.75j, 3.25+5.75j])
        }
        >>> x.angle()
        {
            a: ivy.array([2.01317055, 1.05634501]),
            b: ivy.array([2.01317055, 1.05634501])
        }
        >>> ivy.set_backend('numpy')
        >>> x.angle(deg=True)
        {
            a: ivy.array([115.3461759, 60.524111]),
            b: ivy.array([115.3461759, 60.524111])
        }
        """
        return self.static_angle(self, deg=deg, out=out)

    @staticmethod
    def static_imag(
        val: Union[ivy.Array, ivy.NativeArray, ivy.Container],
        /,
        *,
        key_chains: Optional[Union[List[str], Dict[str, str]]] = None,
        to_apply: bool = True,
        prune_unapplied: bool = False,
        map_sequences: bool = False,
        out: Optional[ivy.Container] = None,
    ) -> ivy.Container:
        """
        ivy.Container static method variant of ivy.imag. This method simply
        wraps the function, and so the docstring for ivy.imag also applies to
        this method with minimal changes.

        Parameters
        ----------
        val
            Array-like input.
        out
            optional output array, for writing the result to.

        Returns
        -------
        ret
            Returns an Container including arrays with the imaginary part
            of complex numbers.

        Examples
        --------
        >>> x = ivy.Container(a=ivy.array(np.array([1+2j, 3+4j, 5+6j])),
                                b=ivy.array(np.array([-2.25 + 4.75j, 3.25 + 5.75j])))
        >>> x
        {
            a: ivy.array([1.+2.j, 3.+4.j, 5.+6.j]),
            b: ivy.array([-2.25+4.75j, 3.25+5.75j])
        }
        >>> ivy.Container.static_imag(x)
        {
            a: ivy.array([2., 4., 6.]),
            b: ivy.array([4.75, 5.75])
        }
        """
        return ContainerBase.cont_multi_map_in_function(
            "imag",
            val,
            key_chains=key_chains,
            to_apply=to_apply,
            prune_unapplied=prune_unapplied,
            map_sequences=map_sequences,
            out=out,
        )

    def imag(
        self: ivy.Container,
        /,
        *,
        out: Optional[ivy.Container] = None,
    ) -> ivy.Container:
        """
        ivy.Container instance method variant of ivy.imag. This method simply
        wraps the function, and so the docstring for ivy.imag also applies to
        this method with minimal changes.

        Parameters
        ----------
        val
            Array-like input.
        out
            optional output array, for writing the result to.

        Returns
        -------
        ret
            Returns an Container including arrays with the imaginary part
            of complex numbers.

        Examples
        --------
        >>> x = ivy.Container(a=ivy.array(np.array([1+2j, 3+4j, 5+6j])),
                                b=ivy.array(np.array([-2.25 + 4.75j, 3.25 + 5.75j])))
        >>> x
        {
            a: ivy.array([1.+2.j, 3.+4.j, 5.+6.j]),
            b: ivy.array([-2.25+4.75j, 3.25+5.75j])
        }
        >>> x.imag()
        {
            a: ivy.array([2., 4., 6.]),
            b: ivy.array([4.75, 5.75])
        }
        """
        return self.static_imag(self, out=out)

    @staticmethod
    def static_nan_to_num(
        x: Union[ivy.Array, ivy.NativeArray, ivy.Container],
        /,
        *,
        key_chains: Optional[Union[List[str], Dict[str, str]]] = None,
        to_apply: bool = True,
        prune_unapplied: bool = False,
        map_sequences: bool = False,
        copy: Optional[bool] = True,
        nan: Optional[Union[float, int]] = 0.0,
        posinf: Optional[Union[float, int]] = None,
        neginf: Optional[Union[float, int]] = None,
        out: Optional[ivy.Container] = None,
    ) -> ivy.Container:
        """
        ivy.Container static method variant of ivy.nan_to_num. This method simply wraps
        the function, and so the docstring for ivy.nan_to_num also applies to this
        method with minimal changes.

        Parameters
        ----------
        x
            Input container with array items.
        copy
            Whether to create a copy of x (True) or to replace values in-place (False).
            The in-place operation only occurs if casting to an array does not require
            a copy. Default is True.
        nan
            Value to be used to fill NaN values. If no value is passed then NaN values
            will be replaced with 0.0.
        posinf
            Value to be used to fill positive infinity values. If no value is passed
            then positive infinity values will be replaced with a very large number.
        neginf
            Value to be used to fill negative infinity values.
            If no value is passed then negative infinity values
            will be replaced with a very small (or negative) number.
        out
            optional output container, for writing the result to.

        Returns
        -------
        ret
            Container including arrays with replaced non-finite elements.

        Examples
        --------
        >>> x = ivy.Container(a=ivy.array([1, 2, 3, nan]),\
                               b=ivy.array([1, 2, 3, inf]))
        >>> ivy.Container.static_nan_to_num(x, posinf=5e+100)
        {
            a: ivy.array([1.,  1.,  3.,  0.0])
            b: ivy.array([1., 2., 1.,  5e+100])
        }
        """
        return ContainerBase.cont_multi_map_in_function(
            "nan_to_num",
            x,
            key_chains=key_chains,
            to_apply=to_apply,
            prune_unapplied=prune_unapplied,
            map_sequences=map_sequences,
            copy=copy,
            nan=nan,
            posinf=posinf,
            neginf=neginf,
            out=out,
        )

    def nan_to_num(
        self: ivy.Container,
        /,
        *,
        copy: Optional[bool] = True,
        nan: Optional[Union[float, int]] = 0.0,
        posinf: Optional[Union[float, int]] = None,
        neginf: Optional[Union[float, int]] = None,
        out: Optional[ivy.Container] = None,
    ) -> ivy.Container:
        """ivy.Container instance method variant of ivy.nan_to_num. This method simply
        wraps the function, and so the docstring for ivy.nan_to_num also applies to
        this method with minimal changes.

        Parameters
        ----------
        self
            Input container with array items.
        copy
            Whether to create a copy of x (True) or to replace values in-place (False).
            The in-place operation only occurs if casting to an array does not require
            a copy. Default is True.
        nan
            Value to be used to fill NaN values. If no value is passed then NaN values
            will be replaced with 0.0.
        posinf
            Value to be used to fill positive infinity values. If no value is passed
            then positive infinity values will be replaced with a very large number.
        neginf
            Value to be used to fill negative infinity values.
            If no value is passed then negative infinity values
            will be replaced with a very small (or negative) number.
        out
            optional output container, for writing the result to.

        Returns
        -------
        ret
            Container including arrays with replaced non-finite elements.

        Examples
        --------
        >>> a = ivy.array([1., 2, 3, ivy.nan], dtype="float64")
        >>> b = ivy.array([1., 2, 3, ivy.inf], dtype="float64")
        >>> x = ivy.Container(a=a, b=b)
        >>> ret = x.nan_to_num(posinf=5e+100)
        >>> print(ret)
        {
            a: ivy.array([1., 2., 3., 0.]),
            b: ivy.array([1.e+000, 2.e+000, 3.e+000, 5.e+100])
        }
        """
        return self.static_nan_to_num(
            self, copy=copy, nan=nan, posinf=posinf, neginf=neginf, out=out
        )

    @staticmethod
    def static_logaddexp2(
        x1: Union[ivy.Array, ivy.NativeArray, ivy.Container, float, list, tuple],
        x2: Union[ivy.Array, ivy.NativeArray, ivy.Container, float, list, tuple],
        /,
        *,
        key_chains: Optional[Union[List[str], Dict[str, str]]] = None,
        to_apply: bool = True,
        prune_unapplied: bool = False,
        map_sequences: bool = False,
        out: Optional[ivy.Container] = None,
    ) -> ivy.Container:
        """
        ivy.Container static method variant of ivy.logaddexp2. This method simply wraps
        the function, and so the docstring for ivy.logaddexp2 also applies to this
        method with minimal changes.

        Parameters
        ----------
        x1
            first input container with array-like items.
        x2
            second input container with array-like items.
        out
            optional output container, for writing the result to.

        Returns
        -------
        ret
            Container including arrays with element-wise logaddexp2 of input arrays.

        Examples
        --------
        >>> x1 = ivy.Container(a=ivy.array([1, 2, 3]),\
                               b=ivy.array([1, 2, 3]))
        >>> x2 = ivy.Container(a=ivy.array([4, 5, 6]),\
                               b=5)
        >>> ivy.Container.static_logaddexp2(x1, x2)
        {
            a: ivy.array([4.169925, 5.169925, 6.169925])
            b: ivy.array([5.08746284, 5.169925  , 5.32192809])
        }
        """
        return ContainerBase.cont_multi_map_in_function(
            "logaddexp2",
            x1,
            x2,
            key_chains=key_chains,
            to_apply=to_apply,
            prune_unapplied=prune_unapplied,
            map_sequences=map_sequences,
            out=out,
        )

    def logaddexp2(
        self: ivy.Container,
        x2: ivy.Container,
        /,
        *,
        out: Optional[ivy.Container] = None,
    ) -> ivy.Container:
        """ivy.Container instance method variant of ivy.logaddexp2. This method simply
        wraps the function, and so the docstring for ivy.logaddexp2 also applies to
        this method with minimal changes.

        Parameters
        ----------
        self
            first input container with array-like items.
        x2
            second input container with array-like items.
        out
            optional output container, for writing the result to.

        Returns
        -------
        ret
            Container including arrays with element-wise logaddexp2 of input arrays.

        Examples
        --------
        >>> x1 = ivy.Container(a=ivy.array([1, 2, 3]),\
                               b=ivy.array([1, 2, 3]))
        >>> x2 = ivy.Container(a=ivy.array([4, 5, 6]),\
                               b=5)
        >>> x1.logaddexp2(x2)
        {
            a: ivy.array([4.169925, 5.169925, 6.169925])
            b: ivy.array([5.08746284, 5.169925  , 5.32192809])
        }
        """
        return self.static_logaddexp2(self, x2, out=out)

    @staticmethod
    def static_signbit(
        x: Union[ivy.Array, ivy.NativeArray, ivy.Container, float, int, list, tuple],
        /,
        *,
        key_chains: Optional[Union[List[str], Dict[str, str]]] = None,
        to_apply: bool = True,
        prune_unapplied: bool = False,
        map_sequences: bool = False,
        out: Optional[ivy.Container] = None,
    ) -> ivy.Container:
        """
        ivy.Container static method variant of ivy.signbit. This method simply wraps
        the function, and so the docstring for ivy.signbit also applies to this
        method with minimal changes.

        Parameters
        ----------
        x
            input container with array-like items.
        out
            optional output container, for writing the result to.

        Returns
        -------
        ret
            Container including arrays with element-wise signbit of input arrays.

        Examples
        --------
        >>> x = ivy.Container(a=ivy.array([1, -2, 3]),\
                               b=-5)
        >>> ivy.Container.static_signbit(x)
        {
            a: ivy.array([False, True, False])
            b: ivy.array([True])
        }
        """
        return ContainerBase.cont_multi_map_in_function(
            "signbit",
            x,
            key_chains=key_chains,
            to_apply=to_apply,
            prune_unapplied=prune_unapplied,
            map_sequences=map_sequences,
            out=out,
        )

    def signbit(
        self: ivy.Container,
        /,
        *,
        out: Optional[ivy.Container] = None,
    ) -> ivy.Container:
        """ivy.Container instance method variant of ivy.signbit. This method simply
        wraps the function, and so the docstring for ivy.signbit also applies to
        this method with minimal changes.

        Parameters
        ----------
        self
            input container with array-like items.
        out
            optional output container, for writing the result to.

        Returns
        -------
        ret
            Container including arrays with element-wise signbit of input arrays.

        Examples
        --------
        >>> x = ivy.Container(a=ivy.array([1, -2, 3]),\
                               b=-5)
        >>> x.signbit()
        {
            a: ivy.array([False, True, False])
            b: ivy.array([True])
        }
        """
        return self.static_signbit(self, out=out)

    @staticmethod
    def static_hypot(
        x1: Union[ivy.Container, ivy.Array, ivy.NativeArray],
        x2: Union[ivy.Container, ivy.Array, ivy.NativeArray],
        /,
        *,
        key_chains: Optional[Union[List[str], Dict[str, str]]] = None,
        to_apply: bool = True,
        prune_unapplied: bool = False,
        map_sequences: bool = False,
        out: Optional[ivy.Array] = None,
    ) -> ivy.Container:
        """
        ivy.Container static method variant of ivy.hypot. This method simply wraps
        the function, and so the docstring for ivy.hypot also applies to this method
        with minimal changes.

        Parameters
        ----------
        x1
            Input container containing first input array.
        x2
            Input container containing second input array.
        key_chains
            The key-chains to apply or not apply the method to. Default is ``None``.
        to_apply
            If True, the method will be applied to key_chains, otherwise key_chains
            will be skipped. Default is ``True``.
        prune_unapplied
            Whether to prune key_chains for which the function was not applied.
            Default is ``False``.
        map_sequences
            Whether to also map method to sequences (lists, tuples).
            Default is ``False``.
        out
            Alternate output array in which to place the result.
            The default is None.

        Returns
        -------
        ret
            container including the hypot function computed element-wise

        Examples
        --------
        >>> x = ivy.Container(a=ivy.array([2.0]),\
        ...                         b=ivy.array([3.0]))
        >>> y = ivy.Container(a=ivy.array([3.0]),\
                                    b=ivy.array([4.0]))
        >>> ivy.Container.static_hypot(x, y)
        {
            a: ivy.array([3.6055]),
            b: ivy.array([5.])
        }
        """
        return ContainerBase.cont_multi_map_in_function(
            "hypot",
            x1,
            x2,
            key_chains=key_chains,
            to_apply=to_apply,
            prune_unapplied=prune_unapplied,
            map_sequences=map_sequences,
            out=out,
        )

    def hypot(
        self: ivy.Container,
        x2: ivy.Container,
        /,
        *,
        key_chains: Optional[Union[List[str], Dict[str, str]]] = None,
        to_apply: bool = True,
        prune_unapplied: bool = False,
        map_sequences: bool = False,
        out: Optional[ivy.Container] = None,
    ) -> ivy.Container:
        """
        ivy.Container instance method variant of ivy.hypot. This method simply
        wraps the function, and so the docstring for ivy.hypot also applies to this
        method with minimal changes.

        Parameters
        ----------
        self
            Input container containing first input array.
        x2
            Input container containing second input array.
        key_chains
            The key-chains to apply or not apply the method to. Default is ``None``.
        to_apply
            If True, the method will be applied to key_chains, otherwise key_chains
            will be skipped. Default is ``True``.
        prune_unapplied
            Whether to prune key_chains for which the function was not applied.
            Default is ``False``.
        map_sequences
            Whether to also map method to sequences (lists, tuples).
            Default is ``False``.
        out
            Alternate output array in which to place the result.
            The default is None.

        Returns
        -------
        ret
            container including the hypot function computed element-wise

        Examples
        --------
        >>> x = ivy.Container(a=ivy.array([2.0]),\
        ...                         b=ivy.array([3.0]))
        >>> y = ivy.Container(a=ivy.array([3.0]),\
                                    b=ivy.array([4.0]))
        >>> x.hypot(y)
        {
            a: ivy.array([3.6055]),
            b: ivy.array([5.])
        }
        """
        return self.static_hypot(
            self,
            x2,
            key_chains=key_chains,
            to_apply=to_apply,
            prune_unapplied=prune_unapplied,
            map_sequences=map_sequences,
            out=out,
        )

    @staticmethod
    def static_allclose(
        x1: Union[ivy.Container, ivy.Array, ivy.NativeArray],
        x2: Union[ivy.Container, ivy.Array, ivy.NativeArray],
        /,
        *,
        rtol: Optional[float] = 1e-05,
        atol: Optional[float] = 1e-08,
        equal_nan: Optional[bool] = False,
        key_chains: Optional[Union[List[str], Dict[str, str]]] = None,
        to_apply: bool = True,
        prune_unapplied: bool = False,
        map_sequences: bool = False,
        out: Optional[ivy.Array] = None,
    ) -> ivy.Container:
        """
        ivy.Container static method variant of ivy.allclose. This method simply wraps
        the function, and so the docstring for ivy.allclose also applies to this method
        with minimal changes.

        Parameters
        ----------
        x1
            Input container containing first input array.
        x2
            Input container containing second input array.
        rtol
            The relative tolerance parameter.
        atol
            The absolute tolerance parameter.
        equal_nan
            Whether to compare NaN's as equal. If True, NaN's in x1 will be
            considered equal to NaN's in x2 in the output array.
        key_chains
            The key-chains to apply or not apply the method to. Default is ``None``.
        to_apply
            If True, the method will be applied to key_chains, otherwise key_chains
            will be skipped. Default is ``True``.
        prune_unapplied
            Whether to prune key_chains for which the function was not applied.
            Default is ``False``.
        map_sequences
            Whether to also map method to sequences (lists, tuples).
            Default is ``False``.
        out
            Alternate output array in which to place the result.
            The default is None.

        Returns
        -------
        ret
            A new container holding the result is returned unless out is specified,
            in which it is returned.

        Examples
        --------
        >>> x1 = ivy.Container(a=ivy.array([1., 2., 3.]),\
        ...                         b=ivy.array([1., 2., 3.]))
        >>> x2 = ivy.Container(a=ivy.array([1., 2., 3.]),\
        ...                         b=ivy.array([1., 2., 3.]))
        >>> y = ivy.Container.static_allclose(x1, x2)
        >>> print(y)
        {
            a: ivy.array(True),
            b: ivy.array(True)
        }

        >>> x1 = ivy.Container(a=ivy.array([1., 2., 3.]),\
        ...                         b=ivy.array([1., 2., 3.]))
        >>> x2 = ivy.Container(a=ivy.array([1., 2., 3.0003]),\
        ...                         b=ivy.array([1.0006, 2., 3.]))
        >>> y = ivy.Container.static_allclose(x1, x2, rtol=1e-3)
        >>> print(y)
        {
            a: ivy.array(True),
            b: ivy.array(True)
        }
        """
        return ContainerBase.cont_multi_map_in_function(
            "allclose",
            x1,
            x2,
            rtol=rtol,
            atol=atol,
            equal_nan=equal_nan,
            key_chains=key_chains,
            to_apply=to_apply,
            prune_unapplied=prune_unapplied,
            map_sequences=map_sequences,
            out=out,
        )

    def allclose(
        self: ivy.Container,
        x2: ivy.Container,
        /,
        *,
        rtol: Optional[float] = 1e-05,
        atol: Optional[float] = 1e-08,
        equal_nan: Optional[bool] = False,
        key_chains: Optional[Union[List[str], Dict[str, str]]] = None,
        to_apply: bool = True,
        prune_unapplied: bool = False,
        map_sequences: bool = False,
        out: Optional[ivy.Container] = None,
    ) -> ivy.Container:
        """
        ivy.Container instance method variant of ivy.allclose. This method simply
        wraps the function, and so the docstring for ivy.allclose also applies to this
        method with minimal changes.

        Parameters
        ----------
        self
            Input container containing first input array.
        x2
            Input container containing second input array.
        rtol
            The relative tolerance parameter.
        atol
            The absolute tolerance parameter.
        equal_nan
            Whether to compare NaN's as equal. If True, NaN's in x1 will be
            considered equal to NaN's in x2 in the output array.
        key_chains
            The key-chains to apply or not apply the method to. Default is ``None``.
        to_apply
            If True, the method will be applied to key_chains, otherwise key_chains
            will be skipped. Default is ``True``.
        prune_unapplied
            Whether to prune key_chains for which the function was not applied.
            Default is ``False``.
        map_sequences
            Whether to also map method to sequences (lists, tuples).
            Default is ``False``.
        out
            Alternate output array in which to place the result.
            The default is None.

        Returns
        -------
        ret
            A new container holding the result is returned unless out is specified,
            in which it is returned.

        Examples
        --------
        >>> x1 = ivy.Container(a=ivy.array([1., 2., 3.]), b=ivy.array([1., 2., 3.]))
        >>> x2 = ivy.Container(a=ivy.array([1., 2., 3.]), b=ivy.array([1., 2., 3.]))
        >>> y = x1.allclose(x2)
        >>> print(y)
        {
            a: ivy.array(True),
            b: ivy.array(True)
        }

        >>> x1 = ivy.Container(a=ivy.array([1., 2., 3.]),\
        ...                         b=ivy.array([1., 2., 3.]))
        >>> x2 = ivy.Container(a=ivy.array([1., 2., 3.0003]),\
        ...                         b=ivy.array([1.0006, 2., 3.]))
        >>> y = x1.allclose(x2, rtol=1e-3)
        >>> print(y)
        {
            a: ivy.array(True),
            b: ivy.array(True)
        }
        """
        return self.static_allclose(
            self,
            x2,
            rtol=rtol,
            atol=atol,
            equal_nan=equal_nan,
            key_chains=key_chains,
            to_apply=to_apply,
            prune_unapplied=prune_unapplied,
            map_sequences=map_sequences,
            out=out,
        )

    @staticmethod
    def static_diff(
        x: Union[ivy.Container, ivy.Array, ivy.NativeArray],
        /,
        *,
        n: int = 1,
        axis: int = -1,
        prepend: Optional[Union[ivy.Array, ivy.NativeArray, int, list, tuple]] = None,
        append: Optional[Union[ivy.Array, ivy.NativeArray, int, list, tuple]] = None,
        key_chains: Optional[Union[List[str], Dict[str, str]]] = None,
        to_apply: bool = True,
        prune_unapplied: bool = False,
        map_sequences: bool = False,
        out: Optional[ivy.Container] = None,
    ) -> ivy.Container:
        """
        ivy.Container static method variant of ivy.diff. This method simply wraps
        the function, and so the docstring for ivy.diff also applies to this
        method with minimal changes.

        Parameters
        ----------
        x
            input container with array-like items.
        n
            The number of times values are differenced. If zero, the input is returned
            as-is.
        axis
            The axis along which the difference is taken, default is the last axis.
        prepend,append
            Values to prepend/append to x along given axis prior to performing the
            difference. Scalar values are expanded to arrays with length 1 in the
            direction of axis and the shape of the input array in along all other
            axes. Otherwise the dimension and shape must match x except along axis.
        key_chains
            The key-chains to apply or not apply the method to. Default is ``None``.
        to_apply
            If True, the method will be applied to key_chains, otherwise key_chains
            will be skipped. Default is ``True``.
        prune_unapplied
            Whether to prune key_chains for which the function was not applied.
            Default is ``False``.
        map_sequences
            Whether to also map method to sequences (lists, tuples).
            Default is ``False``.
        out
            optional output container, for writing the result to.

        Returns
        -------
        ret
            Container including arrays with the n-th discrete difference along
            the given axis.

        Examples
        --------
        >>> x = ivy.Container(a=ivy.array([1, 2, 4, 7, 0]),
                              b=ivy.array([1, 2, 4, 7, 0]))
        >>> ivy.Container.static_diff(x)
        {
            a: ivy.array([ 1,  2,  3, -7]),
            b: ivy.array([ 1,  2,  3, -7])
        }
        """
        return ContainerBase.cont_multi_map_in_function(
            "diff",
            x,
            n=n,
            axis=axis,
            prepend=prepend,
            append=append,
            key_chains=key_chains,
            to_apply=to_apply,
            prune_unapplied=prune_unapplied,
            map_sequences=map_sequences,
            out=out,
        )

    def diff(
        self: ivy.Container,
        /,
        *,
        n: int = 1,
        axis: int = -1,
        prepend: Optional[Union[ivy.Array, ivy.NativeArray, int, list, tuple]] = None,
        append: Optional[Union[ivy.Array, ivy.NativeArray, int, list, tuple]] = None,
        out: Optional[ivy.Container] = None,
    ) -> ivy.Container:
        """ivy.Container instance method variant of ivy.diff. This method simply
        wraps the function, and so the docstring for ivy.diff also applies to
        this method with minimal changes.

        Parameters
        ----------
        self
            input container with array-like items.
        n
            The number of times values are differenced. If zero, the input is returned
            as-is.
        axis
            The axis along which the difference is taken, default is the last axis.
        prepend,append
            Values to prepend/append to x along given axis prior to performing the
            difference. Scalar values are expanded to arrays with length 1 in the
            direction of axis and the shape of the input array in along all other
            axes. Otherwise the dimension and shape must match x except along axis.
        out
            optional output container, for writing the result to.

        Returns
        -------
        ret
            Container including arrays with the n-th discrete difference along the
            given axis.

        Examples
        --------
        >>> x = ivy.Container(a=ivy.array([1, 2, 4, 7, 0]),
                              b=ivy.array([1, 2, 4, 7, 0]))
        >>> x.diff()
        {
            a: ivy.array([1, 2, 3, -7]),
            b: ivy.array([1, 2, 3, -7])
        }
        """
        return self.static_diff(
            self, n=n, axis=axis, prepend=prepend, append=append, out=out
        )

    @staticmethod
    def static_fix(
        x: Union[ivy.Array, ivy.NativeArray, ivy.Container],
        /,
        *,
        key_chains: Optional[Union[List[str], Dict[str, str]]] = None,
        to_apply: bool = True,
        prune_unapplied: bool = False,
        map_sequences: bool = False,
        out: Optional[ivy.Container] = None,
    ) -> ivy.Container:
        """
        ivy.Container static method variant of ivy.fix. This method simply wraps
        the function, and so the docstring for ivy.fix also applies to this
        method with minimal changes.

        Parameters
        ----------
        x
            input container with array items.
        out
            optional output container, for writing the result to.

        Returns
        -------
        ret
            Container including arrays with element-wise rounding of
            input arrays elements.

        Examples
        --------
        >>> x = ivy.Container(a=ivy.array([2.1, 2.9, -2.1]),\
                               b=ivy.array([3.14]))
        >>> ivy.Container.static_fix(x)
        {
            a: ivy.array([ 2.,  2., -2.])
            b: ivy.array([ 3.0 ])
        }
        """
        return ContainerBase.cont_multi_map_in_function(
            "fix",
            x,
            key_chains=key_chains,
            to_apply=to_apply,
            prune_unapplied=prune_unapplied,
            map_sequences=map_sequences,
            out=out,
        )

    def fix(
        self: ivy.Container,
        /,
        *,
        out: Optional[ivy.Container] = None,
    ) -> ivy.Container:
        """ivy.Container instance method variant of ivy.fix. This method simply
        wraps the function, and so the docstring for ivy.fix also applies to
        this method with minimal changes.

        Parameters
        ----------
        self
            input container with array items.
        out
            optional output container, for writing the result to.

        Returns
        -------
        ret
            Container including arrays with element-wise rounding of
            input arrays elements.

        Examples
        --------
        >>> x = ivy.Container(a=ivy.array([2.1, 2.9, -2.1]),\
                               b=ivy.array([3.14]))
        >>> x.fix()
        {
            a: ivy.array([ 2.,  2., -2.])
            b: ivy.array([ 3.0 ])
        }
        """
        return self.static_fix(self, out=out)

    @staticmethod
    def static_nextafter(
        x1: Union[ivy.Container, ivy.Array, ivy.NativeArray],
        x2: Union[ivy.Container, ivy.Array, ivy.NativeArray],
        /,
        *,
        key_chains: Optional[Union[List[str], Dict[str, str]]] = None,
        to_apply: bool = True,
        prune_unapplied: bool = False,
        map_sequences: bool = False,
        out: Optional[ivy.Array] = None,
    ) -> ivy.Container:
        """
        ivy.Container static method variant of ivy.nextafter. This method simply wraps
        the function, and so the docstring for ivy.nextafter also applies to this method
        with minimal changes.

        Parameters
        ----------
        x1
            Input container containing first input arrays.
        x2
            Input container containing second input arrays.
        key_chains
            The key-chains to apply or not apply the method to. Default is ``None``.
        to_apply
            If True, the method will be applied to key_chains, otherwise key_chains
            will be skipped. Default is ``True``.
        prune_unapplied
            Whether to prune key_chains for which the function was not applied.
            Default is ``False``.
        map_sequences
            Whether to also map method to sequences (lists, tuples).
            Default is ``False``.
        out
            Alternate output array in which to place the result.
            The default is None.

        Returns
        -------
        ret
            container including the next representable values of
            input container's arrays, element-wise

        Examples
        --------
        >>> x1 = ivy.Container(a=ivy.array([1.0e-50, 2.0e+50]),\
        ...                         b=ivy.array([2.0, 1.0])
        >>> x2 = ivy.Container(a=ivy.array([5.5e-30]),\
        ...                         b=ivy.array([-2.0]))
        >>> ivy.Container.static_nextafter(x1, x2)
        {
            a: ivy.array([1.4013e-45., 3.4028e+38]),
            b: ivy.array([5.5e-30])
        }
        """
        return ContainerBase.cont_multi_map_in_function(
            "nextafter",
            x1,
            x2,
            key_chains=key_chains,
            to_apply=to_apply,
            prune_unapplied=prune_unapplied,
            map_sequences=map_sequences,
            out=out,
        )

    def nextafter(
        self: ivy.Container,
        x2: ivy.Container,
        /,
        *,
        key_chains: Optional[Union[List[str], Dict[str, str]]] = None,
        to_apply: bool = True,
        prune_unapplied: bool = False,
        map_sequences: bool = False,
        out: Optional[ivy.Container] = None,
    ) -> ivy.Container:
        """
        ivy.Container instance method variant of ivy.nextafter. This method simply
        wraps the function, and so the docstring for ivy.nextafter also applies to this
        method with minimal changes.

        Parameters
        ----------
        self
            Input container containing first input array.
        x2
            Input container containing second input array.
        key_chains
            The key-chains to apply or not apply the method to. Default is ``None``.
        to_apply
            If True, the method will be applied to key_chains, otherwise key_chains
            will be skipped. Default is ``True``.
        prune_unapplied
            Whether to prune key_chains for which the function was not applied.
            Default is ``False``.
        map_sequences
            Whether to also map method to sequences (lists, tuples).
            Default is ``False``.
        out
            Alternate output array in which to place the result.
            The default is None.

        Returns
        -------
        ret
            container including the next representable values of
            input container's arrays, element-wise

        Examples
        --------
        >>> x1 = ivy.Container(a=ivy.array([1.0e-50, 2.0e+50]),\
        ...                         b=ivy.array([2.0, 1.0])
        >>> x2 = ivy.Container(a=ivy.array([5.5e-30]),\
        ...                         b=ivy.array([-2.0]))
        >>> x1.nextafter(x2)
        {
            a: ivy.array([1.4013e-45., 3.4028e+38]),
            b: ivy.array([5.5e-30])
        }
        """
        return self.static_nextafter(
            self,
            x2,
            key_chains=key_chains,
            to_apply=to_apply,
            prune_unapplied=prune_unapplied,
            map_sequences=map_sequences,
            out=out,
        )

    @staticmethod
    def static_zeta(
        x: Union[ivy.Container, ivy.Array, ivy.NativeArray],
        q: Union[ivy.Container, ivy.Array, ivy.NativeArray],
        /,
        *,
        key_chains: Optional[Union[List[str], Dict[str, str]]] = None,
        to_apply: bool = True,
        prune_unapplied: bool = False,
        map_sequences: bool = False,
        out: Optional[ivy.Array] = None,
    ) -> ivy.Container:
        """
        ivy.Container static method variant of ivy.zeta. This method simply wraps
        the function, and so the docstring for ivy.zeta also applies to this method
        with minimal changes.

        Parameters
        ----------
        x
            Input container containing first input arrays.
        q
            Input container containing second input arrays.
        key_chains
            The key-chains to apply or not apply the method to. Default is ``None``.
        to_apply
            If True, the method will be applied to key_chains, otherwise key_chains
            will be skipped. Default is ``True``.
        prune_unapplied
            Whether to prune key_chains for which the function was not applied.
            Default is ``False``.
        map_sequences
            Whether to also map method to sequences (lists, tuples).
            Default is ``False``.
        out
            Alternate output array in which to place the result.
            The default is None.

        Returns
        -------
        ret
            container including the zeta function computed element-wise

        Examples
        --------
        >>> x = ivy.Container(a=ivy.array([5.0, 3.0]),\
        ...                         b=ivy.array([2.0, 1.0])
        >>> q = ivy.Container(a=ivy.array([2.0]),\
        ...                         b=ivy.array([5.0]))
        >>> ivy.Container.static_zeta(x1, x2)
        {
            a: ivy.array([0.0369, 0.2021]),
            b: ivy.array([0.0006, 0.0244])
        }
        """
        return ContainerBase.cont_multi_map_in_function(
            "zeta",
            x,
            q,
            key_chains=key_chains,
            to_apply=to_apply,
            prune_unapplied=prune_unapplied,
            map_sequences=map_sequences,
            out=out,
        )

    def zeta(
        self: ivy.Container,
        q: ivy.Container,
        /,
        *,
        key_chains: Optional[Union[List[str], Dict[str, str]]] = None,
        to_apply: bool = True,
        prune_unapplied: bool = False,
        map_sequences: bool = False,
        out: Optional[ivy.Container] = None,
    ) -> ivy.Container:
        """
        ivy.Container instance method variant of ivy.zeta. This method simply
        wraps the function, and so the docstring for ivy.zeta also applies to this
        method with minimal changes.

        Parameters
        ----------
        self
            Input container containing first input array.
        q
            Input container containing second input array.
        key_chains
            The key-chains to apply or not apply the method to. Default is ``None``.
        to_apply
            If True, the method will be applied to key_chains, otherwise key_chains
            will be skipped. Default is ``True``.
        prune_unapplied
            Whether to prune key_chains for which the function was not applied.
            Default is ``False``.
        map_sequences
            Whether to also map method to sequences (lists, tuples).
            Default is ``False``.
        out
            Alternate output array in which to place the result.
            The default is None.

        Returns
        -------
        ret
            container including the zeta function computed element-wise

        Examples
        --------
        >>> x = ivy.Container(a=ivy.array([5.0, 3.0]),\
        ...                         b=ivy.array([2.0, 1.0])
        >>> q = ivy.Container(a=ivy.array([2.0]),\
        ...                         b=ivy.array([5.0]))
        >>> x.zeta(q)
        {
            a: ivy.array([0.0369, 0.2021]),
            b: ivy.array([0.0006, 0.0244])
        }
        """
        return self.static_zeta(
            self,
            q,
            key_chains=key_chains,
            to_apply=to_apply,
            prune_unapplied=prune_unapplied,
            map_sequences=map_sequences,
            out=out,
        )

    @staticmethod
    def static_gradient(
        x: Union[ivy.Array, ivy.NativeArray, ivy.Container],
        /,
        *,
        key_chains: Optional[Union[List[str], Dict[str, str]]] = None,
        to_apply: bool = True,
        prune_unapplied: bool = False,
        map_sequences: bool = False,
        spacing: Optional[Union[int, list, tuple]] = 1,
        edge_order: Optional[int] = 1,
        axis: Optional[Union[int, list, tuple]] = None,
    ) -> ivy.Container:
        return ContainerBase.cont_multi_map_in_function(
            "gradient",
            x,
            key_chains=key_chains,
            to_apply=to_apply,
            prune_unapplied=prune_unapplied,
            map_sequences=map_sequences,
            spacing=spacing,
            edge_order=edge_order,
            axis=axis,
        )

    def gradient(
        self: ivy.Container,
        /,
        *,
        spacing: Optional[Union[int, list, tuple]] = 1,
        edge_order: Optional[int] = 1,
        axis: Optional[Union[int, list, tuple]] = None,
    ) -> ivy.Container:
        """Calculates gradient of x with respect to (w.r.t.) spacing
        Parameters
        ----------
            x
                input array representing outcomes of the function
                spacing
                if not given, indices of x will be used
                if scalar indices of x will be scaled with this value
                if array gradient of x w.r.t. spacing
            edge_order
                1 or 2, for 'frist order' and 'second order' estimation
                of boundary values of gradient respectively.
            axis
                dimension(s) to approximate the gradient over.
                By default, partial gradient is computed in every dimension


        Returns
        -------
        ret
            Array with values computed from gradient function from
            inputs

        Examples
        --------
        >>> coordinates = ivy.Container(
        >>>     a=(ivy.array([-2., -1., 1., 4.]),),
        >>>     b=(ivy.array([2., 1., -1., -4.]),)
        >>> )
        >>> values = ivy.Container(
        >>>     a=ivy.array([4., 1., 1., 16.]),
        >>>     b=ivy.array([4., 1., 1., 16.])
        >>> )
        >>> ivy.gradient(values, spacing=coordinates)
        {
            a: ivy.array([-3., -2., 2., 5.]),
            b: ivy.array([3., 2., -2., -5.])
        }

        >>> values = ivy.Container(
        >>>     a=ivy.array([[1, 2, 4, 8], [10, 20, 40, 80]]),
        >>>     b=ivy.array([[-1, -2, -4, -8], [-10, -20, -40, -80]])
        >>> )
        >>> ivy.gradient(values)
        [{
            a: ivy.array([[9., 18., 36., 72.],
                          [9., 18., 36., 72.]]),
            b: ivy.array([[-9., -18., -36., -72.],
                          [-9., -18., -36., -72.]])
        }, {
            a: ivy.array([[1., 1.5, 3., 4.],
                          [10., 15., 30., 40.]]),
            b: ivy.array([[-1., -1.5, -3., -4.],
                          [-10., -15., -30., -40.]])
        }]

        >>> values = ivy.Container(
        >>>     a=ivy.array([[1, 2, 4, 8], [10, 20, 40, 80]]),
        >>>     b=ivy.array([[-1, -2, -4, -8], [-10, -20, -40, -80]])
        >>> )
        >>> ivy.gradient(values, spacing=2.0)
        [{
            a: ivy.array([[4.5, 9., 18., 36.],
                          [4.5, 9., 18., 36.]]),
            b: ivy.array([[-4.5, -9., -18., -36.],
                          [-4.5, -9., -18., -36.]])
        }, {
            a: ivy.array([[0.5, 0.75, 1.5, 2.],
                          [5., 7.5, 15., 20.]]),
            b: ivy.array([[-0.5, -0.75, -1.5, -2.],
                          [-5., -7.5, -15., -20.]])
        }]

        >>> values = ivy.Container(
        >>>     a=ivy.array([[1, 2, 4, 8], [10, 20, 40, 80]]),
        >>>     b=ivy.array([[-1, -2, -4, -8], [-10, -20, -40, -80]])
        >>> )
        >>> ivy.gradient(values, axis=1)
        {
            a: ivy.array([[1., 1.5, 3., 4.],
                          [10., 15., 30., 40.]]),
            b: ivy.array([[-1., -1.5, -3., -4.],
                          [-10., -15., -30., -40.]])
        }

        >>> values = ivy.Container(
        >>>     a=ivy.array([[1, 2, 4, 8], [10, 20, 40, 80]]),
        >>>     b=ivy.array([[-1, -2, -4, -8], [-10, -20, -40, -80]])
        >>> )
        >>> ivy.gradient(values, spacing = [3., 2.])
        [{
            a: ivy.array([[3., 6., 12., 24.],
                          [3., 6., 12., 24.]]),
            b: ivy.array([[-3., -6., -12., -24.],
                          [-3., -6., -12., -24.]])
        }, {
            a: ivy.array([[0.5, 0.75, 1.5, 2.],
                          [5., 7.5, 15., 20.]]),
            b: ivy.array([[-0.5, -0.75, -1.5, -2.],
                          [-5., -7.5, -15., -20.]])
        }]

        >>> coords = ivy.Container(
        >>>    a=(ivy.array([0, 2]), ivy.array([0, 3, 6, 9])),
        >>>    b=(ivy.array([0, -2]), ivy.array([0, -3, -6, -9]))
        >>>)
        >>> values = ivy.Container(
        >>>     a=ivy.array([[1, 2, 4, 8], [10, 20, 40, 80]]),
        >>>     b=ivy.array([[-1, -2, -4, -8], [-10, -20, -40, -80]])
        >>>)
        >>> ivy.gradient(values, spacing = coords)
        [{
            a: ivy.array([[4.5, 9., 18., 36.],
                          [4.5, 9., 18., 36.]]),
            b: ivy.array([[4.5, 9., 18., 36.],
                          [4.5, 9., 18., 36.]])
        }, {
            a: ivy.array([[0.33333333, 0.5, 1., 1.33333333],
                          [3.33333333, 5., 10., 13.33333333]]),
            b: ivy.array([[0.33333333, 0.5, 1., 1.33333333],
                          [3.33333333, 5., 10., 13.33333333]])
        }]

        """
        return self.static_gradient(
            self, spacing=spacing, edge_order=edge_order, axis=axis
        )

    @staticmethod
    def static_xlogy(
        x: Union[ivy.Container, ivy.Array, ivy.NativeArray],
        y: Union[ivy.Container, ivy.Array, ivy.NativeArray],
        /,
        *,
        key_chains: Optional[Union[List[str], Dict[str, str]]] = None,
        to_apply: bool = True,
        prune_unapplied: bool = False,
        map_sequences: bool = False,
        out: Optional[ivy.Array] = None,
    ) -> ivy.Container:
        """
        ivy.Container static method variant of ivy.xlogy. This method simply wraps
        the function, and so the docstring for ivy.xlogy also applies to this method
        with minimal changes.

        Parameters
        ----------
        x
            Input container containing first input arrays.
        y
            Input container containing second input arrays.
        key_chains
            The key-chains to apply or not apply the method to. Default is ``None``.
        to_apply
            If True, the method will be applied to key_chains, otherwise key_chains
            will be skipped. Default is ``True``.
        prune_unapplied
            Whether to prune key_chains for which the function was not applied.
            Default is ``False``.
        map_sequences
            Whether to also map method to sequences (lists, tuples).
            Default is ``False``.
        out
            Alternate output array in which to place the result.
            The default is None.

        Returns
        -------
        ret
            container including the next representable values of
            input container's arrays, element-wise

        Examples
        --------
        >>> x = ivy.Container(a=ivy.zeros(3)),\
        ...                         b=ivy.array([1.0, 2.0, 3.0]))
        >>> y = ivy.Container(a=ivy.array([-1.0, 0.0, 1.0]),\
        ...                         b=ivy.array([3.0, 2.0, 1.0]))
        >>> ivy.Container.static_xlogy(x, y)
        {
            a: ivy.array([0.0, 0.0, 0.0]),
            b: ivy.array([1.0986, 1.3863, 0.0000])
        }
        """
        return ContainerBase.cont_multi_map_in_function(
            "xlogy",
            x,
            y,
            key_chains=key_chains,
            to_apply=to_apply,
            prune_unapplied=prune_unapplied,
            map_sequences=map_sequences,
            out=out,
        )

    def xlogy(
        self: ivy.Container,
        y: ivy.Container,
        /,
        *,
        key_chains: Optional[Union[List[str], Dict[str, str]]] = None,
        to_apply: bool = True,
        prune_unapplied: bool = False,
        map_sequences: bool = False,
        out: Optional[ivy.Container] = None,
    ) -> ivy.Container:
        """
        ivy.Container instance method variant of ivy.xlogy. This method simply
        wraps the function, and so the docstring for ivy.xlogy also applies to this
        method with minimal changes.

        Parameters
        ----------
        self
            Input container containing first input array.
        y
            Input container containing second input array.
        key_chains
            The key-chains to apply or not apply the method to. Default is ``None``.
        to_apply
            If True, the method will be applied to key_chains, otherwise key_chains
            will be skipped. Default is ``True``.
        prune_unapplied
            Whether to prune key_chains for which the function was not applied.
            Default is ``False``.
        map_sequences
            Whether to also map method to sequences (lists, tuples).
            Default is ``False``.
        out
            Alternate output array in which to place the result.
            The default is None.

        Returns
        -------
        ret
            container including the next representable values of
            input container's arrays, element-wise

        Examples
        --------
        >>> x = ivy.Container(a=ivy.zeros(3)),\
        ...                         b=ivy.array([1.0, 2.0, 3.0]))
        >>> y = ivy.Container(a=ivy.array([-1.0, 0.0, 1.0]),\
        ...                         b=ivy.array([3.0, 2.0, 1.0]))
        >>> x.xlogy(y)
        {
            a: ivy.array([0.0, 0.0, 0.0]),
            b: ivy.array([1.0986, 1.3863, 0.0000])
        }
        """
        return self.static_xlogy(
            self,
            y,
            key_chains=key_chains,
            to_apply=to_apply,
            prune_unapplied=prune_unapplied,
            map_sequences=map_sequences,
            out=out,
        )

    @staticmethod
    def static_real(
        x: Union[ivy.Container, ivy.Array, ivy.NativeArray],
        /,
        *,
        key_chains: Optional[Union[List[str], Dict[str, str]]] = None,
        to_apply: bool = True,
        prune_unapplied: bool = False,
        map_sequences: bool = False,
        out: Optional[ivy.Container] = None,
    ) -> ivy.Container:
        """
        ivy.Container static method variant of ivy.real.
        This method simply wraps the function, and so the docstring for
        ivy.real also applies to this method with minimal changes.

        Parameters
        ----------
        x
            input container. Should have a real-valued floating-point data type.
        key_chains
            The key-chains to apply or not apply the method to. Default is ``None``.
        to_apply
            If True, the method will be applied to key_chains, otherwise key_chains
            will be skipped. Default is ``True``.
        prune_unapplied
            Whether to prune key_chains for which the function was not applied.
            Default is ``False``.
        map_sequences
            Whether to also map method to sequences (lists, tuples).
            Default is ``False``.
        out
            optional output container, for writing the result to. It must have a shape
            that the inputs broadcast to.

        Returns
        -------
        ret
            a container containing the test result. An element ``out_i`` is ``out_i``
            if ``x_i`` is real number part only else ``real number part``,
            if it contains real and complex part both.
            The returned array should have a data type of ``float``.

        Examples
        --------
        >>> x = ivy.Container(a=ivy.array([-1+5j, 0-0j, 1.23j]),
        ...                   b=ivy.array([7.9, 0.31+3.3j, -4.2-5.9j]))
        >>> z = ivy.Container.static_real(x)
        >>> print(z)
        {
            a: ivy.array([-1., 0., 0.]),
            b: ivy.array([7.9, 0.31, -4.2])
        }
        """
        return ContainerBase.cont_multi_map_in_function(
            "real",
            x,
            key_chains=key_chains,
            to_apply=to_apply,
            prune_unapplied=prune_unapplied,
            map_sequences=map_sequences,
            out=out,
        )

    def real(
        self: ivy.Container,
        *,
        key_chains: Optional[Union[List[str], Dict[str, str]]] = None,
        to_apply: bool = True,
        prune_unapplied: bool = False,
        map_sequences: bool = False,
        out: Optional[ivy.Container] = None,
    ) -> ivy.Container:
        """
        ivy.Container instance method variant of ivy.real.
        This method simply wraps the function, and so the docstring
        for ivy.real also applies to this method with minimal changes.

        Parameters
        ----------
        self
            input container. Should have a real-valued floating-point data type.
        key_chains
            The key-chains to apply or not apply the method to. Default is ``None``.
        to_apply
            If True, the method will be applied to key_chains, otherwise key_chains
            will be skipped. Default is ``True``.
        prune_unapplied
            Whether to prune key_chains for which the function was not applied.
            Default is ``False``.
        map_sequences
            Whether to also map method to sequences (lists, tuples).
            Default is ``False``.
        out
            optional output container, for writing the result to. It must have a shape
            that the inputs broadcast to.

        Returns
        -------
        ret
            a container containing the test result. 
            An element ``out_i`` is ``self_i`` if ``self_i`` is real number
            else ``took real number part only`` if ``self_i``
            contains real number and complex number both.
            The returned array should have a data type of ``float``.

        Examples
        --------
        >>> x = ivy.Container(a=ivy.array([-1j, 0.335+2.345j, 1.23+7j]),\
                          b=ivy.array([0.0, 1.2+3.3j, 1+0j]))
        >>> x.real()
        {
            a: ivy.array([0., 0.335, 1.23]),
            b: ivy.array([0.0, 1.2, 1.])
        }
        """
        return self.static_real(
            self,
            key_chains=key_chains,
            to_apply=to_apply,
            prune_unapplied=prune_unapplied,
            map_sequences=map_sequences,
            out=out,
        )

    @staticmethod
    def static_binarizer(
        x: Union[ivy.Array, ivy.NativeArray, ivy.Container],
        /,
        *,
        threshold: float = 0,
        key_chains: Optional[Union[List[str], Dict[str, str]]] = None,
        to_apply: bool = True,
        prune_unapplied: bool = False,
        map_sequences: bool = False,
        out: Optional[ivy.Container] = None,
    ) -> ivy.Container:
        """
        Maps the values of the input tensor to either 0 or 1,
        element-wise, based on the outcome of a comparison
        against a threshold value.
        Parameters
        ----------
        self
            input container. Should have a real-valued floating-point data type.
        threshold
            Values greater than this are
            mapped to 1, others to 0.
        key_chains
            The key-chains to apply or not apply the method to. Default is ``None``.
        to_apply
            If True, the method will be applied to key_chains, otherwise key_chains
            will be skipped. Default is ``True``.
        prune_unapplied
            Whether to prune key_chains for which the function was not applied.
            Default is ``False``.
        map_sequences
            Whether to also map method to sequences (lists, tuples).
            Default is ``False``.
        out
            optional output container, for writing the result to. It must have a shape
            that the inputs broadcast to.
        Returns
        -------
        ret
            Binarized output data
        """
        return ContainerBase.cont_multi_map_in_function(
            "binarizer",
            x,
            key_chains=key_chains,
            to_apply=to_apply,
            prune_unapplied=prune_unapplied,
            map_sequences=map_sequences,
            out=out,
        )

    def binarizer(
        self: [ivy.Array, ivy.NativeArray, ivy.Container],
        *,
        threshold: float = 0,
        key_chains: Optional[Union[List[str], Dict[str, str]]] = None,
        to_apply: bool = True,
        prune_unapplied: bool = False,
        map_sequences: bool = False,
        out: Optional[ivy.Container] = None,
    ) -> ivy.Container:
        """
        Maps the values of the input tensor to either 0 or 1,
        element-wise, based on the outcome of a comparison
        against a threshold value.
        Parameters
        ----------
        threshold
            Values greater than this are
            mapped to 1, others to 0.
        key_chains
            The key-chains to apply or not apply the method to. Default is ``None``.
        to_apply
            If True, the method will be applied to key_chains, otherwise key_chains
            will be skipped. Default is ``True``.
        prune_unapplied
            Whether to prune key_chains for which the function was not applied.
            Default is ``False``.
        map_sequences
            Whether to also map method to sequences (lists, tuples).
            Default is ``False``.
        out
            optional output container, for writing the result to. It must have a shape
            that the inputs broadcast to.
        Returns
        -------
        ret
            Binarized output data
        """
        return self.static_binarizer(
            self,
            threshold=threshold,
            key_chains=key_chains,
            to_apply=to_apply,
            prune_unapplied=prune_unapplied,
            map_sequences=map_sequences,
            out=out,
        )

    @staticmethod
<<<<<<< HEAD
    def static_ldexp(
        x1: Union[ivy.Array, ivy.NativeArray, ivy.Container],
        x2: Union[ivy.Array, ivy.NativeArray, ivy.Container],
=======
    def static_conj(
        x: Union[ivy.Container, ivy.Array, ivy.NativeArray],
>>>>>>> e3e55a81
        /,
        *,
        key_chains: Optional[Union[List[str], Dict[str, str]]] = None,
        to_apply: bool = True,
        prune_unapplied: bool = False,
        map_sequences: bool = False,
        out: Optional[ivy.Container] = None,
    ) -> ivy.Container:
        """
<<<<<<< HEAD
        ivy.Container static method variant of ivy.ldexp. This method simply
        wraps the function, and so the docstring for ivy.ldexp also applies to this
        method with minimal changes.

        Parameters
        ----------
        x1
            The container whose arrays should be multiplied by 2**i.
        x2
            The container whose arrays should be used to multiply x by 2**i.
        out
            optional output container, for writing the result to.
=======
        ivy.Container static method variant of ivy.conj.
        This method simply wraps the function, and so the docstring for
        ivy.conj also applies to this method with minimal changes.

        Parameters
        ----------
        x
            input container.
        key_chains
            The key-chains to apply or not apply the method to. Default is ``None``.
        to_apply
            If True, the method will be applied to key_chains, otherwise key_chains
            will be skipped. Default is ``True``.
        prune_unapplied
            Whether to prune key_chains for which the function was not applied.
            Default is ``False``.
        map_sequences
            Whether to also map method to sequences (lists, tuples).
            Default is ``False``.
        out
            optional output container, for writing the result to. It must have a shape
            that the inputs broadcast to.
>>>>>>> e3e55a81

        Returns
        -------
        ret
<<<<<<< HEAD
            container including x1 * 2**x2.

        Examples
        --------
        With one :class:`ivy.Container` input:
        >>> x1 = ivy.Container(a=ivy.array([1, 2, 3]), b=ivy.array([1, 5, 10]))
        >>> x2 = ivy.Container(a=ivy.array([1, 2, 3]), b=ivy.array([1, 5, 10]))
        >>> ivy.Container.static_ldexp(x1, x2)
        {
            a: ivy.array([2, 8, 24]),
            b: ivy.array([2, 160, 10240])
        }
        """
        return ContainerBase.cont_multi_map_in_function(
            "ldexp",
            x1,
            x2,
=======
            a container containing output array(s) of the same
            dtype as the input array(s) with the complex conjugates of
            the complex values present in the input array. If x is a
            container of scalar(s) then a container of scalar(s)
            will be returned.

        Examples
        --------
        >>> x = ivy.Container(a=ivy.array([-1+5j, 0-0j, 1.23j]),
        ...                   b=ivy.array([7.9, 0.31+3.3j, -4.2-5.9j]))
        >>> z = ivy.Container.static_conj(x)
        >>> print(z)
        {
            a: ivy.array([-1-5j, 0+0j, -1.23j]),
            b: ivy.array([7.9, 0.31-3.3j, -4.2+5.9j])
        }
        """
        return ContainerBase.cont_multi_map_in_function(
            "conj",
            x,
>>>>>>> e3e55a81
            key_chains=key_chains,
            to_apply=to_apply,
            prune_unapplied=prune_unapplied,
            map_sequences=map_sequences,
            out=out,
        )

<<<<<<< HEAD
    def ldexp(
        self: ivy.Container,
        x2: Union[ivy.Array, ivy.NativeArray, ivy.Container],
        /,
        *,
        out: Optional[ivy.Container] = None,
    ) -> ivy.Container:
        """ivy.Container instance method variant of ivy.ldexp. This method simply
        wraps the function, and so the docstring for ivy.ldexp also applies to this
        method with minimal changes.
=======
    def conj(
        self: ivy.Container,
        *,
        key_chains: Optional[Union[List[str], Dict[str, str]]] = None,
        to_apply: bool = True,
        prune_unapplied: bool = False,
        map_sequences: bool = False,
        out: Optional[ivy.Container] = None,
    ) -> ivy.Container:
        """
        ivy.Container instance method variant of ivy.conj.
        This method simply wraps the function, and so the docstring
        for ivy.conj also applies to this method with minimal changes.
>>>>>>> e3e55a81

        Parameters
        ----------
        self
<<<<<<< HEAD
            The container whose arrays should be multiplied by 2**x2.
        x2
            The container whose arrays should be used to multiply x1 by 2**x2.
        out
            optional output container, for writing the result to.
=======
            input container.
        key_chains
            The key-chains to apply or not apply the method to. Default is ``None``.
        to_apply
            If True, the method will be applied to key_chains, otherwise key_chains
            will be skipped. Default is ``True``.
        prune_unapplied
            Whether to prune key_chains for which the function was not applied.
            Default is ``False``.
        map_sequences
            Whether to also map method to sequences (lists, tuples).
            Default is ``False``.
        out
            optional output container, for writing the result to. It must have a shape
            that the inputs broadcast to.
>>>>>>> e3e55a81

        Returns
        -------
        ret
<<<<<<< HEAD
            container including x1 * 2**x2.

        Examples
        --------
        With one :class:`ivy.Container` input:
        >>> x1 = ivy.Container(a=ivy.array([1, 2, 3]), b=ivy.array([1, 5, 10]))
        >>> x2 = ivy.Container(a=ivy.array([1, 2, 3]), b=ivy.array([1, 5, 10]))
        >>> x1.ldexp(x2)
        {
            a: ivy.array([2, 8, 24]),
            b: ivy.array([2, 160, 10240])
        }
        """
        return self.static_ldexp(self, x2, out=out)
=======
            a container containing output array(s) of the same dtype
            as the input array(s) with the complex conjugates of the
            complex values present in the input array.
            If x is a container of scalar(s) then a container of
            scalar(s) will be returned.

        Examples
        --------
        >>> x = ivy.Container(a=ivy.array([-1j, 0.335+2.345j, 1.23+7j]),\
                          b=ivy.array([0.0, 1.2+3.3j, 1+0j]))
        >>> x.conj()
        {
            a: ivy.array([1j, 0.335-2345j, 1.23-7j]),
            b: ivy.array([0.0, 1.2-3.3j, 1-0j])
        }
        """
        return self.static_conj(
            self,
            key_chains=key_chains,
            to_apply=to_apply,
            prune_unapplied=prune_unapplied,
            map_sequences=map_sequences,
            out=out,
        )
>>>>>>> e3e55a81
<|MERGE_RESOLUTION|>--- conflicted
+++ resolved
@@ -3224,41 +3224,20 @@
         )
 
     @staticmethod
-<<<<<<< HEAD
-    def static_ldexp(
-        x1: Union[ivy.Array, ivy.NativeArray, ivy.Container],
-        x2: Union[ivy.Array, ivy.NativeArray, ivy.Container],
-=======
     def static_conj(
         x: Union[ivy.Container, ivy.Array, ivy.NativeArray],
->>>>>>> e3e55a81
-        /,
-        *,
-        key_chains: Optional[Union[List[str], Dict[str, str]]] = None,
-        to_apply: bool = True,
-        prune_unapplied: bool = False,
-        map_sequences: bool = False,
-        out: Optional[ivy.Container] = None,
-    ) -> ivy.Container:
-        """
-<<<<<<< HEAD
-        ivy.Container static method variant of ivy.ldexp. This method simply
-        wraps the function, and so the docstring for ivy.ldexp also applies to this
-        method with minimal changes.
-
-        Parameters
-        ----------
-        x1
-            The container whose arrays should be multiplied by 2**i.
-        x2
-            The container whose arrays should be used to multiply x by 2**i.
-        out
-            optional output container, for writing the result to.
-=======
+        /,
+        *,
+        key_chains: Optional[Union[List[str], Dict[str, str]]] = None,
+        to_apply: bool = True,
+        prune_unapplied: bool = False,
+        map_sequences: bool = False,
+        out: Optional[ivy.Container] = None,
+    ) -> ivy.Container:
+        """
         ivy.Container static method variant of ivy.conj.
         This method simply wraps the function, and so the docstring for
         ivy.conj also applies to this method with minimal changes.
-
         Parameters
         ----------
         x
@@ -3277,36 +3256,14 @@
         out
             optional output container, for writing the result to. It must have a shape
             that the inputs broadcast to.
->>>>>>> e3e55a81
-
-        Returns
-        -------
-        ret
-<<<<<<< HEAD
-            container including x1 * 2**x2.
-
-        Examples
-        --------
-        With one :class:`ivy.Container` input:
-        >>> x1 = ivy.Container(a=ivy.array([1, 2, 3]), b=ivy.array([1, 5, 10]))
-        >>> x2 = ivy.Container(a=ivy.array([1, 2, 3]), b=ivy.array([1, 5, 10]))
-        >>> ivy.Container.static_ldexp(x1, x2)
-        {
-            a: ivy.array([2, 8, 24]),
-            b: ivy.array([2, 160, 10240])
-        }
-        """
-        return ContainerBase.cont_multi_map_in_function(
-            "ldexp",
-            x1,
-            x2,
-=======
+        Returns
+        -------
+        ret
             a container containing output array(s) of the same
             dtype as the input array(s) with the complex conjugates of
             the complex values present in the input array. If x is a
             container of scalar(s) then a container of scalar(s)
             will be returned.
-
         Examples
         --------
         >>> x = ivy.Container(a=ivy.array([-1+5j, 0-0j, 1.23j]),
@@ -3321,26 +3278,13 @@
         return ContainerBase.cont_multi_map_in_function(
             "conj",
             x,
->>>>>>> e3e55a81
-            key_chains=key_chains,
-            to_apply=to_apply,
-            prune_unapplied=prune_unapplied,
-            map_sequences=map_sequences,
-            out=out,
-        )
-
-<<<<<<< HEAD
-    def ldexp(
-        self: ivy.Container,
-        x2: Union[ivy.Array, ivy.NativeArray, ivy.Container],
-        /,
-        *,
-        out: Optional[ivy.Container] = None,
-    ) -> ivy.Container:
-        """ivy.Container instance method variant of ivy.ldexp. This method simply
-        wraps the function, and so the docstring for ivy.ldexp also applies to this
-        method with minimal changes.
-=======
+            key_chains=key_chains,
+            to_apply=to_apply,
+            prune_unapplied=prune_unapplied,
+            map_sequences=map_sequences,
+            out=out,
+        )
+
     def conj(
         self: ivy.Container,
         *,
@@ -3354,18 +3298,9 @@
         ivy.Container instance method variant of ivy.conj.
         This method simply wraps the function, and so the docstring
         for ivy.conj also applies to this method with minimal changes.
->>>>>>> e3e55a81
-
         Parameters
         ----------
         self
-<<<<<<< HEAD
-            The container whose arrays should be multiplied by 2**x2.
-        x2
-            The container whose arrays should be used to multiply x1 by 2**x2.
-        out
-            optional output container, for writing the result to.
-=======
             input container.
         key_chains
             The key-chains to apply or not apply the method to. Default is ``None``.
@@ -3381,33 +3316,14 @@
         out
             optional output container, for writing the result to. It must have a shape
             that the inputs broadcast to.
->>>>>>> e3e55a81
-
-        Returns
-        -------
-        ret
-<<<<<<< HEAD
-            container including x1 * 2**x2.
-
-        Examples
-        --------
-        With one :class:`ivy.Container` input:
-        >>> x1 = ivy.Container(a=ivy.array([1, 2, 3]), b=ivy.array([1, 5, 10]))
-        >>> x2 = ivy.Container(a=ivy.array([1, 2, 3]), b=ivy.array([1, 5, 10]))
-        >>> x1.ldexp(x2)
-        {
-            a: ivy.array([2, 8, 24]),
-            b: ivy.array([2, 160, 10240])
-        }
-        """
-        return self.static_ldexp(self, x2, out=out)
-=======
+        Returns
+        -------
+        ret
             a container containing output array(s) of the same dtype
             as the input array(s) with the complex conjugates of the
             complex values present in the input array.
             If x is a container of scalar(s) then a container of
             scalar(s) will be returned.
-
         Examples
         --------
         >>> x = ivy.Container(a=ivy.array([-1j, 0.335+2.345j, 1.23+7j]),\
@@ -3426,4 +3342,99 @@
             map_sequences=map_sequences,
             out=out,
         )
->>>>>>> e3e55a81
+
+    @staticmethod
+    def static_ldexp(
+        x1: Union[ivy.Array, ivy.NativeArray, ivy.Container],
+        x2: Union[ivy.Array, ivy.NativeArray, ivy.Container],
+        /,
+        *,
+        key_chains: Optional[Union[List[str], Dict[str, str]]] = None,
+        to_apply: bool = True,
+        prune_unapplied: bool = False,
+        map_sequences: bool = False,
+        out: Optional[ivy.Container] = None,
+    ) -> ivy.Container:
+        """
+        ivy.Container static method variant of ivy.ldexp. This method simply
+        wraps the function, and so the docstring for ivy.ldexp also applies to this
+        method with minimal changes.
+        Parameters
+        ----------
+        x1
+            The container whose arrays should be multiplied by 2**i.
+        x2
+            The container whose arrays should be used to multiply x by 2**i.
+        key_chains
+            The key-chains to apply or not apply the method to. Default is ``None``.
+        to_apply
+            If True, the method will be applied to key_chains, otherwise key_chains
+            will be skipped. Default is ``True``.
+        prune_unapplied
+            Whether to prune key_chains for which the function was not applied.
+            Default is ``False``.
+        map_sequences
+            Whether to also map method to sequences (lists, tuples).
+            Default is ``False``.
+        out
+            optional output container, for writing the result to.
+        Returns
+        -------
+        ret
+            container including x1 * 2**x2.
+        Examples
+        --------
+        With one :class:`ivy.Container` input:
+        >>> x1 = ivy.Container(a=ivy.array([1, 2, 3]), b=ivy.array([1, 5, 10]))
+        >>> x2 = ivy.Container(a=ivy.array([1, 2, 3]), b=ivy.array([1, 5, 10]))
+        >>> ivy.Container.static_ldexp(x1, x2)
+        {
+            a: ivy.array([2, 8, 24]),
+            b: ivy.array([2, 160, 10240])
+        }
+        """
+        return ContainerBase.cont_multi_map_in_function(
+            "ldexp",
+            x1,
+            x2,
+            key_chains=key_chains,
+            to_apply=to_apply,
+            prune_unapplied=prune_unapplied,
+            map_sequences=map_sequences,
+            out=out,
+        )
+
+    def ldexp(
+        self: ivy.Container,
+        x2: Union[ivy.Array, ivy.NativeArray, ivy.Container],
+        /,
+        *,
+        out: Optional[ivy.Container] = None,
+    ) -> ivy.Container:
+        """ivy.Container instance method variant of ivy.ldexp. This method simply
+        wraps the function, and so the docstring for ivy.ldexp also applies to this
+        method with minimal changes.
+        Parameters
+        ----------
+        self
+            The container whose arrays should be multiplied by 2**x2.
+        x2
+            The container whose arrays should be used to multiply x1 by 2**x2.
+        out
+            optional output container, for writing the result to.
+        Returns
+        -------
+        ret
+            container including x1 * 2**x2.
+        Examples
+        --------
+        With one :class:`ivy.Container` input:
+        >>> x1 = ivy.Container(a=ivy.array([1, 2, 3]), b=ivy.array([1, 5, 10]))
+        >>> x2 = ivy.Container(a=ivy.array([1, 2, 3]), b=ivy.array([1, 5, 10]))
+        >>> x1.ldexp(x2)
+        {
+            a: ivy.array([2, 8, 24]),
+            b: ivy.array([2, 160, 10240])
+        }
+        """
+        return self.static_ldexp(self, x2, out=out)