--- conflicted
+++ resolved
@@ -1506,12 +1506,6 @@
         return self.static_signbit(self, out=out)
 
     @staticmethod
-<<<<<<< HEAD
-    def static_fix(
-        x: Union[ivy.Array, ivy.NativeArray, ivy.Container],
-        /,
-        *,
-=======
     def static_allclose(
         x1: Union[ivy.Container, ivy.Array, ivy.NativeArray],
         x2: Union[ivy.Container, ivy.Array, ivy.NativeArray],
@@ -1520,26 +1514,10 @@
         rtol: Optional[float] = 1e-05,
         atol: Optional[float] = 1e-08,
         equal_nan: Optional[bool] = False,
->>>>>>> 4f51e69a
-        key_chains: Optional[Union[List[str], Dict[str, str]]] = None,
-        to_apply: bool = True,
-        prune_unapplied: bool = False,
-        map_sequences: bool = False,
-<<<<<<< HEAD
-        out: Optional[ivy.Container] = None,
-    ) -> ivy.Container:
-        """
-        ivy.Container static method variant of ivy.fix. This method simply wraps
-        the function, and so the docstring for ivy.fix also applies to this
-        method with minimal changes.
-
-        Parameters
-        ----------
-        x
-            input container with array items.
-        out
-            optional output container, for writing the result to.
-=======
+        key_chains: Optional[Union[List[str], Dict[str, str]]] = None,
+        to_apply: bool = True,
+        prune_unapplied: bool = False,
+        map_sequences: bool = False,
         out: Optional[ivy.Array] = None,
     ) -> ivy.Container:
         """
@@ -1574,29 +1552,10 @@
         out
             Alternate output array in which to place the result.
             The default is None.
->>>>>>> 4f51e69a
-
-        Returns
-        -------
-        ret
-<<<<<<< HEAD
-            Container including arrays with element-wise rounding of
-            input arrays elements.
-
-        Examples
-        --------
-        >>> x = ivy.Container(a=ivy.array([2.1, 2.9, -2.1]),\
-                               b=ivy.array([3.14]))
-        >>> ivy.Container.static_fix(x)
-        {
-            a: ivy.array([ 2.,  2., -2.])
-            b: ivy.array([ 3.0 ])
-        }
-        """
-        return ContainerBase.multi_map_in_static_method(
-            "fix",
-            x,
-=======
+
+        Returns
+        -------
+        ret
             A new container holding the result is returned unless out is specified,
             in which it is returned.
 
@@ -1631,25 +1590,13 @@
             rtol=rtol,
             atol=atol,
             equal_nan=equal_nan,
->>>>>>> 4f51e69a
-            key_chains=key_chains,
-            to_apply=to_apply,
-            prune_unapplied=prune_unapplied,
-            map_sequences=map_sequences,
-            out=out,
-        )
-
-<<<<<<< HEAD
-    def fix(
-        self: ivy.Container,
-        /,
-        *,
-        out: Optional[ivy.Container] = None,
-    ) -> ivy.Container:
-        """ivy.Container instance method variant of ivy.fix. This method simply
-        wraps the function, and so the docstring for ivy.fix also applies to
-        this method with minimal changes.
-=======
+            key_chains=key_chains,
+            to_apply=to_apply,
+            prune_unapplied=prune_unapplied,
+            map_sequences=map_sequences,
+            out=out,
+        )
+
     def allclose(
         self: ivy.Container,
         x2: ivy.Container,
@@ -1668,16 +1615,10 @@
         ivy.Container instance method variant of ivy.allclose. This method simply
         wraps the function, and so the docstring for ivy.allclose also applies to this
         method with minimal changes.
->>>>>>> 4f51e69a
 
         Parameters
         ----------
         self
-<<<<<<< HEAD
-            input container with array items.
-        out
-            optional output container, for writing the result to.
-=======
             Input container containing first input array.
         x2
             Input container containing second input array.
@@ -1702,27 +1643,10 @@
         out
             Alternate output array in which to place the result.
             The default is None.
->>>>>>> 4f51e69a
-
-        Returns
-        -------
-        ret
-<<<<<<< HEAD
-            Container including arrays with element-wise rounding of
-            input arrays elements.
-
-        Examples
-        --------
-        >>> x = ivy.Container(a=ivy.array([2.1, 2.9, -2.1]),\
-                               b=ivy.array([3.14]))
-        >>> x.fix()
-        {
-            a: ivy.array([ 2.,  2., -2.])
-            b: ivy.array([ 3.0 ])
-        }
-        """
-        return self.static_fix(self, out=out)
-=======
+
+        Returns
+        -------
+        ret
             A new container holding the result is returned unless out is specified,
             in which it is returned.
 
@@ -1762,4 +1686,87 @@
             map_sequences=map_sequences,
             out=out,
         )
->>>>>>> 4f51e69a
+
+    @staticmethod
+    def static_fix(
+        x: Union[ivy.Array, ivy.NativeArray, ivy.Container],
+        /,
+        *,
+        key_chains: Optional[Union[List[str], Dict[str, str]]] = None,
+        to_apply: bool = True,
+        prune_unapplied: bool = False,
+        map_sequences: bool = False,
+        out: Optional[ivy.Container] = None,
+    ) -> ivy.Container:
+        """
+        ivy.Container static method variant of ivy.fix. This method simply wraps
+        the function, and so the docstring for ivy.fix also applies to this
+        method with minimal changes.
+
+        Parameters
+        ----------
+        x
+            input container with array items.
+        out
+            optional output container, for writing the result to.
+
+        Returns
+        -------
+        ret
+            Container including arrays with element-wise rounding of
+            input arrays elements.
+
+        Examples
+        --------
+        >>> x = ivy.Container(a=ivy.array([2.1, 2.9, -2.1]),\
+                               b=ivy.array([3.14]))
+        >>> ivy.Container.static_fix(x)
+        {
+            a: ivy.array([ 2.,  2., -2.])
+            b: ivy.array([ 3.0 ])
+        }
+        """
+        return ContainerBase.multi_map_in_static_method(
+            "fix",
+            x,
+            key_chains=key_chains,
+            to_apply=to_apply,
+            prune_unapplied=prune_unapplied,
+            map_sequences=map_sequences,
+            out=out,
+        )
+
+    def fix(
+        self: ivy.Container,
+        /,
+        *,
+        out: Optional[ivy.Container] = None,
+    ) -> ivy.Container:
+        """ivy.Container instance method variant of ivy.fix. This method simply
+        wraps the function, and so the docstring for ivy.fix also applies to
+        this method with minimal changes.
+
+        Parameters
+        ----------
+        self
+            input container with array items.
+        out
+            optional output container, for writing the result to.
+
+        Returns
+        -------
+        ret
+            Container including arrays with element-wise rounding of
+            input arrays elements.
+
+        Examples
+        --------
+        >>> x = ivy.Container(a=ivy.array([2.1, 2.9, -2.1]),\
+                               b=ivy.array([3.14]))
+        >>> x.fix()
+        {
+            a: ivy.array([ 2.,  2., -2.])
+            b: ivy.array([ 3.0 ])
+        }
+        """
+        return self.static_fix(self, out=out)