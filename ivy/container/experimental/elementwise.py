# global
from typing import Optional, Union, List, Dict, Tuple

# local
import ivy
from ivy.container.base import ContainerBase


class ContainerWithElementWiseExperimental(ContainerBase):
    @staticmethod
    def static_sinc(
        x: ivy.Container,
        /,
        *,
        key_chains: Optional[Union[List[str], Dict[str, str]]] = None,
        to_apply: bool = True,
        prune_unapplied: bool = False,
        map_sequences: bool = False,
        out: Optional[ivy.Container] = None,
    ) -> ivy.Container:
        """
        ivy.Container static method variant of ivy.sinc. This method simply
        wraps the function, and so the docstring for ivy.sinc also
        applies to this method with minimal changes.

        Parameters
        ----------
        x
            input container whose elements are each expressed in radians.
            Should have a floating-point data type.
        key_chains
            The key-chains to apply or not apply the method to. Default is ``None``.
        to_apply
            If True, the method will be applied to key_chains, otherwise key_chains
            will be skipped. Default is ``True``.
        prune_unapplied
            Whether to prune key_chains for which the function was not applied.
            Default is ``False``.
        map_sequences
            Whether to also map method to sequences (lists, tuples).
            Default is ``False``.
        out
            optional output container, for writing the result to. It must have a shape
            that the inputs broadcast to.

        Returns
        -------
        ret
            a container containing the sinc of each element in ``x``. The returned
            container must have a floating-point data type determined by
            :ref:`type-promotion`.

        Examples
        --------
        >>> x = ivy.Container(a=ivy.array([0.5, 1.5, 2.5]),
        ...                   b=ivy.array([3.5, 4.5, 5.5]))
        >>> y = ivy.Container.static_sinc(x)
        >>> print(y)
        {
            a: ivy.array([0.636, -0.212, 0.127]),
            b: ivy.array([-0.090, 0.070, -0.057])
        }
        """
        return ContainerBase.multi_map_in_static_method(
            "sinc",
            x,
            key_chains=key_chains,
            to_apply=to_apply,
            prune_unapplied=prune_unapplied,
            map_sequences=map_sequences,
            out=out,
        )

    def sinc(
        self: ivy.Container,
        *,
        key_chains: Optional[Union[List[str], Dict[str, str]]] = None,
        to_apply: bool = True,
        prune_unapplied: bool = False,
        map_sequences: bool = False,
        out: Optional[ivy.Container] = None,
    ) -> ivy.Container:
        """
        ivy.Container instance method variant of ivy.sinc. This method simply
        wraps the function, and so the docstring for ivy.sinc also
        applies to this method with minimal changes.

        Parameters
        ----------
        self
            input container whose elements are each expressed in radians.
            Should have a floating-point data type.
        key_chains
            The key-chains to apply or not apply the method to. Default is ``None``.
        to_apply
            If True, the method will be applied to key_chains, otherwise key_chains
            will be skipped. Default is ``True``.
        prune_unapplied
            Whether to prune key_chains for which the function was not applied.
            Default is ``False``.
        map_sequences
            Whether to also map method to sequences (lists, tuples).
            Default is ``False``.
        out
            optional output container, for writing the result to. It must have a shape
            that the inputs broadcast to.

        Returns
        -------
        ret
            a container containing the sinc of each element in ``self``.
            The returned container must have a floating-point data type
            determined by :ref:`type-promotion`.

        Examples
        --------
        >>> x = ivy.Container(a=ivy.array([0.5, 1.5, 2.5]),
        ...                   b=ivy.array([3.5, 4.5, 5.5]))
        >>> y = x.sinc()
        >>> print(y)
        {
            a: ivy.array([0.637,-0.212,0.127]),
            b: ivy.array([-0.0909,0.0707,-0.0579])
        }
        """
        return self.static_sinc(
            self,
            key_chains=key_chains,
            to_apply=to_apply,
            prune_unapplied=prune_unapplied,
            map_sequences=map_sequences,
            out=out,
        )

    @staticmethod
    def static_lcm(
        x1: Union[ivy.Container, ivy.Array, ivy.NativeArray],
        x2: Union[ivy.Container, ivy.Array, ivy.NativeArray],
        /,
        *,
        key_chains: Optional[Union[List[str], Dict[str, str]]] = None,
        to_apply: bool = True,
        prune_unapplied: bool = False,
        map_sequences: bool = False,
        out: Optional[ivy.Container] = None,
    ) -> ivy.Container:
        """
        ivy.Container static method variant of ivy.lcm. This method simply wraps the
        function, and so the docstring for ivy.lcm also applies to this method
        with minimal changes.

        Parameters
        ----------
        x1
            first input container.
        x2
            second input container.
        out
            optional output container, for writing the result to.

        Returns
        -------
        ret
            a container containing the element-wise least common multiples
            of the arrays contained in x1 and x2.

        Examples
        --------
        >>> x1=ivy.Container(a=ivy.array([2, 3, 4]),
        ...                  b=ivy.array([6, 54, 62, 10]))
        >>> x2=ivy.Container(a=ivy.array([5, 8, 15]),
        ...                  b=ivy.array([32, 40, 25, 13]))
        >>> ivy.Container.lcm(x1, x2)
        {
            a: ivy.array([10, 21, 60]),
            b: ivy.array([96, 1080, 1550, 130])
        }

        """
        return ContainerBase.multi_map_in_static_method(
            "lcm",
            x1,
            x2,
            key_chains=key_chains,
            to_apply=to_apply,
            prune_unapplied=prune_unapplied,
            map_sequences=map_sequences,
            out=out,
        )

    def lcm(
        self: ivy.Container,
        x2: Union[ivy.Container, ivy.Array, ivy.NativeArray],
        *,
        key_chains: Optional[Union[List[str], Dict[str, str]]] = None,
        to_apply: bool = True,
        prune_unapplied: bool = False,
        map_sequences: bool = False,
        out: Optional[ivy.Container] = None,
    ) -> ivy.Container:
        """
        ivy.Container instance method variant of ivy.lcm. This method simply wraps the
        function, and so the docstring for ivy.lcm also applies to this method
        with minimal changes.

        Parameters
        ----------
        x1
            first input container.
        x2
            second input container.
        out
            optional output container, for writing the result to.

        Returns
        -------
        ret
            a container containing the the element-wise least common multiples
            of the arrays contained in x1 and x2.

        Examples
        --------
        >>> x1=ivy.Container(a=ivy.array([2, 3, 4]),
        ...                  b=ivy.array([6, 54, 62, 10]))
        >>> x2=ivy.Container(a=ivy.array([5, 8, 15]),
        ...                  b=ivy.array([32, 40, 25, 13]))
        >>> x1.lcm(x2)
        {
            a: ivy.array([10, 24, 60]),
            b: ivy.array([96, 1080, 1550, 130])
        }

        """
        return self.static_lcm(
            self,
            x2,
            key_chains=key_chains,
            to_apply=to_apply,
            prune_unapplied=prune_unapplied,
            map_sequences=map_sequences,
            out=out,
        )

    @staticmethod
    def static_fmod(
        x1: Union[ivy.Array, ivy.NativeArray, ivy.Container],
        x2: Union[ivy.Array, ivy.NativeArray, ivy.Container],
        /,
        *,
        key_chains: Optional[Union[List[str], Dict[str, str]]] = None,
        to_apply: bool = True,
        prune_unapplied: bool = False,
        map_sequences: bool = False,
        out: Optional[ivy.Container] = None,
    ) -> ivy.Container:
        """
        ivy.Container static method variant of ivy.fmod. This method simply wraps
        the function, and so the docstring for ivy.fmod also applies to this method
        with minimal changes.

        Parameters
        ----------
        x1
            container with the first input arrays.
        x2
            container with the second input arrays
        out
            optional output container, for writing the result to.

        Returns
        -------
        ret
            Container including arrays with element-wise remainder of divisions.

        Examples
        --------
        >>> x1 = ivy.Container(a=ivy.array([2, 3, 4]),\
                               b=ivy.array([ivy.nan, 0, ivy.nan]))
        >>> x2 = ivy.Container(a=ivy.array([1, 5, 2]),\
                               b=ivy.array([0, ivy.nan, ivy.nan]))
        >>> ivy.Container.static_fmod(x1, x2)
        {
            a: ivy.array([ 0,  3,  0])
            b: ivy.array([ nan,  nan,  nan])
        }
        """
        return ContainerBase.multi_map_in_static_method(
            "fmod",
            x1,
            x2,
            key_chains=key_chains,
            to_apply=to_apply,
            prune_unapplied=prune_unapplied,
            map_sequences=map_sequences,
            out=out,
        )

    def fmod(
        self: ivy.Container,
        x2: ivy.Container,
        /,
        *,
        out: Optional[ivy.Container] = None,
    ) -> ivy.Container:
        """ivy.Container instance method variant of ivy.fmod. This method simply
        wraps the function, and so the docstring for ivy.fmod also applies to this
        method with minimal changes.

        Parameters
        ----------
        self
            container with the first input arrays.
        x2
            container with the second input arrays
        out
            optional output container, for writing the result to.

        Returns
        -------
        ret
            Container including arrays with element-wise remainder of divisions.

        Examples
        --------
        >>> x1 = ivy.Container(a=ivy.array([2, 3, 4]),\
                               b=ivy.array([ivy.nan, 0, ivy.nan]))
        >>> x2 = ivy.Container(a=ivy.array([1, 5, 2]),\
                               b=ivy.array([0, ivy.nan, ivy.nan]))
        >>> x1.fmod(x2)
        {
            a: ivy.array([ 0,  3,  0])
            b: ivy.array([ nan,  nan,  nan])
        }
        """
        return self.static_fmod(self, x2, out=out)

    @staticmethod
    def static_fmax(
        x1: Union[ivy.Array, ivy.NativeArray, ivy.Container],
        x2: Union[ivy.Array, ivy.NativeArray, ivy.Container],
        /,
        *,
        key_chains: Optional[Union[List[str], Dict[str, str]]] = None,
        to_apply: bool = True,
        prune_unapplied: bool = False,
        map_sequences: bool = False,
        out: Optional[ivy.Container] = None,
    ) -> ivy.Container:
        """
        ivy.Container static method variant of ivy.fmax. This method simply wraps
        the function, and so the docstring for ivy.fmax also applies to this method
        with minimal changes.

        Parameters
        ----------
        x1
            container with the first input arrays.
        x2
            container with the second input arrays
        out
            optional output container, for writing the result to.

        Returns
        -------
        ret
            Container including arrays with element-wise maximums.

        Examples
        --------
        >>> x1 = ivy.Container(a=ivy.array([2, 3, 4]),\
                               b=ivy.array([ivy.nan, 0, ivy.nan]))
        >>> x2 = ivy.Container(a=ivy.array([1, 5, 2]),\
                               b=ivy.array([0, ivy.nan, ivy.nan]))
        >>> ivy.Container.static_fmax(x1, x2)
        {
            a: ivy.array([ 2.,  5.,  4.])
            b: ivy.array([ 0,  0,  nan])
        }
        """
        return ContainerBase.multi_map_in_static_method(
            "fmax",
            x1,
            x2,
            key_chains=key_chains,
            to_apply=to_apply,
            prune_unapplied=prune_unapplied,
            map_sequences=map_sequences,
            out=out,
        )

    def fmax(
        self: ivy.Container,
        x2: ivy.Container,
        /,
        *,
        out: Optional[ivy.Container] = None,
    ) -> ivy.Container:
        """ivy.Container instance method variant of ivy.fmax. This method simply
        wraps the function, and so the docstring for ivy.fmax also applies to this
        method with minimal changes.

        Parameters
        ----------
        self
            container with the first input arrays.
        x2
            container with the second input arrays
        out
            optional output container, for writing the result to.

        Returns
        -------
        ret
            Container including arrays with element-wise maximums.

        Examples
        --------
        >>> x1 = ivy.Container(a=ivy.array([2, 3, 4]),\
                               b=ivy.array([ivy.nan, 0, ivy.nan]))
        >>> x2 = ivy.Container(a=ivy.array([1, 5, 2]),\
                               b=ivy.array([0, ivy.nan, ivy.nan]))
        >>> x1.fmax(x2)
        {
            a: ivy.array([ 2.,  5.,  4.])
            b: ivy.array([ 0,  0,  nan])
        }
        """
        return self.static_fmax(self, x2, out=out)

    @staticmethod
    def static_float_power(
        x1: Union[ivy.Array, ivy.NativeArray, ivy.Container, float, list, tuple],
        x2: Union[ivy.Array, ivy.NativeArray, ivy.Container, float, list, tuple],
        /,
        *,
        key_chains: Optional[Union[List[str], Dict[str, str]]] = None,
        to_apply: bool = True,
        prune_unapplied: bool = False,
        map_sequences: bool = False,
        out: Optional[ivy.Container] = None,
    ) -> ivy.Container:
        """
        ivy.Container static method variant of ivy.float_power. This method simply wraps
        the function, and so the docstring for ivy.float_power also applies to this
        method with minimal changes.

        Parameters
        ----------
        x1
            container with the base input arrays.
        x2
            container with the exponent input arrays
        out
            optional output container, for writing the result to.

        Returns
        -------
        ret
            Container including arrays with base arrays raised to the powers
            of exponents arrays, element-wise .

        Examples
        --------
        >>> x1 = ivy.Container(a=ivy.array([1, 2, 3]),\
                               b=ivy.array([2, 10]))
        >>> x2 = ivy.Container(a=ivy.array([1, 3, 1]), b=0)
        >>> ivy.Container.static_float_power(x1, x2)
        {
            a: ivy.array([1,  8,  3])
            b: ivy.array([1, 1])
        }
        """
        return ContainerBase.multi_map_in_static_method(
            "float_power",
            x1,
            x2,
            key_chains=key_chains,
            to_apply=to_apply,
            prune_unapplied=prune_unapplied,
            map_sequences=map_sequences,
            out=out,
        )

    def float_power(
        self: ivy.Container,
        x2: ivy.Container,
        /,
        *,
        out: Optional[ivy.Container] = None,
    ) -> ivy.Container:
        """ivy.Container instance method variant of ivy.float_power. This method simply
        wraps the function, and so the docstring for ivy.float_power also applies to
        this method with minimal changes.

        Parameters
        ----------
        self
            container with the base input arrays.
        x2
            container with the exponent input arrays
        out
            optional output container, for writing the result to.

        Returns
        -------
        ret
            Container including arrays with base arrays raised to the powers
            of exponents arrays, element-wise .

        Examples
        --------
        >>> x1 = ivy.Container(a=ivy.array([1, 2, 3]),\
                               b=ivy.array([2, 10]))
        >>> x2 = ivy.Container(a=ivy.array([1, 3, 1]), b=0)
        >>> x1.float_power(x2)
        {
            a: ivy.array([1,  8,  3])
            b: ivy.array([1, 1])
        }
        """
        return self.static_float_power(self, x2, out=out)

    @staticmethod
    def static_exp2(
        x: Union[ivy.Array, ivy.NativeArray, ivy.Container, float, list, tuple],
        /,
        *,
        key_chains: Optional[Union[List[str], Dict[str, str]]] = None,
        to_apply: bool = True,
        prune_unapplied: bool = False,
        map_sequences: bool = False,
        out: Optional[ivy.Container] = None,
    ) -> ivy.Container:
        """
        ivy.Container static method variant of ivy.exp2. This method simply wraps
        the function, and so the docstring for ivy.exp2 also applies to this
        method with minimal changes.

        Parameters
        ----------
        x
            container with the base input arrays.
        out
            optional output container, for writing the result to.

        Returns
        -------
        ret
            Container including arrays with element-wise 2 to the power
            of input arrays elements.

        Examples
        --------
        >>> x = ivy.Container(a=ivy.array([1, 2, 3]),\
                               b=[5, 6, 7])
        >>> ivy.Container.static_exp2(x)
        {
            a: ivy.array([2.,  4.,  8.])
            b: ivy.array([32., 64., 128.])
        }
        """
        return ContainerBase.multi_map_in_static_method(
            "exp2",
            x,
            key_chains=key_chains,
            to_apply=to_apply,
            prune_unapplied=prune_unapplied,
            map_sequences=map_sequences,
            out=out,
        )

    def exp2(
        self: ivy.Container,
        /,
        *,
        out: Optional[ivy.Container] = None,
    ) -> ivy.Container:
        """ivy.Container instance method variant of ivy.exp2. This method simply
        wraps the function, and so the docstring for ivy.exp2 also applies to
        this method with minimal changes.

        Parameters
        ----------
        self
            container with the base input arrays.
        out
            optional output container, for writing the result to.

        Returns
        -------
        ret
            Container including arrays with element-wise 2 to the power
            of input array elements.

        Examples
        --------
        >>> x = ivy.Container(a=ivy.array([1, 2, 3]),\
                               b=[5, 6, 7])
        >>> x.exp2()
        {
            a: ivy.array([2.,  4.,  8.])
            b: ivy.array([32., 64., 128.])
        }
        """
        return self.static_exp2(self, out=out)

    @staticmethod
    def static_count_nonzero(
        a: Union[ivy.Array, ivy.NativeArray, ivy.Container],
        /,
        *,
        axis: Optional[Union[int, Tuple[int, ...]]] = None,
        keepdims: Optional[bool] = False,
        dtype: Optional[Union[ivy.Dtype, ivy.NativeDtype]] = None,
        key_chains: Optional[Union[List[str], Dict[str, str]]] = None,
        to_apply: bool = True,
        prune_unapplied: bool = False,
        map_sequences: bool = False,
        out: Optional[ivy.Container] = None,
    ) -> ivy.Container:
        """
        ivy.Container static method variant of ivy.count_nonzero. This method simply
        wraps the function, and so the docstring for ivy.count_nonzero also applies
        to this method with minimal changes.

        Parameters
        ----------
        a
            container with the base input arrays.
        axis
            optional axis or tuple of axes along which to count non-zeros. Default is
            None, meaning that non-zeros will be counted along a flattened
            version of the input array.
        keepdims
            optional, if this is set to True, the axes that are counted are left in the
            result as dimensions with size one. With this option, the result
            will broadcast correctly against the input array.
        dtype
            optional output dtype. Default is of type integer.
        key_chains
            The key-chains to apply or not apply the method to. Default is None.
        to_apply
            If True, the method will be applied to key_chains, otherwise key_chains
            will be skipped. Default is True.
        prune_unapplied
            Whether to prune key_chains for which the function was not applied.
            Default is False.
        map_sequences
            Whether to also map method to sequences (lists, tuples). Default is False.
        out
            optional output container, for writing the result to.

        Returns
        -------
        ret
            Container including number of non-zero values in the array along a
            given axis. Otherwise, container with the total number of non-zero
            values in the array is returned.

        Examples
        --------
        >>> x = ivy.Container(a=ivy.array([[0, 1, 2, 3],[4, 5, 6, 7]]),\
                        b=ivy.array([[[0,1],[2,3]],[[4,5],[6,7]]]))
        >>> ivy.Container.static_count_nonzero(x)
        {
            a: ivy.array(7),
            b: ivy.array(7)
        }
        >>> x = ivy.Container(a=ivy.array([[0, 1, 2, 3],[4, 5, 6, 7]]),\
                        b=ivy.array([[[0,1],[2,3]],[[4,5],[6,7]]]))
        >>> ivy.Container.static_count_nonzero(x, axis=0)
        {
            a: ivy.array([1, 2, 2, 2]),
            b: ivy.array([[1, 2],
                          [2, 2]])
        }
        >>> x = ivy.Container(a=ivy.array([[0, 1, 2, 3],[4, 5, 6, 7]]),\
                        b=ivy.array([[[0,1],[2,3]],[[4,5],[6,7]]]))
        >>> ivy.Container.static_count_nonzero(x, axis=(0,1), keepdims=True)
        {
            a: ivy.array([[7]]),
            b: ivy.array([[[3, 4]]])
        }
        """
        return ContainerBase.multi_map_in_static_method(
            "count_nonzero",
            a,
            axis=axis,
            keepdims=keepdims,
            dtype=dtype,
            key_chains=key_chains,
            to_apply=to_apply,
            prune_unapplied=prune_unapplied,
            map_sequences=map_sequences,
            out=out,
        )

    def count_nonzero(
        self: ivy.Container,
        /,
        *,
        axis: Optional[Union[int, Tuple[int, ...]]] = None,
        keepdims: Optional[bool] = False,
        dtype: Optional[Union[ivy.Dtype, ivy.NativeDtype]] = None,
        key_chains: Optional[Union[List[str], Dict[str, str]]] = None,
        to_apply: bool = True,
        prune_unapplied: bool = False,
        map_sequences: bool = False,
        out: Optional[ivy.Container] = None,
    ) -> ivy.Container:
        """
        ivy.Container instance method variant of ivy.count_nonzero. This method
        simply wraps the function, and so the docstring for ivy.count_nonzero also
        applies to this method with minimal changes.

        Parameters
        ----------
        self
            container with the base input arrays.
        axis
            optional axis or tuple of axes along which to count non-zeros. Default is
            None, meaning that non-zeros will be counted along a flattened
            version of the input array.
        keepdims
            optional, if this is set to True, the axes that are counted are left in the
            result as dimensions with size one. With this option, the result
            will broadcast correctly against the input array.
        dtype
            optional output dtype. Default is of type integer.
        key_chains
            The key-chains to apply or not apply the method to. Default is ``None``.
        to_apply
            If True, the method will be applied to key_chains, otherwise key_chains
            will be skipped. Default is ``True``.
        prune_unapplied
            Whether to prune key_chains for which the function was not applied.
            Default is ``False``.
        map_sequences
            Whether to also map method to sequences (lists, tuples).
            Default is ``False``
        out
            optional output container, for writing the result to.

        Returns
        -------
        ret
            Container including number of non-zero values in the array along a
            given axis. Otherwise, container with the total number of non-zero
            values in the array is returned.

        Examples
        --------
        >>> x = ivy.Container(a=ivy.array([[0, 1, 2, 3],[4, 5, 6, 7]]),\
                        b=ivy.array([[[0,1],[2,3]],[[4,5],[6,7]]]))
        >>> x.count_nonzero()
        {
            a: ivy.array(7),
            b: ivy.array(7)
        }
        >>> x = ivy.Container(a=ivy.array([[0, 1, 2, 3],[4, 5, 6, 7]]),\
                        b=ivy.array([[[0,1],[2,3]],[[4,5],[6,7]]]))
        >>> x.count_nonzero(axis=0)
        {
            a: ivy.array([1, 2, 2, 2]),
            b: ivy.array([[1, 2],
                          [2, 2]])
        }
        >>> x = ivy.Container(a=ivy.array([[0, 1, 2, 3],[4, 5, 6, 7]]),\
                        b=ivy.array([[[0,1],[2,3]],[[4,5],[6,7]]]))
        >>> x.count_nonzero(axis=(0,1), keepdims=True)
        {
            a: ivy.array([[7]]),
            b: ivy.array([[[3, 4]]])
        }
        """
        return self.static_count_nonzero(
            self,
            axis=axis,
            keepdims=keepdims,
            dtype=dtype,
            key_chains=key_chains,
            to_apply=to_apply,
            prune_unapplied=prune_unapplied,
            map_sequences=map_sequences,
            out=out,
        )

    @staticmethod
    def static_nansum(
        x: Union[ivy.Container, ivy.Array, ivy.NativeArray],
        /,
        *,
        axis: Optional[Union[tuple, int]] = None,
        dtype: Optional[Union[ivy.Dtype, ivy.NativeDtype]] = None,
        keepdims: Optional[bool] = False,
        key_chains: Optional[Union[List[str], Dict[str, str]]] = None,
        to_apply: bool = True,
        prune_unapplied: bool = False,
        map_sequences: bool = False,
        out: Optional[ivy.Array] = None,
    ) -> ivy.Container:
        """
        ivy.Container static method variant of ivy.nansum. This method simply wraps
        the function, and so the docstring for ivy.nansum also applies to this method
        with minimal changes.
        
        Parameters
        ----------
        x
            Input array.
        axis
            Axis or axes along which the sum is computed.
            The default is to compute the sum of the flattened array.
        dtype
            The type of the returned array and of the accumulator in
            which the elements are summed. By default, the dtype of input is used.
        keepdims
            If this is set to True, the axes which are reduced are left
            in the result as dimensions with size one.
        out
            Alternate output array in which to place the result.
            The default is None.
        
        Returns
        -------
        ret
            A new array holding the result is returned unless out is specified,
            in which it is returned.
        
        Examples
        --------
        With one :class:`ivy.Container` input:
        >>> x = ivy.Container(a=ivy.array([[10, 7, 4], [3, 2, 1]]),\
                b=ivy.array([[1, 4, 2], [ivy.nan, ivy.nan, 0]]))
        >>> ivy.Container.static_nansum(x)
        {
            a: 27,
            b: 7.0
        }
        >>> ivy.Container.static_nansum(x, axis=0)
        {
            a: ivy.array([13, 9, 5]),
            b: ivy.array([1., 4., 2.])
        }
        >>> ivy.Container.static_nansum(x, axis=1)
        {
            a: ivy.array([21, 6]),
            b: ivy.array([7., 0.])
        }
        """
        return ContainerBase.multi_map_in_static_method(
            "nansum",
            x,
            axis=axis,
            dtype=dtype,
            keepdims=keepdims,
            key_chains=key_chains,
            to_apply=to_apply,
            prune_unapplied=prune_unapplied,
            map_sequences=map_sequences,
            out=out,
        )

    def nansum(
        self: ivy.Container,
        /,
        *,
        axis: Optional[Union[tuple, int]] = None,
        dtype: Optional[Union[ivy.Dtype, ivy.NativeDtype]] = None,
        keepdims: Optional[bool] = False,
        out: Optional[ivy.Container] = None,
    ) -> ivy.Container:
        """
        ivy.Container instance method variant of ivy.nansum. This method simply
        wraps the function, and so the docstring for ivy.nansum also applies to this
        method with minimal changes.
        
        Parameters
        ----------
        self
            Input container including arrays.
        axis
            Axis or axes along which the sum is computed.
            The default is to compute the sum of the flattened array.
        dtype
            The type of the returned array and of the accumulator in
            which the elements are summed. By default, the dtype of input is used.
        keepdims
            If this is set to True, the axes which are reduced are left
            in the result as dimensions with size one.
        out
            Alternate output array in which to place the result.
            The default is None.
        
        Returns
        -------
        ret
            A new array holding the result is returned unless out is specified,
            in which it is returned.
        
        Examples
        --------
        With one :class:`ivy.Container` input:
        >>> x = ivy.Container(a=ivy.array([[10, 7, 4], [3, 2, 1]]),\
                b=ivy.array([[1, 4, 2], [ivy.nan, ivy.nan, 0]]))
        >>> x.nansum(axis=0)
        {
            a: ivy.array([13, 9, 5]),
            b: ivy.array([1., 4., 2.])
        }
        >>> x.nansum(axis=1)
        {
            a: ivy.array([21, 6]),
            b: ivy.array([7., 0.])
        }
        """
        return self.static_nansum(
            self, axis=axis, dtype=dtype, keepdims=keepdims, out=out
        )

    @staticmethod
    def static_gcd(
        x1: Union[ivy.Array, ivy.NativeArray, ivy.Container, int, list, tuple],
        x2: Union[ivy.Array, ivy.NativeArray, ivy.Container, int, list, tuple],
        /,
        *,
        key_chains: Optional[Union[List[str], Dict[str, str]]] = None,
        to_apply: bool = True,
        prune_unapplied: bool = False,
        map_sequences: bool = False,
        out: Optional[ivy.Container] = None,
    ) -> ivy.Container:
        """
        ivy.Container static method variant of ivy.gcd. This method simply wraps
        the function, and so the docstring for ivy.gcd also applies to this
        method with minimal changes.

        Parameters
        ----------
        x1
            first input container with array-like items.
        x2
            second input container with array-like items.
        out
            optional output container, for writing the result to.

        Returns
        -------
        ret
            Container including arrays with element-wise gcd of input arrays.

        Examples
        --------
        >>> x1 = ivy.Container(a=ivy.array([1, 2, 3]),\
                               b=ivy.array([1, 2, 3]))
        >>> x2 = ivy.Container(a=ivy.array([5, 6, 7]),\
                               b=10)
        >>> ivy.Container.static_gcd(x1, x2)
        {
            a: ivy.array([1.,  1.,  3.])
            b: ivy.array([1., 2., 1.])
        }
        """
        return ContainerBase.multi_map_in_static_method(
            "gcd",
            x1,
            x2,
            key_chains=key_chains,
            to_apply=to_apply,
            prune_unapplied=prune_unapplied,
            map_sequences=map_sequences,
            out=out,
        )

    def gcd(
        self: ivy.Container,
        x2: ivy.Container,
        /,
        *,
        out: Optional[ivy.Container] = None,
    ) -> ivy.Container:
        """ivy.Container instance method variant of ivy.gcd. This method simply
        wraps the function, and so the docstring for ivy.gcd also applies to
        this method with minimal changes.

        Parameters
        ----------
        self
            first input container with array-like items.
        x2
            second input container with array-like items.
        out
            optional output container, for writing the result to.

        Returns
        -------
        ret
            Container including arrays with element-wise gcd of input arrays.

        Examples
        --------
        >>> x1 = ivy.Container(a=ivy.array([1, 2, 3]),\
                               b=ivy.array([1, 2, 3]))
        >>> x2 = ivy.Container(a=ivy.array([5, 6, 7]),\
                               b=10)
        >>> x1.gcd(x2)
        {
            a: ivy.array([1.,  1.,  3.])
            b: ivy.array([1., 2., 1.])
        }
        """
        return self.static_gcd(self, x2, out=out)

    @staticmethod
    def static_isclose(
        a: Union[ivy.Container, ivy.Array, ivy.NativeArray],
        b: Union[ivy.Container, ivy.Array, ivy.NativeArray],
        /,
        *,
        rtol: Optional[float] = 1e-05,
        atol: Optional[float] = 1e-08,
        equal_nan: Optional[bool] = False,
        key_chains: Optional[Union[List[str], Dict[str, str]]] = None,
        to_apply: bool = True,
        prune_unapplied: bool = False,
        map_sequences: bool = False,
        out: Optional[ivy.Array] = None,
    ) -> ivy.Container:
        """
        ivy.Container static method variant of ivy.isclose. This method simply wraps
        the function, and so the docstring for ivy.isclose also applies to this method
        with minimal changes.

        Parameters
        ----------
        a
            Input container containing first input array.
        b
            Input container containing second input array.
        rtol
            The relative tolerance parameter.
        atol
            The absolute tolerance parameter.
        equal_nan
            Whether to compare NaN's as equal. If True, NaN's in a will be
            considered equal to NaN's in b in the output array.
        key_chains
            The key-chains to apply or not apply the method to. Default is ``None``.
        to_apply
            If True, the method will be applied to key_chains, otherwise key_chains
            will be skipped. Default is ``True``.
        prune_unapplied
            Whether to prune key_chains for which the function was not applied.
            Default is ``False``.
        map_sequences
            Whether to also map method to sequences (lists, tuples).
            Default is ``False``.
        out
            Alternate output array in which to place the result.
            The default is None.

        Returns
        -------
        ret
            A new array holding the result is returned unless out is specified,
            in which it is returned.

        Examples
        --------
        With one :class:`ivy.Container` input:
        >>> x = ivy.Container(a=ivy.array([1.0, ivy.nan]),\
                b=ivy.array([1.0, ivy.nan]))
        >>> y = ivy.Container(a=ivy.array([1.0, ivy.nan]),\
                b=ivy.array([1.0, ivy.nan]))
        >>> ivy.Container.static_isclose(x, y)
        {
            a: ivy.array([True, False]),
            b: ivy.array([True, False])
        }
        >>> ivy.Container.static_isclose(x, y, equal_nan=True)
        {
            a: ivy.array([True, True]),
            b: ivy.array([True, True])
        }
        >>> x = ivy.Container(a=ivy.array([1.0, 2.0]),\
                b=ivy.array([1.0, 2.0]))
        >>> y = ivy.Container(a=ivy.array([1.0, 2.001]),\
                b=ivy.array([1.0, 2.0]))
        >>> ivy.Container.static_isclose(x, y, atol=0.0)
        {
            a: ivy.array([True, False]),
            b: ivy.array([True, True])
        }
        >>> ivy.Container.static_isclose(x, y, rtol=0.01, atol=0.0)
        {
            a: ivy.array([True, True]),
            b: ivy.array([True, True])
        }
        """
        return ContainerBase.multi_map_in_static_method(
            "isclose",
            a,
            b,
            rtol=rtol,
            atol=atol,
            equal_nan=equal_nan,
            key_chains=key_chains,
            to_apply=to_apply,
            prune_unapplied=prune_unapplied,
            map_sequences=map_sequences,
            out=out,
        )

    def isclose(
        self: ivy.Container,
        b: ivy.Container,
        /,
        *,
        rtol: Optional[float] = 1e-05,
        atol: Optional[float] = 1e-08,
        equal_nan: Optional[bool] = False,
        key_chains: Optional[Union[List[str], Dict[str, str]]] = None,
        to_apply: bool = True,
        prune_unapplied: bool = False,
        map_sequences: bool = False,
        out: Optional[ivy.Container] = None,
    ) -> ivy.Container:
        """
        ivy.Container instance method variant of ivy.isclose. This method simply
        wraps the function, and so the docstring for ivy.isclose also applies to this
        method with minimal changes.

        Parameters
        ----------
        self
            Input container containing first input array.
        b
            Input container containing second input array.
        rtol
            The relative tolerance parameter.
        atol
            The absolute tolerance parameter.
        equal_nan
            Whether to compare NaN's as equal. If True, NaN's in a will be
            considered equal to NaN's in b in the output array.
        key_chains
            The key-chains to apply or not apply the method to. Default is ``None``.
        to_apply
            If True, the method will be applied to key_chains, otherwise key_chains
            will be skipped. Default is ``True``.
        prune_unapplied
            Whether to prune key_chains for which the function was not applied.
            Default is ``False``.
        map_sequences
            Whether to also map method to sequences (lists, tuples).
            Default is ``False``.
        out
            Alternate output array in which to place the result.
            The default is None.

        Returns
        -------
        ret
            A new array holding the result is returned unless out is specified,
            in which it is returned.

        Examples
        --------
        With one :class:`ivy.Container` input:
        >>> x = ivy.Container(a=ivy.array([1.0, ivy.nan]),\
                b=ivy.array([1.0, ivy.nan]))
        >>> y = ivy.Container(a=ivy.array([1.0, ivy.nan]),\
                b=ivy.array([1.0, ivy.nan]))
        >>> x.isclose(y)
        {
            a: ivy.array([True, False]),
            b: ivy.array([True, False])
        }
        >>> x.isclose(y, equal_nan=True)
        {
            a: ivy.array([True, True]),
            b: ivy.array([True, True])
        }
        >>> x = ivy.Container(a=ivy.array([1.0, 2.0]),\
                b=ivy.array([1.0, 2.0]))
        >>> y = ivy.Container(a=ivy.array([1.0, 2.001]),\
                b=ivy.array([1.0, 2.0]))
        >>> x.isclose(y, atol=0.0)
        {
            a: ivy.array([True, False]),
            b: ivy.array([True, True])
        }
        >>> x.isclose(y, rtol=0.01, atol=0.0)
        {
            a: ivy.array([True, True]),
            b: ivy.array([True, True])
        }
        """
        return self.static_isclose(
            self,
            b,
            rtol=rtol,
            atol=atol,
            equal_nan=equal_nan,
            key_chains=key_chains,
            to_apply=to_apply,
            prune_unapplied=prune_unapplied,
            map_sequences=map_sequences,
            out=out,
        )

    @staticmethod
    def static_isposinf(
        x: Union[ivy.Array, ivy.NativeArray, ivy.Container, float, list, tuple],
        /,
        *,
        key_chains: Optional[Union[List[str], Dict[str, str]]] = None,
        to_apply: bool = True,
        prune_unapplied: bool = False,
        map_sequences: bool = False,
        out: Optional[ivy.Container] = None,
    ) -> ivy.Container:
        """
        ivy.Container static method variant of ivy.isposinf. This method simply wraps
        the function, and so the docstring for ivy.isposinf also applies to this
        method with minimal changes.

        Parameters
        ----------
        x
            container with the base input arrays.
        out
            optional output container, for writing the result to.

        Returns
        -------
        ret
            Container including a boolean array with values
            True where the corresponding element of the input
            is positive infinity and values False where the
            element of the input is not positive infinity.

        Examples
        --------
        >>> x = ivy.Container(a=ivy.array([1, ivy.inf, -ivy.inf]),\
                                b=ivy.array([5, ivy.inf, ivy.inf]))
        >>> ivy.Container.static_isposinf(x)
        {
            a: ivy.array([False, True, False]),
            b: ivy.array([False, True, True])
        }
        """
        return ContainerBase.multi_map_in_static_method(
            "isposinf",
            x,
            key_chains=key_chains,
            to_apply=to_apply,
            prune_unapplied=prune_unapplied,
            map_sequences=map_sequences,
            out=out,
        )

    def isposinf(
        self: ivy.Container,
        /,
        *,
        out: Optional[ivy.Container] = None,
    ) -> ivy.Container:
        """
        ivy.Container instance method variant of ivy.isposinf. This method simply
        wraps the function, and so the docstring for ivy.isposinf also applies to
        this method with minimal changes.

        Parameters
        ----------
        self
            container with the base input arrays.
        out
            optional output container, for writing the result to.

        Returns
        -------
        ret
            Returns container including a boolean array with values
            True where the corresponding element of the input
            is positive infinity and values False where the
            element of the input is not positive infinity.

        Examples
        --------
        >>> x = ivy.Container(a=ivy.array([1, ivy.inf, -ivy.inf]),\
                               b=ivy.array([5, ivy.inf, ivy.inf]))
        >>> x.isposinf()
        {
            a: ivy.array([False, True, False]),
            b: ivy.array([False, True, True])
        }
        """
        return self.static_isposinf(self, out=out)

    @staticmethod
    def static_isneginf(
        x: Union[ivy.Array, ivy.NativeArray, ivy.Container, float, list, tuple],
        /,
        *,
        key_chains: Optional[Union[List[str], Dict[str, str]]] = None,
        to_apply: bool = True,
        prune_unapplied: bool = False,
        map_sequences: bool = False,
        out: Optional[ivy.Container] = None,
    ) -> ivy.Container:
        """
        ivy.Container static method variant of ivy.isneginf. This method simply wraps
        the function, and so the docstring for ivy.isneginf also applies to this
        method with minimal changes.

        Parameters
        ----------
        x
            container with the base input arrays.
        out
            optional output container, for writing the result to.

        Returns
        -------
        ret
            Container including a boolean array with values
            True where the corresponding element of the input
            is negative infinity and values False where the
            element of the input is not negative infinity.

        Examples
        --------
        >>> x = ivy.Container(a=ivy.array([1, ivy.inf, -ivy.inf]),\
                                b=ivy.array([5, -ivy.inf, -ivy.inf]))
        >>> ivy.Container.static_isneginf(x)
        {
            a: ivy.array([False, False, True]),
            b: ivy.array([False, True, True])
        }
        """
        return ContainerBase.multi_map_in_static_method(
            "isneginf",
            x,
            key_chains=key_chains,
            to_apply=to_apply,
            prune_unapplied=prune_unapplied,
            map_sequences=map_sequences,
            out=out,
        )

    def isneginf(
        self: ivy.Container,
        /,
        *,
        out: Optional[ivy.Container] = None,
    ) -> ivy.Container:
        """
        ivy.Container instance method variant of ivy.isneginf. This method simply
        wraps the function, and so the docstring for ivy.isneginf also applies to
        this method with minimal changes.

        Parameters
        ----------
        self
            container with the base input arrays.
        out
            optional output container, for writing the result to.

        Returns
        -------
        ret
            Returns container including a boolean array with values
            True where the corresponding element of the input
            is negative infinity and values False where the
            element of the input is not negative infinity.

        Examples
        --------
        >>> x = ivy.Container(a=ivy.array([1, ivy.inf, -ivy.inf]),\
                               b=ivy.array([5, -ivy.inf, -ivy.inf]))
        >>> x.isneginf()
        {
            a: ivy.array([False, False, True]),
            b: ivy.array([False, True, True])
        }
        """
        return self.static_isneginf(self, out=out)

    @staticmethod
    def static_nan_to_num(
        x: Union[ivy.Array, ivy.NativeArray, ivy.Container],
        /,
        *,
        key_chains: Optional[Union[List[str], Dict[str, str]]] = None,
        to_apply: bool = True,
        prune_unapplied: bool = False,
        map_sequences: bool = False,
        copy: Optional[bool] = True,
        nan: Optional[Union[float, int]] = 0.0,
        posinf: Optional[Union[float, int]] = None,
        neginf: Optional[Union[float, int]] = None,
        out: Optional[ivy.Container] = None,
    ) -> ivy.Container:
        """
        ivy.Container static method variant of ivy.nan_to_num. This method simply wraps
        the function, and so the docstring for ivy.nan_to_num also applies to this
        method with minimal changes.

        Parameters
        ----------
        x
            Input container with array items.
        copy
            Whether to create a copy of x (True) or to replace values in-place (False).
            The in-place operation only occurs if casting to an array does not require
            a copy. Default is True.
        nan
            Value to be used to fill NaN values. If no value is passed then NaN values
            will be replaced with 0.0.
        posinf
            Value to be used to fill positive infinity values. If no value is passed
            then positive infinity values will be replaced with a very large number.
        neginf
            Value to be used to fill negative infinity values.
            If no value is passed then negative infinity values
            will be replaced with a very small (or negative) number.
        out
            optional output container, for writing the result to.

        Returns
        -------
        ret
            Container including arrays with replaced non-finite elements.

        Examples
        --------
        >>> x = ivy.Container(a=ivy.array([1, 2, 3, nan]),\
                               b=ivy.array([1, 2, 3, inf]))
        >>> ivy.Container.static_nan_to_num(x, posinf=5e+100)
        {
            a: ivy.array([1.,  1.,  3.,  0.0])
            b: ivy.array([1., 2., 1.,  5e+100])
        }
        """
        return ContainerBase.multi_map_in_static_method(
            "nan_to_num",
            x,
            key_chains=key_chains,
            to_apply=to_apply,
            prune_unapplied=prune_unapplied,
            map_sequences=map_sequences,
            copy=copy,
            nan=nan,
            posinf=posinf,
            neginf=neginf,
            out=out,
        )

    def nan_to_num(
        self: ivy.Container,
        /,
        *,
        copy: Optional[bool] = True,
        nan: Optional[Union[float, int]] = 0.0,
        posinf: Optional[Union[float, int]] = None,
        neginf: Optional[Union[float, int]] = None,
        out: Optional[ivy.Container] = None,
    ) -> ivy.Container:
        """ivy.Container instance method variant of ivy.nan_to_num. This method simply
        wraps the function, and so the docstring for ivy.nan_to_num also applies to
        this method with minimal changes.

        Parameters
        ----------
        self
            Input container with array items.
        copy
            Whether to create a copy of x (True) or to replace values in-place (False).
            The in-place operation only occurs if casting to an array does not require
            a copy. Default is True.
        nan
            Value to be used to fill NaN values. If no value is passed then NaN values
            will be replaced with 0.0.
        posinf
            Value to be used to fill positive infinity values. If no value is passed
            then positive infinity values will be replaced with a very large number.
        neginf
            Value to be used to fill negative infinity values.
            If no value is passed then negative infinity values
            will be replaced with a very small (or negative) number.
        out
            optional output container, for writing the result to.

        Returns
        -------
        ret
            Container including arrays with replaced non-finite elements.

        Examples
        --------
        >>> x = ivy.Container(a=ivy.array([1, 2, 3, nan]),\
                               b=ivy.array([1, 2, 3, inf]))
        >>> x.nan_to_num(posinf=5e+100)
        {
            a: ivy.array([1.,  1.,  3.,  0.0])
            b: ivy.array([1., 2., 1.,  5e+100])
        }
        """
        return self.static_nan_to_num(
            self, copy=copy, nan=nan, posinf=posinf, neginf=neginf, out=out
        )

    @staticmethod
    def static_logaddexp2(
        x1: Union[ivy.Array, ivy.NativeArray, ivy.Container, float, list, tuple],
        x2: Union[ivy.Array, ivy.NativeArray, ivy.Container, float, list, tuple],
        /,
        *,
        key_chains: Optional[Union[List[str], Dict[str, str]]] = None,
        to_apply: bool = True,
        prune_unapplied: bool = False,
        map_sequences: bool = False,
        out: Optional[ivy.Container] = None,
    ) -> ivy.Container:
        """
        ivy.Container static method variant of ivy.logaddexp2. This method simply wraps
        the function, and so the docstring for ivy.logaddexp2 also applies to this
        method with minimal changes.

        Parameters
        ----------
        x1
            first input container with array-like items.
        x2
            second input container with array-like items.
        out
            optional output container, for writing the result to.

        Returns
        -------
        ret
            Container including arrays with element-wise logaddexp2 of input arrays.

        Examples
        --------
        >>> x1 = ivy.Container(a=ivy.array([1, 2, 3]),\
                               b=ivy.array([1, 2, 3]))
        >>> x2 = ivy.Container(a=ivy.array([4, 5, 6]),\
                               b=5)
        >>> ivy.Container.static_logaddexp2(x1, x2)
        {
            a: ivy.array([4.169925, 5.169925, 6.169925])
            b: ivy.array([5.08746284, 5.169925  , 5.32192809])
        }
        """
        return ContainerBase.multi_map_in_static_method(
            "logaddexp2",
            x1,
            x2,
            key_chains=key_chains,
            to_apply=to_apply,
            prune_unapplied=prune_unapplied,
            map_sequences=map_sequences,
            out=out,
        )

    def logaddexp2(
        self: ivy.Container,
        x2: ivy.Container,
        /,
        *,
        out: Optional[ivy.Container] = None,
    ) -> ivy.Container:
        """ivy.Container instance method variant of ivy.logaddexp2. This method simply
        wraps the function, and so the docstring for ivy.logaddexp2 also applies to
        this method with minimal changes.

        Parameters
        ----------
        self
            first input container with array-like items.
        x2
            second input container with array-like items.
        out
            optional output container, for writing the result to.

        Returns
        -------
        ret
            Container including arrays with element-wise logaddexp2 of input arrays.

        Examples
        --------
        >>> x1 = ivy.Container(a=ivy.array([1, 2, 3]),\
                               b=ivy.array([1, 2, 3]))
        >>> x2 = ivy.Container(a=ivy.array([4, 5, 6]),\
                               b=5)
        >>> x1.logaddexp2(x2)
        {
            a: ivy.array([4.169925, 5.169925, 6.169925])
            b: ivy.array([5.08746284, 5.169925  , 5.32192809])
        }
        """
        return self.static_logaddexp2(self, x2, out=out)

    @staticmethod
    def static_signbit(
        x: Union[ivy.Array, ivy.NativeArray, ivy.Container, float, int, list, tuple],
        /,
        *,
        key_chains: Optional[Union[List[str], Dict[str, str]]] = None,
        to_apply: bool = True,
        prune_unapplied: bool = False,
        map_sequences: bool = False,
        out: Optional[ivy.Container] = None,
    ) -> ivy.Container:
        """
        ivy.Container static method variant of ivy.signbit. This method simply wraps
        the function, and so the docstring for ivy.signbit also applies to this
        method with minimal changes.

        Parameters
        ----------
        x
            input container with array-like items.
        out
            optional output container, for writing the result to.

        Returns
        -------
        ret
            Container including arrays with element-wise signbit of input arrays.

        Examples
        --------
        >>> x = ivy.Container(a=ivy.array([1, -2, 3]),\
                               b=-5)
        >>> ivy.Container.static_signbit(x)
        {
            a: ivy.array([False, True, False])
            b: ivy.array([True])
        }
        """
        return ContainerBase.multi_map_in_static_method(
            "signbit",
            x,
            key_chains=key_chains,
            to_apply=to_apply,
            prune_unapplied=prune_unapplied,
            map_sequences=map_sequences,
            out=out,
        )

    def signbit(
        self: ivy.Container,
        /,
        *,
        out: Optional[ivy.Container] = None,
    ) -> ivy.Container:
        """ivy.Container instance method variant of ivy.signbit. This method simply
        wraps the function, and so the docstring for ivy.signbit also applies to
        this method with minimal changes.

        Parameters
        ----------
        self
            input container with array-like items.
        out
            optional output container, for writing the result to.

        Returns
        -------
        ret
            Container including arrays with element-wise signbit of input arrays.

        Examples
        --------
        >>> x = ivy.Container(a=ivy.array([1, -2, 3]),\
                               b=-5)
        >>> x.signbit()
        {
            a: ivy.array([False, True, False])
            b: ivy.array([True])
        }
        """
        return self.static_signbit(self, out=out)

    @staticmethod
    def static_allclose(
        x1: Union[ivy.Container, ivy.Array, ivy.NativeArray],
        x2: Union[ivy.Container, ivy.Array, ivy.NativeArray],
        /,
        *,
        rtol: Optional[float] = 1e-05,
        atol: Optional[float] = 1e-08,
        equal_nan: Optional[bool] = False,
        key_chains: Optional[Union[List[str], Dict[str, str]]] = None,
        to_apply: bool = True,
        prune_unapplied: bool = False,
        map_sequences: bool = False,
        out: Optional[ivy.Array] = None,
    ) -> ivy.Container:
        """
        ivy.Container static method variant of ivy.allclose. This method simply wraps
        the function, and so the docstring for ivy.allclose also applies to this method
        with minimal changes.

        Parameters
        ----------
        x1
            Input container containing first input array.
        x2
            Input container containing second input array.
        rtol
            The relative tolerance parameter.
        atol
            The absolute tolerance parameter.
        equal_nan
            Whether to compare NaN's as equal. If True, NaN's in x1 will be
            considered equal to NaN's in x2 in the output array.
        key_chains
            The key-chains to apply or not apply the method to. Default is ``None``.
        to_apply
            If True, the method will be applied to key_chains, otherwise key_chains
            will be skipped. Default is ``True``.
        prune_unapplied
            Whether to prune key_chains for which the function was not applied.
            Default is ``False``.
        map_sequences
            Whether to also map method to sequences (lists, tuples).
            Default is ``False``.
        out
            Alternate output array in which to place the result.
            The default is None.

        Returns
        -------
        ret
            A new container holding the result is returned unless out is specified,
            in which it is returned.

        Examples
        --------
        >>> x1 = ivy.Container(a=ivy.array([1., 2., 3.]),\
        ...                         b=ivy.array([1., 2., 3.]))
        >>> x2 = ivy.Container(a=ivy.array([1., 2., 3.]),\
        ...                         b=ivy.array([1., 2., 3.]))
        >>> y = ivy.Container.static_allclose(x1, x2)
        >>> print(y)
        {
            a: true,
            b: true
        }

        >>> x1 = ivy.Container(a=ivy.array([1., 2., 3.]),\
        ...                         b=ivy.array([1., 2., 3.]))
        >>> x2 = ivy.Container(a=ivy.array([1., 2., 3.0003]),\
        ...                         b=ivy.array([1.0006, 2., 3.]))
        >>> y = ivy.Container.static_allclose(x1, x2, rtol=1e-3)
        >>> print(y)
        {
            a: true,
            b: true
        }
        """
        return ContainerBase.multi_map_in_static_method(
            "allclose",
            x1,
            x2,
            rtol=rtol,
            atol=atol,
            equal_nan=equal_nan,
            key_chains=key_chains,
            to_apply=to_apply,
            prune_unapplied=prune_unapplied,
            map_sequences=map_sequences,
            out=out,
        )

    def allclose(
        self: ivy.Container,
        x2: ivy.Container,
        /,
        *,
        rtol: Optional[float] = 1e-05,
        atol: Optional[float] = 1e-08,
        equal_nan: Optional[bool] = False,
        key_chains: Optional[Union[List[str], Dict[str, str]]] = None,
        to_apply: bool = True,
        prune_unapplied: bool = False,
        map_sequences: bool = False,
        out: Optional[ivy.Container] = None,
    ) -> ivy.Container:
        """
        ivy.Container instance method variant of ivy.allclose. This method simply
        wraps the function, and so the docstring for ivy.allclose also applies to this
        method with minimal changes.

        Parameters
        ----------
        self
            Input container containing first input array.
        x2
            Input container containing second input array.
        rtol
            The relative tolerance parameter.
        atol
            The absolute tolerance parameter.
        equal_nan
            Whether to compare NaN's as equal. If True, NaN's in x1 will be
            considered equal to NaN's in x2 in the output array.
        key_chains
            The key-chains to apply or not apply the method to. Default is ``None``.
        to_apply
            If True, the method will be applied to key_chains, otherwise key_chains
            will be skipped. Default is ``True``.
        prune_unapplied
            Whether to prune key_chains for which the function was not applied.
            Default is ``False``.
        map_sequences
            Whether to also map method to sequences (lists, tuples).
            Default is ``False``.
        out
            Alternate output array in which to place the result.
            The default is None.

        Returns
        -------
        ret
            A new container holding the result is returned unless out is specified,
            in which it is returned.

        Examples
        --------
        >>> x1 = ivy.Container(a=ivy.array([1., 2., 3.]),\
        ...                         b=ivy.array([1., 2., 3.]))
        >>> x2 = ivy.Container(a=ivy.array([1., 2., 3.]),\
        ...                         b=ivy.array([1., 2., 3.]))
        >>> y = x1.allclose(x2)
        >>> print(y)
        {
            a: true,
            b: true
        }

        >>> x1 = ivy.Container(a=ivy.array([1., 2., 3.]),\
        ...                         b=ivy.array([1., 2., 3.]))
        >>> x2 = ivy.Container(a=ivy.array([1., 2., 3.0003]),\
        ...                         b=ivy.array([1.0006, 2., 3.]))
        >>> y = x1.allclose(x2, rtol=1e-3)
        >>> print(y)
        {
            a: true,
            b: true
        }
        """
        return self.static_allclose(
            self,
            x2,
            rtol=rtol,
            atol=atol,
            equal_nan=equal_nan,
            key_chains=key_chains,
            to_apply=to_apply,
            prune_unapplied=prune_unapplied,
            map_sequences=map_sequences,
            out=out,
        )

    @staticmethod
<<<<<<< HEAD
    def static_diff(
        x1: Union[ivy.Array, ivy.NativeArray, ivy.Container, int, list, tuple],
        x2: Union[ivy.Array, ivy.NativeArray, ivy.Container, int, list, tuple],
=======
    def static_fix(
        x: Union[ivy.Array, ivy.NativeArray, ivy.Container],
>>>>>>> 3beb0c86
        /,
        *,
        key_chains: Optional[Union[List[str], Dict[str, str]]] = None,
        to_apply: bool = True,
        prune_unapplied: bool = False,
        map_sequences: bool = False,
        out: Optional[ivy.Container] = None,
    ) -> ivy.Container:
        """
<<<<<<< HEAD
        ivy.Container static method variant of ivy.diff. This method simply wraps
        the function, and so the docstring for ivy.diff also applies to this
        method with minimal changes.
        Parameters
        ----------
        x1
            first input container with array-like items.
        x2
            second input container with array-like items.
        out
            optional output container, for writing the result to.
        Returns
        -------
        ret
            Container including arrays with element-wise difference of input arrays.
        Examples
        --------
        >>> x1 = ivy.Container(a=ivy.array([1, 2, 3]),\
                               b=ivy.array([1, 2, 3]))
        >>> x2 = ivy.Container(a=ivy.array([5, 6, 7]),\
                               b=10)
        >>> ivy.Container.static_diff(x1, x2)
        {
            a: ivy.array([-4.,  -4.,  -4.])
            b: ivy.array([-9., -8., -7.])
        }
        """
        return ContainerBase.multi_map_in_static_method(
            "diff",
=======
        ivy.Container static method variant of ivy.fix. This method simply wraps
        the function, and so the docstring for ivy.fix also applies to this
        method with minimal changes.

        Parameters
        ----------
        x
            input container with array items.
        out
            optional output container, for writing the result to.

        Returns
        -------
        ret
            Container including arrays with element-wise rounding of
            input arrays elements.

        Examples
        --------
        >>> x = ivy.Container(a=ivy.array([2.1, 2.9, -2.1]),\
                               b=ivy.array([3.14]))
        >>> ivy.Container.static_fix(x)
        {
            a: ivy.array([ 2.,  2., -2.])
            b: ivy.array([ 3.0 ])
        }
        """
        return ContainerBase.multi_map_in_static_method(
            "fix",
            x,
            key_chains=key_chains,
            to_apply=to_apply,
            prune_unapplied=prune_unapplied,
            map_sequences=map_sequences,
            out=out,
        )

    def fix(
        self: ivy.Container,
        /,
        *,
        out: Optional[ivy.Container] = None,
    ) -> ivy.Container:
        """ivy.Container instance method variant of ivy.fix. This method simply
        wraps the function, and so the docstring for ivy.fix also applies to
        this method with minimal changes.

        Parameters
        ----------
        self
            input container with array items.
        out
            optional output container, for writing the result to.

        Returns
        -------
        ret
            Container including arrays with element-wise rounding of
            input arrays elements.

        Examples
        --------
        >>> x = ivy.Container(a=ivy.array([2.1, 2.9, -2.1]),\
                               b=ivy.array([3.14]))
        >>> x.fix()
        {
            a: ivy.array([ 2.,  2., -2.])
            b: ivy.array([ 3.0 ])
        }
        """
        return self.static_fix(self, out=out)

    @staticmethod
    def static_nextafter(
        x1: Union[ivy.Container, ivy.Array, ivy.NativeArray],
        x2: Union[ivy.Container, ivy.Array, ivy.NativeArray],
        /,
        *,
        key_chains: Optional[Union[List[str], Dict[str, str]]] = None,
        to_apply: bool = True,
        prune_unapplied: bool = False,
        map_sequences: bool = False,
        out: Optional[ivy.Array] = None,
    ) -> ivy.Container:
        """
        ivy.Container static method variant of ivy.nextafter. This method simply wraps
        the function, and so the docstring for ivy.nextafter also applies to this method
        with minimal changes.

        Parameters
        ----------
        x1
            Input container containing first input arrays.
        x2
            Input container containing second input arrays.
        key_chains
            The key-chains to apply or not apply the method to. Default is ``None``.
        to_apply
            If True, the method will be applied to key_chains, otherwise key_chains
            will be skipped. Default is ``True``.
        prune_unapplied
            Whether to prune key_chains for which the function was not applied.
            Default is ``False``.
        map_sequences
            Whether to also map method to sequences (lists, tuples).
            Default is ``False``.
        out
            Alternate output array in which to place the result.
            The default is None.

        Returns
        -------
        ret
            container including the next representable values of
            input container's arrays, element-wise

        Examples
        --------
        >>> x1 = ivy.Container(a=ivy.array([1.0e-50, 2.0e+50]),\
        ...                         b=ivy.array([2.0, 1.0])
        >>> x2 = ivy.Container(a=ivy.array([5.5e-30]),\
        ...                         b=ivy.array([-2.0]))
        >>> ivy.Container.static_nextafter(x1, x2)
        {
            a: ivy.array([1.4013e-45., 3.4028e+38]),
            b: ivy.array([5.5e-30])
        }
        """
        return ContainerBase.multi_map_in_static_method(
            "nextafter",
>>>>>>> 3beb0c86
            x1,
            x2,
            key_chains=key_chains,
            to_apply=to_apply,
            prune_unapplied=prune_unapplied,
            map_sequences=map_sequences,
            out=out,
        )

<<<<<<< HEAD
    def diff(
=======
    def nextafter(
>>>>>>> 3beb0c86
        self: ivy.Container,
        x2: ivy.Container,
        /,
        *,
<<<<<<< HEAD
        out: Optional[ivy.Container] = None,
    ) -> ivy.Container:
        """ivy.Container instance method variant of ivy.diff. This method simply
        wraps the function, and so the docstring for ivy.diff also applies to
        this method with minimal changes.
        Parameters
        ----------
        self
            first input container with array-like items.
        x2
            second input container with array-like items.
        out
            optional output container, for writing the result to.
        Returns
        -------
        ret
            Container including arrays with element-wise difference of input arrays.
        Examples
        --------
        >>> x1 = ivy.Container(a=ivy.array([1, 2, 3]),\
                               b=ivy.array([1, 2, 3]))
        >>> x2 = ivy.Container(a=ivy.array([5, 6, 7]),\
                               b=10)
        >>> x1.diff(x2)
        {
            a: ivy.array([-4.,  -4.,  -4.])
            b: ivy.array([-9., -8., -7.])
        }
        """
        return self.static_diff(self, x2, out=out)
=======
        key_chains: Optional[Union[List[str], Dict[str, str]]] = None,
        to_apply: bool = True,
        prune_unapplied: bool = False,
        map_sequences: bool = False,
        out: Optional[ivy.Container] = None,
    ) -> ivy.Container:
        """
        ivy.Container instance method variant of ivy.nextafter. This method simply
        wraps the function, and so the docstring for ivy.nextafter also applies to this
        method with minimal changes.

        Parameters
        ----------
        self
            Input container containing first input array.
        x2
            Input container containing second input array.
        key_chains
            The key-chains to apply or not apply the method to. Default is ``None``.
        to_apply
            If True, the method will be applied to key_chains, otherwise key_chains
            will be skipped. Default is ``True``.
        prune_unapplied
            Whether to prune key_chains for which the function was not applied.
            Default is ``False``.
        map_sequences
            Whether to also map method to sequences (lists, tuples).
            Default is ``False``.
        out
            Alternate output array in which to place the result.
            The default is None.

        Returns
        -------
        ret
            container including the next representable values of
            input container's arrays, element-wise

        Examples
        --------
        >>> x1 = ivy.Container(a=ivy.array([1.0e-50, 2.0e+50]),\
        ...                         b=ivy.array([2.0, 1.0])
        >>> x2 = ivy.Container(a=ivy.array([5.5e-30]),\
        ...                         b=ivy.array([-2.0]))
        >>> x1.nextafter(x2)
        {
            a: ivy.array([1.4013e-45., 3.4028e+38]),
            b: ivy.array([5.5e-30])
        }
        """
        return self.static_nextafter(
            self,
            x2,
            key_chains=key_chains,
            to_apply=to_apply,
            prune_unapplied=prune_unapplied,
            map_sequences=map_sequences,
            out=out,
        )
>>>>>>> 3beb0c86
<|MERGE_RESOLUTION|>--- conflicted
+++ resolved
@@ -1869,24 +1869,18 @@
         )
 
     @staticmethod
-<<<<<<< HEAD
     def static_diff(
         x1: Union[ivy.Array, ivy.NativeArray, ivy.Container, int, list, tuple],
         x2: Union[ivy.Array, ivy.NativeArray, ivy.Container, int, list, tuple],
-=======
-    def static_fix(
-        x: Union[ivy.Array, ivy.NativeArray, ivy.Container],
->>>>>>> 3beb0c86
-        /,
-        *,
-        key_chains: Optional[Union[List[str], Dict[str, str]]] = None,
-        to_apply: bool = True,
-        prune_unapplied: bool = False,
-        map_sequences: bool = False,
-        out: Optional[ivy.Container] = None,
-    ) -> ivy.Container:
-        """
-<<<<<<< HEAD
+        /,
+        *,
+        key_chains: Optional[Union[List[str], Dict[str, str]]] = None,
+        to_apply: bool = True,
+        prune_unapplied: bool = False,
+        map_sequences: bool = False,
+        out: Optional[ivy.Container] = None,
+    ) -> ivy.Container:
+        """
         ivy.Container static method variant of ivy.diff. This method simply wraps
         the function, and so the docstring for ivy.diff also applies to this
         method with minimal changes.
@@ -1916,7 +1910,63 @@
         """
         return ContainerBase.multi_map_in_static_method(
             "diff",
-=======
+            x1,
+            x2,
+            key_chains=key_chains,
+            to_apply=to_apply,
+            prune_unapplied=prune_unapplied,
+            map_sequences=map_sequences,
+            out=out,
+        )
+
+    def diff(
+        self: ivy.Container,
+        x2: ivy.Container,
+        /,
+        *,
+        out: Optional[ivy.Container] = None,
+    ) -> ivy.Container:
+        """ivy.Container instance method variant of ivy.diff. This method simply
+        wraps the function, and so the docstring for ivy.diff also applies to
+        this method with minimal changes.
+        Parameters
+        ----------
+        self
+            first input container with array-like items.
+        x2
+            second input container with array-like items.
+        out
+            optional output container, for writing the result to.
+        Returns
+        -------
+        ret
+            Container including arrays with element-wise difference of input arrays.
+        Examples
+        --------
+        >>> x1 = ivy.Container(a=ivy.array([1, 2, 3]),\
+                               b=ivy.array([1, 2, 3]))
+        >>> x2 = ivy.Container(a=ivy.array([5, 6, 7]),\
+                               b=10)
+        >>> x1.diff(x2)
+        {
+            a: ivy.array([-4.,  -4.,  -4.])
+            b: ivy.array([-9., -8., -7.])
+        }
+        """
+        return self.static_diff(self, x2, out=out)
+
+    @staticmethod
+    def static_fix(
+        x: Union[ivy.Array, ivy.NativeArray, ivy.Container],
+        /,
+        *,
+        key_chains: Optional[Union[List[str], Dict[str, str]]] = None,
+        to_apply: bool = True,
+        prune_unapplied: bool = False,
+        map_sequences: bool = False,
+        out: Optional[ivy.Container] = None,
+    ) -> ivy.Container:
+        """
         ivy.Container static method variant of ivy.fix. This method simply wraps
         the function, and so the docstring for ivy.fix also applies to this
         method with minimal changes.
@@ -2047,7 +2097,6 @@
         """
         return ContainerBase.multi_map_in_static_method(
             "nextafter",
->>>>>>> 3beb0c86
             x1,
             x2,
             key_chains=key_chains,
@@ -2057,47 +2106,11 @@
             out=out,
         )
 
-<<<<<<< HEAD
-    def diff(
-=======
     def nextafter(
->>>>>>> 3beb0c86
         self: ivy.Container,
         x2: ivy.Container,
         /,
         *,
-<<<<<<< HEAD
-        out: Optional[ivy.Container] = None,
-    ) -> ivy.Container:
-        """ivy.Container instance method variant of ivy.diff. This method simply
-        wraps the function, and so the docstring for ivy.diff also applies to
-        this method with minimal changes.
-        Parameters
-        ----------
-        self
-            first input container with array-like items.
-        x2
-            second input container with array-like items.
-        out
-            optional output container, for writing the result to.
-        Returns
-        -------
-        ret
-            Container including arrays with element-wise difference of input arrays.
-        Examples
-        --------
-        >>> x1 = ivy.Container(a=ivy.array([1, 2, 3]),\
-                               b=ivy.array([1, 2, 3]))
-        >>> x2 = ivy.Container(a=ivy.array([5, 6, 7]),\
-                               b=10)
-        >>> x1.diff(x2)
-        {
-            a: ivy.array([-4.,  -4.,  -4.])
-            b: ivy.array([-9., -8., -7.])
-        }
-        """
-        return self.static_diff(self, x2, out=out)
-=======
         key_chains: Optional[Union[List[str], Dict[str, str]]] = None,
         to_apply: bool = True,
         prune_unapplied: bool = False,
@@ -2156,5 +2169,4 @@
             prune_unapplied=prune_unapplied,
             map_sequences=map_sequences,
             out=out,
-        )
->>>>>>> 3beb0c86
+        )