--- conflicted
+++ resolved
@@ -1424,25 +1424,13 @@
             self, indices_or_sections=indices_or_sections, out=out
         )
 
-<<<<<<< HEAD
     @staticmethod
     def static_atleast_1d(
         *arys: Union[ivy.Array, ivy.NativeArray, ivy.Container],
-=======
-    def dstack(
-        self: ivy.Container,
-        /,
-        xs: Union[
-            Tuple[Union[ivy.Array, ivy.NativeArray, ivy.Container]],
-            List[Union[ivy.Array, ivy.NativeArray, ivy.Container]],
-        ],
-        *,
->>>>>>> bea57e11
-        key_chains: Optional[Union[List[str], Dict[str, str]]] = None,
-        to_apply: bool = True,
-        prune_unapplied: bool = False,
-        map_sequences: bool = False,
-<<<<<<< HEAD
+        key_chains: Optional[Union[List[str], Dict[str, str]]] = None,
+        to_apply: bool = True,
+        prune_unapplied: bool = False,
+        map_sequences: bool = False,
     ) -> List[ivy.Container]:
         """
         ivy.Container static method variant of ivy.atleast_1d. This method simply wraps
@@ -1485,61 +1473,19 @@
         return ContainerBase.multi_map_in_static_method(
             "atleast_1d",
             *arys,
-=======
-        out: Optional[ivy.Container] = None,
-    ) -> ivy.Container:
-        """
-        ivy.Container instance method variant of ivy.stack. This method
-        simply wraps the function, and so the docstring for ivy.stack
-        also applies to this method with minimal changes.
-
-        Examples
-        --------
-        >>> x = ivy.Container(a=ivy.array([[0, 1], [2,3]]), b=ivy.array([[4, 5]]))
-        >>> y = ivy.Container(a=ivy.array([[3, 2], [1,0]]), b=ivy.array([[1, 0]]))
-        >>> x.dstack([y])
-        {
-            a: ivy.array([[[0, 3],
-                           [1, 2]],
-                          [[2, 1],
-                           [3, 0]]]),
-            b: ivy.array([[[4, 1]],
-                           [[5, 0]]])
-        }
-        """
-        new_xs = xs.copy()
-        new_xs.insert(0, self.copy())
-        return self.static_dstack(
-            new_xs,
->>>>>>> bea57e11
-            key_chains=key_chains,
-            to_apply=to_apply,
-            prune_unapplied=prune_unapplied,
-            map_sequences=map_sequences,
-<<<<<<< HEAD
+            key_chains=key_chains,
+            to_apply=to_apply,
+            prune_unapplied=prune_unapplied,
+            map_sequences=map_sequences,
         )
 
     def atleast_1d(
         self: Union[ivy.Container, ivy.Array, ivy.NativeArray],
         *arys: Union[ivy.Container, ivy.Array, ivy.NativeArray],
-=======
-            out=out,
-        )
-
-    @staticmethod
-    def static_dstack(
-        xs: Union[
-            Tuple[Union[ivy.Array, ivy.NativeArray, ivy.Container]],
-            List[Union[ivy.Array, ivy.NativeArray, ivy.Container]],
-        ],
-        /,
-        *,
->>>>>>> bea57e11
-        key_chains: Optional[Union[List[str], Dict[str, str]]] = None,
-        to_apply: bool = True,
-        prune_unapplied: bool = False,
-        map_sequences: bool = False,
-<<<<<<< HEAD
+        key_chains: Optional[Union[List[str], Dict[str, str]]] = None,
+        to_apply: bool = True,
+        prune_unapplied: bool = False,
+        map_sequences: bool = False,
     ) -> List[ivy.Container]:
         """ivy.Container instance method variant of ivy.dsplit. This method simply
         wraps the function, and so the docstring for ivy.dsplit also applies to this
@@ -1589,7 +1535,68 @@
         return self.static_atleast_1d(
             self,
             *arys,
-=======
+            key_chains=key_chains,
+            to_apply=to_apply,
+            prune_unapplied=prune_unapplied,
+            map_sequences=map_sequences,
+        )
+
+    def dstack(
+        self: ivy.Container,
+        /,
+        xs: Union[
+            Tuple[Union[ivy.Array, ivy.NativeArray, ivy.Container]],
+            List[Union[ivy.Array, ivy.NativeArray, ivy.Container]],
+        ],
+        *,
+        key_chains: Optional[Union[List[str], Dict[str, str]]] = None,
+        to_apply: bool = True,
+        prune_unapplied: bool = False,
+        map_sequences: bool = False,
+        out: Optional[ivy.Container] = None,
+    ) -> ivy.Container:
+        """
+        ivy.Container instance method variant of ivy.stack. This method
+        simply wraps the function, and so the docstring for ivy.stack
+        also applies to this method with minimal changes.
+
+        Examples
+        --------
+        >>> x = ivy.Container(a=ivy.array([[0, 1], [2,3]]), b=ivy.array([[4, 5]]))
+        >>> y = ivy.Container(a=ivy.array([[3, 2], [1,0]]), b=ivy.array([[1, 0]]))
+        >>> x.dstack([y])
+        {
+            a: ivy.array([[[0, 3],
+                           [1, 2]],
+                          [[2, 1],
+                           [3, 0]]]),
+            b: ivy.array([[[4, 1]],
+                           [[5, 0]]])
+        }
+        """
+        new_xs = xs.copy()
+        new_xs.insert(0, self.copy())
+        return self.static_dstack(
+            new_xs,
+            key_chains=key_chains,
+            to_apply=to_apply,
+            prune_unapplied=prune_unapplied,
+            map_sequences=map_sequences,
+            out=out,
+        )
+
+    @staticmethod
+    def static_dstack(
+        xs: Union[
+            Tuple[Union[ivy.Array, ivy.NativeArray, ivy.Container]],
+            List[Union[ivy.Array, ivy.NativeArray, ivy.Container]],
+        ],
+        /,
+        *,
+        key_chains: Optional[Union[List[str], Dict[str, str]]] = None,
+        to_apply: bool = True,
+        prune_unapplied: bool = False,
+        map_sequences: bool = False,
         out: Optional[ivy.Container] = None,
     ) -> ivy.Container:
         """
@@ -1613,13 +1620,9 @@
         return ContainerBase.multi_map_in_static_method(
             "dstack",
             xs,
->>>>>>> bea57e11
-            key_chains=key_chains,
-            to_apply=to_apply,
-            prune_unapplied=prune_unapplied,
-            map_sequences=map_sequences,
-<<<<<<< HEAD
-=======
-            out=out,
->>>>>>> bea57e11
+            key_chains=key_chains,
+            to_apply=to_apply,
+            prune_unapplied=prune_unapplied,
+            map_sequences=map_sequences,
+            out=out,
         )