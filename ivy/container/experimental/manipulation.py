# global
from typing import (
    Optional,
    Union,
    List,
    Dict,
    Sequence,
    Tuple,
    Literal,
    Any,
    Callable,
    Iterable,
)
from numbers import Number

# local
import ivy
from ivy.container.base import ContainerBase


class ContainerWithManipulationExperimental(ContainerBase):
    @staticmethod
    def static_moveaxis(
        a: Union[ivy.Array, ivy.NativeArray, ivy.Container],
        source: Union[int, Sequence[int]],
        destination: Union[int, Sequence[int]],
        /,
        *,
        key_chains: Optional[Union[List[str], Dict[str, str]]] = None,
        to_apply: bool = True,
        prune_unapplied: bool = False,
        map_sequences: bool = False,
        out: Optional[ivy.Container] = None,
    ) -> ivy.Container:
        """
        ivy.Container static method variant of ivy.moveaxis. This method simply wraps
        the function, and so the docstring for ivy.moveaxis also applies to this method
        with minimal changes.

        Parameters
        ----------
        a
            The container with the arrays whose axes should be reordered.
        source
            Original positions of the axes to move. These must be unique.
        destination
            Destination positions for each of the original axes.
            These must also be unique.
        out
            optional output container, for writing the result to.

        Returns
        -------
        ret
            Container including arrays with moved axes.

        Examples
        --------
        With one :class:`ivy.Container` input:
        >>> x = ivy.Container(a=ivy.zeros((3, 4, 5)), b=ivy.zeros((2,7,6)))
        >>> ivy.Container.static_moveaxis(x, 0, -1).shape
        {
            a: (4, 5, 3)
            b: (7, 6, 2)
        }
        """
        return ContainerBase.cont_multi_map_in_function(
            "moveaxis",
            a,
            source,
            destination,
            key_chains=key_chains,
            to_apply=to_apply,
            prune_unapplied=prune_unapplied,
            map_sequences=map_sequences,
            out=out,
        )

    def moveaxis(
        self: ivy.Container,
        source: Union[int, Sequence[int]],
        destination: Union[int, Sequence[int]],
        /,
        *,
        out: Optional[ivy.Container] = None,
    ) -> ivy.Container:
        """ivy.Container instance method variant of ivy.moveaxis. This method simply
        wraps the function, and so the docstring for ivy.flatten also applies to this
        method with minimal changes.

        Parameters
        ----------
        self
            The container with the arrays whose axes should be reordered.
        source
            Original positions of the axes to move. These must be unique.
        destination
            Destination positions for each of the original axes.
            These must also be unique.
        out
            optional output container, for writing the result to.

        Returns
        -------
        ret
            Container including arrays with moved axes.

        Examples
        --------
        With one :class:`ivy.Container` input:
        >>> x = ivy.Container(a=ivy.zeros((3, 4, 5)), b=ivy.zeros((2,7,6)))
        >>> x.moveaxis(, 0, -1).shape
        {
            a: (4, 5, 3)
            b: (7, 6, 2)
        }
        """
        return self.static_moveaxis(self, source, destination, out=out)

    @staticmethod
    def static_heaviside(
        x1: Union[ivy.Array, ivy.NativeArray, ivy.Container],
        x2: Union[ivy.Array, ivy.NativeArray, ivy.Container],
        /,
        *,
        key_chains: Optional[Union[List[str], Dict[str, str]]] = None,
        to_apply: bool = True,
        prune_unapplied: bool = False,
        map_sequences: bool = False,
        out: Optional[ivy.Container] = None,
    ) -> ivy.Container:
        """
        ivy.Container static method variant of ivy.heaviside. This method simply wraps
        the function, and so the docstring for ivy.heaviside also applies to this method
        with minimal changes.

        Parameters
        ----------
        x1
            input container including the arrays.
        x2
            values to use where the array is zero.
        out
            optional output container array, for writing the result to.

        Returns
        -------
        ret
            output container with element-wise Heaviside step function of each array.

        Examples
        --------
        With :class:`ivy.Array` input:
        >>> x1 = ivy.Container(a=ivy.array([-1.5, 0, 2.0]), b=ivy.array([3.0, 5.0])
        >>> x2 = ivy.Container(a=0.5, b=[1.0, 2.0])
        >>> ivy.Container.static_heaviside(x1, x2)
        {
            a: ivy.array([ 0. ,  0.5,  1. ])
            b: ivy.array([1.0, 1.0])
        }
        """
        return ContainerBase.cont_multi_map_in_function(
            "heaviside",
            x1,
            x2,
            key_chains=key_chains,
            to_apply=to_apply,
            prune_unapplied=prune_unapplied,
            map_sequences=map_sequences,
            out=out,
        )

    def heaviside(
        self: ivy.Container,
        x2: ivy.Container,
        /,
        *,
        out: Optional[ivy.Container] = None,
    ) -> ivy.Container:
        """ivy.Container instance method variant of ivy.heaviside. This method simply
        wraps the function, and so the docstring for ivy.heaviside also applies to this
        method with minimal changes.

        Parameters
        ----------
        self
            input container including the arrays.
        x2
            values to use where the array is zero.
        out
            optional output container array, for writing the result to.

        Returns
        -------
        ret
            output container with element-wise Heaviside step function of each array.

        Examples
        --------
        With :class:`ivy.Array` input:
        >>> x1 = ivy.Container(a=ivy.array([-1.5, 0, 2.0]), b=ivy.array([3.0, 5.0])
        >>> x2 = ivy.Container(a=0.5, b=[1.0, 2.0])
        >>> x1.heaviside(x2)
        {
            a: ivy.array([ 0. ,  0.5,  1. ])
            b: ivy.array([1.0, 1.0])
        }
        """
        return self.static_heaviside(self, x2, out=out)

    @staticmethod
    def static_flipud(
        m: Union[ivy.Array, ivy.NativeArray, ivy.Container],
        /,
        *,
        key_chains: Optional[Union[List[str], Dict[str, str]]] = None,
        to_apply: bool = True,
        prune_unapplied: bool = False,
        map_sequences: bool = False,
        out: Optional[ivy.Container] = None,
    ) -> ivy.Container:
        """
        ivy.Container static method variant of ivy.flipud. This method simply wraps
        the function, and so the docstring for ivy.flipud also applies to this method
        with minimal changes.

        Parameters
        ----------
        m
            the container with arrays to be flipped.
        out
            optional output container, for writing the result to.

        Returns
        -------
        ret
            container including arrays corresponding to the input container's array
            with elements order reversed along axis 0.

        Examples
        --------
        With one :class:`ivy.Container` input:
        >>> m = ivy.Container(a=ivy.diag([1, 2, 3]), b=ivy.arange(4))
        >>> ivy.Container.static_flipud(m)
        {
            a: ivy.array(
                [[ 0.,  0.,  3.],
                 [ 0.,  2.,  0.],
                 [ 1.,  0.,  0.]]
            )
            b: ivy.array([3, 2, 1, 0])
        }
        """
        return ContainerBase.cont_multi_map_in_function(
            "flipud",
            m,
            key_chains=key_chains,
            to_apply=to_apply,
            prune_unapplied=prune_unapplied,
            map_sequences=map_sequences,
            out=out,
        )

    def flipud(
        self: ivy.Container,
        /,
        *,
        out: Optional[ivy.Container] = None,
    ) -> ivy.Container:
        """ivy.Container instance method variant of ivy.flipud. This method simply
        wraps the function, and so the docstring for ivy.flipud also applies to this
        method with minimal changes.

        Parameters
        ----------
        self
            the container with arrays to be flipped.
        out
            optional output container, for writing the result to.

        Returns
        -------
        ret
            container including arrays corresponding to the input container's array
            with elements order reversed along axis 0.

        Examples
        --------
        With one :class:`ivy.Container` input:
        >>> m = ivy.Container(a=ivy.diag([1, 2, 3]), b=ivy.arange(4))
        >>> m.flipud()
        {
            a: ivy.array(
                [[ 0.,  0.,  3.],
                 [ 0.,  2.,  0.],
                 [ 1.,  0.,  0.]]
            )
            b: ivy.array([3, 2, 1, 0])
        }
        """
        return self.static_flipud(self, out=out)

    def vstack(
        self: ivy.Container,
        /,
        xs: Union[
            Tuple[Union[ivy.Array, ivy.NativeArray, ivy.Container]],
            List[Union[ivy.Array, ivy.NativeArray, ivy.Container]],
        ],
        *,
        key_chains: Optional[Union[List[str], Dict[str, str]]] = None,
        to_apply: bool = True,
        prune_unapplied: bool = False,
        map_sequences: bool = False,
        out: Optional[ivy.Container] = None,
    ) -> ivy.Container:
        """
        ivy.Container instance method variant of ivy.stack. This method
        simply wraps the function, and so the docstring for ivy.stack
        also applies to this method with minimal changes.

        Examples
        --------
        >>> x = ivy.Container(a=ivy.array([[0, 1], [2,3]]), b=ivy.array([[4, 5]]))
        >>> y = ivy.Container(a=ivy.array([[3, 2], [1,0]]), b=ivy.array([[1, 0]]))
        >>> x.vstack([y])
        {
            a: ivy.array([[[0, 1],
                        [2, 3]],
                        [[3, 2],
                        [1, 0]]]),
            b: ivy.array([[[4, 5]],
                        [[1, 0]]])
        }
        """
        new_xs = xs.cont_copy() if ivy.is_ivy_container(xs) else xs.copy()
        new_xs.insert(0, self.cont_copy())
        return self.static_vstack(
            new_xs,
            key_chains=key_chains,
            to_apply=to_apply,
            prune_unapplied=prune_unapplied,
            map_sequences=map_sequences,
            out=out,
        )

    @staticmethod
    def static_vstack(
        xs: Union[
            Tuple[Union[ivy.Array, ivy.NativeArray, ivy.Container]],
            List[Union[ivy.Array, ivy.NativeArray, ivy.Container]],
        ],
        /,
        *,
        key_chains: Optional[Union[List[str], Dict[str, str]]] = None,
        to_apply: bool = True,
        prune_unapplied: bool = False,
        map_sequences: bool = False,
        out: Optional[ivy.Container] = None,
    ) -> ivy.Container:
        """
        ivy.Container static method variant of ivy.stack. This method simply wraps the
        function, and so the docstring for ivy.vstack also applies to this method
        with minimal changes.

        Examples
        --------
        With one :class:`ivy.Container` input:
        >>> c = ivy.Container(a=[ivy.array([1,2,3]), ivy.array([0,0,0])],
                              b=ivy.arange(3))
        >>> ivy.Container.static_vstack(c)
        {
            a: ivy.array([[1, 2, 3],
                          [0, 0, 0]]),
            b: ivy.array([[0],
                          [1],
                          [2]])
        }
        """
        return ContainerBase.cont_multi_map_in_function(
            "vstack",
            xs,
            key_chains=key_chains,
            to_apply=to_apply,
            prune_unapplied=prune_unapplied,
            map_sequences=map_sequences,
            out=out,
        )

    def hstack(
        self: ivy.Container,
        /,
        xs: Union[
            Tuple[Union[ivy.Array, ivy.NativeArray, ivy.Container]],
            List[Union[ivy.Array, ivy.NativeArray, ivy.Container]],
        ],
        *,
        key_chains: Optional[Union[List[str], Dict[str, str]]] = None,
        to_apply: bool = True,
        prune_unapplied: bool = False,
        map_sequences: bool = False,
        out: Optional[ivy.Container] = None,
    ) -> ivy.Container:
        """
        ivy.Container instance method variant of ivy.hstack. This method
        simply wraps the function, and so the docstring for ivy.hstack
        also applies to this method with minimal changes.

        Examples
        --------
        >>> x = ivy.Container(a=ivy.array([[0, 1], [2,3]]), b=ivy.array([[4, 5]]))
        >>> y = ivy.Container(a=ivy.array([[3, 2], [1,0]]), b=ivy.array([[1, 0]]))
        >>> x.hstack([y])
        {
            a: ivy.array([[0, 1, 3, 2],
                          [2, 3, 1, 0]]),
            b: ivy.array([[4, 5, 1, 0]])
        }
        """
        new_xs = xs.cont_copy() if ivy.is_ivy_container(xs) else xs.copy()
        new_xs.insert(0, self.cont_copy())
        return self.static_hstack(
            new_xs,
            key_chains=key_chains,
            to_apply=to_apply,
            prune_unapplied=prune_unapplied,
            map_sequences=map_sequences,
            out=out,
        )

    @staticmethod
    def static_hstack(
        xs: Union[
            Tuple[Union[ivy.Array, ivy.NativeArray, ivy.Container]],
            List[Union[ivy.Array, ivy.NativeArray, ivy.Container]],
        ],
        /,
        *,
        key_chains: Optional[Union[List[str], Dict[str, str]]] = None,
        to_apply: bool = True,
        prune_unapplied: bool = False,
        map_sequences: bool = False,
        out: Optional[ivy.Container] = None,
    ) -> ivy.Container:
        """
        ivy.Container static method variant of ivy.hstack. This method simply wraps the
        function, and so the docstring for ivy.hstack also applies to this method
        with minimal changes.

        Examples
        --------
        With one :class:`ivy.Container` input:
        >>> c = ivy.Container(a=[ivy.array([1,2,3]), ivy.array([0,0,0])])
        >>> ivy.Container.static_hstack(c)
        {
            a: ivy.array([1, 2, 3, 0, 0, 0])
        }
        """
        return ContainerBase.cont_multi_map_in_function(
            "hstack",
            xs,
            key_chains=key_chains,
            to_apply=to_apply,
            prune_unapplied=prune_unapplied,
            map_sequences=map_sequences,
            out=out,
        )

    @staticmethod
    def static_rot90(
        m: Union[ivy.Container, ivy.Array, ivy.NativeArray],
        /,
        *,
        k: Optional[int] = 1,
        axes: Optional[Tuple[int, int]] = (0, 1),
        key_chains: Optional[Union[List[str], Dict[str, str]]] = None,
        to_apply: bool = True,
        prune_unapplied: bool = False,
        map_sequences: bool = False,
        out: Optional[ivy.Container] = None,
    ) -> ivy.Container:
        """
        ivy.Container static method variant of ivy.rot90.
        This method simply wraps the function, and so the docstring for
        ivy.rot90 also applies to this method with minimal changes.

        Parameters
        ----------
        m
            Input array of two or more dimensions.
        k
            Number of times the array is rotated by 90 degrees.
        axes
            The array is rotated in the plane defined by the axes. Axes must be
            different.
        key_chains
            The key-chains to apply or not apply the method to. Default is None.
        to_apply
            If True, the method will be applied to key_chains, otherwise key_chains
            will be skipped. Default is True.
        prune_unapplied
            Whether to prune key_chains for which the function was not applied.
            Default is False.
        map_sequences
            Whether to also map method to sequences (lists, tuples). Default is False.
        out
            optional output container, for writing the result to. It must have a shape
            that the inputs broadcast to.

        Returns
        -------
        ret
            Container with a rotated view of m.
            
        Examples
        --------
        >>> m = ivy.Container(a=ivy.array([[1,2], [3,4]]),\
                        b=ivy.array([[1,2,3,4],\
                                    [7,8,9,10]]))
        >>> ivy.Container.static_rot90(m)
        {
            a: ivy.array([[2, 4],
                          [1, 3]]),
            b: ivy.array([[4, 10],
                          [3, 9],
                          [2, 8],
                          [1, 7]])
        }
        """
        return ContainerBase.cont_multi_map_in_function(
            "rot90",
            m,
            k=k,
            axes=axes,
            key_chains=key_chains,
            to_apply=to_apply,
            prune_unapplied=prune_unapplied,
            map_sequences=map_sequences,
            out=out,
        )

    def rot90(
        self: Union[ivy.Container, ivy.Array, ivy.NativeArray],
        /,
        *,
        k: Optional[int] = 1,
        axes: Optional[Tuple[int, int]] = (0, 1),
        key_chains: Optional[Union[List[str], Dict[str, str]]] = None,
        to_apply: bool = True,
        prune_unapplied: bool = False,
        map_sequences: bool = False,
        out: Optional[ivy.Container] = None,
    ) -> ivy.Container:
        """
        ivy.Container static method variant of ivy.rot90.
        This method simply wraps the function, and so the docstring for
        ivy.rot90 also applies to this method with minimal changes.

        Parameters
        ----------
        self
            Input array of two or more dimensions.
        k
            Number of times the array is rotated by 90 degrees.
        axes
            The array is rotated in the plane defined by the axes. Axes must be
            different.
        key_chains
            The key-chains to apply or not apply the method to. Default is None.
        to_apply
            If True, the method will be applied to key_chains, otherwise key_chains
            will be skipped. Default is True.
        prune_unapplied
            Whether to prune key_chains for which the function was not applied.
            Default is False.
        map_sequences
            Whether to also map method to sequences (lists, tuples). Default is False.
        out
            optional output container, for writing the result to. It must have a shape
            that the inputs broadcast to.

        Returns
        -------
        ret
            Container with a rotated view of input array.

        Examples
        --------
        >>> m = ivy.Container(a=ivy.array([[1,2], [3,4]]),\
                        b=ivy.array([[1,2,3,4],\
                                    [7,8,9,10]]))
        >>> m.rot90()
        {
            a: ivy.array([[2, 4],
                          [1, 3]]),
            b: ivy.array([[4, 10],
                          [3, 9],
                          [2, 8],
                          [1, 7]])
        }
        """
        return self.static_rot90(
            self,
            k=k,
            axes=axes,
            key_chains=key_chains,
            to_apply=to_apply,
            prune_unapplied=prune_unapplied,
            map_sequences=map_sequences,
            out=out,
        )

    @staticmethod
    def static_top_k(
        x: Union[ivy.Container, ivy.Array, ivy.NativeArray],
        k: int,
        /,
        *,
        axis: Optional[int] = -1,
        largest: Optional[bool] = True,
        key_chains: Optional[Union[List[str], Dict[str, str]]] = None,
        to_apply: bool = True,
        prune_unapplied: bool = False,
        map_sequences: bool = False,
        out: Optional[Tuple[ivy.Container, ivy.Container]] = None,
    ) -> Tuple[ivy.Container, ivy.Container]:
        """ivy.Container static method variant of ivy.top_k. This method simply wraps
        the function, and so the docstring for ivy.top_k also applies to this method
        with minimal changes.

        Parameters
        ----------
        x
            The container to compute top_k for.
        k
            Number of top elements to retun must not exceed the array size.
        axis
            The axis along which we must return the top elements default value is 1.
        largest
            If largest is set to False we return k smallest elements of the array.
        key_chains
            The key-chains to apply or not apply the method to. Default is ``None``.
        to_apply
            If True, the method will be applied to key_chains, otherwise key_chains
            will be skipped. Default is ``True``.
        prune_unapplied
            Whether to prune key_chains for which the function was not applied.
            Default is ``False``.
        map_sequences
            Whether to also map method to sequences (lists, tuples).
            Default is ``False``
        out:
            Optional output tuple, for writing the result to. Must have two Container,
            with a shape that the returned tuple broadcast to.

        Returns
        -------
        ret
            a container with indices and values.

        Examples
        --------
        With :class:`ivy.Container` input:

        >>> x = ivy.Container(a=ivy.array([-1, 2, -4]), b=ivy.array([4., 5., 0.]))
        >>> y = ivy.Container.static_top_k(x, 2)
        >>> print(y)
        {
            a: [
                values = ivy.array([ 2, -1]),
                indices = ivy.array([1, 0])
            ],
            b: [
                values = ivy.array([5., 4.]),
                indices = ivy.array([1, 0])
            ]
        }
        """
        return ContainerBase.cont_multi_map_in_function(
            "top_k",
            x,
            k,
            axis=axis,
            largest=largest,
            key_chains=key_chains,
            to_apply=to_apply,
            prune_unapplied=prune_unapplied,
            map_sequences=map_sequences,
            out=out,
        )

    def top_k(
        self: ivy.Container,
        k: int,
        /,
        *,
        axis: Optional[int] = -1,
        largest: Optional[bool] = True,
        key_chains: Optional[Union[List[str], Dict[str, str]]] = None,
        to_apply: bool = True,
        prune_unapplied: bool = False,
        map_sequences: bool = False,
        out: Optional[Tuple[ivy.Container, ivy.Container]] = None,
    ) -> Tuple[ivy.Container, ivy.Container]:
        """ivy.Container instance method variant of ivy.top_k. This method
        simply wraps the function, and so the docstring for ivy.top_k
        also applies to this method with minimal changes.

        Parameters
        ----------
        self
            The container to compute top_k for.
        k
            Number of top elements to retun must not exceed the array size.
        axis
            The axis along which we must return the top elements default value is 1.
        largest
            If largest is set to False we return k smallest elements of the array.
        key_chains
            The key-chains to apply or not apply the method to. Default is ``None``.
        to_apply
            If True, the method will be applied to key_chains, otherwise key_chains
            will be skipped. Default is ``True``.
        prune_unapplied
            Whether to prune key_chains for which the function was not applied.
            Default is ``False``.
        map_sequences
            Whether to also map method to sequences (lists, tuples).
            Default is ``False``
        out:
            Optional output tuple, for writing the result to. Must have two Container,
            with a shape that the returned tuple broadcast to.

        Returns
        -------
        ret
            a container with indices and values.

        Examples
        --------
        With :class:`ivy.Container` input:

        >>> x = ivy.Container(a=ivy.array([-1, 2, -4]), b=ivy.array([4., 5., 0.]))
        >>> y = x.top_k(2)
        >>> print(y)
        {
            a: [
                values = ivy.array([ 2, -1]),
                indices = ivy.array([1, 0])
            ],
            b: [
                values = ivy.array([5., 4.]),
                indices = ivy.array([1, 0])
            ]
        }
        """
        return self.static_top_k(
            self,
            k,
            axis=axis,
            largest=largest,
            key_chains=key_chains,
            to_apply=to_apply,
            prune_unapplied=prune_unapplied,
            map_sequences=map_sequences,
            out=out,
        )

    @staticmethod
    def static_fliplr(
        m: Union[ivy.Array, ivy.NativeArray, ivy.Container],
        /,
        *,
        key_chains: Optional[Union[List[str], Dict[str, str]]] = None,
        to_apply: bool = True,
        prune_unapplied: bool = False,
        map_sequences: bool = False,
        out: Optional[ivy.Container] = None,
    ) -> ivy.Container:
        """
        ivy.Container static method variant of ivy.fliplr. This method simply wraps
        the function, and so the docstring for ivy.fliplr also applies to this method
        with minimal changes.

        Parameters
        ----------
        m
            the container with arrays to be flipped. Arrays must be at least 2-D.
        key_chains
            The key-chains to apply or not apply the method to. Default is ``None``.
        to_apply
            If True, the method will be applied to key_chains, otherwise key_chains
            will be skipped. Default is ``True``.
        prune_unapplied
            Whether to prune key_chains for which the function was not applied.
            Default is ``False``.
        map_sequences
            Whether to also map method to sequences (lists, tuples).
            Default is ``False``
        out
            optional output container, for writing the result to.

        Returns
        -------
        ret
            container including arrays corresponding to the input container's array
            with elements order reversed along axis 1.

        Examples
        --------
        With one :class:`ivy.Container` input:
        >>> m = ivy.Container(a=ivy.diag([1, 2, 3]),\
                            b=ivy.array([[1, 2, 3],[4, 5, 6]]))
        >>> ivy.Container.static_fliplr(m)
        {
            a: ivy.array([[0, 0, 1],
                          [0, 2, 0],
                          [3, 0, 0]]),
            b: ivy.array([[3, 2, 1],
                          [6, 5, 4]])
        }
        """
        return ContainerBase.cont_multi_map_in_function(
            "fliplr",
            m,
            key_chains=key_chains,
            to_apply=to_apply,
            prune_unapplied=prune_unapplied,
            map_sequences=map_sequences,
            out=out,
        )

    def fliplr(
        self: ivy.Container,
        /,
        *,
        out: Optional[ivy.Container] = None,
    ) -> ivy.Container:
        """ivy.Container instance method variant of ivy.fliplr. This method simply
        wraps the function, and so the docstring for ivy.fliplr also applies to this
        method with minimal changes.

        Parameters
        ----------
        self
            the container with arrays to be flipped. Arrays must be at least 2-D.
        out
            optional output container, for writing the result to.

        Returns
        -------
        ret
            container including arrays corresponding to the input container's array
            with elements order reversed along axis 1.

        Examples
        --------
        With one :class:`ivy.Container` input:
        >>> m = ivy.Container(a=ivy.diag([1, 2, 3]),\
                            b=ivy.array([[1, 2, 3],[4, 5, 6]]))
        >>> m.fliplr()
        {
            a: ivy.array([[0, 0, 1],
                          [0, 2, 0],
                          [3, 0, 0]]),
            b: ivy.array([[3, 2, 1],
                          [6, 5, 4]])
        }
        """
        return self.static_fliplr(self, out=out)

    @staticmethod
    def static_i0(
        x: Union[ivy.Array, ivy.NativeArray, ivy.Container],
        /,
        *,
        key_chains: Optional[Union[List[str], Dict[str, str]]] = None,
        to_apply: bool = True,
        prune_unapplied: bool = False,
        map_sequences: bool = False,
        out: Optional[ivy.Container] = None,
    ) -> ivy.Container:
        """
        ivy.Container static method variant of ivy.i0. This method simply wraps
        the function, and so the docstring for ivy.i0 also applies to this method
        with minimal changes.

        Parameters
        ----------
        x
            the container with array inputs.
        out
            optional output container, for writing the result to.

        Returns
        -------
        ret
            container including arrays with the modified Bessel
            function evaluated at each of the elements of x.

        Examples
        --------
        With one :class:`ivy.Container` input:
        >>> x = ivy.Container(a=ivy.array([1, 2, 3]), b=ivy.array(4))
        >>> ivy.Container.static_i0(x)
        {
            a: ivy.array([1.26606588, 2.2795853 , 4.88079259])
            b: ivy.array(11.30192195)
        }
        """
        return ContainerBase.cont_multi_map_in_function(
            "i0",
            x,
            key_chains=key_chains,
            to_apply=to_apply,
            prune_unapplied=prune_unapplied,
            map_sequences=map_sequences,
            out=out,
        )

    def i0(
        self: ivy.Container,
        /,
        *,
        out: Optional[ivy.Container] = None,
    ) -> ivy.Container:
        """ivy.Container instance method variant of ivy.i0. This method simply
        wraps the function, and so the docstring for ivy.i0 also applies to this
        method with minimal changes.

        Parameters
        ----------
        self
            the container with array inputs.
        out
            optional output container, for writing the result to.

        Returns
        -------
        ret
            container including arrays with the modified Bessel
            function evaluated at each of the elements of x.

        Examples
        --------
        With one :class:`ivy.Container` input:
        >>> x = ivy.Container(a=ivy.array([1, 2, 3]), b=ivy.array(4))
        >>> x.i0()
        {
            a: ivy.array([1.26606588, 2.2795853 , 4.88079259])
            b: ivy.array(11.30192195)
        }
        """
        return self.static_i0(self, out=out)

    @staticmethod
    def static_flatten(
        x: Union[ivy.Array, ivy.NativeArray, ivy.Container],
        /,
        *,
        key_chains: Optional[Union[List[str], Dict[str, str]]] = None,
        to_apply: bool = True,
        prune_unapplied: bool = False,
        map_sequences: bool = False,
        start_dim: Optional[int] = 0,
        end_dim: Optional[int] = -1,
        order: Optional[str] = "C",
        out: Optional[ivy.Container] = None,
    ) -> ivy.Container:
        """
        ivy.Container static method variant of ivy.flatten. This method simply wraps the
        function, and so the docstring for ivy.flatten also applies to this method
        with minimal changes.

        Parameters
        ----------
        x
            input container to flatten at leaves.
        start_dim
            first dim to flatten. If not set, defaults to 0.
        end_dim
            last dim to flatten. If not set, defaults to -1.
        order
            Read the elements of the input container using this index order,
            and place the elements into the reshaped array using this index order.
            ‘C’ means to read / write the elements using C-like index order,
            with the last axis index changing fastest, back to the first axis index
            changing slowest.
            ‘F’ means to read / write the elements using Fortran-like index order, with
            the first index changing fastest, and the last index changing slowest.
            Note that the ‘C’ and ‘F’ options take no account of the memory layout
            of the underlying array, and only refer to the order of indexing.
            Default order is 'C'

        Returns
        -------
        ret
            Container with arrays flattened at leaves.

        Examples
        --------
        With one :class:`ivy.Container` input:

        >>> x = ivy.Container(a=ivy.array([[[1, 2], [3, 4]], [[5, 6], [7, 8]]]),
        ...                   b=ivy.array([[[9, 10], [11, 12]], [[13, 14], [15, 16]]]))
        >>> ivy.flatten(x)
        [{
            a: ivy.array([1, 2, 3, 4, 5, 6, 7, 8])
            b: ivy.array([9, 10, 11, 12, 13, 14, 15, 16])
        }]

        >>> x = ivy.Container(a=ivy.array([[[1, 2], [3, 4]], [[5, 6], [7, 8]]]),
        ...                   b=ivy.array([[[9, 10], [11, 12]], [[13, 14], [15, 16]]]))
        >>> ivy.flatten(x, order="F")
        [{
            a: ivy.array([1, 5, 3, 7, 2, 6, 4, 8])
            b: ivy.array([9, 13, 11, 15, 10, 14, 12, 16])
        }]
        """
        return ContainerBase.cont_multi_map_in_function(
            "flatten",
            x,
            key_chains=key_chains,
            to_apply=to_apply,
            prune_unapplied=prune_unapplied,
            map_sequences=map_sequences,
            start_dim=start_dim,
            end_dim=end_dim,
            order=order,
            out=out,
        )

    def flatten(
        self: ivy.Container,
        *,
        start_dim: Optional[int] = 0,
        end_dim: Optional[int] = -1,
        order: Optional[str] = "C",
        out: Optional[ivy.Container] = None,
    ) -> ivy.Container:
        """ivy.Container instance method variant of ivy.flatten. This method simply
        wraps the function, and so the docstring for ivy.flatten also applies to this
        method with minimal changes.

        Parameters
        ----------
        self
            input container to flatten at leaves.
        start_dim
            first dim to flatten. If not set, defaults to 0.
        end_dim
            last dim to flatten. If not set, defaults to -1.
        order
            Read the elements of the input container using this index order,
            and place the elements into the reshaped array using this index order.
            ‘C’ means to read / write the elements using C-like index order,
            with the last axis index changing fastest, back to the first axis index
            changing slowest.
            ‘F’ means to read / write the elements using Fortran-like index order, with
            the first index changing fastest, and the last index changing slowest.
            Note that the ‘C’ and ‘F’ options take no account of the memory layout
            of the underlying array, and only refer to the order of indexing.
            Default order is 'C'

        Returns
        -------
        ret
            Container with arrays flattened at leaves.

        Examples
        --------
        With one :class:`ivy.Container` input:

        >>> x = ivy.Container(a=ivy.array([[[1, 2], [3, 4]], [[5, 6], [7, 8]]]),
        ...                   b=ivy.array([[[9, 10], [11, 12]], [[13, 14], [15, 16]]]))
        >>> x.flatten()
        [{
            a: ivy.array([1, 2, 3, 4, 5, 6, 7, 8])
            b: ivy.array([9, 10, 11, 12, 13, 14, 15, 16])
        }]

        >>> x = ivy.Container(a=ivy.array([[[1, 2], [3, 4]], [[5, 6], [7, 8]]]),
        ...                   b=ivy.array([[[9, 10], [11, 12]], [[13, 14], [15, 16]]]))
        >>> x.flatten(order="F")
        [{
            a: ivy.array([1, 5, 3, 7, 2, 6, 4, 8])
            b: ivy.array([9, 13, 11, 15, 10, 14, 12, 16])
        }]
        """
        return self.static_flatten(
            self, start_dim=start_dim, end_dim=end_dim, out=out, order=order
        )

    @staticmethod
    def static_pad(
        input: ivy.Container,
        pad_width: Union[Iterable[Tuple[int]], int],
        /,
        *,
        mode: Optional[
            Union[
                Literal[
                    "constant",
                    "edge",
                    "linear_ramp",
                    "maximum",
                    "mean",
                    "median",
                    "minimum",
                    "reflect",
                    "symmetric",
                    "wrap",
                    "empty",
                ],
                Callable,
            ]
        ] = "constant",
        stat_length: Optional[Union[Iterable[Tuple[int]], int]] = None,
        constant_values: Optional[Union[Iterable[Tuple[Number]], Number]] = 0,
        end_values: Optional[Union[Iterable[Tuple[Number]], Number]] = 0,
        reflect_type: Optional[Literal["even", "odd"]] = "even",
        key_chains: Optional[Union[List[str], Dict[str, str]]] = None,
        to_apply: bool = True,
        prune_unapplied: bool = False,
        map_sequences: bool = False,
        out: Optional[ivy.Container] = None,
        **kwargs: Optional[Any],
    ) -> ivy.Container:
        """
        ivy.Container static method variant of ivy.pad. This method simply
        wraps the function, and so the docstring for ivy.pad also applies to
        this method with minimal changes.
        """
        return ContainerBase.cont_multi_map_in_function(
            "pad",
            input,
            pad_width,
            mode=mode,
            stat_length=stat_length,
            constant_values=constant_values,
            end_values=end_values,
            reflect_type=reflect_type,
            key_chains=key_chains,
            to_apply=to_apply,
            prune_unapplied=prune_unapplied,
            map_sequences=map_sequences,
            out=out,
            **kwargs,
        )

    def pad(
        self: ivy.Container,
        pad_width: Union[Iterable[Tuple[int]], int],
        /,
        *,
        mode: Optional[
            Union[
                Literal[
                    "constant",
                    "edge",
                    "linear_ramp",
                    "maximum",
                    "mean",
                    "median",
                    "minimum",
                    "reflect",
                    "symmetric",
                    "wrap",
                    "empty",
                ],
                Callable,
            ]
        ] = "constant",
        stat_length: Optional[Union[Iterable[Tuple[int]], int]] = None,
        constant_values: Optional[Union[Iterable[Tuple[Number]], Number]] = 0,
        end_values: Optional[Union[Iterable[Tuple[Number]], Number]] = 0,
        reflect_type: Optional[Literal["even", "odd"]] = "even",
        key_chains: Optional[Union[List[str], Dict[str, str]]] = None,
        to_apply: bool = True,
        prune_unapplied: bool = False,
        map_sequences: bool = False,
        out: Optional[ivy.Container] = None,
        **kwargs: Optional[Any],
    ) -> ivy.Container:
        """
        ivy.Container instance method variant of ivy.pad. This method simply
        wraps the function, and so the docstring for ivy.pad also applies to
        this method with minimal changes.
        """
        return self.static_pad(
            self,
            pad_width,
            mode=mode,
            stat_length=stat_length,
            constant_values=constant_values,
            end_values=end_values,
            reflect_type=reflect_type,
            key_chains=key_chains,
            to_apply=to_apply,
            prune_unapplied=prune_unapplied,
            map_sequences=map_sequences,
            out=out,
            **kwargs,
        )

    @staticmethod
    def static_vsplit(
        ary: Union[ivy.Array, ivy.NativeArray, ivy.Container],
        indices_or_sections: Union[int, Tuple[int]],
        /,
        *,
        key_chains: Optional[Union[List[str], Dict[str, str]]] = None,
        to_apply: bool = True,
        prune_unapplied: bool = False,
        map_sequences: bool = False,
        out: Optional[ivy.Container] = None,
    ) -> ivy.Container:
        """
        ivy.Container static method variant of ivy.vsplit. This method simply wraps
        the function, and so the docstring for ivy.vsplit also applies to this method
        with minimal changes.

        Parameters
        ----------
        ary
            the container with array inputs.
        indices_or_sections
            If indices_or_sections is an integer n, the array is split into n sections.
            If the array is divisible by n vertically, each section will be of equal
            size. If input is not divisible by n, the sizes of the first
            int(ary.size(0) % n) sections will have size int(ary.size(0) / n) + 1, and
            the rest will have size int(ary.size(0) / n).
            If indices_or_sections is a tuple of ints, then input is split at each of
            the indices in the tuple.
        out
            optional output container, for writing the result to.

        Returns
        -------
        ret
            container including input arrays split vertically.

        Examples
        --------
        >>> ary = ivy.Container(
            a = ivy.ivy.array(
                    [[[0.,  1.],
                      [2.,  3.]],
                      [[4.,  5.],
                      [6.,  7.]]]
                ),
            b=ivy.array(
                    [[ 0.,  1.,  2.,  3.],
                     [ 4.,  5.,  6.,  7.],
                     [ 8.,  9., 10., 11.],
                     [12., 13., 14., 15.]])
                )
            )
        >>> ivy.Container.static_vsplit(ary, 2)
        {
            a: [ivy.array([[[0., 1.], [2., 3.]]]),
                ivy.array([[[4., 5.], [6., 7.]]])],
            b: [ivy.array([[0., 1., 2., 3.], [4., 5., 6., 7.]]),
                ivy.array([[ 8.,  9., 10., 11.], [12., 13., 14., 15.]])]
        }
        """
        return ContainerBase.cont_multi_map_in_function(
            "vsplit",
            ary,
            indices_or_sections=indices_or_sections,
            key_chains=key_chains,
            to_apply=to_apply,
            prune_unapplied=prune_unapplied,
            map_sequences=map_sequences,
            out=out,
        )

    def vsplit(
        self: ivy.Container,
        indices_or_sections: Union[int, Tuple[int]],
        /,
        *,
        out: Optional[ivy.Container] = None,
    ) -> ivy.Container:
        """ivy.Container instance method variant of ivy.vsplit. This method simply
        wraps the function, and so the docstring for ivy.vsplit also applies to this
        method with minimal changes.

        Parameters
        ----------
        self
            the container with array inputs.
        indices_or_sections
            If indices_or_sections is an integer n, the array is split into n sections.
            If the array is divisible by n vertically, each section will be of equal
            size. If input is not divisible by n, the sizes of the first
            int(ary.size(0) % n) sections will have size int(ary.size(0) / n) + 1, and
            the rest will have size int(ary.size(0) / n).
            If indices_or_sections is a tuple of ints, then input is split at each of
            the indices in the tuple.
        out
            optional output container, for writing the result to.

        Returns
        -------
        ret
            container including arrays with the modified Bessel
            function evaluated at each of the elements of x.

        Examples
        --------
        >>> ary = ivy.Container(
            a = ivy.ivy.array(
                    [[[0.,  1.],
                      [2.,  3.]],
                      [[4.,  5.],
                      [6.,  7.]]]
                ),
            b=ivy.array(
                    [[ 0.,  1.,  2.,  3.],
                     [ 4.,  5.,  6.,  7.],
                     [ 8.,  9., 10., 11.],
                     [12., 13., 14., 15.]])
                )
            )
        >>> ary.vsplit(2)
        {
            a: [ivy.array([[[0., 1.], [2., 3.]]]),
                ivy.array([[[4., 5.], [6., 7.]]])],
            b: [ivy.array([[0., 1., 2., 3.], [4., 5., 6., 7.]]),
                ivy.array([[ 8.,  9., 10., 11.], [12., 13., 14., 15.]])]
        }
        """
        return self.static_vsplit(
            self, indices_or_sections=indices_or_sections, out=out
        )

    @staticmethod
    def static_dsplit(
        ary: Union[ivy.Array, ivy.NativeArray, ivy.Container],
        indices_or_sections: Union[int, Tuple[int, ...]],
        /,
        *,
        key_chains: Optional[Union[List[str], Dict[str, str]]] = None,
        to_apply: bool = True,
        prune_unapplied: bool = False,
        map_sequences: bool = False,
<<<<<<< HEAD
    ) -> List[ivy.Container]:
=======
    ) -> ivy.Container:
>>>>>>> 016e7e5a
        """
        ivy.Container static method variant of ivy.dsplit. This method simply wraps
        the function, and so the docstring for ivy.dsplit also applies to this method
        with minimal changes.

        Parameters
        ----------
        ary
            the container with array inputs.
        indices_or_sections
            If indices_or_sections is an integer n, the array is split into n sections.
            If the array is divisible by n along the 3rd axis, each section will be of
            equal size. If input is not divisible by n, the sizes of the first
            int(ary.size(0) % n) sections will have size int(ary.size(0) / n) + 1, and
            the rest will have size int(ary.size(0) / n).
            If indices_or_sections is a tuple of ints, then input is split at each of
            the indices in the tuple.
<<<<<<< HEAD
        key_chains
            The key-chains to apply or not apply the method to. Default is None.
        to_apply
            If True, the method will be applied to key_chains, otherwise key_chains
            will be skipped. Default is True.
        prune_unapplied
            Whether to prune key_chains for which the function was not applied.
            Default is False.
        map_sequences
            Whether to also map method to sequences (lists, tuples). Default is False.
=======
>>>>>>> 016e7e5a

        Returns
        -------
        ret
            list of containers holding arrays split from the input at the 3rd axis

        Examples
        --------
        >>> ary = ivy.Container(
            a = ivy.array(
                    [[[0.,  1.],
                      [2.,  3.]],
                      [[4.,  5.],
                      [6.,  7.]]]
                ),
            b=ivy.array(
                    [[[ 0.,  1.,  2.,  3.],
                      [ 4.,  5.,  6.,  7.],
                      [ 8.,  9., 10., 11.],
                      [12., 13., 14., 15.]]]
                )
            )
        >>> ivy.Container.static_dsplit(ary, 2)
        [{
            a: ivy.array([[[0.], [2.]],
                          [[4.], [6.]]]),
            b: ivy.array([[[0., 1.], [4., 5.], [8., 9.], [12., 13.]]])
        }, {
            a: ivy.array([[[1.], [3.]],
                          [[5.], [7.]]]),
            b: ivy.array([[[2., 3.], [6., 7.], [10., 11.], [14., 15.]]])
        }]
        """
        return ContainerBase.cont_multi_map_in_function(
            "dsplit",
            ary,
            indices_or_sections,
            key_chains=key_chains,
            to_apply=to_apply,
            prune_unapplied=prune_unapplied,
            map_sequences=map_sequences,
        )

    def dsplit(
        self: ivy.Container,
        indices_or_sections: Union[int, Tuple[int, ...]],
        /,
<<<<<<< HEAD
    ) -> List[ivy.Container]:
=======
    ) -> ivy.Container:
>>>>>>> 016e7e5a
        """ivy.Container instance method variant of ivy.dsplit. This method simply
        wraps the function, and so the docstring for ivy.dsplit also applies to this
        method with minimal changes.

        Parameters
        ----------
        self
            the container with array inputs.
        indices_or_sections
            If indices_or_sections is an integer n, the array is split into n sections.
            If the array is divisible by n along the 3rd axis, each section will be of
            equal size. If input is not divisible by n, the sizes of the first
            int(ary.size(0) % n) sections will have size int(ary.size(0) / n) + 1, and
            the rest will have size int(ary.size(0) / n).
            If indices_or_sections is a tuple of ints, then input is split at each of
            the indices in the tuple.

        Returns
        -------
        ret
            list of containers holding arrays split from the input at the 3rd axis

        Examples
        --------
        >>> ary = ivy.Container(
            a = ivy.array(
                    [[[0.,  1.],
                      [2.,  3.]],
                      [[4.,  5.],
                      [6.,  7.]]]
                ),
            b=ivy.array(
                    [[[ 0.,  1.,  2.,  3.],
                      [ 4.,  5.,  6.,  7.],
                      [ 8.,  9., 10., 11.],
                      [12., 13., 14., 15.]]]
                )
            )
        >>> ary.dsplit(2)
        [{
            a: ivy.array([[[0.], [2.]],
                          [[4.], [6.]]]),
            b: ivy.array([[[0., 1.], [4., 5.], [8., 9.], [12., 13.]]])
        }, {
            a: ivy.array([[[1.], [3.]],
                          [[5.], [7.]]]),
            b: ivy.array([[[2., 3.], [6., 7.], [10., 11.], [14., 15.]]])
        }]
        """
        return self.static_dsplit(self, indices_or_sections)

    @staticmethod
    def static_atleast_1d(
        *arys: Union[ivy.Array, ivy.NativeArray, ivy.Container],
        key_chains: Optional[Union[List[str], Dict[str, str]]] = None,
        to_apply: bool = True,
        prune_unapplied: bool = False,
        map_sequences: bool = False,
    ) -> List[ivy.Container]:
        """
        ivy.Container static method variant of ivy.atleast_1d. This method simply wraps
        the function, and so the docstring for ivy.atleast_1d also applies to this
        method with minimal changes.

        Parameters
        ----------
        arys
            one or more container with array inputs.
        key_chains
            The keychains to apply or not apply the method to. Default is ``None``.
        to_apply
            If True, the method will be applied to key_chains, otherwise key_chains
            will be skipped. Default is ``True``.
        prune_unapplied
            Whether to prune key_chains for which the function was not applied.
            Default is ``False``.
        map_sequences
            Whether to also map method to sequences (lists, tuples).
            Default is ``False``.

        Returns
        -------
        ret
            container or list of container where each elements within container is
            atleast 1d. Copies are made only if necessary.

        Examples
        --------
        >>> ary = ivy.Container(a=ivy.array(1), b=ivy.array([3,4,5]),\
                        c=ivy.array([[3]]))
        >>> ivy.Container.static_atleast_1d(ary)
        {
            a: ivy.array([1]),
            b: ivy.array([3, 4, 5]),
            c: ivy.array([[3]]),
        }
        """
        return ContainerBase.cont_multi_map_in_function(
            "atleast_1d",
            *arys,
            key_chains=key_chains,
            to_apply=to_apply,
            prune_unapplied=prune_unapplied,
            map_sequences=map_sequences,
        )

    def atleast_1d(
        self: Union[ivy.Container, ivy.Array, ivy.NativeArray],
        *arys: Union[ivy.Container, ivy.Array, ivy.NativeArray, bool, Number],
        key_chains: Optional[Union[List[str], Dict[str, str]]] = None,
        to_apply: bool = True,
        prune_unapplied: bool = False,
        map_sequences: bool = False,
    ) -> List[ivy.Container]:
        """
        ivy.Container instance method variant of ivy.atleast_1d. This method simply 
        wraps the function, and so the docstring for ivy.atleast_1d also applies to 
        this method with minimal changes.

        Parameters
        ----------
        self
            the container with array inputs.
        arys
            one or more container with array inputs.
        key_chains
            The keychains to apply or not apply the method to. Default is ``None``.
        to_apply
            If True, the method will be applied to key_chains, otherwise key_chains
            will be skipped. Default is ``True``.
        prune_unapplied
            Whether to prune key_chains for which the function was not applied.
            Default is ``False``.
        map_sequences
            Whether to also map method to sequences (lists, tuples).
            Default is ``False``.

        Returns
        -------
        ret
            container or list of container where each elements within container is
            atleast 1d. Copies are made only if necessary.

        Examples
        --------
        >>> ary1 = ivy.Container(a=ivy.array(1), b=ivy.array([3,4]),\
                            c=ivy.array([[5]]))
        >>> ary2 = ivy.Container(a=ivy.array(9), b=ivy.array(2),\
                            c=ivy.array(3))
        >>> ary1.atleast_1d(ary2)
        [{
            a: ivy.array([1]),
            b: ivy.array([3, 4]),
            c: ivy.array([[5]])
        }, {
            a: ivy.array([9]),
            b: ivy.array([2]),
            c: ivy.array([3])
        }]
        """
        return self.static_atleast_1d(
            self,
            *arys,
            key_chains=key_chains,
            to_apply=to_apply,
            prune_unapplied=prune_unapplied,
            map_sequences=map_sequences,
        )

    def dstack(
        self: ivy.Container,
        /,
        xs: Union[
            Tuple[Union[ivy.Array, ivy.NativeArray, ivy.Container]],
            List[Union[ivy.Array, ivy.NativeArray, ivy.Container]],
        ],
        *,
        key_chains: Optional[Union[List[str], Dict[str, str]]] = None,
        to_apply: bool = True,
        prune_unapplied: bool = False,
        map_sequences: bool = False,
        out: Optional[ivy.Container] = None,
    ) -> ivy.Container:
        """
        ivy.Container instance method variant of ivy.stack. This method
        simply wraps the function, and so the docstring for ivy.stack
        also applies to this method with minimal changes.

        Examples
        --------
        >>> x = ivy.Container(a=ivy.array([[0, 1], [2,3]]), b=ivy.array([[4, 5]]))
        >>> y = ivy.Container(a=ivy.array([[3, 2], [1,0]]), b=ivy.array([[1, 0]]))
        >>> x.dstack([y])
        {
            a: ivy.array([[[0, 3],
                           [1, 2]],
                          [[2, 1],
                           [3, 0]]]),
            b: ivy.array([[[4, 1]],
                           [[5, 0]]])
        }
        """
        new_xs = xs.cont_copy() if ivy.is_ivy_container(xs) else xs.copy()
        new_xs.insert(0, self.cont_copy())
        return self.static_dstack(
            new_xs,
            key_chains=key_chains,
            to_apply=to_apply,
            prune_unapplied=prune_unapplied,
            map_sequences=map_sequences,
            out=out,
        )

    @staticmethod
    def static_dstack(
        xs: Union[
            Tuple[Union[ivy.Array, ivy.NativeArray, ivy.Container]],
            List[Union[ivy.Array, ivy.NativeArray, ivy.Container]],
        ],
        /,
        *,
        key_chains: Optional[Union[List[str], Dict[str, str]]] = None,
        to_apply: bool = True,
        prune_unapplied: bool = False,
        map_sequences: bool = False,
        out: Optional[ivy.Container] = None,
    ) -> ivy.Container:
        """
        ivy.Container static method variant of ivy.stack. This method simply wraps the
        function, and so the docstring for ivy.dstack also applies to this method
        with minimal changes.

        Examples
        --------
        With one :class:`ivy.Container` input:
        >>> c = ivy.Container(a=[ivy.array([1,2,3]), ivy.array([0,0,0])],
                              b=ivy.arange(3))
        >>> ivy.Container.static_dstack(c)
        {
            a: ivy.array([[1, 0],
                          [2, 0]
                          [3,0]]),
            b: ivy.array([[0, 1, 2])
        }
        """
        return ContainerBase.cont_multi_map_in_function(
            "dstack",
            xs,
            key_chains=key_chains,
            to_apply=to_apply,
            prune_unapplied=prune_unapplied,
            map_sequences=map_sequences,
            out=out,
        )

    @staticmethod
    def static_atleast_2d(
        *arys: Union[ivy.Array, ivy.NativeArray, ivy.Container],
        key_chains: Optional[Union[List[str], Dict[str, str]]] = None,
        to_apply: bool = True,
        prune_unapplied: bool = False,
        map_sequences: bool = False,
    ) -> List[ivy.Container]:
        """
        ivy.Container static method variant of ivy.atleast_2d. This method simply wraps
        the function, and so the docstring for ivy.atleast_2d also applies to this
        method with minimal changes.

        Parameters
        ----------
        arys
            one or more container with array inputs.
        key_chains
            The keychains to apply or not apply the method to. Default is ``None``.
        to_apply
            If True, the method will be applied to key_chains, otherwise key_chains
            will be skipped. Default is ``True``.
        prune_unapplied
            Whether to prune key_chains for which the function was not applied.
            Default is ``False``.
        map_sequences
            Whether to also map method to sequences (lists, tuples).
            Default is ``False``.

        Returns
        -------
        ret
            container or list of container where each elements within container is
            atleast 2D. Copies are made only if necessary.

        Examples
        --------
        >>> ary = ivy.Container(a=ivy.array(1), b=ivy.array([3,4,5]),\
                        c=ivy.array([[3]]))
        >>> ivy.Container.static_atleast_2d(ary)
        {
            a: ivy.array([[1]]),
            b: ivy.array([[3, 4, 5]]),
            c: ivy.array([[3]])
        }
        """
        return ContainerBase.cont_multi_map_in_function(
            "atleast_2d",
            *arys,
            key_chains=key_chains,
            to_apply=to_apply,
            prune_unapplied=prune_unapplied,
            map_sequences=map_sequences,
        )

    def atleast_2d(
        self: Union[ivy.Container, ivy.Array, ivy.NativeArray],
        *arys: Union[ivy.Container, ivy.Array, ivy.NativeArray],
        key_chains: Optional[Union[List[str], Dict[str, str]]] = None,
        to_apply: bool = True,
        prune_unapplied: bool = False,
        map_sequences: bool = False,
    ) -> List[ivy.Container]:
        """ivy.Container instance method variant of ivy.atleast_2d. This method simply
        wraps the function, and so the docstring for ivy.atleast_2d also applies to this
        method with minimal changes.

        Parameters
        ----------
        self
            container with array inputs.
        arys
            one or more container with array inputs.
        key_chains
            The keychains to apply or not apply the method to. Default is ``None``.
        to_apply
            If True, the method will be applied to key_chains, otherwise key_chains
            will be skipped. Default is ``True``.
        prune_unapplied
            Whether to prune key_chains for which the function was not applied.
            Default is ``False``.
        map_sequences
            Whether to also map method to sequences (lists, tuples).
            Default is ``False``.

        Returns
        -------
        ret
            container or list of container where each elements within container is
            atleast 2D. Copies are made only if necessary.

        Examples
        --------
        >>> ary1 = ivy.Container(a=ivy.array(1), b=ivy.array([3,4]),\
                            c=ivy.array([[5]]))
        >>> ary2 = ivy.Container(a=ivy.array(9), b=ivy.array(2),\
                            c=ivy.array(3))
        >>> ary1.atleast_2d(ary2)
        [{
            a: ivy.array([[1]]),
            b: ivy.array([[3, 4]]),
            c: ivy.array([[5]])
        }, {
            a: ivy.array([[9]]),
            b: ivy.array([[2]]),
            c: ivy.array([[3]])
        }]
        """
        return self.static_atleast_2d(
            self,
            *arys,
            key_chains=key_chains,
            to_apply=to_apply,
            prune_unapplied=prune_unapplied,
            map_sequences=map_sequences,
        )

    @staticmethod
    def static_atleast_3d(
        *arys: Union[ivy.Array, ivy.NativeArray, ivy.Container],
        key_chains: Optional[Union[List[str], Dict[str, str]]] = None,
        to_apply: bool = True,
        prune_unapplied: bool = False,
        map_sequences: bool = False,
    ) -> List[ivy.Container]:
        """
        ivy.Container static method variant of ivy.atleast_3d. This method simply wraps
        the function, and so the docstring for ivy.atleast_3d also applies to this
        method with minimal changes.

        Parameters
        ----------
        arys
            one or more container with array inputs.
        key_chains
            The keychains to apply or not apply the method to. Default is ``None``.
        to_apply
            If True, the method will be applied to key_chains, otherwise key_chains
            will be skipped. Default is ``True``.
        prune_unapplied
            Whether to prune key_chains for which the function was not applied.
            Default is ``False``.
        map_sequences
            Whether to also map method to sequences (lists, tuples).
            Default is ``False``.

        Returns
        -------
        ret
            container or list of container where each elements within container is
            atleast 3D. Copies are made only if necessary. For example, a 1-D array
            of shape (N,) becomes a view of shape (1, N, 1), and a 2-D array of shape
            (M, N) becomes a view of shape (M, N, 1).

        Examples
        --------
        >>> ary = ivy.Container(a=ivy.array(1), b=ivy.array([3,4,5]),\
                        c=ivy.array([[3]]))
        >>> ivy.Container.static_atleast_3d(ary)
        {
            a: ivy.array([[[1]]]),
            b: ivy.array([[[3],
                           [4],
                           [5]]]),
            c: ivy.array([[[3]]])
        }
        """
        return ContainerBase.cont_multi_map_in_function(
            "atleast_3d",
            *arys,
            key_chains=key_chains,
            to_apply=to_apply,
            prune_unapplied=prune_unapplied,
            map_sequences=map_sequences,
        )

    def atleast_3d(
        self: Union[ivy.Container, ivy.Array, ivy.NativeArray],
        *arys: Union[ivy.Container, ivy.Array, ivy.NativeArray, bool, Number],
        key_chains: Optional[Union[List[str], Dict[str, str]]] = None,
        to_apply: bool = True,
        prune_unapplied: bool = False,
        map_sequences: bool = False,
    ) -> List[ivy.Container]:
        """ivy.Container instance method variant of ivy.atleast_3d. This method simply
        wraps the function, and so the docstring for ivy.atleast_3d also applies to this
        method with minimal changes.

        Parameters
        ----------
        self
            container with array inputs.
        arys
            one or more container with array inputs.
        key_chains
            The keychains to apply or not apply the method to. Default is ``None``.
        to_apply
            If True, the method will be applied to key_chains, otherwise key_chains
            will be skipped. Default is ``True``.
        prune_unapplied
            Whether to prune key_chains for which the function was not applied.
            Default is ``False``.
        map_sequences
            Whether to also map method to sequences (lists, tuples).
            Default is ``False``.

        Returns
        -------
        ret
            container or list of container where each elements within container is
            atleast 3D. Copies are made only if necessary. For example, a 1-D array
            of shape (N,) becomes a view of shape (1, N, 1), and a 2-D array of shape
            (M, N) becomes a view of shape (M, N, 1).

        Examples
        --------
        >>> ary1 = ivy.Container(a=ivy.array(1), b=ivy.array([3,4]),\
                            c=ivy.array([[5]]))
        >>> ary2 = ivy.Container(a=ivy.array(9), b=ivy.array(2),\
                            c=ivy.array(3))
        >>> ary1.atleast_3d(ary2)
        [{
            a: ivy.array([[[1]]]),
            b: ivy.array([[[3],
                           [4]]]),
            c: ivy.array([[[5]]])
        }, {
            a: ivy.array([[[9]]]),
            b: ivy.array([[[2]]]),
            c: ivy.array([[[3]]])
        }]
        """
        return self.static_atleast_3d(
            self,
            *arys,
            key_chains=key_chains,
            to_apply=to_apply,
            prune_unapplied=prune_unapplied,
            map_sequences=map_sequences,
        )

    @staticmethod
    def static_take_along_axis(
        arr: Union[ivy.Array, ivy.NativeArray, ivy.Container],
        indices: Union[ivy.Array, ivy.NativeArray, ivy.Container],
        axis: int,
        key_chains: Optional[Union[List[str], Dict[str, str]]] = None,
        to_apply: bool = True,
        prune_unapplied: bool = False,
        map_sequences: bool = False,
        out: Optional[ivy.Container] = None,
    ) -> ivy.Container:
        """
        ivy.Container static method variant of ivy.take_along_axis. This method simply
        wraps the function, and so the docstring for ivy.take_along_axis also applies to
        this method with minimal changes.

        Parameters
        ----------
        arr
            container with array inputs.
        indices
            container with indices of the values to extract.
        axis
            The axis over which to select values. If axis is None, then arr and indices
            must be 1-D sequences of the same length.
        key_chains
            The keychains to apply or not apply the method to. Default is ``None``.
        to_apply
            If True, the method will be applied to key_chains, otherwise key_chains
            will be skipped. Default is ``True``.
        prune_unapplied
            Whether to prune key_chains for which the function was not applied.
            Default is ``False``.
        map_sequences
            Whether to also map method to sequences (lists, tuples).
            Default is ``False``.
        out
            optional output container, for writing the result to.

        Returns
        -------
        ret
            a container with arrays of the same shape as those in indices.

        Examples
        --------
        >>> arr = ivy.Container(a=ivy.array([[1, 2], [3, 4]]),\
                                b=ivy.array([[5, 6], [7, 8]]))
        >>> indices = ivy.Container(a=ivy.array([[0, 0], [1, 1]]),\
                                    b=ivy.array([[1, 0], [1, 0]]))
        >>> ivy.Container.static_take_along_axis(arr, indices, axis=1)
        {
            a: ivy.array([[1, 1],
                          [4, 4]]),
            b: ivy.array([[6, 5],
                          [8, 7]])
        }
        """
        return ContainerBase.cont_multi_map_in_function(
            "take_along_axis",
            arr,
            indices,
            axis,
            key_chains=key_chains,
            to_apply=to_apply,
            prune_unapplied=prune_unapplied,
            map_sequences=map_sequences,
            out=out,
        )

    def take_along_axis(
        self: Union[ivy.Container, ivy.Array, ivy.NativeArray],
        indices: Union[ivy.Container, ivy.Array, ivy.NativeArray],
        axis: int,
        key_chains: Optional[Union[List[str], Dict[str, str]]] = None,
        to_apply: bool = True,
        prune_unapplied: bool = False,
        map_sequences: bool = False,
        out: Optional[ivy.Container] = None,
    ) -> ivy.Container:
        """ivy.Container instance method variant of ivy.take_along_axis.
        This method simply wraps the function, and so the docstring for
        ivy.take_along_axis also applies to this method with minimal changes.

        Parameters
        ----------
        self
            container with array inputs.
        indices
            container with indices of the values to extract.
        axis
            The axis over which to select values. If axis is None, then arr and indices
            must be 1-D sequences of the same length.
        key_chains
            The keychains to apply or not apply the method to. Default is ``None``.
        to_apply
            If True, the method will be applied to key_chains, otherwise key_chains
            will be skipped. Default is ``True``.
        prune_unapplied
            Whether to prune key_chains for which the function was not applied.
            Default is ``False``.
        map_sequences
            Whether to also map method to sequences (lists, tuples).
            Default is ``False``.
        out
            optional output container, for writing the result to.

        Returns
        -------
        ret
            a container with arrays of the same shape as those in indices.

        Examples
        --------
        >>> arr = ivy.Container(a=ivy.array([[1, 2], [3, 4]]),\
                                b=ivy.array([[5, 6], [7, 8]]))
        >>> indices = ivy.Container(a=ivy.array([[0, 0], [1, 1]]),\
                                    b=ivy.array([[1, 0], [1, 0]]))
        >>> arr.take_along_axis(indices, axis=1)
        [{
            a: ivy.array([[1, 1],
                          [4, 4]]),
            b: ivy.array([[6, 5],
                            [8, 7]])
        }]
        """
        return self.static_take_along_axis(
            self,
            indices,
            axis,
            key_chains=key_chains,
            to_apply=to_apply,
            prune_unapplied=prune_unapplied,
            map_sequences=map_sequences,
            out=out,
        )

    @staticmethod
    def static_hsplit(
        ary: Union[ivy.Array, ivy.NativeArray, ivy.Container],
        indices_or_sections: Union[int, Tuple[int]],
        /,
        *,
        key_chains: Optional[Union[List[str], Dict[str, str]]] = None,
        to_apply: bool = True,
        prune_unapplied: bool = False,
        map_sequences: bool = False,
        out: Optional[ivy.Container] = None,
    ) -> ivy.Container:
        """
        ivy.Container static method variant of ivy.hsplit. This method simply wraps
        the function, and so the docstring for ivy.hsplit also applies to this method
        with minimal changes.

        Parameters
        ----------
        ary
            the container with array inputs.
        indices_or_sections
            If indices_or_sections is an integer n, the array is split into n sections.
            If the array is divisible by n horizontally, each section will be of equal
            size. If input is not divisible by n, the sizes of the first
            int(ary.size(0) % n) sections will have size int(ary.size(0) / n) + 1, and
            the rest will have size int(ary.size(0) / n).
            If indices_or_sections is a tuple of ints, then input is split at each of
            the indices in the tuple.
        out
            optional output container, for writing the result to.

        Returns
        -------
        ret
            container including input arrays split horizontally.

        Examples
        --------
        >>> ary = ivy.Container(
            a = ivy.ivy.array(
                    [[[0.,  1.],
                      [2.,  3.]],
                      [[4.,  5.],
                      [6.,  7.]]]
                ),
            b=ivy.array(
                    [[ 0.,  1.,  2.,  3.],
                     [ 4.,  5.,  6.,  7.],
                     [ 8.,  9., 10., 11.],
                     [12., 13., 14., 15.]])
                )
            )
        >>> ivy.Container.static_vsplit(ary, 2)
        {
            a: ivy.ivy.array(
                    [[[0.,  1.],
                      [2.,  3.]],
                      [[4.,  5.],
                      [6.,  7.]]]
                ),
            b: [ivy.array([[ 0.,  1.],
                        [ 4.,  5.],
                        [ 8.,  9.],
                        [12., 13.]]),
                ivy.array([[ 2.,  3.],
                        [ 6.,  7.],
                        [10., 11.],
                        [14., 15.]])
        }
        """
        return ContainerBase.cont_multi_map_in_function(
            "hsplit",
            ary,
            indices_or_sections,
            key_chains=key_chains,
            to_apply=to_apply,
            prune_unapplied=prune_unapplied,
            map_sequences=map_sequences,
            out=out,
        )

    def hsplit(
        self: ivy.Container,
        indices_or_sections: Union[int, Tuple[int]],
        /,
        *,
        out: Optional[ivy.Container] = None,
    ) -> ivy.Container:
        """ivy.Container instance method variant of ivy.hsplit. This method simply
        wraps the function, and so the docstring for ivy.hsplit also applies to this
        method with minimal changes.

        Parameters
        ----------
        self
            the container with array inputs.
        indices_or_sections
            If indices_or_sections is an integer n, the array is split into n sections.
            If the array is divisible by n horizontally, each section will be of equal
            size. If input is not divisible by n, the sizes of the first
            int(ary.size(0) % n) sections will have size int(ary.size(0) / n) + 1, and
            the rest will have size int(ary.size(0) / n).
            If indices_or_sections is a tuple of ints, then input is split at each of
            the indices in the tuple.
        out
            optional output container, for writing the result to.

        Returns
        -------
        ret
            container including arrays with the modified Bessel
            function evaluated at each of the elements of x.

        Examples
        --------
        >>> ary = ivy.Container(
            a = ivy.ivy.array(
                    [[[0.,  1.],
                      [2.,  3.]],
                      [[4.,  5.],
                      [6.,  7.]]]
                ),
            b=ivy.array(
                    [[ 0.,  1.,  2.,  3.],
                     [ 4.,  5.,  6.,  7.],
                     [ 8.,  9., 10., 11.],
                     [12., 13., 14., 15.]])
                )
            )
        >>> ary.hsplit(2)
        {
            a: ivy.ivy.array(
                    [[[0.,  1.],
                      [2.,  3.]],
                      [[4.,  5.],
                      [6.,  7.]]]
                ),
            b: [ivy.array([[ 0.,  1.],
                        [ 4.,  5.],
                        [ 8.,  9.],
                        [12., 13.]]),
                ivy.array([[ 2.,  3.],
                        [ 6.,  7.],
                        [10., 11.],
                        [14., 15.]])
        }
        """
        return self.static_hsplit(self, indices_or_sections, out=out)

    @staticmethod
    def static_broadcast_shapes(
        shapes: Union[ivy.Container, List[Tuple[int]]],
        /,
        *,
        key_chains: Optional[Union[List[str], Dict[str, str]]] = None,
        to_apply: bool = True,
        prune_unapplied: bool = False,
        map_sequences: bool = False,
        out: Optional[ivy.Container] = None,
    ) -> ivy.Container:
        """
        ivy.Container static method variant of ivy.broadcast_shapes.
        This method simply wraps the function, and so the docstring for
        ivy.hsplit also applies to this method
        with minimal changes.

        Parameters
        ----------
        shapes
            the container with shapes to broadcast.

        Returns
        -------
        ret
            Container with broadcasted shapes.

        Examples
        --------
        >>> shapes = ivy.Container(a = [(2, 3), (2, 1)],
        ...                        b = [(2, 3), (1, 3)],
        ...                        c = [(2, 3), (2, 3)],
        ...                        d = [(2, 3), (2, 1), (1, 3), (2, 3)])
        >>> z = ivy.Container.static_broadcast_shapes(shapes)
        >>> print(z)
        {
            a: (2, 3),
            b: (2, 3),
            c: (2, 3),
            d: (2, 3)
        }
        """
        return ContainerBase.cont_multi_map_in_function(
            "broadcast_shapes",
            shapes,
            key_chains=key_chains,
            to_apply=to_apply,
            prune_unapplied=prune_unapplied,
            map_sequences=map_sequences,
            out=out,
        )

    def broadcast_shapes(
        self: ivy.Container,
        /,
        *,
        out: Optional[ivy.Container] = None,
    ) -> ivy.Container:
        """ivy.Container instance method variant of ivy.broadcast_shapes.
         This method simply wraps the function, and so the docstring for
         ivy.broadcast_shapes also applies to this method with minimal
         changes.

        Parameters
        ----------
        self
            the container with shapes to broadcast.

        Returns
        -------
        ret
            Container with broadcasted shapes.

        Examples
        --------
        >>> shapes = ivy.Container(a = [(2, 3), (2, 1)],
        ...                        b = [(2, 3), (1, 3)],
        ...                        c = [(2, 3), (2, 3)],
        ...                        d = [(2, 3), (2, 1), (1, 3), (2, 3)])
        >>> z = shapes.broadcast_shapes()
        >>> print(z)
        {
            a: (2, 3),
            b: (2, 3),
            c: (2, 3),
            d: (2, 3)
        }

        """
        return self.static_broadcast_shapes(self, out=out)

    @staticmethod
    def static_expand(
        x: Union[ivy.Array, ivy.NativeArray, ivy.Container],
        shape: Union[ivy.Shape, ivy.NativeShape],
        /,
        *,
        device: Optional[Union[ivy.Device, ivy.NativeDevice]] = None,
        key_chains: Optional[Union[List[str], Dict[str, str]]] = None,
        to_apply: bool = True,
        prune_unapplied: bool = False,
        map_sequences: bool = False,
        out: Optional[ivy.Container] = None,
    ) -> ivy.Container:
        """

        Parameters
        ----------
        x
        shape
        device
        out
        key_chains
        to_apply
        prune_unapplied
        map_sequences

        Returns
        -------

        """
        return ContainerBase.cont_multi_map_in_function(
            "expand",
            x,
            shape,
            device=device,
            key_chains=key_chains,
            to_apply=to_apply,
            prune_unapplied=prune_unapplied,
            map_sequences=map_sequences,
            out=out,
        )

    def expand(
        self: Union[ivy.Array, ivy.NativeArray, ivy.Container],
        shape: Union[ivy.Shape, ivy.NativeShape],
        /,
        *,
        device: Optional[Union[ivy.Device, ivy.NativeDevice]] = None,
        out: Optional[ivy.Container] = None,
    ) -> ivy.Container:
        """

        Parameters
        ----------
        shape
        device
        out

        Returns
        -------

        """
        return self.static_expand(self, shape, device=device, out=out)<|MERGE_RESOLUTION|>--- conflicted
+++ resolved
@@ -1345,11 +1345,7 @@
         to_apply: bool = True,
         prune_unapplied: bool = False,
         map_sequences: bool = False,
-<<<<<<< HEAD
     ) -> List[ivy.Container]:
-=======
-    ) -> ivy.Container:
->>>>>>> 016e7e5a
         """
         ivy.Container static method variant of ivy.dsplit. This method simply wraps
         the function, and so the docstring for ivy.dsplit also applies to this method
@@ -1367,7 +1363,6 @@
             the rest will have size int(ary.size(0) / n).
             If indices_or_sections is a tuple of ints, then input is split at each of
             the indices in the tuple.
-<<<<<<< HEAD
         key_chains
             The key-chains to apply or not apply the method to. Default is None.
         to_apply
@@ -1378,8 +1373,6 @@
             Default is False.
         map_sequences
             Whether to also map method to sequences (lists, tuples). Default is False.
-=======
->>>>>>> 016e7e5a
 
         Returns
         -------
@@ -1427,11 +1420,7 @@
         self: ivy.Container,
         indices_or_sections: Union[int, Tuple[int, ...]],
         /,
-<<<<<<< HEAD
     ) -> List[ivy.Container]:
-=======
-    ) -> ivy.Container:
->>>>>>> 016e7e5a
         """ivy.Container instance method variant of ivy.dsplit. This method simply
         wraps the function, and so the docstring for ivy.dsplit also applies to this
         method with minimal changes.
