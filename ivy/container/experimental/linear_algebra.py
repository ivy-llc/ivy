# global
from typing import Union, Optional, List, Dict, Tuple, Sequence

# local
from ivy.container.base import ContainerBase
import ivy


class _ContainerWithLinearAlgebraExperimental(ContainerBase):
    @staticmethod
    def static_eigh_tridiagonal(
        alpha: Union[ivy.Array, ivy.NativeArray, ivy.Container],
        beta: Union[ivy.Array, ivy.NativeArray, ivy.Container],
        /,
        *,
        eigvals_only: bool = True,
        select: str = "a",
        select_range: Optional[
            Union[Tuple[int, int], List[int], ivy.Array, ivy.NativeArray]
        ] = None,
        tol: Optional[float] = None,
        key_chains: Optional[Union[List[str], Dict[str, str]]] = None,
        to_apply: bool = True,
        prune_unapplied: bool = False,
        map_sequences: bool = False,
    ) -> Union[ivy.Container, Tuple[ivy.Container, ivy.Container]]:
        """
        ivy.Container static method variant of ivy.eigh_tridiagonal. This method simply
        wraps the function, and so the docstring for ivy.eigh_tridiagonal also applies
        to this method with minimal changes.

        Parameters
        ----------
        alpha
            An array or a container of real or complex arrays each of
            shape (n), the diagonal elements of the matrix.
        beta
            An array or a container of real or complex arrays each of shape (n-1),
            containing the elements of the first super-diagonal of the matrix.
        eigvals_only
            If False, both eigenvalues and corresponding eigenvectors are computed.
            If True, only eigenvalues are computed. Default is True.
        select
            Optional string with values in {'a', 'v', 'i'}
            (default is 'a') that determines which eigenvalues
            to calculate: 'a': all eigenvalues. 'v': eigenvalues
            in the interval (min, max] given by select_range.
            'i': eigenvalues with indices min <= i <= max.
        select_range
            Size 2 tuple or list or array specifying the range of
            eigenvalues to compute together with select. If select
            is 'a', select_range is ignored.
        tol
            Optional scalar. Ignored when backend is not Tensorflow. The
            absolute tolerance to which each eigenvalue is required. An
            eigenvalue (or cluster) is considered to have converged if
            it lies in an interval of this width. If tol is None (default),
            the value eps*|T|_2 is used where eps is the machine precision,
            and |T|_2 is the 2-norm of the matrix T.

        Returns
        -------
        eig_vals
            The eigenvalues of the matrix in non-decreasing order.
        eig_vectors
            If eigvals_only is False the eigenvectors are returned in the second
            output argument.

        Examples
        --------
        With :class:`ivy.Container` input:

        >>> alpha = ivy.Container(a=ivy.array([0., 1., 2.]), b=ivy.array([2., 2., 2.]))
        >>> beta = ivy.array([0.,2.])
        >>> y = ivy.Container.static_eigh_tridiagonal(alpha, beta)
        >>> print(y)
        {
            a: ivy.array([-0.56155, 0., 3.56155]),
            b: ivy.array([0., 2., 4.])
        }

        >>> alpha = ivy.Container(a=ivy.array([0., 1., 2.]), b=ivy.array([2., 2., 2.]))
        >>> beta = ivy.Container(a=ivy.array([0.,2.]), b=ivy.array([2.,2.]))
        >>> y = ivy.Container.static_eigh_tridiagonal(alpha, beta)
        >>> print(y)
        {
            a: ivy.array([-0.56155, 0., 3.56155]),
            b: ivy.array([-0.82842, 2., 4.82842])
        }
        """
        return ContainerBase.cont_multi_map_in_function(
            "eigh_tridiagonal",
            alpha,
            beta,
            eigvals_only=eigvals_only,
            select=select,
            select_range=select_range,
            tol=tol,
            key_chains=key_chains,
            to_apply=to_apply,
            prune_unapplied=prune_unapplied,
            map_sequences=map_sequences,
        )

    def eigh_tridiagonal(
        self: ivy.Container,
        beta: Union[ivy.Array, ivy.NativeArray, ivy.Container],
        /,
        *,
        eigvals_only: bool = True,
        select: str = "a",
        select_range: Optional[
            Union[Tuple[int, int], List[int], ivy.Array, ivy.NativeArray]
        ] = None,
        tol: Optional[float] = None,
        key_chains: Optional[Union[List[str], Dict[str, str]]] = None,
        to_apply: bool = True,
        prune_unapplied: bool = False,
        map_sequences: bool = False,
    ) -> Union[ivy.Container, Tuple[ivy.Container, ivy.Container]]:
        """
        ivy.Container instance method variant of ivy.eigh_tridiagonal.
        This method simply wraps the function, and so the docstring for
        ivy.eigh_tridiagonal also applies to this method with minimal changes.

        Parameters
        ----------
        self
            A container of real or complex arrays each of shape (n),
            the diagonal elements of the matrix.
        beta
            An array or a container of real or complex arrays each of shape
            (n-1), containing the elements of the first super-diagonal of the matrix.
        eigvals_only
            If False, both eigenvalues and corresponding eigenvectors are computed.
            If True, only eigenvalues are computed. Default is True.
        select
            Optional string with values in {'a', 'v', 'i'} (default is 'a') that
            determines which eigenvalues to calculate: 'a': all eigenvalues.
            'v': eigenvalues in the interval (min, max] given by select_range.
            'i': eigenvalues with indices min <= i <= max.
        select_range
            Size 2 tuple or list or array specifying the range of eigenvalues to
            compute together with select. If select is 'a', select_range is ignored.
        tol
            Optional scalar. Ignored when backend is not Tensorflow. The absolute
            tolerance to which each eigenvalue is required. An eigenvalue (or cluster)
            is considered to have converged if it lies in an interval of this width.
            If tol is None (default), the value eps*|T|_2 is used where eps is the
            machine precision, and |T|_2 is the 2-norm of the matrix T.

        Returns
        -------
        eig_vals
            The eigenvalues of the matrix in non-decreasing order.
        eig_vectors
            If eigvals_only is False the eigenvectors are returned in
            the second output argument.

        Examples
        --------
        >>> alpha = ivy.Container(a=ivy.array([0., 1., 2.]), b=ivy.array([2., 2., 2.]))
        >>> beta = ivy.array([0.,2.])
        >>> y = alpha.eigh_tridiagonal(beta)
        >>> print(y)
        {
            a: ivy.array([-0.56155, 0., 3.56155]),
            b: ivy.array([0., 2., 4.])
        }

        >>> alpha = ivy.Container(a=ivy.array([0., 1., 2.]), b=ivy.array([2., 2., 2.]))
        >>> beta = ivy.Container(a=ivy.array([0.,2.]), b=ivy.array([2.,2.]))
        >>> y = alpha.eigh_tridiagonal(beta)
        >>> print(y)
        {
            a: ivy.array([-0.56155, 0., 3.56155]),
            b: ivy.array([-0.82842, 2., 4.82842])
        }
        """
        return self.static_eigh_tridiagonal(
            self,
            beta,
            eigvals_only=eigvals_only,
            select=select,
            select_range=select_range,
            tol=tol,
            key_chains=key_chains,
            to_apply=to_apply,
            prune_unapplied=prune_unapplied,
            map_sequences=map_sequences,
        )

    @staticmethod
    def static_diagflat(
        x: Union[ivy.Array, ivy.NativeArray, ivy.Container],
        /,
        *,
        offset: int = 0,
        padding_value: float = 0,
        align: str = "RIGHT_LEFT",
        num_rows: int = -1,
        num_cols: int = -1,
        key_chains: Optional[Union[List[str], Dict[str, str]]] = None,
        to_apply: bool = True,
        prune_unapplied: bool = False,
        map_sequences: bool = False,
        out: Optional[ivy.Container] = None,
    ) -> ivy.Container:
        return ContainerBase.cont_multi_map_in_function(
            "diagflat",
            x,
            offset=offset,
            padding_value=padding_value,
            align=align,
            num_rows=num_rows,
            num_cols=num_cols,
            out=out,
            key_chains=key_chains,
            to_apply=to_apply,
            prune_unapplied=prune_unapplied,
            map_sequences=map_sequences,
        )

    def diagflat(
        self: ivy.Container,
        /,
        *,
        offset: int = 0,
        padding_value: float = 0,
        align: str = "RIGHT_LEFT",
        num_rows: int = -1,
        num_cols: int = -1,
        key_chains: Optional[Union[List[str], Dict[str, str]]] = None,
        to_apply: bool = True,
        prune_unapplied: bool = False,
        map_sequences: bool = False,
        out: Optional[ivy.Container] = None,
    ) -> ivy.Container:
        """
        ivy.Container instance method variant of ivy.diagflat.
        This method simply wraps the function, and so the docstring for
        ivy.diagflat also applies to this method with minimal changes.

        Examples
        --------
        >>> x = ivy.Container(a=[1,2])
        >>> ivy.diagflat(x, k=1)
        {
            a: ivy.array([[0, 1, 0],
                          [0, 0, 2],
                          [0, 0, 0]])
        }
        """
        return self.static_diagflat(
            self,
            offset=offset,
            padding_value=padding_value,
            align=align,
            num_rows=num_rows,
            num_cols=num_cols,
            key_chains=key_chains,
            to_apply=to_apply,
            prune_unapplied=prune_unapplied,
            map_sequences=map_sequences,
            out=out,
        )

    @staticmethod
    def static_kron(
        a: Union[ivy.Array, ivy.NativeArray, ivy.Container],
        b: Union[ivy.Array, ivy.NativeArray, ivy.Container],
        /,
        *,
        key_chains: Optional[Union[List[str], Dict[str, str]]] = None,
        to_apply: bool = True,
        prune_unapplied: bool = False,
        map_sequences: bool = False,
        out: Optional[ivy.Container] = None,
    ) -> ivy.Container:
        """
        ivy.Container static method variant of ivy.kron. This method simply wraps
        the function, and so the docstring for ivy.kron also applies to this method
        with minimal changes.

        Parameters
        ----------
        a
            first container with input arrays.
        b
            second container with input arrays
        out
            optional output container, for writing the result to.

        Returns
        -------
        ret
            container including arrays corresponding to the Kronecker product of
            the arrays in the input containers, computed element-wise

        Examples
        --------
        >>> a = ivy.Container(x=ivy.array([1,2]), y=ivy.array(50))
        >>> b = ivy.Container(x=ivy.array([3,4]), y=ivy.array(9))
        >>> ivy.Container.static_kron(a, b)
        {
            a: ivy.array([3, 4, 6, 8])
            b: ivy.array([450])
        }
        """
        return ContainerBase.cont_multi_map_in_function(
            "kron",
            a,
            b,
            key_chains=key_chains,
            to_apply=to_apply,
            prune_unapplied=prune_unapplied,
            map_sequences=map_sequences,
            out=out,
        )

    def kron(
        self: ivy.Container,
        b: ivy.Container,
        /,
        *,
        key_chains: Optional[Union[List[str], Dict[str, str]]] = None,
        to_apply: bool = True,
        prune_unapplied: bool = False,
        map_sequences: bool = False,
        out: Optional[ivy.Container] = None,
    ) -> ivy.Container:
        """
        ivy.Container instance method variant of ivy.kron.
        This method simply wraps the function, and so the docstring for
        ivy.kron also applies to this method with minimal changes.

        Examples
        --------
        >>> a = ivy.Container(x=ivy.array([1,2]), y=ivy.array([50]))
        >>> b = ivy.Container(x=ivy.array([3,4]), y=ivy.array(9))
        >>> a.kron(b)
        {
            a: ivy.array([3, 4, 6, 8])
            b: ivy.array([450])
        }
        """
        return self.static_kron(
            self,
            b,
            key_chains=key_chains,
            to_apply=to_apply,
            prune_unapplied=prune_unapplied,
            map_sequences=map_sequences,
            out=out,
        )

    @staticmethod
    def static_matrix_exp(
        x: Union[ivy.Array, ivy.NativeArray, ivy.Container],
        /,
        *,
        key_chains: Optional[Union[List[str], Dict[str, str]]] = None,
        to_apply: bool = True,
        out: Optional[ivy.Container] = None,
    ) -> ivy.Container:
        return ContainerBase.cont_multi_map_in_function(
            "matrix_exp",
            x,
            out=out,
            key_chains=key_chains,
            to_apply=to_apply,
        )

    def matrix_exp(
        self: ivy.Container,
        /,
        *,
        key_chains: Optional[Union[List[str], Dict[str, str]]] = None,
        to_apply: bool = True,
        out: Optional[ivy.Container] = None,
    ) -> ivy.Container:
        """
        ivy.Container instance method variant of ivy.diagflat.
        This method simply wraps the function, and so the docstring for
        ivy.diagflat also applies to this method with minimal changes.

        Examples
        --------
        >>> x = ivy.array([[[1., 0.],
                            [0., 1.]],
                            [[2., 0.],
                            [0., 2.]]])
        >>> ivy.matrix_exp(x)
        ivy.array([[[2.7183, 1.0000],
                    [1.0000, 2.7183]],
                    [[7.3891, 1.0000],
                    [1.0000, 7.3891]]])
        """
        return self.static_matrix_exp(
            self,
            key_chains=key_chains,
            to_apply=to_apply,
            out=out,
        )

    @staticmethod
    def static_eig(
        x: Union[ivy.Array, ivy.NativeArray, ivy.Container],
        /,
        *,
        key_chains: Optional[Union[List[str], Dict[str, str]]] = None,
        to_apply: bool = True,
        prune_unapplied: bool = False,
        map_sequences: bool = False,
    ) -> ivy.Container:
        """
        ivy.Container static method variant of ivy.eig.
        This method simply wraps the function, and so the docstring for
        ivy.eig also applies to this method with minimal changes.

        Parameters
        ----------
            x
                container with input arrays.

        Returns
        -------
            ret
                container including tuple of arrays corresponding to
                eigenvealues and eigenvectors of input array

        Examples
        --------
        >>> x = ivy.array([[1,2], [3,4]])
        >>> c = ivy.Container({'x':{'xx':x}})
        >>> ivy.Container.eig(c)
        {
            x:  {
                    xx: (tuple(2), <class ivy.array.array.Array>, shape=[2, 2])
                }
        }
        >>> ivy.Container.eig(c)['x']['xx']
        (
            ivy.array([-0.37228107+0.j,  5.3722816 +0.j]),
            ivy.array([
                    [-0.8245648 +0.j, -0.41597357+0.j],
                    [0.56576747+0.j, -0.9093767 +0.j]
                ])
        )
        """
        return ContainerBase.cont_multi_map_in_function(
            "eig",
            x,
            key_chains=key_chains,
            to_apply=to_apply,
            prune_unapplied=prune_unapplied,
            map_sequences=map_sequences,
        )

    def eig(
        self: ivy.Container,
        /,
        *,
        key_chains: Optional[Union[List[str], Dict[str, str]]] = None,
        to_apply: bool = True,
        prune_unapplied: bool = False,
        map_sequences: bool = False,
    ) -> ivy.Container:
        """
        ivy.Container instance method variant of ivy.eig.
        This method simply wraps the function, and so the docstring for
        ivy.eig also applies to this method with minimal changes.

        Parameters
        ----------
            x
                container with input arrays.

        Returns
        -------
            ret
                container including arrays corresponding
                eigenvealues and eigenvectors of input arrays

        Examples
        --------
        >>> x = ivy.array([[1,2], [3,4]])
        >>> c = ivy.Container({'x':{'xx':x}})
        >>> c.eig()
        {
            x:  {
                    xx: (tuple(2), <class ivy.array.array.Array>, shape=[2, 2])
                }
        }
        >>>c.eig()['x']['xx']
        (
            ivy.array([-0.37228107+0.j,  5.3722816 +0.j]),
            ivy.array([
                    [-0.8245648 +0.j, -0.41597357+0.j],
                    [0.56576747+0.j, -0.9093767 +0.j]
                ])
        )
        """
        return self.static_eig(
            self,
            key_chains=key_chains,
            to_apply=to_apply,
            prune_unapplied=prune_unapplied,
            map_sequences=map_sequences,
        )

    @staticmethod
    def static_eigvals(
        x: Union[ivy.Array, ivy.NativeArray, ivy.Container],
        /,
        *,
        key_chains: Optional[Union[List[str], Dict[str, str]]] = None,
        to_apply: bool = True,
        prune_unapplied: bool = False,
        map_sequences: bool = False,
    ) -> ivy.Container:
        """
        ivy.Container static method variant of ivy.eigvals.
        This method simply wraps the function, and so the docstring for
        ivy.eigvals also applies to this method with minimal changes.

        Parameters
        ----------
            x
                container with input arrays.

        Returns
        -------
            ret
                container including array corresponding
                to eigenvalues of input array

        Examples
        --------
        >>> x = ivy.array([[1,2], [3,4]])
        >>> c = ivy.Container({'x':{'xx':x}})
        >>> ivy.Container.eigvals(c)
        {
            x: {
                xx: ivy.array([-0.37228132+0.j, 5.37228132+0.j])
            }
        }
        >>> ivy.Container.eigvals(c)['x']['xx']
        ivy.array([-0.37228132+0.j,  5.37228132+0.j])
        """
        return ContainerBase.cont_multi_map_in_function(
            "eigvals",
            x,
            key_chains=key_chains,
            to_apply=to_apply,
            prune_unapplied=prune_unapplied,
            map_sequences=map_sequences,
        )

    def eigvals(
        self: ivy.Container,
        /,
        *,
        key_chains: Optional[Union[List[str], Dict[str, str]]] = None,
        to_apply: bool = True,
        prune_unapplied: bool = False,
        map_sequences: bool = False,
    ) -> ivy.Container:
        """
        ivy.Container instance method variant of ivy.eigvals.
        This method simply wraps the function, and so the docstring for
        ivy.eigvals also applies to this method with minimal changes.

        Parameters
        ----------
            x
                container with input arrays.

        Returns
        -------
            ret
                container including array corresponding
                to eigenvalues of input array

        Examples
        --------
        >>> x = ivy.array([[1,2], [3,4]])
        >>> c = ivy.Container({'x':{'xx':x}})
        >>> c.eigvals()
        {
            x: {
                xx: ivy.array([-0.37228132+0.j, 5.37228132+0.j])
            }
        }
        >>> c.eigvals()['x']['xx']
        ivy.array([-0.37228132+0.j,  5.37228132+0.j])
        """
        return self.static_eigvals(
            self,
            key_chains=key_chains,
            to_apply=to_apply,
            prune_unapplied=prune_unapplied,
            map_sequences=map_sequences,
        )

    @staticmethod
    def static_adjoint(
        x: ivy.Container,
        /,
        *,
        key_chains: Optional[Union[List[str], Dict[str, str]]] = None,
        to_apply: bool = True,
        out: Optional[ivy.Container] = None,
    ):
        """
        ivy.Container static method variant of ivy.adjoint. This method simply wraps
        the function, and so the docstring for ivy.adjoint also applies to this method
        with minimal changes.

        Parameters
        ----------
        x
            container with input arrays of dimensions greater than 1.
        out
            optional output container, for writing the result to.

        Returns
        -------
        ret
            container including arrays corresponding to the conjugate transpose of
            the arrays in the input container

        Examples
        --------
        >>> x = np.array([[1.-1.j, 2.+2.j],
                          [3.+3.j, 4.-4.j]])
        >>> y = np.array([[1.-2.j, 3.+4.j],
                          [1.-0.j, 2.+6.j]])
        >>> c = ivy.Container(a=ivy.array(x), b=ivy.array(y))
        >>> ivy.Container.static_adjoint(c)
        {
            a: ivy.array([[1.+1.j, 3.-3.j],
                          [2.-2.j, 4.+4.j]]),
            b: ivy.array([[1.+2.j, 1.-0.j],
                          [3.-4.j, 2.-6.j]])
        }
        """
        return ContainerBase.cont_multi_map_in_function(
            "adjoint",
            x,
            out=out,
            key_chains=key_chains,
            to_apply=to_apply,
        )

    def adjoint(
        self: ivy.Container,
        /,
        *,
        key_chains: Optional[Union[List[str], Dict[str, str]]] = None,
        to_apply: bool = True,
        out: Optional[ivy.Container] = None,
    ):
        """
        ivy.Container instance method variant of ivy.adjoint.
        This method simply wraps the function, and so the docstring for
        ivy.adjoint also applies to this method with minimal changes.

        Examples
        --------
        >>> x = np.array([[1.-1.j, 2.+2.j],
                          [3.+3.j, 4.-4.j]])
        >>> c = ivy.Container(a=ivy.array(x))
        >>> c.adjoint()
        {
            a: ivy.array([[1.+1.j, 3.-3.j],
                          [2.-2.j, 4.+4.j]])
        }
        """
        return self.static_adjoint(
            self, key_chains=key_chains, to_apply=to_apply, out=out
        )

    @staticmethod
    def static_multi_dot(
        x: Sequence[Union[ivy.Container, ivy.Array, ivy.NativeArray]],
        /,
        *,
        key_chains: Optional[Union[List[str], Dict[str, str]]] = None,
        to_apply: bool = True,
        prune_unapplied: bool = False,
        map_sequences: bool = False,
        out: Optional[ivy.Container] = None,
    ) -> ivy.Container:
        """
        ivy.Container static method variant of ivy.multi_dot. This method simply wraps
        the function, and so the docstring for ivy.multi_dot also applies to this method
        with minimal changes.

        Parameters
        ----------
        x
            sequence of matrices to multiply.
        out
            optional output array, for writing the result to. It must have a valid
            shape, i.e. the resulting shape after applying regular matrix multiplication
            to the inputs.

        Returns
        -------
        ret
            dot product of the arrays.

        Examples
        --------
        With :class:`ivy.Container` input:

        >>> a = ivy.Container(x=ivy.arange(2 * 3).reshape((2, 3)),
        ...                   y=ivy.arange(2 * 3).reshape((2, 3)))
        >>> b = ivy.Container(x=ivy.arange(3 * 2).reshape((3, 2)),
        ...                   y=ivy.arange(3 * 2).reshape((3, 2)))
        >>> c = ivy.Container(x=ivy.arange(2 * 2).reshape((2, 2)),
        ...                   y=ivy.arange(2 * 2).reshape((2, 2)))
        >>> ivy.Container.static_multi_dot((a, b, c))
        {
            x: ivy.array([[26, 49],
                          [80, 148]]),
            y: ivy.array([[26, 49],
                          [80, 148]])
        }
        """
        return ContainerBase.cont_multi_map_in_function(
            "multi_dot",
            x,
            out=out,
            key_chains=key_chains,
            to_apply=to_apply,
            prune_unapplied=prune_unapplied,
            map_sequences=map_sequences,
        )

    def multi_dot(
        self: ivy.Container,
        arrays: Sequence[Union[ivy.Container, ivy.Array, ivy.NativeArray]],
        /,
        *,
        key_chains: Optional[Union[List[str], Dict[str, str]]] = None,
        to_apply: bool = True,
        prune_unapplied: bool = False,
        map_sequences: bool = True,
        out: Optional[ivy.Container] = None,
    ) -> ivy.Container:
        """
        ivy.Container instance method variant of ivy.multi_dot.
        This method simply wraps the function, and so the docstring for
        ivy.multi_dot also applies to this method with minimal changes.

        Examples
        --------
        >>> a = ivy.Container(x=ivy.arange(2 * 3).reshape((2, 3)),
        ...                   y=ivy.arange(2 * 3).reshape((2, 3)))
        >>> b = ivy.Container(x=ivy.arange(3 * 2).reshape((3, 2)),
        ...                   y=ivy.arange(3 * 2).reshape((3, 2)))
        >>> c = ivy.Container(x=ivy.arange(2 * 2).reshape((2, 2)),
        ...                   y=ivy.arange(2 * 2).reshape((2, 2)))
        >>> a.multi_dot((b, c))
        {
            x: ivy.array([[26, 49],
                          [80, 148]]),
            y: ivy.array([[26, 49],
                          [80, 148]])
        }
        """
        return self.static_multi_dot(
            (self, *arrays),
            key_chains=key_chains,
            to_apply=to_apply,
            prune_unapplied=prune_unapplied,
            map_sequences=map_sequences,
            out=out,
        )
<<<<<<< HEAD
    
    @staticmethod
    def static_solve_triangular(
        a: Union[ivy.Container, ivy.Array, ivy.NativeArray],
        b: Union[ivy.Container, ivy.Array, ivy.NativeArray],
        /,
        *,
        lower: bool = True,
        transpose: bool = False,
        conjugate: bool = False,
        unit_diagonal: bool = False,
        key_chains: Optional[Union[List[str], Dict[str, str]]] = None,
        to_apply: bool = True,
        out: Optional[ivy.Container] = None,
    ) -> ivy.Container:
        """
        ivy.Container static method variant of ivy.solve_triangular. This method simply wraps
        the function, and so the docstring for ivy.solve_triangular also applies to this method
        with minimal changes.

        Parameters
        ----------
        a
            array of shape (n, n) or (n, n, k).
        b
            array of shape (n,) or (n, k).
        lower
            whether the matrix is to be considered as lower triangular.
        transpose
            whether to solve with a transpose of matrix a.
        conjugate
            whether to solve with a conjugate transpose of matrix a.
        unit_diagonal
            whether the diagonal elements of a are assumed to be 1 and will not be referenced.

        Returns
        -------
        ret
            solution to the system a x = b. Shape of return matches b.

        Examples
        --------
        With :class:`ivy.Container` input:

        >>> a = ivy.Container(x=ivy.array([[1., 0.], [2., 3.]]),
        ...                   y=ivy.array([[1., 0.], [2., 3.]]))
        >>> b = ivy.Container(x=ivy.array([1., 2.]),
        ...                   y=ivy.array([1., 2.]))
        >>> ivy.Container.static_solve_triangular(a, b, lower=True)
        {
            x: ivy.array([1., 0.]),
            y: ivy.array([1., 0.])
        }
        """
        return ContainerBase.cont_multi_map_in_function(
            "solve_triangular",
            (a, b),
            out=out,
            key_chains=key_chains,
            to_apply=to_apply,
        )
    
=======

    @staticmethod
    def static_cond(
        self: ivy.Container,
        /,
        *,
        key_chains: Optional[Union[List[str], Dict[str, str]]] = None,
        to_apply: bool = True,
        prune_unapplied: bool = False,
        map_sequences: bool = False,
        p: Optional[Union[int, float, None]] = None,
        out: Optional[ivy.Container] = None,
    ):
        """
        ivy.Container static method variant of ivy.cond.
        This method simply wraps the function, and so the docstring for
        ivy.cond also applies to this method with minimal changes.

        Parameters
        ----------
            self
                container with input arrays.
            p
                order of the norm of the matrix (see ivy.norm).

        Returns
        -------
            ret
                container including array corresponding
                to condition number of input array

        Examples
        --------
        >>> x = ivy.array([[1,2], [3,4]])
        >>> ivy.Container.static_cond(x)
        ivy.array(14.933034)
        """
        return ContainerBase.cont_multi_map_in_function(
            "cond",
            self,
            p=p,
            out=out,
            key_chains=key_chains,
            to_apply=to_apply,
            prune_unapplied=prune_unapplied,
            map_sequences=map_sequences,
        )

    def cond(
        self: ivy.Container,
        /,
        *,
        key_chains: Optional[Union[List[str], Dict[str, str]]] = None,
        to_apply: bool = True,
        prune_unapplied: bool = False,
        map_sequences: bool = False,
        p: Optional[Union[int, float, None]] = None,
    ):
        """
        ivy.Container instance method variant of ivy.cond.
        This method simply wraps the function, and so the docstring for
        ivy.cond also applies to this method with minimal changes.

        Parameters
        ----------
            self
                container with input arrays.
            p
                order of the norm of the matrix (see ivy.norm).

        Returns
        -------
            ret
                container including array corresponding
                to condition number of input array

        Examples
        --------
        >>> x = ivy.array([[1,2], [3,4]])
        >>> c = ivy.Container(a=x)
        >>> c.cond()
        ivy.array(14.933034)

        >>> x = ivy.array([[1,2], [3,4]])
        >>> c = ivy.Container(a=x)
        >>> c.cond(p=1)
        ivy.array(21.0)

        With :class:`ivy.Container` input:

        >>> a = ivy.Container(x=ivy.arange(2 * 3).reshape((2, 3)),
        ...                   y=ivy.arange(2 * 3).reshape((2, 3)))
        >>> a.cond()
        {
            x: ivy.array(14.933034),
            y: ivy.array(14.933034)
        }
        """
        return self.static_cond(
            self,
            p=p,
            key_chains=key_chains,
            to_apply=to_apply,
            prune_unapplied=prune_unapplied,
            map_sequences=map_sequences,
        )
>>>>>>> 0d7d58b9
<|MERGE_RESOLUTION|>--- conflicted
+++ resolved
@@ -779,7 +779,7 @@
             map_sequences=map_sequences,
             out=out,
         )
-<<<<<<< HEAD
+
     
     @staticmethod
     def static_solve_triangular(
@@ -842,7 +842,6 @@
             to_apply=to_apply,
         )
     
-=======
 
     @staticmethod
     def static_cond(
@@ -948,5 +947,4 @@
             to_apply=to_apply,
             prune_unapplied=prune_unapplied,
             map_sequences=map_sequences,
-        )
->>>>>>> 0d7d58b9
+        )