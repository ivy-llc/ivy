--- conflicted
+++ resolved
@@ -1299,15 +1299,7 @@
         map_sequences
         out
 
-<<<<<<< HEAD
-        Returns
-        -------
-
-        """
-
-=======
-        """
->>>>>>> e3506525
+        """
         return ContainerBase.cont_multi_map_in_function(
             "dft",
             x,
@@ -1353,12 +1345,6 @@
         map_sequences
         out
 
-<<<<<<< HEAD
-        Returns
-        -------
-
-=======
->>>>>>> e3506525
         """
         return self.static_dft(
             self,
@@ -1372,9 +1358,8 @@
             prune_unapplied=prune_unapplied,
             map_sequences=map_sequences,
             out=out,
-<<<<<<< HEAD
-        )
-
+        )
+    
     @staticmethod
     def static_stft(
             signal: Union[ivy.Array, ivy.NativeArray, ivy.Container],
@@ -1529,6 +1514,4 @@
             window_fn=window_fn,
             pad_end=pad_end,
             name=name
-=======
->>>>>>> e3506525
         )