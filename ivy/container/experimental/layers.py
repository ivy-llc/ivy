--- conflicted
+++ resolved
@@ -944,7 +944,6 @@
         )
 
     @staticmethod
-<<<<<<< HEAD
     def static_separable_conv2d(
         x: Union[ivy.Array, ivy.NativeArray, ivy.Container],
         depthwise_filter: Union[int, Tuple[int], Tuple[int, int, int]],
@@ -954,36 +953,19 @@
         /,
         *,
         data_format: str = "NHWC",
-=======
-    def static_fft(
-        x: ivy.Container,
-        dim: int,
-        /,
-        *,
-        norm: Optional[str] = "backward",
-        n: Optional[Union[int, Tuple[int]]] = None,
->>>>>>> bcacc559
-        key_chains: Optional[Union[List[str], Dict[str, str]]] = None,
-        to_apply: bool = True,
-        prune_unapplied: bool = False,
-        map_sequences: bool = False,
-        out: Optional[ivy.Container] = None,
-<<<<<<< HEAD
+        key_chains: Optional[Union[List[str], Dict[str, str]]] = None,
+        to_apply: bool = True,
+        prune_unapplied: bool = False,
+        map_sequences: bool = False,
+        out: Optional[ivy.Container] = None,
     ) -> ivy.Container:
         """ivy.Container static method variant of ivy.seperable_conv2d. This method simply
         wraps the function, and so the docstring for ivy.seperable_conv2d also applies
         to this method with minimal changes.
-=======
-    ):
-        """ivy.Container static method variant of ivy.fft. This method simply wraps
-        the function, and so the docstring for ivy.fft also applies to this method
-        with minimal changes.
->>>>>>> bcacc559
-
-        Parameters
-        ----------
-        x
-<<<<<<< HEAD
+
+        Parameters
+        ----------
+        x
             Input image *[batch_size,h,w,d_in]*.
         kernel
             The size of the window to take a max over.
@@ -997,7 +979,131 @@
         out
             optional output array, for writing the result to. It must have a shape
             that the inputs broadcast to.
-=======
+
+        Returns
+        -------
+        ret
+            A 4-D Tensor with shape according to 'data_format'. 
+            For example, with data_format="NHWC".
+
+
+        Examples
+        --------
+        >>> a = ivy.arange(12).reshape((2, 1, 3, 2))
+        >>> b = ivy.arange(48).reshape((2, 4, 3, 2))
+        >>> x = ivy.Container({'a': a, 'b': b})
+        >>> print(ivy.Container.static_separable_conv2d(x, (2, 2), (1, 1), "SAME"))
+        {
+            a: (<class ivy.array.array.Array> shape=[2, 1, 3, 2]),
+            b: (<class ivy.array.array.Array> shape=[2, 4, 3, 2])
+        }
+        """
+        return ContainerBase.cont_multi_map_in_static_method(
+            "separable_conv2d",
+            x,
+            depthwise_filter,
+            pointwise_filter,
+            strides,
+            padding,
+            data_format=data_format,
+            key_chains=key_chains,
+            to_apply=to_apply,
+            prune_unapplied=prune_unapplied,
+            map_sequences=map_sequences,
+            out=out,
+        )
+
+    def separable_conv2d(
+        self: ivy.Container,
+        depthwise_filter: Union[int, Tuple[int], Tuple[int, int, int]],
+        pointwise_filter: Union[int, Tuple[int], Tuple[int, int, int]],
+        strides: Union[int, Tuple[int], Tuple[int, int]],
+        padding: str,
+        /,
+        *,
+        data_format: str = "NHWC",
+        key_chains: Optional[Union[List[str], Dict[str, str]]] = None,
+        to_apply: bool = True,
+        prune_unapplied: bool = False,
+        map_sequences: bool = False,
+        out: Optional[ivy.Container] = None,
+    ) -> ivy.Container:
+        """ivy.Container instance method variant of `ivy.separable_conv2d`. 
+        This method simply wraps the function, and so the docstring for 
+        `ivy.separable_conv2d` also applies to this method with minimal changes.
+
+        Parameters
+        ----------
+        x
+            Input image *[batch_size,h,w,d_in]*.
+        kernel
+            The size of the window to take a max over.
+        strides
+            The stride of the sliding window for each dimension of input.
+        padding
+            "SAME" or "VALID" indicating the algorithm, or list indicating
+            the per-dimension paddings.
+        data_format
+            "NHWC" or "NCHW". Defaults to "NHWC".
+        dilations
+            The dilation factor for each dimension of input. (Default value = 1)
+        out
+            optional output array, for writing the result to. It must have a shape
+            that the inputs broadcast to.
+
+        Returns
+        -------
+        ret
+            A 4-D Tensor with shape according to 'data_format'. 
+            For example, with data_format="NHWC".
+
+
+        Examples
+        --------
+        >>> a = ivy.arange(12).reshape((2, 1, 3, 2))
+        >>> b = ivy.arange(48).reshape((2, 4, 3, 2))
+        >>> x = ivy.Container({'a': a, 'b': b})
+        >>> print(x.separable_conv2d((2, 2), (1, 1), "SAME"))
+        {
+            a: (<class ivy.array.array.Array> shape=[2, 1, 3, 2]),
+            b: (<class ivy.array.array.Array> shape=[2, 4, 3, 2])
+        }
+        """
+        return self.static_separable_conv2d(
+            self,
+            depthwise_filter,
+            pointwise_filter,
+            strides,
+            padding,
+            data_format=data_format,
+            key_chains=key_chains,
+            to_apply=to_apply,
+            prune_unapplied=prune_unapplied,
+            map_sequences=map_sequences,
+            out=out,
+        )
+
+    @staticmethod
+    def static_fft(
+        x: ivy.Container,
+        dim: int,
+        /,
+        *,
+        norm: Optional[str] = "backward",
+        n: Optional[Union[int, Tuple[int]]] = None,
+        key_chains: Optional[Union[List[str], Dict[str, str]]] = None,
+        to_apply: bool = True,
+        prune_unapplied: bool = False,
+        map_sequences: bool = False,
+        out: Optional[ivy.Container] = None,
+    ):
+        """ivy.Container static method variant of ivy.fft. This method simply wraps
+        the function, and so the docstring for ivy.fft also applies to this method
+        with minimal changes.
+
+        Parameters
+        ----------
+        x
             Container containing input volumes *[...,d_in,...]*,
             where d_in indicates the dimension that needs FFT.
         dim
@@ -1015,36 +1121,10 @@
         out
             Optional output array, for writing the result to. It must have a shape that
             the inputs broadcast to.
->>>>>>> bcacc559
-
-        Returns
-        -------
-        ret
-<<<<<<< HEAD
-            A 4-D Tensor with shape according to 'data_format'. 
-            For example, with data_format="NHWC".
-
-
-        Examples
-        --------
-        >>> a = ivy.arange(12).reshape((2, 1, 3, 2))
-        >>> b = ivy.arange(48).reshape((2, 4, 3, 2))
-        >>> x = ivy.Container({'a': a, 'b': b})
-        >>> print(ivy.Container.static_separable_conv2d(x, (2, 2), (1, 1), "SAME"))
-        {
-            a: (<class ivy.array.array.Array> shape=[2, 1, 3, 2]),
-            b: (<class ivy.array.array.Array> shape=[2, 4, 3, 2])
-        }
-        """
-        return ContainerBase.cont_multi_map_in_static_method(
-            "separable_conv2d",
-            x,
-            depthwise_filter,
-            pointwise_filter,
-            strides,
-            padding,
-            data_format=data_format,
-=======
+
+        Returns
+        -------
+        ret
             The transformed input.
 
         Examples
@@ -1068,25 +1148,13 @@
             dim,
             norm=norm,
             n=n,
->>>>>>> bcacc559
-            key_chains=key_chains,
-            to_apply=to_apply,
-            prune_unapplied=prune_unapplied,
-            map_sequences=map_sequences,
-            out=out,
-        )
-
-<<<<<<< HEAD
-    def separable_conv2d(
-        self: ivy.Container,
-        depthwise_filter: Union[int, Tuple[int], Tuple[int, int, int]],
-        pointwise_filter: Union[int, Tuple[int], Tuple[int, int, int]],
-        strides: Union[int, Tuple[int], Tuple[int, int]],
-        padding: str,
-        /,
-        *,
-        data_format: str = "NHWC",
-=======
+            key_chains=key_chains,
+            to_apply=to_apply,
+            prune_unapplied=prune_unapplied,
+            map_sequences=map_sequences,
+            out=out,
+        )
+
     def fft(
         self: ivy.Container,
         dim: int,
@@ -1156,44 +1224,19 @@
         *,
         norm: Optional[str] = "backward",
         n: Optional[Union[int, Tuple[int]]] = None,
->>>>>>> bcacc559
-        key_chains: Optional[Union[List[str], Dict[str, str]]] = None,
-        to_apply: bool = True,
-        prune_unapplied: bool = False,
-        map_sequences: bool = False,
-        out: Optional[ivy.Container] = None,
-<<<<<<< HEAD
-    ) -> ivy.Container:
-        """ivy.Container instance method variant of `ivy.separable_conv2d`. 
-        This method simply wraps the function, and so the docstring for 
-        `ivy.separable_conv2d` also applies to this method with minimal changes.
-=======
+        key_chains: Optional[Union[List[str], Dict[str, str]]] = None,
+        to_apply: bool = True,
+        prune_unapplied: bool = False,
+        map_sequences: bool = False,
+        out: Optional[ivy.Container] = None,
     ):
         """ivy.Container static method variant of ivy.ifft. This method simply wraps
         the function, and so the docstring for ivy.ifft also applies to this method
         with minimal changes.
->>>>>>> bcacc559
-
-        Parameters
-        ----------
-        x
-<<<<<<< HEAD
-            Input image *[batch_size,h,w,d_in]*.
-        kernel
-            The size of the window to take a max over.
-        strides
-            The stride of the sliding window for each dimension of input.
-        padding
-            "SAME" or "VALID" indicating the algorithm, or list indicating
-            the per-dimension paddings.
-        data_format
-            "NHWC" or "NCHW". Defaults to "NHWC".
-        dilations
-            The dilation factor for each dimension of input. (Default value = 1)
-        out
-            optional output array, for writing the result to. It must have a shape
-            that the inputs broadcast to.
-=======
+
+        Parameters
+        ----------
+        x
             Container containing input volumes *[...,d_in,...]*,
             where d_in indicates the dimension that needs IFFT.
         dim
@@ -1211,35 +1254,10 @@
         out
             Optional output array, for writing the result to. It must have a shape that
             the inputs broadcast to.
->>>>>>> bcacc559
-
-        Returns
-        -------
-        ret
-<<<<<<< HEAD
-            A 4-D Tensor with shape according to 'data_format'. 
-            For example, with data_format="NHWC".
-
-
-        Examples
-        --------
-        >>> a = ivy.arange(12).reshape((2, 1, 3, 2))
-        >>> b = ivy.arange(48).reshape((2, 4, 3, 2))
-        >>> x = ivy.Container({'a': a, 'b': b})
-        >>> print(x.separable_conv2d((2, 2), (1, 1), "SAME"))
-        {
-            a: (<class ivy.array.array.Array> shape=[2, 1, 3, 2]),
-            b: (<class ivy.array.array.Array> shape=[2, 4, 3, 2])
-        }
-        """
-        return self.static_separable_conv2d(
-            self,
-            depthwise_filter,
-            pointwise_filter,
-            strides,
-            padding,
-            data_format=data_format,
-=======
+
+        Returns
+        -------
+        ret
             The transformed input.
 
         Examples
@@ -1263,14 +1281,11 @@
             dim,
             norm=norm,
             n=n,
->>>>>>> bcacc559
-            key_chains=key_chains,
-            to_apply=to_apply,
-            prune_unapplied=prune_unapplied,
-            map_sequences=map_sequences,
-            out=out,
-<<<<<<< HEAD
-=======
+            key_chains=key_chains,
+            to_apply=to_apply,
+            prune_unapplied=prune_unapplied,
+            map_sequences=map_sequences,
+            out=out,
         )
 
     def ifft(
@@ -1332,5 +1347,4 @@
             norm=norm,
             n=n,
             out=out,
->>>>>>> bcacc559
         )