--- conflicted
+++ resolved
@@ -270,11 +270,6 @@
         padding: str,
         /,
         *,
-<<<<<<< HEAD
-        data_format: str = "NHWC",
-        dilations: Optional[Union[int, Tuple[int], Tuple[int, int]]] = 1,
-        out: Optional[ivy.Array] = None,
-=======
         key_chains=None,
         to_apply=True,
         prune_unapplied=False,
@@ -282,16 +277,11 @@
         data_format: str = "NHWC",
         dilations: Optional[Union[int, Tuple[int], Tuple[int, int]]] = 1,
         out: Optional[ivy.Container] = None,
->>>>>>> ac535fc0
     ) -> ivy.Container:
         """
         ivy.Container static method variant of ivy.conv2d. This method simply
         wraps the function, and so the docstring for ivy.conv2d also applies
         to this method with minimal changes.
-<<<<<<< HEAD
-
-=======
->>>>>>> ac535fc0
         Parameters
         ----------
         x
@@ -310,18 +300,10 @@
         out
             optional output array, for writing the result to. It must have a shape
             that the inputs broadcast to.
-<<<<<<< HEAD
-
-=======
->>>>>>> ac535fc0
-        Returns
-        -------
-        ret
-            The result of the convolution operation.
-<<<<<<< HEAD
-
-=======
->>>>>>> ac535fc0
+        Returns
+        -------
+        ret
+            The result of the convolution operation.
         Examples
         --------
         >>> x = ivy.Container(a = ivy.eye(3, 3).view(1, 3, 3, 1), \
@@ -335,10 +317,6 @@
             a:ivy.array([[[[4.],[0.]],[[1.],[5.]]]]),
             b:ivy.array([[[[4.],[0.],[0.]],[[1.],[6.],[0.]],[[0.],[1.],[5.]]]])
         }
-<<<<<<< HEAD
-
-=======
->>>>>>> ac535fc0
         """
         return ContainerBase.multi_map_in_static_method(
             "conv2d",
@@ -348,13 +326,10 @@
             padding=padding,
             data_format=data_format,
             dilations=dilations,
-<<<<<<< HEAD
-=======
             key_chains=key_chains,
             to_apply=to_apply,
             prune_unapplied=prune_unapplied,
             map_sequences=map_sequences,
->>>>>>> ac535fc0
             out=out,
         )
 
@@ -365,11 +340,6 @@
         padding: str,
         /,
         *,
-<<<<<<< HEAD
-        data_format: str = "NHWC",
-        dilations: Optional[Union[int, Tuple[int], Tuple[int, int]]] = 1,
-        out: Optional[ivy.Array] = None,
-=======
         key_chains=None,
         to_apply=True,
         prune_unapplied=False,
@@ -377,16 +347,11 @@
         data_format: str = "NHWC",
         dilations: Optional[Union[int, Tuple[int], Tuple[int, int]]] = 1,
         out: Optional[ivy.Container] = None,
->>>>>>> ac535fc0
     ) -> ivy.Container:
         """
         ivy.Container instance method variant of `ivy.conv2d`. This method simply
         wraps the function, and so the docstring for `ivy.conv2d` also applies
         to this method with minimal changes.
-<<<<<<< HEAD
-
-=======
->>>>>>> ac535fc0
         Parameters
         ----------
         x
@@ -405,18 +370,10 @@
         out
             optional output array, for writing the result to. It must have a shape
             that the inputs broadcast to.
-<<<<<<< HEAD
-
-=======
->>>>>>> ac535fc0
-        Returns
-        -------
-        ret
-            The result of the convolution operation.
-<<<<<<< HEAD
-
-=======
->>>>>>> ac535fc0
+        Returns
+        -------
+        ret
+            The result of the convolution operation.
         Examples
         --------
         >>> x = ivy.Container(a = ivy.eye(3, 3).view(1, 3, 3, 1), \
@@ -430,12 +387,6 @@
             a:ivy.array([[[[4.],[0.]],[[1.],[5.]]]]),
             b:ivy.array([[[[4.],[0.],[0.]],[[1.],[6.],[0.]],[[0.],[1.],[5.]]]])
         }
-<<<<<<< HEAD
-
-        """
-        return self.static_conv2d(
-            self, filters, strides, padding, data_format, dilations, out=out
-=======
         """
         return self.static_conv2d(
             self,
@@ -449,5 +400,4 @@
             prune_unapplied=prune_unapplied,
             map_sequences=map_sequences,
             out=out,
->>>>>>> ac535fc0
         )