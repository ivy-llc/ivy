--- conflicted
+++ resolved
@@ -20,11 +20,6 @@
         *,
         data_format: str = "NHWC",
         dilations: Optional[Union[int, Tuple[int], Tuple[int, int]]] = 1,
-<<<<<<< HEAD
-        /,
-        *,
-=======
->>>>>>> 971fba4a
         out: Optional[ivy.Container] = None,
     ) -> ivy.Container:
         """
@@ -90,11 +85,6 @@
         *,
         data_format: str = "NHWC",
         dilations: Optional[Union[int, Tuple[int], Tuple[int, int]]] = 1,
-<<<<<<< HEAD
-        /,
-        *,
-=======
->>>>>>> 971fba4a
         out: Optional[ivy.Container] = None,
     ) -> ivy.Container:
         """
@@ -152,17 +142,10 @@
         filters: Union[ivy.Array, ivy.NativeArray],
         strides: int,
         padding: str,
-<<<<<<< HEAD
+        /,
+        *,
         data_format: str = "NWC",
         dilations: int = 1,
-        /,
-        *,
-=======
-        /,
-        *,
-        data_format: str = "NWC",
-        dilations: int = 1,
->>>>>>> 971fba4a
         out: Optional[ivy.Container] = None,
     ) -> ivy.Container:
         """
@@ -224,17 +207,10 @@
         filters: Union[ivy.Array, ivy.NativeArray],
         strides: int,
         padding: str,
-<<<<<<< HEAD
+        /,
+        *,
         data_format: str = "NWC",
         dilations: int = 1,
-        /,
-        *,
-=======
-        /,
-        *,
-        data_format: str = "NWC",
-        dilations: int = 1,
->>>>>>> 971fba4a
         out: Optional[ivy.Container] = None,
     ) -> ivy.Container:
         """
@@ -281,8 +257,13 @@
         }
         """
         return self.static_conv1d(
-<<<<<<< HEAD
-            self, filters, strides, padding, data_format, dilations, out=out
+            self,
+            filters,
+            strides,
+            padding,
+            data_format=data_format,
+            dilations=dilations,
+            out=out,
         )
 
     @staticmethod
@@ -394,18 +375,19 @@
 
         Examples
         --------
-
+        >>> x = ivy.Container(a = ivy.eye(3, 3).view(1, 3, 3, 1), \
+                              b = ivy.eye(5, 5).view(1, 5, 5, 1))
+        >>> filters = ivy.array([[2, 0, 1], \
+                                [1, 3, 1], \
+                                [0, 1, 1]]).unsqueeze(-1).unsqueeze(-1).float()
+        >>> result = ivy.conv2d(x, filters, (2,), 'SAME')
+        >>> print(result)
+        {
+            a:ivy.array([[[[4.],[0.]],[[1.],[5.]]]]),
+            b:ivy.array([[[[4.],[0.],[0.]],[[1.],[6.],[0.]],[[0.],[1.],[5.]]]])
+        }
 
         """
         return self.static_conv2d(
             self, filters, strides, padding, data_format, dilations, out=out
-=======
-            self,
-            filters,
-            strides,
-            padding,
-            data_format=data_format,
-            dilations=dilations,
-            out=out,
->>>>>>> 971fba4a
         )