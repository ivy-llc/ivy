--- conflicted
+++ resolved
@@ -1874,11 +1874,7 @@
         >>> arr = ivy.Container(a=ivy.array([1, 2, 3, 4, 5]),\
                                 b=ivy.array([11, 22, 33, 44, 55]))
         >>> z = indices.scatter_nd(updates, tensor=arr, reduction='replace')
-<<<<<<< HEAD
-        >>> print(z)
-=======
         >> print(z)
->>>>>>> 42a8d70a
         {
             a: ivy.array([1, 60, 70, 50, 5]),
             b: ivy.array([11, 30, 33, 40, 20])
