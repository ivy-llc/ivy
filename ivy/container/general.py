--- conflicted
+++ resolved
@@ -341,15 +341,9 @@
         out: Optional[ivy.Container] = None,
     ) -> ivy.Container:
         """
-<<<<<<< HEAD
-        ivy.Container static method variant of ivy.all_equal. This method simply wraps
-        the function, and so the docstring for ivy.all_equal also applies to this method
-        with minimal changes.
-=======
         ivy.Container static method variant of ivy.is_ivy_container.
         This method simply wraps the function, and so the docstring for
         ivy.ivy.is_ivy_container also applies to this method with minimal changes.
->>>>>>> 1445a0ca
 
         Parameters
         ----------
@@ -683,31 +677,16 @@
         )
 
     @staticmethod
-<<<<<<< HEAD
-    def static_gather(
-        params : ivy.Container,
-        indices: ivy.Container,
-        axis: int = -1,
-=======
     def static_inplace_decrement(
         x: Union[ivy.Array, ivy.NativeArray, ivy.Container],
         val: Union[ivy.Array, ivy.NativeArray, ivy.Container],
         /,
         *,
->>>>>>> 1445a0ca
-        key_chains: Optional[Union[List[str], Dict[str, str]]] = None,
-        to_apply: bool = True,
-        prune_unapplied: bool = False,
-        map_sequences: bool = False,
-    ) -> ivy.Container:
-<<<<<<< HEAD
-        """Perform einops rearrange operation on each sub array in the container.
-
-        Parameters
-        ----------
-        pattern
-            Rearrangement pattern.
-=======
+        key_chains: Optional[Union[List[str], Dict[str, str]]] = None,
+        to_apply: bool = True,
+        prune_unapplied: bool = False,
+        map_sequences: bool = False,
+    ) -> ivy.Container:
         """
         ivy.Container static method variant of ivy.inplace_decrement. This method
         simply wraps the function, and so the docstring for ivy.inplace_decrement
@@ -719,7 +698,6 @@
             The input array to be decremented by the defined value.
         val
             The value of decrement.
->>>>>>> 1445a0ca
         key_chains
             The key-chains to apply or not apply the method to. Default is None.
         to_apply
@@ -730,15 +708,6 @@
             is False.
         map_sequences
             Whether to also map method to sequences (lists, tuples). Default is False.
-<<<<<<< HEAD
-        axes_lengths
-            Any additional specifications for dimensions.
-        **axes_lengths
-
-
-        Returns
-        -------
-=======
 
         Returns
         -------
@@ -1508,7 +1477,6 @@
 
         Returns
         -------
->>>>>>> 1445a0ca
             ivy.Container with each array having einops.rearrange applied.
 
         """
@@ -1516,11 +1484,7 @@
             "gather",
             params,
             indices,
-<<<<<<< HEAD
-            axis,
-=======
             axis=axis,
->>>>>>> 1445a0ca
             key_chains=key_chains,
             to_apply=to_apply,
             prune_unapplied=prune_unapplied,
@@ -2019,15 +1983,10 @@
 
     @staticmethod
     def static_gather_nd(
-<<<<<<< HEAD
-        params : ivy.Container,
-        indices: ivy.Container,
-=======
         params: ivy.Container,
         indices: ivy.Container,
         /,
         *,
->>>>>>> 1445a0ca
         key_chains: Optional[Union[List[str], Dict[str, str]]] = None,
         to_apply: bool = True,
         prune_unapplied: bool = False,
@@ -2130,18 +2089,12 @@
             self, indices, key_chains, to_apply, prune_unapplied, map_sequences, out=out
         )
     @staticmethod
-<<<<<<< HEAD
-    def static_einops_rearrange(
-        x: ivy.Container,
-        pattern: str,
-=======
     def static_einops_reduce(
         x: ivy.Container,
         pattern: str,
         reduction: str,
         /,
         *,
->>>>>>> 1445a0ca
         key_chains: Optional[Union[List[str], Dict[str, str]]] = None,
         to_apply: bool = True,
         prune_unapplied: bool = False,
@@ -2221,14 +2174,6 @@
         out: Optional[ivy.Container] = None,
         **axes_lengths: Dict[str, int],
     ) -> ivy.Container:
-<<<<<<< HEAD
-        """Perform einops rearrange operation on each sub array in the container.
-
-        Parameters
-        ----------
-        pattern
-            Rearrangement pattern.
-=======
         """
         ivy.Container instance method variant of ivy.einops_reduce. This method simply
         wraps the function, and so the docstring for ivy.einops_reduce also applies
@@ -2245,7 +2190,6 @@
             callable.
         axes_lengths
             Any additional specifications for dimensions.
->>>>>>> 1445a0ca
         key_chains
             The key-chains to apply or not apply the method to. Default is None.
         to_apply
@@ -2263,9 +2207,6 @@
 
         Returns
         -------
-<<<<<<< HEAD
-            ivy.Container with each array having einops.rearrange applied.
-=======
         ret
             New container with einops.reduce having been applied.
 
@@ -2356,7 +2297,6 @@
                         [1, 2],
                         [4, 5]])
         }
->>>>>>> 1445a0ca
 
         """
         return ContainerBase.multi_map_in_static_method(
@@ -2368,16 +2308,6 @@
             prune_unapplied=prune_unapplied,
             map_sequences=map_sequences,
             out=out,
-<<<<<<< HEAD
-            **axes_lengths
-        )
-
-    @staticmethod
-    def static_einops_reduce(
-        x: ivy.Container,
-        pattern: str,
-        reduction: str,
-=======
             **axes_lengths,
         )
 
@@ -2453,26 +2383,10 @@
     def static_to_scalar(
         x: Union[ivy.Array, ivy.NativeArray, ivy.Container],
         /,
->>>>>>> 1445a0ca
-        key_chains: Optional[Union[List[str], Dict[str, str]]] = None,
-        to_apply: bool = True,
-        prune_unapplied: bool = False,
-        map_sequences: bool = False,
-<<<<<<< HEAD
-        *,
-        out: Optional[ivy.Container] = None,
-        axes_lengths: Dict[str, int]
-    ) -> ivy.Container:
-        """Perform einops reduce operation on each sub array in the container.
-
-        Parameters
-        ----------
-        pattern
-            Reduction pattern.
-        reduction
-            One of available reductions ('min', 'max', 'sum', 'mean', 'prod'), or
-            callable.
-=======
+        key_chains: Optional[Union[List[str], Dict[str, str]]] = None,
+        to_apply: bool = True,
+        prune_unapplied: bool = False,
+        map_sequences: bool = False,
     ) -> ivy.Container:
         """
         ivy.Container static method variant of ivy.to_scalar. This method simply wraps
@@ -2483,7 +2397,6 @@
         ----------
         x
             input container.
->>>>>>> 1445a0ca
         key_chains
             The key-chains to apply or not apply the method to. Default is None.
         to_apply
@@ -2494,21 +2407,11 @@
             is False.
         map_sequences
             Whether to also map method to sequences (lists, tuples). Default is False.
-<<<<<<< HEAD
-        axes_lengths
-            Any additional specifications for dimensions.
-        **axes_lengths
-
-        Returns
-        -------
-            ivy.Container with each array having einops.reduce applied.
-=======
 
         Returns
         -------
         ret
             a container of scalars copying the element of the array ``x``.
->>>>>>> 1445a0ca
 
         """
         return ContainerBase.multi_map_in_static_method(
@@ -2518,11 +2421,6 @@
             to_apply=to_apply,
             prune_unapplied=prune_unapplied,
             map_sequences=map_sequences,
-<<<<<<< HEAD
-            out=out,
-            **axes_lengths
-=======
->>>>>>> 1445a0ca
         )
 
     def to_scalar(
@@ -2564,30 +2462,16 @@
         )
 
     @staticmethod
-<<<<<<< HEAD
-    def static_einops_repeat(
-        x: ivy.Container,
-        pattern: str,
-=======
     def static_value_is_nan(
         x: Union[ivy.Array, ivy.NativeArray, ivy.Container],
         /,
         *,
         include_infs: bool = True,
->>>>>>> 1445a0ca
-        key_chains: Optional[Union[List[str], Dict[str, str]]] = None,
-        to_apply: bool = True,
-        prune_unapplied: bool = False,
-        map_sequences: bool = False,
-    ) -> ivy.Container:
-<<<<<<< HEAD
-        """Perform einops repeat operation on each sub array in the container.
-
-        Parameters
-        ----------
-        pattern
-            Rearrangement pattern.
-=======
+        key_chains: Optional[Union[List[str], Dict[str, str]]] = None,
+        to_apply: bool = True,
+        prune_unapplied: bool = False,
+        map_sequences: bool = False,
+    ) -> ivy.Container:
         """
         ivy.Container static method variant of ivy.value_is_nan. This method simply
         wrapsthe function, and so the docstring for ivy.value_is_nan also applies to
@@ -2599,7 +2483,6 @@
             input container.
         include_infs
             Whether to include infs and -infs in the check. Default is True.
->>>>>>> 1445a0ca
         key_chains
             The key-chains to apply or not apply the method to. Default is None.
         to_apply
@@ -2610,24 +2493,12 @@
             is False.
         map_sequences
             Whether to also map method to sequences (lists, tuples). Default is False.
-<<<<<<< HEAD
-        axes_lengths
-            Any additional specifications for dimensions.
-        **axes_lengths
-
-        Returns
-        -------
-            ivy.Container with each array having einops.repeat applied.
-
-        """ 
-=======
 
         Returns
         -------
         ret
             Boolean as to whether the input value is a nan or not.
->>>>>>> 1445a0ca
-
+        """
         return ContainerBase.multi_map_in_static_method(
             "value_is_nan",
             x,
@@ -2636,11 +2507,6 @@
             to_apply=to_apply,
             prune_unapplied=prune_unapplied,
             map_sequences=map_sequences,
-<<<<<<< HEAD
-            out=out,
-            **axes_lengths
-=======
->>>>>>> 1445a0ca
         )
 
     def value_is_nan(
