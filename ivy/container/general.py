# global
from numbers import Number
from typing import Any, Union, List, Dict, Iterable, Optional, Callable

# local
from ivy.container.base import ContainerBase
import ivy

# ToDo: implement all methods here as public instance methods


# noinspection PyMissingConstructor
class ContainerWithGeneral(ContainerBase):
    @staticmethod
    def static_is_native_array(
        x: ivy.Container,
        /,
        *,
        exclusive: bool = False,
        key_chains: Optional[Union[List[str], Dict[str, str]]] = None,
        to_apply: bool = True,
        prune_unapplied: bool = False,
        map_sequences: bool = False,
        out: Optional[ivy.Container] = None,
    ) -> ivy.Container:
        """
        ivy.Container static method variant of ivy.is_native_array.
        This method simply wraps the function, and so the docstring for
        ivy.is_native_array also applies to this method with minimal changes.

        Parameters
        ----------
        x
            The input to check
        exclusive
            Whether to check if the data type is exclusively an array, rather than a
            variable or traced array.
        key_chains
            The key-chains to apply or not apply the method to. Default is None.
        to_apply
            If True, the method will be applied to key_chains, otherwise key_chains
            will be skipped. Default is True.
        prune_unapplied
            Whether to prune key_chains for which the function was not applied.
            Default is False.
        map_sequences
            Whether to also map method to sequences (lists, tuples). Default is False.
        out
            optional output, for writing the result to. It must have a shape that the
            inputs broadcast to.

        Returns
        -------
        ret
            Boolean, whether or not x is a native array.
        """
        return ContainerBase.multi_map_in_static_method(
            "is_native_array",
            x,
            exclusive=exclusive,
            key_chains=key_chains,
            to_apply=to_apply,
            prune_unapplied=prune_unapplied,
            map_sequences=map_sequences,
            out=out,
        )

    def is_native_array(
        self: ivy.Container,
        /,
        *,
        exclusive: bool = False,
        key_chains: Optional[Union[List[str], Dict[str, str]]] = None,
        to_apply: bool = True,
        prune_unapplied: bool = False,
        map_sequences: bool = False,
        out: Optional[ivy.Container] = None,
    ) -> ivy.Container:
        """
        ivy.Container instance method variant of ivy.is_native_array.
        This method simply wraps the function, and so the docstring for
        ivy.ivy.is_native_array also applies to this method with minimal changes.

        Parameters
        ----------
        self
            The input to check
        exclusive
            Whether to check if the data type is exclusively an array, rather than a
            variable or traced array.
        key_chains
            The key-chains to apply or not apply the method to. Default is None.
        to_apply
            If True, the method will be applied to key_chains, otherwise key_chains
            will be skipped. Default is True.
        prune_unapplied
            Whether to prune key_chains for which the function was not applied.
            Default is False.
        map_sequences
            Whether to also map method to sequences (lists, tuples). Default is False.
        out
            optional output, for writing the result to. It must have a shape that the
            inputs broadcast to.

        Returns
        -------
        ret
            Boolean, whether or not x is a native array.
        """
        return self.static_is_native_array(
            self,
            exclusive=exclusive,
            key_chains=key_chains,
            to_apply=to_apply,
            prune_unapplied=prune_unapplied,
            map_sequences=map_sequences,
            out=out,
        )

    @staticmethod
    def static_is_ivy_array(
        x: ivy.Container,
        /,
        *,
        exclusive: bool = False,
        key_chains: Optional[Union[List[str], Dict[str, str]]] = None,
        to_apply: bool = True,
        prune_unapplied: bool = False,
        map_sequences: bool = False,
        out: Optional[ivy.Container] = None,
    ) -> ivy.Container:
        """
        ivy.Container static method variant of ivy.is_ivy_array.
        This method simply wraps the function, and so the docstring for
        ivy.is_ivy_array also applies to this method with minimal changes.

        Parameters
        ----------
        x
            The input to check
        exclusive
            Whether to check if the data type is exclusively an array, rather than a
            variable or traced array.
        key_chains
            The key-chains to apply or not apply the method to. Default is None.
        to_apply
            If True, the method will be applied to key_chains, otherwise key_chains
            will be skipped. Default is True.
        prune_unapplied
            Whether to prune key_chains for which the function was not applied.
            Default is False.
        map_sequences
            Whether to also map method to sequences (lists, tuples). Default is False.
        out
            optional output, for writing the result to. It must have a shape that the
            inputs broadcast to.

        Returns
        -------
        ret
            Boolean, whether or not x is an array.
        """
        return ContainerBase.multi_map_in_static_method(
            "is_ivy_array",
            x,
            exclusive=exclusive,
            key_chains=key_chains,
            to_apply=to_apply,
            prune_unapplied=prune_unapplied,
            map_sequences=map_sequences,
            out=out,
        )

    def is_ivy_array(
        self: ivy.Container,
        /,
        *,
        exclusive: bool = False,
        key_chains: Optional[Union[List[str], Dict[str, str]]] = None,
        to_apply: bool = True,
        prune_unapplied: bool = False,
        map_sequences: bool = False,
        out: Optional[ivy.Container] = None,
    ) -> ivy.Container:
        """
        ivy.Container instance method variant of ivy.is_native_array.
        This method simply wraps the function, and so the docstring for
        ivy.ivy.is_native_array also applies to this method with minimal changes.

        Parameters
        ----------
        self
            The input to check
        exclusive
            Whether to check if the data type is exclusively an array, rather than a
            variable or traced array.
        key_chains
            The key-chains to apply or not apply the method to. Default is None.
        to_apply
            If True, the method will be applied to key_chains, otherwise key_chains
            will be skipped. Default is True.
        prune_unapplied
            Whether to prune key_chains for which the function was not applied.
            Default is False.
        map_sequences
            Whether to also map method to sequences (lists, tuples). Default is False.
        out
            optional output, for writing the result to. It must have a shape that the
            inputs broadcast to.

        Returns
        -------
        ret
            Boolean, whether or not x is an array.
        """
        return self.static_is_ivy_array(
            self,
            exclusive=exclusive,
            key_chains=key_chains,
            to_apply=to_apply,
            prune_unapplied=prune_unapplied,
            map_sequences=map_sequences,
            out=out,
        )

    @staticmethod
    def static_is_array(
        x: ivy.Container,
        /,
        *,
        exclusive: bool = False,
        key_chains: Optional[Union[List[str], Dict[str, str]]] = None,
        to_apply: bool = True,
        prune_unapplied: bool = False,
        map_sequences: bool = False,
        out: Optional[ivy.Container] = None,
    ) -> ivy.Container:
        """
        ivy.Container static method variant of ivy.is_array.
        This method simply wraps the function, and so the docstring for
        ivy.ivy.is_array also applies to this method with minimal changes.

        Parameters
        ----------
        x
            The input to check
        exclusive
            Whether to check if the data type is exclusively an array, rather than a
            variable or traced array.
        key_chains
            The key-chains to apply or not apply the method to. Default is None.
        to_apply
            If True, the method will be applied to key_chains, otherwise key_chains
            will be skipped. Default is True.
        prune_unapplied
            Whether to prune key_chains for which the function was not applied.
            Default is False.
        map_sequences
            Whether to also map method to sequences (lists, tuples). Default is False.
        out
            optional output, for writing the result to. It must have a shape that the
            inputs broadcast to.

        Returns
        -------
        ret
            Boolean, whether or not x is an array.
        """
        return ContainerBase.multi_map_in_static_method(
            "is_array",
            x,
            exclusive=exclusive,
            key_chains=key_chains,
            to_apply=to_apply,
            prune_unapplied=prune_unapplied,
            map_sequences=map_sequences,
            out=out,
        )

    def is_array(
        self: ivy.Container,
        /,
        *,
        exclusive: bool = False,
        key_chains: Optional[Union[List[str], Dict[str, str]]] = None,
        to_apply: bool = True,
        prune_unapplied: bool = False,
        map_sequences: bool = False,
        out: Optional[ivy.Container] = None,
    ) -> ivy.Container:
        """
        ivy.Container instance method variant of ivy.is_array.
        This method simply wraps the function, and so the docstring for
        ivy.is_array also applies to this method with minimal changes.

        Parameters
        ----------
        self
            The input to check
        exclusive
            Whether to check if the data type is exclusively an array, rather than a
            variable or traced array.
        key_chains
            The key-chains to apply or not apply the method to. Default is None.
        to_apply
            If True, the method will be applied to key_chains, otherwise key_chains
            will be skipped. Default is True.
        prune_unapplied
            Whether to prune key_chains for which the function was not applied.
            Default is False.
        map_sequences
            Whether to also map method to sequences (lists, tuples). Default is False.
        out
            optional output, for writing the result to. It must have a shape that the
            inputs broadcast to.

        Returns
        -------
        ret
            Boolean, whether or not x is an array.
        """
        return self.static_is_array(
            self,
            exclusive=exclusive,
            key_chains=key_chains,
            to_apply=to_apply,
            prune_unapplied=prune_unapplied,
            map_sequences=map_sequences,
            out=out,
        )

    @staticmethod
    def static_is_ivy_container(
        x: ivy.Container,
        /,
        *,
        key_chains: Optional[Union[List[str], Dict[str, str]]] = None,
        to_apply: bool = True,
        prune_unapplied: bool = False,
        map_sequences: bool = False,
        out: Optional[ivy.Container] = None,
    ) -> ivy.Container:
        """
        ivy.Container static method variant of ivy.is_ivy_container.
        This method simply wraps the function, and so the docstring for
        ivy.ivy.is_ivy_container also applies to this method with minimal changes.

        Parameters
        ----------
        x
            The input to check
        key_chains
            The key-chains to apply or not apply the method to. Default is None.
        to_apply
            If True, the method will be applied to key_chains, otherwise key_chains
            will be skipped. Default is True.
        prune_unapplied
            Whether to prune key_chains for which the function was not applied.
            Default is False.
        map_sequences
            Whether to also map method to sequences (lists, tuples). Default is False.
        out
            optional output, for writing the result to. It must have a shape that the
            inputs broadcast to.

        Returns
        -------
        ret
            Boolean, whether or not x is an ivy container.
        """
        return ContainerBase.multi_map_in_static_method(
            "is_ivy_container",
            x,
            key_chains=key_chains,
            to_apply=to_apply,
            prune_unapplied=prune_unapplied,
            map_sequences=map_sequences,
            out=out,
        )

    def is_ivy_container(
        self: ivy.Container,
        /,
        *,
        key_chains: Optional[Union[List[str], Dict[str, str]]] = None,
        to_apply: bool = True,
        prune_unapplied: bool = False,
        map_sequences: bool = False,
        out: Optional[ivy.Container] = None,
    ) -> ivy.Container:
        """
        ivy.Container instance method variant of ivy.is_ivy_container.
        This method simply wraps the function, and so the docstring for
        ivy.is_ivy_container also applies to this method with minimal changes.

        Parameters
        ----------
        self
            The input to check
        key_chains
            The key-chains to apply or not apply the method to. Default is None.
        to_apply
            If True, the method will be applied to key_chains, otherwise key_chains
            will be skipped. Default is True.
        prune_unapplied
            Whether to prune key_chains for which the function was not applied.
            Default is False.
        map_sequences
            Whether to also map method to sequences (lists, tuples). Default is False.
        out
            optional output, for writing the result to. It must have a shape that the
            inputs broadcast to.

        Returns
        -------
        ret
            Boolean, whether or not x is an ivy container.
        """
        return self.static_is_ivy_container(
            self,
            key_chains=key_chains,
            to_apply=to_apply,
            prune_unapplied=prune_unapplied,
            map_sequences=map_sequences,
            out=out,
        )

    @staticmethod
    def static_clip_vector_norm(
        x: Union[ivy.Container, ivy.Array, ivy.NativeArray],
        max_norm: float,
        /,
        *,
        p: float = 2.0,
        key_chains: Optional[Union[List[str], Dict[str, str]]] = None,
        to_apply: bool = True,
        prune_unapplied: bool = False,
        map_sequences: bool = False,
        out: Optional[ivy.Container] = None,
    ) -> ivy.Container:
        """
        ivy.Container instance method variant of ivy.clip_vector_norm. This method
        simply wraps the function, and so the docstring for ivy.clip_vector_norm
        also applies to this method with minimal changes.

        Parameters
        ----------
        x
            input array
        max_norm
            float, the maximum value of the array norm.
        p
            optional float, the p-value for computing the p-norm. Default is 2.
        key_chains
            The key-chains to apply or not apply the method to. Default is None.
        to_apply
            If True, the method will be applied to key_chains, otherwise key_chains
            will be skipped. Default is True.
        prune_unapplied
            Whether to prune key_chains for which the function was not applied.
            Default is False.
        map_sequences
            Whether to also map method to sequences (lists, tuples). Default is False.
        out
            optional output array, for writing the result to. It must
            have a shape that the inputs broadcast to.

        Returns
        -------
        ret
            An array with the vector norm downscaled to the max norm if needed.

        Examples
        --------
        With :code:`ivy.Container` instance method:

        >>> x = ivy.Container(a=ivy.array([0., 1., 2.]), \
                              b=ivy.array([3., 4., 5.]))
        >>> y = ivy.Container.static_clip_vector_norm(x, 2.0)
        >>> print(y)
        {
            a: ivy.array([0., 0.894, 1.79]),
            b: ivy.array([0.849, 1.13, 1.41])
        }

        """
        return ContainerBase.multi_map_in_static_method(
            "clip_vector_norm",
            x,
            max_norm,
            p=p,
            key_chains=key_chains,
            to_apply=to_apply,
            prune_unapplied=prune_unapplied,
            map_sequences=map_sequences,
            out=out,
        )

    def clip_vector_norm(
        self: ivy.Container,
        max_norm: float,
        /,
        *,
        p: float = 2.0,
        key_chains: Optional[Union[List[str], Dict[str, str]]] = None,
        to_apply: bool = True,
        prune_unapplied: bool = False,
        map_sequences: bool = False,
        out: Optional[ivy.Container] = None,
    ) -> ivy.Container:
        """
        ivy.Container instance method variant of ivy.clip_vector_norm. This method
        simply wraps the function, and so the docstring for ivy.clip_vector_norm
        also applies to this method with minimal changes.

        Parameters
        ----------
        self
            input array
        max_norm
            float, the maximum value of the array norm.
        p
            optional float, the p-value for computing the p-norm. Default is 2.
        key_chains
            The key-chains to apply or not apply the method to. Default is None.
        to_apply
            If True, the method will be applied to key_chains, otherwise key_chains
            will be skipped. Default is True.
        prune_unapplied
            Whether to prune key_chains for which the function was not applied.
            Default is False.
        map_sequences
            Whether to also map method to sequences (lists, tuples). Default is False.
        out
            optional output array, for writing the result to. It must
            have a shape that the inputs broadcast to.

        Returns
        -------
        ret
            An array with the vector norm downscaled to the max norm if needed.

        Examples
        --------
        With :code:`ivy.Container` instance method:

        >>> x = ivy.Container(a=ivy.array([0., 1., 2.]), \
                              b=ivy.array([3., 4., 5.]))
        >>> y = x.clip_vector_norm(2.0, 1.0)
        >>> print(y)
        {
            a: ivy.array([0., 0.667, 1.33]),
            b: ivy.array([0.5, 0.667, 0.833])
        }

        """
        return self.static_clip_vector_norm(
            self,
            max_norm,
            p=p,
            key_chains=key_chains,
            to_apply=to_apply,
            prune_unapplied=prune_unapplied,
            map_sequences=map_sequences,
            out=out,
        )

    @staticmethod
    def static_inplace_update(
        x: Union[ivy.Container, ivy.Array, ivy.NativeArray],
        val: Union[ivy.Container, ivy.Array, ivy.NativeArray],
        /,
        *,
        key_chains: Optional[Union[List[str], Dict[str, str]]] = None,
        to_apply: bool = True,
        prune_unapplied: bool = False,
        map_sequences: bool = False,
        out: Optional[ivy.Container] = None,
    ) -> ivy.Container:
        """
        ivy.Container instance method variant of ivy.inplace_update. This method
        simply wraps the function, and so the docstring for ivy.inplace_update
        also applies to this method with minimal changes.

        Parameters
        ----------
        x
            input container to be updated inplace
        val
            value to update the input container with
        key_chains
            The key-chains to apply or not apply the method to. Default is None.
        to_apply
            If True, the method will be applied to key_chains, otherwise key_chains
            will be skipped. Default is True.
        prune_unapplied
            Whether to prune key_chains for which the function was not applied.
            Default is False.
        map_sequences
            Whether to also map method to sequences (lists, tuples). Default is False.
        out
            optional output array, for writing the result to. It must
            have a shape that the inputs broadcast to.

        Returns
        -------
        ret
            An array with the vector norm downscaled to the max norm if needed.

        """
        # inplace update the leaves
        cont = x
        cont = ContainerBase.multi_map_in_static_method(
            "inplace_update",
            cont,
            val,
            key_chains=key_chains,
            to_apply=to_apply,
            prune_unapplied=prune_unapplied,
            map_sequences=map_sequences,
            out=out,
        )
        # inplace update the container
        x.cont_inplace_update(cont)
        return x

    def inplace_update(
        self: ivy.Container,
        val: Union[ivy.Container, ivy.Array, ivy.NativeArray],
        /,
        *,
        key_chains: Optional[Union[List[str], Dict[str, str]]] = None,
        to_apply: bool = True,
        prune_unapplied: bool = False,
        map_sequences: bool = False,
        out: Optional[ivy.Container] = None,
    ) -> ivy.Container:
        """
        ivy.Container instance method variant of ivy.inplace_update. This method
        simply wraps the function, and so the docstring for ivy.inplace_update
        also applies to this method with minimal changes.

        Parameters
        ----------
        self
            input container to be updated inplace
        val
            value to update the input container with
        key_chains
            The key-chains to apply or not apply the method to. Default is None.
        to_apply
            If True, the method will be applied to key_chains, otherwise key_chains
            will be skipped. Default is True.
        prune_unapplied
            Whether to prune key_chains for which the function was not applied.
            Default is False.
        map_sequences
            Whether to also map method to sequences (lists, tuples). Default is False.
        out
            optional output array, for writing the result to. It must
            have a shape that the inputs broadcast to.

        Returns
        -------
        ret
            An array with the vector norm downscaled to the max norm if needed.

        """
        return self.static_inplace_update(
            self,
            val,
            key_chains=key_chains,
            to_apply=to_apply,
            prune_unapplied=prune_unapplied,
            map_sequences=map_sequences,
            out=out,
        )

    @staticmethod
    def static_inplace_decrement(
        x: Union[ivy.Array, ivy.NativeArray, ivy.Container],
        val: Union[ivy.Array, ivy.NativeArray, ivy.Container],
        /,
        *,
        key_chains: Optional[Union[List[str], Dict[str, str]]] = None,
        to_apply: bool = True,
        prune_unapplied: bool = False,
        map_sequences: bool = False,
    ) -> ivy.Container:
        """
        ivy.Container static method variant of ivy.inplace_decrement. This method
        simply wraps the function, and so the docstring for ivy.inplace_decrement
        also applies to this method with minimal changes.

        Parameters
        ----------
        x
            The input array to be decremented by the defined value.
        val
            The value of decrement.
        key_chains
            The key-chains to apply or not apply the method to. Default is None.
        to_apply
            If True, the method will be applied to key_chains, otherwise key_chains
            will be skipped. Default is True.
        prune_unapplied
            Whether to prune key_chains for which the function was not applied.
            Default is False.
        map_sequences
            Whether to also map method to sequences (lists, tuples). Default is False.

        Returns
        -------
        ret
            The array following an in-place decrement.

        Examples
        --------
        Decrement by a value
        >>> x = ivy.Container(a=ivy.array([0.5, -5., 30.]), \
                              b=ivy.array([0., -25., 50.]))
        >>> y = ivy.inplace_decrement(x, 1.5)
        >>> print(y)
        {
            a: ivy.array([-1., -6.5, 28.5]),
            b: ivy.array([-1.5, -26.5, 48.5])
        }

        Decrement by a Container
        >>> x = ivy.Container(a=ivy.array([0., 15., 30.]), b=ivy.array([0., 25., 50.]))
        >>> y = ivy.Container(a=ivy.array([0., 15., 30.]), b=ivy.array([0., 25., 50.]))
        >>> z = ivy.inplace_decrement(x, y)
        >>> print(z)
        {
            a: ivy.array([0., 0., 0.]),
            b: ivy.array([0., 0., 0.])
        }

        >>> x = ivy.Container(a=ivy.array([3., 7., 10.]), b=ivy.array([0., 75., 5.5]))
        >>> y = ivy.Container(a=ivy.array([2., 5.5, 7.]), b=ivy.array([0., 25., 2.]))
        >>> z = ivy.inplace_decrement(x, y)
        >>> print(z)
        {
            a: ivy.array([1., 1.5, 3.]),
            b: ivy.array([0., 50., 3.5])
        }

        """
        return ContainerBase.multi_map_in_static_method(
            "inplace_decrement",
            x,
            val,
            key_chains=key_chains,
            to_apply=to_apply,
            prune_unapplied=prune_unapplied,
            map_sequences=map_sequences,
        )

    def inplace_decrement(
        self: ivy.Container,
        val: Union[ivy.Array, ivy.NativeArray, ivy.Container],
        /,
        *,
        key_chains: Optional[Union[List[str], Dict[str, str]]] = None,
        to_apply: bool = True,
        prune_unapplied: bool = False,
        map_sequences: bool = False,
    ) -> ivy.Container:
        """
        ivy.Container instance method variant of ivy.inplace_decrement. This method
        simply wraps the function, and so the docstring for ivy.inplace_decrement
        also applies to this method with minimal changes.

        Parameters
        ----------
        self
            Input container to apply an in-place decrement.
        val
            The value of decrement.
        key_chains
            The key-chains to apply or not apply the method to. Default is None.
        to_apply
            If True, the method will be applied to key_chains, otherwise key_chains
            will be skipped. Default is True.
        prune_unapplied
            Whether to prune key_chains for which the function was not applied.
            Default is False.
        map_sequences
            Whether to also map method to sequences (lists, tuples). Default is False.

        Returns
        -------
        ret
            A container with the array following the in-place decrement.

        Examples
        --------
        Using :code:`ivy.Container` instance method:
        >>> x = ivy.Container(a=ivy.array([-6.7, 2.4, -8.5]),\
                               b=ivy.array([1.5, -0.3, 0]),\
                               c=ivy.array([-4.7, -5.4, 7.5]))
        >>> y = x.inplace_decrement(2)
        >>> print(y)
        {
            a: ivy.array([-8.7, 0.4, -10.5]),
            b: ivy.array([-0.5, -2.3, -2]),
            c: ivy.array([-6.7, -7.4, 5.5])
        }

        """
        return self.static_inplace_decrement(
            self,
            val,
            key_chains=key_chains,
            to_apply=to_apply,
            prune_unapplied=prune_unapplied,
            map_sequences=map_sequences,
        )

    @staticmethod
    def static_inplace_increment(
        x: Union[ivy.Array, ivy.NativeArray, ivy.Container],
        val: Union[ivy.Array, ivy.NativeArray, ivy.Container],
        /,
        *,
        key_chains: Optional[Union[List[str], Dict[str, str]]] = None,
        to_apply: bool = True,
        prune_unapplied: bool = False,
        map_sequences: bool = False,
    ) -> ivy.Container:
        """
        ivy.Container static method variant of ivy.inplace_increment. This method
        simply wraps the function, and so the docstring for ivy.inplace_increment
        also applies to this method with minimal changes.

        Parameters
        ----------
        x
            The input array to be incremented by the defined value.
        val
            The value of increment.
        key_chains
            The key-chains to apply or not apply the method to. Default is None.
        to_apply
            If True, the method will be applied to key_chains, otherwise key_chains
            will be skipped. Default is True.
        prune_unapplied
            Whether to prune key_chains for which the function was not applied.
            Default is False.
        map_sequences
            Whether to also map method to sequences (lists, tuples). Default is False.

        Returns
        -------
        ret
            The array following an in-place increment.

        Examples
        --------
        Increment by a value
        >>> x = ivy.Container(a=ivy.array([0.5, -5., 30.]), \
                              b=ivy.array([0., -25., 50.]))
        >>> y = ivy.inplace_increment(x, 1.5)
        >>> print(y)
        {
            a: ivy.array([2., -3.5, 31.5]),
            b: ivy.array([1.5, -23.5, 51.5])
        }

        Increment by a Container
        >>> x = ivy.Container(a=ivy.array([0., 15., 30.]), b=ivy.array([0., 25., 50.]))
        >>> y = ivy.Container(a=ivy.array([0., 15., 30.]), b=ivy.array([0., 25., 50.]))
        >>> z = ivy.inplace_increment(x, y)
        >>> print(z)
        {
            a: ivy.array([0., 30., 60.]),
            b: ivy.array([0., 50., 100.])
        }

        >>> x = ivy.Container(a=ivy.array([3., 7., 10.]), b=ivy.array([0., 75., 5.5]))
        >>> y = ivy.Container(a=ivy.array([2., 5.5, 7.]), b=ivy.array([0., 25., 2.]))
        >>> z = ivy.inplace_increment(x, y)
        >>> print(z)
        {
            a: ivy.array([5., 12.5, 17.]),
            b: ivy.array([0., 100., 7.5])
        }

        """
        return ContainerBase.multi_map_in_static_method(
            "inplace_increment",
            x,
            val,
            key_chains=key_chains,
            to_apply=to_apply,
            prune_unapplied=prune_unapplied,
            map_sequences=map_sequences,
        )

    def inplace_increment(
        self: ivy.Container,
        val: Union[ivy.Array, ivy.NativeArray, ivy.Container],
        /,
        *,
        key_chains: Optional[Union[List[str], Dict[str, str]]] = None,
        to_apply: bool = True,
        prune_unapplied: bool = False,
        map_sequences: bool = False,
    ) -> ivy.Container:
        """
        ivy.Container instance method variant of ivy.inplace_increment.
        This method wraps the function, and so the docstring for
        ivy.inplace_increment also applies to this method with minimal changes.

        Parameters
        ----------
        self
            Input container to apply an in-place increment.
        val
            The value of increment.
        key_chains
            The key-chains to apply or not apply the method to. Default is None.
        to_apply
            If True, the method will be applied to key_chains, otherwise key_chains
            will be skipped. Default is True.
        prune_unapplied
            Whether to prune key_chains for which the function was not applied.
            Default is False.
        map_sequences
            Whether to also map method to sequences (lists, tuples). Default is False.

        Returns
        -------
        ret
            A container with the array following the in-place increment.

        Examples
        --------
        Using :code:`ivy.Container` instance method:
        >>> x = ivy.Container(a=ivy.array([-6.7, 2.4, -8.5]),\
                               b=ivy.array([1.5, -0.3, 0]),\
                               c=ivy.array([-4.7, -5.4, 7.5]))
        >>> y = x.inplace_increment(2)
        >>> print(y)
        {
            a: ivy.array([-4.7, 4.4, -6.5]),
            b: ivy.array([3.5, 1.7, 2.]),
            c: ivy.array([-2.7, -3.4, 9.5])
        }

        """
        return self.static_inplace_increment(
            self,
            val,
            key_chains=key_chains,
            to_apply=to_apply,
            prune_unapplied=prune_unapplied,
            map_sequences=map_sequences,
        )

    @staticmethod
    def static_supports_inplace_update(
        x: Union[ivy.Array, ivy.NativeArray, ivy.Container],
        /,
        *,
        key_chains: Optional[Union[List[str], Dict[str, str]]] = None,
        to_apply: bool = True,
        prune_unapplied: bool = False,
        map_sequences: bool = False,
    ) -> ivy.Container:
        """
        ivy.Container static method variant of ivy.supports_inplace_update. This
        method simply wrapsthe function, and so the docstring for
        ivy.supports_inplace_update also applies to this method with minimal changes.

        Parameters
        ----------
        x
            input container to check for inplace support for.
        key_chains
            The key-chains to apply or not apply the method to. Default is None.
        to_apply
            If True, the method will be applied to key_chains, otherwise key_chains
            will be skipped. Default is True.
        prune_unapplied
            Whether to prune key_chains for which the function was not applied.
            Default is False.
        map_sequences
            Whether to also map method to sequences (lists, tuples). Default is False.

        Returns
        -------
        ret
            a container of whether or not inplace operations are supported for x and
            its leaves.
        """
        return ContainerBase.multi_map_in_static_method(
            "supports_inplace_update",
            x,
            key_chains=key_chains,
            to_apply=to_apply,
            prune_unapplied=prune_unapplied,
            map_sequences=map_sequences,
        )

    def supports_inplace_update(
        self: ivy.Container,
        /,
        *,
        key_chains: Optional[Union[List[str], Dict[str, str]]] = None,
        to_apply: bool = True,
        prune_unapplied: bool = False,
        map_sequences: bool = False,
    ) -> ivy.Container:
        """
        ivy.Container instance method variant of ivy.supports_inplace_update. This
        method simply wrapsthe function, and so the docstring for
        ivy.supports_inplace_update also applies to this methodwith minimal changes.

        Parameters
        ----------
        x
            input container to check for inplace support for.
        key_chains
            The key-chains to apply or not apply the method to. Default is None.
        to_apply
            If True, the method will be applied to key_chains, otherwise key_chains
            will be skipped. Default is True.
        prune_unapplied
            Whether to prune key_chains for which the function was not applied.
            Default is False.
        map_sequences
            Whether to also map method to sequences (lists, tuples). Default is False.

        Returns
        -------
        ret
            True if support, raises exception otherwise`
        """
        return self.static_supports_inplace_update(
            self,
            key_chains=key_chains,
            to_apply=to_apply,
            prune_unapplied=prune_unapplied,
            map_sequences=map_sequences,
        )

    @staticmethod
    def static_assert_supports_inplace(
        x: Union[ivy.Array, ivy.NativeArray, ivy.Container],
        /,
        *,
        key_chains: Optional[Union[List[str], Dict[str, str]]] = None,
        to_apply: bool = True,
        prune_unapplied: bool = False,
        map_sequences: bool = False,
    ) -> ivy.Container:
        """
        ivy.Container static method variant of ivy.assert_supports_inplace. This
        method simply wraps the function, and so the docstring for
        ivy.assert_supports_inplace also applies to this method with minimal changes.

        Parameters
        ----------
        x
            input container to check for inplace support for.
        key_chains
            The key-chains to apply or not apply the method to. Default is None.
        to_apply
            If True, the method will be applied to key_chains, otherwise key_chains
            will be skipped. Default is True.
        prune_unapplied
            Whether to prune key_chains for which the function was not applied.
            Default is False.
        map_sequences
            Whether to also map method to sequences (lists, tuples). Default is False.

        Returns
        -------
        ret
            True if support, raises exception otherwise`
        """
        return ContainerBase.multi_map_in_static_method(
            "assert_supports_inplace",
            x,
            key_chains=key_chains,
            to_apply=to_apply,
            prune_unapplied=prune_unapplied,
            map_sequences=map_sequences,
        )

    def assert_supports_inplace(
        self: ivy.Container,
        /,
        *,
        key_chains: Optional[Union[List[str], Dict[str, str]]] = None,
        to_apply: bool = True,
        prune_unapplied: bool = False,
        map_sequences: bool = False,
    ) -> ivy.Container:
        """
        ivy.Container instance method variant of ivy.assert_supports_inplace. This
        method simply wraps the function, and so the docstring for
        ivy.assert_supports_inplace also applies to this method with minimal changes.

        Parameters
        ----------
        x
            input container to check for inplace support for.
        key_chains
            The key-chains to apply or not apply the method to. Default is None.
        to_apply
            If True, the method will be applied to key_chains, otherwise key_chains
            will be skipped. Default is True.
        prune_unapplied
            Whether to prune key_chains for which the function was not applied.
            Default is False.
        map_sequences
            Whether to also map method to sequences (lists, tuples). Default is False.

        Returns
        -------
        ret
            a container of whether or not inplace operations are supported for x and
            its leaves.
        """
        return self.static_assert_supports_inplace(
            self,
            key_chains=key_chains,
            to_apply=to_apply,
            prune_unapplied=prune_unapplied,
            map_sequences=map_sequences,
        )

    @staticmethod
    def static_all_equal(
        x1: Iterable[Any],
        x2: Iterable[Any],
        /,
        *,
        equality_matrix: bool = False,
        key_chains: Optional[Union[List[str], Dict[str, str]]] = None,
        to_apply: bool = True,
        prune_unapplied: bool = False,
        map_sequences: bool = False,
    ) -> ivy.Container:
        """
        ivy.Container static method variant of ivy.all_equal. This method simply wraps
        the function, and so the docstring for ivy.all_equal also applies to this method
        with minimal changes.

        Parameters
        ----------
        x1
            input container.
        x2
            array or container to be compared to ``x1``.
        equality_matrix
            Whether to return a matrix of equalities comparing each input with every
            other. Default is False.
        key_chains
            The key-chains to apply or not apply the method to. Default is None.
        to_apply
            If True, the method will be applied to key_chains, otherwise key_chains
            will be skipped. Default is True.
        prune_unapplied
            Whether to prune key_chains for which the function was not applied.
            Default is False.
        map_sequences
            Whether to also map method to sequences (lists, tuples). Default is False.

        Returns
        -------
        ret
            Boolean, whether or not the inputs are equal, or matrix container of
            booleans if equality_matrix=True is set.

        Examples
        --------
        With one :code:`ivy.Container` input:

        >>> x1 = ivy.Container(a=ivy.array([1, 0, 1, 1]), b=ivy.array([1, -1, 0, 0]))
        >>> x2 = ivy.array([1, 0, 1, 1])
        >>> y = ivy.Container.static_all_equal(x1, x2, equality_matrix= False)
        >>> print(y)
        {
            a: ivy.array([True, True, True, True]),
            b: ivy.array([True, False, False, False])
        }

        With multiple :code:`ivy.Container` input:

        >>> x1 = ivy.Container(a=ivy.array([1, 0, 1, 1]), \
                                b=ivy.native_array([1, 0, 0, 1]))
        >>> x2 = ivy.Container(a=ivy.native_array([1, 0, 1, 1]), \
                                b=ivy.array([1, 0, -1, -1]))
        >>> y = ivy.Container.static_all_equal(x1, x2, equality_matrix= False)
        >>> print(y)
        {
            a: ivy.array([True, True, True, True]),
            b: ivy.array([True, True, False, False])
        }

        """
        return ContainerBase.multi_map_in_static_method(
            "all_equal",
            x1,
            x2,
            equality_matrix=equality_matrix,
            key_chains=key_chains,
            to_apply=to_apply,
            prune_unapplied=prune_unapplied,
            map_sequences=map_sequences,
        )

    def all_equal(
        self: ivy.Container,
        x2: Iterable[Any],
        /,
        *,
        equality_matrix: bool = False,
        key_chains: Optional[Union[List[str], Dict[str, str]]] = None,
        to_apply: bool = True,
        prune_unapplied: bool = False,
        map_sequences: bool = False,
    ) -> ivy.Container:
        """
        ivy.Container instance method variant of ivy.all_equal.
        This method simply wraps the function, and so the docstring for
        ivy.all_equal also applies to this method with minimal changes.

        Parameters
        ----------
        self
            input container.
        x2
            array or container to be compared to ``self``.
        equality_matrix
            Whether to return a matrix of equalities comparing each input with every
            other. Default is False.
        key_chains
            The key-chains to apply or not apply the method to. Default is None.
        to_apply
            If True, the method will be applied to key_chains, otherwise key_chains
            will be skipped. Default is True.
        prune_unapplied
            Whether to prune key_chains for which the function was not applied.
            Default is False.
        map_sequences
            Whether to also map method to sequences (lists, tuples). Default is False.

        Returns
        -------
        ret
            Boolean, whether or not the inputs are equal, or matrix container of
            booleans if equality_matrix=True is set.

        Examples
        --------
        With one :code:`ivy.Container` instances:

        >>> x1 = ivy.Container(a=ivy.array([1, 0, 1, 1]), b=ivy.array([1, -1, 0, 0]))
        >>> x2 = ivy.array([1, 0, 1, 1])
        >>> y = x1.all_equal(x2, equality_matrix= False)
        >>> print(y)
        {
            a: true,
            b: false
        }

        >>> x1 = ivy.Container(a=ivy.array([1, 0, 1, 1]), b=ivy.array([1, -1, 0, 0]))
        >>> x2 = ivy.array([1, 0, 1, 1])
        >>> y = ivy.Container.static_all_equal(x1, x2, equality_matrix= False)
        >>> print(y)
        {
            a: true,
            b: false
        }

        With multiple :code:`ivy.Container` instances:

        >>> x1 = ivy.Container(a=ivy.native_array([1, 0, 0]),\
                                b=ivy.array([1, 2, 3]))
        >>> x2 = ivy.Container(a=ivy.native_array([1, 0, 1]),\
                                b=ivy.array([1, 2, 3]))
        >>> y = x1.all_equal(x2, equality_matrix= False)
        >>> print(y)
        {
            a: false,
            b: true
        }

        >>> x1 = ivy.Container(a=ivy.native_array([1, 0, 0]),\
                                b=ivy.array([1, 2, 3]))
        >>> x2 = ivy.Container(a=ivy.native_array([1, 0, 1]),\
                                b=ivy.array([1, 2, 3]))
        >>> y = ivy.Container.static_all_equal(x1, x2, equality_matrix= False)
        >>> print(y)
        {
            a: false,
            b: true
        }

        """
        return self.static_all_equal(
            self,
            x2,
            equality_matrix=equality_matrix,
            key_chains=key_chains,
            to_apply=to_apply,
            prune_unapplied=prune_unapplied,
            map_sequences=map_sequences,
        )

    @staticmethod
    def static_unstack(
        x: Union[ivy.Array, ivy.NativeArray, ivy.Container],
        axis: int,
        /,
        *,
        keepdims: bool = False,
        key_chains: Optional[Union[List[str], Dict[str, str]]] = None,
        to_apply: bool = True,
        prune_unapplied: bool = False,
        map_sequences: bool = False,
    ) -> ivy.Container:
        """
        ivy.Container static method variant of ivy.unstack. This method
        simply wraps the function, and so the docstring for ivy.unstack
        also applies to this method with minimal changes.

        Parameters
        ----------
        x
            Input array or container to unstack.
        axis
            Axis for which to unpack the array.
        keepdims
            Whether to keep dimension 1 in the unstack dimensions. Default is False.
        key_chains
            The key-chains to apply or not apply the method to. Default is None.
        to_apply
            If True, the method will be applied to key_chains, otherwise key_chains
            will be skipped. Default is True.
        prune_unapplied
            Whether to prune key_chains for which the function was not applied.
            Default is False.
        map_sequences
            Whether to also map method to sequences (lists, tuples). Default is False.

        Returns
        -------
        ret
            List of arrays, unpacked along specified dimensions, or containers
            with arrays unpacked at leaves

        Examples
        --------
        With one :code:`ivy.Container` input:

        >>> x = ivy.Container(a=ivy.array([[[1, 2], [3, 4]], [[5, 6], [7, 8]]]),
                            b=ivy.array([[[9, 10], [11, 12]], [[13, 14], [15, 16]]]))
        >>> y = ivy.Container.static_unstack(x, axis=0)
        >>> print(y)
        [{
            a: ivy.array([[1, 2],
                         [3, 4]]),
            b: ivy.array([[9, 10],
                         [11, 12]])
        }, {
            a: ivy.array([[5, 6],
                         [7, 8]]),
             b: ivy.array([[13, 14],
                          [15, 16]])
        }]

        >>> x = ivy.Container(a=ivy.array([[[1, 2], [3, 4]], [[5, 6], [7, 8]]]),
                            b=ivy.array([[[9, 10], [11, 12]], [[13, 14], [15, 16]]]))
        >>> y = ivy.Container.static_unstack(x, axis=1, keepdims=True)
        >>> print(y)
        [{
            a: ivy.array([[[1, 2]],
                         [[5, 6]]]),
            b: ivy.array([[[9, 10]],
                         [[13, 14]]])
        }, {
            a: ivy.array([[[3, 4]],
                         [[7, 8]]]),
            b: ivy.array([[[11, 12]],
                         [[15, 16]]])
        }]
        """
        return ContainerBase.multi_map_in_static_method(
            "unstack",
            x,
            axis,
            keepdims,
            key_chains=key_chains,
            to_apply=to_apply,
            prune_unapplied=prune_unapplied,
            map_sequences=map_sequences,
        )

    def unstack(
        self: ivy.Container,
        axis: int,
        /,
        *,
        keepdims: bool = False,
        key_chains: Optional[Union[List[str], Dict[str, str]]] = None,
        to_apply: bool = True,
        prune_unapplied: bool = False,
        map_sequences: bool = False,
    ) -> ivy.Container:
        """
        ivy.Container instance method variant of ivy.unstack. This method
        simply wraps the function, and so the docstring for ivy.unstack
        also applies to this method with minimal changes.

        Parameters
        ----------
        self
            Input container to unstack at leaves.
        axis
            Axis for which to unpack the array.
        keepdims
            Whether to keep dimension 1 in the unstack dimensions. Default is False.
        key_chains
            The key-chains to apply or not apply the method to. Default is None.
        to_apply
            If True, the method will be applied to key_chains, otherwise key_chains
            will be skipped. Default is True.
        prune_unapplied
            Whether to prune key_chains for which the function was not applied.
            Default is False.
        map_sequences
            Whether to also map method to sequences (lists, tuples). Default is False.

        Returns
        -------
        ret
            Containers with arrays unpacked at leaves

        Examples
        --------
        With one :code:`ivy.Container` instances:

        >>> x = ivy.Container(a=ivy.array([[[1, 2], [3, 4]], [[5, 6], [7, 8]]]),
                            b=ivy.array([[[9, 10], [11, 12]], [[13, 14], [15, 16]]]))
        >>> x.unstack(axis=0)
        [{
            a: ivy.array([[1, 2],
                         [3, 4]]),
            b: ivy.array([[9, 10],
                          [11, 12]])
        }, {
            a: ivy.array([[5, 6],
                          [7, 8]]),
            b: ivy.array([[13, 14],
                          [15, 16]])
        }]
        """
        return self.static_unstack(
            self,
            axis,
            keepdims=keepdims,
            key_chains=key_chains,
            to_apply=to_apply,
            prune_unapplied=prune_unapplied,
            map_sequences=map_sequences,
        )

    @staticmethod
    def static_cumsum(
        x: Union[ivy.Container, ivy.Array, ivy.NativeArray],
        /,
        *,
        axis: int = 0,
        exclusive: Optional[bool] = False,
        reverse: Optional[bool] = False,
        key_chains: Optional[Union[List[str], Dict[str, str]]] = None,
        to_apply: bool = True,
        prune_unapplied: bool = False,
        map_sequences: bool = False,
        dtype: Optional[Union[ivy.Dtype, ivy.NativeDtype]] = None,
        out: Optional[ivy.Container] = None,
    ) -> ivy.Container:
        """
        ivy.Container static method variant of ivy.cumsum. This method
        simply wraps the function, and so the docstring for ivy.cumsum
        also applies to this method with minimal changes.

        Parameters
        ----------
        x
            Input array or container to apply cumsum.
        axis
            Axis along which the cumulative sum is computed. Default is 0.
        exclusive
            Whether to perform cumsum exclusively. Default is ``False``.
        reverse
            Whether to perform the cumsum from last to first element in the selected
            axis. Default is False (from first to last element)
        key_chains
            The key-chains to apply or not apply the method to. Default is None.
        to_apply
            If True, the method will be applied to key_chains, otherwise key_chains
            will be skipped. Default is True.
        prune_unapplied
            Whether to prune key_chains for which the function was not applied.
            Default is False.
        map_sequences
            Whether to also map method to sequences (lists, tuples). Default is False.
        dtype
            Data type of the returned array. Default is ``None``.
        out
            Optional output container. Default is None.

        Returns
        -------
        ret
            Container whose leaves hold the result of applying cumsum
            at each original leaf arrays along the specified axis.

        Examples
        --------
        With :code:`ivy.Container` input:

        >>> x = ivy.Container(a=ivy.array([[1, 2, 3], [2, 4, 5]]), \
                              b=ivy.array([[4, 5, 6], [2, 3, 1 ]]))
        >>> y = ivy.Container.static_cumsum(x, axis=0)
        >>> print(y)
        {
            a: ivy.array([[1, 2, 3],
                          [3, 6, 8]]),
            b: ivy.array([[4, 5, 6],
                          [6, 8, 7]])
        }

        >>> x = ivy.Container(a=ivy.array([[1, 3, 5]]), \
                              b=ivy.array([[3, 5, 7]]))
        >>> y = ivy.Container.static_cumsum(x, axis=0,  \
                              exclusive=False, reverse=True, dtype='float32')
        >>> print(y)
        {
            a: ivy.array([[1., 3., 5.]]),
            b: ivy.array([[3., 5., 7.]])
        }

        >>> x = ivy.Container(a=ivy.array([[1, 3, 4]]), \
                              b=ivy.array([[3, 5, 8], \
                                           [5, 6, 5]]), \
                              c=ivy.array([[2, 4, 1], \
                                           [3, 6, 9], \
                                           [0, 2, 3]]))
        >>> y = ivy.Container(a = ivy.zeros((1, 3)), \
                              b = ivy.zeros((2, 3)), \
                              c = ivy.zeros((3,3)))
        >>> ivy.cumsum(x,axis=1,exclusive=True, reverse=False, out=y)
        >>> print(y)
        {
            a: ivy.array([[0, 1, 4]]),
            b: ivy.array([[0, 3, 8],
                          [0, 5, 11]]),
            c: ivy.array([[0, 2, 6],
                          [0, 3, 9],
                          [0, 0, 2]])
        }

        >>> x = ivy.Container(a=ivy.array([[1, 3, 4], [5, 7, 8], [9, 10, 11]]), \
                              b=ivy.array([[3, 4, 5], [4, 5, 6], [5, 6, 7]]))
        >>> y = ivy.Container(a= ivy.zeros((3, 3)), b= ivy.zeros((3, 3)))
        >>> ivy.Container.static_cumsum(x, axis=1, exclusive=True, reverse=True, out=y)
        >>> print(y)
        {
            a: ivy.array([[7, 4, 0],
                          [15, 8, 0],
                          [21, 11, 0]]),
            b: ivy.array([[9, 5, 0],
                          [11, 6, 0],
                          [13, 7, 0]])
        }
        >>> x = ivy.Container(a=ivy.array([[1], \
                                           [1]]), \
                          b=ivy.array([[6, 8, 7], \
                                       [2, 0, 1]]), \
                          c=ivy.array([[1, 2], \
                                       [3, 4], \
                                       [6, 4]]))
        >>> ivy.Container.static_cumsum(x, axis=0, out=x)
        >>> print(x)
        {
            a: ivy.array([[1],
                          [2]]),
            b: ivy.array([[6, 8, 7],
                          [8, 8, 8]]),
            c: ivy.array([[1, 2],
                          [4, 6],
                          [10, 10]])
        }
        """
        return ContainerBase.multi_map_in_static_method(
            "cumsum",
            x,
            axis=axis,
            exclusive=exclusive,
            reverse=reverse,
            key_chains=key_chains,
            to_apply=to_apply,
            prune_unapplied=prune_unapplied,
            map_sequences=map_sequences,
            dtype=dtype,
            out=out,
        )

    def cumsum(
        self: ivy.Container,
        /,
        *,
        axis: int = 0,
        exclusive: Optional[bool] = False,
        reverse: Optional[bool] = False,
        key_chains: Optional[Union[List[str], Dict[str, str]]] = None,
        to_apply: bool = True,
        prune_unapplied: bool = False,
        map_sequences: bool = False,
        dtype: Optional[Union[ivy.Dtype, ivy.NativeDtype]] = None,
        out: Optional[ivy.Container] = None,
    ) -> ivy.Container:
        """
        ivy.Container instance method variant of ivy.cumsum. This method
        simply wraps the function, and so the docstring for ivy.cumsum
        also applies to this method with minimal changes.

        Parameters
        ----------
        self
            Input container to apply cumsum at leaves.
        axis
            Axis along which the cumulative sum is computed. Default is 0.
        exclusive
            Whether to perform cumsum exclusively. Default is ``False``.
        reverse
            Whether to perform the cumsum from last to first element in the selected
            axis. Default is False (from first to last element)
        key_chains
            The key-chains to apply or not apply the method to. Default is None.
        to_apply
            If True, the method will be applied to key_chains, otherwise key_chains
            will be skipped. Default is True.
        prune_unapplied
            Whether to prune key_chains for which the function was not applied.
            Default is False.
        map_sequences
            Whether to also map method to sequences (lists, tuples). Default is False.
        dtype
            Data type of the returned array. Default is ``None``.
        out
            Optional output container. Default is None.

        Returns
        -------
        ret
            Container whose leaves hold the result of applying cumsum
            at each original leaf arrays along the specified axis.

        Examples
        --------
        With :code:`ivy.Container` input:

        >>> x = ivy.Container(a=ivy.array([[1, 2, 3], \
                                          [2, 4, 5]]), \
                              b=ivy.array([[4, 5, 6], \
                                          [2, 3, 1 ]]))
        >>> y = x.cumsum(axis=0, dtype='float64')
        >>> print(y)
        {
            a: ivy.array([[1., 2., 3.],
                          [3., 6., 8.]]),
            b: ivy.array([[4., 5., 6.],
                          [6., 8., 7.]])
        }

        >>> x = ivy.Container(a=ivy.array([[1, 3, 4], \
                                           [5, 7, 8], \
                                           [9, 10, 11]]), \
                              b=ivy.array([[3, 4, 5], \
                                           [4, 5, 6], \
                                            [5, 6, 7]]))
        >>> y = ivy.Container(a= ivy.zeros((3, 3)), b= ivy.zeros((3, 3)))
        >>> x.cumsum(axis=1, exclusive=False, reverse=True, out=y)
        >>> print(y)
        {
            a: ivy.array([[8, 7, 4],
                          [20, 15, 8],
                          [30, 21, 11]]),
            b: ivy.array([[12, 9, 5],
                          [15, 11, 6],
                          [18, 13, 7]])
        }

        >>> x = ivy.Container(a=ivy.array([[1, 3, 4]]), \
                              b=ivy.array([[3, 5, 8], \
                                           [5, 6, 5]]), \
                              c=ivy.array([[2, 4, 1], \
                                           [3, 6, 9], \
                                           [0, 2, 3]]))
        >>> y = ivy.Container(a = ivy.zeros((1, 3)), \
                              b = ivy.zeros((2, 3)), \
                              c = ivy.zeros((3,3)))
        >>> x.cumsum(axis=1,exclusive=True, reverse=False, out=y)
        >>> print(y)
        {
            a: ivy.array([[0, 1, 4]]),
            b: ivy.array([[0, 3, 8],
                          [0, 5, 11]]),
            c: ivy.array([[0, 2, 6],
                          [0, 3, 9],
                          [0, 0, 2]])
        }

        >>> x = ivy.Container(a=ivy.array([[0, 3, 2], \
                                           [5, 10, 2], \
                                           [1, 10, 1]]), \
                              b=ivy.array([[2, 4, 5], \
                                           [4, 5, 5], \
                                           [0, 1, 3]]))
        >>> y = x.cumsum(axis=1,exclusive=True, reverse=True, dtype='int64')
        >>> print(y)
        {
            a: ivy.array([[5, 2, 0],
                          [12, 2, 0],
                          [11, 1, 0]]),
            b: ivy.array([[9, 5, 0],
                          [10, 5, 0],
                          [4, 3, 0]])
        }

        >>> x = ivy.Container(a=ivy.array([[0], \
                                       [5]]), \
                          b=ivy.array([[6, 8, 7], \
                                       [4, 2, 3]]), \
                          c=ivy.array([[1, 2], \
                                       [3, 4], \
                                       [6, 4]]))
        >>> x.cumsum(axis=0, out=x)
        >>> print(x)
        {
            a: ivy.array([[0],
                         [5]]),
            b: ivy.array([[6, 8, 7],
                         [10, 10, 10]]),
            c: ivy.array([[1, 2],
                         [4, 6],
                         [10, 10]])
        }
        """
        return self.static_cumsum(
            self,
            axis=axis,
            exclusive=exclusive,
            reverse=reverse,
            key_chains=key_chains,
            to_apply=to_apply,
            prune_unapplied=prune_unapplied,
            map_sequences=map_sequences,
            dtype=dtype,
            out=out,
        )

    @staticmethod
    def static_cumprod(
        x: Union[ivy.Container, ivy.Array, ivy.NativeArray],
        /,
        *,
        axis: int = 0,
        exclusive: Optional[bool] = False,
        key_chains: Optional[Union[List[str], Dict[str, str]]] = None,
        to_apply: bool = True,
        prune_unapplied: bool = False,
        map_sequences: bool = False,
        dtype: Optional[Union[ivy.Dtype, ivy.NativeDtype]] = None,
        out: Optional[ivy.Container] = None,
    ) -> ivy.Container:
        """
        ivy.Container static method variant of ivy.cumprod. This method
        simply wraps the function, and so the docstring for ivy.cumprod
        also applies to this method with minimal changes.

        Parameters
        ----------
        x
            Input array or container to cumprod.
        axis
            Axis to cumprod along. Default is 0.
        exclusive
            Whether to exclude the first element of the input array. Default is False.
        key_chains
            The key-chains to apply or not apply the method to. Default is None.
        to_apply
            If True, the method will be applied to key_chains, otherwise key_chains
            will be skipped. Default is True.
        prune_unapplied
            Whether to prune key_chains for which the function was not applied.
            Default is False.
        map_sequences
            Whether to also map method to sequences (lists, tuples). Default is False.
        dtype
            Data type of the returned array. Default is ``None``.
        out
            Optional output container. Default is None.

        Returns
        -------
        ret
            Containers with arrays cumprod at leaves along specified axis.

        Examples
        --------
        With one :code:`ivy.Container` input:

        >>> x = ivy.Container(a=ivy.array([1, 2, 3]), b=ivy.array([4, 5, 6]))
        >>> y = ivy.Container.static_cumprod(x, axis=0)
        >>> print(y)
        {
            a: ivy.array([1, 2, 6]),
            b: ivy.array([4, 20, 120])
        }

        >>> x = ivy.Container(a=ivy.array([[2, 3], [5, 7], [11, 13]]),
                              b=ivy.array([[3, 4], [4, 5], [5, 6]]))
        >>> y = ivy.Container(a = ivy.zeros((3, 2)), b = ivy.zeros((3, 2)))
        >>> ivy.Container.static_cumprod(x, axis=1, exclusive=True, out=y)
        >>> print(y)
        {
            a: ivy.array([[1, 2],
                          [1, 5],
                          [1, 11]]),
            b: ivy.array([[1, 3],
                          [1, 4],
                          [1, 5]])
        }
        """
        return ContainerBase.multi_map_in_static_method(
            "cumprod",
            x,
            axis=axis,
            exclusive=exclusive,
            key_chains=key_chains,
            to_apply=to_apply,
            prune_unapplied=prune_unapplied,
            map_sequences=map_sequences,
            dtype=dtype,
            out=out,
        )

    def cumprod(
        self: ivy.Container,
        /,
        *,
        axis: int = 0,
        exclusive: Optional[bool] = False,
        key_chains: Optional[Union[List[str], Dict[str, str]]] = None,
        to_apply: bool = True,
        prune_unapplied: bool = False,
        map_sequences: bool = False,
        dtype: Optional[Union[ivy.Dtype, ivy.NativeDtype]] = None,
        out: Optional[ivy.Container] = None,
    ) -> ivy.Container:
        """
        ivy.Container instance method variant of ivy.cumprod. This method
        simply wraps the function, and so the docstring for ivy.cumprod
        also applies to this method with minimal changes.

        Parameters
        ----------
        self
            Input container to cumprod at leaves.
        axis
            Axis along which the cumulative product is computed. Default is 0.
        exclusive
            Whether to exclude the first element of the input array. Default is False.
        key_chains
            The key-chains to apply or not apply the method to. Default is None.
        to_apply
            If True, the method will be applied to key_chains, otherwise key_chains
            will be skipped. Default is True.
        prune_unapplied
            Whether to prune key_chains for which the function was not applied.
            Default is False.
        map_sequences
            Whether to also map method to sequences (lists, tuples). Default is False.
        dtype
            Data type of the returned array. Default is ``None``.
        out
            Optional output container. Default is None.

        Returns
        -------
        ret
            Containers with arrays cumprod at leaves along specified axis.

        Examples
        --------
        With one :code:`ivy.Container` instances:

        >>> x = ivy.Container(a=ivy.array([1, 2, 3]), b=ivy.array([4, 5, 6]))
        >>> y = x.cumprod(axis=0)
        >>> print(y)
        {
            a: ivy.array([1, 2, 6]),
            b: ivy.array([4, 20, 120])
        }

        >>> x = ivy.Container(a=ivy.array([[2, 3], [5, 7], [11, 13]]),
                              b=ivy.array([[3, 4], [4, 5], [5, 6]]))
        >>> y = ivy.Container(a = ivy.zeros((3, 2)), b = ivy.zeros((3, 2)))
        >>> x.cumprod(axis=1, exclusive=True, out=y)
        {
            a: ivy.array([[1, 2],
                          [1, 5],
                          [1, 11]]),
            b: ivy.array([[1, 3],
                          [1, 4],
                          [1, 5]])
        }
        """
        return self.static_cumprod(
            self,
            axis=axis,
            exclusive=exclusive,
            key_chains=key_chains,
            to_apply=to_apply,
            prune_unapplied=prune_unapplied,
            map_sequences=map_sequences,
            dtype=dtype,
            out=out,
        )

    @staticmethod
    def static_fourier_encode(
        x: Union[ivy.Container, ivy.Array, ivy.NativeArray],
        max_freq: Union[float, ivy.Array, ivy.NativeArray],
        /,
        *,
        num_bands: int = 4,
        linear: bool = False,
        flatten: bool = False,
        key_chains: Optional[Union[List[str], Dict[str, str]]] = None,
        to_apply: bool = True,
        prune_unapplied: bool = False,
        map_sequences: bool = False,
    ) -> ivy.Container:
        """
        ivy.Container static method variant of ivy.fourier_encode. This method
        simply wraps the function, and so the docstring for ivy.fourier_encode
        also applies to this method with minimal changes.

        Parameters
        ----------
        x
            Input container to apply fourier_encode.
        max_freq
            The maximum frequency of the encoding.
        num_bands
            The number of frequency bands for the encoding. Default is 4.
        linear
            Whether to space the frequency bands linearly as opposed to geometrically.
            Default is False.
        flatten
            Whether to flatten the position dimension into the batch dimension.
            Default is False.
        key_chains
            The key-chains to apply or not apply the method to. Default is None.
        to_apply
            If True, the method will be applied to key_chains, otherwise key_chains
            will be skipped. Default is True.
        prune_unapplied
            Whether to prune key_chains for which the function was not applied.
            Default is False.
        map_sequences
            Whether to also map method to sequences (lists, tuples). Default is False.

        Returns
        -------
        ret
            New container with the final dimension expanded of arrays at its leaves,
            and the encodings stored in this channel.
        """
        return ContainerBase.multi_map_in_static_method(
            "fourier_encode",
            x,
            max_freq,
            num_bands=num_bands,
            linear=linear,
            concat=True,
            flatten=flatten,
            key_chains=key_chains,
            to_apply=to_apply,
            prune_unapplied=prune_unapplied,
            map_sequences=map_sequences,
        )

    def fourier_encode(
        self: ivy.Container,
        max_freq: Union[float, ivy.Array, ivy.NativeArray],
        /,
        *,
        num_bands: int = 4,
        linear: bool = False,
        flatten: bool = False,
        key_chains: Optional[Union[List[str], Dict[str, str]]] = None,
        to_apply: bool = True,
        prune_unapplied: bool = False,
        map_sequences: bool = False,
    ) -> ivy.Container:
        """
        ivy.Container instance method variant of ivy.fourier_encode. This method
        simply wraps the function, and so the docstring for ivy.fourier_encode
        also applies to this method with minimal changes.

        Parameters
        ----------
        self
            Input container to apply fourier_encode at leaves.
        max_freq
            The maximum frequency of the encoding.
        num_bands
            The number of frequency bands for the encoding. Default is 4.
        linear
            Whether to space the frequency bands linearly as opposed to geometrically.
            Default is False.
        flatten
            Whether to flatten the position dimension into the batch dimension.
            Default is False.
        key_chains
            The key-chains to apply or not apply the method to. Default is None.
        to_apply
            If True, the method will be applied to key_chains, otherwise key_chains
            will be skipped. Default is True.
        prune_unapplied
            Whether to prune key_chains for which the function was not applied.
            Default is False.
        map_sequences
            Whether to also map method to sequences (lists, tuples). Default is False.
        dtype
            Data type of the returned array. Default is ``None``.
        out
            Optional output container. Default is None.

        Returns
        -------
        ret
            New container with the final dimension expanded of arrays at its leaves,
            and the encodings stored in this channel.
        """
        return self.static_fourier_encode(
            self,
            max_freq,
            num_bands=num_bands,
            linear=linear,
            flatten=flatten,
            key_chains=key_chains,
            to_apply=to_apply,
            prune_unapplied=prune_unapplied,
            map_sequences=map_sequences,
        )

    @staticmethod
    def static_gather(
        params: ivy.Container,
        indices: ivy.Container,
        /,
        *,
        axis: int = -1,
        key_chains: Optional[Union[List[str], Dict[str, str]]] = None,
        to_apply: bool = True,
        prune_unapplied: bool = False,
        map_sequences: bool = False,
        out: Optional[ivy.Container] = None,
    ) -> ivy.Container:
        """Perform einops rearrange operation on each sub array in the container.

        Parameters
        ----------
        pattern
            Rearrangement pattern.
        key_chains
            The key-chains to apply or not apply the method to. Default is None.
        to_apply
            If True, the method will be applied to key_chains, otherwise key_chains will
            be skipped. Default is True.
        prune_unapplied
            Whether to prune key_chains for which the function was not applied. Default
            is False.
        map_sequences
            Whether to also map method to sequences (lists, tuples). Default is False.
        axes_lengths
            Any additional specifications for dimensions.
        **axes_lengths


        Returns
        -------
            ivy.Container with each array having einops.rearrange applied.

        """
        return ContainerBase.multi_map_in_static_method(
            "gather",
            params,
            indices,
            axis=axis,
            key_chains=key_chains,
            to_apply=to_apply,
            prune_unapplied=prune_unapplied,
            map_sequences=map_sequences,
            out=out,
        )

    def gather(
        self: ivy.Container,
        indices: Union[ivy.Container, ivy.Array, ivy.NativeArray],
        /,
        *,
        axis: Union[int, ivy.Container] = -1,
        key_chains: Optional[Union[List[str], Dict[str, str]]] = None,
        to_apply: bool = True,
        prune_unapplied: bool = False,
        map_sequences: bool = False,
        out: Optional[ivy.Container] = None,
    ) -> ivy.Container:
        """
        ivy.Container instance method variant of ivy.gather. This method simply wraps
        the function, and so the docstring for ivy.gather also applies to this method
        with minimal changes.

        Parameters
        ----------
        self
            the container from which to gather values.
        indices
            index array or container
        axis
            optional int, the axis from which to gather from. Default is -1.
        key_chains
            The key-chains to apply or not apply the method to. Default is None.
        to_apply
            If True, the method will be applied to key_chains, otherwise key_chains
            will be skipped. Default is True.
        prune_unapplied
            Whether to prune key_chains for which the function was not applied.
            Default is False.
        map_sequences
            Whether to also map method to sequences (lists, tuples). Default is False.
        out
            optional output container, for writing the result to.

        Returns
        -------
        ret
            New container with the values gathered at the specified indices along
            the specified axis.
        """
        return self.static_gather(
            self,
            indices,
            axis=axis,
            key_chains=key_chains,
            to_apply=to_apply,
            prune_unapplied=prune_unapplied,
            map_sequences=map_sequences,
            out=out,
        )

    @staticmethod
    def static_has_nans(
        x: ivy.Container,
        /,
        *,
        include_infs: bool = True,
        key_chains: Optional[Union[List[str], Dict[str, str]]] = None,
        to_apply: bool = True,
        prune_unapplied: bool = False,
        map_sequences: bool = False,
    ) -> ivy.Container:
        """
        ivy.Container static method variant of ivy.has_nans. This method simply wraps
        the function, and so the docstring for ivy.has_nans also applies to this method
        with minimal changes.

        Parameters
        ----------
        x
            Input container.
        include_infs
            Whether to include ``+infinity`` and ``-infinity`` in the check.
            Default is True.
        key_chains
            The key-chains to apply or not apply the method to. Default is None.
        to_apply
            If True, the method will be applied to key_chains, otherwise key_chains
            will be skipped. Default is True.
        prune_unapplied
            Whether to prune key_chains for which the function was not applied.
            Default is False.
        map_sequences
            Whether to also map method to sequences (lists, tuples). Default is False.

        Returns
        -------
        ret
            container of booleans, whether there is a nans at indices.

        Examples
        --------
        With :code:`ivy.Container` input:
        >>> x = ivy.Container(a=ivy.array([1, 2, 3]), b=ivy.array([1, 2, float('nan')]))
        >>> y = ivy.Container.static_has_nans(x)
        >>> print(y)
        {
            a: false,
            b: true
        }
        """
        return ContainerBase.multi_map_in_static_method(
            "has_nans",
            x,
            include_infs=include_infs,
            key_chains=key_chains,
            to_apply=to_apply,
            prune_unapplied=prune_unapplied,
            map_sequences=map_sequences,
        )

    def has_nans(
        self: ivy.Container,
        /,
        *,
        include_infs=True,
        key_chains: Optional[Union[List[str], Dict[str, str]]] = None,
        to_apply: bool = True,
        prune_unapplied: bool = False,
        map_sequences: bool = False,
    ) -> ivy.Container:
        """
        ivy.Container instance method variant of ivy.has_nans.
        This method simply wraps the function, and so the docstring
        for ivy.has_nans also applies to this method
        with minimal changes.

        Parameters
        ----------
        self
            The container from which to check nans.
        include_infs
            Whether to include ``+infinity`` and ``-infinity`` in the check.
            Default is True.
        key_chains
            The key-chains to apply or not apply the method to. Default is None.
        to_apply
            If True, the method will be applied to key_chains, otherwise key_chains
            will be skipped. Default is True.
        prune_unapplied
            Whether to prune key_chains for which the function was not applied.
            Default is False.
        map_sequences
            Whether to also map method to sequences (lists, tuples). Default is False.

        Returns
        -------
        ret
            Boolean, true if container has a nans, false otherwise.

        Examples
        --------
        >>> x = ivy.Container(a=ivy.array([1, 2, 3]), b=ivy.array([1, 2, float('nan')]))
        >>> y = x.has_nans()
        >>> print(y)
        {
            a: false,
            b: true
        }
        """
        return self.static_has_nans(
            self,
            include_infs=include_infs,
            key_chains=key_chains,
            to_apply=to_apply,
            prune_unapplied=prune_unapplied,
            map_sequences=map_sequences,
        )

    @staticmethod
    def static_scatter_nd(
        indices: Union[ivy.Array, ivy.NativeArray, ivy.Container],
        updates: Union[ivy.Array, ivy.NativeArray, ivy.Container],
        /,
        shape: Union[ivy.Array, ivy.NativeArray, ivy.Container] = None,        
        *,
        reduction: str = "sum",
        key_chains: Optional[Union[List[str], Dict[str, str]]] = None,
        to_apply: bool = True,
        prune_unapplied: bool = False,
        map_sequences: bool = False,
        out: Optional[ivy.Container] = None,
    ) -> ivy.Container:
        """
        ivy.Container static method variant of ivy.scatter_nd. This method simply wraps
        the function, and so the docstring for ivy.scatter_nd also applies to this
        method with minimal changes.

        Parameters
        ----------
        indices
            Index array or container.
        updates
            values to update input tensor with
        shape
            The shape of the result. Default is None, in which case tensor argument
            must be provided.
        reduction
            The reduction method for the scatter, one of 'sum', 'min', 'max'
            or 'replace'
        key_chains
            The key-chains to apply or not apply the method to. Default is None.
        to_apply
            If True, the method will be applied to key_chains, otherwise key_chains
            will be skipped. Default is True.
        prune_unapplied
            Whether to prune key_chains for which the function was not applied.
            Default is False.
        map_sequences
            Whether to also map method to sequences (lists, tuples). Default is False.
        out
            optional output container, for writing the result to. It must have a shape
            that the inputs broadcast to.

        Returns
        -------
        ref
            New container of given shape, with the values updated at the indices.

        Examples
        --------
        scatter into an empty array
        >> indices = ivy.Container(a=ivy.array([[5],[6],[7]]),
                                    b=ivy.array([[2],[3],[4]]))
        >> updates = ivy.Container(a=ivy.array([50, 60, 70]),
                                    b=ivy.array([20, 30, 40]))
        >> arr = ivy.Container(a=ivy.array([1, 2, 3, 4, 5, 6, 7, 8, 9, 10]),
                                b = ivy.array([1, 2, 3, 4, 5, 6, 7, 8, 9, 10]))
        >> shape = ivy.Container(a=ivy.array([10]),
                                b = ivy.array([10]))
        z = ivy.Container.static_scatter_nd(indices, updates, shape=shape)
        >> print(z)
        {
            a: ivy.array([0, 0, 0, 0, 0, 50, 60, 70, 0, 0]),
            b: ivy.array([0, 0, 20, 30, 40, 0, 0, 0, 0, 0])
        }

        scatter into an array
        >> indices = ivy.Container(a=ivy.array([[5],[6],[7]]),
                  b=ivy.array([[2],[3],[4]]))
        >> updates = ivy.Container(a=ivy.array([50, 60, 70]),
                        b=ivy.array([20, 30, 40]))
        >> arr = ivy.Container(a=ivy.array([1, 2, 3, 4, 5, 6, 7, 8, 9, 10]),
                                b = ivy.array([1, 2, 3, 4, 5, 6, 7, 8, 9, 10]))

        z = ivy.Container.static_scatter_nd(indices, updates,
                                            tensor=arr, reduction='replace')
        >> print(z)
        {
            a: ivy.array([1, 2, 3, 4, 5, 50, 60, 70, 9, 10]),
            b: ivy.array([1, 2, 20, 30, 40, 6, 7, 8, 9, 10])
        }


        """
        return ContainerBase.multi_map_in_static_method(
            "scatter_nd",
            indices,
            updates,
            shape=shape,
            reduction=reduction,
            key_chains=key_chains,
            to_apply=to_apply,
            prune_unapplied=prune_unapplied,
            map_sequences=map_sequences,
            out=out,
        )

    def scatter_nd(
        self: ivy.Container,
        updates: Union[ivy.Array, ivy.NativeArray, ivy.Container],
        /,
        shape: Union[ivy.Array, ivy.NativeArray, ivy.Container] = None,
        *,
        reduction: str = "sum",
        key_chains: Optional[Union[List[str], Dict[str, str]]] = None,
        to_apply: bool = True,
        prune_unapplied: bool = False,
        map_sequences: bool = False,
        out: Optional[ivy.Container] = None,
    ) -> ivy.Container:
        """
        ivy.Container instance method variant of ivy.scatter_nd.
        This method simply wraps the function, and so the docstring
        for ivy.scatter_nd also applies to this method
        with minimal changes.

        Parameters
        ----------
        self
            Index array or container.
        updates
            values to update input tensor with
        shape
            The shape of the result. Default is None, in which case tensor argument
            must be provided.
        reduction
            The reduction method for the scatter, one of 'sum', 'min', 'max'
            or 'replace'
        key_chains
            The key-chains to apply or not apply the method to. Default is None.
        to_apply
            If True, the method will be applied to key_chains, otherwise key_chains
            will be skipped. Default is True.
        prune_unapplied
            Whether to prune key_chains for which the function was not applied.
            Default is False.
        map_sequences
            Whether to also map method to sequences (lists, tuples). Default is False.
        out
            optional output container, for writing the result to. It must have a shape
            that the inputs broadcast to.

        Returns
        -------
        ret
            New container of given shape, with the values updated at the indices.

        Examples
        --------
        scatter into an array
        >> indices = ivy.Container(a=ivy.array([[3],[1],[2]]),
                                    b=ivy.array([[4],[1],[3]]))
        >> updates = ivy.Container(a=ivy.array([50, 60, 70]),
                                    b=ivy.array([20, 30, 40]))
        >> arr = ivy.Container(a=ivy.array([1, 2, 3, 4, 5]),
                                b=ivy.array([11, 22, 33, 44, 55]))
        >> z = indices.scatter_nd(updates, tensor=arr, reduction='replace')
        >> print(z)
        {
            a: ivy.array([1, 60, 70, 50, 5]),
            b: ivy.array([11, 30, 33, 40, 20])
        }

        scatter into an empty array
        >> indices = ivy.Container(a=ivy.array([[5],[6],[7]]),
                                    b=ivy.array([[2],[3],[4]]))
        >> updates = ivy.Container(a=ivy.array([50, 60, 70]),
                                    b=ivy.array([20, 30, 40]))
        >> arr = ivy.Container(a=ivy.array([1, 2, 3, 4, 5, 6, 7, 8, 9, 10]),
                                b = ivy.array([1, 2, 3, 4, 5, 6, 7, 8, 9, 10]))
        >> shape = ivy.Container(a=ivy.array([10]),
                                b = ivy.array([10]))
        z = indices.scatter_nd(updates, shape=shape)
        >> print(z)
        {
            a: ivy.array([0, 0, 0, 0, 0, 50, 60, 70, 0, 0]),
            b: ivy.array([0, 0, 20, 30, 40, 0, 0, 0, 0, 0])
        }
        """
        return self.static_scatter_nd(
            self,
            updates,
            shape=shape,
            reduction=reduction,
            key_chains=key_chains,
            to_apply=to_apply,
            prune_unapplied=prune_unapplied,
            map_sequences=map_sequences,
            out=out,
        )

    @staticmethod
    def static_scatter_flat(
        indices: Union[ivy.Array, ivy.NativeArray, ivy.Container],
        updates: Union[ivy.Array, ivy.NativeArray, ivy.Container],
        /,
        *,
        size: Optional[int] = None,
        reduction: str = "sum",
        key_chains: Optional[Union[List[str], Dict[str, str]]] = None,
        to_apply: bool = True,
        prune_unapplied: bool = False,
        map_sequences: bool = False,
        out: Optional[ivy.Container] = None,
    ) -> ivy.Container:
        """
        ivy.Container static method variant of ivy.scatter_flat. This method simply
        wraps the function, and so the docstring for ivy.scatter_flat also applies to
        this method with minimal changes.

        Parameters
        ----------
        indices
            Index array or container.
        updates
            values to update input tensor with
        size
            The size of the result.
        reduction
            The reduction method for the scatter, one of 'sum', 'min', 'max'
            or 'replace'
        key_chains
            The key-chains to apply or not apply the method to. Default is None.
        to_apply
            If True, the method will be applied to key_chains, otherwise key_chains
            will be skipped. Default is True.
        prune_unapplied
            Whether to prune key_chains for which the function was not applied.
            Default is False.
        map_sequences
            Whether to also map method to sequences (lists, tuples). Default is False.
        out
            optional output container, for writing the result to. It must have a shape
            that the inputs broadcast to.

        Returns
        -------
        ref
            New container of given shape, with the values updated at the indices.
        """
        return ContainerBase.multi_map_in_static_method(
            "scatter_flat",
            indices,
            updates,
            size,
            reduction,
            key_chains=key_chains,
            to_apply=to_apply,
            prune_unapplied=prune_unapplied,
            map_sequences=map_sequences,
            out=out,
        )

    def scatter_flat(
        self: ivy.Container,
        updates: Union[ivy.Array, ivy.NativeArray, ivy.Container],
        /,
        *,
        size: Optional[int] = None,
        reduction: str = "sum",
        key_chains: Optional[Union[List[str], Dict[str, str]]] = None,
        to_apply: bool = True,
        prune_unapplied: bool = False,
        map_sequences: bool = False,
        out: Optional[ivy.Container] = None,
    ) -> ivy.Container:
        """
        ivy.Container instance method variant of ivy.scatter_flat.
        This method simply wraps the function, and so the docstring
        for ivy.scatter_flat also applies to this method
        with minimal changes.

        Parameters
        ----------
        self
            Index array or container.
        updates
            values to update input tensor with
        size
            The size of the result.
        reduction
            The reduction method for the scatter, one of 'sum', 'min', 'max'
            or 'replace'
        key_chains
            The key-chains to apply or not apply the method to. Default is None.
        to_apply
            If True, the method will be applied to key_chains, otherwise key_chains
            will be skipped. Default is True.
        prune_unapplied
            Whether to prune key_chains for which the function was not applied.
            Default is False.
        map_sequences
            Whether to also map method to sequences (lists, tuples). Default is False.
        out
            optional output container, for writing the result to. It must have a shape
            that the inputs broadcast to.

        Returns
        -------
        ret
            New container of given shape, with the values updated at the indices.
        """
        return self.static_scatter_flat(
            self,
            updates,
            size=size,
            reduction=reduction,
            key_chains=key_chains,
            to_apply=to_apply,
            prune_unapplied=prune_unapplied,
            map_sequences=map_sequences,
            out=out,
        )

    @staticmethod
    def static_gather_nd(
        params: ivy.Container,
        indices: ivy.Container,
        /,
        *,
        key_chains: Optional[Union[List[str], Dict[str, str]]] = None,
        to_apply: bool = True,
        prune_unapplied: bool = False,
        map_sequences: bool = False,
        out: Optional[ivy.Container] = None,
    ) -> ivy.Container:
        """Gather slices from all container params into a arrays with shape specified by
        indices.

        Parameters
        ----------
        indices
            Index array.
        key_chains
            The key-chains to apply or not apply the method to. Default is None.
        to_apply
            If True, the method will be applied to key_chains, otherwise key_chains will
            be skipped. Default is True.
        prune_unapplied
            Whether to prune key_chains for which the function was not applied. Default
            is False.
        map_sequences
            Whether to also map method to sequences (lists, tuples). Default is False.

        Returns
        -------
            Container object with all sub-array dimensions gathered.

        """
        return ContainerBase.multi_map_in_static_method(
            "gather_nd",
            params,
            indices,
            key_chains=key_chains,
            to_apply=to_apply,
            prune_unapplied=prune_unapplied,
            map_sequences=map_sequences,
            out=out,
        )

    def gather_nd(
        self: ivy.Container,
        indices: Union[ivy.Container, ivy.Array, ivy.NativeArray],
        /,
        *,
        key_chains: Optional[Union[List[str], Dict[str, str]]] = None,
        to_apply: bool = True,
        prune_unapplied: bool = False,
        map_sequences: bool = False,
        out: Optional[ivy.Container] = None,
    ) -> ivy.Container:
        """
        ivy.Container instance method variant of ivy.gather_nd.
        This method simply wraps the function, and so the docstring
        for ivy.gather_nd also applies to this method
        with minimal changes.

        Parameters
        ----------
        self
            The container from which to gather values.
        indices
            Index array or container.
        key_chains
            The key-chains to apply or not apply the method to. Default is None.
        to_apply
            If True, the method will be applied to key_chains, otherwise key_chains
            will be skipped. Default is True.
        prune_unapplied
            Whether to prune key_chains for which the function was not applied.
            Default is False.
        map_sequences
            Whether to also map method to sequences (lists, tuples). Default is False.
        device
            device on which to create the array 'cuda:0', 'cuda:1', 'cpu' etc. Same as
            ``x`` if None.
        out
            optional output container, for writing the result to. It must have a shape
            that the inputs broadcast to.

        Returns
        -------
        ret
            New container of given shape, with the values gathered at the indices.

        Examples
        --------
        >>> x = ivy.Container(a=ivy.array([1, 2, 3]),\
                              b=ivy.array([2, 3, 4]))
        >>> y = ivy.Container(a=ivy.array([2]),\
                              b=ivy.array([1]))
        >>> z = x.gather_nd(y)
        >>> print(z)
        {
            a: ivy.array(3),
            b: ivy.array(3)
        }
        """
        return self.static_gather_nd(
            self, indices, key_chains, to_apply, prune_unapplied, map_sequences, out=out
        )

    @staticmethod
    def static_einops_reduce(
        x: ivy.Container,
        pattern: str,
        reduction: str,
        /,
        *,
        key_chains: Optional[Union[List[str], Dict[str, str]]] = None,
        to_apply: bool = True,
        prune_unapplied: bool = False,
        map_sequences: bool = False,
        out: Optional[ivy.Container] = None,
        axes_lengths: Dict[str, int],
    ) -> ivy.Container:
        """Perform einops reduce operation on each sub array in the container.

        Parameters
        ----------
        pattern
            Reduction pattern.
        reduction
            One of available reductions ('min', 'max', 'sum', 'mean', 'prod'), or
            callable.
        key_chains
            The key-chains to apply or not apply the method to. Default is None.
        to_apply
            If True, the method will be applied to key_chains, otherwise key_chains will
            be skipped. Default is True.
        prune_unapplied
            Whether to prune key_chains for which the function was not applied. Default
            is False.
        map_sequences
            Whether to also map method to sequences (lists, tuples). Default is False.
        axes_lengths
            Any additional specifications for dimensions.
        **axes_lengths

        Returns
        -------
            ivy.Container with each array having einops.reduce applied.

        Examples
        --------
        >> x = ivy.Container(a=ivy.array([[[8.64, 4.83, -7.4],
                                           [0.735, -6.7, 13.27]],
                                          [[-24.037, 8.5, 26.7],
                                           [0.451, 12.4, 1.7]],
                                          [[-5.6, -18.19, -20.35],
                                           [2.58, -1.006, -9.973]]]),
                            b=ivy.array([[[-4.47, 0.93, -3.34],
                                          [3.66, 24.29, 3.64]],
                                         [[4.96, 1.52, -10.67],
                                          [4.36, 13.96, 0.3]]]))
        >> reduced = ivy.Container.static_einops_reduce(x, 'a b c -> () () c', 'mean')
        >> print(reduced)
        {
            a: ivy.array([[[-2.87, -0.0277, 0.658]]]),
            b: ivy.array([[[2.13, 10.2, -2.52]]])
        }
        """
        return ContainerBase.multi_map_in_static_method(
            "einops_reduce",
            x,
            pattern,
            reduction,
            key_chains=key_chains,
            to_apply=to_apply,
            prune_unapplied=prune_unapplied,
            map_sequences=map_sequences,
            out=out,
            **axes_lengths,
        )

    def einops_reduce(
        self: ivy.Container,
        pattern: str,
        reduction: Union[str, Callable],
        /,
        *,
        key_chains: Optional[Union[List[str], Dict[str, str]]] = None,
        to_apply: bool = True,
        prune_unapplied: bool = False,
        map_sequences: bool = False,
        out: Optional[ivy.Container] = None,
        **axes_lengths: Dict[str, int],
    ) -> ivy.Container:
        """
        ivy.Container instance method variant of ivy.einops_reduce. This method simply
        wraps the function, and so the docstring for ivy.einops_reduce also applies
        to this method with minimal changes.

        Parameters
        ----------
        self
            Input container to be reduced.
        pattern
            Reduction pattern.
        reduction
            One of available reductions ('min', 'max', 'sum', 'mean', 'prod'), or
            callable.
        axes_lengths
            Any additional specifications for dimensions.
        key_chains
            The key-chains to apply or not apply the method to. Default is None.
        to_apply
            If True, the method will be applied to key_chains, otherwise key_chains
            will be skipped. Default is True.
        prune_unapplied
            Whether to prune key_chains for which the function was not applied.
            Default is False.
        map_sequences
            Whether to also map method to sequences (lists, tuples). Default is False.
        out
            optional output container, for writing the result to. It must have a
            shape that the inputs broadcast to.

        Returns
        -------
        ret
            New container with einops.reduce having been applied.

        Examples
        --------
        >> x = ivy.Container(a=ivy.array([[[5, 4, 3],
                                           [11, 2, 9]],
                                          [[3, 5, 7],
                                           [9, 7, 1]]]),
                            b=ivy.array([[[9,7,6],
                                          [5,2,1]],
                                        [[4,1,2],
                                         [2,3,6]],
                                        [[1, 9, 6],
                                         [0, 2, 1]]]))
        >> reduced = x.einops_reduce('a b c -> a b', 'sum')
        >> print(reduced)
        {
            a: ivy.array([[12, 22],
                        [15, 17]]),
            b: ivy.array([[22, 8],
                        [7, 11],
                        [16, 3]])
        }
        """
        return self.static_einops_reduce(
            self,
            pattern,
            reduction,
            key_chains=key_chains,
            to_apply=to_apply,
            prune_unapplied=prune_unapplied,
            map_sequences=map_sequences,
            out=out,
            **axes_lengths,
        )

    @staticmethod
    def static_einops_repeat(
        x: ivy.Container,
        pattern: str,
        /,
        *,
        key_chains: Optional[Union[List[str], Dict[str, str]]] = None,
        to_apply: bool = True,
        prune_unapplied: bool = False,
        map_sequences: bool = False,
        out: Optional[ivy.Container] = None,
        **axes_lengths: Dict[str, int],
    ) -> ivy.Container:
        """Perform einops repeat operation on each sub array in the container.

        Parameters
        ----------
        pattern
            Rearrangement pattern.
        key_chains
            The key-chains to apply or not apply the method to. Default is None.
        to_apply
            If True, the method will be applied to key_chains, otherwise key_chains will
            be skipped. Default is True.
        prune_unapplied
            Whether to prune key_chains for which the function was not applied. Default
            is False.
        map_sequences
            Whether to also map method to sequences (lists, tuples). Default is False.
        axes_lengths
            Any additional specifications for dimensions.
        **axes_lengths

        Returns
        -------
            ivy.Container with each array having einops.repeat applied.

        Examples
        --------
        >> x = ivy.Container(a=ivy.array([[30, 40], [50, 75]]),
                            b=ivy.array([[1, 2], [4, 5]]))
        >> repeated = ivy.Container.static_einops_repeat(x, 'h w -> (tile h) w', tile=2)
        >> print(repeated)
        {
            a: ivy.array([[30, 40],
                        [50, 75],
                        [30, 40],
                        [50, 75]]),
            b: ivy.array([[1, 2],
                        [4, 5],
                        [1, 2],
                        [4, 5]])
        }

        """
        return ContainerBase.multi_map_in_static_method(
            "einops_repeat",
            x,
            pattern,
            key_chains=key_chains,
            to_apply=to_apply,
            prune_unapplied=prune_unapplied,
            map_sequences=map_sequences,
            out=out,
            **axes_lengths,
        )

    def einops_repeat(
        self: ivy.Container,
        pattern: str,
        key_chains: Optional[Union[List[str], Dict[str, str]]] = None,
        to_apply: bool = True,
        prune_unapplied: bool = False,
        map_sequences: bool = False,
        *,
        out: Optional[ivy.Container] = None,
        **axes_lengths: Dict[str, int],
    ) -> ivy.Container:
        """
        ivy.Container instance method variant of ivy.einops_repeat. This method simply
        wraps the function, and so the docstring for ivy.einops_repeat also applies
        to this method with minimal changes.

        Parameters
        ----------
        self
            Input array or container to be repeated.
        pattern
            Rearrangement pattern.
        axes_lengths
            Any additional specifications for dimensions.
        key_chains
            The key-chains to apply or not apply the method to. Default is None.
        to_apply
            If True, the method will be applied to key_chains, otherwise key_chains
            will be skipped. Default is True.
        prune_unapplied
            Whether to prune key_chains for which the function was not applied.
            Default is False.
        map_sequences
            Whether to also map method to sequences (lists, tuples). Default is False.
        out
            optional output container, for writing the result to. It must have a
            shape that the inputs broadcast to.

        Returns
        -------
        ret
            New container with einops.repeat having been applied.

        Examples
        --------
        >> x = ivy.Container(a=ivy.array([[30, 40], [50, 75]]),
                             b=ivy.array([[1, 2], [4, 5]]))
        >> repeated = x.einops_repeat('h w ->  h  (w tile)', tile=2)
        >> print(repeated)
        {
            a: ivy.array([[30, 30, 40, 40],
                          [50, 50, 75, 75]]),
            b: ivy.array([[1, 1, 2, 2],
                          [4, 4, 5, 5]])
        }

        """
        return self.static_einops_repeat(
            self,
            pattern,
            key_chains=key_chains,
            to_apply=to_apply,
            prune_unapplied=prune_unapplied,
            map_sequences=map_sequences,
            out=out,
            **axes_lengths,
        )

    @staticmethod
    def static_to_scalar(
        x: Union[ivy.Array, ivy.NativeArray, ivy.Container],
        /,
        key_chains: Optional[Union[List[str], Dict[str, str]]] = None,
        to_apply: bool = True,
        prune_unapplied: bool = False,
        map_sequences: bool = False,
    ) -> ivy.Container:
        """
        ivy.Container static method variant of ivy.to_scalar. This method simply wraps
        the function, and so the docstring for ivy.to_scalar also applies to this method
        with minimal changes.

        Parameters
        ----------
        x
            input container.
        key_chains
            The key-chains to apply or not apply the method to. Default is None.
        to_apply
            If True, the method will be applied to key_chains, otherwise key_chains
            will be skipped. Default is True.
        prune_unapplied
            Whether to prune key_chains for which the function was not applied.
            Default is False.
        map_sequences
            Whether to also map method to sequences (lists, tuples). Default is False.

        Returns
        -------
        ret
            a container of scalars copying the element of the array ``x``.

        """
        return ContainerBase.multi_map_in_static_method(
            "to_scalar",
            x,
            key_chains=key_chains,
            to_apply=to_apply,
            prune_unapplied=prune_unapplied,
            map_sequences=map_sequences,
        )

    def to_scalar(
        self: ivy.Container,
        /,
        key_chains: Optional[Union[List[str], Dict[str, str]]] = None,
        to_apply: bool = True,
        prune_unapplied: bool = False,
        map_sequences: bool = False,
    ) -> ivy.Container:
        """
        ivy.Container instance method variant of ivy.to_scalar. This method simply wraps
        the function, and so the docstring for ivy.to_scalar also applies to this method
        with minimal changes.

        Parameters
        ----------
        self
            input container.
        key_chains
            The key-chains to apply or not apply the method to. Default is None.
        to_apply
            If True, the method will be applied to key_chains, otherwise key_chains
            will be skipped. Default is True.
        prune_unapplied
            Whether to prune key_chains for which the function was not applied.
            Default is False.
        map_sequences
            Whether to also map method to sequences (lists, tuples). Default is False.

        Returns
        -------
        ret
            a container of scalars copying the element of the array ``self``.

        """
        return self.static_to_scalar(
            self, key_chains, to_apply, prune_unapplied, map_sequences
        )

    @staticmethod
    def static_value_is_nan(
        x: Union[ivy.Array, ivy.NativeArray, ivy.Container],
        /,
        *,
        include_infs: Optional[bool] = True,
        key_chains: Optional[Union[List[str], Dict[str, str]]] = None,
        to_apply: bool = True,
        prune_unapplied: bool = False,
        map_sequences: bool = False,
    ) -> ivy.Container:
        """
        ivy.Container static method variant of ivy.value_is_nan. This method simply
        wrapsthe function, and so the docstring for ivy.value_is_nan also applies to
        this method with minimal changes.

        Parameters
        ----------
        x
            input container.
        include_infs
            Whether to include infs and -infs in the check. Default is True.
        key_chains
            The key-chains to apply or not apply the method to. Default is None.
        to_apply
            If True, the method will be applied to key_chains, otherwise key_chains
            will be skipped. Default is True.
        prune_unapplied
            Whether to prune key_chains for which the function was not applied.
            Default is False.
        map_sequences
            Whether to also map method to sequences (lists, tuples). Default is False.

        Returns
        -------
        ret
            Boolean as to whether the input value is a nan or not.

        """
        return ContainerBase.multi_map_in_static_method(
            "value_is_nan",
            x,
            include_infs=include_infs,
            key_chains=key_chains,
            to_apply=to_apply,
            prune_unapplied=prune_unapplied,
            map_sequences=map_sequences,
        )

    def value_is_nan(
        self: ivy.Container,
        /,
        *,
        include_infs: Optional[bool] = True,
        key_chains: Optional[Union[List[str], Dict[str, str]]] = None,
        to_apply: bool = True,
        prune_unapplied: bool = False,
        map_sequences: bool = False,
    ) -> ivy.Container:
        """
        ivy.Container instance method variant of ivy.value_is_nan. This method simply
        wraps the function, and so the docstring for ivy.value_is_nan also applies to
        this method with minimal changes.

        Parameters
        ----------
        self
            input container.
        include_infs
            Whether to include infs and -infs in the check. Default is True.
        key_chains
            The key-chains to apply or not apply the method to. Default is None.
        to_apply
            If True, the method will be applied to key_chains, otherwise key_chains
            will be skipped. Default is True.
        prune_unapplied
            Whether to prune key_chains for which the function was not applied.
            Default is False.
        map_sequences
            Whether to also map method to sequences (lists, tuples). Default is False.

        Returns
        -------
        ret
            Boolean as to whether the input value is a nan or not.

        """
        return self.static_value_is_nan(
            self,
            include_infs=include_infs,
            key_chains=key_chains,
            to_apply=to_apply,
            prune_unapplied=prune_unapplied,
            map_sequences=map_sequences,
        )

    @staticmethod
    def static_to_numpy(
        x: Union[ivy.Array, ivy.NativeArray, ivy.Container],
        /,
        key_chains: Optional[Union[List[str], Dict[str, str]]] = None,
        to_apply: bool = True,
        prune_unapplied: bool = False,
        map_sequences: bool = False,
    ) -> ivy.Container:
        """
        ivy.Container static method variant of ivy.to_numpy. This method simply wraps
        the function, and so the docstring for ivy.to_numpy also applies to this method
        with minimal changes.

        Parameters
        ----------
        x
            input container.
        key_chains
            The key-chains to apply or not apply the method to. Default is None.
        to_apply
            If True, the method will be applied to key_chains, otherwise key_chains
            will be skipped. Default is True.
        prune_unapplied
            Whether to prune key_chains for which the function was not applied.
            Default is False.
        map_sequences
            Whether to also map method to sequences (lists, tuples). Default is False.

        Returns
        -------
        ret
            a container of numpy arrays copying all the element of the container
            ``self``.

        Examples
        --------
        With one :code:`ivy.Container` inputs:

        >>> x = ivy.Container(a=ivy.array([1, 0, 1, 1]),\
                            b=ivy.array([1, -1, 0, 0]))
        >>> y = ivy.Container.static_to_numpy(x)
        >>> print(y)
        {
            a: array([1, 0, 1, 1], dtype=int32),
            b: array([1, -1, 0, 0], dtype=int32)
        }

        >>> x = ivy.Container(a=ivy.array([1., 0., 0., 1.]),\
                            b=ivy.native_array([1, 1, -1, 0]))
        >>> y = ivy.Container.static_to_numpy(x)
        >>> print(y)
        {
            a: array([1., 0., 0., 1.], dtype=float32),
            b: array([1, 1, -1, 0], dtype=int32)
        }

        """
        return ContainerBase.multi_map_in_static_method(
            "to_numpy",
            x,
            key_chains=key_chains,
            to_apply=to_apply,
            prune_unapplied=prune_unapplied,
            map_sequences=map_sequences,
        )

    def to_numpy(
        self: ivy.Container,
        key_chains: Optional[Union[List[str], Dict[str, str]]] = None,
        to_apply: bool = True,
        prune_unapplied: bool = False,
        map_sequences: bool = False,
    ) -> ivy.Container:
        """
        ivy.Container instance method variant of ivy.to_numpy. This method simply wraps
        the function, and so the docstring for ivy.to_numpy also applies to this method
        with minimal changes.

        Parameters
        ----------
        self
            input container.
        key_chains
            The key-chains to apply or not apply the method to. Default is None.
        to_apply
            If True, the method will be applied to key_chains, otherwise key_chains
            will be skipped. Default is True.
        prune_unapplied
            Whether to prune key_chains for which the function was not applied.
            Default is False.
        map_sequences
            Whether to also map method to sequences (lists, tuples). Default is False.

        Returns
        -------
        ret
            a container of numpy arrays copying all the element of the container
            ``self``.

        Examples
        --------
        With one :code:`ivy.Container` instances:

        >>> x = ivy.Container(a=ivy.native_array([[-1, 0, 1], [-1, 0, 1], [1, 0, -1]]),\
                    b=ivy.native_array([[-1, 0, 0], [1, 0, 1], [1, 1, 1]]))
        >>> y = x.to_numpy()
        >>> print(y)
        {
            a: array([[-1, 0, 1],
                      [-1, 0, 1],
                      [1, 0, -1]], dtype=int32),
            b: array([[-1, 0, 0],
                      [1, 0, 1],
                      [1, 1, 1]], dtype=int32)
        }

        >>> x = ivy.Container(a=ivy.native_array([[-1, 0, 1], [-1, 0, 1], [1, 0, -1]]),\
                            b=ivy.native_array([[-1, 0, 0], [1, 0, 1], [1, 1, 1]]))
        >>> y = ivy.Container.static_to_numpy(x)
        >>> print(y)
        {
            a: array([[-1, 0, 1],
                      [-1, 0, 1],
                      [1, 0, -1]], dtype=int32),
            b: array([[-1, 0, 0],
                      [1, 0, 1],
                      [1, 1, 1]], dtype=int32)
        }

        """
        return self.static_to_numpy(
            self, key_chains, to_apply, prune_unapplied, map_sequences
        )

    @staticmethod
    def static_to_list(
        x: Union[ivy.Array, ivy.NativeArray, ivy.Container],
        /,
        *,
        key_chains: Optional[Union[List[str], Dict[str, str]]] = None,
        to_apply: bool = True,
        prune_unapplied: bool = False,
        map_sequences: bool = False,
    ) -> ivy.Container:
        """
        ivy.Container static method variant of ivy.to_list. This method simply wraps
        the function, and so the docstring for ivy.to_list also applies to this method
        with minimal changes.

        Parameters
        ----------
        x
            input container.
        key_chains
            The key-chains to apply or not apply the method to. Default is None.
        to_apply
            If True, the method will be applied to key_chains, otherwise key_chains
            will be skipped. Default is True.
        prune_unapplied
            Whether to prune key_chains for which the function was not applied.
            Default is False.
        map_sequences
            Whether to also map method to sequences (lists, tuples). Default is False.

        Returns
        -------
        ret
            A list representation of the input array ``x``.
        """
        return ContainerBase.multi_map_in_static_method(
            "to_list",
            x,
            key_chains=key_chains,
            to_apply=to_apply,
            prune_unapplied=prune_unapplied,
            map_sequences=map_sequences,
        )

    def to_list(
        self: ivy.Container,
        /,
        *,
        key_chains: Optional[Union[List[str], Dict[str, str]]] = None,
        to_apply: bool = True,
        prune_unapplied: bool = False,
        map_sequences: bool = False,
    ) -> ivy.Container:
        """
        ivy.Container instance method variant of ivy.to_list. This method simply wraps
        the function, and so the docstring for ivy.to_list also applies to this method
        with minimal changes.

        Parameters
        ----------
        self
            input container.
        key_chains
            The key-chains to apply or not apply the method to. Default is None.
        to_apply
            If True, the method will be applied to key_chains, otherwise key_chains
            will be skipped. Default is True.
        prune_unapplied
            Whether to prune key_chains for which the function was not applied.
            Default is False.
        map_sequences
            Whether to also map method to sequences (lists, tuples). Default is False.

        Returns
        -------
        ret
            A list representation of the input array ``x``.
        """
        return self.static_to_list(
            self,
            key_chains,
            to_apply,
            prune_unapplied,
            map_sequences,
        )

    @staticmethod
    def static_stable_divide(
        numerator: ivy.Container,
        denominator: Union[Number, ivy.Array, ivy.Container],
        /,
        *,
        min_denominator: Union[
            Number, ivy.Array, ivy.NativeArray, ivy.Container
        ] = None,
        key_chains: Optional[Union[List[str], Dict[str, str]]] = None,
        to_apply: bool = True,
        prune_unapplied: bool = False,
        map_sequences: bool = False,
    ) -> ivy.Container:
        """
        ivy.Container static method variant of ivy.stable_divide. This method simply
        wraps the function, and so the docstring for ivy.stable_divide also applies
        to this method with minimal changes.

        Parameters
        ----------
        numerator
            Container of the numerators of the division.
        denominator
            Container of the denominators of the division.
        min_denominator
            Container of the minimum denominator to use,
            use global ivy._MIN_DENOMINATOR by default.
        key_chains
            The key-chains to apply or not apply the method to. Default is None.
        to_apply
            If True, the method will be applied to key_chains, otherwise key_chains
            will be skipped. Default is True.
        prune_unapplied
            Whether to prune key_chains for which the function was not applied.
            Default is False.
        map_sequences
            Whether to also map method to sequences (lists, tuples). Default is False.

        Returns
        -------
        ret
            A container of elements containing the new items following the numerically
            stable division.

        Examples
        --------
        >>> x = ivy.Container(a=ivy.asarray([10., 15.]), b=ivy.asarray([20., 25.]))
        >>> y = ivy.Container.stable_divide(x, 0.5)
        >>> print(y)
        {
            a: ivy.array([20., 30.]),
            b: ivy.array([40., 50.])
        }

        >>> x = ivy.Container(a=1, b=10)
        >>> y = ivy.asarray([4, 5])
        >>> z = ivy.Container.stable_divide(x, y)
        >>> print(z)
        {
            a: ivy.array([0.25, 0.2]),
            b: ivy.array([2.5, 2.])
        }

        >>> x = ivy.Container(a=1, b=10)
        >>> y = np.array((4.5, 9))
        >>> z = ivy.Container.stable_divide(x, y)
        >>> print(z)
        {
            a: array([0.22222222, 0.11111111]),
            b: array([2.22222222, 1.11111111])
        }


        >>> x = ivy.Container(a=ivy.asarray([1., 2.]), b=ivy.asarray([3., 4.]))
        >>> y = ivy.Container(a=ivy.asarray([0.5, 2.5]), b=ivy.asarray([3.5, 0.4]))
        >>> z = ivy.Container.stable_divide(x, y)
        >>> print(z)
        {
            a: ivy.array([2., 0.8]),
            b: ivy.array([0.857, 10.])
        }

        >>> x = ivy.Container(a=ivy.asarray([1., 2.], [3., 4.]),\
                              b=ivy.asarray([5., 6.], [7., 8.]))
        >>> y = ivy.Container(a=ivy.asarray([0.5, 2.5]), b=ivy.asarray([3.5, 0.4]))
        >>> z = ivy.Container.stable_divide(x, y, min_denominator=2)
        >>> print(z)
        {
            a: ivy.array([0.4, 0.444]),
            b: ivy.array([0.909, 2.5])
        }
        """
        return ContainerBase.multi_map_in_static_method(
            "stable_divide",
            numerator,
            denominator,
            min_denominator,
            key_chains=key_chains,
            to_apply=to_apply,
            prune_unapplied=prune_unapplied,
            map_sequences=map_sequences,
        )

    def stable_divide(
        self,
        denominator: Union[Number, ivy.Array, ivy.NativeArray, ivy.Container],
        /,
        *,
        min_denominator: Union[
            Number, ivy.Array, ivy.NativeArray, ivy.Container
        ] = None,
        key_chains: Optional[Union[List[str], Dict[str, str]]] = None,
        to_apply: bool = True,
        prune_unapplied: bool = False,
        map_sequences: bool = False,
    ) -> ivy.Container:
        """
        ivy.Container instance method variant of ivy.stable_divide. This method
        simply wraps the function, and so the docstring for ivy.stable_divide
        also applies to this method with minimal changes.

        Parameters
        ----------
        self
            input container.
        denominator
            Container of the denominators of the division.
        min_denominator
            Container of the minimum denominator to use,
            use global ivy._MIN_DENOMINATOR by default.
        key_chains
            The key-chains to apply or not apply the method to. Default is None.
        to_apply
            If True, the method will be applied to key_chains, otherwise key_chains
            will be skipped. Default is True.
        prune_unapplied
            Whether to prune key_chains for which the function was not applied.
            Default is False.
        map_sequences
            Whether to also map method to sequences (lists, tuples). Default is False.

        Returns
        -------
        ret
            a container of numpy arrays copying all the element of the container
            ``self``.
            A container of elements containing the new items following the numerically
            stable division, using ``self`` as the numerator.

        Examples
        --------
        >>> x = ivy.Container(a=ivy.asarray([3., 6.]), b=ivy.asarray([9., 12.]))
        >>> y = x.stable_divide(5)
        >>> print(y)
        {
            a: ivy.array([0.6, 1.2]),
            b: ivy.array([1.8, 2.4])
        }

        >>> x = ivy.Container(a=ivy.asarray([[2., 4.], [6., 8.]]),\
                              b=ivy.asarray([[10., 12.], [14., 16.]]))
        >>> z = x.stable_divide(2, min_denominator=2)
        >>> print(z)
        {
            a: ivy.array([[0.5, 1.],
                  [1.5, 2.]]),
            b: ivy.array([[2.5, 3.],
                  [3.5, 4.]])
        }


        >>> x = ivy.Container(a=ivy.asarray([3., 6.]), b=ivy.asarray([9., 12.]))
        >>> y = ivy.Container(a=ivy.asarray([6., 9.]), b=ivy.asarray([12., 15.]))
        >>> z = x.stable_divide(y)
        >>> print(z)
        {
            a: ivy.array([0.5, 0.667]),
            b: ivy.array([0.75, 0.8])
        }

        """
        return self.static_stable_divide(
            self,
            denominator,
            min_denominator=min_denominator,
            key_chains=key_chains,
            to_apply=to_apply,
            prune_unapplied=prune_unapplied,
            map_sequences=map_sequences,
        )

    @staticmethod
    def static_stable_pow(
        base: ivy.Container,
        exponent: Union[Number, ivy.Array, ivy.Container],
        /,
        *,
        min_base: float = None,
        key_chains: Optional[Union[List[str], Dict[str, str]]] = None,
        to_apply: bool = True,
        prune_unapplied: bool = False,
        map_sequences: bool = False,
    ) -> ivy.Container:
        """
        ivy.Container static method variant of ivy.stable_pow. This method simply
        wraps the function, and so the docstring for ivy.stable_pow also applies
        to this method with minimal changes.

        Parameters
        ----------
        base
            Container of the base.
        exponent
            Container of the exponent.
        min_base
            The minimum base to use, use global ivy._MIN_BASE by default.
        key_chains
            The key-chains to apply or not apply the method to. Default is None.
        to_apply
            If True, the method will be applied to key_chains, otherwise key_chains
            will be skipped. Default is True.
        prune_unapplied
            Whether to prune key_chains for which the function was not applied.
            Default is False.
        map_sequences
            Whether to also map method to sequences (lists, tuples). Default is False.

        Returns
        -------
        ret
            A container of elements containing the new items following the numerically
            stable power.
        """
        return ContainerBase.multi_map_in_static_method(
            "stable_pow",
            base,
            exponent,
            min_base=min_base,
            key_chains=key_chains,
            to_apply=to_apply,
            prune_unapplied=prune_unapplied,
            map_sequences=map_sequences,
        )

    def stable_pow(
        self,
        exponent: Union[Number, ivy.Array, ivy.NativeArray, ivy.Container],
        /,
        *,
        min_base: float = None,
        key_chains: Optional[Union[List[str], Dict[str, str]]] = None,
        to_apply: bool = True,
        prune_unapplied: bool = False,
        map_sequences: bool = False,
    ) -> ivy.Container:
        """
        ivy.Container instance method variant of ivy.stable_pow. This method
        simply wraps the function, and so the docstring for ivy.stable_pow
        also applies to this method with minimal changes.

        Parameters
        ----------
        self
            Container of the base.
        exponent
            Container of the exponent.
        min_base
            The minimum base to use, use global ivy._MIN_BASE by default.
        key_chains
            The key-chains to apply or not apply the method to. Default is None.
        to_apply
            If True, the method will be applied to key_chains, otherwise key_chains
            will be skipped. Default is True.
        prune_unapplied
            Whether to prune key_chains for which the function was not applied.
            Default is False.
        map_sequences
            Whether to also map method to sequences (lists, tuples). Default is False.

        Returns
        -------
        ret
            A container of elements containing the new items following the numerically
            stable power.
        """
        return self.static_stable_pow(
            self,
            exponent,
            min_base=min_base,
            key_chains=key_chains,
            to_apply=to_apply,
            prune_unapplied=prune_unapplied,
            map_sequences=map_sequences,
        )

    @staticmethod
    def static_einops_rearrange(
        x: ivy.Container,
        pattern: str,
        /,
        *,
        key_chains: Optional[Union[List[str], Dict[str, str]]] = None,
        to_apply: bool = True,
        prune_unapplied: bool = False,
        map_sequences: bool = False,
        out: Optional[ivy.Container] = None,
        **axes_lengths: Dict[str, int],
    ) -> ivy.Container:
        """
        ivy.Container static method variant of ivy.einops_rearrange. This method
        simply wraps the function, and so the docstring for ivy.einops_rearrange
        also applies to this method with minimal changes.

        Parameters
        ----------
        pattern
            Rearrangement pattern.
        key_chains
            The key-chains to apply or not apply the method to. Default is None.
        to_apply
            If True, the method will be applied to key_chains, otherwise key_chains will
            be skipped. Default is True.
        prune_unapplied
            Whether to prune key_chains for which the function was not applied. Default
            is False.
        map_sequences
            Whether to also map method to sequences (lists, tuples). Default is False.
        axes_lengths
            Any additional specifications for dimensions.
        **axes_lengths


        Returns
        -------
            ivy.Container with each array having einops.rearrange applied.

        """
        return ContainerBase.multi_map_in_static_method(
            "einops_rearrange",
            x,
            pattern,
            key_chains=key_chains,
            to_apply=to_apply,
            prune_unapplied=prune_unapplied,
            map_sequences=map_sequences,
            out=out,
            **axes_lengths,
        )

    def einops_rearrange(
        self: ivy.Container,
        pattern: str,
        key_chains: Optional[Union[List[str], Dict[str, str]]] = None,
        to_apply: bool = True,
        prune_unapplied: bool = False,
        map_sequences: bool = False,
        *,
        out: Optional[ivy.Container] = None,
        **axes_lengths: Dict[str, int],
    ):
        """
        ivy.Container instance method variant of ivy.einops_rearrange. This method
        simply wraps the function, and so the docstring for ivy.einops_rearrange
        also applies to this method with minimal changes.

        Parameters
        ----------
        pattern
            Rearrangement pattern.
        key_chains
            The key-chains to apply or not apply the method to. Default is None.
        to_apply
            If True, the method will be applied to key_chains, otherwise key_chains will
            be skipped. Default is True.
        prune_unapplied
            Whether to prune key_chains for which the function was not applied. Default
            is False.
        map_sequences
            Whether to also map method to sequences (lists, tuples). Default is False.
        axes_lengths
            Any additional specifications for dimensions.
        **axes_lengths


        Returns
        -------
            ivy.Container with each array having einops.rearrange applied.

        """
        return self.static_einops_rearrange(
            self,
            pattern,
            key_chains=key_chains,
            to_apply=to_apply,
            prune_unapplied=prune_unapplied,
            map_sequences=map_sequences,
            out=out,
            **axes_lengths,
        )

    @staticmethod
    def static_indices_where(
        x: ivy.Container,
        /,
        *,
        key_chains: Optional[Union[List[str], Dict[str, str]]] = None,
        to_apply: bool = True,
        prune_unapplied: bool = False,
        map_sequences: bool = False,
        out: Optional[ivy.Container] = None,
    ) -> ivy.Container:
        """
        ivy.Container static method variant of ivy.indices_where. This method
        simply wraps the function, and so the docstring for ivy.indices_where
        also applies to this method with minimal changes.

        Parameters
        ----------
        self
            Boolean array, for which indices are desired.
        key_chains
            The key-chains to apply or not apply the method to. Default is None.
        to_apply
            If True, the method will be applied to key_chains, otherwise key_chains will
            be skipped. Default is True.
        prune_unapplied
            Whether to prune key_chains for which the function was not applied. Default
            is False.
        map_sequences
            Whether to also map method to sequences (lists, tuples). Default is False.

        Returns
        -------
        ret
            Indices for where the boolean array is True.
        """
        return ContainerBase.multi_map_in_static_method(
            "indices_where",
            x,
            key_chains=key_chains,
            to_apply=to_apply,
            prune_unapplied=prune_unapplied,
            map_sequences=map_sequences,
            out=out,
        )

    def indices_where(
        self: ivy.Container,
        /,
        *,
        key_chains: Optional[Union[List[str], Dict[str, str]]] = None,
        to_apply: bool = True,
        prune_unapplied: bool = False,
        map_sequences: bool = False,
        out: Optional[ivy.Container] = None,
    ):
        """
        ivy.Container instance method variant of ivy.indices_where. This method
        simply wraps the function, and so the docstring for ivy.indices_where
        also applies to this method with minimal changes.

        Parameters
        ----------
        self
            Boolean array, for which indices are desired.
        key_chains
            The key-chains to apply or not apply the method to. Default is None.
        to_apply
            If True, the method will be applied to key_chains, otherwise key_chains will
            be skipped. Default is True.
        prune_unapplied
            Whether to prune key_chains for which the function was not applied. Default
            is False.
        map_sequences
            Whether to also map method to sequences (lists, tuples). Default is False.

        Returns
        -------
        ret
            Indices for where the boolean array is True.
        """
        return self.static_indices_where(
            self,
            key_chains=key_chains,
            to_apply=to_apply,
            prune_unapplied=prune_unapplied,
            map_sequences=map_sequences,
            out=out,
        )

    @staticmethod
    def static_one_hot(
        indices: ivy.Container,
        depth: int,
        /,
        *,
        key_chains: Optional[Union[List[str], Dict[str, str]]] = None,
        to_apply: bool = True,
        prune_unapplied: bool = False,
        map_sequences: bool = False,
        out: Optional[ivy.Container] = None,
    ) -> ivy.Container:
        """
        ivy.Container static method variant of ivy.one_hot. This method
        simply wraps the function, and so the docstring for ivy.one_hot
        also applies to this method with minimal changes.

        Parameters
        ----------
        indices
            Indices for where the ones should be scattered *[batch_shape, dim]*
        depth
            Scalar defining the depth of the one-hot dimension.
        key_chains
            The key-chains to apply or not apply the method to. Default is None.
        to_apply
            If True, the method will be applied to key_chains, otherwise key_chains will
            be skipped. Default is True.
        prune_unapplied
            Whether to prune key_chains for which the function was not applied. Default
            is False.
        map_sequences
            Whether to also map method to sequences (lists, tuples). Default is False.

        Returns
        -------
        ret
            container with tensors of zeros with the same shape and type as the inputs,
            unless dtype provided which overrides.
        """
        return ContainerBase.multi_map_in_static_method(
            "one_hot",
            indices,
            depth,
            key_chains=key_chains,
            to_apply=to_apply,
            prune_unapplied=prune_unapplied,
            map_sequences=map_sequences,
            out=out,
        )

    def one_hot(
        self: ivy.Container,
        depth: int,
        /,
        *,
        key_chains: Optional[Union[List[str], Dict[str, str]]] = None,
        to_apply: bool = True,
        prune_unapplied: bool = False,
        map_sequences: bool = False,
        out: Optional[ivy.Container] = None,
    ):
        """
        ivy.Container instance method variant of ivy.one_hot. This method
        simply wraps the function, and so the docstring for ivy.one_hot
        also applies to this method with minimal changes.

        Parameters
        ----------
        self
            Indices for where the ones should be scattered *[batch_shape, dim]*
        depth
            Scalar defining the depth of the one-hot dimension.
        key_chains
            The key-chains to apply or not apply the method to. Default is None.
        to_apply
            If True, the method will be applied to key_chains, otherwise key_chains will
            be skipped. Default is True.
        prune_unapplied
            Whether to prune key_chains for which the function was not applied. Default
            is False.
        map_sequences
            Whether to also map method to sequences (lists, tuples). Default is False.

        Returns
        -------
        ret
            container with tensors of zeros with the same shape and type as the inputs,
            unless dtype provided which overrides.
        """
        return self.static_one_hot(
            self,
            depth,
            key_chains=key_chains,
            to_apply=to_apply,
            prune_unapplied=prune_unapplied,
            map_sequences=map_sequences,
            out=out,
        )

    @staticmethod
    def static_clip_matrix_norm(
        x: Union[ivy.Container, ivy.Array, ivy.NativeArray],
        max_norm: float,
        /,
        *,
<<<<<<< HEAD
=======
        p: float = 2.0,
>>>>>>> d8043cd5
        key_chains: Optional[Union[List[str], Dict[str, str]]] = None,
        to_apply: bool = True,
        prune_unapplied: bool = False,
        map_sequences: bool = False,
<<<<<<< HEAD
        p: float = 2.0,
=======
>>>>>>> d8043cd5
        out: Optional[ivy.Container] = None,
    ) -> ivy.Container:
        """
        ivy.Container static method variant of ivy.clip_matrix_norm. This method
        simply wraps the function, and so the docstring for ivy.clip_matrix_norm
        also applies to this method with minimal changes.

        Parameters
        ----------
        x
            Input array containing elements to clip.
        max_norm
            The maximum value of the array norm.
        p
            The p-value for computing the p-norm. Default is 2.
        key_chains
            The key-chains to apply or not apply the method to. Default is None.
        to_apply
            If True, the method will be applied to key_chains, otherwise key_chains
            will be skipped. Default is True.
        prune_unapplied
            Whether to prune key_chains for which the function was not applied.
            Default is False.
        map_sequences
            Whether to also map method to sequences (lists, tuples). Default is False.
        out
            optional output array, for writing the result to. It must
            have a shape that the inputs broadcast to.

        Returns
        -------
        ret
            An array with the matrix norm downscaled to the max norm if needed.

        Examples
        --------
        With :code:`ivy.Container` input:

        >>> x = ivy.Container(a=ivy.array([[0., 1., 2.]]), \
                              b=ivy.array([[3., 4., 5.]]))
        >>> y = ivy.Container.static_clip_matrix_norm(x, 2.0)
        >>> print(y)
        {
            a: ivy.array([[0., 0.894, 1.79]]),
            b: ivy.array([[0.849, 1.13, 1.41]])
        }

        """
        return ContainerBase.multi_map_in_static_method(
            "clip_matrix_norm",
            x,
            max_norm,
<<<<<<< HEAD
=======
            p=p,
>>>>>>> d8043cd5
            key_chains=key_chains,
            to_apply=to_apply,
            prune_unapplied=prune_unapplied,
            map_sequences=map_sequences,
            p=p,
            out=out,
        )

    def clip_matrix_norm(
        self: ivy.Container,
        max_norm: float,
        /,
        *,
<<<<<<< HEAD
=======
        p: float = 2.0,
>>>>>>> d8043cd5
        key_chains: Optional[Union[List[str], Dict[str, str]]] = None,
        to_apply: bool = True,
        prune_unapplied: bool = False,
        map_sequences: bool = False,
<<<<<<< HEAD
        p: float = 2.0,
=======
>>>>>>> d8043cd5
        out: Optional[ivy.Container] = None,
    ) -> ivy.Container:
        """
        ivy.Container instance method variant of ivy.clip_matrix_norm. This method
        simply wraps the function, and so the docstring for ivy.clip_matrix_norm
        also applies to this method with minimal changes.

        Parameters
        ----------
        self
            Input array containing elements to clip.
        max_norm
            The maximum value of the array norm.
        p
            The p-value for computing the p-norm. Default is 2.
        key_chains
            The key-chains to apply or not apply the method to. Default is None.
        to_apply
            If True, the method will be applied to key_chains, otherwise key_chains
            will be skipped. Default is True.
        prune_unapplied
            Whether to prune key_chains for which the function was not applied.
            Default is False.
        map_sequences
            Whether to also map method to sequences (lists, tuples). Default is False.
        out
            optional output array, for writing the result to. It must
            have a shape that the inputs broadcast to.

        Returns
        -------
        ret
            An array with the matrix norm downscaled to the max norm if needed.

        Examples
        --------
        With :code:`ivy.Container` instance method:

        >>> x = ivy.Container(a=ivy.array([[0., 1., 2.]]), \
                              b=ivy.array([[3., 4., 5.]]))
        >>> y = x.clip_matrix_norm(2.0, 1.0)
        >>> print(y)
        {
            a: ivy.array([[0., 1., 2.]]),
            b: ivy.array([[1.2, 1.6, 2.]])
        }

        """
        return self.static_clip_matrix_norm(
            self,
            max_norm,
            p=p,
            key_chains=key_chains,
            to_apply=to_apply,
            prune_unapplied=prune_unapplied,
            map_sequences=map_sequences,
            out=out,
        )<|MERGE_RESOLUTION|>--- conflicted
+++ resolved
@@ -4000,18 +4000,11 @@
         max_norm: float,
         /,
         *,
-<<<<<<< HEAD
-=======
+        key_chains: Optional[Union[List[str], Dict[str, str]]] = None,
+        to_apply: bool = True,
+        prune_unapplied: bool = False,
+        map_sequences: bool = False,
         p: float = 2.0,
->>>>>>> d8043cd5
-        key_chains: Optional[Union[List[str], Dict[str, str]]] = None,
-        to_apply: bool = True,
-        prune_unapplied: bool = False,
-        map_sequences: bool = False,
-<<<<<<< HEAD
-        p: float = 2.0,
-=======
->>>>>>> d8043cd5
         out: Optional[ivy.Container] = None,
     ) -> ivy.Container:
         """
@@ -4064,10 +4057,6 @@
             "clip_matrix_norm",
             x,
             max_norm,
-<<<<<<< HEAD
-=======
-            p=p,
->>>>>>> d8043cd5
             key_chains=key_chains,
             to_apply=to_apply,
             prune_unapplied=prune_unapplied,
@@ -4081,18 +4070,11 @@
         max_norm: float,
         /,
         *,
-<<<<<<< HEAD
-=======
+        key_chains: Optional[Union[List[str], Dict[str, str]]] = None,
+        to_apply: bool = True,
+        prune_unapplied: bool = False,
+        map_sequences: bool = False,
         p: float = 2.0,
->>>>>>> d8043cd5
-        key_chains: Optional[Union[List[str], Dict[str, str]]] = None,
-        to_apply: bool = True,
-        prune_unapplied: bool = False,
-        map_sequences: bool = False,
-<<<<<<< HEAD
-        p: float = 2.0,
-=======
->>>>>>> d8043cd5
         out: Optional[ivy.Container] = None,
     ) -> ivy.Container:
         """
