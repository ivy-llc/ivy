--- conflicted
+++ resolved
@@ -3116,117 +3116,6 @@
         )
 
     @staticmethod
-<<<<<<< HEAD
-=======
-    def static_stable_pow(
-        base: ivy.Container,
-        exponent: Union[Number, ivy.Array, ivy.Container],
-        /,
-        *,
-        min_base: float = None,
-        key_chains: Optional[Union[List[str], Dict[str, str]]] = None,
-        to_apply: bool = True,
-        prune_unapplied: bool = False,
-        map_sequences: bool = False,
-    ) -> ivy.Container:
-        """
-        ivy.Container static method variant of ivy.stable_pow. This method
-        simply wraps the function, and so the docstring for ivy.stable_pow also
-        applies to this method with minimal changes.
-
-        Parameters
-        ----------
-        base
-            Container of the base.
-        exponent
-            Container of the exponent.
-        min_base
-            The minimum base to use, use global ivy._MIN_BASE by default.
-        key_chains
-            The key-chains to apply or not apply the method to. Default is None.
-        to_apply
-            If True, the method will be applied to key_chains, otherwise
-            key_chains will be skipped. Default is True.
-        prune_unapplied
-            Whether to prune key_chains for which the function was not applied.
-            Default is False.
-        map_sequences
-            Whether to also map method to sequences (lists, tuples). Default is
-            False.
-
-        Returns
-        -------
-        ret
-            A container of elements containing the new items following the
-            numerically stable power.
-
-        """
-        return ContainerBase.multi_map_in_static_method(
-            "stable_pow",
-            base,
-            exponent,
-            min_base=min_base,
-            key_chains=key_chains,
-            to_apply=to_apply,
-            prune_unapplied=prune_unapplied,
-            map_sequences=map_sequences,
-        )
-
-    def stable_pow(
-        self,
-        exponent: Union[Number, ivy.Array, ivy.NativeArray, ivy.Container],
-        /,
-        *,
-        min_base: float = None,
-        key_chains: Optional[Union[List[str], Dict[str, str]]] = None,
-        to_apply: bool = True,
-        prune_unapplied: bool = False,
-        map_sequences: bool = False,
-    ) -> ivy.Container:
-        """
-        ivy.Container instance method variant of ivy.stable_pow. This method
-        simply wraps the function, and so the docstring for ivy.stable_pow
-        also applies to this method with minimal changes.
-
-        Parameters
-        ----------
-        self
-            Container of the base.
-        exponent
-            Container of the exponent.
-        min_base
-            The minimum base to use, use global ivy._MIN_BASE by default.
-        key_chains
-            The key-chains to apply or not apply the method to. Default is None.
-        to_apply
-            If True, the method will be applied to key_chains, otherwise
-            key_chains will be skipped. Default is True.
-        prune_unapplied
-            Whether to prune key_chains for which the function was not applied.
-            Default is False.
-        map_sequences
-            Whether to also map method to sequences (lists, tuples). Default is
-            False.
-
-        Returns
-        -------
-        ret
-            A container of elements containing the new items following the
-            numerically stable power.
-
-        """
-        return self.static_stable_pow(
-            self,
-            exponent,
-            min_base=min_base,
-            key_chains=key_chains,
-            to_apply=to_apply,
-            prune_unapplied=prune_unapplied,
-            map_sequences=map_sequences,
-        )
-
-    @staticmethod
->>>>>>> 4fefa7eb
     def static_einops_rearrange(
         x: ivy.Container,
         pattern: str,
