# global
from numbers import Number
from typing import Any, Union, List, Dict, Iterable, Optional, Callable

# local
from ivy.container.base import ContainerBase
import ivy

# ToDo: implement all methods here as public instance methods


# noinspection PyMissingConstructor
class ContainerWithGeneral(ContainerBase):
    @staticmethod
    def static_clip_vector_norm(
        x: Union[ivy.Container, ivy.Array, ivy.NativeArray],
        max_norm: float,
        p: float = 2.0,
        key_chains: Optional[Union[List[str], Dict[str, str]]] = None,
        to_apply: bool = True,
        prune_unapplied: bool = False,
        map_sequences: bool = False,
        *,
        out: Optional[ivy.Container] = None,
    ) -> ivy.Container:
        """
        ivy.Container instance method variant of ivy.clip_vector_norm. This method
        simply wraps the function, and so the docstring for ivy.clip_vector_norm
        also applies to this method with minimal changes.

        Parameters
        ----------
        x
            input array
        max_norm
            float, the maximum value of the array norm.
        p
            optional float, the p-value for computing the p-norm. Default is 2.
        key_chains
            The key-chains to apply or not apply the method to. Default is None.
        to_apply
            If True, the method will be applied to key_chains, otherwise key_chains
            will be skipped. Default is True.
        prune_unapplied
            Whether to prune key_chains for which the function was not applied.
            Default is False.
        map_sequences
            Whether to also map method to sequences (lists, tuples). Default is False.
        out
            optional output array, for writing the result to. It must
            have a shape that the inputs broadcast to.

        Returns
        -------
        ret
            An array with the vector norm downscaled to the max norm if needed.

        Examples
        --------
        With :code:`ivy.Container` instance method:

        >>> x = ivy.Container(a=ivy.array([0., 1., 2.]), \
                              b=ivy.array([3., 4., 5.]))
        >>> y = ivy.Container.static_clip_vector_norm(x, 2.0)
        >>> print(y)
        {
            a: ivy.array([0., 0.894, 1.79]),
            b: ivy.array([0.849, 1.13, 1.41])
        }

        """
        return ContainerBase.multi_map_in_static_method(
            "clip_vector_norm",
            x,
            max_norm,
            p,
            key_chains=key_chains,
            to_apply=to_apply,
            prune_unapplied=prune_unapplied,
            map_sequences=map_sequences,
            out=out,
        )

    def clip_vector_norm(
        self: ivy.Container,
        max_norm: float,
        p: float = 2.0,
        key_chains: Optional[Union[List[str], Dict[str, str]]] = None,
        to_apply: bool = True,
        prune_unapplied: bool = False,
        map_sequences: bool = False,
        *,
        out: Optional[ivy.Container] = None,
    ) -> ivy.Container:
        """
        ivy.Container instance method variant of ivy.clip_vector_norm. This method
        simply wraps the function, and so the docstring for ivy.clip_vector_norm
        also applies to this method with minimal changes.

        Parameters
        ----------
        self
            input array
        max_norm
            float, the maximum value of the array norm.
        p
            optional float, the p-value for computing the p-norm. Default is 2.
        key_chains
            The key-chains to apply or not apply the method to. Default is None.
        to_apply
            If True, the method will be applied to key_chains, otherwise key_chains
            will be skipped. Default is True.
        prune_unapplied
            Whether to prune key_chains for which the function was not applied.
            Default is False.
        map_sequences
            Whether to also map method to sequences (lists, tuples). Default is False.
        out
            optional output array, for writing the result to. It must
            have a shape that the inputs broadcast to.

        Returns
        -------
        ret
            An array with the vector norm downscaled to the max norm if needed.

        Examples
        --------
        With :code:`ivy.Container` instance method:

        >>> x = ivy.Container(a=ivy.array([0., 1., 2.]), \
                              b=ivy.array([3., 4., 5.]))
        >>> y = x.clip_vector_norm(2.0, 1.0)
        >>> print(y)
        {
            a: ivy.array([0., 0.667, 1.33]),
            b: ivy.array([0.5, 0.667, 0.833])
        }

        """
        return self.static_clip_vector_norm(
            self,
            max_norm,
            p,
            key_chains,
            to_apply,
            prune_unapplied,
            map_sequences,
            out=out,
        )

    @staticmethod
    def static_inplace_update(
        x: Union[ivy.Container, ivy.Array, ivy.NativeArray],
        val: Union[ivy.Container, ivy.Array, ivy.NativeArray],
        key_chains: Optional[Union[List[str], Dict[str, str]]] = None,
        to_apply: bool = True,
        prune_unapplied: bool = False,
        map_sequences: bool = False,
        *,
        out: Optional[ivy.Container] = None,
    ) -> ivy.Container:
        """
        ivy.Container instance method variant of ivy.inplace_update. This method
        simply wraps the function, and so the docstring for ivy.inplace_update
        also applies to this method with minimal changes.

        Parameters
        ----------
        x
            input container to be updated inplace
        val
            value to update the input container with
        key_chains
            The key-chains to apply or not apply the method to. Default is None.
        to_apply
            If True, the method will be applied to key_chains, otherwise key_chains
            will be skipped. Default is True.
        prune_unapplied
            Whether to prune key_chains for which the function was not applied.
            Default is False.
        map_sequences
            Whether to also map method to sequences (lists, tuples). Default is False.
        out
            optional output array, for writing the result to. It must
            have a shape that the inputs broadcast to.

        Returns
        -------
        ret
            An array with the vector norm downscaled to the max norm if needed.

        """
        # inplace update the leaves
        cont = x
        cont = ContainerBase.multi_map_in_static_method(
            "inplace_update",
            cont,
            val,
            key_chains=key_chains,
            to_apply=to_apply,
            prune_unapplied=prune_unapplied,
            map_sequences=map_sequences,
            out=out,
        )
        # inplace update the container
        x.cont_inplace_update(cont)

    def inplace_update(
        self: ivy.Container,
        val: Union[ivy.Container, ivy.Array, ivy.NativeArray],
        key_chains: Optional[Union[List[str], Dict[str, str]]] = None,
        to_apply: bool = True,
        prune_unapplied: bool = False,
        map_sequences: bool = False,
        *,
        out: Optional[ivy.Container] = None,
    ) -> ivy.Container:
        """
        ivy.Container instance method variant of ivy.inplace_update. This method
        simply wraps the function, and so the docstring for ivy.inplace_update
        also applies to this method with minimal changes.

        Parameters
        ----------
        self
            input container to be updated inplace
        val
            value to update the input container with
        key_chains
            The key-chains to apply or not apply the method to. Default is None.
        to_apply
            If True, the method will be applied to key_chains, otherwise key_chains
            will be skipped. Default is True.
        prune_unapplied
            Whether to prune key_chains for which the function was not applied.
            Default is False.
        map_sequences
            Whether to also map method to sequences (lists, tuples). Default is False.
        out
            optional output array, for writing the result to. It must
            have a shape that the inputs broadcast to.

        Returns
        -------
        ret
            An array with the vector norm downscaled to the max norm if needed.

        """
        return self.static_inplace_update(
            self,
            val,
            key_chains=key_chains,
            to_apply=to_apply,
            prune_unapplied=prune_unapplied,
            map_sequences=map_sequences,
            out=out,
        )

    @staticmethod
    def static_inplace_decrement(
        x: Union[ivy.Array, ivy.NativeArray, ivy.Container],
        val: Union[ivy.Array, ivy.NativeArray, ivy.Container],
        key_chains: Optional[Union[List[str], Dict[str, str]]] = None,
        to_apply: bool = True,
        prune_unapplied: bool = False,
        map_sequences: bool = False,
    ) -> ivy.Container:
        """
        ivy.Container static method variant of ivy.inplace_decrement. This method
        simply wraps the function, and so the docstring for ivy.inplace_decrement
        also applies to this method with minimal changes.

        Parameters
        ----------
        x
            The input array to be decremented by the defined value.
        val
            The value of decrement.
        key_chains
            The key-chains to apply or not apply the method to. Default is None.
        to_apply
            If True, the method will be applied to key_chains, otherwise key_chains
            will be skipped. Default is True.
        prune_unapplied
            Whether to prune key_chains for which the function was not applied.
            Default is False.
        map_sequences
            Whether to also map method to sequences (lists, tuples). Default is False.

        Returns
        -------
        ret
            The array following an in-place decrement.

        Examples
        --------
        Decrement by a value
        >>> x = ivy.Container(a=ivy.array([0.5, -5., 30.]), \
                              b=ivy.array([0., -25., 50.]))
        >>> y = ivy.inplace_decrement(x, 1.5)
        >>> print(y)
        {
            a: ivy.array([-1., -6.5, 28.5]),
            b: ivy.array([-1.5, -26.5, 48.5])
        }

        Decrement by a Container
        >>> x = ivy.Container(a=ivy.array([0., 15., 30.]), b=ivy.array([0., 25., 50.]))
        >>> y = ivy.Container(a=ivy.array([0., 15., 30.]), b=ivy.array([0., 25., 50.]))
        >>> z = ivy.inplace_decrement(x, y)
        >>> print(z)
        {
            a: ivy.array([0., 0., 0.]),
            b: ivy.array([0., 0., 0.])
        }

        >>> x = ivy.Container(a=ivy.array([3., 7., 10.]), b=ivy.array([0., 75., 5.5]))
        >>> y = ivy.Container(a=ivy.array([2., 5.5, 7.]), b=ivy.array([0., 25., 2.]))
        >>> z = ivy.inplace_decrement(x, y)
        >>> print(z)
        {
            a: ivy.array([1., 1.5, 3.]),
            b: ivy.array([0., 50., 3.5])
        }

        """
        return ContainerBase.multi_map_in_static_method(
            "inplace_decrement",
            x,
            val,
            key_chains=key_chains,
            to_apply=to_apply,
            prune_unapplied=prune_unapplied,
            map_sequences=map_sequences,
        )

    def inplace_decrement(
        self: ivy.Container,
        val: Union[ivy.Array, ivy.NativeArray, ivy.Container],
        key_chains: Optional[Union[List[str], Dict[str, str]]] = None,
        to_apply: bool = True,
        prune_unapplied: bool = False,
        map_sequences: bool = False,
    ) -> ivy.Container:
        """
        ivy.Container instance method variant of ivy.inplace_decrement. This method
        simply wraps the function, and so the docstring for ivy.inplace_decrement
        also applies to this method with minimal changes.

        Parameters
        ----------
        self
            Input container to apply an in-place decrement.
        val
            The value of decrement.
        key_chains
            The key-chains to apply or not apply the method to. Default is None.
        to_apply
            If True, the method will be applied to key_chains, otherwise key_chains
            will be skipped. Default is True.
        prune_unapplied
            Whether to prune key_chains for which the function was not applied.
            Default is False.
        map_sequences
            Whether to also map method to sequences (lists, tuples). Default is False.

        Returns
        -------
        ret
            A container with the array following the in-place decrement.

        Examples
        --------
        Using :code:`ivy.Container` instance method:
        >>> x = ivy.Container(a=ivy.array([-6.7, 2.4, -8.5]),\
                               b=ivy.array([1.5, -0.3, 0]),\
                               c=ivy.array([-4.7, -5.4, 7.5]))
        >>> y = x.inplace_decrement(2)
        >>> print(y)
        {
            a: ivy.array([-8.7, 0.4, -10.5]),
            b: ivy.array([-0.5, -2.3, -2]),
            c: ivy.array([-6.7, -7.4, 5.5])
        }

        """
        return self.static_inplace_decrement(
            self,
            val,
            key_chains=key_chains,
            to_apply=to_apply,
            prune_unapplied=prune_unapplied,
            map_sequences=map_sequences,
        )

    @staticmethod
    def static_all_equal(
        x1: Iterable[Any],
        x2: Iterable[Any],
        equality_matrix: bool = False,
        key_chains: Optional[Union[List[str], Dict[str, str]]] = None,
        to_apply: bool = True,
        prune_unapplied: bool = False,
        map_sequences: bool = False,
    ) -> ivy.Container:
        """
        ivy.Container static method variant of ivy.all_equal. This method simply wraps
        the function, and so the docstring for ivy.all_equal also applies to this method
        with minimal changes.

        Parameters
        ----------
        x1
            input container.
        x2
            array or container to be compared to ``x1``.
        equality_matrix
            Whether to return a matrix of equalities comparing each input with every
            other. Default is False.
        key_chains
            The key-chains to apply or not apply the method to. Default is None.
        to_apply
            If True, the method will be applied to key_chains, otherwise key_chains
            will be skipped. Default is True.
        prune_unapplied
            Whether to prune key_chains for which the function was not applied.
            Default is False.
        map_sequences
            Whether to also map method to sequences (lists, tuples). Default is False.

        Returns
        -------
        ret
            Boolean, whether or not the inputs are equal, or matrix container of
            booleans if equality_matrix=True is set.

        Examples
        --------
        With one :code:`ivy.Container` input:

        >>> x1 = ivy.Container(a=ivy.array([1, 0, 1, 1]), b=ivy.array([1, -1, 0, 0]))
        >>> x2 = ivy.array([1, 0, 1, 1])
        >>> y = ivy.Container.static_all_equal(x1, x2, equality_matrix= False)
        >>> print(y)
        {
            a: ivy.array([True, True, True, True]),
            b: ivy.array([True, False, False, False])
        }

        With multiple :code:`ivy.Container` input:

        >>> x1 = ivy.Container(a=ivy.array([1, 0, 1, 1]), \
                                b=ivy.native_array([1, 0, 0, 1]))
        >>> x2 = ivy.Container(a=ivy.native_array([1, 0, 1, 1]), \
                                b=ivy.array([1, 0, -1, -1]))
        >>> y = ivy.Container.static_all_equal(x1, x2, equality_matrix= False)
        >>> print(y)
        {
            a: ivy.array([True, True, True, True]),
            b: ivy.array([True, True, False, False])
        }

        """
        return ContainerBase.multi_map_in_static_method(
            "all_equal",
            x1,
            x2,
            equality_matrix=equality_matrix,
            key_chains=key_chains,
            to_apply=to_apply,
            prune_unapplied=prune_unapplied,
            map_sequences=map_sequences,
        )

    def all_equal(
        self: ivy.Container,
        x2: Iterable[Any],
        equality_matrix: bool = False,
        key_chains: Optional[Union[List[str], Dict[str, str]]] = None,
        to_apply: bool = True,
        prune_unapplied: bool = False,
        map_sequences: bool = False,
    ) -> ivy.Container:
        """
        ivy.Container instance method variant of ivy.all_equal.
        This method simply wraps the function, and so the docstring for
        ivy.all_equal also applies to this method with minimal changes.

        Parameters
        ----------
        self
            input container.
        x2
            array or container to be compared to ``self``.
        equality_matrix
            Whether to return a matrix of equalities comparing each input with every
            other. Default is False.
        key_chains
            The key-chains to apply or not apply the method to. Default is None.
        to_apply
            If True, the method will be applied to key_chains, otherwise key_chains
            will be skipped. Default is True.
        prune_unapplied
            Whether to prune key_chains for which the function was not applied.
            Default is False.
        map_sequences
            Whether to also map method to sequences (lists, tuples). Default is False.

        Returns
        -------
        ret
            Boolean, whether or not the inputs are equal, or matrix container of
            booleans if equality_matrix=True is set.

        Examples
        --------
        With one :code:`ivy.Container` instances:

        >>> x1 = ivy.Container(a=ivy.array([1, 0, 1, 1]), b=ivy.array([1, -1, 0, 0]))
        >>> x2 = ivy.array([1, 0, 1, 1])
        >>> y = x1.all_equal(x2, equality_matrix= False)
        >>> print(y)
        {
            a: true,
            b: false
        }

        >>> x1 = ivy.Container(a=ivy.array([1, 0, 1, 1]), b=ivy.array([1, -1, 0, 0]))
        >>> x2 = ivy.array([1, 0, 1, 1])
        >>> y = ivy.Container.static_all_equal(x1, x2, equality_matrix= False)
        >>> print(y)
        {
            a: true,
            b: false
        }

        With multiple :code:`ivy.Container` instances:

        >>> x1 = ivy.Container(a=ivy.native_array([1, 0, 0]),\
                                b=ivy.array([1, 2, 3]))
        >>> x2 = ivy.Container(a=ivy.native_array([1, 0, 1]),\
                                b=ivy.array([1, 2, 3]))
        >>> y = x1.all_equal(x2, equality_matrix= False)
        >>> print(y)
        {
            a: false,
            b: true
        }

        >>> x1 = ivy.Container(a=ivy.native_array([1, 0, 0]),\
                                b=ivy.array([1, 2, 3]))
        >>> x2 = ivy.Container(a=ivy.native_array([1, 0, 1]),\
                                b=ivy.array([1, 2, 3]))
        >>> y = ivy.Container.static_all_equal(x1, x2, equality_matrix= False)
        >>> print(y)
        {
            a: false,
            b: true
        }

        """
        return self.static_all_equal(
            self,
            x2,
            equality_matrix,
            key_chains,
            to_apply,
            prune_unapplied,
            map_sequences,
        )

    @staticmethod
    def static_unstack(
        x: Union[ivy.Array, ivy.NativeArray, ivy.Container],
        axis: int,
        keepdims: bool = False,
        key_chains: Optional[Union[List[str], Dict[str, str]]] = None,
        to_apply: bool = True,
        prune_unapplied: bool = False,
        map_sequences: bool = False,
    ) -> ivy.Container:
        """
        ivy.Container static method variant of ivy.unstack. This method
        simply wraps the function, and so the docstring for ivy.unstack
        also applies to this method with minimal changes.

        Parameters
        ----------
        x
            Input array or container to unstack.
        axis
            Axis for which to unpack the array.
        keepdims
            Whether to keep dimension 1 in the unstack dimensions. Default is False.
        key_chains
            The key-chains to apply or not apply the method to. Default is None.
        to_apply
            If True, the method will be applied to key_chains, otherwise key_chains
            will be skipped. Default is True.
        prune_unapplied
            Whether to prune key_chains for which the function was not applied.
            Default is False.
        map_sequences
            Whether to also map method to sequences (lists, tuples). Default is False.

        Returns
        -------
        ret
            List of arrays, unpacked along specified dimensions, or containers
            with arrays unpacked at leaves

        Examples
        --------
        With one :code:`ivy.Container` input:

        >>> x = ivy.Container(a=ivy.array([[[1, 2], [3, 4]], [[5, 6], [7, 8]]]),
                            b=ivy.array([[[9, 10], [11, 12]], [[13, 14], [15, 16]]]))
        >>> y = ivy.Container.static_unstack(x, axis=0)
        >>> print(y)
        [{
            a: ivy.array([[1, 2],
                         [3, 4]]),
            b: ivy.array([[9, 10],
                         [11, 12]])
        }, {
            a: ivy.array([[5, 6],
                         [7, 8]]),
             b: ivy.array([[13, 14],
                          [15, 16]])
        }]

        >>> x = ivy.Container(a=ivy.array([[[1, 2], [3, 4]], [[5, 6], [7, 8]]]),
                            b=ivy.array([[[9, 10], [11, 12]], [[13, 14], [15, 16]]]))
        >>> y = ivy.Container.static_unstack(x, axis=1, keepdims=True)
        >>> print(y)
        [{
            a: ivy.array([[[1, 2]],
                         [[5, 6]]]),
            b: ivy.array([[[9, 10]],
                         [[13, 14]]])
        }, {
            a: ivy.array([[[3, 4]],
                         [[7, 8]]]),
            b: ivy.array([[[11, 12]],
                         [[15, 16]]])
        }]
        """
        return ContainerBase.multi_map_in_static_method(
            "unstack",
            x,
            axis,
            keepdims,
            key_chains=key_chains,
            to_apply=to_apply,
            prune_unapplied=prune_unapplied,
            map_sequences=map_sequences,
        )

    def unstack(
        self: ivy.Container,
        axis: int,
        keepdims: bool = False,
        key_chains: Optional[Union[List[str], Dict[str, str]]] = None,
        to_apply: bool = True,
        prune_unapplied: bool = False,
        map_sequences: bool = False,
    ) -> ivy.Container:
        """
        ivy.Container instance method variant of ivy.unstack. This method
        simply wraps the function, and so the docstring for ivy.unstack
        also applies to this method with minimal changes.

        Parameters
        ----------
        self
            Input container to unstack at leaves.
        axis
            Axis for which to unpack the array.
        keepdims
            Whether to keep dimension 1 in the unstack dimensions. Default is False.
        key_chains
            The key-chains to apply or not apply the method to. Default is None.
        to_apply
            If True, the method will be applied to key_chains, otherwise key_chains
            will be skipped. Default is True.
        prune_unapplied
            Whether to prune key_chains for which the function was not applied.
            Default is False.
        map_sequences
            Whether to also map method to sequences (lists, tuples). Default is False.

        Returns
        -------
        ret
            Containers with arrays unpacked at leaves

        Examples
        --------
        With one :code:`ivy.Container` instances:

        >>> x = ivy.Container(a=ivy.array([[[1, 2], [3, 4]], [[5, 6], [7, 8]]]),
                            b=ivy.array([[[9, 10], [11, 12]], [[13, 14], [15, 16]]]))
        >>> x.unstack(axis=0)
        [{
            a: ivy.array([[1, 2],
                         [3, 4]]),
            b: ivy.array([[9, 10],
                          [11, 12]])
        }, {
            a: ivy.array([[5, 6],
                          [7, 8]]),
            b: ivy.array([[13, 14],
                          [15, 16]])
        }]
        """
        return self.static_unstack(
            self,
            axis,
            keepdims,
            key_chains,
            to_apply,
            prune_unapplied,
            map_sequences,
        )

    @staticmethod
    def static_cumprod(
        x: Union[ivy.Container, ivy.Array, ivy.NativeArray],
        axis: int = 0,
        exclusive: Optional[bool] = False,
        key_chains: Optional[Union[List[str], Dict[str, str]]] = None,
        to_apply: bool = True,
        prune_unapplied: bool = False,
        map_sequences: bool = False,
        *,
        out: Optional[ivy.Container] = None,
    ) -> ivy.Container:
        """
        ivy.Container static method variant of ivy.cumprod. This method
        simply wraps the function, and so the docstring for ivy.cumprod
        also applies to this method with minimal changes.

        Parameters
        ----------
        x
            Input array or container to cumprod.
        axis
            Axis to cumprod along. Default is 0.
        exclusive
            Whether to exclude the first element of the input array. Default is False.
        key_chains
            The key-chains to apply or not apply the method to. Default is None.
        to_apply
            If True, the method will be applied to key_chains, otherwise key_chains
            will be skipped. Default is True.
        prune_unapplied
            Whether to prune key_chains for which the function was not applied.
            Default is False.
        map_sequences
            Whether to also map method to sequences (lists, tuples). Default is False.
        out
            Optional output container. Default is None.

        Returns
        -------
        ret
            Containers with arrays cumprod at leaves along specified axis.

        Examples
        --------
        With one :code:`ivy.Container` input:

        >>> x = ivy.Container(a=ivy.array([1, 2, 3]), b=ivy.array([4, 5, 6]))
        >>> y = ivy.Container.static_cumprod(x, axis=0)
        >>> print(y)
        {
            a: ivy.array([1, 2, 6]),
            b: ivy.array([4, 20, 120])
        }

        >>> x = ivy.Container(a=ivy.array([[2, 3], [5, 7], [11, 13]]),
                              b=ivy.array([[3, 4], [4, 5], [5, 6]]))
        >>> y = ivy.Container(a = ivy.zeros((3, 2)), b = ivy.zeros((3, 2)))
        >>> ivy.Container.static_cumprod(x, axis=1, exclusive=True, out=y)
        >>> print(y)
        {
            a: ivy.array([[1, 2],
                          [1, 5],
                          [1, 11]]),
            b: ivy.array([[1, 3],
                          [1, 4],
                          [1, 5]])
        }
        """
        return ContainerBase.multi_map_in_static_method(
            "cumprod",
            x,
            axis,
            exclusive,
            key_chains=key_chains,
            to_apply=to_apply,
            prune_unapplied=prune_unapplied,
            map_sequences=map_sequences,
            out=out,
        )

    def cumprod(
        self: ivy.Container,
        axis: int = 0,
        exclusive: Optional[bool] = False,
        key_chains: Optional[Union[List[str], Dict[str, str]]] = None,
        to_apply: bool = True,
        prune_unapplied: bool = False,
        map_sequences: bool = False,
        *,
        out: Optional[ivy.Container] = None,
    ) -> ivy.Container:
        """
        ivy.Container instance method variant of ivy.cumprod. This method
        simply wraps the function, and so the docstring for ivy.cumprod
        also applies to this method with minimal changes.

        Parameters
        ----------
        self
            Input container to cumprod at leaves.
        axis
            Axis along which the cumulative product is computed. Default is 0.
        exclusive
            Whether to exclude the first element of the input array. Default is False.
        key_chains
            The key-chains to apply or not apply the method to. Default is None.
        to_apply
            If True, the method will be applied to key_chains, otherwise key_chains
            will be skipped. Default is True.
        prune_unapplied
            Whether to prune key_chains for which the function was not applied.
            Default is False.
        map_sequences
            Whether to also map method to sequences (lists, tuples). Default is False.
        out
            Optional output container. Default is None.

        Returns
        -------
        ret
            Containers with arrays cumprod at leaves along specified axis.

        Examples
        --------
        With one :code:`ivy.Container` instances:

        >>> x = ivy.Container(a=ivy.array([1, 2, 3]), b=ivy.array([4, 5, 6]))
        >>> y = x.cumprod(axis=0)
        >>> print(y)
        {
            a: ivy.array([1, 2, 6]),
            b: ivy.array([4, 20, 120])
        }

        >>> x = ivy.Container(a=ivy.array([[2, 3], [5, 7], [11, 13]]),
                              b=ivy.array([[3, 4], [4, 5], [5, 6]]))
        >>> y = ivy.Container(a = ivy.zeros((3, 2)), b = ivy.zeros((3, 2)))
        >>> x.cumprod(axis=1, exclusive=True, out=y)
        {
            a: ivy.array([[1, 2],
                          [1, 5],
                          [1, 11]]),
            b: ivy.array([[1, 3],
                          [1, 4],
                          [1, 5]])
        }
        """
        return self.static_cumprod(
            self,
            axis,
            exclusive,
            key_chains,
            to_apply,
            prune_unapplied,
            map_sequences,
            out=out,
        )

    @staticmethod
    def static_gather(
        params: Union[ivy.Container, ivy.Array, ivy.NativeArray],
        indices: Union[ivy.Container, ivy.Array, ivy.NativeArray],
        axis: Union[int, ivy.Container] = -1,
        key_chains: Optional[Union[List[str], Dict[str, str]]] = None,
        to_apply: bool = True,
        prune_unapplied: bool = False,
        map_sequences: bool = False,
        *,
        out: Optional[ivy.Container] = None,
    ) -> ivy.Container:
        """
        ivy.Container static method variant of ivy.gather. This method simply wraps
        the function, and so the docstring for ivy.gather also applies to this method
        with minimal changes.

        Parameters
        ----------
        param
            the array or container from which to gather values.
        indices
            index array or container
        axis
            optional int, the axis from which to gather from. Default is -1.
        key_chains
            The key-chains to apply or not apply the method to. Default is None.
        to_apply
            If True, the method will be applied to key_chains, otherwise key_chains
            will be skipped. Default is True.
        prune_unapplied
            Whether to prune key_chains for which the function was not applied.
            Default is False.
        map_sequences
            Whether to also map method to sequences (lists, tuples). Default is False.
        out
            optional output container, for writing the result to.

        Returns
        -------
        ret
            New container with the values gathered at the specified indices along
            the specified axis.
        """
        return ContainerBase.multi_map_in_static_method(
            "gather",
            params,
            indices,
            axis=axis,
            key_chains=key_chains,
            to_apply=to_apply,
            prune_unapplied=prune_unapplied,
            map_sequences=map_sequences,
            out=out,
        )

    def gather(
        self: ivy.Container,
        indices: Union[ivy.Container, ivy.Array, ivy.NativeArray],
        axis: Union[int, ivy.Container] = -1,
        key_chains: Optional[Union[List[str], Dict[str, str]]] = None,
        to_apply: bool = True,
        prune_unapplied: bool = False,
        map_sequences: bool = False,
        *,
        out: Optional[ivy.Container] = None,
    ) -> ivy.Container:
        """
        ivy.Container instance method variant of ivy.gather. This method simply wraps
        the function, and so the docstring for ivy.gather also applies to this method
        with minimal changes.

        Parameters
        ----------
        self
            the container from which to gather values.
        indices
            index array or container
        axis
            optional int, the axis from which to gather from. Default is -1.
        key_chains
            The key-chains to apply or not apply the method to. Default is None.
        to_apply
            If True, the method will be applied to key_chains, otherwise key_chains
            will be skipped. Default is True.
        prune_unapplied
            Whether to prune key_chains for which the function was not applied.
            Default is False.
        map_sequences
            Whether to also map method to sequences (lists, tuples). Default is False.
        out
            optional output container, for writing the result to.

        Returns
        -------
        ret
            New container with the values gathered at the specified indices along
            the specified axis.
        """
        return self.static_gather(
            self,
            indices,
            axis,
            key_chains,
            to_apply,
            prune_unapplied,
            map_sequences,
            out=out,
        )

    @staticmethod
    def static_has_nans(
        x: Iterable[Any],
        include_infs: bool = True,
        key_chains: Optional[Union[List[str], Dict[str, str]]] = None,
        to_apply: bool = True,
        prune_unapplied: bool = False,
        map_sequences: bool = False,
    ) -> ivy.Container:
        """
        ivy.Container static method variant of ivy.has_nans. This method simply wraps
        the function, and so the docstring for ivy.has_nans also applies to this method
        with minimal changes.

        Parameters
        ----------
        x
            Input container.
        include_infs
            Whether to include ``+infinity`` and ``-infinity`` in the check.
            Default is True.
        key_chains
            The key-chains to apply or not apply the method to. Default is None.
        to_apply
            If True, the method will be applied to key_chains, otherwise key_chains
            will be skipped. Default is True.
        prune_unapplied
            Whether to prune key_chains for which the function was not applied.
            Default is False.
        map_sequences
            Whether to also map method to sequences (lists, tuples). Default is False.

        Returns
        -------
        ret
            container of booleans, whether there is a nans at indices.

        Examples
        --------
        With :code:`ivy.Container` input:
        >>> x = ivy.Container(a=ivy.array([1, 2, 3]), b=ivy.array([1, 2, float('nan')]))
        >>> y = ivy.Container.static_has_nans(x)
        >>> print(y)
        {
            a: false,
            b: true
        }
        """
        return ContainerBase.multi_map_in_static_method(
            "has_nans",
            x,
            include_infs,
            key_chains=key_chains,
            to_apply=to_apply,
            prune_unapplied=prune_unapplied,
            map_sequences=map_sequences,
        )

    def has_nans(
        self: ivy.Container,
        include_infs=True,
        key_chains: Optional[Union[List[str], Dict[str, str]]] = None,
        to_apply: bool = True,
        prune_unapplied: bool = False,
        map_sequences: bool = False,
    ) -> ivy.Container:
        """
        ivy.Container instance method variant of ivy.has_nans.
        This method simply wraps the function, and so the docstring
        for ivy.has_nans also applies to this method
        with minimal changes.

        Parameters
        ----------
        self
            The container from which to check nans.
        include_infs
            Whether to include ``+infinity`` and ``-infinity`` in the check.
            Default is True.
        key_chains
            The key-chains to apply or not apply the method to. Default is None.
        to_apply
            If True, the method will be applied to key_chains, otherwise key_chains
            will be skipped. Default is True.
        prune_unapplied
            Whether to prune key_chains for which the function was not applied.
            Default is False.
        map_sequences
            Whether to also map method to sequences (lists, tuples). Default is False.

        Returns
        -------
        ret
            Boolean, true if container has a nans, false otherwise.

        Examples
        --------
        >>> x = ivy.Container(a=ivy.array([1, 2, 3]), b=ivy.array([1, 2, float('nan')]))
        >>> y = x.has_nans()
        >>> print(y)
        {
            a: false,
            b: true
        }
        """
        return self.static_has_nans(
            self, include_infs, key_chains, to_apply, prune_unapplied, map_sequences
        )

    @staticmethod
    def static_scatter_nd(
        indices: Union[ivy.Array, ivy.NativeArray, ivy.Container],
        updates: Union[ivy.Array, ivy.NativeArray, ivy.Container],
        shape: Union[ivy.Array, ivy.NativeArray, ivy.Container] = None,
        tensor: Union[ivy.Array, ivy.NativeArray, ivy.Container] = None,
        reduction: str = "sum",
        key_chains: Optional[Union[List[str], Dict[str, str]]] = None,
        to_apply: bool = True,
        prune_unapplied: bool = False,
        map_sequences: bool = False,
        *,
        out: Optional[ivy.Container] = None,
    ) -> ivy.Container:
        """
        ivy.Container static method variant of ivy.scatter_nd. This method simply wraps
        the function, and so the docstring for ivy.scatter_nd also applies to this
        method with minimal changes.

        Parameters
        ----------
        indices
            Index array or container.
        updates
            values to update input tensor with
        shape
            The shape of the result. Default is None, in which case tensor argument 
            must be provided.
        tensor
            The tensor in which to scatter the results, default is None, 
            in which case the shape arg is used to scatter into a zeros array.
        reduction
            The reduction method for the scatter, one of 'sum', 'min', 'max' 
            or 'replace'
        key_chains
            The key-chains to apply or not apply the method to. Default is None.
        to_apply
            If True, the method will be applied to key_chains, otherwise key_chains
            will be skipped. Default is True.
        prune_unapplied
            Whether to prune key_chains for which the function was not applied.
            Default is False.
        map_sequences
            Whether to also map method to sequences (lists, tuples). Default is False.
        device
            device on which to create the array 'cuda:0', 'cuda:1', 'cpu' etc. Same as
            ``x`` if None.
        out
            optional output container, for writing the result to. It must have a shape
            that the inputs broadcast to.

        Returns
        -------
        ref
            New container of given shape, with the values updated at the indices.

        Examples
        --------
        scatter into an empty array
        >> indices = ivy.Container(a=ivy.array([[5],[6],[7]]),
                                    b=ivy.array([[2],[3],[4]]))
        >> updates = ivy.Container(a=ivy.array([50, 60, 70]),
                                    b=ivy.array([20, 30, 40]))
        >> arr = ivy.Container(a=ivy.array([1, 2, 3, 4, 5, 6, 7, 8, 9, 10]),
                                b = ivy.array([1, 2, 3, 4, 5, 6, 7, 8, 9, 10]))
        >> shape = ivy.Container(a=ivy.array([10]),
                                b = ivy.array([10]))
        z = ivy.Container.static_scatter_nd(indices, updates, shape=shape)
        >> print(z)
        {
            a: ivy.array([0, 0, 0, 0, 0, 50, 60, 70, 0, 0]),
            b: ivy.array([0, 0, 20, 30, 40, 0, 0, 0, 0, 0])
        }
        
        scatter into an array
        >> indices = ivy.Container(a=ivy.array([[5],[6],[7]]),
                  b=ivy.array([[2],[3],[4]]))
        >> updates = ivy.Container(a=ivy.array([50, 60, 70]),
                        b=ivy.array([20, 30, 40]))
        >> arr = ivy.Container(a=ivy.array([1, 2, 3, 4, 5, 6, 7, 8, 9, 10]),
                                b = ivy.array([1, 2, 3, 4, 5, 6, 7, 8, 9, 10]))

        z = ivy.Container.static_scatter_nd(indices, updates, 
                                            tensor=arr, reduction='replace')
        >> print(z)
        {
            a: ivy.array([1, 2, 3, 4, 5, 50, 60, 70, 9, 10]),
            b: ivy.array([1, 2, 20, 30, 40, 6, 7, 8, 9, 10])
        }

        
        """
        return ContainerBase.multi_map_in_static_method(
            "scatter_nd",
            indices,
            updates,
            shape, 
            tensor,           
            reduction,
            key_chains=key_chains,
            to_apply=to_apply,
            prune_unapplied=prune_unapplied,
            map_sequences=map_sequences,
            out=out,
        )
    
    def scatter_nd(
        self: ivy.Container,
        updates: Union[ivy.Array, ivy.NativeArray, ivy.Container],
        shape: Union[ivy.Array, ivy.NativeArray, ivy.Container],
        tensor: Union[ivy.Array, ivy.NativeArray, ivy.Container],
        reduction: str = "sum",
        key_chains: Optional[Union[List[str], Dict[str, str]]] = None,
        to_apply: bool = True,
        prune_unapplied: bool = False,
        map_sequences: bool = False,
        *,
        out: Optional[ivy.Container] = None,
    ) -> ivy.Container:
        """
        ivy.Container instance method variant of ivy.scatter_nd.
        This method simply wraps the function, and so the docstring
        for ivy.scatter_nd also applies to this method
        with minimal changes.
        
        Parameters
        ----------
        self
            Index array or container.
        updates
            values to update input tensor with
        shape
            The shape of the result. Default is None, in which case tensor argument
            must be provided.
        tensor
            The tensor in which to scatter the results, default is None, 
            in which case the shape arg is used to scatter into a zeros array.
        reduction
            The reduction method for the scatter, one of 'sum', 'min', 'max' 
            or 'replace'
        key_chains
            The key-chains to apply or not apply the method to. Default is None.
        to_apply
            If True, the method will be applied to key_chains, otherwise key_chains
            will be skipped. Default is True.
        prune_unapplied
            Whether to prune key_chains for which the function was not applied.
            Default is False.
        map_sequences
            Whether to also map method to sequences (lists, tuples). Default is False.
        device
            device on which to create the array 'cuda:0', 'cuda:1', 'cpu' etc. Same as
            ``x`` if None.
        out
            optional output container, for writing the result to. It must have a shape
            that the inputs broadcast to.

        Returns
        -------
        ret
            New container of given shape, with the values updated at the indices.

        Examples
        --------
        scatter into an array
        >> indices = ivy.Container(a=ivy.array([[3],[1],[2]]),
                                    b=ivy.array([[4],[1],[3]]))
        >> updates = ivy.Container(a=ivy.array([50, 60, 70]),
                                    b=ivy.array([20, 30, 40]))
        >> arr = ivy.Container(a=ivy.array([1, 2, 3, 4, 5]),
                                b=ivy.array([11, 22, 33, 44, 55]))
        >> z = indices.scatter_nd(updates, tensor=arr, reduction='replace')
        >> print(z)
        {
            a: ivy.array([1, 60, 70, 50, 5]),
            b: ivy.array([11, 30, 33, 40, 20])
        }

        scatter into an empty array
        >> indices = ivy.Container(a=ivy.array([[5],[6],[7]]),
                                    b=ivy.array([[2],[3],[4]]))
        >> updates = ivy.Container(a=ivy.array([50, 60, 70]),
                                    b=ivy.array([20, 30, 40]))
        >> arr = ivy.Container(a=ivy.array([1, 2, 3, 4, 5, 6, 7, 8, 9, 10]),
                                b = ivy.array([1, 2, 3, 4, 5, 6, 7, 8, 9, 10]))
        >> shape = ivy.Container(a=ivy.array([10]),
                                b = ivy.array([10]))
        z = indices.scatter_nd(updates, shape=shape)
        >> print(z)
        {
            a: ivy.array([0, 0, 0, 0, 0, 50, 60, 70, 0, 0]),
            b: ivy.array([0, 0, 20, 30, 40, 0, 0, 0, 0, 0])
        }
        """
        return self.static_scatter_nd(
            self, 
            updates, 
            shape, 
            tensor, 
            reduction, 
            key_chains, 
            to_apply, 
            prune_unapplied, 
            map_sequences, 
            out=out
        )

    @staticmethod
    def static_gather_nd(
        params: Union[ivy.Array, ivy.NativeArray, ivy.Container],
        indices: Union[ivy.Array, ivy.NativeArray, ivy.Container],
        key_chains: Optional[Union[List[str], Dict[str, str]]] = None,
        to_apply: bool = True,
        prune_unapplied: bool = False,
        map_sequences: bool = False,
        *,
        out: Optional[ivy.Container] = None,
    ) -> ivy.Container:
        """
        ivy.Container static method variant of ivy.gather_nd. This method simply wraps
        the function, and so the docstring for ivy.gather_nd also applies to this
        method with minimal changes.

        Parameters
        ----------
        params
            The container from which to gather values.
        indices
            Index array or container.
        key_chains
            The key-chains to apply or not apply the method to. Default is None.
        to_apply
            If True, the method will be applied to key_chains, otherwise key_chains
            will be skipped. Default is True.
        prune_unapplied
            Whether to prune key_chains for which the function was not applied.
            Default is False.
        map_sequences
            Whether to also map method to sequences (lists, tuples). Default is False.
        device
            device on which to create the array 'cuda:0', 'cuda:1', 'cpu' etc. Same as
            ``x`` if None.
        out
            optional output container, for writing the result to. It must have a shape
            that the inputs broadcast to.

        Returns
        -------
        ret
            New container of given shape, with the values gathered at the indices.

        Examples
        --------
        With one :code:`ivy.Container` input:

        >>> x = ivy.Container(a=ivy.array([0., 1., 2.]), \
                              b=ivy.array([4., 5., 6.]))
        >>> y = ivy.array([1])
        >>> print(ivy.static_gather_nd(x, y))
        >>> print(z)
        {
            a: ivy.array(1.),
            b: ivy.array(5.)
        }

        With multiple :code:`ivy.Container` inputs:

        >>> x = ivy.Container(a=ivy.array([0., 1., 2.]), \
                              b=ivy.array([3., 4., 5.]))
        >>> y = ivy.Container(a=ivy.array([0]), \
                              b=ivy.array([1]))
        >>> y = ivy.Container.static_gather_nd(x, y)
        >>> print(y)
        {
                a: ivy.array(0.),
                b: ivy.array(4.)
        }
        """
        return ContainerBase.multi_map_in_static_method(
            "gather_nd",
            params,
            indices,
            key_chains=key_chains,
            to_apply=to_apply,
            prune_unapplied=prune_unapplied,
            map_sequences=map_sequences,
            out=out,
        )

    def gather_nd(
        self: ivy.Container,
        indices: Union[ivy.Container, ivy.Array, ivy.NativeArray],
        key_chains: Optional[Union[List[str], Dict[str, str]]] = None,
        to_apply: bool = True,
        prune_unapplied: bool = False,
        map_sequences: bool = False,
        *,
        out: Optional[ivy.Container] = None,
    ) -> ivy.Container:
        """
        ivy.Container instance method variant of ivy.gather_nd.
        This method simply wraps the function, and so the docstring
        for ivy.gather_nd also applies to this method
        with minimal changes.

        Parameters
        ----------
        self
            The container from which to gather values.
        indices
            Index array or container.
        key_chains
            The key-chains to apply or not apply the method to. Default is None.
        to_apply
            If True, the method will be applied to key_chains, otherwise key_chains
            will be skipped. Default is True.
        prune_unapplied
            Whether to prune key_chains for which the function was not applied.
            Default is False.
        map_sequences
            Whether to also map method to sequences (lists, tuples). Default is False.
        device
            device on which to create the array 'cuda:0', 'cuda:1', 'cpu' etc. Same as
            ``x`` if None.
        out
            optional output container, for writing the result to. It must have a shape
            that the inputs broadcast to.

        Returns
        -------
        ret
            New container of given shape, with the values gathered at the indices.

        Examples
        --------
        >>> x = ivy.Container(a=ivy.array([1, 2, 3]),\
                              b=ivy.array([2, 3, 4]))
        >>> y = ivy.Container(a=ivy.array([2]),\
                              b=ivy.array([1]))
        >>> z = x.gather_nd(y)
        >>> print(z)
        {
            a: ivy.array(3),
            b: ivy.array(3)
        }
        """
        return self.static_gather_nd(
            self, indices, key_chains, to_apply, prune_unapplied, map_sequences, out=out
        )

    @staticmethod
    def static_einops_rearrange(
        x: Union[ivy.Container, ivy.Array, ivy.NativeArray],
        pattern: Union[str, ivy.Container],
        key_chains: Optional[Union[List[str], Dict[str, str]]] = None,
        to_apply: bool = True,
        prune_unapplied: bool = False,
        map_sequences: bool = False,
        *,
        out: Optional[ivy.Container] = None,
        **axes_lengths: Dict[str, int],
    ) -> ivy.Container:
        """
        ivy.Container static method variant of ivy.einops_rearrange.
        This method simply wraps the function, and so the docstring
        for ivy.einops_rearrange also applies to this method
        with minimal changes.

        Parameters
        ----------
        x
            Input array or container to be re-arranged.
        pattern
            Rearrangement pattern.
        axes_lengths
            Any additional specifications for dimensions.
        key_chains
            The key-chains to apply or not apply the method to. Default is None.
        to_apply
            If True, the method will be applied to key_chains, otherwise key_chains
            will be skipped. Default is True.
        prune_unapplied
            Whether to prune key_chains for which the function was not applied.
            Default is False.
        map_sequences
            Whether to also map method to sequences (lists, tuples). Default is False.
        out
            optional output container, for writing the result to. It must have a
            shape that the inputs broadcast to.

        Returns
        -------
        ret
            New container with einops.rearrange having been applied.

        """
        return ContainerBase.multi_map_in_static_method(
            "einops_rearrange",
            x,
            pattern,
            key_chains=key_chains,
            to_apply=to_apply,
            prune_unapplied=prune_unapplied,
            map_sequences=map_sequences,
            out=out,
            **axes_lengths,
        )

    def einops_rearrange(
        self: ivy.Container,
        pattern: Union[str, ivy.Container],
        key_chains: Optional[Union[List[str], Dict[str, str]]] = None,
        to_apply: bool = True,
        prune_unapplied: bool = False,
        map_sequences: bool = False,
        *,
        out: Optional[ivy.Container] = None,
        **axes_lengths: Dict[str, int],
    ) -> ivy.Container:
        """
        ivy.Container instance method variant of ivy.einops_rearrange.
        This method simply wraps the function, and so the docstring
        for ivy.einops_rearrange also applies to this method
        with minimal changes.

        Parameters
        ----------
        x
            Input container to be re-arranged.
        pattern
            Rearrangement pattern.
        axes_lengths
            Any additional specifications for dimensions.
        key_chains
            The key-chains to apply or not apply the method to. Default is None.
        to_apply
            If True, the method will be applied to key_chains, otherwise key_chains
            will be skipped. Default is True.
        prune_unapplied
            Whether to prune key_chains for which the function was not applied.
            Default is False.
        map_sequences
            Whether to also map method to sequences (lists, tuples). Default is False.
        out
            optional output container, for writing the result to. It must have a
            shape that the inputs broadcast to.

        Returns
        -------
        ret
            New container with einops.rearrange having been applied.

        """
        return self.static_einops_rearrange(
            self,
            pattern,
            key_chains,
            to_apply,
            prune_unapplied,
            map_sequences,
            out=out,
            **axes_lengths,
        )

    @staticmethod
    def static_einops_reduce(
        x: Union[ivy.Container, ivy.Array, ivy.NativeArray],
        pattern: str,
        reduction: Union[str, Callable],
        key_chains: Optional[Union[List[str], Dict[str, str]]] = None,
        to_apply: bool = True,
        prune_unapplied: bool = False,
        map_sequences: bool = False,
        *,
        out: Optional[ivy.Container] = None,
        **axes_lengths: Dict[str, int],
    ) -> ivy.Container:
        """
        ivy.Container static method variant of ivy.einops_reduce. This method simply
        wraps the function, and so the docstring for ivy.einops_reduce also applies
        to this method with minimal changes.

        Parameters
        ----------
        x
            Input array or container to be reduced.
        pattern
            Reduction pattern.
        reduction
            One of available reductions ('min', 'max', 'sum', 'mean', 'prod'), or
            callable.
        axes_lengths
            Any additional specifications for dimensions.
        key_chains
            The key-chains to apply or not apply the method to. Default is None.
        to_apply
            If True, the method will be applied to key_chains, otherwise key_chains
            will be skipped. Default is True.
        prune_unapplied
            Whether to prune key_chains for which the function was not applied.
            Default is False.
        map_sequences
            Whether to also map method to sequences (lists, tuples). Default is False.
        out
            optional output container, for writing the result to. It must have a
            shape that the inputs broadcast to.

        Returns
        -------
        ret
            New container with einops.reduce having been applied.

        """
        return ContainerBase.multi_map_in_static_method(
            "einops_reduce",
            x,
            pattern,
            reduction,
            key_chains=key_chains,
            to_apply=to_apply,
            prune_unapplied=prune_unapplied,
            map_sequences=map_sequences,
            out=out,
            **axes_lengths,
        )

    def einops_reduce(
        self: ivy.Container,
        pattern: str,
        reduction: Union[str, Callable],
        key_chains: Optional[Union[List[str], Dict[str, str]]] = None,
        to_apply: bool = True,
        prune_unapplied: bool = False,
        map_sequences: bool = False,
        *,
        out: Optional[ivy.Container] = None,
        **axes_lengths: Dict[str, int],
    ) -> ivy.Container:
        """
        ivy.Container instance method variant of ivy.einops_reduce. This method simply
        wraps the function, and so the docstring for ivy.einops_reduce also applies
        to this method with minimal changes.

        Parameters
        ----------
        self
            Input container to be reduced.
        pattern
            Reduction pattern.
        reduction
            One of available reductions ('min', 'max', 'sum', 'mean', 'prod'), or
            callable.
        axes_lengths
            Any additional specifications for dimensions.
        key_chains
            The key-chains to apply or not apply the method to. Default is None.
        to_apply
            If True, the method will be applied to key_chains, otherwise key_chains
            will be skipped. Default is True.
        prune_unapplied
            Whether to prune key_chains for which the function was not applied.
            Default is False.
        map_sequences
            Whether to also map method to sequences (lists, tuples). Default is False.
        out
            optional output container, for writing the result to. It must have a
            shape that the inputs broadcast to.

        Returns
        -------
        ret
            New container with einops.reduce having been applied.

        """
        return self.static_einops_reduce(
            self,
            pattern,
            reduction,
            key_chains,
            to_apply,
            prune_unapplied,
            map_sequences,
            out=out,
            **axes_lengths,
        )

    @staticmethod
    def static_einops_repeat(
        x: Union[ivy.Container, ivy.Array, ivy.NativeArray],
        pattern: str,
        key_chains: Optional[Union[List[str], Dict[str, str]]] = None,
        to_apply: bool = True,
        prune_unapplied: bool = False,
        map_sequences: bool = False,
        *,
        out: Optional[ivy.Container] = None,
        **axes_lengths: Dict[str, int],
    ) -> ivy.Container:
        """
        ivy.Container static method variant of ivy.einops_repeat. This method simply
        wraps the function, and so the docstring for ivy.einops_repeat also applies
        to this method with minimal changes.

        Parameters
        ----------
        x
            Input array or container to be repeated.
        pattern
            Rearrangement pattern.
        axes_lengths
            Any additional specifications for dimensions.
        key_chains
            The key-chains to apply or not apply the method to. Default is None.
        to_apply
            If True, the method will be applied to key_chains, otherwise key_chains
            will be skipped. Default is True.
        prune_unapplied
            Whether to prune key_chains for which the function was not applied.
            Default is False.
        map_sequences
            Whether to also map method to sequences (lists, tuples). Default is False.
        out
            optional output container, for writing the result to. It must have a
            shape that the inputs broadcast to.

        Returns
        -------
        ret
            New container with einops.repeat having been applied.

        """
        return ContainerBase.multi_map_in_static_method(
            "einops_repeat",
            x,
            pattern,
            key_chains=key_chains,
            to_apply=to_apply,
            prune_unapplied=prune_unapplied,
            map_sequences=map_sequences,
            out=out,
            **axes_lengths,
        )

    def einops_repeat(
        self: ivy.Container,
        pattern: str,
        key_chains: Optional[Union[List[str], Dict[str, str]]] = None,
        to_apply: bool = True,
        prune_unapplied: bool = False,
        map_sequences: bool = False,
        *,
        out: Optional[ivy.Container] = None,
        **axes_lengths: Dict[str, int],
    ) -> ivy.Container:
        """
        ivy.Container instance method variant of ivy.einops_repeat. This method simply
        wraps the function, and so the docstring for ivy.einops_repeat also applies
        to this method with minimal changes.

        Parameters
        ----------
        self
            Input array or container to be repeated.
        pattern
            Rearrangement pattern.
        axes_lengths
            Any additional specifications for dimensions.
        key_chains
            The key-chains to apply or not apply the method to. Default is None.
        to_apply
            If True, the method will be applied to key_chains, otherwise key_chains
            will be skipped. Default is True.
        prune_unapplied
            Whether to prune key_chains for which the function was not applied.
            Default is False.
        map_sequences
            Whether to also map method to sequences (lists, tuples). Default is False.
        out
            optional output container, for writing the result to. It must have a
            shape that the inputs broadcast to.

        Returns
        -------
        ret
            New container with einops.repeat having been applied.

        """
        return self.static_einops_repeat(
            self,
            pattern,
            key_chains,
            to_apply,
            prune_unapplied,
            map_sequences,
            out=out,
            **axes_lengths,
        )

    @staticmethod
    def static_to_numpy(
        x: Union[ivy.Array, ivy.NativeArray, ivy.Container],
        key_chains: Optional[Union[List[str], Dict[str, str]]] = None,
        to_apply: bool = True,
        prune_unapplied: bool = False,
        map_sequences: bool = False,
    ) -> ivy.Container:
        """
        ivy.Container static method variant of ivy.to_numpy. This method simply wraps
        the function, and so the docstring for ivy.to_numpy also applies to this method
        with minimal changes.

        Parameters
        ----------
        x
            input container.
        key_chains
            The key-chains to apply or not apply the method to. Default is None.
        to_apply
            If True, the method will be applied to key_chains, otherwise key_chains
            will be skipped. Default is True.
        prune_unapplied
            Whether to prune key_chains for which the function was not applied.
            Default is False.
        map_sequences
            Whether to also map method to sequences (lists, tuples). Default is False.

        Returns
        -------
        ret
            a container of numpy arrays copying all the element of the container
            ``self``.

        Examples
        --------
        With one :code:`ivy.Container` inputs:

        >>> x = ivy.Container(a=ivy.array([1, 0, 1, 1]),\
                            b=ivy.array([1, -1, 0, 0]))
        >>> y = ivy.Container.static_to_numpy(x)
        >>> print(y)
        {
            a: array([1, 0, 1, 1], dtype=int32),
            b: array([1, -1, 0, 0], dtype=int32)
        }

        >>> x = ivy.Container(a=ivy.array([1., 0., 0., 1.]),\
                            b=ivy.native_array([1, 1, -1, 0]))
        >>> y = ivy.Container.static_to_numpy(x)
        >>> print(y)
        {
            a: array([1., 0., 0., 1.], dtype=float32),
            b: array([1, 1, -1, 0], dtype=int32)
        }

        """
        return ContainerBase.multi_map_in_static_method(
            "to_numpy",
            x,
            key_chains=key_chains,
            to_apply=to_apply,
            prune_unapplied=prune_unapplied,
            map_sequences=map_sequences,
        )

    def to_numpy(
        self: ivy.Container,
        key_chains: Optional[Union[List[str], Dict[str, str]]] = None,
        to_apply: bool = True,
        prune_unapplied: bool = False,
        map_sequences: bool = False,
    ) -> ivy.Container:
        """
        ivy.Container instance method variant of ivy.to_numpy. This method simply wraps
        the function, and so the docstring for ivy.to_numpy also applies to this method
        with minimal changes.

        Parameters
        ----------
        self
            input container.
        key_chains
            The key-chains to apply or not apply the method to. Default is None.
        to_apply
            If True, the method will be applied to key_chains, otherwise key_chains
            will be skipped. Default is True.
        prune_unapplied
            Whether to prune key_chains for which the function was not applied.
            Default is False.
        map_sequences
            Whether to also map method to sequences (lists, tuples). Default is False.

        Returns
        -------
        ret
            a container of numpy arrays copying all the element of the container
            ``self``.

        Examples
        --------
        With one :code:`ivy.Container` instances:

        >>> x = ivy.Container(a=ivy.native_array([[-1, 0, 1], [-1, 0, 1], [1, 0, -1]]),\
                    b=ivy.native_array([[-1, 0, 0], [1, 0, 1], [1, 1, 1]]))
        >>> y = x.to_numpy()
        >>> print(y)
        {
            a: array([[-1, 0, 1],
                      [-1, 0, 1],
                      [1, 0, -1]], dtype=int32),
            b: array([[-1, 0, 0],
                      [1, 0, 1],
                      [1, 1, 1]], dtype=int32)
        }

        >>> x = ivy.Container(a=ivy.native_array([[-1, 0, 1], [-1, 0, 1], [1, 0, -1]]),\
                            b=ivy.native_array([[-1, 0, 0], [1, 0, 1], [1, 1, 1]]))
        >>> y = ivy.Container.static_to_numpy(x)
        >>> print(y)
        {
            a: array([[-1, 0, 1],
                      [-1, 0, 1],
                      [1, 0, -1]], dtype=int32),
            b: array([[-1, 0, 0],
                      [1, 0, 1],
                      [1, 1, 1]], dtype=int32)
        }

        """
        return self.static_to_numpy(
            self, key_chains, to_apply, prune_unapplied, map_sequences
        )

    @staticmethod
    def static_to_list(
        x: Union[ivy.Array, ivy.NativeArray, ivy.Container],
        key_chains: Optional[Union[List[str], Dict[str, str]]] = None,
        to_apply: bool = True,
        prune_unapplied: bool = False,
        map_sequences: bool = False,
    ) -> ivy.Container:
        """
        ivy.Container static method variant of ivy.to_list. This method simply wraps
        the function, and so the docstring for ivy.to_list also applies to this method
        with minimal changes.

        Parameters
        ----------
        x
            input container.
        key_chains
            The key-chains to apply or not apply the method to. Default is None.
        to_apply
            If True, the method will be applied to key_chains, otherwise key_chains
            will be skipped. Default is True.
        prune_unapplied
            Whether to prune key_chains for which the function was not applied.
            Default is False.
        map_sequences
            Whether to also map method to sequences (lists, tuples). Default is False.

        Returns
        -------
        ret
            A list representation of the input array ``x``.
        """
        return ContainerBase.multi_map_in_static_method(
            "to_list",
            x,
            key_chains=key_chains,
            to_apply=to_apply,
            prune_unapplied=prune_unapplied,
            map_sequences=map_sequences,
        )

    def to_list(
        self: ivy.Container,
        key_chains: Optional[Union[List[str], Dict[str, str]]] = None,
        to_apply: bool = True,
        prune_unapplied: bool = False,
        map_sequences: bool = False,
    ) -> ivy.Container:
        """
        ivy.Container instance method variant of ivy.to_list. This method simply wraps
        the function, and so the docstring for ivy.to_list also applies to this method
        with minimal changes.

        Parameters
        ----------
        self
            input container.
        key_chains
            The key-chains to apply or not apply the method to. Default is None.
        to_apply
            If True, the method will be applied to key_chains, otherwise key_chains
            will be skipped. Default is True.
        prune_unapplied
            Whether to prune key_chains for which the function was not applied.
            Default is False.
        map_sequences
            Whether to also map method to sequences (lists, tuples). Default is False.

        Returns
        -------
        ret
            A list representation of the input array ``x``.
        """
        return self.static_to_list(
            self,
            key_chains,
            to_apply,
            prune_unapplied,
            map_sequences,
        )

    @staticmethod
    def static_stable_divide(
        numerator: ivy.Container,
        denominator: Union[Number, ivy.Array, ivy.Container],
        min_denominator: Union[
            Number, ivy.Array, ivy.NativeArray, ivy.Container
        ] = None,
        key_chains: Optional[Union[List[str], Dict[str, str]]] = None,
        to_apply: bool = True,
        prune_unapplied: bool = False,
        map_sequences: bool = False,
    ) -> ivy.Container:
        """
        ivy.Container static method variant of ivy.stable_divide. This method simply
        wraps the function, and so the docstring for ivy.stable_divide also applies
        to this method with minimal changes.

        Parameters
        ----------
        numerator
            Container of the numerators of the division.
        denominator
            Container of the denominators of the division.
        min_denominator
            Container of the minimum denominator to use,
            use global ivy._MIN_DENOMINATOR by default.
        key_chains
            The key-chains to apply or not apply the method to. Default is None.
        to_apply
            If True, the method will be applied to key_chains, otherwise key_chains
            will be skipped. Default is True.
        prune_unapplied
            Whether to prune key_chains for which the function was not applied.
            Default is False.
        map_sequences
            Whether to also map method to sequences (lists, tuples). Default is False.

        Returns
        -------
        ret
            A container of elements containing the new items following the numerically
            stable division.

        Examples
        --------
        >>> x = ivy.Container(a=ivy.asarray([10., 15.]), b=ivy.asarray([20., 25.]))
        >>> y = ivy.Container.stable_divide(x, 0.5)
        >>> print(y)
        {
            a: ivy.array([20., 30.]),
            b: ivy.array([40., 50.])
        }

        >>> x = ivy.Container(a=1, b=10)
        >>> y = ivy.asarray([4, 5])
        >>> z = ivy.Container.stable_divide(x, y)
        >>> print(z)
        {
            a: ivy.array([0.25, 0.2]),
            b: ivy.array([2.5, 2.])
        }

        >>> x = ivy.Container(a=1, b=10)
        >>> y = np.array((4.5, 9))
        >>> z = ivy.Container.stable_divide(x, y)
        >>> print(z)
        {
            a: array([0.22222222, 0.11111111]),
            b: array([2.22222222, 1.11111111])
        }


        >>> x = ivy.Container(a=ivy.asarray([1., 2.]), b=ivy.asarray([3., 4.]))
        >>> y = ivy.Container(a=ivy.asarray([0.5, 2.5]), b=ivy.asarray([3.5, 0.4]))
        >>> z = ivy.Container.stable_divide(x, y)
        >>> print(z)
        {
            a: ivy.array([2., 0.8]),
            b: ivy.array([0.857, 10.])
        }

        >>> x = ivy.Container(a=ivy.asarray([1., 2.], [3., 4.]),\
                              b=ivy.asarray([5., 6.], [7., 8.]))
        >>> y = ivy.Container(a=ivy.asarray([0.5, 2.5]), b=ivy.asarray([3.5, 0.4]))
        >>> z = ivy.Container.stable_divide(x, y, min_denominator=2)
        >>> print(z)
        {
            a: ivy.array([0.4, 0.444]),
            b: ivy.array([0.909, 2.5])
        }
        """
        return ContainerBase.multi_map_in_static_method(
            "stable_divide",
            numerator,
            denominator,
            min_denominator,
            key_chains=key_chains,
            to_apply=to_apply,
            prune_unapplied=prune_unapplied,
            map_sequences=map_sequences,
        )

    def stable_divide(
        self,
        denominator: Union[Number, ivy.Array, ivy.NativeArray, ivy.Container],
        min_denominator: Union[
            Number, ivy.Array, ivy.NativeArray, ivy.Container
        ] = None,
        key_chains: Optional[Union[List[str], Dict[str, str]]] = None,
        to_apply: bool = True,
        prune_unapplied: bool = False,
        map_sequences: bool = False,
    ) -> ivy.Container:
        """
        ivy.Container instance method variant of ivy.stable_divide. This method
        simply wraps the function, and so the docstring for ivy.stable_divide
        also applies to this method with minimal changes.

        Parameters
        ----------
        self
            input container.
        denominator
            Container of the denominators of the division.
        min_denominator
            Container of the minimum denominator to use,
            use global ivy._MIN_DENOMINATOR by default.
        key_chains
            The key-chains to apply or not apply the method to. Default is None.
        to_apply
            If True, the method will be applied to key_chains, otherwise key_chains
            will be skipped. Default is True.
        prune_unapplied
            Whether to prune key_chains for which the function was not applied.
            Default is False.
        map_sequences
            Whether to also map method to sequences (lists, tuples). Default is False.

        Returns
        -------
        ret
            a container of numpy arrays copying all the element of the container
            ``self``.
            A container of elements containing the new items following the numerically
            stable division, using ``self`` as the numerator.

        Examples
        --------
        >>> x = ivy.Container(a=ivy.asarray([3., 6.]), b=ivy.asarray([9., 12.]))
        >>> y = x.stable_divide(5)
        >>> print(y)
        {
            a: ivy.array([0.6, 1.2]),
            b: ivy.array([1.8, 2.4])
        }

        >>> x = ivy.Container(a=ivy.asarray([[2., 4.], [6., 8.]]),\
                              b=ivy.asarray([[10., 12.], [14., 16.]]))
        >>> z = x.stable_divide(2, min_denominator=2)
        >>> print(z)
        {
            a: ivy.array([[0.5, 1.],
                  [1.5, 2.]]),
            b: ivy.array([[2.5, 3.],
                  [3.5, 4.]])
        }


        >>> x = ivy.Container(a=ivy.asarray([3., 6.]), b=ivy.asarray([9., 12.]))
        >>> y = ivy.Container(a=ivy.asarray([6., 9.]), b=ivy.asarray([12., 15.]))
        >>> z = x.stable_divide(y)
        >>> print(z)
        {
            a: ivy.array([0.5, 0.667]),
            b: ivy.array([0.75, 0.8])
        }

        """
        return self.static_stable_divide(
            self,
            denominator,
            min_denominator,
            key_chains=key_chains,
            to_apply=to_apply,
            prune_unapplied=prune_unapplied,
            map_sequences=map_sequences,
        )

    @staticmethod
<<<<<<< HEAD
    def static_einops_repeat(
        x : ivy.Container,
        pattern: str,
=======
    def static_clip_matrix_norm(
        x: Union[ivy.Container, ivy.Array, ivy.NativeArray],
        max_norm: float,
        p: float = 2.0,
>>>>>>> 6c72ef5e
        key_chains: Optional[Union[List[str], Dict[str, str]]] = None,
        to_apply: bool = True,
        prune_unapplied: bool = False,
        map_sequences: bool = False,
        *,
        out: Optional[ivy.Container] = None,
<<<<<<< HEAD
        **axes_lengths,
    ) -> ivy.Container:
        """Perform einops repeat operation on each sub array in the container.

        Parameters
        ----------
        pattern
            Rearrangement pattern.
        key_chains
            The key-chains to apply or not apply the method to. Default is None.
        to_apply
            If True, the method will be applied to key_chains, otherwise key_chains will
            be skipped. Default is True.
        prune_unapplied
            Whether to prune key_chains for which the function was not applied. Default
            is False.
        map_sequences
            Whether to also map method to sequences (lists, tuples). Default is False.
        axes_lengths
            Any additional specifications for dimensions.
        **axes_lengths

        Returns
        -------
            ivy.Container with each array having einops.repeat applied.

        """ 

        return ContainerBase.multi_map_in_static_method(
            "einops_repeat",
            x,
            pattern,
            key_chains=key_chains,
            to_apply=to_apply,
            prune_unapplied=prune_unapplied,
            map_sequences=map_sequences,
            out=out,
            **axes_lengths
        )

    def einops_repeat(
        self,
        pattern,
        key_chains=None,
        to_apply=True,
        prune_unapplied=False,
        map_sequences=False,
        *,
        out=None,
        **axes_lengths,
    ):
        """Perform einops repeat operation on each sub array in the container.

        Parameters
        ----------
        pattern
            Rearrangement pattern.
        key_chains
            The key-chains to apply or not apply the method to. Default is None.
        to_apply
            If True, the method will be applied to key_chains, otherwise key_chains will
            be skipped. Default is True.
        prune_unapplied
            Whether to prune key_chains for which the function was not applied. Default
            is False.
        map_sequences
            Whether to also map method to sequences (lists, tuples). Default is False.
        axes_lengths
            Any additional specifications for dimensions.
        **axes_lengths

        Returns
        -------
            ivy.Container with each array having einops.repeat applied.

        """
        return self.static_einops_repeat(
            self, pattern, key_chains, to_apply, prune_unapplied, map_sequences, out=out, **axes_lengths
        )

    @staticmethod
    def static_einops_reduce(
        x : ivy.Container,
        pattern: str,
        reduction: str,
        key_chains: Optional[Union[List[str], Dict[str, str]]] = None,
        to_apply: bool = True,
        prune_unapplied: bool = False,
        map_sequences: bool = False,
        *,
        out: Optional[ivy.Container] = None,
        **axes_lengths,
    ) -> ivy.Container:
        """Perform einops reduce operation on each sub array in the container.

        Parameters
        ----------
        pattern
            Reduction pattern.
        reduction
            One of available reductions ('min', 'max', 'sum', 'mean', 'prod'), or
            callable.
        key_chains
            The key-chains to apply or not apply the method to. Default is None.
        to_apply
            If True, the method will be applied to key_chains, otherwise key_chains will
            be skipped. Default is True.
        prune_unapplied
            Whether to prune key_chains for which the function was not applied. Default
            is False.
        map_sequences
            Whether to also map method to sequences (lists, tuples). Default is False.
        axes_lengths
            Any additional specifications for dimensions.
        **axes_lengths

        Returns
        -------
            ivy.Container with each array having einops.reduce applied.

        """
        return ContainerBase.multi_map_in_static_method(
            "einops_reduce",
            x,
            pattern,
            reduction,
            key_chains=key_chains,
            to_apply=to_apply,
            prune_unapplied=prune_unapplied,
            map_sequences=map_sequences,
            out=out,
            **axes_lengths
        )

    def einops_reduce(
        self,
        pattern,
        reduction,
        key_chains=None,
        to_apply=True,
        prune_unapplied=False,
        map_sequences=False,
        *,
        out=None,
        **axes_lengths,
    ):
        """Perform einops reduce operation on each sub array in the container.

        Parameters
        ----------
        pattern
            Reduction pattern.
        reduction
            One of available reductions ('min', 'max', 'sum', 'mean', 'prod'), or
            callable.
        key_chains
            The key-chains to apply or not apply the method to. Default is None.
        to_apply
            If True, the method will be applied to key_chains, otherwise key_chains will
            be skipped. Default is True.
        prune_unapplied
            Whether to prune key_chains for which the function was not applied. Default
            is False.
        map_sequences
            Whether to also map method to sequences (lists, tuples). Default is False.
        axes_lengths
            Any additional specifications for dimensions.
        **axes_lengths

        Returns
        -------
            ivy.Container with each array having einops.reduce applied.

        """
        return self.static_einops_reduce(
            self, pattern, reduction, key_chains, to_apply, prune_unapplied, map_sequences, out=out, **axes_lengths
        )

    @staticmethod
    def static_einops_rearrange(
        x : ivy.Container,
        pattern: str,
        key_chains: Optional[Union[List[str], Dict[str, str]]] = None,
        to_apply: bool = True,
        prune_unapplied: bool = False,
        map_sequences: bool = False,
        *,
        out: Optional[ivy.Container] = None,
        **axes_lengths,
    ) -> ivy.Container:
        """Perform einops rearrange operation on each sub array in the container.

        Parameters
        ----------
        pattern
            Rearrangement pattern.
        key_chains
            The key-chains to apply or not apply the method to. Default is None.
        to_apply
            If True, the method will be applied to key_chains, otherwise key_chains will
            be skipped. Default is True.
        prune_unapplied
            Whether to prune key_chains for which the function was not applied. Default
            is False.
        map_sequences
            Whether to also map method to sequences (lists, tuples). Default is False.
        axes_lengths
            Any additional specifications for dimensions.
        **axes_lengths


        Returns
        -------
            ivy.Container with each array having einops.rearrange applied.

        """
        return ContainerBase.multi_map_in_static_method(
            "einops_rearrange",
            x,
            pattern,
=======
    ) -> ivy.Container:
        """
        ivy.Container static method variant of ivy.clip_matrix_norm. This method
        simply wraps the function, and so the docstring for ivy.clip_matrix_norm
        also applies to this method with minimal changes.

        Parameters
        ----------
        x
            Input array containing elements to clip.
        max_norm
            The maximum value of the array norm.
        p
            The p-value for computing the p-norm. Default is 2.
        key_chains
            The key-chains to apply or not apply the method to. Default is None.
        to_apply
            If True, the method will be applied to key_chains, otherwise key_chains
            will be skipped. Default is True.
        prune_unapplied
            Whether to prune key_chains for which the function was not applied.
            Default is False.
        map_sequences
            Whether to also map method to sequences (lists, tuples). Default is False.
        out
            optional output array, for writing the result to. It must
            have a shape that the inputs broadcast to.

        Returns
        -------
        ret
            An array with the matrix norm downscaled to the max norm if needed.

        Examples
        --------
        With :code:`ivy.Container` input:

        >>> x = ivy.Container(a=ivy.array([[0., 1., 2.]]), \
                              b=ivy.array([[3., 4., 5.]]))
        >>> y = ivy.Container.static_clip_matrix_norm(x, 2.0)
        >>> print(y)
        {
            a: ivy.array([[0., 0.894, 1.79]]),
            b: ivy.array([[0.849, 1.13, 1.41]])
        }

        """
        return ContainerBase.multi_map_in_static_method(
            "clip_matrix_norm",
            x,
            max_norm,
            p,
>>>>>>> 6c72ef5e
            key_chains=key_chains,
            to_apply=to_apply,
            prune_unapplied=prune_unapplied,
            map_sequences=map_sequences,
            out=out,
<<<<<<< HEAD
            **axes_lengths
        )

    def einops_rearrange(
        self,
        pattern,
        key_chains=None,
        to_apply=True,
        prune_unapplied=False,
        map_sequences=False,
        *,
        out=None,
        **axes_lengths,
    ):
        """Perform einops rearrange operation on each sub array in the container.

        Parameters
        ----------
        pattern
            Rearrangement pattern.
        key_chains
            The key-chains to apply or not apply the method to. Default is None.
        to_apply
            If True, the method will be applied to key_chains, otherwise key_chains will
            be skipped. Default is True.
        prune_unapplied
            Whether to prune key_chains for which the function was not applied. Default
            is False.
        map_sequences
            Whether to also map method to sequences (lists, tuples). Default is False.
        axes_lengths
            Any additional specifications for dimensions.
        **axes_lengths


        Returns
        -------
            ivy.Container with each array having einops.rearrange applied.

        """
        return self.static_einops_rearrange(
            self, pattern, key_chains, to_apply, prune_unapplied, map_sequences, out=out, **axes_lengths
        )

    @staticmethod
    def static_gather(
        params : ivy.Container,
        indices: ivy.Container,
        axis: int = -1,
=======
        )

    def clip_matrix_norm(
        self: ivy.Container,
        max_norm: float,
        p: float = 2.0,
>>>>>>> 6c72ef5e
        key_chains: Optional[Union[List[str], Dict[str, str]]] = None,
        to_apply: bool = True,
        prune_unapplied: bool = False,
        map_sequences: bool = False,
        *,
        out: Optional[ivy.Container] = None,
    ) -> ivy.Container:
<<<<<<< HEAD
        """Perform einops rearrange operation on each sub array in the container.

        Parameters
        ----------
        pattern
            Rearrangement pattern.
        key_chains
            The key-chains to apply or not apply the method to. Default is None.
        to_apply
            If True, the method will be applied to key_chains, otherwise key_chains will
            be skipped. Default is True.
        prune_unapplied
            Whether to prune key_chains for which the function was not applied. Default
            is False.
        map_sequences
            Whether to also map method to sequences (lists, tuples). Default is False.
        axes_lengths
            Any additional specifications for dimensions.
        **axes_lengths


        Returns
        -------
            ivy.Container with each array having einops.rearrange applied.

        """
        return ContainerBase.multi_map_in_static_method(
            "gather",
            params,
            indices,
            axis,
            key_chains=key_chains,
            to_apply=to_apply,
            prune_unapplied=prune_unapplied,
            map_sequences=map_sequences,
            out=out
        )

    def gather(
        self,
        indices,
        axis=-1,
        key_chains=None,
        to_apply=True,
        prune_unapplied=False,
        map_sequences=False,
        out=None
    ):
        """Gather slices from all container params at axis according to indices.

        Parameters
        ----------
        indices
            Index array.
        axis
            The axis from which to gather from. Default is -1.
        key_chains
            The key-chains to apply or not apply the method to. Default is None.
        to_apply
            If True, the method will be applied to key_chains, otherwise key_chains will
            be skipped. Default is True.
        prune_unapplied
            Whether to prune key_chains for which the function was not applied. Default
            is False.
        map_sequences
            Whether to also map method to sequences (lists, tuples). Default is False.

        Returns
        -------
            Container object with all sub-array dimensions gathered along the axis.

        """
        return self.static_gather(
            self, indices, axis, key_chains, to_apply, prune_unapplied, map_sequences, out=out
        )

    @staticmethod
    def static_gather_nd(
        params : ivy.Container,
        indices: ivy.Container,
        key_chains: Optional[Union[List[str], Dict[str, str]]] = None,
        to_apply: bool = True,
        prune_unapplied: bool = False,
        map_sequences: bool = False,
        *,
        out: Optional[ivy.Container] = None,
    ) -> ivy.Container:
        """Gather slices from all container params into a arrays with shape specified by
        indices.

        Parameters
        ----------
        indices
            Index array.
        key_chains
            The key-chains to apply or not apply the method to. Default is None.
        to_apply
            If True, the method will be applied to key_chains, otherwise key_chains will
            be skipped. Default is True.
        prune_unapplied
            Whether to prune key_chains for which the function was not applied. Default
            is False.
        map_sequences
            Whether to also map method to sequences (lists, tuples). Default is False.

        Returns
        -------
            Container object with all sub-array dimensions gathered.

        """
        return ContainerBase.multi_map_in_static_method(
            "gather_nd",
            params,
            indices,
            key_chains=key_chains,
            to_apply=to_apply,
            prune_unapplied=prune_unapplied,
            map_sequences=map_sequences,
            out=out
        )

    def gather_nd(
        self,
        indices,
        key_chains=None,
        to_apply=True,
        prune_unapplied=False,
        map_sequences=False,
        out=None
    ):
        """Gather slices from all container params into a arrays with shape specified by
        indices.

        Parameters
        ----------
        indices
            Index array.
        key_chains
            The key-chains to apply or not apply the method to. Default is None.
        to_apply
            If True, the method will be applied to key_chains, otherwise key_chains will
            be skipped. Default is True.
        prune_unapplied
            Whether to prune key_chains for which the function was not applied. Default
            is False.
        map_sequences
            Whether to also map method to sequences (lists, tuples). Default is False.

        Returns
        -------
            Container object with all sub-array dimensions gathered.

        """
        return self.static_gather_nd(
            self, indices, key_chains, to_apply, prune_unapplied, map_sequences, out=out
=======
        """
        ivy.Container instance method variant of ivy.clip_matrix_norm. This method
        simply wraps the function, and so the docstring for ivy.clip_matrix_norm
        also applies to this method with minimal changes.

        Parameters
        ----------
        self
            Input array containing elements to clip.
        max_norm
            The maximum value of the array norm.
        p
            The p-value for computing the p-norm. Default is 2.
        key_chains
            The key-chains to apply or not apply the method to. Default is None.
        to_apply
            If True, the method will be applied to key_chains, otherwise key_chains
            will be skipped. Default is True.
        prune_unapplied
            Whether to prune key_chains for which the function was not applied.
            Default is False.
        map_sequences
            Whether to also map method to sequences (lists, tuples). Default is False.
        out
            optional output array, for writing the result to. It must
            have a shape that the inputs broadcast to.

        Returns
        -------
        ret
            An array with the matrix norm downscaled to the max norm if needed.

        Examples
        --------
        With :code:`ivy.Container` instance method:

        >>> x = ivy.Container(a=ivy.array([[0., 1., 2.]]), \
                              b=ivy.array([[3., 4., 5.]]))
        >>> y = x.clip_matrix_norm(2.0, 1.0)
        >>> print(y)
        {
            a: ivy.array([[0., 1., 2.]]),
            b: ivy.array([[1.2, 1.6, 2.]])
        }

        """
        return self.static_clip_matrix_norm(
            self,
            max_norm,
            p,
            key_chains,
            to_apply,
            prune_unapplied,
            map_sequences,
            out=out,
>>>>>>> 6c72ef5e
        )<|MERGE_RESOLUTION|>--- conflicted
+++ resolved
@@ -885,9 +885,9 @@
 
     @staticmethod
     def static_gather(
-        params: Union[ivy.Container, ivy.Array, ivy.NativeArray],
-        indices: Union[ivy.Container, ivy.Array, ivy.NativeArray],
-        axis: Union[int, ivy.Container] = -1,
+        params : ivy.Container,
+        indices: ivy.Container,
+        axis: int = -1,
         key_chains: Optional[Union[List[str], Dict[str, str]]] = None,
         to_apply: bool = True,
         prune_unapplied: bool = False,
@@ -895,48 +895,42 @@
         *,
         out: Optional[ivy.Container] = None,
     ) -> ivy.Container:
-        """
-        ivy.Container static method variant of ivy.gather. This method simply wraps
-        the function, and so the docstring for ivy.gather also applies to this method
-        with minimal changes.
-
-        Parameters
-        ----------
-        param
-            the array or container from which to gather values.
-        indices
-            index array or container
-        axis
-            optional int, the axis from which to gather from. Default is -1.
-        key_chains
-            The key-chains to apply or not apply the method to. Default is None.
-        to_apply
-            If True, the method will be applied to key_chains, otherwise key_chains
-            will be skipped. Default is True.
-        prune_unapplied
-            Whether to prune key_chains for which the function was not applied.
-            Default is False.
-        map_sequences
-            Whether to also map method to sequences (lists, tuples). Default is False.
-        out
-            optional output container, for writing the result to.
-
-        Returns
-        -------
-        ret
-            New container with the values gathered at the specified indices along
-            the specified axis.
+        """Perform einops rearrange operation on each sub array in the container.
+
+        Parameters
+        ----------
+        pattern
+            Rearrangement pattern.
+        key_chains
+            The key-chains to apply or not apply the method to. Default is None.
+        to_apply
+            If True, the method will be applied to key_chains, otherwise key_chains will
+            be skipped. Default is True.
+        prune_unapplied
+            Whether to prune key_chains for which the function was not applied. Default
+            is False.
+        map_sequences
+            Whether to also map method to sequences (lists, tuples). Default is False.
+        axes_lengths
+            Any additional specifications for dimensions.
+        **axes_lengths
+
+
+        Returns
+        -------
+            ivy.Container with each array having einops.rearrange applied.
+
         """
         return ContainerBase.multi_map_in_static_method(
             "gather",
             params,
             indices,
-            axis=axis,
+            axis,
             key_chains=key_chains,
             to_apply=to_apply,
             prune_unapplied=prune_unapplied,
             map_sequences=map_sequences,
-            out=out,
+            out=out
         )
 
     def gather(
@@ -1311,8 +1305,8 @@
 
     @staticmethod
     def static_gather_nd(
-        params: Union[ivy.Array, ivy.NativeArray, ivy.Container],
-        indices: Union[ivy.Array, ivy.NativeArray, ivy.Container],
+        params : ivy.Container,
+        indices: ivy.Container,
         key_chains: Optional[Union[List[str], Dict[str, str]]] = None,
         to_apply: bool = True,
         prune_unapplied: bool = False,
@@ -1320,65 +1314,28 @@
         *,
         out: Optional[ivy.Container] = None,
     ) -> ivy.Container:
-        """
-        ivy.Container static method variant of ivy.gather_nd. This method simply wraps
-        the function, and so the docstring for ivy.gather_nd also applies to this
-        method with minimal changes.
-
-        Parameters
-        ----------
-        params
-            The container from which to gather values.
+        """Gather slices from all container params into a arrays with shape specified by
+        indices.
+
+        Parameters
+        ----------
         indices
-            Index array or container.
-        key_chains
-            The key-chains to apply or not apply the method to. Default is None.
-        to_apply
-            If True, the method will be applied to key_chains, otherwise key_chains
-            will be skipped. Default is True.
-        prune_unapplied
-            Whether to prune key_chains for which the function was not applied.
-            Default is False.
-        map_sequences
-            Whether to also map method to sequences (lists, tuples). Default is False.
-        device
-            device on which to create the array 'cuda:0', 'cuda:1', 'cpu' etc. Same as
-            ``x`` if None.
-        out
-            optional output container, for writing the result to. It must have a shape
-            that the inputs broadcast to.
-
-        Returns
-        -------
-        ret
-            New container of given shape, with the values gathered at the indices.
-
-        Examples
-        --------
-        With one :code:`ivy.Container` input:
-
-        >>> x = ivy.Container(a=ivy.array([0., 1., 2.]), \
-                              b=ivy.array([4., 5., 6.]))
-        >>> y = ivy.array([1])
-        >>> print(ivy.static_gather_nd(x, y))
-        >>> print(z)
-        {
-            a: ivy.array(1.),
-            b: ivy.array(5.)
-        }
-
-        With multiple :code:`ivy.Container` inputs:
-
-        >>> x = ivy.Container(a=ivy.array([0., 1., 2.]), \
-                              b=ivy.array([3., 4., 5.]))
-        >>> y = ivy.Container(a=ivy.array([0]), \
-                              b=ivy.array([1]))
-        >>> y = ivy.Container.static_gather_nd(x, y)
-        >>> print(y)
-        {
-                a: ivy.array(0.),
-                b: ivy.array(4.)
-        }
+            Index array.
+        key_chains
+            The key-chains to apply or not apply the method to. Default is None.
+        to_apply
+            If True, the method will be applied to key_chains, otherwise key_chains will
+            be skipped. Default is True.
+        prune_unapplied
+            Whether to prune key_chains for which the function was not applied. Default
+            is False.
+        map_sequences
+            Whether to also map method to sequences (lists, tuples). Default is False.
+
+        Returns
+        -------
+            Container object with all sub-array dimensions gathered.
+
         """
         return ContainerBase.multi_map_in_static_method(
             "gather_nd",
@@ -1388,7 +1345,7 @@
             to_apply=to_apply,
             prune_unapplied=prune_unapplied,
             map_sequences=map_sequences,
-            out=out,
+            out=out
         )
 
     def gather_nd(
@@ -1451,11 +1408,10 @@
         return self.static_gather_nd(
             self, indices, key_chains, to_apply, prune_unapplied, map_sequences, out=out
         )
-
     @staticmethod
     def static_einops_rearrange(
-        x: Union[ivy.Container, ivy.Array, ivy.NativeArray],
-        pattern: Union[str, ivy.Container],
+        x: ivy.Container,
+        pattern: str,
         key_chains: Optional[Union[List[str], Dict[str, str]]] = None,
         to_apply: bool = True,
         prune_unapplied: bool = False,
@@ -1464,38 +1420,30 @@
         out: Optional[ivy.Container] = None,
         **axes_lengths: Dict[str, int],
     ) -> ivy.Container:
-        """
-        ivy.Container static method variant of ivy.einops_rearrange.
-        This method simply wraps the function, and so the docstring
-        for ivy.einops_rearrange also applies to this method
-        with minimal changes.
-
-        Parameters
-        ----------
-        x
-            Input array or container to be re-arranged.
+        """Perform einops rearrange operation on each sub array in the container.
+
+        Parameters
+        ----------
         pattern
             Rearrangement pattern.
+        key_chains
+            The key-chains to apply or not apply the method to. Default is None.
+        to_apply
+            If True, the method will be applied to key_chains, otherwise key_chains will
+            be skipped. Default is True.
+        prune_unapplied
+            Whether to prune key_chains for which the function was not applied. Default
+            is False.
+        map_sequences
+            Whether to also map method to sequences (lists, tuples). Default is False.
         axes_lengths
             Any additional specifications for dimensions.
-        key_chains
-            The key-chains to apply or not apply the method to. Default is None.
-        to_apply
-            If True, the method will be applied to key_chains, otherwise key_chains
-            will be skipped. Default is True.
-        prune_unapplied
-            Whether to prune key_chains for which the function was not applied.
-            Default is False.
-        map_sequences
-            Whether to also map method to sequences (lists, tuples). Default is False.
-        out
-            optional output container, for writing the result to. It must have a
-            shape that the inputs broadcast to.
-
-        Returns
-        -------
-        ret
-            New container with einops.rearrange having been applied.
+        **axes_lengths
+
+
+        Returns
+        -------
+            ivy.Container with each array having einops.rearrange applied.
 
         """
         return ContainerBase.multi_map_in_static_method(
@@ -1507,813 +1455,21 @@
             prune_unapplied=prune_unapplied,
             map_sequences=map_sequences,
             out=out,
-            **axes_lengths,
-        )
-
-    def einops_rearrange(
-        self: ivy.Container,
-        pattern: Union[str, ivy.Container],
+            **axes_lengths
+        )
+
+    @staticmethod
+    def static_einops_reduce(
+        x: ivy.Container,
+        pattern: str,
+        reduction: str,
         key_chains: Optional[Union[List[str], Dict[str, str]]] = None,
         to_apply: bool = True,
         prune_unapplied: bool = False,
         map_sequences: bool = False,
         *,
         out: Optional[ivy.Container] = None,
-        **axes_lengths: Dict[str, int],
-    ) -> ivy.Container:
-        """
-        ivy.Container instance method variant of ivy.einops_rearrange.
-        This method simply wraps the function, and so the docstring
-        for ivy.einops_rearrange also applies to this method
-        with minimal changes.
-
-        Parameters
-        ----------
-        x
-            Input container to be re-arranged.
-        pattern
-            Rearrangement pattern.
-        axes_lengths
-            Any additional specifications for dimensions.
-        key_chains
-            The key-chains to apply or not apply the method to. Default is None.
-        to_apply
-            If True, the method will be applied to key_chains, otherwise key_chains
-            will be skipped. Default is True.
-        prune_unapplied
-            Whether to prune key_chains for which the function was not applied.
-            Default is False.
-        map_sequences
-            Whether to also map method to sequences (lists, tuples). Default is False.
-        out
-            optional output container, for writing the result to. It must have a
-            shape that the inputs broadcast to.
-
-        Returns
-        -------
-        ret
-            New container with einops.rearrange having been applied.
-
-        """
-        return self.static_einops_rearrange(
-            self,
-            pattern,
-            key_chains,
-            to_apply,
-            prune_unapplied,
-            map_sequences,
-            out=out,
-            **axes_lengths,
-        )
-
-    @staticmethod
-    def static_einops_reduce(
-        x: Union[ivy.Container, ivy.Array, ivy.NativeArray],
-        pattern: str,
-        reduction: Union[str, Callable],
-        key_chains: Optional[Union[List[str], Dict[str, str]]] = None,
-        to_apply: bool = True,
-        prune_unapplied: bool = False,
-        map_sequences: bool = False,
-        *,
-        out: Optional[ivy.Container] = None,
-        **axes_lengths: Dict[str, int],
-    ) -> ivy.Container:
-        """
-        ivy.Container static method variant of ivy.einops_reduce. This method simply
-        wraps the function, and so the docstring for ivy.einops_reduce also applies
-        to this method with minimal changes.
-
-        Parameters
-        ----------
-        x
-            Input array or container to be reduced.
-        pattern
-            Reduction pattern.
-        reduction
-            One of available reductions ('min', 'max', 'sum', 'mean', 'prod'), or
-            callable.
-        axes_lengths
-            Any additional specifications for dimensions.
-        key_chains
-            The key-chains to apply or not apply the method to. Default is None.
-        to_apply
-            If True, the method will be applied to key_chains, otherwise key_chains
-            will be skipped. Default is True.
-        prune_unapplied
-            Whether to prune key_chains for which the function was not applied.
-            Default is False.
-        map_sequences
-            Whether to also map method to sequences (lists, tuples). Default is False.
-        out
-            optional output container, for writing the result to. It must have a
-            shape that the inputs broadcast to.
-
-        Returns
-        -------
-        ret
-            New container with einops.reduce having been applied.
-
-        """
-        return ContainerBase.multi_map_in_static_method(
-            "einops_reduce",
-            x,
-            pattern,
-            reduction,
-            key_chains=key_chains,
-            to_apply=to_apply,
-            prune_unapplied=prune_unapplied,
-            map_sequences=map_sequences,
-            out=out,
-            **axes_lengths,
-        )
-
-    def einops_reduce(
-        self: ivy.Container,
-        pattern: str,
-        reduction: Union[str, Callable],
-        key_chains: Optional[Union[List[str], Dict[str, str]]] = None,
-        to_apply: bool = True,
-        prune_unapplied: bool = False,
-        map_sequences: bool = False,
-        *,
-        out: Optional[ivy.Container] = None,
-        **axes_lengths: Dict[str, int],
-    ) -> ivy.Container:
-        """
-        ivy.Container instance method variant of ivy.einops_reduce. This method simply
-        wraps the function, and so the docstring for ivy.einops_reduce also applies
-        to this method with minimal changes.
-
-        Parameters
-        ----------
-        self
-            Input container to be reduced.
-        pattern
-            Reduction pattern.
-        reduction
-            One of available reductions ('min', 'max', 'sum', 'mean', 'prod'), or
-            callable.
-        axes_lengths
-            Any additional specifications for dimensions.
-        key_chains
-            The key-chains to apply or not apply the method to. Default is None.
-        to_apply
-            If True, the method will be applied to key_chains, otherwise key_chains
-            will be skipped. Default is True.
-        prune_unapplied
-            Whether to prune key_chains for which the function was not applied.
-            Default is False.
-        map_sequences
-            Whether to also map method to sequences (lists, tuples). Default is False.
-        out
-            optional output container, for writing the result to. It must have a
-            shape that the inputs broadcast to.
-
-        Returns
-        -------
-        ret
-            New container with einops.reduce having been applied.
-
-        """
-        return self.static_einops_reduce(
-            self,
-            pattern,
-            reduction,
-            key_chains,
-            to_apply,
-            prune_unapplied,
-            map_sequences,
-            out=out,
-            **axes_lengths,
-        )
-
-    @staticmethod
-    def static_einops_repeat(
-        x: Union[ivy.Container, ivy.Array, ivy.NativeArray],
-        pattern: str,
-        key_chains: Optional[Union[List[str], Dict[str, str]]] = None,
-        to_apply: bool = True,
-        prune_unapplied: bool = False,
-        map_sequences: bool = False,
-        *,
-        out: Optional[ivy.Container] = None,
-        **axes_lengths: Dict[str, int],
-    ) -> ivy.Container:
-        """
-        ivy.Container static method variant of ivy.einops_repeat. This method simply
-        wraps the function, and so the docstring for ivy.einops_repeat also applies
-        to this method with minimal changes.
-
-        Parameters
-        ----------
-        x
-            Input array or container to be repeated.
-        pattern
-            Rearrangement pattern.
-        axes_lengths
-            Any additional specifications for dimensions.
-        key_chains
-            The key-chains to apply or not apply the method to. Default is None.
-        to_apply
-            If True, the method will be applied to key_chains, otherwise key_chains
-            will be skipped. Default is True.
-        prune_unapplied
-            Whether to prune key_chains for which the function was not applied.
-            Default is False.
-        map_sequences
-            Whether to also map method to sequences (lists, tuples). Default is False.
-        out
-            optional output container, for writing the result to. It must have a
-            shape that the inputs broadcast to.
-
-        Returns
-        -------
-        ret
-            New container with einops.repeat having been applied.
-
-        """
-        return ContainerBase.multi_map_in_static_method(
-            "einops_repeat",
-            x,
-            pattern,
-            key_chains=key_chains,
-            to_apply=to_apply,
-            prune_unapplied=prune_unapplied,
-            map_sequences=map_sequences,
-            out=out,
-            **axes_lengths,
-        )
-
-    def einops_repeat(
-        self: ivy.Container,
-        pattern: str,
-        key_chains: Optional[Union[List[str], Dict[str, str]]] = None,
-        to_apply: bool = True,
-        prune_unapplied: bool = False,
-        map_sequences: bool = False,
-        *,
-        out: Optional[ivy.Container] = None,
-        **axes_lengths: Dict[str, int],
-    ) -> ivy.Container:
-        """
-        ivy.Container instance method variant of ivy.einops_repeat. This method simply
-        wraps the function, and so the docstring for ivy.einops_repeat also applies
-        to this method with minimal changes.
-
-        Parameters
-        ----------
-        self
-            Input array or container to be repeated.
-        pattern
-            Rearrangement pattern.
-        axes_lengths
-            Any additional specifications for dimensions.
-        key_chains
-            The key-chains to apply or not apply the method to. Default is None.
-        to_apply
-            If True, the method will be applied to key_chains, otherwise key_chains
-            will be skipped. Default is True.
-        prune_unapplied
-            Whether to prune key_chains for which the function was not applied.
-            Default is False.
-        map_sequences
-            Whether to also map method to sequences (lists, tuples). Default is False.
-        out
-            optional output container, for writing the result to. It must have a
-            shape that the inputs broadcast to.
-
-        Returns
-        -------
-        ret
-            New container with einops.repeat having been applied.
-
-        """
-        return self.static_einops_repeat(
-            self,
-            pattern,
-            key_chains,
-            to_apply,
-            prune_unapplied,
-            map_sequences,
-            out=out,
-            **axes_lengths,
-        )
-
-    @staticmethod
-    def static_to_numpy(
-        x: Union[ivy.Array, ivy.NativeArray, ivy.Container],
-        key_chains: Optional[Union[List[str], Dict[str, str]]] = None,
-        to_apply: bool = True,
-        prune_unapplied: bool = False,
-        map_sequences: bool = False,
-    ) -> ivy.Container:
-        """
-        ivy.Container static method variant of ivy.to_numpy. This method simply wraps
-        the function, and so the docstring for ivy.to_numpy also applies to this method
-        with minimal changes.
-
-        Parameters
-        ----------
-        x
-            input container.
-        key_chains
-            The key-chains to apply or not apply the method to. Default is None.
-        to_apply
-            If True, the method will be applied to key_chains, otherwise key_chains
-            will be skipped. Default is True.
-        prune_unapplied
-            Whether to prune key_chains for which the function was not applied.
-            Default is False.
-        map_sequences
-            Whether to also map method to sequences (lists, tuples). Default is False.
-
-        Returns
-        -------
-        ret
-            a container of numpy arrays copying all the element of the container
-            ``self``.
-
-        Examples
-        --------
-        With one :code:`ivy.Container` inputs:
-
-        >>> x = ivy.Container(a=ivy.array([1, 0, 1, 1]),\
-                            b=ivy.array([1, -1, 0, 0]))
-        >>> y = ivy.Container.static_to_numpy(x)
-        >>> print(y)
-        {
-            a: array([1, 0, 1, 1], dtype=int32),
-            b: array([1, -1, 0, 0], dtype=int32)
-        }
-
-        >>> x = ivy.Container(a=ivy.array([1., 0., 0., 1.]),\
-                            b=ivy.native_array([1, 1, -1, 0]))
-        >>> y = ivy.Container.static_to_numpy(x)
-        >>> print(y)
-        {
-            a: array([1., 0., 0., 1.], dtype=float32),
-            b: array([1, 1, -1, 0], dtype=int32)
-        }
-
-        """
-        return ContainerBase.multi_map_in_static_method(
-            "to_numpy",
-            x,
-            key_chains=key_chains,
-            to_apply=to_apply,
-            prune_unapplied=prune_unapplied,
-            map_sequences=map_sequences,
-        )
-
-    def to_numpy(
-        self: ivy.Container,
-        key_chains: Optional[Union[List[str], Dict[str, str]]] = None,
-        to_apply: bool = True,
-        prune_unapplied: bool = False,
-        map_sequences: bool = False,
-    ) -> ivy.Container:
-        """
-        ivy.Container instance method variant of ivy.to_numpy. This method simply wraps
-        the function, and so the docstring for ivy.to_numpy also applies to this method
-        with minimal changes.
-
-        Parameters
-        ----------
-        self
-            input container.
-        key_chains
-            The key-chains to apply or not apply the method to. Default is None.
-        to_apply
-            If True, the method will be applied to key_chains, otherwise key_chains
-            will be skipped. Default is True.
-        prune_unapplied
-            Whether to prune key_chains for which the function was not applied.
-            Default is False.
-        map_sequences
-            Whether to also map method to sequences (lists, tuples). Default is False.
-
-        Returns
-        -------
-        ret
-            a container of numpy arrays copying all the element of the container
-            ``self``.
-
-        Examples
-        --------
-        With one :code:`ivy.Container` instances:
-
-        >>> x = ivy.Container(a=ivy.native_array([[-1, 0, 1], [-1, 0, 1], [1, 0, -1]]),\
-                    b=ivy.native_array([[-1, 0, 0], [1, 0, 1], [1, 1, 1]]))
-        >>> y = x.to_numpy()
-        >>> print(y)
-        {
-            a: array([[-1, 0, 1],
-                      [-1, 0, 1],
-                      [1, 0, -1]], dtype=int32),
-            b: array([[-1, 0, 0],
-                      [1, 0, 1],
-                      [1, 1, 1]], dtype=int32)
-        }
-
-        >>> x = ivy.Container(a=ivy.native_array([[-1, 0, 1], [-1, 0, 1], [1, 0, -1]]),\
-                            b=ivy.native_array([[-1, 0, 0], [1, 0, 1], [1, 1, 1]]))
-        >>> y = ivy.Container.static_to_numpy(x)
-        >>> print(y)
-        {
-            a: array([[-1, 0, 1],
-                      [-1, 0, 1],
-                      [1, 0, -1]], dtype=int32),
-            b: array([[-1, 0, 0],
-                      [1, 0, 1],
-                      [1, 1, 1]], dtype=int32)
-        }
-
-        """
-        return self.static_to_numpy(
-            self, key_chains, to_apply, prune_unapplied, map_sequences
-        )
-
-    @staticmethod
-    def static_to_list(
-        x: Union[ivy.Array, ivy.NativeArray, ivy.Container],
-        key_chains: Optional[Union[List[str], Dict[str, str]]] = None,
-        to_apply: bool = True,
-        prune_unapplied: bool = False,
-        map_sequences: bool = False,
-    ) -> ivy.Container:
-        """
-        ivy.Container static method variant of ivy.to_list. This method simply wraps
-        the function, and so the docstring for ivy.to_list also applies to this method
-        with minimal changes.
-
-        Parameters
-        ----------
-        x
-            input container.
-        key_chains
-            The key-chains to apply or not apply the method to. Default is None.
-        to_apply
-            If True, the method will be applied to key_chains, otherwise key_chains
-            will be skipped. Default is True.
-        prune_unapplied
-            Whether to prune key_chains for which the function was not applied.
-            Default is False.
-        map_sequences
-            Whether to also map method to sequences (lists, tuples). Default is False.
-
-        Returns
-        -------
-        ret
-            A list representation of the input array ``x``.
-        """
-        return ContainerBase.multi_map_in_static_method(
-            "to_list",
-            x,
-            key_chains=key_chains,
-            to_apply=to_apply,
-            prune_unapplied=prune_unapplied,
-            map_sequences=map_sequences,
-        )
-
-    def to_list(
-        self: ivy.Container,
-        key_chains: Optional[Union[List[str], Dict[str, str]]] = None,
-        to_apply: bool = True,
-        prune_unapplied: bool = False,
-        map_sequences: bool = False,
-    ) -> ivy.Container:
-        """
-        ivy.Container instance method variant of ivy.to_list. This method simply wraps
-        the function, and so the docstring for ivy.to_list also applies to this method
-        with minimal changes.
-
-        Parameters
-        ----------
-        self
-            input container.
-        key_chains
-            The key-chains to apply or not apply the method to. Default is None.
-        to_apply
-            If True, the method will be applied to key_chains, otherwise key_chains
-            will be skipped. Default is True.
-        prune_unapplied
-            Whether to prune key_chains for which the function was not applied.
-            Default is False.
-        map_sequences
-            Whether to also map method to sequences (lists, tuples). Default is False.
-
-        Returns
-        -------
-        ret
-            A list representation of the input array ``x``.
-        """
-        return self.static_to_list(
-            self,
-            key_chains,
-            to_apply,
-            prune_unapplied,
-            map_sequences,
-        )
-
-    @staticmethod
-    def static_stable_divide(
-        numerator: ivy.Container,
-        denominator: Union[Number, ivy.Array, ivy.Container],
-        min_denominator: Union[
-            Number, ivy.Array, ivy.NativeArray, ivy.Container
-        ] = None,
-        key_chains: Optional[Union[List[str], Dict[str, str]]] = None,
-        to_apply: bool = True,
-        prune_unapplied: bool = False,
-        map_sequences: bool = False,
-    ) -> ivy.Container:
-        """
-        ivy.Container static method variant of ivy.stable_divide. This method simply
-        wraps the function, and so the docstring for ivy.stable_divide also applies
-        to this method with minimal changes.
-
-        Parameters
-        ----------
-        numerator
-            Container of the numerators of the division.
-        denominator
-            Container of the denominators of the division.
-        min_denominator
-            Container of the minimum denominator to use,
-            use global ivy._MIN_DENOMINATOR by default.
-        key_chains
-            The key-chains to apply or not apply the method to. Default is None.
-        to_apply
-            If True, the method will be applied to key_chains, otherwise key_chains
-            will be skipped. Default is True.
-        prune_unapplied
-            Whether to prune key_chains for which the function was not applied.
-            Default is False.
-        map_sequences
-            Whether to also map method to sequences (lists, tuples). Default is False.
-
-        Returns
-        -------
-        ret
-            A container of elements containing the new items following the numerically
-            stable division.
-
-        Examples
-        --------
-        >>> x = ivy.Container(a=ivy.asarray([10., 15.]), b=ivy.asarray([20., 25.]))
-        >>> y = ivy.Container.stable_divide(x, 0.5)
-        >>> print(y)
-        {
-            a: ivy.array([20., 30.]),
-            b: ivy.array([40., 50.])
-        }
-
-        >>> x = ivy.Container(a=1, b=10)
-        >>> y = ivy.asarray([4, 5])
-        >>> z = ivy.Container.stable_divide(x, y)
-        >>> print(z)
-        {
-            a: ivy.array([0.25, 0.2]),
-            b: ivy.array([2.5, 2.])
-        }
-
-        >>> x = ivy.Container(a=1, b=10)
-        >>> y = np.array((4.5, 9))
-        >>> z = ivy.Container.stable_divide(x, y)
-        >>> print(z)
-        {
-            a: array([0.22222222, 0.11111111]),
-            b: array([2.22222222, 1.11111111])
-        }
-
-
-        >>> x = ivy.Container(a=ivy.asarray([1., 2.]), b=ivy.asarray([3., 4.]))
-        >>> y = ivy.Container(a=ivy.asarray([0.5, 2.5]), b=ivy.asarray([3.5, 0.4]))
-        >>> z = ivy.Container.stable_divide(x, y)
-        >>> print(z)
-        {
-            a: ivy.array([2., 0.8]),
-            b: ivy.array([0.857, 10.])
-        }
-
-        >>> x = ivy.Container(a=ivy.asarray([1., 2.], [3., 4.]),\
-                              b=ivy.asarray([5., 6.], [7., 8.]))
-        >>> y = ivy.Container(a=ivy.asarray([0.5, 2.5]), b=ivy.asarray([3.5, 0.4]))
-        >>> z = ivy.Container.stable_divide(x, y, min_denominator=2)
-        >>> print(z)
-        {
-            a: ivy.array([0.4, 0.444]),
-            b: ivy.array([0.909, 2.5])
-        }
-        """
-        return ContainerBase.multi_map_in_static_method(
-            "stable_divide",
-            numerator,
-            denominator,
-            min_denominator,
-            key_chains=key_chains,
-            to_apply=to_apply,
-            prune_unapplied=prune_unapplied,
-            map_sequences=map_sequences,
-        )
-
-    def stable_divide(
-        self,
-        denominator: Union[Number, ivy.Array, ivy.NativeArray, ivy.Container],
-        min_denominator: Union[
-            Number, ivy.Array, ivy.NativeArray, ivy.Container
-        ] = None,
-        key_chains: Optional[Union[List[str], Dict[str, str]]] = None,
-        to_apply: bool = True,
-        prune_unapplied: bool = False,
-        map_sequences: bool = False,
-    ) -> ivy.Container:
-        """
-        ivy.Container instance method variant of ivy.stable_divide. This method
-        simply wraps the function, and so the docstring for ivy.stable_divide
-        also applies to this method with minimal changes.
-
-        Parameters
-        ----------
-        self
-            input container.
-        denominator
-            Container of the denominators of the division.
-        min_denominator
-            Container of the minimum denominator to use,
-            use global ivy._MIN_DENOMINATOR by default.
-        key_chains
-            The key-chains to apply or not apply the method to. Default is None.
-        to_apply
-            If True, the method will be applied to key_chains, otherwise key_chains
-            will be skipped. Default is True.
-        prune_unapplied
-            Whether to prune key_chains for which the function was not applied.
-            Default is False.
-        map_sequences
-            Whether to also map method to sequences (lists, tuples). Default is False.
-
-        Returns
-        -------
-        ret
-            a container of numpy arrays copying all the element of the container
-            ``self``.
-            A container of elements containing the new items following the numerically
-            stable division, using ``self`` as the numerator.
-
-        Examples
-        --------
-        >>> x = ivy.Container(a=ivy.asarray([3., 6.]), b=ivy.asarray([9., 12.]))
-        >>> y = x.stable_divide(5)
-        >>> print(y)
-        {
-            a: ivy.array([0.6, 1.2]),
-            b: ivy.array([1.8, 2.4])
-        }
-
-        >>> x = ivy.Container(a=ivy.asarray([[2., 4.], [6., 8.]]),\
-                              b=ivy.asarray([[10., 12.], [14., 16.]]))
-        >>> z = x.stable_divide(2, min_denominator=2)
-        >>> print(z)
-        {
-            a: ivy.array([[0.5, 1.],
-                  [1.5, 2.]]),
-            b: ivy.array([[2.5, 3.],
-                  [3.5, 4.]])
-        }
-
-
-        >>> x = ivy.Container(a=ivy.asarray([3., 6.]), b=ivy.asarray([9., 12.]))
-        >>> y = ivy.Container(a=ivy.asarray([6., 9.]), b=ivy.asarray([12., 15.]))
-        >>> z = x.stable_divide(y)
-        >>> print(z)
-        {
-            a: ivy.array([0.5, 0.667]),
-            b: ivy.array([0.75, 0.8])
-        }
-
-        """
-        return self.static_stable_divide(
-            self,
-            denominator,
-            min_denominator,
-            key_chains=key_chains,
-            to_apply=to_apply,
-            prune_unapplied=prune_unapplied,
-            map_sequences=map_sequences,
-        )
-
-    @staticmethod
-<<<<<<< HEAD
-    def static_einops_repeat(
-        x : ivy.Container,
-        pattern: str,
-=======
-    def static_clip_matrix_norm(
-        x: Union[ivy.Container, ivy.Array, ivy.NativeArray],
-        max_norm: float,
-        p: float = 2.0,
->>>>>>> 6c72ef5e
-        key_chains: Optional[Union[List[str], Dict[str, str]]] = None,
-        to_apply: bool = True,
-        prune_unapplied: bool = False,
-        map_sequences: bool = False,
-        *,
-        out: Optional[ivy.Container] = None,
-<<<<<<< HEAD
-        **axes_lengths,
-    ) -> ivy.Container:
-        """Perform einops repeat operation on each sub array in the container.
-
-        Parameters
-        ----------
-        pattern
-            Rearrangement pattern.
-        key_chains
-            The key-chains to apply or not apply the method to. Default is None.
-        to_apply
-            If True, the method will be applied to key_chains, otherwise key_chains will
-            be skipped. Default is True.
-        prune_unapplied
-            Whether to prune key_chains for which the function was not applied. Default
-            is False.
-        map_sequences
-            Whether to also map method to sequences (lists, tuples). Default is False.
-        axes_lengths
-            Any additional specifications for dimensions.
-        **axes_lengths
-
-        Returns
-        -------
-            ivy.Container with each array having einops.repeat applied.
-
-        """ 
-
-        return ContainerBase.multi_map_in_static_method(
-            "einops_repeat",
-            x,
-            pattern,
-            key_chains=key_chains,
-            to_apply=to_apply,
-            prune_unapplied=prune_unapplied,
-            map_sequences=map_sequences,
-            out=out,
-            **axes_lengths
-        )
-
-    def einops_repeat(
-        self,
-        pattern,
-        key_chains=None,
-        to_apply=True,
-        prune_unapplied=False,
-        map_sequences=False,
-        *,
-        out=None,
-        **axes_lengths,
-    ):
-        """Perform einops repeat operation on each sub array in the container.
-
-        Parameters
-        ----------
-        pattern
-            Rearrangement pattern.
-        key_chains
-            The key-chains to apply or not apply the method to. Default is None.
-        to_apply
-            If True, the method will be applied to key_chains, otherwise key_chains will
-            be skipped. Default is True.
-        prune_unapplied
-            Whether to prune key_chains for which the function was not applied. Default
-            is False.
-        map_sequences
-            Whether to also map method to sequences (lists, tuples). Default is False.
-        axes_lengths
-            Any additional specifications for dimensions.
-        **axes_lengths
-
-        Returns
-        -------
-            ivy.Container with each array having einops.repeat applied.
-
-        """
-        return self.static_einops_repeat(
-            self, pattern, key_chains, to_apply, prune_unapplied, map_sequences, out=out, **axes_lengths
-        )
-
-    @staticmethod
-    def static_einops_reduce(
-        x : ivy.Container,
-        pattern: str,
-        reduction: str,
-        key_chains: Optional[Union[List[str], Dict[str, str]]] = None,
-        to_apply: bool = True,
-        prune_unapplied: bool = False,
-        map_sequences: bool = False,
-        *,
-        out: Optional[ivy.Container] = None,
-        **axes_lengths,
+        axes_lengths: Dict[str, int]
     ) -> ivy.Container:
         """Perform einops reduce operation on each sub array in the container.
 
@@ -2357,26 +1513,83 @@
         )
 
     def einops_reduce(
-        self,
-        pattern,
-        reduction,
-        key_chains=None,
-        to_apply=True,
-        prune_unapplied=False,
-        map_sequences=False,
+        self: ivy.Container,
+        pattern: str,
+        reduction: Union[str, Callable],
+        key_chains: Optional[Union[List[str], Dict[str, str]]] = None,
+        to_apply: bool = True,
+        prune_unapplied: bool = False,
+        map_sequences: bool = False,
         *,
-        out=None,
-        **axes_lengths,
-    ):
-        """Perform einops reduce operation on each sub array in the container.
-
-        Parameters
-        ----------
+        out: Optional[ivy.Container] = None,
+        **axes_lengths: Dict[str, int],
+    ) -> ivy.Container:
+        """
+        ivy.Container instance method variant of ivy.einops_reduce. This method simply
+        wraps the function, and so the docstring for ivy.einops_reduce also applies
+        to this method with minimal changes.
+
+        Parameters
+        ----------
+        self
+            Input container to be reduced.
         pattern
             Reduction pattern.
         reduction
             One of available reductions ('min', 'max', 'sum', 'mean', 'prod'), or
             callable.
+        axes_lengths
+            Any additional specifications for dimensions.
+        key_chains
+            The key-chains to apply or not apply the method to. Default is None.
+        to_apply
+            If True, the method will be applied to key_chains, otherwise key_chains
+            will be skipped. Default is True.
+        prune_unapplied
+            Whether to prune key_chains for which the function was not applied.
+            Default is False.
+        map_sequences
+            Whether to also map method to sequences (lists, tuples). Default is False.
+        out
+            optional output container, for writing the result to. It must have a
+            shape that the inputs broadcast to.
+
+        Returns
+        -------
+        ret
+            New container with einops.reduce having been applied.
+
+        """
+        return self.static_einops_reduce(
+            self,
+            pattern,
+            reduction,
+            key_chains,
+            to_apply,
+            prune_unapplied,
+            map_sequences,
+            out=out,
+            **axes_lengths,
+        )
+
+    @staticmethod
+    def static_einops_repeat(
+        x: ivy.Container,
+        pattern: str,
+        key_chains: Optional[Union[List[str], Dict[str, str]]] = None,
+        to_apply: bool = True,
+        prune_unapplied: bool = False,
+        map_sequences: bool = False,
+        *,
+        out: Optional[ivy.Container] = None,
+        **axes_lengths: Dict[str, int],
+    ) -> ivy.Container:
+        """Perform einops repeat operation on each sub array in the container.
+
+        Parameters
+        ----------
+        pattern
+            Rearrangement pattern.
         key_chains
             The key-chains to apply or not apply the method to. Default is None.
         to_apply
@@ -2393,16 +1606,24 @@
 
         Returns
         -------
-            ivy.Container with each array having einops.reduce applied.
-
-        """
-        return self.static_einops_reduce(
-            self, pattern, reduction, key_chains, to_apply, prune_unapplied, map_sequences, out=out, **axes_lengths
-        )
-
-    @staticmethod
-    def static_einops_rearrange(
-        x : ivy.Container,
+            ivy.Container with each array having einops.repeat applied.
+
+        """ 
+
+        return ContainerBase.multi_map_in_static_method(
+            "einops_repeat",
+            x,
+            pattern,
+            key_chains=key_chains,
+            to_apply=to_apply,
+            prune_unapplied=prune_unapplied,
+            map_sequences=map_sequences,
+            out=out,
+            **axes_lengths
+        )
+
+    def einops_repeat(
+        self: ivy.Container,
         pattern: str,
         key_chains: Optional[Union[List[str], Dict[str, str]]] = None,
         to_apply: bool = True,
@@ -2410,8 +1631,467 @@
         map_sequences: bool = False,
         *,
         out: Optional[ivy.Container] = None,
-        **axes_lengths,
-    ) -> ivy.Container:
+        **axes_lengths: Dict[str, int],
+    ) -> ivy.Container:
+        """
+        ivy.Container instance method variant of ivy.einops_repeat. This method simply
+        wraps the function, and so the docstring for ivy.einops_repeat also applies
+        to this method with minimal changes.
+
+        Parameters
+        ----------
+        self
+            Input array or container to be repeated.
+        pattern
+            Rearrangement pattern.
+        axes_lengths
+            Any additional specifications for dimensions.
+        key_chains
+            The key-chains to apply or not apply the method to. Default is None.
+        to_apply
+            If True, the method will be applied to key_chains, otherwise key_chains
+            will be skipped. Default is True.
+        prune_unapplied
+            Whether to prune key_chains for which the function was not applied.
+            Default is False.
+        map_sequences
+            Whether to also map method to sequences (lists, tuples). Default is False.
+        out
+            optional output container, for writing the result to. It must have a
+            shape that the inputs broadcast to.
+
+        Returns
+        -------
+        ret
+            New container with einops.repeat having been applied.
+
+        """
+        return self.static_einops_repeat(
+            self,
+            pattern,
+            key_chains,
+            to_apply,
+            prune_unapplied,
+            map_sequences,
+            out=out,
+            **axes_lengths,
+        )
+
+    @staticmethod
+    def static_to_numpy(
+        x: Union[ivy.Array, ivy.NativeArray, ivy.Container],
+        key_chains: Optional[Union[List[str], Dict[str, str]]] = None,
+        to_apply: bool = True,
+        prune_unapplied: bool = False,
+        map_sequences: bool = False,
+    ) -> ivy.Container:
+        """
+        ivy.Container static method variant of ivy.to_numpy. This method simply wraps
+        the function, and so the docstring for ivy.to_numpy also applies to this method
+        with minimal changes.
+
+        Parameters
+        ----------
+        x
+            input container.
+        key_chains
+            The key-chains to apply or not apply the method to. Default is None.
+        to_apply
+            If True, the method will be applied to key_chains, otherwise key_chains
+            will be skipped. Default is True.
+        prune_unapplied
+            Whether to prune key_chains for which the function was not applied.
+            Default is False.
+        map_sequences
+            Whether to also map method to sequences (lists, tuples). Default is False.
+
+        Returns
+        -------
+        ret
+            a container of numpy arrays copying all the element of the container
+            ``self``.
+
+        Examples
+        --------
+        With one :code:`ivy.Container` inputs:
+
+        >>> x = ivy.Container(a=ivy.array([1, 0, 1, 1]),\
+                            b=ivy.array([1, -1, 0, 0]))
+        >>> y = ivy.Container.static_to_numpy(x)
+        >>> print(y)
+        {
+            a: array([1, 0, 1, 1], dtype=int32),
+            b: array([1, -1, 0, 0], dtype=int32)
+        }
+
+        >>> x = ivy.Container(a=ivy.array([1., 0., 0., 1.]),\
+                            b=ivy.native_array([1, 1, -1, 0]))
+        >>> y = ivy.Container.static_to_numpy(x)
+        >>> print(y)
+        {
+            a: array([1., 0., 0., 1.], dtype=float32),
+            b: array([1, 1, -1, 0], dtype=int32)
+        }
+
+        """
+        return ContainerBase.multi_map_in_static_method(
+            "to_numpy",
+            x,
+            key_chains=key_chains,
+            to_apply=to_apply,
+            prune_unapplied=prune_unapplied,
+            map_sequences=map_sequences,
+        )
+
+    def to_numpy(
+        self: ivy.Container,
+        key_chains: Optional[Union[List[str], Dict[str, str]]] = None,
+        to_apply: bool = True,
+        prune_unapplied: bool = False,
+        map_sequences: bool = False,
+    ) -> ivy.Container:
+        """
+        ivy.Container instance method variant of ivy.to_numpy. This method simply wraps
+        the function, and so the docstring for ivy.to_numpy also applies to this method
+        with minimal changes.
+
+        Parameters
+        ----------
+        self
+            input container.
+        key_chains
+            The key-chains to apply or not apply the method to. Default is None.
+        to_apply
+            If True, the method will be applied to key_chains, otherwise key_chains
+            will be skipped. Default is True.
+        prune_unapplied
+            Whether to prune key_chains for which the function was not applied.
+            Default is False.
+        map_sequences
+            Whether to also map method to sequences (lists, tuples). Default is False.
+
+        Returns
+        -------
+        ret
+            a container of numpy arrays copying all the element of the container
+            ``self``.
+
+        Examples
+        --------
+        With one :code:`ivy.Container` instances:
+
+        >>> x = ivy.Container(a=ivy.native_array([[-1, 0, 1], [-1, 0, 1], [1, 0, -1]]),\
+                    b=ivy.native_array([[-1, 0, 0], [1, 0, 1], [1, 1, 1]]))
+        >>> y = x.to_numpy()
+        >>> print(y)
+        {
+            a: array([[-1, 0, 1],
+                      [-1, 0, 1],
+                      [1, 0, -1]], dtype=int32),
+            b: array([[-1, 0, 0],
+                      [1, 0, 1],
+                      [1, 1, 1]], dtype=int32)
+        }
+
+        >>> x = ivy.Container(a=ivy.native_array([[-1, 0, 1], [-1, 0, 1], [1, 0, -1]]),\
+                            b=ivy.native_array([[-1, 0, 0], [1, 0, 1], [1, 1, 1]]))
+        >>> y = ivy.Container.static_to_numpy(x)
+        >>> print(y)
+        {
+            a: array([[-1, 0, 1],
+                      [-1, 0, 1],
+                      [1, 0, -1]], dtype=int32),
+            b: array([[-1, 0, 0],
+                      [1, 0, 1],
+                      [1, 1, 1]], dtype=int32)
+        }
+
+        """
+        return self.static_to_numpy(
+            self, key_chains, to_apply, prune_unapplied, map_sequences
+        )
+
+    @staticmethod
+    def static_to_list(
+        x: Union[ivy.Array, ivy.NativeArray, ivy.Container],
+        key_chains: Optional[Union[List[str], Dict[str, str]]] = None,
+        to_apply: bool = True,
+        prune_unapplied: bool = False,
+        map_sequences: bool = False,
+    ) -> ivy.Container:
+        """
+        ivy.Container static method variant of ivy.to_list. This method simply wraps
+        the function, and so the docstring for ivy.to_list also applies to this method
+        with minimal changes.
+
+        Parameters
+        ----------
+        x
+            input container.
+        key_chains
+            The key-chains to apply or not apply the method to. Default is None.
+        to_apply
+            If True, the method will be applied to key_chains, otherwise key_chains
+            will be skipped. Default is True.
+        prune_unapplied
+            Whether to prune key_chains for which the function was not applied.
+            Default is False.
+        map_sequences
+            Whether to also map method to sequences (lists, tuples). Default is False.
+
+        Returns
+        -------
+        ret
+            A list representation of the input array ``x``.
+        """
+        return ContainerBase.multi_map_in_static_method(
+            "to_list",
+            x,
+            key_chains=key_chains,
+            to_apply=to_apply,
+            prune_unapplied=prune_unapplied,
+            map_sequences=map_sequences,
+        )
+
+    def to_list(
+        self: ivy.Container,
+        key_chains: Optional[Union[List[str], Dict[str, str]]] = None,
+        to_apply: bool = True,
+        prune_unapplied: bool = False,
+        map_sequences: bool = False,
+    ) -> ivy.Container:
+        """
+        ivy.Container instance method variant of ivy.to_list. This method simply wraps
+        the function, and so the docstring for ivy.to_list also applies to this method
+        with minimal changes.
+
+        Parameters
+        ----------
+        self
+            input container.
+        key_chains
+            The key-chains to apply or not apply the method to. Default is None.
+        to_apply
+            If True, the method will be applied to key_chains, otherwise key_chains
+            will be skipped. Default is True.
+        prune_unapplied
+            Whether to prune key_chains for which the function was not applied.
+            Default is False.
+        map_sequences
+            Whether to also map method to sequences (lists, tuples). Default is False.
+
+        Returns
+        -------
+        ret
+            A list representation of the input array ``x``.
+        """
+        return self.static_to_list(
+            self,
+            key_chains,
+            to_apply,
+            prune_unapplied,
+            map_sequences,
+        )
+
+    @staticmethod
+    def static_stable_divide(
+        numerator: ivy.Container,
+        denominator: Union[Number, ivy.Array, ivy.Container],
+        min_denominator: Union[
+            Number, ivy.Array, ivy.NativeArray, ivy.Container
+        ] = None,
+        key_chains: Optional[Union[List[str], Dict[str, str]]] = None,
+        to_apply: bool = True,
+        prune_unapplied: bool = False,
+        map_sequences: bool = False,
+    ) -> ivy.Container:
+        """
+        ivy.Container static method variant of ivy.stable_divide. This method simply
+        wraps the function, and so the docstring for ivy.stable_divide also applies
+        to this method with minimal changes.
+
+        Parameters
+        ----------
+        numerator
+            Container of the numerators of the division.
+        denominator
+            Container of the denominators of the division.
+        min_denominator
+            Container of the minimum denominator to use,
+            use global ivy._MIN_DENOMINATOR by default.
+        key_chains
+            The key-chains to apply or not apply the method to. Default is None.
+        to_apply
+            If True, the method will be applied to key_chains, otherwise key_chains
+            will be skipped. Default is True.
+        prune_unapplied
+            Whether to prune key_chains for which the function was not applied.
+            Default is False.
+        map_sequences
+            Whether to also map method to sequences (lists, tuples). Default is False.
+
+        Returns
+        -------
+        ret
+            A container of elements containing the new items following the numerically
+            stable division.
+
+        Examples
+        --------
+        >>> x = ivy.Container(a=ivy.asarray([10., 15.]), b=ivy.asarray([20., 25.]))
+        >>> y = ivy.Container.stable_divide(x, 0.5)
+        >>> print(y)
+        {
+            a: ivy.array([20., 30.]),
+            b: ivy.array([40., 50.])
+        }
+
+        >>> x = ivy.Container(a=1, b=10)
+        >>> y = ivy.asarray([4, 5])
+        >>> z = ivy.Container.stable_divide(x, y)
+        >>> print(z)
+        {
+            a: ivy.array([0.25, 0.2]),
+            b: ivy.array([2.5, 2.])
+        }
+
+        >>> x = ivy.Container(a=1, b=10)
+        >>> y = np.array((4.5, 9))
+        >>> z = ivy.Container.stable_divide(x, y)
+        >>> print(z)
+        {
+            a: array([0.22222222, 0.11111111]),
+            b: array([2.22222222, 1.11111111])
+        }
+
+
+        >>> x = ivy.Container(a=ivy.asarray([1., 2.]), b=ivy.asarray([3., 4.]))
+        >>> y = ivy.Container(a=ivy.asarray([0.5, 2.5]), b=ivy.asarray([3.5, 0.4]))
+        >>> z = ivy.Container.stable_divide(x, y)
+        >>> print(z)
+        {
+            a: ivy.array([2., 0.8]),
+            b: ivy.array([0.857, 10.])
+        }
+
+        >>> x = ivy.Container(a=ivy.asarray([1., 2.], [3., 4.]),\
+                              b=ivy.asarray([5., 6.], [7., 8.]))
+        >>> y = ivy.Container(a=ivy.asarray([0.5, 2.5]), b=ivy.asarray([3.5, 0.4]))
+        >>> z = ivy.Container.stable_divide(x, y, min_denominator=2)
+        >>> print(z)
+        {
+            a: ivy.array([0.4, 0.444]),
+            b: ivy.array([0.909, 2.5])
+        }
+        """
+        return ContainerBase.multi_map_in_static_method(
+            "stable_divide",
+            numerator,
+            denominator,
+            min_denominator,
+            key_chains=key_chains,
+            to_apply=to_apply,
+            prune_unapplied=prune_unapplied,
+            map_sequences=map_sequences,
+        )
+
+    def stable_divide(
+        self,
+        denominator: Union[Number, ivy.Array, ivy.NativeArray, ivy.Container],
+        min_denominator: Union[
+            Number, ivy.Array, ivy.NativeArray, ivy.Container
+        ] = None,
+        key_chains: Optional[Union[List[str], Dict[str, str]]] = None,
+        to_apply: bool = True,
+        prune_unapplied: bool = False,
+        map_sequences: bool = False,
+    ) -> ivy.Container:
+        """
+        ivy.Container instance method variant of ivy.stable_divide. This method
+        simply wraps the function, and so the docstring for ivy.stable_divide
+        also applies to this method with minimal changes.
+
+        Parameters
+        ----------
+        self
+            input container.
+        denominator
+            Container of the denominators of the division.
+        min_denominator
+            Container of the minimum denominator to use,
+            use global ivy._MIN_DENOMINATOR by default.
+        key_chains
+            The key-chains to apply or not apply the method to. Default is None.
+        to_apply
+            If True, the method will be applied to key_chains, otherwise key_chains
+            will be skipped. Default is True.
+        prune_unapplied
+            Whether to prune key_chains for which the function was not applied.
+            Default is False.
+        map_sequences
+            Whether to also map method to sequences (lists, tuples). Default is False.
+
+        Returns
+        -------
+        ret
+            a container of numpy arrays copying all the element of the container
+            ``self``.
+            A container of elements containing the new items following the numerically
+            stable division, using ``self`` as the numerator.
+
+        Examples
+        --------
+        >>> x = ivy.Container(a=ivy.asarray([3., 6.]), b=ivy.asarray([9., 12.]))
+        >>> y = x.stable_divide(5)
+        >>> print(y)
+        {
+            a: ivy.array([0.6, 1.2]),
+            b: ivy.array([1.8, 2.4])
+        }
+
+        >>> x = ivy.Container(a=ivy.asarray([[2., 4.], [6., 8.]]),\
+                              b=ivy.asarray([[10., 12.], [14., 16.]]))
+        >>> z = x.stable_divide(2, min_denominator=2)
+        >>> print(z)
+        {
+            a: ivy.array([[0.5, 1.],
+                  [1.5, 2.]]),
+            b: ivy.array([[2.5, 3.],
+                  [3.5, 4.]])
+        }
+
+
+        >>> x = ivy.Container(a=ivy.asarray([3., 6.]), b=ivy.asarray([9., 12.]))
+        >>> y = ivy.Container(a=ivy.asarray([6., 9.]), b=ivy.asarray([12., 15.]))
+        >>> z = x.stable_divide(y)
+        >>> print(z)
+        {
+            a: ivy.array([0.5, 0.667]),
+            b: ivy.array([0.75, 0.8])
+        }
+
+        """
+        return self.static_stable_divide(
+            self,
+            denominator,
+            min_denominator,
+            key_chains=key_chains,
+            to_apply=to_apply,
+            prune_unapplied=prune_unapplied,
+            map_sequences=map_sequences,
+        )
+
+    def einops_rearrange(
+        self: ivy.Container,
+        pattern: str,
+        key_chains: Optional[Union[List[str], Dict[str, str]]] = None,
+        to_apply: bool = True,
+        prune_unapplied: bool = False,
+        map_sequences: bool = False,
+        *,
+        out: Optional[ivy.Container] = None,
+        **axes_lengths: Dict[str, int],
+    ):
         """Perform einops rearrange operation on each sub array in the container.
 
         Parameters
@@ -2438,11 +2118,22 @@
             ivy.Container with each array having einops.rearrange applied.
 
         """
-        return ContainerBase.multi_map_in_static_method(
-            "einops_rearrange",
-            x,
-            pattern,
-=======
+        return self.static_einops_rearrange(
+            self, pattern, key_chains, to_apply, prune_unapplied, map_sequences, out=out, **axes_lengths
+        )
+
+
+
+    def static_clip_matrix_norm(
+        x: Union[ivy.Container, ivy.Array, ivy.NativeArray],
+        max_norm: float,
+        p: float = 2.0,
+        key_chains: Optional[Union[List[str], Dict[str, str]]] = None,
+        to_apply: bool = True,
+        prune_unapplied: bool = False,
+        map_sequences: bool = False,
+        *,
+        out: Optional[ivy.Container] = None,
     ) -> ivy.Container:
         """
         ivy.Container static method variant of ivy.clip_matrix_norm. This method
@@ -2495,70 +2186,17 @@
             x,
             max_norm,
             p,
->>>>>>> 6c72ef5e
             key_chains=key_chains,
             to_apply=to_apply,
             prune_unapplied=prune_unapplied,
             map_sequences=map_sequences,
             out=out,
-<<<<<<< HEAD
-            **axes_lengths
-        )
-
-    def einops_rearrange(
-        self,
-        pattern,
-        key_chains=None,
-        to_apply=True,
-        prune_unapplied=False,
-        map_sequences=False,
-        *,
-        out=None,
-        **axes_lengths,
-    ):
-        """Perform einops rearrange operation on each sub array in the container.
-
-        Parameters
-        ----------
-        pattern
-            Rearrangement pattern.
-        key_chains
-            The key-chains to apply or not apply the method to. Default is None.
-        to_apply
-            If True, the method will be applied to key_chains, otherwise key_chains will
-            be skipped. Default is True.
-        prune_unapplied
-            Whether to prune key_chains for which the function was not applied. Default
-            is False.
-        map_sequences
-            Whether to also map method to sequences (lists, tuples). Default is False.
-        axes_lengths
-            Any additional specifications for dimensions.
-        **axes_lengths
-
-
-        Returns
-        -------
-            ivy.Container with each array having einops.rearrange applied.
-
-        """
-        return self.static_einops_rearrange(
-            self, pattern, key_chains, to_apply, prune_unapplied, map_sequences, out=out, **axes_lengths
-        )
-
-    @staticmethod
-    def static_gather(
-        params : ivy.Container,
-        indices: ivy.Container,
-        axis: int = -1,
-=======
         )
 
     def clip_matrix_norm(
         self: ivy.Container,
         max_norm: float,
         p: float = 2.0,
->>>>>>> 6c72ef5e
         key_chains: Optional[Union[List[str], Dict[str, str]]] = None,
         to_apply: bool = True,
         prune_unapplied: bool = False,
@@ -2566,163 +2204,6 @@
         *,
         out: Optional[ivy.Container] = None,
     ) -> ivy.Container:
-<<<<<<< HEAD
-        """Perform einops rearrange operation on each sub array in the container.
-
-        Parameters
-        ----------
-        pattern
-            Rearrangement pattern.
-        key_chains
-            The key-chains to apply or not apply the method to. Default is None.
-        to_apply
-            If True, the method will be applied to key_chains, otherwise key_chains will
-            be skipped. Default is True.
-        prune_unapplied
-            Whether to prune key_chains for which the function was not applied. Default
-            is False.
-        map_sequences
-            Whether to also map method to sequences (lists, tuples). Default is False.
-        axes_lengths
-            Any additional specifications for dimensions.
-        **axes_lengths
-
-
-        Returns
-        -------
-            ivy.Container with each array having einops.rearrange applied.
-
-        """
-        return ContainerBase.multi_map_in_static_method(
-            "gather",
-            params,
-            indices,
-            axis,
-            key_chains=key_chains,
-            to_apply=to_apply,
-            prune_unapplied=prune_unapplied,
-            map_sequences=map_sequences,
-            out=out
-        )
-
-    def gather(
-        self,
-        indices,
-        axis=-1,
-        key_chains=None,
-        to_apply=True,
-        prune_unapplied=False,
-        map_sequences=False,
-        out=None
-    ):
-        """Gather slices from all container params at axis according to indices.
-
-        Parameters
-        ----------
-        indices
-            Index array.
-        axis
-            The axis from which to gather from. Default is -1.
-        key_chains
-            The key-chains to apply or not apply the method to. Default is None.
-        to_apply
-            If True, the method will be applied to key_chains, otherwise key_chains will
-            be skipped. Default is True.
-        prune_unapplied
-            Whether to prune key_chains for which the function was not applied. Default
-            is False.
-        map_sequences
-            Whether to also map method to sequences (lists, tuples). Default is False.
-
-        Returns
-        -------
-            Container object with all sub-array dimensions gathered along the axis.
-
-        """
-        return self.static_gather(
-            self, indices, axis, key_chains, to_apply, prune_unapplied, map_sequences, out=out
-        )
-
-    @staticmethod
-    def static_gather_nd(
-        params : ivy.Container,
-        indices: ivy.Container,
-        key_chains: Optional[Union[List[str], Dict[str, str]]] = None,
-        to_apply: bool = True,
-        prune_unapplied: bool = False,
-        map_sequences: bool = False,
-        *,
-        out: Optional[ivy.Container] = None,
-    ) -> ivy.Container:
-        """Gather slices from all container params into a arrays with shape specified by
-        indices.
-
-        Parameters
-        ----------
-        indices
-            Index array.
-        key_chains
-            The key-chains to apply or not apply the method to. Default is None.
-        to_apply
-            If True, the method will be applied to key_chains, otherwise key_chains will
-            be skipped. Default is True.
-        prune_unapplied
-            Whether to prune key_chains for which the function was not applied. Default
-            is False.
-        map_sequences
-            Whether to also map method to sequences (lists, tuples). Default is False.
-
-        Returns
-        -------
-            Container object with all sub-array dimensions gathered.
-
-        """
-        return ContainerBase.multi_map_in_static_method(
-            "gather_nd",
-            params,
-            indices,
-            key_chains=key_chains,
-            to_apply=to_apply,
-            prune_unapplied=prune_unapplied,
-            map_sequences=map_sequences,
-            out=out
-        )
-
-    def gather_nd(
-        self,
-        indices,
-        key_chains=None,
-        to_apply=True,
-        prune_unapplied=False,
-        map_sequences=False,
-        out=None
-    ):
-        """Gather slices from all container params into a arrays with shape specified by
-        indices.
-
-        Parameters
-        ----------
-        indices
-            Index array.
-        key_chains
-            The key-chains to apply or not apply the method to. Default is None.
-        to_apply
-            If True, the method will be applied to key_chains, otherwise key_chains will
-            be skipped. Default is True.
-        prune_unapplied
-            Whether to prune key_chains for which the function was not applied. Default
-            is False.
-        map_sequences
-            Whether to also map method to sequences (lists, tuples). Default is False.
-
-        Returns
-        -------
-            Container object with all sub-array dimensions gathered.
-
-        """
-        return self.static_gather_nd(
-            self, indices, key_chains, to_apply, prune_unapplied, map_sequences, out=out
-=======
         """
         ivy.Container instance method variant of ivy.clip_matrix_norm. This method
         simply wraps the function, and so the docstring for ivy.clip_matrix_norm
@@ -2778,5 +2259,4 @@
             prune_unapplied,
             map_sequences,
             out=out,
->>>>>>> 6c72ef5e
         )