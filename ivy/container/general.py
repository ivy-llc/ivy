# global
from numbers import Number
from typing import Any, Union, List, Dict, Iterable, Optional, Callable

# local
from ivy.container.base import ContainerBase
import ivy

# ToDo: implement all methods here as public instance methods


# noinspection PyMissingConstructor
class ContainerWithGeneral(ContainerBase):
    @staticmethod
    def static_clip_vector_norm(
        x: Union[ivy.Container, ivy.Array, ivy.NativeArray],
        max_norm: float,
        p: float = 2.0,
        key_chains: Optional[Union[List[str], Dict[str, str]]] = None,
        to_apply: bool = True,
        prune_unapplied: bool = False,
        map_sequences: bool = False,
        *,
        out: Optional[ivy.Container] = None,
    ) -> ivy.Container:
        """
        ivy.Container instance method variant of ivy.clip_vector_norm. This method
        simply wraps the function, and so the docstring for ivy.clip_vector_norm
        also applies to this method with minimal changes.

        Parameters
        ----------
        x
            input array
        max_norm
            float, the maximum value of the array norm.
        p
            optional float, the p-value for computing the p-norm. Default is 2.
        key_chains
            The key-chains to apply or not apply the method to. Default is None.
        to_apply
            If True, the method will be applied to key_chains, otherwise key_chains
            will be skipped. Default is True.
        prune_unapplied
            Whether to prune key_chains for which the function was not applied.
            Default is False.
        map_sequences
            Whether to also map method to sequences (lists, tuples). Default is False.
        out
            optional output array, for writing the result to. It must
            have a shape that the inputs broadcast to.

        Returns
        -------
        ret
            An array with the vector norm downscaled to the max norm if needed.

        Examples
        --------
        With :code:`ivy.Container` instance method:

        >>> x = ivy.Container(a=ivy.array([0., 1., 2.]), \
                              b=ivy.array([3., 4., 5.]))
        >>> y = ivy.Container.static_clip_vector_norm(x, 2.0)
        >>> print(y)
        {
            a: ivy.array([0., 0.894, 1.79]),
            b: ivy.array([0.849, 1.13, 1.41])
        }

        """
        return ContainerBase.multi_map_in_static_method(
            "clip_vector_norm",
            x,
            max_norm,
            p,
            key_chains=key_chains,
            to_apply=to_apply,
            prune_unapplied=prune_unapplied,
            map_sequences=map_sequences,
            out=out,
        )

    def clip_vector_norm(
        self: ivy.Container,
        max_norm: float,
        p: float = 2.0,
        key_chains: Optional[Union[List[str], Dict[str, str]]] = None,
        to_apply: bool = True,
        prune_unapplied: bool = False,
        map_sequences: bool = False,
        *,
        out: Optional[ivy.Container] = None,
    ) -> ivy.Container:
        """
        ivy.Container instance method variant of ivy.clip_vector_norm. This method
        simply wraps the function, and so the docstring for ivy.clip_vector_norm
        also applies to this method with minimal changes.

        Parameters
        ----------
        self
            input array
        max_norm
            float, the maximum value of the array norm.
        p
            optional float, the p-value for computing the p-norm. Default is 2.
        key_chains
            The key-chains to apply or not apply the method to. Default is None.
        to_apply
            If True, the method will be applied to key_chains, otherwise key_chains
            will be skipped. Default is True.
        prune_unapplied
            Whether to prune key_chains for which the function was not applied.
            Default is False.
        map_sequences
            Whether to also map method to sequences (lists, tuples). Default is False.
        out
            optional output array, for writing the result to. It must
            have a shape that the inputs broadcast to.

        Returns
        -------
        ret
            An array with the vector norm downscaled to the max norm if needed.

        Examples
        --------
        With :code:`ivy.Container` instance method:

        >>> x = ivy.Container(a=ivy.array([0., 1., 2.]), \
                              b=ivy.array([3., 4., 5.]))
        >>> y = x.clip_vector_norm(2.0, 1.0)
        >>> print(y)
        {
            a: ivy.array([0., 0.667, 1.33]),
            b: ivy.array([0.5, 0.667, 0.833])
        }

        """
        return self.static_clip_vector_norm(
            self,
            max_norm,
            p,
            key_chains,
            to_apply,
            prune_unapplied,
            map_sequences,
            out=out,
        )

    @staticmethod
    def static_all_equal(
        x1: Iterable[Any],
        x2: Iterable[Any],
        equality_matrix: bool = False,
        key_chains: Optional[Union[List[str], Dict[str, str]]] = None,
        to_apply: bool = True,
        prune_unapplied: bool = False,
        map_sequences: bool = False,
    ) -> ivy.Container:
        """
        ivy.Container static method variant of ivy.all_equal. This method simply wraps
        the function, and so the docstring for ivy.add also applies to this method
        with minimal changes.

        Parameters
        ----------
        x1
            input container.
        x2
            array or container to be compared to ``x1``.
        equality_matrix
            Whether to return a matrix of equalities comparing each input with every
            other. Default is False.
        key_chains
            The key-chains to apply or not apply the method to. Default is None.
        to_apply
            If True, the method will be applied to key_chains, otherwise key_chains
            will be skipped. Default is True.
        prune_unapplied
            Whether to prune key_chains for which the function was not applied.
            Default is False.
        map_sequences
            Whether to also map method to sequences (lists, tuples). Default is False.

        Returns
        -------
        ret
            Boolean, whether or not the inputs are equal, or matrix container of
            booleans if equality_matrix=True is set.

        Examples
        --------
        With one :code:`ivy.Container` input:

        >>> x1 = ivy.Container(a=ivy.array([1, 0, 1, 1]), b=ivy.array([1, -1, 0, 0]))
        >>> x2 = ivy.array([1, 0, 1, 1])
        >>> y = ivy.Container.static_all_equal(x1, x2, equality_matrix= False)
        >>> print(y)
        {
            a: ivy.array([True, True, True, True]),
            b: ivy.array([True, False, False, False])
        }

        With multiple :code:`ivy.Container` input:

        >>> x1 = ivy.Container(a=ivy.array([1, 0, 1, 1]), \
                                b=ivy.native_array([1, 0, 0, 1]))
        >>> x2 = ivy.Container(a=ivy.native_array([1, 0, 1, 1]), \
                                b=ivy.array([1, 0, -1, -1]))
        >>> y = ivy.Container.static_all_equal(x1, x2, equality_matrix= False)
        >>> print(y)
        {
            a: ivy.array([True, True, True, True]),
            b: ivy.array([True, True, False, False])
        }

        """
        return ContainerBase.multi_map_in_static_method(
            "all_equal",
            x1,
            x2,
            equality_matrix=equality_matrix,
            key_chains=key_chains,
            to_apply=to_apply,
            prune_unapplied=prune_unapplied,
            map_sequences=map_sequences,
        )

    def all_equal(
        self: ivy.Container,
        x2: Iterable[Any],
        equality_matrix: bool = False,
        key_chains: Optional[Union[List[str], Dict[str, str]]] = None,
        to_apply: bool = True,
        prune_unapplied: bool = False,
        map_sequences: bool = False,
    ) -> ivy.Container:
        """
        ivy.Container instance method variant of ivy.all_equal.
        This method simply wraps the function, and so the docstring for
        ivy.all_equal also applies to this method with minimal changes.

        Parameters
        ----------
        self
            input container.
        x2
            array or container to be compared to ``self``.
        equality_matrix
            Whether to return a matrix of equalities comparing each input with every
            other. Default is False.
        key_chains
            The key-chains to apply or not apply the method to. Default is None.
        to_apply
            If True, the method will be applied to key_chains, otherwise key_chains
            will be skipped. Default is True.
        prune_unapplied
            Whether to prune key_chains for which the function was not applied.
            Default is False.
        map_sequences
            Whether to also map method to sequences (lists, tuples). Default is False.

        Returns
        -------
        ret
            Boolean, whether or not the inputs are equal, or matrix container of
            booleans if equality_matrix=True is set.

        Examples
        --------
        With one :code:`ivy.Container` instances:

        >>> x1 = ivy.Container(a=ivy.array([1, 0, 1, 1]), b=ivy.array([1, -1, 0, 0]))
        >>> x2 = ivy.array([1, 0, 1, 1])
        >>> y = x1.all_equal(x2, equality_matrix= False)
        >>> print(y)
        {
            a: true,
            b: false
        }

        >>> x1 = ivy.Container(a=ivy.array([1, 0, 1, 1]), b=ivy.array([1, -1, 0, 0]))
        >>> x2 = ivy.array([1, 0, 1, 1])
        >>> y = ivy.Container.static_all_equal(x1, x2, equality_matrix= False)
        >>> print(y)
        {
            a: true,
            b: false
        }

        With multiple :code:`ivy.Container` instances:

        >>> x1 = ivy.Container(a=ivy.native_array([1, 0, 0]),\
                                b=ivy.array([1, 2, 3]))
        >>> x2 = ivy.Container(a=ivy.native_array([1, 0, 1]),\
                                b=ivy.array([1, 2, 3]))
        >>> y = x1.all_equal(x2, equality_matrix= False)
        >>> print(y)
        {
            a: false,
            b: true
        }

        >>> x1 = ivy.Container(a=ivy.native_array([1, 0, 0]),\
                                b=ivy.array([1, 2, 3]))
        >>> x2 = ivy.Container(a=ivy.native_array([1, 0, 1]),\
                                b=ivy.array([1, 2, 3]))
        >>> y = ivy.Container.static_all_equal(x1, x2, equality_matrix= False)
        >>> print(y)
        {
            a: false,
            b: true
        }

        """
        return self.static_all_equal(
            self,
            x2,
            equality_matrix,
            key_chains,
            to_apply,
            prune_unapplied,
            map_sequences,
        )

    @staticmethod
    def static_gather(
        params: Union[ivy.Container, ivy.Array, ivy.NativeArray],
        indices: Union[ivy.Container, ivy.Array, ivy.NativeArray],
        axis: Union[int, ivy.Container] = -1,
        key_chains: Optional[Union[List[str], Dict[str, str]]] = None,
        to_apply: bool = True,
        prune_unapplied: bool = False,
        map_sequences: bool = False,
        *,
        out: Optional[ivy.Container] = None,
    ) -> ivy.Container:
        """
        ivy.Container static method variant of ivy.gather. This method simply wraps
        the function, and so the docstring for ivy.gather also applies to this method
        with minimal changes.

        Parameters
        ----------
        param
            the array or container from which to gather values.
        indices
            index array or container
        axis
            optional int, the axis from which to gather from. Default is -1.
        key_chains
            The key-chains to apply or not apply the method to. Default is None.
        to_apply
            If True, the method will be applied to key_chains, otherwise key_chains
            will be skipped. Default is True.
        prune_unapplied
            Whether to prune key_chains for which the function was not applied.
            Default is False.
        map_sequences
            Whether to also map method to sequences (lists, tuples). Default is False.
        out
            optional output container, for writing the result to.

        Returns
        -------
        ret
            New container with the values gathered at the specified indices along
            the specified axis.
        """
        return ContainerBase.multi_map_in_static_method(
            "gather",
            params,
            indices,
            axis=axis,
            key_chains=key_chains,
            to_apply=to_apply,
            prune_unapplied=prune_unapplied,
            map_sequences=map_sequences,
            out=out,
        )

    def gather(
        self: ivy.Container,
        indices: Union[ivy.Container, ivy.Array, ivy.NativeArray],
        axis: Union[int, ivy.Container] = -1,
        key_chains: Optional[Union[List[str], Dict[str, str]]] = None,
        to_apply: bool = True,
        prune_unapplied: bool = False,
        map_sequences: bool = False,
        *,
        out: Optional[ivy.Container] = None,
    ) -> ivy.Container:
        """
        ivy.Container instance method variant of ivy.gather. This method simply wraps
        the function, and so the docstring for ivy.gather also applies to this method
        with minimal changes.

        Parameters
        ----------
        self
            the container from which to gather values.
        indices
            index array or container
        axis
            optional int, the axis from which to gather from. Default is -1.
        key_chains
            The key-chains to apply or not apply the method to. Default is None.
        to_apply
            If True, the method will be applied to key_chains, otherwise key_chains
            will be skipped. Default is True.
        prune_unapplied
            Whether to prune key_chains for which the function was not applied.
            Default is False.
        map_sequences
            Whether to also map method to sequences (lists, tuples). Default is False.
        out
            optional output container, for writing the result to.

        Returns
        -------
        ret
            New container with the values gathered at the specified indices along
            the specified axis.
        """
        return self.static_gather(
            self,
            indices,
            axis,
            key_chains,
            to_apply,
            prune_unapplied,
            map_sequences,
            out=out,
        )

    @staticmethod
    def static_gather_nd(
        params: Union[ivy.Array, ivy.NativeArray, ivy.Container],
        indices: Union[ivy.Array, ivy.NativeArray, ivy.Container],
        key_chains: Optional[Union[List[str], Dict[str, str]]] = None,
        to_apply: bool = True,
        prune_unapplied: bool = False,
        map_sequences: bool = False,
        *,
        out: Optional[ivy.Container] = None,
    ) -> ivy.Container:
        """
        ivy.Container static method variant of ivy.gather_nd. This method simply wraps
        the function, and so the docstring for ivy.gather_nd also applies to this
        method with minimal changes.

        Parameters
        ----------
        params
            The container from which to gather values.
        indices
            Index array or container.
        key_chains
            The key-chains to apply or not apply the method to. Default is None.
        to_apply
            If True, the method will be applied to key_chains, otherwise key_chains
            will be skipped. Default is True.
        prune_unapplied
            Whether to prune key_chains for which the function was not applied.
            Default is False.
        map_sequences
            Whether to also map method to sequences (lists, tuples). Default is False.
        device
            device on which to create the array 'cuda:0', 'cuda:1', 'cpu' etc. Same as
            ``x`` if None.
        out
            optional output container, for writing the result to. It must have a shape
            that the inputs broadcast to.

        Returns
        -------
        ret
            New container of given shape, with the values gathered at the indices.

        Examples
        --------
        With one :code:`ivy.Container` input:

        >>> x = ivy.Container(a=ivy.array([0., 1., 2.]), \
                              b=ivy.array([4., 5., 6.]))
        >>> y = ivy.array([1])
        >>> print(ivy.static_gather_nd(x, y))
        >>> print(z)
        {
            a: ivy.array(1.),
            b: ivy.array(5.)
        }

        With multiple :code:`ivy.Container` inputs:

        >>> x = ivy.Container(a=ivy.array([0., 1., 2.]), \
                              b=ivy.array([3., 4., 5.]))
        >>> y = ivy.Container(a=ivy.array([0]), \
                              b=ivy.array([1]))
        >>> y = ivy.Container.static_gather_nd(x, y)
        >>> print(y)
        {
                a: ivy.array(0.),
                b: ivy.array(4.)
        }
        """
        return ContainerBase.multi_map_in_static_method(
            "gather_nd",
            params,
            indices,
            key_chains=key_chains,
            to_apply=to_apply,
            prune_unapplied=prune_unapplied,
            map_sequences=map_sequences,
            out=out,
        )

    def gather_nd(
        self: ivy.Container,
        indices: Union[ivy.Container, ivy.Array, ivy.NativeArray],
        key_chains: Optional[Union[List[str], Dict[str, str]]] = None,
        to_apply: bool = True,
        prune_unapplied: bool = False,
        map_sequences: bool = False,
        *,
        out: Optional[ivy.Container] = None,
    ) -> ivy.Container:
        """
        ivy.Container instance method variant of ivy.gather_nd.
        This method simply wraps the function, and so the docstring
        for ivy.gather_nd also applies to this method
        with minimal changes.

        Parameters
        ----------
        self
            The container from which to gather values.
        indices
            Index array or container.
        key_chains
            The key-chains to apply or not apply the method to. Default is None.
        to_apply
            If True, the method will be applied to key_chains, otherwise key_chains
            will be skipped. Default is True.
        prune_unapplied
            Whether to prune key_chains for which the function was not applied.
            Default is False.
        map_sequences
            Whether to also map method to sequences (lists, tuples). Default is False.
        device
            device on which to create the array 'cuda:0', 'cuda:1', 'cpu' etc. Same as
            ``x`` if None.
        out
            optional output container, for writing the result to. It must have a shape
            that the inputs broadcast to.

        Returns
        -------
        ret
            New container of given shape, with the values gathered at the indices.

        Examples
        --------
        >>> x = ivy.Container(a=ivy.array([1, 2, 3]),\
                              b=ivy.array([2, 3, 4]))
        >>> y = ivy.Container(a=ivy.array([2]),\
                              b=ivy.array([1]))
        >>> z = x.gather_nd(y)
        >>> print(z)
        {
            a: ivy.array(3),
            b: ivy.array(3)
        }
        """
        return self.static_gather_nd(
            self, indices, key_chains, to_apply, prune_unapplied, map_sequences, out=out
        )

    @staticmethod
<<<<<<< HEAD
    def static_einops_reduce(
        x: Union[ivy.Container, ivy.Array, ivy.NativeArray],
        pattern: str,
        reduction: Union[str, Callable],
=======
    def static_einops_repeat(
        x: Union[ivy.Container, ivy.Array, ivy.NativeArray],
        pattern: str,
>>>>>>> 92442724
        key_chains: Optional[Union[List[str], Dict[str, str]]] = None,
        to_apply: bool = True,
        prune_unapplied: bool = False,
        map_sequences: bool = False,
        *,
        out: Optional[ivy.Container] = None,
        **axes_lengths: Dict[str, int],
    ) -> ivy.Container:
        """
<<<<<<< HEAD
        ivy.Container static method variant of ivy.einops_reduce. This method simply
        wraps the function, and so the docstring for ivy.einops_reduce also applies
=======
        ivy.Container static method variant of ivy.einops_repeat. This method simply
        wraps the function, and so the docstring for ivy.einops_repeat also applies
>>>>>>> 92442724
        to this method with minimal changes.

        Parameters
        ----------
        x
<<<<<<< HEAD
            Input array or container to be reduced.
        pattern
            Reduction pattern.
        reduction
            One of available reductions ('min', 'max', 'sum', 'mean', 'prod'), or
            callable.
=======
            Input array or container to be repeated.
        pattern
            Rearrangement pattern.
>>>>>>> 92442724
        axes_lengths
            Any additional specifications for dimensions.
        key_chains
            The key-chains to apply or not apply the method to. Default is None.
        to_apply
            If True, the method will be applied to key_chains, otherwise key_chains
            will be skipped. Default is True.
        prune_unapplied
            Whether to prune key_chains for which the function was not applied.
            Default is False.
        map_sequences
            Whether to also map method to sequences (lists, tuples). Default is False.
        out
            optional output container, for writing the result to. It must have a
            shape that the inputs broadcast to.

        Returns
        -------
        ret
<<<<<<< HEAD
            New container with einops.reduce having been applied.

        """
        return ContainerBase.multi_map_in_static_method(
            "einops_reduce",
            x,
            pattern,
            reduction,
=======
            New container with einops.repeat having been applied.

        """
        return ContainerBase.multi_map_in_static_method(
            "einops_repeat",
            x,
            pattern,
>>>>>>> 92442724
            key_chains=key_chains,
            to_apply=to_apply,
            prune_unapplied=prune_unapplied,
            map_sequences=map_sequences,
            out=out,
            **axes_lengths,
        )

<<<<<<< HEAD
    def einops_reduce(
        self: ivy.Container,
        pattern: str,
        reduction: Union[str, Callable],
=======
    def einops_repeat(
        self: ivy.Container,
        pattern: str,
>>>>>>> 92442724
        key_chains: Optional[Union[List[str], Dict[str, str]]] = None,
        to_apply: bool = True,
        prune_unapplied: bool = False,
        map_sequences: bool = False,
        *,
        out: Optional[ivy.Container] = None,
        **axes_lengths: Dict[str, int],
    ) -> ivy.Container:
        """
<<<<<<< HEAD
        ivy.Container instance method variant of ivy.einops_reduce. This method simply
        wraps the function, and so the docstring for ivy.einops_reduce also applies
=======
        ivy.Container instance method variant of ivy.einops_repeat. This method simply
        wraps the function, and so the docstring for ivy.einops_repeat also applies
>>>>>>> 92442724
        to this method with minimal changes.

        Parameters
        ----------
        self
<<<<<<< HEAD
            Input container to be reduced.
        pattern
            Reduction pattern.
        reduction
            One of available reductions ('min', 'max', 'sum', 'mean', 'prod'), or
            callable.
=======
            Input array or container to be repeated.
        pattern
            Rearrangement pattern.
>>>>>>> 92442724
        axes_lengths
            Any additional specifications for dimensions.
        key_chains
            The key-chains to apply or not apply the method to. Default is None.
        to_apply
            If True, the method will be applied to key_chains, otherwise key_chains
            will be skipped. Default is True.
        prune_unapplied
            Whether to prune key_chains for which the function was not applied.
            Default is False.
        map_sequences
            Whether to also map method to sequences (lists, tuples). Default is False.
        out
            optional output container, for writing the result to. It must have a
            shape that the inputs broadcast to.

        Returns
        -------
        ret
<<<<<<< HEAD
            New container with einops.reduce having been applied.

        """
        return self.static_einops_reduce(
            self,
            pattern,
            reduction,
=======
            New container with einops.repeat having been applied.

        """
        return self.static_einops_repeat(
            self,
            pattern,
>>>>>>> 92442724
            key_chains,
            to_apply,
            prune_unapplied,
            map_sequences,
            out=out,
            **axes_lengths,
        )

    def to_numpy(
        self,
        key_chains: Optional[Union[List[str], Dict[str, str]]] = None,
        to_apply: bool = True,
        prune_unapplied: bool = False,
        map_sequences: bool = False,
    ) -> ivy.Container:
        """
        ivy.Container instance method variant of ivy.to_numpy. This method simply wraps
        the function, and so the docstring for ivy.to_numpy also applies to this method
        with minimal changes.

        Parameters
        ----------
        self
            input container.
        key_chains
            The key-chains to apply or not apply the method to. Default is None.
        to_apply
            If True, the method will be applied to key_chains, otherwise key_chains
            will be skipped. Default is True.
        prune_unapplied
            Whether to prune key_chains for which the function was not applied.
            Default is False.
        map_sequences
            Whether to also map method to sequences (lists, tuples). Default is False.

        Returns
        -------
        ret
            a container of numpy arrays copying all the element of the container
            ``self``.

        Examples
        --------
        With one :code:`ivy.Container` instances:

        >>> x = ivy.Container(a=ivy.native_array([[-1, 0, 1], [-1, 0, 1], [1, 0, -1]]),\
                    b=ivy.native_array([[-1, 0, 0], [1, 0, 1], [1, 1, 1]]))
        >>> y = x.to_numpy()
        >>> print(y)
        {
            a: array([[-1, 0, 1],
                      [-1, 0, 1],
                      [1, 0, -1]], dtype=int32),
            b: array([[-1, 0, 0],
                      [1, 0, 1],
                      [1, 1, 1]], dtype=int32)
        }

        >>> x = ivy.Container(a=ivy.native_array([[-1, 0, 1], [-1, 0, 1], [1, 0, -1]]),\
                            b=ivy.native_array([[-1, 0, 0], [1, 0, 1], [1, 1, 1]]))
        >>> y = ivy.Container.static_to_numpy(x)
        >>> print(y)
        {
            a: array([[-1, 0, 1],
                      [-1, 0, 1],
                      [1, 0, -1]], dtype=int32),
            b: array([[-1, 0, 0],
                      [1, 0, 1],
                      [1, 1, 1]], dtype=int32)
        }

        """
        return self.static_to_numpy(
            self, key_chains, to_apply, prune_unapplied, map_sequences
        )

    @staticmethod
    def static_to_numpy(
        x: Union[ivy.Array, ivy.NativeArray],
        key_chains: Optional[Union[List[str], Dict[str, str]]] = None,
        to_apply: bool = True,
        prune_unapplied: bool = False,
        map_sequences: bool = False,
    ) -> ivy.Container:
        """
        ivy.Container static method variant of ivy.to_numpy. This method simply wraps
        the function, and so the docstring for ivy.to_numpy also applies to this method
        with minimal changes.

        Parameters
        ----------
        x
            input container.
        key_chains
            The key-chains to apply or not apply the method to. Default is None.
        to_apply
            If True, the method will be applied to key_chains, otherwise key_chains
            will be skipped. Default is True.
        prune_unapplied
            Whether to prune key_chains for which the function was not applied.
            Default is False.
        map_sequences
            Whether to also map method to sequences (lists, tuples). Default is False.

        Returns
        -------
        ret
            a container of numpy arrays copying all the element of the container
            ``self``.

        Examples
        --------
        With one :code:`ivy.Container` inputs:

        >>> x = ivy.Container(a=ivy.array([1, 0, 1, 1]),\
                            b=ivy.array([1, -1, 0, 0]))
        >>> y = ivy.Container.static_to_numpy(x)
        >>> print(y)
        {
            a: array([1, 0, 1, 1], dtype=int32),
            b: array([1, -1, 0, 0], dtype=int32)
        }

        >>> x = ivy.Container(a=ivy.array([1., 0., 0., 1.]),\
                            b=ivy.native_array([1, 1, -1, 0]))
        >>> y = ivy.Container.static_to_numpy(x)
        >>> print(y)
        {
            a: array([1., 0., 0., 1.], dtype=float32),
            b: array([1, 1, -1, 0], dtype=int32)
        }

        """
        return ContainerBase.multi_map_in_static_method(
            "to_numpy",
            x,
            key_chains=key_chains,
            to_apply=to_apply,
            prune_unapplied=prune_unapplied,
            map_sequences=map_sequences,
        )

    @staticmethod
    def static_stable_divide(
        numerator: ivy.Container,
        denominator: Union[Number, ivy.Array, ivy.Container],
        min_denominator: Union[
            Number, ivy.Array, ivy.NativeArray, ivy.Container
        ] = None,
        key_chains: Optional[Union[List[str], Dict[str, str]]] = None,
        to_apply: bool = True,
        prune_unapplied: bool = False,
        map_sequences: bool = False,
    ) -> ivy.Container:
        """
        ivy.Container static method variant of ivy.stable_divide. This method simply
        wraps the function, and so the docstring for ivy.stable_divide also applies
        to this method with minimal changes.

        Parameters
        ----------
        numerator
            Container of the numerators of the division.
        denominator
            Container of the denominators of the division.
        min_denominator
            Container of the minimum denominator to use,
            use global ivy._MIN_DENOMINATOR by default.
        key_chains
            The key-chains to apply or not apply the method to. Default is None.
        to_apply
            If True, the method will be applied to key_chains, otherwise key_chains
            will be skipped. Default is True.
        prune_unapplied
            Whether to prune key_chains for which the function was not applied.
            Default is False.
        map_sequences
            Whether to also map method to sequences (lists, tuples). Default is False.

        Returns
        -------
        ret
            A container of elements containing the new items following the numerically
            stable division.

        Examples
        --------
        >>> x = ivy.Container(a=ivy.asarray([10., 15.]), b=ivy.asarray([20., 25.]))
        >>> y = ivy.Container.stable_divide(x, 0.5)
        >>> print(y)
        {
            a: ivy.array([20., 30.]),
            b: ivy.array([40., 50.])
        }

        >>> x = ivy.Container(a=1, b=10)
        >>> y = ivy.asarray([4, 5])
        >>> z = ivy.Container.stable_divide(x, y)
        >>> print(z)
        {
            a: ivy.array([0.25, 0.2]),
            b: ivy.array([2.5, 2.])
        }

        >>> x = ivy.Container(a=1, b=10)
        >>> y = np.array((4.5, 9))
        >>> z = ivy.Container.stable_divide(x, y)
        >>> print(z)
        {
            a: array([0.22222222, 0.11111111]),
            b: array([2.22222222, 1.11111111])
        }


        >>> x = ivy.Container(a=ivy.asarray([1., 2.]), b=ivy.asarray([3., 4.]))
        >>> y = ivy.Container(a=ivy.asarray([0.5, 2.5]), b=ivy.asarray([3.5, 0.4]))
        >>> z = ivy.Container.stable_divide(x, y)
        >>> print(z)
        {
            a: ivy.array([2., 0.8]),
            b: ivy.array([0.857, 10.])
        }

        >>> x = ivy.Container(a=ivy.asarray([1., 2.], [3., 4.]),\
                              b=ivy.asarray([5., 6.], [7., 8.]))
        >>> y = ivy.Container(a=ivy.asarray([0.5, 2.5]), b=ivy.asarray([3.5, 0.4]))
        >>> z = ivy.Container.stable_divide(x, y, min_denominator=2)
        >>> print(z)
        {
            a: ivy.array([0.4, 0.444]),
            b: ivy.array([0.909, 2.5])
        }
        """
        return ContainerBase.multi_map_in_static_method(
            "stable_divide",
            numerator,
            denominator,
            min_denominator,
            key_chains=key_chains,
            to_apply=to_apply,
            prune_unapplied=prune_unapplied,
            map_sequences=map_sequences,
        )

    def stable_divide(
        self,
        denominator: Union[Number, ivy.Array, ivy.NativeArray, ivy.Container],
        min_denominator: Union[
            Number, ivy.Array, ivy.NativeArray, ivy.Container
        ] = None,
        key_chains: Optional[Union[List[str], Dict[str, str]]] = None,
        to_apply: bool = True,
        prune_unapplied: bool = False,
        map_sequences: bool = False,
    ) -> ivy.Container:
        """
        ivy.Container instance method variant of ivy.stable_divide. This method
        simply wraps the function, and so the docstring for ivy.stable_divide
        also applies to this method with minimal changes.

        Parameters
        ----------
        self
            input container.
        denominator
            Container of the denominators of the division.
        min_denominator
            Container of the minimum denominator to use,
            use global ivy._MIN_DENOMINATOR by default.
        key_chains
            The key-chains to apply or not apply the method to. Default is None.
        to_apply
            If True, the method will be applied to key_chains, otherwise key_chains
            will be skipped. Default is True.
        prune_unapplied
            Whether to prune key_chains for which the function was not applied.
            Default is False.
        map_sequences
            Whether to also map method to sequences (lists, tuples). Default is False.

        Returns
        -------
        ret
            a container of numpy arrays copying all the element of the container
            ``self``.
            A container of elements containing the new items following the numerically
            stable division, using ``self`` as the numerator.

        Examples
        --------
        >>> x = ivy.Container(a=ivy.asarray([3., 6.]), b=ivy.asarray([9., 12.]))
        >>> y = x.stable_divide(5)
        >>> print(y)
        {
            a: ivy.array([0.6, 1.2]),
            b: ivy.array([1.8, 2.4])
        }

        >>> x = ivy.Container(a=ivy.asarray([[2., 4.], [6., 8.]]),\
                              b=ivy.asarray([[10., 12.], [14., 16.]]))
        >>> z = x.stable_divide(2, min_denominator=2)
        >>> print(z)
        {
            a: ivy.array([[0.5, 1.],
                  [1.5, 2.]]),
            b: ivy.array([[2.5, 3.],
                  [3.5, 4.]])
        }


        >>> x = ivy.Container(a=ivy.asarray([3., 6.]), b=ivy.asarray([9., 12.]))
        >>> y = ivy.Container(a=ivy.asarray([6., 9.]), b=ivy.asarray([12., 15.]))
        >>> z = x.stable_divide(y)
        >>> print(z)
        {
            a: ivy.array([0.5, 0.667]),
            b: ivy.array([0.75, 0.8])
        }

        """
        return self.static_stable_divide(
            self,
            denominator,
            min_denominator,
            key_chains=key_chains,
            to_apply=to_apply,
            prune_unapplied=prune_unapplied,
            map_sequences=map_sequences,
        )<|MERGE_RESOLUTION|>--- conflicted
+++ resolved
@@ -1,6 +1,6 @@
 # global
 from numbers import Number
-from typing import Any, Union, List, Dict, Iterable, Optional, Callable
+from typing import Any, Union, List, Dict, Iterable, Optional
 
 # local
 from ivy.container.base import ContainerBase
@@ -579,16 +579,10 @@
         )
 
     @staticmethod
-<<<<<<< HEAD
     def static_einops_reduce(
         x: Union[ivy.Container, ivy.Array, ivy.NativeArray],
         pattern: str,
         reduction: Union[str, Callable],
-=======
-    def static_einops_repeat(
-        x: Union[ivy.Container, ivy.Array, ivy.NativeArray],
-        pattern: str,
->>>>>>> 92442724
         key_chains: Optional[Union[List[str], Dict[str, str]]] = None,
         to_apply: bool = True,
         prune_unapplied: bool = False,
@@ -598,30 +592,19 @@
         **axes_lengths: Dict[str, int],
     ) -> ivy.Container:
         """
-<<<<<<< HEAD
         ivy.Container static method variant of ivy.einops_reduce. This method simply
         wraps the function, and so the docstring for ivy.einops_reduce also applies
-=======
-        ivy.Container static method variant of ivy.einops_repeat. This method simply
-        wraps the function, and so the docstring for ivy.einops_repeat also applies
->>>>>>> 92442724
         to this method with minimal changes.
 
         Parameters
         ----------
         x
-<<<<<<< HEAD
             Input array or container to be reduced.
         pattern
             Reduction pattern.
         reduction
             One of available reductions ('min', 'max', 'sum', 'mean', 'prod'), or
             callable.
-=======
-            Input array or container to be repeated.
-        pattern
-            Rearrangement pattern.
->>>>>>> 92442724
         axes_lengths
             Any additional specifications for dimensions.
         key_chains
@@ -641,7 +624,6 @@
         Returns
         -------
         ret
-<<<<<<< HEAD
             New container with einops.reduce having been applied.
 
         """
@@ -650,15 +632,6 @@
             x,
             pattern,
             reduction,
-=======
-            New container with einops.repeat having been applied.
-
-        """
-        return ContainerBase.multi_map_in_static_method(
-            "einops_repeat",
-            x,
-            pattern,
->>>>>>> 92442724
             key_chains=key_chains,
             to_apply=to_apply,
             prune_unapplied=prune_unapplied,
@@ -667,16 +640,10 @@
             **axes_lengths,
         )
 
-<<<<<<< HEAD
     def einops_reduce(
         self: ivy.Container,
         pattern: str,
         reduction: Union[str, Callable],
-=======
-    def einops_repeat(
-        self: ivy.Container,
-        pattern: str,
->>>>>>> 92442724
         key_chains: Optional[Union[List[str], Dict[str, str]]] = None,
         to_apply: bool = True,
         prune_unapplied: bool = False,
@@ -686,30 +653,19 @@
         **axes_lengths: Dict[str, int],
     ) -> ivy.Container:
         """
-<<<<<<< HEAD
         ivy.Container instance method variant of ivy.einops_reduce. This method simply
         wraps the function, and so the docstring for ivy.einops_reduce also applies
-=======
-        ivy.Container instance method variant of ivy.einops_repeat. This method simply
-        wraps the function, and so the docstring for ivy.einops_repeat also applies
->>>>>>> 92442724
         to this method with minimal changes.
 
         Parameters
         ----------
         self
-<<<<<<< HEAD
             Input container to be reduced.
         pattern
             Reduction pattern.
         reduction
             One of available reductions ('min', 'max', 'sum', 'mean', 'prod'), or
             callable.
-=======
-            Input array or container to be repeated.
-        pattern
-            Rearrangement pattern.
->>>>>>> 92442724
         axes_lengths
             Any additional specifications for dimensions.
         key_chains
@@ -729,7 +685,6 @@
         Returns
         -------
         ret
-<<<<<<< HEAD
             New container with einops.reduce having been applied.
 
         """
@@ -737,14 +692,118 @@
             self,
             pattern,
             reduction,
-=======
+            key_chains,
+            to_apply,
+            prune_unapplied,
+            map_sequences,
+            out=out,
+            **axes_lengths,
+        )
+
+    @staticmethod
+    def static_einops_repeat(
+        x: Union[ivy.Container, ivy.Array, ivy.NativeArray],
+        pattern: str,
+        key_chains: Optional[Union[List[str], Dict[str, str]]] = None,
+        to_apply: bool = True,
+        prune_unapplied: bool = False,
+        map_sequences: bool = False,
+        *,
+        out: Optional[ivy.Container] = None,
+        **axes_lengths: Dict[str, int],
+    ) -> ivy.Container:
+        """
+        ivy.Container static method variant of ivy.einops_repeat. This method simply
+        wraps the function, and so the docstring for ivy.einops_repeat also applies
+        to this method with minimal changes.
+
+        Parameters
+        ----------
+        x
+            Input array or container to be repeated.
+        pattern
+            Rearrangement pattern.
+        axes_lengths
+            Any additional specifications for dimensions.
+        key_chains
+            The key-chains to apply or not apply the method to. Default is None.
+        to_apply
+            If True, the method will be applied to key_chains, otherwise key_chains
+            will be skipped. Default is True.
+        prune_unapplied
+            Whether to prune key_chains for which the function was not applied.
+            Default is False.
+        map_sequences
+            Whether to also map method to sequences (lists, tuples). Default is False.
+        out
+            optional output container, for writing the result to. It must have a
+            shape that the inputs broadcast to.
+
+        Returns
+        -------
+        ret
+            New container with einops.repeat having been applied.
+
+        """
+        return ContainerBase.multi_map_in_static_method(
+            "einops_repeat",
+            x,
+            pattern,
+            key_chains=key_chains,
+            to_apply=to_apply,
+            prune_unapplied=prune_unapplied,
+            map_sequences=map_sequences,
+            out=out,
+            **axes_lengths,
+        )
+
+    def einops_repeat(
+        self: ivy.Container,
+        pattern: str,
+        key_chains: Optional[Union[List[str], Dict[str, str]]] = None,
+        to_apply: bool = True,
+        prune_unapplied: bool = False,
+        map_sequences: bool = False,
+        *,
+        out: Optional[ivy.Container] = None,
+        **axes_lengths: Dict[str, int],
+    ) -> ivy.Container:
+        """
+        ivy.Container instance method variant of ivy.einops_repeat. This method simply
+        wraps the function, and so the docstring for ivy.einops_repeat also applies
+        to this method with minimal changes.
+
+        Parameters
+        ----------
+        self
+            Input array or container to be repeated.
+        pattern
+            Rearrangement pattern.
+        axes_lengths
+            Any additional specifications for dimensions.
+        key_chains
+            The key-chains to apply or not apply the method to. Default is None.
+        to_apply
+            If True, the method will be applied to key_chains, otherwise key_chains
+            will be skipped. Default is True.
+        prune_unapplied
+            Whether to prune key_chains for which the function was not applied.
+            Default is False.
+        map_sequences
+            Whether to also map method to sequences (lists, tuples). Default is False.
+        out
+            optional output container, for writing the result to. It must have a
+            shape that the inputs broadcast to.
+
+        Returns
+        -------
+        ret
             New container with einops.repeat having been applied.
 
         """
         return self.static_einops_repeat(
             self,
             pattern,
->>>>>>> 92442724
             key_chains,
             to_apply,
             prune_unapplied,
