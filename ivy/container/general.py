# local
from ivy.container.base import ContainerBase
import ivy

# ToDo: implement all methods here as public instance methods


# noinspection PyMissingConstructor
class ContainerWithGeneral(ContainerBase):
    def clip_vector_norm(
        self,
        max_norm,
        p,
        global_norm=False,
        key_chains=None,
        to_apply=True,
        prune_unapplied=False,
        map_sequences=False,
        out=None,
    ):
        max_norm_is_container = isinstance(max_norm, ivy.Container)
        p_is_container = isinstance(p, ivy.Container)
        if global_norm:
            if max_norm_is_container or p_is_container:
                raise Exception(
<<<<<<< HEAD
                    """global_norm can only be computed for 
                    scalar max_norm and p_val arguments,"""
                    "but found {} and {} of type {} and {} respectively".format(
                        max_norm, p, type(max_norm), type(p)
                    )
=======
                    "global_norm can only be computed for scalar max_norm and p_val "
                    "arguments, but found {} and {} of type {} and {} "
                    "respectively".format(max_norm, p, type(max_norm), type(p))
>>>>>>> 21e046dd
                )
            vector_norm = self.vector_norm(p, global_norm=True)
            ratio = max_norm / vector_norm
            if ratio < 1:
                return self.handle_inplace(self * ratio, out)
            return self.handle_inplace(self.copy(), out)
<<<<<<< HEAD
        return self.handle_inplace(self.map(
            lambda x, kc: self._ivy.clip_vector_norm(
                x,
                max_norm[kc] if max_norm_is_container else max_norm,
                p[kc] if p_is_container else p,
            )
            if self._ivy.is_native_array(x) or isinstance(x, ivy.Array)
            else x,
            key_chains,
            to_apply,
            prune_unapplied,
            map_sequences,
        ), out)
=======
        return self.handle_inplace(
            self.map(
                lambda x, kc: self._ivy.clip_vector_norm(
                    x,
                    max_norm[kc] if max_norm_is_container else max_norm,
                    p[kc] if p_is_container else p,
                )
                if self._ivy.is_native_array(x) or isinstance(x, ivy.Array)
                else x,
                key_chains,
                to_apply,
                prune_unapplied,
                map_sequences,
            ),
            out,
        )
>>>>>>> 21e046dd
<|MERGE_RESOLUTION|>--- conflicted
+++ resolved
@@ -23,24 +23,17 @@
         if global_norm:
             if max_norm_is_container or p_is_container:
                 raise Exception(
-<<<<<<< HEAD
                     """global_norm can only be computed for 
                     scalar max_norm and p_val arguments,"""
                     "but found {} and {} of type {} and {} respectively".format(
                         max_norm, p, type(max_norm), type(p)
                     )
-=======
-                    "global_norm can only be computed for scalar max_norm and p_val "
-                    "arguments, but found {} and {} of type {} and {} "
-                    "respectively".format(max_norm, p, type(max_norm), type(p))
->>>>>>> 21e046dd
                 )
             vector_norm = self.vector_norm(p, global_norm=True)
             ratio = max_norm / vector_norm
             if ratio < 1:
                 return self.handle_inplace(self * ratio, out)
             return self.handle_inplace(self.copy(), out)
-<<<<<<< HEAD
         return self.handle_inplace(self.map(
             lambda x, kc: self._ivy.clip_vector_norm(
                 x,
@@ -53,22 +46,4 @@
             to_apply,
             prune_unapplied,
             map_sequences,
-        ), out)
-=======
-        return self.handle_inplace(
-            self.map(
-                lambda x, kc: self._ivy.clip_vector_norm(
-                    x,
-                    max_norm[kc] if max_norm_is_container else max_norm,
-                    p[kc] if p_is_container else p,
-                )
-                if self._ivy.is_native_array(x) or isinstance(x, ivy.Array)
-                else x,
-                key_chains,
-                to_apply,
-                prune_unapplied,
-                map_sequences,
-            ),
-            out,
-        )
->>>>>>> 21e046dd
+        ), out)