--- conflicted
+++ resolved
@@ -1,10 +1,6 @@
 # global
 from numbers import Number
-<<<<<<< HEAD
-from typing import Any, Union, List, Dict, Iterable, Optional
-=======
 from typing import Any, Union, List, Dict, Iterable, Optional, Callable
->>>>>>> bf4f8012
 
 # local
 from ivy.container.base import ContainerBase
@@ -1205,13 +1201,6 @@
             map_sequences=map_sequences,
         )
 
-<<<<<<< HEAD
-    @staticmethod
-    def static_stable_pow(
-        base: ivy.Container,
-        exponent: Union[Number, ivy.Array, ivy.NativeArray, ivy.Container],
-        min_base: Union[Number, ivy.Array, ivy.NativeArray, ivy.Container] = None,
-=======
     def to_numpy(
         self: ivy.Container,
         key_chains: Optional[Union[List[str], Dict[str, str]]] = None,
@@ -1283,17 +1272,12 @@
     @staticmethod
     def static_to_list(
         x: Union[ivy.Array, ivy.NativeArray, ivy.Container],
->>>>>>> bf4f8012
-        key_chains: Optional[Union[List[str], Dict[str, str]]] = None,
-        to_apply: bool = True,
-        prune_unapplied: bool = False,
-        map_sequences: bool = False,
-    ) -> ivy.Container:
-        """
-<<<<<<< HEAD
-        ivy.Container static method variant of ivy.stable_pow. This method simply
-        wraps the function, and so the docstring for ivy.stable_pow also applies
-=======
+        key_chains: Optional[Union[List[str], Dict[str, str]]] = None,
+        to_apply: bool = True,
+        prune_unapplied: bool = False,
+        map_sequences: bool = False,
+    ) -> ivy.Container:
+        """
         ivy.Container static method variant of ivy.to_list. This method simply wraps
         the function, and so the docstring for ivy.to_list also applies to this method
         with minimal changes.
@@ -1382,26 +1366,16 @@
         """
         ivy.Container static method variant of ivy.stable_divide. This method simply
         wraps the function, and so the docstring for ivy.stable_divide also applies
->>>>>>> bf4f8012
         to this method with minimal changes.
 
         Parameters
         ----------
-<<<<<<< HEAD
-        base
-            Container of the bases of the exponentiation.
-        exponent
-            Container of the exponents of the exponentiation.
-        min_base
-            Container of the minimum base to use,
-=======
         numerator
             Container of the numerators of the division.
         denominator
             Container of the denominators of the division.
         min_denominator
             Container of the minimum denominator to use,
->>>>>>> bf4f8012
             use global ivy._MIN_DENOMINATOR by default.
         key_chains
             The key-chains to apply or not apply the method to. Default is None.
@@ -1418,64 +1392,6 @@
         -------
         ret
             A container of elements containing the new items following the numerically
-<<<<<<< HEAD
-            stable exponentiation.
-
-        Examples
-        --------
-
-        >>> x = ivy.Container(a=ivy.asarray([10., 15.]), b=ivy.asarray([20., 25.]))
-        >>> y = ivy.Container.static_stable_pow(x, 3)
-        >>> print(y)
-        {
-            a: ivy.array([1000., 3380.]),
-            b: ivy.array([8000., 15600.])
-        }
-
-        >>> x = ivy.Container(a=3, b=10)
-        >>> y = ivy.asarray([4, 5])
-        >>> z = ivy.Container.static_stable_pow(x, y)
-        >>> print(z)
-        {
-            a: array([81.00108001, 243.00405003]),
-            b: array([10000.04000006, 100000.500001])
-        }
-
-        >>> x = ivy.Container(a=3, b=10)
-        >>> y = np.array((4.5, 9))
-        >>> z = ivy.Container.static_stable_pow(x, y)
-        >>> print(z)
-        {
-            a: array([140.29821987, 19683.59049787]),
-            b: array([3.16229189e+04, 1.00000900e+09])
-        }
-
-        >>> x = ivy.Container(a=ivy.asarray([7., 2.]), b=ivy.asarray([3., 4.]))
-        >>> y = ivy.Container(a=ivy.asarray([0.5, 2.5]), b=ivy.asarray([3.5, 1.5]))
-        >>> z = ivy.Container.static_stable_pow(x, y)
-        >>> print(z)
-        {
-            a: ivy.array([2.65, 5.66]),
-            b: ivy.array([46.8, 8.])
-        }
-
-        >>> x = ivy.Container(a=ivy.asarray([1.5, 2.], [3., 4.]),\
-        ... b=ivy.asarray([5., 6.], [7., 8.]))
-        >>> y = ivy.Container(a=ivy.asarray([0.5, 2.5]), b=ivy.asarray([3.5, 1.5]))
-        >>> z = ivy.Container.static_stable_pow(x, y, min_base=2)
-        >>> print(z)
-        {
-            a: ivy.array([1.87, 32.]),
-            b: ivy.array([907., 22.6])
-        }
-
-        """
-        return ContainerBase.multi_map_in_static_method(
-            "stable_pow",
-            base,
-            exponent,
-            min_base,
-=======
             stable division.
 
         Examples
@@ -1531,19 +1447,12 @@
             numerator,
             denominator,
             min_denominator,
->>>>>>> bf4f8012
             key_chains=key_chains,
             to_apply=to_apply,
             prune_unapplied=prune_unapplied,
             map_sequences=map_sequences,
         )
 
-<<<<<<< HEAD
-    def stable_pow(
-        self: ivy.Container,
-        exponent: Union[Number, ivy.Array, ivy.NativeArray, ivy.Container],
-        min_base: Union[Number, ivy.Array, ivy.NativeArray, ivy.Container] = None,
-=======
     def stable_divide(
         self,
         denominator: Union[Number, ivy.Array, ivy.NativeArray, ivy.Container],
@@ -1551,26 +1460,11 @@
             Number, ivy.Array, ivy.NativeArray, ivy.Container
         ] = None,
         key_chains: Optional[Union[List[str], Dict[str, str]]] = None,
->>>>>>> bf4f8012
-        to_apply: bool = True,
-        prune_unapplied: bool = False,
-        map_sequences: bool = False,
-    ) -> ivy.Container:
-        """
-<<<<<<< HEAD
-        ivy.Container static method variant of ivy.stable_pow. This method simply
-        wraps the function, and so the docstring for ivy.stable_pow also applies
-        to this method with minimal changes.
-
-        Parameters
-        ----------
-        base
-            Container of the bases of the exponentiation.
-        exponent
-            Container of the exponents of the exponentiation.
-        min_base
-            Container of the minimum base to use,
-=======
+        to_apply: bool = True,
+        prune_unapplied: bool = False,
+        map_sequences: bool = False,
+    ) -> ivy.Container:
+        """
         ivy.Container instance method variant of ivy.stable_divide. This method
         simply wraps the function, and so the docstring for ivy.stable_divide
         also applies to this method with minimal changes.
@@ -1583,7 +1477,6 @@
             Container of the denominators of the division.
         min_denominator
             Container of the minimum denominator to use,
->>>>>>> bf4f8012
             use global ivy._MIN_DENOMINATOR by default.
         key_chains
             The key-chains to apply or not apply the method to. Default is None.
@@ -1599,67 +1492,6 @@
         Returns
         -------
         ret
-<<<<<<< HEAD
-            A container of elements containing the new items following the numerically
-            stable exponentiation.
-
-        Examples
-        --------
-
-        >>> x = ivy.Container(a=ivy.asarray([10., 15.]), b=ivy.asarray([20., 25.]))
-        >>> y = ivy.Container.stable_pow(x, 3)
-        >>> print(y)
-        {
-            a: ivy.array([1000., 3380.]),
-            b: ivy.array([8000., 15600.])
-        }
-
-        >>> x = ivy.Container(a=3, b=10)
-        >>> y = ivy.asarray([4, 5])
-        >>> z = ivy.Container.stable_pow(x, y)
-        >>> print(z)
-        {
-            a: array([81.00108001, 243.00405003]),
-            b: array([10000.04000006, 100000.500001])
-        }
-
-        >>> x = ivy.Container(a=3, b=10)
-        >>> y = np.array((4.5, 9))
-        >>> z = ivy.Container.stable_pow(x, y)
-        >>> print(z)
-        {
-            a: array([140.29821987, 19683.59049787]),
-            b: array([3.16229189e+04, 1.00000900e+09])
-        }
-
-        >>> x = ivy.Container(a=ivy.asarray([7., 2.]), b=ivy.asarray([3., 4.]))
-        >>> y = ivy.Container(a=ivy.asarray([0.5, 2.5]), b=ivy.asarray([3.5, 1.5]))
-        >>> z = ivy.Container.stable_pow(x, y)
-        >>> print(z)
-        {
-            a: ivy.array([2.65, 5.66]),
-            b: ivy.array([46.8, 8.])
-        }
-
-        >>> x = ivy.Container(a=ivy.asarray([1.5, 2.], [3., 4.]),\
-        ... b=ivy.asarray([5., 6.], [7., 8.]))
-        >>> y = ivy.Container(a=ivy.asarray([0.5, 2.5]), b=ivy.asarray([3.5, 1.5]))
-        >>> z = ivy.Container.stable_pow(x, y, min_base=2)
-        >>> print(z)
-        {
-            a: ivy.array([1.87, 32.]),
-            b: ivy.array([907., 22.6])
-        }
-
-        """
-        return self.static_stable_pow(
-            self,
-            exponent,
-            min_base=min_base,
-            to_apply=to_apply,
-            prune_unapplied=prune_unapplied,
-            map_sequences=map_sequences,
-=======
             a container of numpy arrays copying all the element of the container
             ``self``.
             A container of elements containing the new items following the numerically
@@ -1843,5 +1675,202 @@
             prune_unapplied,
             map_sequences,
             out=out,
->>>>>>> bf4f8012
+        )
+
+    @staticmethod
+    def static_stable_pow(
+        base: ivy.Container,
+        exponent: Union[Number, ivy.Array, ivy.NativeArray, ivy.Container],
+        min_base: Union[Number, ivy.Array, ivy.NativeArray, ivy.Container] = None,
+        key_chains: Optional[Union[List[str], Dict[str, str]]] = None,
+        to_apply: bool = True,
+        prune_unapplied: bool = False,
+        map_sequences: bool = False,
+    ) -> ivy.Container:
+        """
+        ivy.Container static method variant of ivy.stable_pow. This method simply
+        wraps the function, and so the docstring for ivy.stable_pow also applies
+        to this method with minimal changes.
+
+        Parameters
+        ----------
+        base
+            Container of the bases of the exponentiation.
+        exponent
+            Container of the exponents of the exponentiation.
+        min_base
+            Container of the minimum base to use,
+            use global ivy._MIN_DENOMINATOR by default.
+        key_chains
+            The key-chains to apply or not apply the method to. Default is None.
+        to_apply
+            If True, the method will be applied to key_chains, otherwise key_chains
+            will be skipped. Default is True.
+        prune_unapplied
+            Whether to prune key_chains for which the function was not applied.
+            Default is False.
+        map_sequences
+            Whether to also map method to sequences (lists, tuples). Default is False.
+
+        Returns
+        -------
+        ret
+            A container of elements containing the new items following the numerically
+            stable exponentiation.
+
+        Examples
+        --------
+
+        >>> x = ivy.Container(a=ivy.asarray([10., 15.]), b=ivy.asarray([20., 25.]))
+        >>> y = ivy.Container.static_stable_pow(x, 3)
+        >>> print(y)
+        {
+            a: ivy.array([1000., 3380.]),
+            b: ivy.array([8000., 15600.])
+        }
+
+        >>> x = ivy.Container(a=3, b=10)
+        >>> y = ivy.asarray([4, 5])
+        >>> z = ivy.Container.static_stable_pow(x, y)
+        >>> print(z)
+        {
+            a: array([81.00108001, 243.00405003]),
+            b: array([10000.04000006, 100000.500001])
+        }
+
+        >>> x = ivy.Container(a=3, b=10)
+        >>> y = np.array((4.5, 9))
+        >>> z = ivy.Container.static_stable_pow(x, y)
+        >>> print(z)
+        {
+            a: array([140.29821987, 19683.59049787]),
+            b: array([3.16229189e+04, 1.00000900e+09])
+        }
+
+        >>> x = ivy.Container(a=ivy.asarray([7., 2.]), b=ivy.asarray([3., 4.]))
+        >>> y = ivy.Container(a=ivy.asarray([0.5, 2.5]), b=ivy.asarray([3.5, 1.5]))
+        >>> z = ivy.Container.static_stable_pow(x, y)
+        >>> print(z)
+        {
+            a: ivy.array([2.65, 5.66]),
+            b: ivy.array([46.8, 8.])
+        }
+
+        >>> x = ivy.Container(a=ivy.asarray([1.5, 2.], [3., 4.]),\
+        ... b=ivy.asarray([5., 6.], [7., 8.]))
+        >>> y = ivy.Container(a=ivy.asarray([0.5, 2.5]), b=ivy.asarray([3.5, 1.5]))
+        >>> z = ivy.Container.static_stable_pow(x, y, min_base=2)
+        >>> print(z)
+        {
+            a: ivy.array([1.87, 32.]),
+            b: ivy.array([907., 22.6])
+        }
+
+        """
+        return ContainerBase.multi_map_in_static_method(
+            "stable_pow",
+            base,
+            exponent,
+            min_base,
+            key_chains=key_chains,
+            to_apply=to_apply,
+            prune_unapplied=prune_unapplied,
+            map_sequences=map_sequences,
+        )
+
+    def stable_pow(
+        self: ivy.Container,
+        exponent: Union[Number, ivy.Array, ivy.NativeArray, ivy.Container],
+        min_base: Union[Number, ivy.Array, ivy.NativeArray, ivy.Container] = None,
+        to_apply: bool = True,
+        prune_unapplied: bool = False,
+        map_sequences: bool = False,
+    ) -> ivy.Container:
+        """
+        ivy.Container static method variant of ivy.stable_pow. This method simply
+        wraps the function, and so the docstring for ivy.stable_pow also applies
+        to this method with minimal changes.
+
+        Parameters
+        ----------
+        base
+            Container of the bases of the exponentiation.
+        exponent
+            Container of the exponents of the exponentiation.
+        min_base
+            Container of the minimum base to use,
+            use global ivy._MIN_DENOMINATOR by default.
+        key_chains
+            The key-chains to apply or not apply the method to. Default is None.
+        to_apply
+            If True, the method will be applied to key_chains, otherwise key_chains
+            will be skipped. Default is True.
+        prune_unapplied
+            Whether to prune key_chains for which the function was not applied.
+            Default is False.
+        map_sequences
+            Whether to also map method to sequences (lists, tuples). Default is False.
+
+        Returns
+        -------
+        ret
+            A container of elements containing the new items following the numerically
+            stable exponentiation.
+
+        Examples
+        --------
+
+        >>> x = ivy.Container(a=ivy.asarray([10., 15.]), b=ivy.asarray([20., 25.]))
+        >>> y = ivy.Container.stable_pow(x, 3)
+        >>> print(y)
+        {
+            a: ivy.array([1000., 3380.]),
+            b: ivy.array([8000., 15600.])
+        }
+
+        >>> x = ivy.Container(a=3, b=10)
+        >>> y = ivy.asarray([4, 5])
+        >>> z = ivy.Container.stable_pow(x, y)
+        >>> print(z)
+        {
+            a: array([81.00108001, 243.00405003]),
+            b: array([10000.04000006, 100000.500001])
+        }
+
+        >>> x = ivy.Container(a=3, b=10)
+        >>> y = np.array((4.5, 9))
+        >>> z = ivy.Container.stable_pow(x, y)
+        >>> print(z)
+        {
+            a: array([140.29821987, 19683.59049787]),
+            b: array([3.16229189e+04, 1.00000900e+09])
+        }
+
+        >>> x = ivy.Container(a=ivy.asarray([7., 2.]), b=ivy.asarray([3., 4.]))
+        >>> y = ivy.Container(a=ivy.asarray([0.5, 2.5]), b=ivy.asarray([3.5, 1.5]))
+        >>> z = ivy.Container.stable_pow(x, y)
+        >>> print(z)
+        {
+            a: ivy.array([2.65, 5.66]),
+            b: ivy.array([46.8, 8.])
+        }
+
+        >>> x = ivy.Container(a=ivy.asarray([1.5, 2.], [3., 4.]),\
+        ... b=ivy.asarray([5., 6.], [7., 8.]))
+        >>> y = ivy.Container(a=ivy.asarray([0.5, 2.5]), b=ivy.asarray([3.5, 1.5]))
+        >>> z = ivy.Container.stable_pow(x, y, min_base=2)
+        >>> print(z)
+        {
+            a: ivy.array([1.87, 32.]),
+            b: ivy.array([907., 22.6])
+        }
+
+        """
+        return self.static_stable_pow(
+            self,
+            exponent,
+            min_base=min_base,
+            to_apply=to_apply,
+            prune_unapplied=prune_unapplied,
+            map_sequences=map_sequences,
         )