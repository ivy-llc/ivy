--- conflicted
+++ resolved
@@ -100,11 +100,7 @@
             return ivy.Container.multi_map(
                 lambda xs, _: operator.pow(xs[0], xs[1]), [self, power], map_nests=True
             )
-<<<<<<< HEAD
-        return self.map(lambda x, kc: x**power)
-=======
         return self.map(lambda x, kc: x**power, map_sequences=True)
->>>>>>> fee8c3a3
 
     def __rpow__(self, power):
         return self.map(lambda x, kc: power**x, map_sequences=True)
@@ -251,88 +247,56 @@
         return self.map(lambda x, kc: other // x, map_sequences=True)
 
     def __abs__(self):
-<<<<<<< HEAD
-        return self.map(lambda x, kc: operator.abs(x))
-=======
         return self.map(lambda x, kc: operator.abs(x), map_sequences=True)
->>>>>>> fee8c3a3
 
     def __lt__(self, other):
         if isinstance(other, ivy.Container):
             return ivy.Container.multi_map(
                 lambda xs, _: operator.lt(xs[0], xs[1]), [self, other], map_nests=True
             )
-<<<<<<< HEAD
-        return self.map(lambda x, kc: x < other)
-=======
         return self.map(lambda x, kc: x < other, map_sequences=True)
->>>>>>> fee8c3a3
 
     def __le__(self, other):
         if isinstance(other, ivy.Container):
             return ivy.Container.multi_map(
                 lambda xs, _: operator.le(xs[0], xs[1]), [self, other], map_nests=True
             )
-<<<<<<< HEAD
-        return self.map(lambda x, kc: x <= other)
-=======
         return self.map(lambda x, kc: x <= other, map_sequences=True)
->>>>>>> fee8c3a3
 
     def __eq__(self, other):
         if isinstance(other, ivy.Container):
             return ivy.Container.multi_map(
                 lambda xs, _: operator.eq(xs[0], xs[1]), [self, other], map_nests=True
             )
-<<<<<<< HEAD
-        return self.map(lambda x, kc: x == other)
-=======
         return self.map(lambda x, kc: x == other, map_sequences=True)
->>>>>>> fee8c3a3
 
     def __ne__(self, other):
         if isinstance(other, ivy.Container):
             return ivy.Container.multi_map(
                 lambda xs, _: operator.ne(xs[0], xs[1]), [self, other], map_nests=True
             )
-<<<<<<< HEAD
-        return self.map(lambda x, kc: x != other)
-=======
         return self.map(lambda x, kc: x != other, map_sequences=True)
->>>>>>> fee8c3a3
 
     def __gt__(self, other):
         if isinstance(other, ivy.Container):
             return ivy.Container.multi_map(
                 lambda xs, _: operator.gt(xs[0], xs[1]), [self, other], map_nests=True
             )
-<<<<<<< HEAD
-        return self.map(lambda x, kc: x > other)
-=======
         return self.map(lambda x, kc: x > other, map_sequences=True)
->>>>>>> fee8c3a3
 
     def __ge__(self, other):
         if isinstance(other, ivy.Container):
             return ivy.Container.multi_map(
                 lambda xs, _: operator.ge(xs[0], xs[1]), [self, other], map_nests=True
             )
-<<<<<<< HEAD
-        return self.map(lambda x, kc: x >= other)
-=======
         return self.map(lambda x, kc: x >= other, map_sequences=True)
->>>>>>> fee8c3a3
 
     def __and__(self, other):
         if isinstance(other, ivy.Container):
             return ivy.Container.multi_map(
                 lambda xs, _: operator.and_(xs[0], xs[1]), [self, other], map_nests=True
             )
-<<<<<<< HEAD
-        return self.map(lambda x, kc: x and other)
-=======
         return self.map(lambda x, kc: x and other, map_sequences=True)
->>>>>>> fee8c3a3
 
     def __rand__(self, other):
         return self.map(lambda x, kc: other and x, map_sequences=True)
@@ -342,11 +306,7 @@
             return ivy.Container.multi_map(
                 lambda xs, _: operator.or_(xs[0], xs[1]), [self, other], map_nests=True
             )
-<<<<<<< HEAD
-        return self.map(lambda x, kc: x or other)
-=======
         return self.map(lambda x, kc: x or other, map_sequences=True)
->>>>>>> fee8c3a3
 
     def __ror__(self, other):
         return self.map(lambda x, kc: other or x, map_sequences=True)
@@ -359,11 +319,7 @@
             return ivy.Container.multi_map(
                 lambda xs, _: operator.xor(xs[0], xs[1]), [self, other], map_nests=True
             )
-<<<<<<< HEAD
-        return self.map(lambda x, kc: x != other)
-=======
         return self.map(lambda x, kc: operator.xor(x, other), map_sequences=True)
->>>>>>> fee8c3a3
 
     def __rxor__(self, other):
         return self.map(lambda x, kc: other != x, map_sequences=True)
