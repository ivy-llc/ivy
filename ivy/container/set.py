--- conflicted
+++ resolved
@@ -16,11 +16,7 @@
         key_chains: Optional[Union[List[str], Dict[str, str]]] = None,
         to_apply: bool = True,
         prune_unapplied: bool = False,
-<<<<<<< HEAD
-        map_sequences: bool = False,
-=======
         map_sequences: bool = False
->>>>>>> d1b582bc
     ) -> ivy.Container:
         """
         ivy.Container static method variant of ivy.unique_counts. This method simply 
@@ -46,11 +42,7 @@
             key_chains=key_chains,
             to_apply=to_apply,
             prune_unapplied=prune_unapplied,
-<<<<<<< HEAD
-            map_sequences=map_sequences,
-=======
             map_sequences=map_sequences
->>>>>>> d1b582bc
         )
 
     def unique_counts(
@@ -58,11 +50,7 @@
         key_chains: Optional[Union[List[str], Dict[str, str]]] = None,
         to_apply: bool = True,
         prune_unapplied: bool = False,
-<<<<<<< HEAD
-        map_sequences: bool = False,
-=======
         map_sequences: bool = False
->>>>>>> d1b582bc
     ) -> ivy.Container:
         """
         ivy.Container instance method variant of ivy.unique_counts. This method 
