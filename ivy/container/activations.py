# global
from typing import Optional, Union, List, Dict

# local
import ivy
from ivy.container.base import ContainerBase

# ToDo: implement all methods here as public instance methods


# noinspection PyMissingConstructor
class ContainerWithActivations(ContainerBase):
    def softplus(
        self: ivy.Container,
        key_chains: Optional[Union[List[str], Dict[str, str]]] = None,
        to_apply: bool = True,
        prune_unapplied: bool = False,
        map_sequences: bool = False,
        *,
        out: Optional[ivy.Container] = None,
    ) -> ivy.Container:
        """
<<<<<<< HEAD
        ivy.Container instance method variant of ivy.softplus.
=======
        ivy.Container instance method variant of ivy.softplus. 
>>>>>>> d1b582bc
        This method simply wraps the function, and so the docstring
        for ivy.softplus also applies to this method with minimal changes.
        """
        return ContainerWithActivations.static_softplus(
            self, key_chains, to_apply, prune_unapplied, map_sequences, out=out
        )
<<<<<<< HEAD

=======
    
>>>>>>> d1b582bc
    @staticmethod
    def static_softplus(
        x: ivy.Container,
        key_chains: Optional[Union[List[str], Dict[str, str]]] = None,
        to_apply: bool = True,
        prune_unapplied: bool = False,
        map_sequences: bool = False,
        *,
<<<<<<< HEAD
        out: Optional[ivy.Container] = None,
=======
        out: Optional[ivy.Container] = None
>>>>>>> d1b582bc
    ) -> ivy.Container:
        """
        ivy.Container static method variant of ivy.softplus.
        This method simply wraps the function, and so the docstring
        for ivy.softplus also applies to this method with minimal changes.
        """
        return ContainerBase.multi_map_in_static_method(
            "softplus",
            x,
            key_chains=key_chains,
            to_apply=to_apply,
            prune_unapplied=prune_unapplied,
            map_sequences=map_sequences,
            out=out,
        )<|MERGE_RESOLUTION|>--- conflicted
+++ resolved
@@ -20,22 +20,14 @@
         out: Optional[ivy.Container] = None,
     ) -> ivy.Container:
         """
-<<<<<<< HEAD
-        ivy.Container instance method variant of ivy.softplus.
-=======
         ivy.Container instance method variant of ivy.softplus. 
->>>>>>> d1b582bc
         This method simply wraps the function, and so the docstring
         for ivy.softplus also applies to this method with minimal changes.
         """
         return ContainerWithActivations.static_softplus(
             self, key_chains, to_apply, prune_unapplied, map_sequences, out=out
         )
-<<<<<<< HEAD
-
-=======
     
->>>>>>> d1b582bc
     @staticmethod
     def static_softplus(
         x: ivy.Container,
@@ -44,11 +36,7 @@
         prune_unapplied: bool = False,
         map_sequences: bool = False,
         *,
-<<<<<<< HEAD
-        out: Optional[ivy.Container] = None,
-=======
         out: Optional[ivy.Container] = None
->>>>>>> d1b582bc
     ) -> ivy.Container:
         """
         ivy.Container static method variant of ivy.softplus.
