--- conflicted
+++ resolved
@@ -140,7 +140,6 @@
         map_sequences: bool = False,
         out: Optional[ivy.Container] = None,
     ) -> ivy.Container:
-<<<<<<< HEAD
         return self.static_tanh(
             self, key_chains, to_apply, prune_unapplied, map_sequences, out=out
         )
@@ -211,41 +210,6 @@
             self, axis, key_chains, to_apply, prune_unapplied, map_sequences, out=out
         )
 
-=======
-        """
-        ivy.Container instance method variant of ivy.softplus.
-        This method simply wraps the function, and so the docstring
-        for ivy.softplus also applies to this method with minimal changes.
-
-        Parameters
-        ----------
-        self
-            input container.
-        key_chains
-            The key-chains to apply or not apply the method to. Default is None.
-        to_apply
-            If True, the method will be applied to key_chains, otherwise key_chains
-            will be skipped. Default is True.
-        prune_unapplied
-            Whether to prune key_chains for which the function was not applied.
-            Default is False.
-        map_sequences
-            Whether to also map method to sequences (lists, tuples). Default is False.
-        out
-            optional output container, for writing the result to. It must have a shape
-            that the inputs broadcast to.
-
-        Returns
-        -------
-        ret
-            a container containing the softplus activation of each element in ``self``.
-
-        """
-        return ContainerWithActivations.static_softplus(
-            self, key_chains, to_apply, prune_unapplied, map_sequences, out=out
-        )
-
->>>>>>> 8fb1d281
     @staticmethod
     def static_softplus(
         x: Union[ivy.Array, ivy.NativeArray, ivy.Container],
@@ -253,42 +217,12 @@
         to_apply: bool = True,
         prune_unapplied: bool = False,
         map_sequences: bool = False,
-<<<<<<< HEAD
-        out: Optional[ivy.Container] = None,
-    ) -> ivy.Container:
-=======
+        out: Optional[ivy.Container] = None,
+    ) -> ivy.Container:
+
         *,
         out: Optional[ivy.Container] = None,
     ) -> ivy.Container:
-        """
-        ivy.Container static method variant of ivy.softplus.
-        This method simply wraps the function, and so the docstring
-        for ivy.softplus also applies to this method with minimal changes.
-
-        Parameters
-        ----------
-        x
-            input container.
-        key_chains
-            The key-chains to apply or not apply the method to. Default is None.
-        to_apply
-            If True, the method will be applied to key_chains, otherwise key_chains
-            will be skipped. Default is True.
-        prune_unapplied
-            Whether to prune key_chains for which the function was not applied.
-            Default is False.
-        map_sequences
-            Whether to also map method to sequences (lists, tuples). Default is False.
-        out
-            optional output container, for writing the result to. It must have a shape
-            that the inputs broadcast to.
-
-        Returns
-        -------
-        ret
-            a container containing the softplus activation of each element in ``self``.
-        """
->>>>>>> 8fb1d281
         return ContainerBase.multi_map_in_static_method(
             "softplus",
             x,
