--- conflicted
+++ resolved
@@ -787,11 +787,8 @@
         x: Union[ivy.Container, ivy.Array, ivy.NativeArray],
         axis: int = 0,
         exclusive: bool = False,
-<<<<<<< HEAD
         reverse: bool = False,
-=======
-        *,
->>>>>>> 88677c20
+        *,
         key_chains: Optional[Union[List[str], Dict[str, str]]] = None,
         to_apply: bool = True,
         prune_unapplied: bool = False,
@@ -879,11 +876,8 @@
         self: ivy.Container,
         axis: int = 0,
         exclusive: bool = False,
-<<<<<<< HEAD
         reverse: bool = False,
-=======
-        *,
->>>>>>> 88677c20
+        *,
         key_chains: Optional[Union[List[str], Dict[str, str]]] = None,
         to_apply: bool = True,
         prune_unapplied: bool = False,
