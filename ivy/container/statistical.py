# global
from typing import Optional, Union, List, Dict, Tuple

# local
import ivy
from ivy.container.base import ContainerBase

# ToDo: implement all methods here as public instance methods


# noinspection PyMissingConstructor
class ContainerWithStatistical(ContainerBase):
    def min(
        self: ivy.Container,
        axis: Union[int, Tuple[int]] = None,
        keepdims: bool = False,
        key_chains: Optional[Union[List[str], Dict[str, str]]] = None,
        to_apply: bool = True,
        prune_unapplied: bool = False,
        map_sequences: bool = False,
        *,
        out: Optional[ivy.Container] = None,
    ) -> ivy.Container:
        return self.handle_inplace(
            self.map(
                lambda x_, _: ivy.min(x_, axis, keepdims) if ivy.is_array(x_) else x_,
                key_chains,
                to_apply,
                prune_unapplied,
                map_sequences,
            ),
            out=out,
        )

    def max(
        self: ivy.Container,
        axis: Union[int, Tuple[int]] = None,
        keepdims: bool = False,
        key_chains: Optional[Union[List[str], Dict[str, str]]] = None,
        to_apply: bool = True,
        prune_unapplied: bool = False,
        map_sequences: bool = False,
        *,
        out: Optional[ivy.Container] = None,
    ) -> ivy.Container:
        return self.handle_inplace(
            self.map(
                lambda x_, _: ivy.max(x_, axis, keepdims) if ivy.is_array(x_) else x_,
                key_chains,
                to_apply,
                prune_unapplied,
                map_sequences,
            ),
            out=out,
        )

    def mean(
        self: ivy.Container,
        axis: Union[int, Tuple[int]] = None,
        keepdims: bool = False,
        key_chains: Optional[Union[List[str], Dict[str, str]]] = None,
        to_apply: bool = True,
        prune_unapplied: bool = False,
        map_sequences: bool = False,
        *,
        out: Optional[ivy.Container] = None,
    ) -> ivy.Container:
        return self.handle_inplace(
            self.map(
                lambda x_, _: ivy.mean(x_, axis, keepdims) if ivy.is_array(x_) else x_,
                key_chains,
                to_apply,
                prune_unapplied,
                map_sequences,
            ),
            out=out,
        )

    def var(
        self: ivy.Container,
        axis: Union[int, Tuple[int]] = None,
        correction: Union[int, float] = 0.0,
        keepdims: bool = False,
        key_chains: Optional[Union[List[str], Dict[str, str]]] = None,
        to_apply: bool = True,
        prune_unapplied: bool = False,
        map_sequences: bool = False,
        *,
        out: Optional[ivy.Container] = None,
    ) -> ivy.Container:
        """
<<<<<<< HEAD
        ivy.Container instance method variant of ivy.var. 
        This method simply wraps the function, and so the 
        docstring for ivy.var also applies to this method 
        with minimal changes.
        
        Parameters
        ----------
        self
            input array. Should have a floating-point data type.
        key_chains
            The key-chains to apply or not apply the method to. 
            Default is None.
        to_apply
            If True, the method will be applied to key_chains, 
            otherwise key_chains will be skipped. Default is True.
        prune_unapplied
            Whether to prune key_chains for which the function was not 
            applied. Default is False.
        map_sequences
            Whether to also map method to sequences (lists, tuples). 
            Default is False.
        out
            optional output, for writing the result to. It must have a 
            shape that the inputs broadcast to.
        
        Returns
        -------
        ret
           if the variance was computed over the entire array, a 
           zero-dimensional arraycontaining the variance; otherwise, 
           a non-zero-dimensional array containing the variances. 
           The returned array must have the same data type as x.
       
        Examples
        --------
        >>> x = ivy.Container(a=ivy.array([0.1, 0.2, 0.9]), \
                              b=ivy.array([0.7, 0.1, 0.9]))
        >>> y = x.var()
        >>> print(y)
        {
            a:ivy.array(0.12666667),
            b:ivy.array(0.11555555)
=======
        ivy.Container instance method variant of ivy.var. This method simply wraps the
        function, and so the docstring for ivy.var also applies to this method
        with the minimal changes.

        Parameters
        ----------
        self
            input container. Should have a floating-point data type.
        axis
            axis or axes along which variances must be computed. By default, the
            variance must be computed over the entire array for each array in the input
            container. If a tuple of integers, variances must be computed over
            multiple axes. Default: None.
        correction
            degrees of freedom adjustment. Setting this parameter to a value other than
            0 has the effect of adjusting the divisor during the calculation of the
            variance according to N-c where N corresponds to the total number of
            elements over which the variance is computed and c corresponds to the
            provided degrees of freedom adjustment. When computing the variance of a
            population, setting this parameter to 0 is the standard choice (i.e.,
            the provided array contains data constituting an entire population).
            When computing the unbiased sample variance, setting this parameter to 1
            is the standard choice (i.e., the provided array contains data sampled from
            a larger population; this is commonly referred to as Bessel's correction).
            Default: 0.
        keepdims
            if True, the reduced axes (dimensions) must be included in the result as
            singleton dimensions, and, accordingly, the result must be compatible
            with the input array (see Broadcasting). Otherwise, if False, the
            reduced axes (dimensions) must not be included in the result.
            Default: False.
        out
            optional output container, for writing the result to.

        Returns
        -------
        ret
            a container contianing different arrays depends on parameters. see below
            for the types of arrays in the returned container if the variance was
            computed over the entire array, a zero-dimensional array containing the
            variance; otherwise, a non-zero-dimensional array containing the variances. 
            The returned container must have the same data type as self.

        Examples
        --------
        >>> x = ivy.Container(a=ivy.array([0, 1, 2]), b=ivy.array([3, 4, 5]))
        >>> y = x.var()
        >>> print(y)
        {
            a: ivy.array(0.66666667),
            b: ivy.array(0.66666667)
        }

        >>> x = ivy.Container(a=ivy.array([0, 1, 2]), b=ivy.array([3, 4, 5]))
        >>> y = ivy.Container(c=ivy.array(0.), d=ivy.array(0.)
        >>> x.var(out=y)
        >>> print(y)
        {
            c: ivy.array(0.66666667),
            d: ivy.array(0.66666667)
        }

        >>> x = ivy.Container(a=ivy.array([[0, 1, 2], [3, 4, 5]]), 
                              b=ivy.array([[6, 7, 8], [9, 10, 11]]))
        >>> y = ivy.Container(c=ivy.array([0., 0., 0.]), d=ivy.array([0., 0., 0.]))
        >>> x.var(axis=0, out=y)
        >>> print(y)
        {
            a: ivy.array([2.25, 2.25, 2.25]),
            b: ivy.array([2.25, 2.25, 2.25])
>>>>>>> 25efc49b
        }
        """
        return self.handle_inplace(
            self.map(
                lambda x_, _: ivy.var(x_, axis, correction, keepdims)
                if ivy.is_array(x_)
                else x_,
                key_chains,
                to_apply,
                prune_unapplied,
                map_sequences,
            ),
            out=out,
        )

    @staticmethod
    def static_var(
        x: ivy.Container,
        axis: Union[int, Tuple[int]] = None,
        correction: Union[int, float] = 0.0,
        keepdims: bool = False,
        key_chains: Optional[Union[List[str], Dict[str, str]]] = None,
        to_apply: bool = True,
        prune_unapplied: bool = False,
        map_sequences: bool = False,
        *,
        out: Optional[ivy.Container] = None,
    ) -> ivy.Container:
        """ 
        ivy.Container static method variant of ivy.var. 
        This method simply wraps the function, and so 
        the docstring for ivy.var also applies to this method
        with minimal changes.

        Parameters
        ----------
        self
            input array. Should have a floating-point data type.
        key_chains
            The key-chains to apply or not apply the method to. 
            Default is None.
        to_apply
            If True, the method will be applied to key_chains,
            otherwise key_chains will be skipped. Default is True.
        prune_unapplied
            Whether to prune key_chains for which the function was 
            not applied. Default is False.
        map_sequences
            Whether to also map method to sequences (lists, tuples). 
            Default is False.
        out
            optional output, for writing the result to. 
            It must have a shape that the inputs broadcast to.

        Returns
        -------
        ret
           if the variance was computed over the entire array, 
           a zero-dimensional array containing the variance; 
           otherwise, a non-zero-dimensional array containing the 
           variances. The returned array must have the same data 
           type as x.
       
        Examples
        --------
        >>> x = ivy.Container(a=ivy.array([0.1, 0.2, 0.9]), \
                              b=ivy.array([0.7, 0.1, 0.9]))
        >>> y = ivy.Container.static_var(x)
        >>> print(y)
        {
            a:ivy.array(0.12666667),
            b:ivy.array(0.11555555)
        }

        """
        return ContainerBase.multi_map_in_static_method(
            "var",
            x,
            key_chains=key_chains,
            axis=axis,
            correction=correction,
            keepdims=keepdims,
            to_apply=to_apply,
            prune_unapplied=prune_unapplied,
            map_sequences=map_sequences,
            out=out,
        )

    def prod(
        self: ivy.Container,
        axis: Union[int, Tuple[int]] = None,
        dtype: Optional[Union[ivy.Dtype, ivy.NativeDtype]] = None,
        keepdims: bool = False,
        key_chains: Optional[Union[List[str], Dict[str, str]]] = None,
        to_apply: bool = True,
        prune_unapplied: bool = False,
        map_sequences: bool = False,
        *,
        out: Optional[ivy.Container] = None,
    ) -> ivy.Container:
        return self.handle_inplace(
            self.map(
                lambda x_, _: ivy.prod(x_, axis=axis, keepdims=keepdims, dtype=dtype)
                if ivy.is_array(x_)
                else x_,
                key_chains,
                to_apply,
                prune_unapplied,
                map_sequences,
            ),
            out=out,
        )

    def sum(
        self: ivy.Container,
        axis: Union[int, Tuple[int]] = None,
        dtype: Optional[Union[ivy.Dtype, ivy.NativeDtype]] = None,
        keepdims: bool = False,
        key_chains: Optional[Union[List[str], Dict[str, str]]] = None,
        to_apply: bool = True,
        prune_unapplied: bool = False,
        map_sequences: bool = False,
        *,
        out: Optional[ivy.Container] = None,
    ) -> ivy.Container:
        return self.handle_inplace(
            self.map(
                lambda x_, _: ivy.sum(x_, axis=axis, dtype=dtype, keepdims=keepdims)
                if ivy.is_array(x_)
                else x_,
                key_chains,
                to_apply,
                prune_unapplied,
                map_sequences,
            ),
            out=out,
        )

    def std(
        self: ivy.Container,
        axis: Union[int, Tuple[int]] = None,
        correction: Union[int, float] = 0.0,
        keepdims: bool = False,
        key_chains: Optional[Union[List[str], Dict[str, str]]] = None,
        to_apply: bool = True,
        prune_unapplied: bool = False,
        map_sequences: bool = False,
        *,
        out: Optional[ivy.Container] = None,
    ) -> ivy.Container:
        return self.handle_inplace(
            self.map(
                lambda x_, _: ivy.std(x_, axis, correction, keepdims)
                if ivy.is_array(x_)
                else x_,
                key_chains,
                to_apply,
                prune_unapplied,
                map_sequences,
            ),
            out=out,
        )

    def einsum(
        self: ivy.Container,
        equation: str,
        key_chains: Optional[Union[List[str], Dict[str, str]]] = None,
        to_apply: bool = True,
        prune_unapplied: bool = False,
        map_sequences: bool = False,
        *,
        out: Optional[ivy.Container] = None,
    ) -> ivy.Container:
        return self.handle_inplace(
            self.map(
                lambda x_, _: ivy.einsum(equation, x_) if ivy.is_array(x_) else x_,
                key_chains,
                to_apply,
                prune_unapplied,
                map_sequences,
            ),
            out=out,
        )<|MERGE_RESOLUTION|>--- conflicted
+++ resolved
@@ -89,50 +89,6 @@
         out: Optional[ivy.Container] = None,
     ) -> ivy.Container:
         """
-<<<<<<< HEAD
-        ivy.Container instance method variant of ivy.var. 
-        This method simply wraps the function, and so the 
-        docstring for ivy.var also applies to this method 
-        with minimal changes.
-        
-        Parameters
-        ----------
-        self
-            input array. Should have a floating-point data type.
-        key_chains
-            The key-chains to apply or not apply the method to. 
-            Default is None.
-        to_apply
-            If True, the method will be applied to key_chains, 
-            otherwise key_chains will be skipped. Default is True.
-        prune_unapplied
-            Whether to prune key_chains for which the function was not 
-            applied. Default is False.
-        map_sequences
-            Whether to also map method to sequences (lists, tuples). 
-            Default is False.
-        out
-            optional output, for writing the result to. It must have a 
-            shape that the inputs broadcast to.
-        
-        Returns
-        -------
-        ret
-           if the variance was computed over the entire array, a 
-           zero-dimensional arraycontaining the variance; otherwise, 
-           a non-zero-dimensional array containing the variances. 
-           The returned array must have the same data type as x.
-       
-        Examples
-        --------
-        >>> x = ivy.Container(a=ivy.array([0.1, 0.2, 0.9]), \
-                              b=ivy.array([0.7, 0.1, 0.9]))
-        >>> y = x.var()
-        >>> print(y)
-        {
-            a:ivy.array(0.12666667),
-            b:ivy.array(0.11555555)
-=======
         ivy.Container instance method variant of ivy.var. This method simply wraps the
         function, and so the docstring for ivy.var also applies to this method
         with the minimal changes.
@@ -203,7 +159,6 @@
         {
             a: ivy.array([2.25, 2.25, 2.25]),
             b: ivy.array([2.25, 2.25, 2.25])
->>>>>>> 25efc49b
         }
         """
         return self.handle_inplace(
