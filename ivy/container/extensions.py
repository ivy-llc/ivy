# global
from typing import Optional, Union, List, Dict, Tuple

# local
import ivy
from ivy.container.base import ContainerBase


class ContainerWithExtensions(ContainerBase):
    @staticmethod
    def static_sinc(
        x: ivy.Container,
        /,
        *,
        key_chains: Optional[Union[List[str], Dict[str, str]]] = None,
        to_apply: bool = True,
        prune_unapplied: bool = False,
        map_sequences: bool = False,
        out: Optional[ivy.Container] = None,
    ) -> ivy.Container:
        """
        ivy.Container static method variant of ivy.sinc. This method simply
        wraps the function, and so the docstring for ivy.sinc also
        applies to this method with minimal changes.

        Parameters
        ----------
        x
            input container whose elements are each expressed in radians.
            Should have a floating-point data type.
        key_chains
            The key-chains to apply or not apply the method to. Default is None.
        to_apply
            If True, the method will be applied to key_chains, otherwise key_chains
            will be skipped. Default is True.
        prune_unapplied
            Whether to prune key_chains for which the function was not applied.
            Default is False.
        map_sequences
            Whether to also map method to sequences (lists, tuples). Default is False.
        out
            optional output container, for writing the result to. It must have a shape
            that the inputs broadcast to.

        Returns
        -------
        ret
            a container containing the sinc of each element in ``x``. The returned
            container must have a floating-point data type determined by
            :ref:`type-promotion`.

        Examples
        --------
        >>> x = ivy.Container(a=ivy.array([0.5, 1.5, 2.5]),
        ...                   b=ivy.array([3.5, 4.5, 5.5]))
        >>> y = ivy.Container.static_sinc(x)
        >>> print(y)
        {
            a: ivy.array([0.636, -0.212, 0.127]),
            b: ivy.array([-0.090, 0.070, -0.057])
        }
        """
        return ContainerBase.multi_map_in_static_method(
            "sinc",
            x,
            key_chains=key_chains,
            to_apply=to_apply,
            prune_unapplied=prune_unapplied,
            map_sequences=map_sequences,
            out=out,
        )

    def sinc(
        self: ivy.Container,
        *,
        key_chains: Optional[Union[List[str], Dict[str, str]]] = None,
        to_apply: bool = True,
        prune_unapplied: bool = False,
        map_sequences: bool = False,
        out: Optional[ivy.Container] = None,
    ) -> ivy.Container:
        """
        ivy.Container instance method variant of ivy.sinc. This method simply
        wraps the function, and so the docstring for ivy.sinc also
        applies to this method with minimal changes.

        Parameters
        ----------
        self
            input container whose elements are each expressed in radians.
            Should have a floating-point data type.
        key_chains
            The key-chains to apply or not apply the method to. Default is None.
        to_apply
            If True, the method will be applied to key_chains, otherwise key_chains
            will be skipped. Default is True.
        prune_unapplied
            Whether to prune key_chains for which the function was not applied.
            Default is False.
        map_sequences
            Whether to also map method to sequences (lists, tuples). Default is False.
        out
            optional output container, for writing the result to. It must have a shape
            that the inputs broadcast to.

        Returns
        -------
        ret
            a container containing the sinc of each element in ``self``.
            The returned container must have a floating-point data type
            determined by :ref:`type-promotion`.

        Examples
        --------
        >>> x = ivy.Container(a=ivy.array([0.5, 1.5, 2.5]),
        ...                   b=ivy.array([3.5, 4.5, 5.5]))
        >>> y = x.sinc()
        >>> print(y)
        {
            a: ivy.array([0.637,-0.212,0.127]),
            b: ivy.array([-0.0909,0.0707,-0.0579])
        }
        """
        return self.static_sinc(
            self,
            key_chains=key_chains,
            to_apply=to_apply,
            prune_unapplied=prune_unapplied,
            map_sequences=map_sequences,
            out=out,
        )

    @staticmethod
    def static_flatten(
        x: Union[ivy.Array, ivy.NativeArray, ivy.Container],
        /,
        *,
        start_dim: int,
        end_dim: int,
        key_chains: Optional[Union[List[str], Dict[str, str]]] = None,
        to_apply: bool = True,
        prune_unapplied: bool = False,
        map_sequences: bool = False,
        out: Optional[ivy.Container] = None,
    ) -> ivy.Container:
        """
        ivy.Container static method variant of ivy.flatten. This method simply wraps the
        function, and so the docstring for ivy.flatten also applies to this method
        with minimal changes.

        Parameters
        ----------
        x
            input container to flatten at leaves.
        start_dim
            first dim to flatten. If not set, defaults to 0.
        end_dim
            last dim to flatten. If not set, defaults to -1.

        Returns
        -------
        ret
            Container with arrays flattened at leaves.

        Examples
        --------
        With one :class:`ivy.Container` input:

        >>> x = ivy.Container(a=ivy.array([[[1, 2], [3, 4]], [[5, 6], [7, 8]]]),
        ...                   b=ivy.array([[[9, 10], [11, 12]], [[13, 14], [15, 16]]]))
        >>> ivy.flatten(x)
        [{
            a: ivy.array([1, 2, 3, 4, 5, 6, 7, 8])
            b: ivy.array([9, 10, 11, 12, 13, 14, 15, 16])
        }]
        """
        return ContainerBase.multi_map_in_static_method(
            "flatten",
            x,
            start_dim=start_dim,
            end_dim=end_dim,
            key_chains=key_chains,
            to_apply=to_apply,
            prune_unapplied=prune_unapplied,
            map_sequences=map_sequences,
            out=out,
        )

    def flatten(
        self: ivy.Container,
        *,
        start_dim: int,
        end_dim: int,
        out: Optional[ivy.Container] = None,
    ) -> ivy.Container:
        """ivy.Container instance method variant of ivy.flatten. This method simply
        wraps the function, and so the docstring for ivy.flatten also applies to this
        method with minimal changes.

        Parameters
        ----------
        self
            input container to flatten at leaves.
        start_dim
            first dim to flatten. If not set, defaults to 0.
        end_dim
            last dim to flatten. If not set, defaults to -1.

        Returns
        -------
        ret
            Container with arrays flattened at leaves.

        Examples
        --------
        With one :class:`ivy.Container` input:

        >>> x = ivy.Container(a=ivy.array([[[1, 2], [3, 4]], [[5, 6], [7, 8]]]),
        ...                   b=ivy.array([[[9, 10], [11, 12]], [[13, 14], [15, 16]]]))
        >>> ivy.flatten(x)
        [{
            a: ivy.array([1, 2, 3, 4, 5, 6, 7, 8])
            b: ivy.array([9, 10, 11, 12, 13, 14, 15, 16])
        }]
        """
        return self.static_flatten(self, start_dim=start_dim, end_dim=end_dim, out=out)

    @staticmethod
    def static_lcm(
        x1: Union[ivy.Container, ivy.Array, ivy.NativeArray],
        x2: Union[ivy.Container, ivy.Array, ivy.NativeArray],
        /,
        *,
        key_chains: Optional[Union[List[str], Dict[str, str]]] = None,
        to_apply: bool = True,
        prune_unapplied: bool = False,
        map_sequences: bool = False,
        out: Optional[ivy.Container] = None,
    ) -> ivy.Container:
        """
        ivy.Container static method variant of ivy.lcm. This method simply wraps the
        function, and so the docstring for ivy.lcm also applies to this method
        with minimal changes.

        Parameters
        ----------
        x1
            first input container.
        x2
            second input container.
        out
            optional output container, for writing the result to.

        Returns
        -------
        ret
            a container containing the element-wise least common multiples
            of the arrays contained in x1 and x2.

        Examples
        --------
        >>> x1=ivy.Container(a=ivy.array([2, 3, 4]),
        ...                  b=ivy.array([6, 54, 62, 10]))
        >>> x2=ivy.Container(a=ivy.array([5, 8, 15]),
        ...                  b=ivy.array([32, 40, 25, 13]))
        >>> ivy.Container.lcm(x1, x2)
        {
            a: ivy.array([10, 21, 60]),
            b: ivy.array([96, 1080, 1550, 130])
        }

        """
        return ContainerBase.multi_map_in_static_method(
            "lcm",
            x1,
            x2,
            key_chains=key_chains,
            to_apply=to_apply,
            prune_unapplied=prune_unapplied,
            map_sequences=map_sequences,
            out=out,
        )

    def lcm(
        self: ivy.Container,
        x2: Union[ivy.Container, ivy.Array, ivy.NativeArray],
        *,
        key_chains: Optional[Union[List[str], Dict[str, str]]] = None,
        to_apply: bool = True,
        prune_unapplied: bool = False,
        map_sequences: bool = False,
        out: Optional[ivy.Container] = None,
    ) -> ivy.Container:
        """
        ivy.Container instance method variant of ivy.lcm. This method simply wraps the
        function, and so the docstring for ivy.lcm also applies to this method
        with minimal changes.

        Parameters
        ----------
        x1
            first input container.
        x2
            second input container.
        out
            optional output container, for writing the result to.

        Returns
        -------
        ret
            a container containing the the element-wise least common multiples
            of the arrays contained in x1 and x2.

        Examples
        --------
        >>> x1=ivy.Container(a=ivy.array([2, 3, 4]),
        ...                  b=ivy.array([6, 54, 62, 10]))
        >>> x2=ivy.Container(a=ivy.array([5, 8, 15]),
        ...                  b=ivy.array([32, 40, 25, 13]))
        >>> x1.lcm(x2)
        {
            a: ivy.array([10, 21, 60]),
            b: ivy.array([96, 1080, 1550, 130])
        }

        """
        return self.static_lcm(
            self,
            x2,
            key_chains=key_chains,
            to_apply=to_apply,
            prune_unapplied=prune_unapplied,
            map_sequences=map_sequences,
            out=out,
        )

    @staticmethod
    def static_hann_window(
        window_length: Union[int, ivy.Container],
        periodic: Optional[bool] = True,
        dtype: Optional[Union[ivy.Dtype, ivy.NativeDtype]] = None,
        *,
        key_chains: Optional[Union[List[str], Dict[str, str]]] = None,
        to_apply: bool = True,
        prune_unapplied: bool = False,
        map_sequences: bool = False,
        out: Optional[ivy.Container] = None,
    ) -> ivy.Container:
        """
        ivy.Container static method variant of ivy.hann_window. This method simply wraps
        the function, and so the docstring for ivy.hann_window also applies to this
        method with minimal changes.

        Parameters
        ----------
        window_length
            container including multiple window sizes.
        periodic
            If True, returns a window to be used as periodic function.
            If False, return a symmetric window.
        dtype
            The data type to produce. Must be a floating point type.
        out
            optional output container, for writing the result to.

        Returns
        -------
        ret
            The container that contains the Hann windows.

        Examples
        --------
        With one :class:`ivy.Container` input:

        >>> x = ivy.Container(a=3, b=5)
        >>> ivy.Container.static_hann(x)
        {
            a: ivy.array([0.0000, 0.7500, 0.7500])
            b: ivy.array([0.0000, 0.3455, 0.9045, 0.9045, 0.3455])
        }
        """
        return ContainerBase.multi_map_in_static_method(
            "hann_window",
            window_length,
            periodic,
            dtype,
            key_chains=key_chains,
            to_apply=to_apply,
            prune_unapplied=prune_unapplied,
            map_sequences=map_sequences,
            out=out,
        )

    def hann_window(
        self: ivy.Container,
        periodic: Optional[bool] = True,
        dtype: Optional[Union[ivy.Dtype, ivy.NativeDtype]] = None,
        *,
        out: Optional[ivy.Container] = None,
    ) -> ivy.Container:
        """ivy.Container instance method variant of ivy.hann_window. This method simply
        wraps the function, and so the docstring for ivy.hann_window also applies to
        this method with minimal changes.

        Parameters
        ----------
        self
            input container with window sizes.
        periodic
            If True, returns a window to be used as periodic function.
            If False, return a symmetric window.
        dtype
            The data type to produce. Must be a floating point type.
        out
            optional output container, for writing the result to.

        Returns
        -------
        ret
            The container containing the Hann windows.

        Examples
        --------
        With one :class:`ivy.Container` input:

        >>> x = ivy.Container(a=3, b=5)
        >>> ivy.hann_window(x)
        {
            a: ivy.array([0.0000, 0.7500, 0.7500])
            b: ivy.array([0.0000, 0.3455, 0.9045, 0.9045, 0.3455])
        }
        """
        return self.static_hann_window(self, periodic, dtype, out=out)

    @staticmethod
    def static_max_pool2d(
        x: Union[ivy.Array, ivy.NativeArray, ivy.Container],
        kernel: Union[int, Tuple[int], Tuple[int, int]],
        strides: Union[int, Tuple[int], Tuple[int, int]],
        padding: str,
        /,
        *,
        data_format: str = "NHWC",
        key_chains: Optional[Union[List[str], Dict[str, str]]] = None,
        to_apply: bool = True,
        prune_unapplied: bool = False,
        map_sequences: bool = False,
        out: Optional[ivy.Container] = None,
    ) -> ivy.Container:
        """ivy.Container static method variant of ivy.max_pool2dd. This method simply
        wraps the function, and so the docstring for ivy.max_pool2d also applies
        to this method with minimal changes.

        Parameters
        ----------
        x
            Input image *[batch_size,h,w,d_in]*.
        kernel
            The size of the window to take a max over.
        strides
            The stride of the sliding window for each dimension of input.
        padding
            "SAME" or "VALID" indicating the algorithm, or list indicating
            the per-dimension paddings.
        data_format
            "NHWC" or "NCHW". Defaults to "NHWC".
        out
            optional output array, for writing the result to. It must have a shape
            that the inputs broadcast to.

        Returns
        -------
        ret
            The result of the pooling operation.

        Examples
        --------
        >>> a = ivy.arange(12).reshape((2, 1, 3, 2))
        >>> b = ivy.arange(48).reshape((2, 4, 3, 2))
        >>> x = ivy.Container({'a': a, 'b': b})
        >>> print(ivy.Container.static_max_pool2d(x, (2, 2), (1, 1), "SAME"))
        {
            a: (<class ivy.array.array.Array> shape=[2, 1, 3, 2]),
            b: (<class ivy.array.array.Array> shape=[2, 4, 3, 2])
        }
        """
        return ContainerBase.multi_map_in_static_method(
            "max_pool2d",
            x,
            kernel,
            strides,
            padding,
            data_format=data_format,
            key_chains=key_chains,
            to_apply=to_apply,
            prune_unapplied=prune_unapplied,
            map_sequences=map_sequences,
            out=out,
        )

    def max_pool2d(
        self: ivy.Container,
        kernel: Union[int, Tuple[int], Tuple[int, int]],
        strides: Union[int, Tuple[int], Tuple[int, int]],
        padding: str,
        /,
        *,
        data_format: str = "NHWC",
        key_chains: Optional[Union[List[str], Dict[str, str]]] = None,
        to_apply: bool = True,
        prune_unapplied: bool = False,
        map_sequences: bool = False,
        out: Optional[ivy.Container] = None,
    ) -> ivy.Container:
        """ivy.Container instance method variant of `ivy.max_pool2d`. This method simply
        wraps the function, and so the docstring for `ivy.max_pool2d` also applies
        to this method with minimal changes.

        Parameters
        ----------
        x
            Input image *[batch_size,h,w,d_in]*.
        kernel
            The size of the window to take a max over.
        strides
            The stride of the sliding window for each dimension of input.
        padding
            "SAME" or "VALID" indicating the algorithm, or list indicating
            the per-dimension paddings.
        data_format
            "NHWC" or "NCHW". Defaults to "NHWC".
        dilations
            The dilation factor for each dimension of input. (Default value = 1)
        out
            optional output array, for writing the result to. It must have a shape
            that the inputs broadcast to.

        Returns
        -------
        ret
            The result of the pooling operation.

        Examples
        --------
        >>> a = ivy.arange(12).reshape((2, 1, 3, 2))
        >>> b = ivy.arange(48).reshape((2, 4, 3, 2))
        >>> x = ivy.Container({'a': a, 'b': b})
        >>> print(x.max_pool2d(2, 2), (1, 1), "SAME"))
        {
            a: (<class ivy.array.array.Array> shape=[2, 1, 3, 2]),
            b: (<class ivy.array.array.Array> shape=[2, 4, 3, 2])
        }
        """
        return self.static_max_pool2d(
            self,
<<<<<<< HEAD
            periodic,
            dtype,
            out=out)

    @staticmethod
    def static_rfft(
        x: ivy.Container,
        n: Optional[int] = None, 
        norm: Optional[str] = None,
        /,
        *,
        key_chains: Optional[Union[List[str], Dict[str, str]]] = None,
        to_apply: bool = True,
        prune_unapplied: bool = False,
        map_sequences: bool = False,
        out: Optional[ivy.Container] = None
    ) -> ivy.Container:
        """ivy.Container static method variant of ivy.rfft. This method simply
        wraps the function, and so the docstring for ivy.rfft also applies to
        this method with minimal changes.

        Parameters
        ----------
        x
            The real input container.
        n
            Signal length. If given, the input will either be zero-padded or trimmed
            to this length before computing the real FFT.
        norm
            Normalization mode.
        key_chains
            The key-chains to apply or not apply the method to. Default is None.
        to_apply
            If True, the method will be applied to key_chains, otherwise key_chains
            will be skipped. Default is True.
        prune_unapplied
            Whether to prune key_chains for which the function was not applied.
            Default is False.
        map_sequences
            Whether to also map method to sequences (lists, tuples). Default is False.
        out
            optional output container, for writing the result to.

        Returns
        -------
        ret
            a container containing the real FFT of ```x```.

        Examples
        --------
        >>> x = ivy.Container(a=ivy.array([0, 1, 0, 0]),
        ...                   b=ivy.array([0, 1, 2, 3]))
        >>> ivy.Container.rfft(x)
        {
            a: ivy.array([ 1.+0.j,  0.-1.j, -1.+0.j])
            b: ivy.array([ 6.+0.j, -2.+2.j, -2.+0.j])
        }
        """
        return ContainerBase.multi_map_in_static_method(
            "rfft",
            x,
            n=n,
            norm=norm,
            key_chains=key_chains,
            to_apply=to_apply,
            prune_unapplied=prune_unapplied,
            map_sequences=map_sequences,
            out=out,
        )

    def rfft(
        self: ivy.Container,
        n: Optional[int] = None, 
        norm: Optional[str] = None,
        /,
        *,
        key_chains: Optional[Union[List[str], Dict[str, str]]] = None,
        to_apply: bool = True,
        prune_unapplied: bool = False,
        map_sequences: bool = False,
        out: Optional[ivy.Container] = None
    ) -> ivy.Container:
        """ivy.Container instance method variant of ivy.rfft. This method simply
        wraps the function, and so the docstring for ivy.rfft also applies to
        this method with minimal changes.

        Parameters
        ----------
        self
            The real input container.
        n
            Signal length. If given, the input will either be zero-padded or trimmed
            to this length before computing the real FFT.
        norm
            Normalization mode.
        key_chains
            The key-chains to apply or not apply the method to. Default is None.
        to_apply
            If True, the method will be applied to key_chains, otherwise key_chains
            will be skipped. Default is True.
        prune_unapplied
            Whether to prune key_chains for which the function was not applied.
            Default is False.
        map_sequences
            Whether to also map method to sequences (lists, tuples). Default is False.
        out
            optional output container, for writing the result to.

        Returns
        -------
        ret
            a container containing the real FFT of ```x```.

        Examples
        --------
        >>> x = ivy.Container(a=ivy.array([0, 1, 0, 0]),
        ...                   b=ivy.array([0, 1, 2, 3]))
        >>> x.rfft()
        {
            a: ivy.array([ 1.+0.j,  0.-1.j, -1.+0.j])
            b: ivy.array([ 6.+0.j, -2.+2.j, -2.+0.j])
        }
        """
        return self.static_rfft(
            self,
            n=n,
            norm=norm,
=======
            kernel,
            strides,
            padding,
            data_format=data_format,
>>>>>>> b43ae55d
            key_chains=key_chains,
            to_apply=to_apply,
            prune_unapplied=prune_unapplied,
            map_sequences=map_sequences,
            out=out,
        )<|MERGE_RESOLUTION|>--- conflicted
+++ resolved
@@ -553,15 +553,21 @@
         """
         return self.static_max_pool2d(
             self,
-<<<<<<< HEAD
-            periodic,
-            dtype,
-            out=out)
+            kernel,
+            strides,
+            padding,
+            data_format=data_format,
+            key_chains=key_chains,
+            to_apply=to_apply,
+            prune_unapplied=prune_unapplied,
+            map_sequences=map_sequences,
+            out=out,
+        )
 
     @staticmethod
     def static_rfft(
         x: ivy.Container,
-        n: Optional[int] = None, 
+        n: Optional[int] = None,
         norm: Optional[str] = None,
         /,
         *,
@@ -626,7 +632,7 @@
 
     def rfft(
         self: ivy.Container,
-        n: Optional[int] = None, 
+        n: Optional[int] = None,
         norm: Optional[str] = None,
         /,
         *,
@@ -681,12 +687,6 @@
             self,
             n=n,
             norm=norm,
-=======
-            kernel,
-            strides,
-            padding,
-            data_format=data_format,
->>>>>>> b43ae55d
             key_chains=key_chains,
             to_apply=to_apply,
             prune_unapplied=prune_unapplied,
