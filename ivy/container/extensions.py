# global
from typing import Optional, Union, List, Dict

# local
import ivy
from ivy.container.base import ContainerBase


class ContainerWithExtensions(ContainerBase):
    @staticmethod
    def static_sinc(
        x: ivy.Container,
        /,
        *,
        key_chains: Optional[Union[List[str], Dict[str, str]]] = None,
        to_apply: bool = True,
        prune_unapplied: bool = False,
        map_sequences: bool = False,
        out: Optional[ivy.Container] = None,
    ) -> ivy.Container:
        """
        ivy.Container static method variant of ivy.sinc. This method simply
        wraps the function, and so the docstring for ivy.sinc also
        applies to this method with minimal changes.

        Parameters
        ----------
        x
            input container whose elements are each expressed in radians.
            Should have a floating-point data type.
        key_chains
            The key-chains to apply or not apply the method to. Default is None.
        to_apply
            If True, the method will be applied to key_chains, otherwise key_chains
            will be skipped. Default is True.
        prune_unapplied
            Whether to prune key_chains for which the function was not applied.
            Default is False.
        map_sequences
            Whether to also map method to sequences (lists, tuples). Default is False.
        out
            optional output container, for writing the result to. It must have a shape
            that the inputs broadcast to.

        Returns
        -------
        ret
            a container containing the sinc of each element in ``x``. The returned
            container must have a floating-point data type determined by
            :ref:`type-promotion`.

        Examples
        --------
        >>> x = ivy.Container(a=ivy.array([0.5, 1.5, 2.5]),\
                              b=ivy.array([3.5, 4.5, 5.5]))
        >>> y = ivy.Container.static_sinc(x)
        >>> print(y)
        {
            a: ivy.array([0.636, -0.212, 0.127]),
            b: ivy.array([-0.090, 0.070, -0.057])
        }
        """
        return ContainerBase.multi_map_in_static_method(
            "sinc",
            x,
            key_chains=key_chains,
            to_apply=to_apply,
            prune_unapplied=prune_unapplied,
            map_sequences=map_sequences,
            out=out,
        )

    def sinc(
        self: ivy.Container,
        *,
        key_chains: Optional[Union[List[str], Dict[str, str]]] = None,
        to_apply: bool = True,
        prune_unapplied: bool = False,
        map_sequences: bool = False,
        out: Optional[ivy.Container] = None,
    ) -> ivy.Container:
        """
        ivy.Container instance method variant of ivy.sinc. This method simply
        wraps the function, and so the docstring for ivy.sinc also
        applies to this method with minimal changes.

        Parameters
        ----------
        self
            input container whose elements are each expressed in radians.
            Should have a floating-point data type.
        key_chains
            The key-chains to apply or not apply the method to. Default is None.
        to_apply
            If True, the method will be applied to key_chains, otherwise key_chains
            will be skipped. Default is True.
        prune_unapplied
            Whether to prune key_chains for which the function was not applied.
            Default is False.
        map_sequences
            Whether to also map method to sequences (lists, tuples). Default is False.
        out
            optional output container, for writing the result to. It must have a shape
            that the inputs broadcast to.

        Returns
        -------
        ret
            a container containing the sinc of each element in ``self``.
            The returned container must have a floating-point data type
            determined by :ref:`type-promotion`.

        Examples
        --------
        >>> x = ivy.Container(a=ivy.array([0.5, 1.5, 2.5]),\
                              b=ivy.array([3.5, 4.5, 5.5]))
        >>> y = x.sinc()
        >>> print(y)
        {
            a: ivy.array([0.637,-0.212,0.127]),
            b: ivy.array([-0.0909,0.0707,-0.0579])
        }
        """
        return self.static_sinc(
            self,
            key_chains=key_chains,
            to_apply=to_apply,
            prune_unapplied=prune_unapplied,
            map_sequences=map_sequences,
            out=out,
        )

    @staticmethod
    def static_flatten(
        x: Union[ivy.Array, ivy.NativeArray, ivy.Container],
        /,
        *,
        start_dim: int,
        end_dim: int,
        key_chains: Optional[Union[List[str], Dict[str, str]]] = None,
        to_apply: bool = True,
        prune_unapplied: bool = False,
        map_sequences: bool = False,
        out: Optional[ivy.Container] = None,
    ) -> ivy.Container:
        """
        ivy.Container static method variant of ivy.flatten. This method simply wraps the
        function, and so the docstring for ivy.flatten also applies to this method
        with minimal changes.

        Parameters
        ----------
        x
            input container to flatten at leaves.
        start_dim
            first dim to flatten. If not set, defaults to 0.
        end_dim
            last dim to flatten. If not set, defaults to -1.

        Returns
        -------
        ret
            Container with arrays flattened at leaves.

        Examples
        --------
        With one :class:`ivy.Container` input:

        >>> x = ivy.Container(a=ivy.array([[[1, 2], [3, 4]], [[5, 6], [7, 8]]]),
        ...                   b=ivy.array([[[9, 10], [11, 12]], [[13, 14], [15, 16]]]))
        >>> ivy.flatten(x)
        [{
            a: ivy.array([1, 2, 3, 4, 5, 6, 7, 8])
            b: ivy.array([9, 10, 11, 12, 13, 14, 15, 16])
        }]
        """
        return ContainerBase.multi_map_in_static_method(
            "flatten",
            x,
            start_dim=start_dim,
            end_dim=end_dim,
            key_chains=key_chains,
            to_apply=to_apply,
            prune_unapplied=prune_unapplied,
            map_sequences=map_sequences,
            out=out,
        )

    def flatten(
        self: ivy.Container,
        *,
        start_dim: int,
        end_dim: int,
        out: Optional[ivy.Container] = None,
    ) -> ivy.Container:
        """ivy.Container instance method variant of ivy.flatten. This method simply
        wraps the function, and so the docstring for ivy.flatten also applies to this
        method with minimal changes.

        Parameters
        ----------
        self
            input container to flatten at leaves.
        start_dim
            first dim to flatten. If not set, defaults to 0.
        end_dim
            last dim to flatten. If not set, defaults to -1.

        Returns
        -------
        ret
            Container with arrays flattened at leaves.

        Examples
        --------
        With one :class:`ivy.Container` input:

        >>> x = ivy.Container(a=ivy.array([[[1, 2], [3, 4]], [[5, 6], [7, 8]]]),
        ...                   b=ivy.array([[[9, 10], [11, 12]], [[13, 14], [15, 16]]]))
        >>> ivy.flatten(x)
        [{
            a: ivy.array([1, 2, 3, 4, 5, 6, 7, 8])
            b: ivy.array([9, 10, 11, 12, 13, 14, 15, 16])
        }]
        """
        return self.static_flatten(self, start_dim=start_dim, end_dim=end_dim, out=out)

    @staticmethod
    def static_lcm(
        x1: Union[ivy.Container, ivy.Array, ivy.NativeArray],
        x2: Union[ivy.Container, ivy.Array, ivy.NativeArray],
        /,
        *,
        key_chains: Optional[Union[List[str], Dict[str, str]]] = None,
        to_apply: bool = True,
        prune_unapplied: bool = False,
        map_sequences: bool = False,
        out: Optional[ivy.Container] = None,
    ) -> ivy.Container:
        """
        ivy.Container static method variant of ivy.lcm. This method simply wraps the
        function, and so the docstring for ivy.lcm also applies to this method
        with minimal changes.

        Parameters
        ----------
        x1
            first input container.
        x2
            second input container.
        out
            optional output container, for writing the result to.

        Returns
        -------
        ret
            a container containing the element-wise least common multiples
            of the arrays contained in x1 and x2.

        Examples
        --------
        >>> x1=ivy.Container(a=ivy.array([2, 3, 4]),\
                            b=ivy.array([6, 54, 62, 10]))
        >>> x2=ivy.Container(a=ivy.array([5, 8, 15]),\
                            b=ivy.array([32, 40, 25, 13]))
        >>> ivy.Container.lcm(x1, x2)
        {
            a: ivy.array([10, 21, 60]),
            b: ivy.array([96, 1080, 1550, 130])
        }

        """
        return ContainerBase.multi_map_in_static_method(
            "lcm",
            x1,
            x2,
            key_chains=key_chains,
            to_apply=to_apply,
            prune_unapplied=prune_unapplied,
            map_sequences=map_sequences,
            out=out,
        )

    def lcm(
        self: ivy.Container,
        x2: Union[ivy.Container, ivy.Array, ivy.NativeArray],
        *,
        key_chains: Optional[Union[List[str], Dict[str, str]]] = None,
        to_apply: bool = True,
        prune_unapplied: bool = False,
        map_sequences: bool = False,
        out: Optional[ivy.Container] = None,
    ) -> ivy.Container:
        """
        ivy.Container instance method variant of ivy.lcm. This method simply wraps the
        function, and so the docstring for ivy.lcm also applies to this method
        with minimal changes.

        Parameters
        ----------
        x1
            first input container.
        x2
            second input container.
        out
            optional output container, for writing the result to.

        Returns
        -------
        ret
            a container containing the the element-wise least common multiples
            of the arrays contained in x1 and x2.

        Examples
        --------
        >>> x1=ivy.Container(a=ivy.array([2, 3, 4]),\
                            b=ivy.array([6, 54, 62, 10]))
        >>> x2=ivy.Container(a=ivy.array([5, 8, 15]),\
                            b=ivy.array([32, 40, 25, 13]))
        >>> x1.lcm(x2)
        {
            a: ivy.array([10, 21, 60]),
            b: ivy.array([96, 1080, 1550, 130])
        }

        """
        return self.static_lcm(
            self,
            x2,
            key_chains=key_chains,
            to_apply=to_apply,
            prune_unapplied=prune_unapplied,
            map_sequences=map_sequences,
            out=out,
        )

    @staticmethod
<<<<<<< HEAD
=======
    def static_hann_window(
        window_length: Union[int, ivy.Container],
        periodic: Optional[bool] = True,
        dtype: Optional[Union[ivy.Dtype, ivy.NativeDtype]] = None,
        *,        
        key_chains: Optional[Union[List[str], Dict[str, str]]] = None,
        to_apply: bool = True,
        prune_unapplied: bool = False,
        map_sequences: bool = False,
        out: Optional[ivy.Container] = None,
    ) -> ivy.Container:
        """
        ivy.Container static method variant of ivy.hann_window. This method simply wraps 
        the function, and so the docstring for ivy.hann_window also applies to this 
        method with minimal changes.

        Parameters
        ----------
        window_length
            container including multiple window sizes.
        periodic
            If True, returns a window to be used as periodic function. 
            If False, return a symmetric window.
        dtype
            The data type to produce. Must be a floating point type.
        out
            optional output container, for writing the result to.

        Returns
        -------
        ret
            The container that contains the Hann windows.

        Examples
        --------
        With one :class:`ivy.Container` input:

        >>> x = ivy.Container(a=3, b=5)
        >>> ivy.Container.static_hann(x)
        {
            a: ivy.array([0.0000, 0.7500, 0.7500])
            b: ivy.array([0.0000, 0.3455, 0.9045, 0.9045, 0.3455]) 
        }
        """
        return ContainerBase.multi_map_in_static_method(
            "hann_window",
            window_length,
            periodic,
            dtype,
            key_chains=key_chains,
            to_apply=to_apply,
            prune_unapplied=prune_unapplied,
            map_sequences=map_sequences,
            out=out,
        )

    def hann_window(
        self: ivy.Container,
        periodic: Optional[bool] = True,
        dtype: Optional[Union[ivy.Dtype, ivy.NativeDtype]] = None,
        *,
        out: Optional[ivy.Container] = None,
    ) -> ivy.Container:
        """ivy.Container instance method variant of ivy.hann_window. This method simply
        wraps the function, and so the docstring for ivy.hann_window also applies to 
        this method with minimal changes.

        Parameters
        ----------
        self
            input container with window sizes.
        periodic
            If True, returns a window to be used as periodic function. 
            If False, return a symmetric window.
        dtype
            The data type to produce. Must be a floating point type.
        out
            optional output container, for writing the result to.

        Returns
        -------
        ret
            The container containing the Hann windows.

        Examples
        --------
        With one :class:`ivy.Container` input:

        >>> x = ivy.Container(a=3, b=5)
        >>> ivy.hann_window(x)
        {
            a: ivy.array([0.0000, 0.7500, 0.7500])
            b: ivy.array([0.0000, 0.3455, 0.9045, 0.9045, 0.3455]) 
        }
        """
        return self.static_hann_window(
            self,
            periodic,
            dtype,
            out=out)

    @staticmethod
>>>>>>> d7bb608b
    def static_rfft(
        x: ivy.Container,
        n: Optional[int] = None, 
        norm: Optional[str] = None,
        /,
        *,
        key_chains: Optional[Union[List[str], Dict[str, str]]] = None,
        to_apply: bool = True,
        prune_unapplied: bool = False,
        map_sequences: bool = False,
        out: Optional[ivy.Container] = None
    ) -> ivy.Container:
        """ivy.Container static method variant of ivy.rfft. This method simply
        wraps the function, and so the docstring for ivy.rfft also applies to
        this method with minimal changes.

        Parameters
        ----------
        x
            The real input container.
        n
            Signal length. If given, the input will either be zero-padded or trimmed
            to this length before computing the real FFT.
        norm
            Normalization mode.
        key_chains
            The key-chains to apply or not apply the method to. Default is None.
        to_apply
            If True, the method will be applied to key_chains, otherwise key_chains
            will be skipped. Default is True.
        prune_unapplied
            Whether to prune key_chains for which the function was not applied.
            Default is False.
        map_sequences
            Whether to also map method to sequences (lists, tuples). Default is False.
        out
            optional output container, for writing the result to.

        Returns
        -------
        ret
            a container containing the real FFT of ```x```.

        Examples
        --------
        >>> x = ivy.Container(a=ivy.array([0, 1, 0, 0]),
        ...                   b=ivy.array([0, 1, 2, 3]))
        >>> ivy.Container.rfft(x)
        {
            a: ivy.array([ 1.+0.j,  0.-1.j, -1.+0.j])
            b: ivy.array([ 6.+0.j, -2.+2.j, -2.+0.j])
        }
        """
        return ContainerBase.multi_map_in_static_method(
            "rfft",
            x,
            n=n,
            norm=norm,
            key_chains=key_chains,
            to_apply=to_apply,
            prune_unapplied=prune_unapplied,
            map_sequences=map_sequences,
            out=out,
        )

    def rfft(
        self: ivy.Container,
        n: Optional[int] = None, 
        norm: Optional[str] = None,
        /,
        *,
        key_chains: Optional[Union[List[str], Dict[str, str]]] = None,
        to_apply: bool = True,
        prune_unapplied: bool = False,
        map_sequences: bool = False,
        out: Optional[ivy.Container] = None
    ) -> ivy.Container:
        """ivy.Container instance method variant of ivy.rfft. This method simply
        wraps the function, and so the docstring for ivy.rfft also applies to
        this method with minimal changes.

        Parameters
        ----------
        self
            The real input container.
        n
            Signal length. If given, the input will either be zero-padded or trimmed
            to this length before computing the real FFT.
        norm
            Normalization mode.
        key_chains
            The key-chains to apply or not apply the method to. Default is None.
        to_apply
            If True, the method will be applied to key_chains, otherwise key_chains
            will be skipped. Default is True.
        prune_unapplied
            Whether to prune key_chains for which the function was not applied.
            Default is False.
        map_sequences
            Whether to also map method to sequences (lists, tuples). Default is False.
        out
            optional output container, for writing the result to.

        Returns
        -------
        ret
            a container containing the real FFT of ```x```.

        Examples
        --------
        >>> x = ivy.Container(a=ivy.array([0, 1, 0, 0]),
        ...                   b=ivy.array([0, 1, 2, 3]))
        >>> x.rfft()
        {
            a: ivy.array([ 1.+0.j,  0.-1.j, -1.+0.j])
            b: ivy.array([ 6.+0.j, -2.+2.j, -2.+0.j])
        }
        """
        return self.static_rfft(
            self,
            n=n,
            norm=norm,
            key_chains=key_chains,
            to_apply=to_apply,
            prune_unapplied=prune_unapplied,
            map_sequences=map_sequences,
            out=out,
        )<|MERGE_RESOLUTION|>--- conflicted
+++ resolved
@@ -335,8 +335,6 @@
         )
 
     @staticmethod
-<<<<<<< HEAD
-=======
     def static_hann_window(
         window_length: Union[int, ivy.Container],
         periodic: Optional[bool] = True,
@@ -439,7 +437,6 @@
             out=out)
 
     @staticmethod
->>>>>>> d7bb608b
     def static_rfft(
         x: ivy.Container,
         n: Optional[int] = None, 
