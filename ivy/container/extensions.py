# global
from typing import Optional, Union, List, Dict

# local
import ivy
from ivy.container.base import ContainerBase


class ContainerWithExtensions(ContainerBase):
    @staticmethod
    def static_sinc(
        x: ivy.Container,
        /,
        *,
        key_chains: Optional[Union[List[str], Dict[str, str]]] = None,
        to_apply: bool = True,
        prune_unapplied: bool = False,
        map_sequences: bool = False,
        out: Optional[ivy.Container] = None,
    ) -> ivy.Container:
        """
        ivy.Container static method variant of ivy.sinc. This method simply
        wraps the function, and so the docstring for ivy.sinc also
        applies to this method with minimal changes.

        Parameters
        ----------
        x
            input container whose elements are each expressed in radians.
            Should have a floating-point data type.
        key_chains
            The key-chains to apply or not apply the method to. Default is None.
        to_apply
            If True, the method will be applied to key_chains, otherwise key_chains
            will be skipped. Default is True.
        prune_unapplied
            Whether to prune key_chains for which the function was not applied.
            Default is False.
        map_sequences
            Whether to also map method to sequences (lists, tuples). Default is False.
        out
            optional output container, for writing the result to. It must have a shape
            that the inputs broadcast to.

        Returns
        -------
        ret
            a container containing the sinc of each element in ``x``. The returned
            container must have a floating-point data type determined by
            :ref:`type-promotion`.

        Examples
        --------
        >>> x = ivy.Container(a=ivy.array([0.5, 1.5, 2.5]),\
                              b=ivy.array([3.5, 4.5, 5.5]))
        >>> y = ivy.Container.static_sinc(x)
        >>> print(y)
        {
            a: ivy.array([0.636, -0.212, 0.127]),
            b: ivy.array([-0.090, 0.070, -0.057])
        }
        """
        return ContainerBase.multi_map_in_static_method(
            "sinc",
            x,
            key_chains=key_chains,
            to_apply=to_apply,
            prune_unapplied=prune_unapplied,
            map_sequences=map_sequences,
            out=out,
        )

    def sinc(
        self: ivy.Container,
        *,
        key_chains: Optional[Union[List[str], Dict[str, str]]] = None,
        to_apply: bool = True,
        prune_unapplied: bool = False,
        map_sequences: bool = False,
        out: Optional[ivy.Container] = None,
    ) -> ivy.Container:
        """
        ivy.Container instance method variant of ivy.sinc. This method simply
        wraps the function, and so the docstring for ivy.sinc also
        applies to this method with minimal changes.

        Parameters
        ----------
        self
            input container whose elements are each expressed in radians.
            Should have a floating-point data type.
        key_chains
            The key-chains to apply or not apply the method to. Default is None.
        to_apply
            If True, the method will be applied to key_chains, otherwise key_chains
            will be skipped. Default is True.
        prune_unapplied
            Whether to prune key_chains for which the function was not applied.
            Default is False.
        map_sequences
            Whether to also map method to sequences (lists, tuples). Default is False.
        out
            optional output container, for writing the result to. It must have a shape
            that the inputs broadcast to.

        Returns
        -------
        ret
            a container containing the sinc of each element in ``self``.
            The returned container must have a floating-point data type
            determined by :ref:`type-promotion`.

        Examples
        --------
        >>> x = ivy.Container(a=ivy.array([0.5, 1.5, 2.5]),\
                              b=ivy.array([3.5, 4.5, 5.5]))
        >>> y = x.sinc()
        >>> print(y)
        {
            a: ivy.array([0.637,-0.212,0.127]),
            b: ivy.array([-0.0909,0.0707,-0.0579])
        }
        """
        return self.static_sinc(
            self,
            key_chains=key_chains,
            to_apply=to_apply,
            prune_unapplied=prune_unapplied,
            map_sequences=map_sequences,
            out=out,
<<<<<<< HEAD
        )

    @staticmethod
    def static_flatten(
        x: Union[ivy.Array, ivy.NativeArray, ivy.Container],
        /,
        *,
        start_dim: int,
        end_dim: int,
        key_chains: Optional[Union[List[str], Dict[str, str]]] = None,
        to_apply: bool = True,
        prune_unapplied: bool = False,
        map_sequences: bool = False,
        out: Optional[ivy.Container] = None,
    ) -> ivy.Container:
        """
        ivy.Container static method variant of ivy.flatten. This method simply wraps the
        function, and so the docstring for ivy.flatten also applies to this method
        with minimal changes.

        Parameters
        ----------
        x
            input container to flatten at leaves. 
        start_dim
            first dim to flatten. If not set, defaults to 0.
        end_dim
            last dim to flatten. If not set, defaults to -1.

        Returns
        -------
        ret
            Container with arrays flattened at leaves. 

        Examples
        --------
        With one :class:`ivy.Container` input:

        >>> x = ivy.Container(a=ivy.array([[[1, 2], [3, 4]], [[5, 6], [7, 8]]]),
        ...                   b=ivy.array([[[9, 10], [11, 12]], [[13, 14], [15, 16]]]))
        >>> ivy.flatten(x)
        [{
            a: ivy.array([1, 2, 3, 4, 5, 6, 7, 8]) 
            b: ivy.array([9, 10, 11, 12, 13, 14, 15, 16])
        }]
        """
        return ContainerBase.multi_map_in_static_method(
            "flatten",
            x,
            start_dim=start_dim,
            end_dim=end_dim,
            key_chains=key_chains,
            to_apply=to_apply,
            prune_unapplied=prune_unapplied,
            map_sequences=map_sequences,
            out=out,
        )

    def flatten(
        self: ivy.Container,
        *,
        start_dim: int,
        end_dim: int,
        out: Optional[ivy.Container] = None,
    ) -> ivy.Container:
        """ivy.Container instance method variant of ivy.flatten. This method simply
        wraps the function, and so the docstring for ivy.flatten also applies to this 
        method with minimal changes.

        Parameters
        ----------
        self
            input container to flatten at leaves. 
        start_dim
            first dim to flatten. If not set, defaults to 0.
        end_dim
            last dim to flatten. If not set, defaults to -1.

        Returns
        -------
        ret
            Container with arrays flattened at leaves. 

        Examples
        --------
        With one :class:`ivy.Container` input:

        >>> x = ivy.Container(a=ivy.array([[[1, 2], [3, 4]], [[5, 6], [7, 8]]]),
        ...                   b=ivy.array([[[9, 10], [11, 12]], [[13, 14], [15, 16]]]))
        >>> ivy.flatten(x)
        [{
            a: ivy.array([1, 2, 3, 4, 5, 6, 7, 8]) 
            b: ivy.array([9, 10, 11, 12, 13, 14, 15, 16])
        }]
        """
        return self.static_flatten(
            self, 
            start_dim=start_dim, 
            end_dim=end_dim, 
            out=out)

    @staticmethod
    def static_lcm(
        x1: Union[ivy.Container, ivy.Array, ivy.NativeArray],
        x2: Union[ivy.Container, ivy.Array, ivy.NativeArray],
        /,
        *,
        key_chains: Optional[Union[List[str], Dict[str, str]]] = None,
        to_apply: bool = True,
        prune_unapplied: bool = False,
        map_sequences: bool = False,
        out: Optional[ivy.Container] = None,
    ) -> ivy.Container:
        """
        ivy.Container static method variant of ivy.lcm. This method simply wraps the
        function, and so the docstring for ivy.lcm also applies to this method
        with minimal changes.

        Parameters
        ----------
        x1
            first input container.
        x2
            second input container.
        out
            optional output container, for writing the result to.

        Returns
        -------
        ret
            a container containing the the element-wise least common multiples
            of the arrays contained in x1 and x2.

        Examples
        --------

        >>> x1=ivy.Container(a=ivy.array([2, 3, 4]),\
                            b=ivy.array([6, 54, 62, 10]))
        >>> x2=ivy.Container(a=ivy.array([5, 8, 15]),\
                            b=ivy.array([32, 40, 25, 13]))
        >>> ivy.Container.lcm(x1, x2)
        {
            a: ivy.array([10, 21, 60]),
            b: ivy.array([96, 1080, 1550, 130])
        }

        """
        return ContainerBase.multi_map_in_static_method(
            "lcm",
            x1,
            x2,
            key_chains=key_chains,
            to_apply=to_apply,
            prune_unapplied=prune_unapplied,
            map_sequences=map_sequences,
            out=out,
        )

    def lcm(
        self: ivy.Container,
        x2: Union[ivy.Container, ivy.Array, ivy.NativeArray],
        *,
        key_chains: Optional[Union[List[str], Dict[str, str]]] = None,
        to_apply: bool = True,
        prune_unapplied: bool = False,
        map_sequences: bool = False,
        out: Optional[ivy.Container] = None,
    ) -> ivy.Container:
        """
        ivy.Container instance method variant of ivy.lcm. This method simply wraps the
        function, and so the docstring for ivy.lcm also applies to this method
        with minimal changes.

        Parameters
        ----------
        x1
            first input container.
        x2
            second input container.
        out
            optional output container, for writing the result to.

        Returns
        -------
        ret
            a container containing the the element-wise least common multiples
            of the arrays contained in x1 and x2.

        Examples
        --------
        >>> x1=ivy.Container(a=ivy.array([2, 3, 4]),\
                            b=ivy.array([6, 54, 62, 10]))
        >>> x2=ivy.Container(a=ivy.array([5, 8, 15]),\
                            b=ivy.array([32, 40, 25, 13]))
        >>> x1.lcm(x2)
        {
            a: ivy.array([10, 21, 60]),
            b: ivy.array([96, 1080, 1550, 130])
        }

        """
        return self.static_lcm(
            self,
            x2,
            key_chains=key_chains,
            to_apply=to_apply,
            prune_unapplied=prune_unapplied,
            map_sequences=map_sequences,
            out=out,
=======
>>>>>>> 4a19b694
        )<|MERGE_RESOLUTION|>--- conflicted
+++ resolved
@@ -128,216 +128,4 @@
             prune_unapplied=prune_unapplied,
             map_sequences=map_sequences,
             out=out,
-<<<<<<< HEAD
-        )
-
-    @staticmethod
-    def static_flatten(
-        x: Union[ivy.Array, ivy.NativeArray, ivy.Container],
-        /,
-        *,
-        start_dim: int,
-        end_dim: int,
-        key_chains: Optional[Union[List[str], Dict[str, str]]] = None,
-        to_apply: bool = True,
-        prune_unapplied: bool = False,
-        map_sequences: bool = False,
-        out: Optional[ivy.Container] = None,
-    ) -> ivy.Container:
-        """
-        ivy.Container static method variant of ivy.flatten. This method simply wraps the
-        function, and so the docstring for ivy.flatten also applies to this method
-        with minimal changes.
-
-        Parameters
-        ----------
-        x
-            input container to flatten at leaves. 
-        start_dim
-            first dim to flatten. If not set, defaults to 0.
-        end_dim
-            last dim to flatten. If not set, defaults to -1.
-
-        Returns
-        -------
-        ret
-            Container with arrays flattened at leaves. 
-
-        Examples
-        --------
-        With one :class:`ivy.Container` input:
-
-        >>> x = ivy.Container(a=ivy.array([[[1, 2], [3, 4]], [[5, 6], [7, 8]]]),
-        ...                   b=ivy.array([[[9, 10], [11, 12]], [[13, 14], [15, 16]]]))
-        >>> ivy.flatten(x)
-        [{
-            a: ivy.array([1, 2, 3, 4, 5, 6, 7, 8]) 
-            b: ivy.array([9, 10, 11, 12, 13, 14, 15, 16])
-        }]
-        """
-        return ContainerBase.multi_map_in_static_method(
-            "flatten",
-            x,
-            start_dim=start_dim,
-            end_dim=end_dim,
-            key_chains=key_chains,
-            to_apply=to_apply,
-            prune_unapplied=prune_unapplied,
-            map_sequences=map_sequences,
-            out=out,
-        )
-
-    def flatten(
-        self: ivy.Container,
-        *,
-        start_dim: int,
-        end_dim: int,
-        out: Optional[ivy.Container] = None,
-    ) -> ivy.Container:
-        """ivy.Container instance method variant of ivy.flatten. This method simply
-        wraps the function, and so the docstring for ivy.flatten also applies to this 
-        method with minimal changes.
-
-        Parameters
-        ----------
-        self
-            input container to flatten at leaves. 
-        start_dim
-            first dim to flatten. If not set, defaults to 0.
-        end_dim
-            last dim to flatten. If not set, defaults to -1.
-
-        Returns
-        -------
-        ret
-            Container with arrays flattened at leaves. 
-
-        Examples
-        --------
-        With one :class:`ivy.Container` input:
-
-        >>> x = ivy.Container(a=ivy.array([[[1, 2], [3, 4]], [[5, 6], [7, 8]]]),
-        ...                   b=ivy.array([[[9, 10], [11, 12]], [[13, 14], [15, 16]]]))
-        >>> ivy.flatten(x)
-        [{
-            a: ivy.array([1, 2, 3, 4, 5, 6, 7, 8]) 
-            b: ivy.array([9, 10, 11, 12, 13, 14, 15, 16])
-        }]
-        """
-        return self.static_flatten(
-            self, 
-            start_dim=start_dim, 
-            end_dim=end_dim, 
-            out=out)
-
-    @staticmethod
-    def static_lcm(
-        x1: Union[ivy.Container, ivy.Array, ivy.NativeArray],
-        x2: Union[ivy.Container, ivy.Array, ivy.NativeArray],
-        /,
-        *,
-        key_chains: Optional[Union[List[str], Dict[str, str]]] = None,
-        to_apply: bool = True,
-        prune_unapplied: bool = False,
-        map_sequences: bool = False,
-        out: Optional[ivy.Container] = None,
-    ) -> ivy.Container:
-        """
-        ivy.Container static method variant of ivy.lcm. This method simply wraps the
-        function, and so the docstring for ivy.lcm also applies to this method
-        with minimal changes.
-
-        Parameters
-        ----------
-        x1
-            first input container.
-        x2
-            second input container.
-        out
-            optional output container, for writing the result to.
-
-        Returns
-        -------
-        ret
-            a container containing the the element-wise least common multiples
-            of the arrays contained in x1 and x2.
-
-        Examples
-        --------
-
-        >>> x1=ivy.Container(a=ivy.array([2, 3, 4]),\
-                            b=ivy.array([6, 54, 62, 10]))
-        >>> x2=ivy.Container(a=ivy.array([5, 8, 15]),\
-                            b=ivy.array([32, 40, 25, 13]))
-        >>> ivy.Container.lcm(x1, x2)
-        {
-            a: ivy.array([10, 21, 60]),
-            b: ivy.array([96, 1080, 1550, 130])
-        }
-
-        """
-        return ContainerBase.multi_map_in_static_method(
-            "lcm",
-            x1,
-            x2,
-            key_chains=key_chains,
-            to_apply=to_apply,
-            prune_unapplied=prune_unapplied,
-            map_sequences=map_sequences,
-            out=out,
-        )
-
-    def lcm(
-        self: ivy.Container,
-        x2: Union[ivy.Container, ivy.Array, ivy.NativeArray],
-        *,
-        key_chains: Optional[Union[List[str], Dict[str, str]]] = None,
-        to_apply: bool = True,
-        prune_unapplied: bool = False,
-        map_sequences: bool = False,
-        out: Optional[ivy.Container] = None,
-    ) -> ivy.Container:
-        """
-        ivy.Container instance method variant of ivy.lcm. This method simply wraps the
-        function, and so the docstring for ivy.lcm also applies to this method
-        with minimal changes.
-
-        Parameters
-        ----------
-        x1
-            first input container.
-        x2
-            second input container.
-        out
-            optional output container, for writing the result to.
-
-        Returns
-        -------
-        ret
-            a container containing the the element-wise least common multiples
-            of the arrays contained in x1 and x2.
-
-        Examples
-        --------
-        >>> x1=ivy.Container(a=ivy.array([2, 3, 4]),\
-                            b=ivy.array([6, 54, 62, 10]))
-        >>> x2=ivy.Container(a=ivy.array([5, 8, 15]),\
-                            b=ivy.array([32, 40, 25, 13]))
-        >>> x1.lcm(x2)
-        {
-            a: ivy.array([10, 21, 60]),
-            b: ivy.array([96, 1080, 1550, 130])
-        }
-
-        """
-        return self.static_lcm(
-            self,
-            x2,
-            key_chains=key_chains,
-            to_apply=to_apply,
-            prune_unapplied=prune_unapplied,
-            map_sequences=map_sequences,
-            out=out,
-=======
->>>>>>> 4a19b694
         )