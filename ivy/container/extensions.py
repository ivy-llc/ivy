--- conflicted
+++ resolved
@@ -1,7 +1,5 @@
 # global
 from typing import Optional, Union, List, Dict
-
-from torch import int32
 
 # local
 import ivy
@@ -225,20 +223,6 @@
             b: ivy.array([9, 10, 11, 12, 13, 14, 15, 16])
         }]
         """
-<<<<<<< HEAD
-        return self.static_flatten(
-            self, 
-            start_dim=start_dim, 
-            end_dim=end_dim, 
-            out=out)
-
-    @staticmethod
-    def static_hann_window(
-        window_length: Union[int, ivy.Container],
-        periodic: Optional[bool] = True,
-        dtype: Optional[Union[ivy.Dtype, ivy.NativeDtype]] = None,
-        *,        
-=======
         return self.static_flatten(self, start_dim=start_dim, end_dim=end_dim, out=out)
 
     @staticmethod
@@ -247,29 +231,13 @@
         x2: Union[ivy.Container, ivy.Array, ivy.NativeArray],
         /,
         *,
->>>>>>> 633c481c
-        key_chains: Optional[Union[List[str], Dict[str, str]]] = None,
-        to_apply: bool = True,
-        prune_unapplied: bool = False,
-        map_sequences: bool = False,
-        out: Optional[ivy.Container] = None,
-    ) -> ivy.Container:
-        """
-<<<<<<< HEAD
-        ivy.Container static method variant of ivy.hann_window. This method simply wraps 
-        the function, and so the docstring for ivy.hann_window also applies to this 
-        method with minimal changes.
-
-        Parameters
-        ----------
-        window_length
-            container including multiple window sizes.
-        periodic
-            If True, returns a window to be used as periodic function. 
-            If False, return a symmetric window.
-        dtype
-            The data type to produce. Must be a floating point type.
-=======
+        key_chains: Optional[Union[List[str], Dict[str, str]]] = None,
+        to_apply: bool = True,
+        prune_unapplied: bool = False,
+        map_sequences: bool = False,
+        out: Optional[ivy.Container] = None,
+    ) -> ivy.Container:
+        """
         ivy.Container static method variant of ivy.lcm. This method simply wraps the
         function, and so the docstring for ivy.lcm also applies to this method
         with minimal changes.
@@ -280,33 +248,12 @@
             first input container.
         x2
             second input container.
->>>>>>> 633c481c
         out
             optional output container, for writing the result to.
 
         Returns
         -------
         ret
-<<<<<<< HEAD
-            The container that contains the Hann windows.
-
-        Examples
-        --------
-        With one :class:`ivy.Container` input:
-
-        >>> x = ivy.Container(a=3, b=5)
-        >>> ivy.hann_window(x)
-        [{
-            a: ivy.array([0.0000, 0.7500, 0.7500])
-            b: ivy.array([0.0000, 0.3455, 0.9045, 0.9045, 0.3455]) 
-        }]
-        """
-        return ContainerBase.multi_map_in_static_method(
-            "hann_window",
-            window_length,
-            periodic,
-            dtype,
-=======
             a container containing the element-wise least common multiples
             of the arrays contained in x1 and x2.
 
@@ -327,36 +274,13 @@
             "lcm",
             x1,
             x2,
->>>>>>> 633c481c
-            key_chains=key_chains,
-            to_apply=to_apply,
-            prune_unapplied=prune_unapplied,
-            map_sequences=map_sequences,
-            out=out,
-        )
-
-<<<<<<< HEAD
-    def hann_window(
-        self: ivy.Container,
-        periodic: Optional[bool] = True,
-        dtype: Optional[Union[ivy.Dtype, ivy.NativeDtype]] = None,
-        *,
-        out: Optional[ivy.Container] = None,
-    ) -> ivy.Container:
-        """ivy.Container instance method variant of ivy.hann_window. This method simply
-        wraps the function, and so the docstring for ivy.hann_window also applies to 
-        this method with minimal changes.
-
-        Parameters
-        ----------
-        self
-            input container with window sizes.
-        periodic
-            If True, returns a window to be used as periodic function. 
-            If False, return a symmetric window.
-        dtype
-            The data type to produce. Must be a floating point type.
-=======
+            key_chains=key_chains,
+            to_apply=to_apply,
+            prune_unapplied=prune_unapplied,
+            map_sequences=map_sequences,
+            out=out,
+        )
+
     def lcm(
         self: ivy.Container,
         x2: Union[ivy.Container, ivy.Array, ivy.NativeArray],
@@ -378,33 +302,12 @@
             first input container.
         x2
             second input container.
->>>>>>> 633c481c
         out
             optional output container, for writing the result to.
 
         Returns
         -------
         ret
-<<<<<<< HEAD
-            The container containing the Hann windows.
-
-        Examples
-        --------
-        With one :class:`ivy.Container` input:
-
-        >>> x = ivy.Container(a=3, b=5)
-        >>> ivy.hann_window(x)
-        [{
-            a: ivy.array([0.0000, 0.7500, 0.7500])
-            b: ivy.array([0.0000, 0.3455, 0.9045, 0.9045, 0.3455]) 
-        }]
-        """
-        return self.static_hann_window(
-            self,
-            periodic,
-            dtype,
-            out=out)
-=======
             a container containing the the element-wise least common multiples
             of the arrays contained in x1 and x2.
 
@@ -430,4 +333,105 @@
             map_sequences=map_sequences,
             out=out,
         )
->>>>>>> 633c481c
+
+    @staticmethod
+    def static_hann_window(
+        window_length: Union[int, ivy.Container],
+        periodic: Optional[bool] = True,
+        dtype: Optional[Union[ivy.Dtype, ivy.NativeDtype]] = None,
+        *,        
+        key_chains: Optional[Union[List[str], Dict[str, str]]] = None,
+        to_apply: bool = True,
+        prune_unapplied: bool = False,
+        map_sequences: bool = False,
+        out: Optional[ivy.Container] = None,
+    ) -> ivy.Container:
+        """
+        ivy.Container static method variant of ivy.hann_window. This method simply wraps 
+        the function, and so the docstring for ivy.hann_window also applies to this 
+        method with minimal changes.
+
+        Parameters
+        ----------
+        window_length
+            container including multiple window sizes.
+        periodic
+            If True, returns a window to be used as periodic function. 
+            If False, return a symmetric window.
+        dtype
+            The data type to produce. Must be a floating point type.
+        out
+            optional output container, for writing the result to.
+
+        Returns
+        -------
+        ret
+            The container that contains the Hann windows.
+
+        Examples
+        --------
+        With one :class:`ivy.Container` input:
+
+        >>> x = ivy.Container(a=3, b=5)
+        >>> ivy.hann_window(x)
+        [{
+            a: ivy.array([0.0000, 0.7500, 0.7500])
+            b: ivy.array([0.0000, 0.3455, 0.9045, 0.9045, 0.3455]) 
+        }]
+        """
+        return ContainerBase.multi_map_in_static_method(
+            "hann_window",
+            window_length,
+            periodic,
+            dtype,
+            key_chains=key_chains,
+            to_apply=to_apply,
+            prune_unapplied=prune_unapplied,
+            map_sequences=map_sequences,
+            out=out,
+        )
+
+    def hann_window(
+        self: ivy.Container,
+        periodic: Optional[bool] = True,
+        dtype: Optional[Union[ivy.Dtype, ivy.NativeDtype]] = None,
+        *,
+        out: Optional[ivy.Container] = None,
+    ) -> ivy.Container:
+        """ivy.Container instance method variant of ivy.hann_window. This method simply
+        wraps the function, and so the docstring for ivy.hann_window also applies to 
+        this method with minimal changes.
+
+        Parameters
+        ----------
+        self
+            input container with window sizes.
+        periodic
+            If True, returns a window to be used as periodic function. 
+            If False, return a symmetric window.
+        dtype
+            The data type to produce. Must be a floating point type.
+        out
+            optional output container, for writing the result to.
+
+        Returns
+        -------
+        ret
+            The container containing the Hann windows.
+
+        Examples
+        --------
+        With one :class:`ivy.Container` input:
+
+        >>> x = ivy.Container(a=3, b=5)
+        >>> ivy.hann_window(x)
+        [{
+            a: ivy.array([0.0000, 0.7500, 0.7500])
+            b: ivy.array([0.0000, 0.3455, 0.9045, 0.9045, 0.3455]) 
+        }]
+        """
+        return self.static_hann_window(
+            self,
+            periodic,
+            dtype,
+            out=out)