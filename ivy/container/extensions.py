# global
from typing import (
    Optional,
    Union,
    List,
    Dict,
    Tuple,
    Callable,
    Literal,
    Iterable,
    Sequence,
    Any,
)
from numbers import Number

# local
import ivy
from ivy.container.base import ContainerBase


class ContainerWithExtensions(ContainerBase):
    @staticmethod
    def static_sinc(
        x: ivy.Container,
        /,
        *,
        key_chains: Optional[Union[List[str], Dict[str, str]]] = None,
        to_apply: bool = True,
        prune_unapplied: bool = False,
        map_sequences: bool = False,
        out: Optional[ivy.Container] = None,
    ) -> ivy.Container:
        """
        ivy.Container static method variant of ivy.sinc. This method simply
        wraps the function, and so the docstring for ivy.sinc also
        applies to this method with minimal changes.

        Parameters
        ----------
        x
            input container whose elements are each expressed in radians.
            Should have a floating-point data type.
        key_chains
            The key-chains to apply or not apply the method to. Default is None.
        to_apply
            If True, the method will be applied to key_chains, otherwise key_chains
            will be skipped. Default is True.
        prune_unapplied
            Whether to prune key_chains for which the function was not applied.
            Default is False.
        map_sequences
            Whether to also map method to sequences (lists, tuples). Default is False.
        out
            optional output container, for writing the result to. It must have a shape
            that the inputs broadcast to.

        Returns
        -------
        ret
            a container containing the sinc of each element in ``x``. The returned
            container must have a floating-point data type determined by
            :ref:`type-promotion`.

        Examples
        --------
        >>> x = ivy.Container(a=ivy.array([0.5, 1.5, 2.5]),
        ...                   b=ivy.array([3.5, 4.5, 5.5]))
        >>> y = ivy.Container.static_sinc(x)
        >>> print(y)
        {
            a: ivy.array([0.636, -0.212, 0.127]),
            b: ivy.array([-0.090, 0.070, -0.057])
        }
        """
        return ContainerBase.multi_map_in_static_method(
            "sinc",
            x,
            key_chains=key_chains,
            to_apply=to_apply,
            prune_unapplied=prune_unapplied,
            map_sequences=map_sequences,
            out=out,
        )

    def sinc(
        self: ivy.Container,
        *,
        key_chains: Optional[Union[List[str], Dict[str, str]]] = None,
        to_apply: bool = True,
        prune_unapplied: bool = False,
        map_sequences: bool = False,
        out: Optional[ivy.Container] = None,
    ) -> ivy.Container:
        """
        ivy.Container instance method variant of ivy.sinc. This method simply
        wraps the function, and so the docstring for ivy.sinc also
        applies to this method with minimal changes.

        Parameters
        ----------
        self
            input container whose elements are each expressed in radians.
            Should have a floating-point data type.
        key_chains
            The key-chains to apply or not apply the method to. Default is None.
        to_apply
            If True, the method will be applied to key_chains, otherwise key_chains
            will be skipped. Default is True.
        prune_unapplied
            Whether to prune key_chains for which the function was not applied.
            Default is False.
        map_sequences
            Whether to also map method to sequences (lists, tuples). Default is False.
        out
            optional output container, for writing the result to. It must have a shape
            that the inputs broadcast to.

        Returns
        -------
        ret
            a container containing the sinc of each element in ``self``.
            The returned container must have a floating-point data type
            determined by :ref:`type-promotion`.

        Examples
        --------
        >>> x = ivy.Container(a=ivy.array([0.5, 1.5, 2.5]),
        ...                   b=ivy.array([3.5, 4.5, 5.5]))
        >>> y = x.sinc()
        >>> print(y)
        {
            a: ivy.array([0.637,-0.212,0.127]),
            b: ivy.array([-0.0909,0.0707,-0.0579])
        }
        """
        return self.static_sinc(
            self,
            key_chains=key_chains,
            to_apply=to_apply,
            prune_unapplied=prune_unapplied,
            map_sequences=map_sequences,
            out=out,
        )

    @staticmethod
    def static_flatten(
        x: Union[ivy.Array, ivy.NativeArray, ivy.Container],
        /,
        *,
        start_dim: int,
        end_dim: int,
        key_chains: Optional[Union[List[str], Dict[str, str]]] = None,
        to_apply: bool = True,
        prune_unapplied: bool = False,
        map_sequences: bool = False,
        out: Optional[ivy.Container] = None,
    ) -> ivy.Container:
        """
        ivy.Container static method variant of ivy.flatten. This method simply wraps the
        function, and so the docstring for ivy.flatten also applies to this method
        with minimal changes.

        Parameters
        ----------
        x
            input container to flatten at leaves.
        start_dim
            first dim to flatten. If not set, defaults to 0.
        end_dim
            last dim to flatten. If not set, defaults to -1.

        Returns
        -------
        ret
            Container with arrays flattened at leaves.

        Examples
        --------
        With one :class:`ivy.Container` input:

        >>> x = ivy.Container(a=ivy.array([[[1, 2], [3, 4]], [[5, 6], [7, 8]]]),
        ...                   b=ivy.array([[[9, 10], [11, 12]], [[13, 14], [15, 16]]]))
        >>> ivy.flatten(x)
        [{
            a: ivy.array([1, 2, 3, 4, 5, 6, 7, 8])
            b: ivy.array([9, 10, 11, 12, 13, 14, 15, 16])
        }]
        """
        return ContainerBase.multi_map_in_static_method(
            "flatten",
            x,
            start_dim=start_dim,
            end_dim=end_dim,
            key_chains=key_chains,
            to_apply=to_apply,
            prune_unapplied=prune_unapplied,
            map_sequences=map_sequences,
            out=out,
        )

    def flatten(
        self: ivy.Container,
        *,
        start_dim: int,
        end_dim: int,
        out: Optional[ivy.Container] = None,
    ) -> ivy.Container:
        """ivy.Container instance method variant of ivy.flatten. This method simply
        wraps the function, and so the docstring for ivy.flatten also applies to this
        method with minimal changes.

        Parameters
        ----------
        self
            input container to flatten at leaves.
        start_dim
            first dim to flatten. If not set, defaults to 0.
        end_dim
            last dim to flatten. If not set, defaults to -1.

        Returns
        -------
        ret
            Container with arrays flattened at leaves.

        Examples
        --------
        With one :class:`ivy.Container` input:

        >>> x = ivy.Container(a=ivy.array([[[1, 2], [3, 4]], [[5, 6], [7, 8]]]),
        ...                   b=ivy.array([[[9, 10], [11, 12]], [[13, 14], [15, 16]]]))
        >>> ivy.flatten(x)
        [{
            a: ivy.array([1, 2, 3, 4, 5, 6, 7, 8])
            b: ivy.array([9, 10, 11, 12, 13, 14, 15, 16])
        }]
        """
        return self.static_flatten(self, start_dim=start_dim, end_dim=end_dim, out=out)

    @staticmethod
    def static_lcm(
        x1: Union[ivy.Container, ivy.Array, ivy.NativeArray],
        x2: Union[ivy.Container, ivy.Array, ivy.NativeArray],
        /,
        *,
        key_chains: Optional[Union[List[str], Dict[str, str]]] = None,
        to_apply: bool = True,
        prune_unapplied: bool = False,
        map_sequences: bool = False,
        out: Optional[ivy.Container] = None,
    ) -> ivy.Container:
        """
        ivy.Container static method variant of ivy.lcm. This method simply wraps the
        function, and so the docstring for ivy.lcm also applies to this method
        with minimal changes.

        Parameters
        ----------
        x1
            first input container.
        x2
            second input container.
        out
            optional output container, for writing the result to.

        Returns
        -------
        ret
            a container containing the element-wise least common multiples
            of the arrays contained in x1 and x2.

        Examples
        --------
        >>> x1=ivy.Container(a=ivy.array([2, 3, 4]),
        ...                  b=ivy.array([6, 54, 62, 10]))
        >>> x2=ivy.Container(a=ivy.array([5, 8, 15]),
        ...                  b=ivy.array([32, 40, 25, 13]))
        >>> ivy.Container.lcm(x1, x2)
        {
            a: ivy.array([10, 21, 60]),
            b: ivy.array([96, 1080, 1550, 130])
        }

        """
        return ContainerBase.multi_map_in_static_method(
            "lcm",
            x1,
            x2,
            key_chains=key_chains,
            to_apply=to_apply,
            prune_unapplied=prune_unapplied,
            map_sequences=map_sequences,
            out=out,
        )

    def lcm(
        self: ivy.Container,
        x2: Union[ivy.Container, ivy.Array, ivy.NativeArray],
        *,
        key_chains: Optional[Union[List[str], Dict[str, str]]] = None,
        to_apply: bool = True,
        prune_unapplied: bool = False,
        map_sequences: bool = False,
        out: Optional[ivy.Container] = None,
    ) -> ivy.Container:
        """
        ivy.Container instance method variant of ivy.lcm. This method simply wraps the
        function, and so the docstring for ivy.lcm also applies to this method
        with minimal changes.

        Parameters
        ----------
        x1
            first input container.
        x2
            second input container.
        out
            optional output container, for writing the result to.

        Returns
        -------
        ret
            a container containing the the element-wise least common multiples
            of the arrays contained in x1 and x2.

        Examples
        --------
        >>> x1=ivy.Container(a=ivy.array([2, 3, 4]),
        ...                  b=ivy.array([6, 54, 62, 10]))
        >>> x2=ivy.Container(a=ivy.array([5, 8, 15]),
        ...                  b=ivy.array([32, 40, 25, 13]))
        >>> x1.lcm(x2)
        {
            a: ivy.array([10, 21, 60]),
            b: ivy.array([96, 1080, 1550, 130])
        }

        """
        return self.static_lcm(
            self,
            x2,
            key_chains=key_chains,
            to_apply=to_apply,
            prune_unapplied=prune_unapplied,
            map_sequences=map_sequences,
            out=out,
        )

    @staticmethod
    def static_hann_window(
        window_length: Union[int, ivy.Container],
        periodic: Optional[bool] = True,
        dtype: Optional[Union[ivy.Dtype, ivy.NativeDtype]] = None,
        *,
        key_chains: Optional[Union[List[str], Dict[str, str]]] = None,
        to_apply: bool = True,
        prune_unapplied: bool = False,
        map_sequences: bool = False,
        out: Optional[ivy.Container] = None,
    ) -> ivy.Container:
        """
        ivy.Container static method variant of ivy.hann_window. This method simply wraps
        the function, and so the docstring for ivy.hann_window also applies to this
        method with minimal changes.

        Parameters
        ----------
        window_length
            container including multiple window sizes.
        periodic
            If True, returns a window to be used as periodic function.
            If False, return a symmetric window.
        dtype
            The data type to produce. Must be a floating point type.
        out
            optional output container, for writing the result to.

        Returns
        -------
        ret
            The container that contains the Hann windows.

        Examples
        --------
        With one :class:`ivy.Container` input:

        >>> x = ivy.Container(a=3, b=5)
        >>> ivy.Container.static_hann(x)
        {
            a: ivy.array([0.0000, 0.7500, 0.7500])
            b: ivy.array([0.0000, 0.3455, 0.9045, 0.9045, 0.3455])
        }
        """
        return ContainerBase.multi_map_in_static_method(
            "hann_window",
            window_length,
            periodic,
            dtype,
            key_chains=key_chains,
            to_apply=to_apply,
            prune_unapplied=prune_unapplied,
            map_sequences=map_sequences,
            out=out,
        )

    def hann_window(
        self: ivy.Container,
        periodic: Optional[bool] = True,
        dtype: Optional[Union[ivy.Dtype, ivy.NativeDtype]] = None,
        *,
        out: Optional[ivy.Container] = None,
    ) -> ivy.Container:
        """ivy.Container instance method variant of ivy.hann_window. This method simply
        wraps the function, and so the docstring for ivy.hann_window also applies to
        this method with minimal changes.

        Parameters
        ----------
        self
            input container with window sizes.
        periodic
            If True, returns a window to be used as periodic function.
            If False, return a symmetric window.
        dtype
            The data type to produce. Must be a floating point type.
        out
            optional output container, for writing the result to.

        Returns
        -------
        ret
            The container containing the Hann windows.

        Examples
        --------
        With one :class:`ivy.Container` input:

        >>> x = ivy.Container(a=3, b=5)
        >>> ivy.hann_window(x)
        {
            a: ivy.array([0.0000, 0.7500, 0.7500])
            b: ivy.array([0.0000, 0.3455, 0.9045, 0.9045, 0.3455])
        }
        """
        return self.static_hann_window(self, periodic, dtype, out=out)

    @staticmethod
    def static_max_pool2d(
        x: Union[ivy.Array, ivy.NativeArray, ivy.Container],
        kernel: Union[int, Tuple[int], Tuple[int, int]],
        strides: Union[int, Tuple[int], Tuple[int, int]],
        padding: str,
        /,
        *,
        data_format: str = "NHWC",
        key_chains: Optional[Union[List[str], Dict[str, str]]] = None,
        to_apply: bool = True,
        prune_unapplied: bool = False,
        map_sequences: bool = False,
        out: Optional[ivy.Container] = None,
    ) -> ivy.Container:
        """ivy.Container static method variant of ivy.max_pool2dd. This method simply
        wraps the function, and so the docstring for ivy.max_pool2d also applies
        to this method with minimal changes.

        Parameters
        ----------
        x
            Input image *[batch_size,h,w,d_in]*.
        kernel
            The size of the window to take a max over.
        strides
            The stride of the sliding window for each dimension of input.
        padding
            "SAME" or "VALID" indicating the algorithm, or list indicating
            the per-dimension paddings.
        data_format
            "NHWC" or "NCHW". Defaults to "NHWC".
        out
            optional output array, for writing the result to. It must have a shape
            that the inputs broadcast to.

        Returns
        -------
        ret
            The result of the pooling operation.

        Examples
        --------
        >>> a = ivy.arange(12).reshape((2, 1, 3, 2))
        >>> b = ivy.arange(48).reshape((2, 4, 3, 2))
        >>> x = ivy.Container({'a': a, 'b': b})
        >>> print(ivy.Container.static_max_pool2d(x, (2, 2), (1, 1), "SAME"))
        {
            a: (<class ivy.array.array.Array> shape=[2, 1, 3, 2]),
            b: (<class ivy.array.array.Array> shape=[2, 4, 3, 2])
        }
        """
        return ContainerBase.multi_map_in_static_method(
            "max_pool2d",
            x,
            kernel,
            strides,
            padding,
            data_format=data_format,
            key_chains=key_chains,
            to_apply=to_apply,
            prune_unapplied=prune_unapplied,
            map_sequences=map_sequences,
            out=out,
        )

    def max_pool2d(
        self: ivy.Container,
        kernel: Union[int, Tuple[int], Tuple[int, int]],
        strides: Union[int, Tuple[int], Tuple[int, int]],
        padding: str,
        /,
        *,
        data_format: str = "NHWC",
        key_chains: Optional[Union[List[str], Dict[str, str]]] = None,
        to_apply: bool = True,
        prune_unapplied: bool = False,
        map_sequences: bool = False,
        out: Optional[ivy.Container] = None,
    ) -> ivy.Container:
        """ivy.Container instance method variant of `ivy.max_pool2d`. This method simply
        wraps the function, and so the docstring for `ivy.max_pool2d` also applies
        to this method with minimal changes.

        Parameters
        ----------
        x
            Input image *[batch_size,h,w,d_in]*.
        kernel
            The size of the window to take a max over.
        strides
            The stride of the sliding window for each dimension of input.
        padding
            "SAME" or "VALID" indicating the algorithm, or list indicating
            the per-dimension paddings.
        data_format
            "NHWC" or "NCHW". Defaults to "NHWC".
        dilations
            The dilation factor for each dimension of input. (Default value = 1)
        out
            optional output array, for writing the result to. It must have a shape
            that the inputs broadcast to.

        Returns
        -------
        ret
            The result of the pooling operation.

        Examples
        --------
        >>> a = ivy.arange(12).reshape((2, 1, 3, 2))
        >>> b = ivy.arange(48).reshape((2, 4, 3, 2))
        >>> x = ivy.Container({'a': a, 'b': b})
        >>> print(x.max_pool2d(2, 2), (1, 1), "SAME"))
        {
            a: (<class ivy.array.array.Array> shape=[2, 1, 3, 2]),
            b: (<class ivy.array.array.Array> shape=[2, 4, 3, 2])
        }
        """
        return self.static_max_pool2d(
            self,
            kernel,
            strides,
            padding,
            data_format=data_format,
            key_chains=key_chains,
            to_apply=to_apply,
            prune_unapplied=prune_unapplied,
            map_sequences=map_sequences,
            out=out,
        )

    @staticmethod
    def static_kaiser_window(
        window_length: Union[int, ivy.Container],
        periodic: bool = True,
        beta: float = 12.0,
        *,
        key_chains: Optional[Union[List[str], Dict[str, str]]] = None,
        to_apply: bool = True,
        prune_unapplied: bool = False,
        map_sequences: bool = False,
        dtype: Optional[Union[ivy.Array, ivy.NativeArray]] = None,
        out: Optional[ivy.Container] = None,
    ) -> ivy.Container:
        """
        ivy.Container static method variant of ivy.kaiser_window. This method
        simply wraps the function, and so the docstring for ivy.kaiser_window
        also applies to this method with minimal changes.

        Parameters
        ----------
        window_length
            input container including window lenghts.
        periodic
            If True, returns a periodic window suitable for use in spectral analysis.
            If False, returns a symmetric window suitable for use in filter design.
        beta
            a float used as shape parameter for the window.
        dtype
            data type of the returned array.
        out
            optional output container, for writing the result to.

        Returns
        -------
        ret
            The container that includes the Kaiser windows.

        Examples
        --------
        >>> x = ivy.Container(a=3, b=5)
        >>> ivy.Container.static_kaiser_window(x, True, 5)
        {
            a: ivy.array([0.2049, 0.8712, 0.8712]),
            a: ivy.array([0.0367, 0.7753, 0.7753]),
        }
        """
        return ContainerBase.multi_map_in_static_method(
            "kaiser_window",
            window_length,
            periodic,
            beta,
            key_chains=key_chains,
            to_apply=to_apply,
            prune_unapplied=prune_unapplied,
            map_sequences=map_sequences,
            dtype=dtype,
            out=out,
        )

    def kaiser_window(
        self: ivy.Container,
        periodic: bool = True,
        beta: float = 12.0,
        *,
        key_chains: Optional[Union[List[str], Dict[str, str]]] = None,
        to_apply: bool = True,
        prune_unapplied: bool = False,
        map_sequences: bool = False,
        dtype: Optional[Union[ivy.Array, ivy.NativeArray]] = None,
        out: Optional[ivy.Container] = None,
    ) -> ivy.Container:
        """
        ivy.Container instance method variant of ivy.kaiser_window. This method
        simply wraps the function, and so the docstring for ivy.kaiser_window
        also applies to this method with minimal changes.

        Parameters
        ----------
        self
            input container including window lenghts.
        periodic
            If True, returns a periodic window suitable for use in spectral analysis.
            If False, returns a symmetric window suitable for use in filter design.
        beta
            a float used as shape parameter for the window.
        dtype
            data type of the returned array.
        out
            optional output container, for writing the result to.

        Returns
        -------
        ret
            The container that includes the Kaiser windows.

        Examples
        --------
        >>> x = ivy.Container(a=3, b=5)
        >>> ivy.Container.static_kaiser_window(x, True, 5)
        {
            a: ivy.array([0.2049, 0.8712, 0.8712]),
            a: ivy.array([0.0367, 0.7753, 0.7753]),
        }
        """
        return self.static_kaiser_window(
            self,
            periodic,
            beta,
            key_chains=key_chains,
            to_apply=to_apply,
            prune_unapplied=prune_unapplied,
            map_sequences=map_sequences,
            dtype=dtype,
            out=out,
        )

    @staticmethod
    def static_moveaxis(
        a: Union[ivy.Array, ivy.NativeArray, ivy.Container],
        source: Union[int, Sequence[int]],
        destination: Union[int, Sequence[int]],
        /,
        *,
        key_chains: Optional[Union[List[str], Dict[str, str]]] = None,
        to_apply: bool = True,
        prune_unapplied: bool = False,
        map_sequences: bool = False,
        out: Optional[ivy.Container] = None,
    ) -> ivy.Container:
        """
        ivy.Container static method variant of ivy.moveaxis. This method simply wraps
        the function, and so the docstring for ivy.moveaxis also applies to this method
        with minimal changes.

        Parameters
        ----------
        a
            The container with the arrays whose axes should be reordered.
        source
            Original positions of the axes to move. These must be unique.
        destination
            Destination positions for each of the original axes.
            These must also be unique.
        out
            optional output container, for writing the result to.

        Returns
        -------
        ret
            Container including arrays with moved axes.

        Examples
        --------
        With one :class:`ivy.Container` input:
        >>> x = ivy.Container(a=ivy.zeros((3, 4, 5)), b=ivy.zeros((2,7,6)))
        >>> ivy.Container.static_moveaxis(x, 0, -1).shape
        {
            a: (4, 5, 3)
            b: (7, 6, 2)
        }
        """
        return ContainerBase.multi_map_in_static_method(
            "moveaxis",
            a,
            source,
            destination,
            key_chains=key_chains,
            to_apply=to_apply,
            prune_unapplied=prune_unapplied,
            map_sequences=map_sequences,
            out=out,
        )

    def moveaxis(
        self: ivy.Container,
        source: Union[int, Sequence[int]],
        destination: Union[int, Sequence[int]],
        /,
        *,
        out: Optional[ivy.Container] = None,
    ) -> ivy.Container:
        """ivy.Container instance method variant of ivy.moveaxis. This method simply
        wraps the function, and so the docstring for ivy.flatten also applies to this
        method with minimal changes.

        Parameters
        ----------
        self
            The container with the arrays whose axes should be reordered.
        source
            Original positions of the axes to move. These must be unique.
        destination
            Destination positions for each of the original axes.
            These must also be unique.
        out
            optional output container, for writing the result to.

        Returns
        -------
        ret
            Container including arrays with moved axes.

        Examples
        --------
        With one :class:`ivy.Container` input:
        >>> x = ivy.Container(a=ivy.zeros((3, 4, 5)), b=ivy.zeros((2,7,6)))
        >>> x.moveaxis(, 0, -1).shape
        {
            a: (4, 5, 3)
            b: (7, 6, 2)
        }
        """
        return self.static_moveaxis(self, source, destination, out=out)

    @staticmethod
    def static_pad(
        x: ivy.Container,
        /,
        pad_width: Union[Iterable[Tuple[int]], int],
        *,
        mode: Optional[
            Union[
                Literal[
                    "constant",
                    "edge",
                    "linear_ramp",
                    "maximum",
                    "mean",
                    "median",
                    "minimum",
                    "reflect",
                    "symmetric",
                    "wrap",
                    "empty",
                ],
                Callable,
            ]
        ] = "constant",
        stat_length: Optional[Union[Iterable[Tuple[int]], int]] = None,
        constant_values: Optional[Union[Iterable[Tuple[Number]], Number]] = 0,
        end_values: Optional[Union[Iterable[Tuple[Number]], Number]] = 0,
        reflect_type: Optional[Literal["even", "odd"]] = "even",
        key_chains: Optional[Union[List[str], Dict[str, str]]] = None,
        to_apply: bool = True,
        prune_unapplied: bool = False,
        map_sequences: bool = False,
        out: Optional[ivy.Container] = None,
        **kwargs: Optional[Any],
    ) -> ivy.Container:
        """
        ivy.Container static method variant of ivy.pad. This method simply
        wraps the function, and so the docstring for ivy.pad also applies to
        this method with minimal changes.
        """
        return ContainerBase.multi_map_in_static_method(
            "pad",
            x,
            pad_width,
            mode=mode,
            stat_length=stat_length,
            constant_values=constant_values,
            end_values=end_values,
            reflect_type=reflect_type,
            key_chains=key_chains,
            to_apply=to_apply,
            prune_unapplied=prune_unapplied,
            map_sequences=map_sequences,
            out=out,
            **kwargs,
        )

    def pad(
        self: ivy.Container,
        /,
        pad_width: Union[Iterable[Tuple[int]], int],
        *,
        mode: Optional[
            Union[
                Literal[
                    "constant",
                    "edge",
                    "linear_ramp",
                    "maximum",
                    "mean",
                    "median",
                    "minimum",
                    "reflect",
                    "symmetric",
                    "wrap",
                    "empty",
                ],
                Callable,
            ]
        ] = "constant",
        stat_length: Optional[Union[Iterable[Tuple[int]], int]] = None,
        constant_values: Optional[Union[Iterable[Tuple[Number]], Number]] = 0,
        end_values: Optional[Union[Iterable[Tuple[Number]], Number]] = 0,
        reflect_type: Optional[Literal["even", "odd"]] = "even",
        key_chains: Optional[Union[List[str], Dict[str, str]]] = None,
        to_apply: bool = True,
        prune_unapplied: bool = False,
        map_sequences: bool = False,
        out: Optional[ivy.Container] = None,
        **kwargs: Optional[Any],
    ) -> ivy.Container:
        """
        ivy.Container instance method variant of ivy.pad. This method simply
        wraps the function, and so the docstring for ivy.pad also applies to
        this method with minimal changes.
        """
        return self.static_pad(
            self,
            pad_width,
            mode=mode,
            stat_length=stat_length,
            constant_values=constant_values,
            end_values=end_values,
            reflect_type=reflect_type,
            key_chains=key_chains,
            to_apply=to_apply,
            prune_unapplied=prune_unapplied,
            map_sequences=map_sequences,
            out=out,
<<<<<<< HEAD
            **kwargs,
        )
=======
        )

    @staticmethod
    def static_heaviside(
        x1: Union[ivy.Array, ivy.NativeArray, ivy.Container],
        x2: Union[ivy.Array, ivy.NativeArray, ivy.Container],
        /,
        *,
        key_chains: Optional[Union[List[str], Dict[str, str]]] = None,
        to_apply: bool = True,
        prune_unapplied: bool = False,
        map_sequences: bool = False,
        out: Optional[ivy.Container] = None,
    ) -> ivy.Container:
        """
        ivy.Container static method variant of ivy.heaviside. This method simply wraps
        the function, and so the docstring for ivy.heaviside also applies to this method
        with minimal changes.

        Parameters
        ----------
        x1
            input container including the arrays.
        x2
            values to use where the array is zero.
        out
            optional output container array, for writing the result to.

        Returns
        -------
        ret
            output container with element-wise Heaviside step function of each array.

        Examples
        --------
        With :class:`ivy.Array` input:
        >>> x1 = ivy.Container(a=ivy.array([-1.5, 0, 2.0]), b=ivy.array([3.0, 5.0])
        >>> x2 = ivy.Container(a=0.5, b=[1.0, 2.0])
        >>> ivy.Container.static_heaviside(x1, x2)
        {
            a: ivy.array([ 0. ,  0.5,  1. ])
            b: ivy.array([1.0, 1.0])
        }
        """
        return ContainerBase.multi_map_in_static_method(
            "heaviside",
            x1,
            x2,
            key_chains=key_chains,
            to_apply=to_apply,
            prune_unapplied=prune_unapplied,
            map_sequences=map_sequences,
            out=out,
        )

    def heaviside(
        self: ivy.Container,
        x2: ivy.Container,
        /,
        *,
        out: Optional[ivy.Container] = None,
    ) -> ivy.Container:
        """ivy.Container instance method variant of ivy.heaviside. This method simply
        wraps the function, and so the docstring for ivy.heaviside also applies to this
        method with minimal changes.

        Parameters
        ----------
        self
            input container including the arrays.
        x2
            values to use where the array is zero.
        out
            optional output container array, for writing the result to.

        Returns
        -------
        ret
            output container with element-wise Heaviside step function of each array.

        Examples
        --------
        With :class:`ivy.Array` input:
        >>> x1 = ivy.Container(a=ivy.array([-1.5, 0, 2.0]), b=ivy.array([3.0, 5.0])
        >>> x2 = ivy.Container(a=0.5, b=[1.0, 2.0])
        >>> x1.heaviside(x2)
        {
            a: ivy.array([ 0. ,  0.5,  1. ])
            b: ivy.array([1.0, 1.0])
        }
        """
        return self.static_heaviside(self, x2, out=out)
>>>>>>> 42c88dd5
<|MERGE_RESOLUTION|>--- conflicted
+++ resolved
@@ -899,10 +899,7 @@
             prune_unapplied=prune_unapplied,
             map_sequences=map_sequences,
             out=out,
-<<<<<<< HEAD
             **kwargs,
-        )
-=======
         )
 
     @staticmethod
@@ -994,5 +991,4 @@
             b: ivy.array([1.0, 1.0])
         }
         """
-        return self.static_heaviside(self, x2, out=out)
->>>>>>> 42c88dd5
+        return self.static_heaviside(self, x2, out=out)