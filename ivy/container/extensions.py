# global
from typing import (
    Optional,
    Union,
    List,
    Dict,
    Tuple,
    Callable,
    Literal,
    Iterable,
    Sequence,
)
from numbers import Number

# local
import ivy
from ivy.container.base import ContainerBase


class ContainerWithExtensions(ContainerBase):
    @staticmethod
    def static_sinc(
        x: ivy.Container,
        /,
        *,
        key_chains: Optional[Union[List[str], Dict[str, str]]] = None,
        to_apply: bool = True,
        prune_unapplied: bool = False,
        map_sequences: bool = False,
        out: Optional[ivy.Container] = None,
    ) -> ivy.Container:
        """
        ivy.Container static method variant of ivy.sinc. This method simply
        wraps the function, and so the docstring for ivy.sinc also
        applies to this method with minimal changes.

        Parameters
        ----------
        x
            input container whose elements are each expressed in radians.
            Should have a floating-point data type.
        key_chains
            The key-chains to apply or not apply the method to. Default is None.
        to_apply
            If True, the method will be applied to key_chains, otherwise key_chains
            will be skipped. Default is True.
        prune_unapplied
            Whether to prune key_chains for which the function was not applied.
            Default is False.
        map_sequences
            Whether to also map method to sequences (lists, tuples). Default is False.
        out
            optional output container, for writing the result to. It must have a shape
            that the inputs broadcast to.

        Returns
        -------
        ret
            a container containing the sinc of each element in ``x``. The returned
            container must have a floating-point data type determined by
            :ref:`type-promotion`.

        Examples
        --------
        >>> x = ivy.Container(a=ivy.array([0.5, 1.5, 2.5]),
        ...                   b=ivy.array([3.5, 4.5, 5.5]))
        >>> y = ivy.Container.static_sinc(x)
        >>> print(y)
        {
            a: ivy.array([0.636, -0.212, 0.127]),
            b: ivy.array([-0.090, 0.070, -0.057])
        }
        """
        return ContainerBase.multi_map_in_static_method(
            "sinc",
            x,
            key_chains=key_chains,
            to_apply=to_apply,
            prune_unapplied=prune_unapplied,
            map_sequences=map_sequences,
            out=out,
        )

    def sinc(
        self: ivy.Container,
        *,
        key_chains: Optional[Union[List[str], Dict[str, str]]] = None,
        to_apply: bool = True,
        prune_unapplied: bool = False,
        map_sequences: bool = False,
        out: Optional[ivy.Container] = None,
    ) -> ivy.Container:
        """
        ivy.Container instance method variant of ivy.sinc. This method simply
        wraps the function, and so the docstring for ivy.sinc also
        applies to this method with minimal changes.

        Parameters
        ----------
        self
            input container whose elements are each expressed in radians.
            Should have a floating-point data type.
        key_chains
            The key-chains to apply or not apply the method to. Default is None.
        to_apply
            If True, the method will be applied to key_chains, otherwise key_chains
            will be skipped. Default is True.
        prune_unapplied
            Whether to prune key_chains for which the function was not applied.
            Default is False.
        map_sequences
            Whether to also map method to sequences (lists, tuples). Default is False.
        out
            optional output container, for writing the result to. It must have a shape
            that the inputs broadcast to.

        Returns
        -------
        ret
            a container containing the sinc of each element in ``self``.
            The returned container must have a floating-point data type
            determined by :ref:`type-promotion`.

        Examples
        --------
        >>> x = ivy.Container(a=ivy.array([0.5, 1.5, 2.5]),
        ...                   b=ivy.array([3.5, 4.5, 5.5]))
        >>> y = x.sinc()
        >>> print(y)
        {
            a: ivy.array([0.637,-0.212,0.127]),
            b: ivy.array([-0.0909,0.0707,-0.0579])
        }
        """
        return self.static_sinc(
            self,
            key_chains=key_chains,
            to_apply=to_apply,
            prune_unapplied=prune_unapplied,
            map_sequences=map_sequences,
            out=out,
        )

    @staticmethod
    def static_flatten(
        x: Union[ivy.Array, ivy.NativeArray, ivy.Container],
        /,
        *,
        start_dim: int,
        end_dim: int,
        key_chains: Optional[Union[List[str], Dict[str, str]]] = None,
        to_apply: bool = True,
        prune_unapplied: bool = False,
        map_sequences: bool = False,
        out: Optional[ivy.Container] = None,
    ) -> ivy.Container:
        """
        ivy.Container static method variant of ivy.flatten. This method simply wraps the
        function, and so the docstring for ivy.flatten also applies to this method
        with minimal changes.

        Parameters
        ----------
        x
            input container to flatten at leaves.
        start_dim
            first dim to flatten. If not set, defaults to 0.
        end_dim
            last dim to flatten. If not set, defaults to -1.

        Returns
        -------
        ret
            Container with arrays flattened at leaves.

        Examples
        --------
        With one :class:`ivy.Container` input:

        >>> x = ivy.Container(a=ivy.array([[[1, 2], [3, 4]], [[5, 6], [7, 8]]]),
        ...                   b=ivy.array([[[9, 10], [11, 12]], [[13, 14], [15, 16]]]))
        >>> ivy.flatten(x)
        [{
            a: ivy.array([1, 2, 3, 4, 5, 6, 7, 8])
            b: ivy.array([9, 10, 11, 12, 13, 14, 15, 16])
        }]
        """
        return ContainerBase.multi_map_in_static_method(
            "flatten",
            x,
            start_dim=start_dim,
            end_dim=end_dim,
            key_chains=key_chains,
            to_apply=to_apply,
            prune_unapplied=prune_unapplied,
            map_sequences=map_sequences,
            out=out,
        )

    def flatten(
        self: ivy.Container,
        *,
        start_dim: int,
        end_dim: int,
        out: Optional[ivy.Container] = None,
    ) -> ivy.Container:
        """ivy.Container instance method variant of ivy.flatten. This method simply
        wraps the function, and so the docstring for ivy.flatten also applies to this
        method with minimal changes.

        Parameters
        ----------
        self
            input container to flatten at leaves.
        start_dim
            first dim to flatten. If not set, defaults to 0.
        end_dim
            last dim to flatten. If not set, defaults to -1.

        Returns
        -------
        ret
            Container with arrays flattened at leaves.

        Examples
        --------
        With one :class:`ivy.Container` input:

        >>> x = ivy.Container(a=ivy.array([[[1, 2], [3, 4]], [[5, 6], [7, 8]]]),
        ...                   b=ivy.array([[[9, 10], [11, 12]], [[13, 14], [15, 16]]]))
        >>> ivy.flatten(x)
        [{
            a: ivy.array([1, 2, 3, 4, 5, 6, 7, 8])
            b: ivy.array([9, 10, 11, 12, 13, 14, 15, 16])
        }]
        """
        return self.static_flatten(self, start_dim=start_dim, end_dim=end_dim, out=out)

    @staticmethod
    def static_lcm(
        x1: Union[ivy.Container, ivy.Array, ivy.NativeArray],
        x2: Union[ivy.Container, ivy.Array, ivy.NativeArray],
        /,
        *,
        key_chains: Optional[Union[List[str], Dict[str, str]]] = None,
        to_apply: bool = True,
        prune_unapplied: bool = False,
        map_sequences: bool = False,
        out: Optional[ivy.Container] = None,
    ) -> ivy.Container:
        """
        ivy.Container static method variant of ivy.lcm. This method simply wraps the
        function, and so the docstring for ivy.lcm also applies to this method
        with minimal changes.

        Parameters
        ----------
        x1
            first input container.
        x2
            second input container.
        out
            optional output container, for writing the result to.

        Returns
        -------
        ret
            a container containing the element-wise least common multiples
            of the arrays contained in x1 and x2.

        Examples
        --------
        >>> x1=ivy.Container(a=ivy.array([2, 3, 4]),
        ...                  b=ivy.array([6, 54, 62, 10]))
        >>> x2=ivy.Container(a=ivy.array([5, 8, 15]),
        ...                  b=ivy.array([32, 40, 25, 13]))
        >>> ivy.Container.lcm(x1, x2)
        {
            a: ivy.array([10, 21, 60]),
            b: ivy.array([96, 1080, 1550, 130])
        }

        """
        return ContainerBase.multi_map_in_static_method(
            "lcm",
            x1,
            x2,
            key_chains=key_chains,
            to_apply=to_apply,
            prune_unapplied=prune_unapplied,
            map_sequences=map_sequences,
            out=out,
        )

    def lcm(
        self: ivy.Container,
        x2: Union[ivy.Container, ivy.Array, ivy.NativeArray],
        *,
        key_chains: Optional[Union[List[str], Dict[str, str]]] = None,
        to_apply: bool = True,
        prune_unapplied: bool = False,
        map_sequences: bool = False,
        out: Optional[ivy.Container] = None,
    ) -> ivy.Container:
        """
        ivy.Container instance method variant of ivy.lcm. This method simply wraps the
        function, and so the docstring for ivy.lcm also applies to this method
        with minimal changes.

        Parameters
        ----------
        x1
            first input container.
        x2
            second input container.
        out
            optional output container, for writing the result to.

        Returns
        -------
        ret
            a container containing the the element-wise least common multiples
            of the arrays contained in x1 and x2.

        Examples
        --------
        >>> x1=ivy.Container(a=ivy.array([2, 3, 4]),
        ...                  b=ivy.array([6, 54, 62, 10]))
        >>> x2=ivy.Container(a=ivy.array([5, 8, 15]),
        ...                  b=ivy.array([32, 40, 25, 13]))
        >>> x1.lcm(x2)
        {
            a: ivy.array([10, 21, 60]),
            b: ivy.array([96, 1080, 1550, 130])
        }

        """
        return self.static_lcm(
            self,
            x2,
            key_chains=key_chains,
            to_apply=to_apply,
            prune_unapplied=prune_unapplied,
            map_sequences=map_sequences,
            out=out,
        )

    @staticmethod
    def static_hann_window(
        window_length: Union[int, ivy.Container],
        periodic: Optional[bool] = True,
        dtype: Optional[Union[ivy.Dtype, ivy.NativeDtype]] = None,
        *,
        key_chains: Optional[Union[List[str], Dict[str, str]]] = None,
        to_apply: bool = True,
        prune_unapplied: bool = False,
        map_sequences: bool = False,
        out: Optional[ivy.Container] = None,
    ) -> ivy.Container:
        """
        ivy.Container static method variant of ivy.hann_window. This method simply wraps
        the function, and so the docstring for ivy.hann_window also applies to this
        method with minimal changes.

        Parameters
        ----------
        window_length
            container including multiple window sizes.
        periodic
            If True, returns a window to be used as periodic function.
            If False, return a symmetric window.
        dtype
            The data type to produce. Must be a floating point type.
        out
            optional output container, for writing the result to.

        Returns
        -------
        ret
            The container that contains the Hann windows.

        Examples
        --------
        With one :class:`ivy.Container` input:

        >>> x = ivy.Container(a=3, b=5)
        >>> ivy.Container.static_hann(x)
        {
            a: ivy.array([0.0000, 0.7500, 0.7500])
            b: ivy.array([0.0000, 0.3455, 0.9045, 0.9045, 0.3455])
        }
        """
        return ContainerBase.multi_map_in_static_method(
            "hann_window",
            window_length,
            periodic,
            dtype,
            key_chains=key_chains,
            to_apply=to_apply,
            prune_unapplied=prune_unapplied,
            map_sequences=map_sequences,
            out=out,
        )

    def hann_window(
        self: ivy.Container,
        periodic: Optional[bool] = True,
        dtype: Optional[Union[ivy.Dtype, ivy.NativeDtype]] = None,
        *,
        out: Optional[ivy.Container] = None,
    ) -> ivy.Container:
        """ivy.Container instance method variant of ivy.hann_window. This method simply
        wraps the function, and so the docstring for ivy.hann_window also applies to
        this method with minimal changes.

        Parameters
        ----------
        self
            input container with window sizes.
        periodic
            If True, returns a window to be used as periodic function.
            If False, return a symmetric window.
        dtype
            The data type to produce. Must be a floating point type.
        out
            optional output container, for writing the result to.

        Returns
        -------
        ret
            The container containing the Hann windows.

        Examples
        --------
        With one :class:`ivy.Container` input:

        >>> x = ivy.Container(a=3, b=5)
        >>> ivy.hann_window(x)
        {
            a: ivy.array([0.0000, 0.7500, 0.7500])
            b: ivy.array([0.0000, 0.3455, 0.9045, 0.9045, 0.3455])
        }
        """
        return self.static_hann_window(self, periodic, dtype, out=out)

    @staticmethod
    def static_max_pool2d(
        x: Union[ivy.Array, ivy.NativeArray, ivy.Container],
        kernel: Union[int, Tuple[int], Tuple[int, int]],
        strides: Union[int, Tuple[int], Tuple[int, int]],
        padding: str,
        /,
        *,
        data_format: str = "NHWC",
        key_chains: Optional[Union[List[str], Dict[str, str]]] = None,
        to_apply: bool = True,
        prune_unapplied: bool = False,
        map_sequences: bool = False,
        out: Optional[ivy.Container] = None,
    ) -> ivy.Container:
        """ivy.Container static method variant of ivy.max_pool2dd. This method simply
        wraps the function, and so the docstring for ivy.max_pool2d also applies
        to this method with minimal changes.

        Parameters
        ----------
        x
            Input image *[batch_size,h,w,d_in]*.
        kernel
            The size of the window to take a max over.
        strides
            The stride of the sliding window for each dimension of input.
        padding
            "SAME" or "VALID" indicating the algorithm, or list indicating
            the per-dimension paddings.
        data_format
            "NHWC" or "NCHW". Defaults to "NHWC".
        out
            optional output array, for writing the result to. It must have a shape
            that the inputs broadcast to.

        Returns
        -------
        ret
            The result of the pooling operation.

        Examples
        --------
        >>> a = ivy.arange(12).reshape((2, 1, 3, 2))
        >>> b = ivy.arange(48).reshape((2, 4, 3, 2))
        >>> x = ivy.Container({'a': a, 'b': b})
        >>> print(ivy.Container.static_max_pool2d(x, (2, 2), (1, 1), "SAME"))
        {
            a: (<class ivy.array.array.Array> shape=[2, 1, 3, 2]),
            b: (<class ivy.array.array.Array> shape=[2, 4, 3, 2])
        }
        """
        return ContainerBase.multi_map_in_static_method(
            "max_pool2d",
            x,
            kernel,
            strides,
            padding,
            data_format=data_format,
            key_chains=key_chains,
            to_apply=to_apply,
            prune_unapplied=prune_unapplied,
            map_sequences=map_sequences,
            out=out,
        )

    def max_pool2d(
        self: ivy.Container,
        kernel: Union[int, Tuple[int], Tuple[int, int]],
        strides: Union[int, Tuple[int], Tuple[int, int]],
        padding: str,
        /,
        *,
        data_format: str = "NHWC",
        key_chains: Optional[Union[List[str], Dict[str, str]]] = None,
        to_apply: bool = True,
        prune_unapplied: bool = False,
        map_sequences: bool = False,
        out: Optional[ivy.Container] = None,
    ) -> ivy.Container:
        """ivy.Container instance method variant of `ivy.max_pool2d`. This method simply
        wraps the function, and so the docstring for `ivy.max_pool2d` also applies
        to this method with minimal changes.

        Parameters
        ----------
        x
            Input image *[batch_size,h,w,d_in]*.
        kernel
            The size of the window to take a max over.
        strides
            The stride of the sliding window for each dimension of input.
        padding
            "SAME" or "VALID" indicating the algorithm, or list indicating
            the per-dimension paddings.
        data_format
            "NHWC" or "NCHW". Defaults to "NHWC".
        dilations
            The dilation factor for each dimension of input. (Default value = 1)
        out
            optional output array, for writing the result to. It must have a shape
            that the inputs broadcast to.

        Returns
        -------
        ret
            The result of the pooling operation.

        Examples
        --------
        >>> a = ivy.arange(12).reshape((2, 1, 3, 2))
        >>> b = ivy.arange(48).reshape((2, 4, 3, 2))
        >>> x = ivy.Container({'a': a, 'b': b})
        >>> print(x.max_pool2d(2, 2), (1, 1), "SAME"))
        {
            a: (<class ivy.array.array.Array> shape=[2, 1, 3, 2]),
            b: (<class ivy.array.array.Array> shape=[2, 4, 3, 2])
        }
        """
        return self.static_max_pool2d(
            self,
            kernel,
            strides,
            padding,
            data_format=data_format,
            key_chains=key_chains,
            to_apply=to_apply,
            prune_unapplied=prune_unapplied,
            map_sequences=map_sequences,
            out=out,
        )

    @staticmethod
    def static_kaiser_window(
        window_length: Union[int, ivy.Container],
        periodic: bool = True,
        beta: float = 12.0,
        *,
        key_chains: Optional[Union[List[str], Dict[str, str]]] = None,
        to_apply: bool = True,
        prune_unapplied: bool = False,
        map_sequences: bool = False,
        dtype: Optional[Union[ivy.Array, ivy.NativeArray]] = None,
        out: Optional[ivy.Container] = None,
    ) -> ivy.Container:
        """
        ivy.Container static method variant of ivy.kaiser_window. This method
        simply wraps the function, and so the docstring for ivy.kaiser_window
        also applies to this method with minimal changes.
        Parameters
        ----------
        window_length
            input container including window lenghts.
        periodic
            If True, returns a periodic window suitable for use in spectral analysis.
            If False, returns a symmetric window suitable for use in filter design.
        beta
            a float used as shape parameter for the window.
        dtype
            data type of the returned array.
        out
            optional output container, for writing the result to.
        Returns
        -------
        ret
            The container that includes the Kaiser windows.
        Examples
        --------
        >>> x = ivy.Container(a=3, b=5)
        >>> ivy.Container.static_kaiser_window(x, True, 5)
        {
            a: ivy.array([0.2049, 0.8712, 0.8712]),
            a: ivy.array([0.0367, 0.7753, 0.7753]),
        }
        """
        return ContainerBase.multi_map_in_static_method(
            "kaiser_window",
            window_length,
            periodic,
            beta,
            key_chains=key_chains,
            to_apply=to_apply,
            prune_unapplied=prune_unapplied,
            map_sequences=map_sequences,
            dtype=dtype,
            out=out,
        )

    def kaiser_window(
        self: ivy.Container,
        periodic: bool = True,
        beta: float = 12.0,
        *,
        key_chains: Optional[Union[List[str], Dict[str, str]]] = None,
        to_apply: bool = True,
        prune_unapplied: bool = False,
        map_sequences: bool = False,
        dtype: Optional[Union[ivy.Array, ivy.NativeArray]] = None,
        out: Optional[ivy.Container] = None,
    ) -> ivy.Container:
        """
        ivy.Container instance method variant of ivy.kaiser_window. This method
        simply wraps the function, and so the docstring for ivy.kaiser_window
        also applies to this method with minimal changes.
        Parameters
        ----------
        self
            input container including window lenghts.
        periodic
            If True, returns a periodic window suitable for use in spectral analysis.
            If False, returns a symmetric window suitable for use in filter design.
        beta
            a float used as shape parameter for the window.
        dtype
            data type of the returned array.
        out
            optional output container, for writing the result to.
        Returns
        -------
        ret
            The container that includes the Kaiser windows.
        Examples
        --------
        >>> x = ivy.Container(a=3, b=5)
        >>> ivy.Container.static_kaiser_window(x, True, 5)
        {
            a: ivy.array([0.2049, 0.8712, 0.8712]),
            a: ivy.array([0.0367, 0.7753, 0.7753]),
        }
        """
        return self.static_kaiser_window(
            self,
            periodic,
            beta,
            key_chains=key_chains,
            to_apply=to_apply,
            prune_unapplied=prune_unapplied,
            map_sequences=map_sequences,
            dtype=dtype,
            out=out,
        )

    @staticmethod
    def static_moveaxis(
        a: Union[ivy.Array, ivy.NativeArray, ivy.Container],
        source: Union[int, Sequence[int]],
        destination: Union[int, Sequence[int]],
        /,
        *,
        key_chains: Optional[Union[List[str], Dict[str, str]]] = None,
        to_apply: bool = True,
        prune_unapplied: bool = False,
        map_sequences: bool = False,
        out: Optional[ivy.Container] = None,
    ) -> ivy.Container:
        """
        ivy.Container static method variant of ivy.moveaxis. This method simply wraps
        the function, and so the docstring for ivy.moveaxis also applies to this method
        with minimal changes.
        Parameters
        ----------
        a
            The container with the arrays whose axes should be reordered.
        source
            Original positions of the axes to move. These must be unique.
        destination
            Destination positions for each of the original axes.
            These must also be unique.
        out
            optional output container, for writing the result to.
        Returns
        -------
        ret
            Container including arrays with moved axes.
        Examples
        --------
        With one :class:`ivy.Container` input:
        >>> x = ivy.Container(a=ivy.zeros((3, 4, 5)), b=ivy.zeros((2,7,6)))
        >>> ivy.Container.static_moveaxis(x, 0, -1).shape
        {
            a: (4, 5, 3)
            b: (7, 6, 2)
        }
        """
        return ContainerBase.multi_map_in_static_method(
            "moveaxis",
            a,
            source,
            destination,
            key_chains=key_chains,
            to_apply=to_apply,
            prune_unapplied=prune_unapplied,
            map_sequences=map_sequences,
            out=out,
        )

    def moveaxis(
        self: ivy.Container,
        source: Union[int, Sequence[int]],
        destination: Union[int, Sequence[int]],
        /,
        *,
        out: Optional[ivy.Container] = None,
    ) -> ivy.Container:
        """ivy.Container instance method variant of ivy.moveaxis. This method simply
        wraps the function, and so the docstring for ivy.flatten also applies to this
        method with minimal changes.
        Parameters
        ----------
        self
            The container with the arrays whose axes should be reordered.
        source
            Original positions of the axes to move. These must be unique.
        destination
            Destination positions for each of the original axes.
            These must also be unique.
        out
            optional output container, for writing the result to.
        Returns
        -------
        ret
            Container including arrays with moved axes.
        Examples
        --------
        With one :class:`ivy.Container` input:
        >>> x = ivy.Container(a=ivy.zeros((3, 4, 5)), b=ivy.zeros((2,7,6)))
        >>> x.moveaxis(, 0, -1).shape
        {
            a: (4, 5, 3)
            b: (7, 6, 2)
        }
        """
        return self.static_moveaxis(self, source, destination, out=out)

    @staticmethod
<<<<<<< HEAD
    def static_heaviside(
        x1: Union[ivy.Array, ivy.NativeArray, ivy.Container],
        x2: Union[ivy.Array, ivy.NativeArray, ivy.Container],
        /,
        *,
=======
    def static_pad(
        x: ivy.Container,
        /,
        pad_width: Union[Iterable[Tuple[int]], int],
        *,
        mode: Optional[
            Union[
                Literal[
                    "constant",
                    "edge",
                    "linear_ramp",
                    "maximum",
                    "mean",
                    "median",
                    "minimum",
                    "reflect",
                    "symmetric",
                    "wrap",
                    "empty",
                ],
                Callable,
            ]
        ] = "constant",
        stat_length: Optional[Union[Iterable[Tuple[int]], int]] = None,
        constant_values: Optional[Union[Iterable[Tuple[Number]], Number]] = 0,
        end_values: Optional[Union[Iterable[Tuple[Number]], Number]] = 0,
        reflect_type: Optional[Literal["even", "odd"]] = "even",
>>>>>>> 512a3e3e
        key_chains: Optional[Union[List[str], Dict[str, str]]] = None,
        to_apply: bool = True,
        prune_unapplied: bool = False,
        map_sequences: bool = False,
        out: Optional[ivy.Container] = None,
    ) -> ivy.Container:
        """
<<<<<<< HEAD
        ivy.Container static method variant of ivy.heaviside. This method simply wraps
        the function, and so the docstring for ivy.heaviside also applies to this method
        with minimal changes.

        Parameters
        ----------
        x1
            input container including the arrays.
        x2
            values to use where the array is zero.
        out
            optional output container array, for writing the result to.

        Returns
        -------
        ret
            output container with element-wise Heaviside step function of each array.

        Examples
        --------
        With :class:`ivy.Array` input:
        >>> x1 = ivy.Container(a=ivy.array([-1.5, 0, 2.0]), b=ivy.array([3.0, 5.0])
        >>> x2 = ivy.Container(a=0.5, b=[1.0, 2.0])
        >>> ivy.Container.static_heaviside(x1, x2)
        {
            a: ivy.array([ 0. ,  0.5,  1. ])
            b: ivy.array([1.0, 1.0])
        }
        """
        return ContainerBase.multi_map_in_static_method(
            "heaviside",
            x1,
            x2,
=======
        ivy.Container static method variant of ivy.pad. This method simply
        wraps the function, and so the docstring for ivy.pad also applies to
        this method with minimal changes.
        """
        return ContainerBase.multi_map_in_static_method(
            "pad",
            x,
            pad_width,
            mode=mode,
            stat_length=stat_length,
            constant_values=constant_values,
            end_values=end_values,
            reflect_type=reflect_type,
>>>>>>> 512a3e3e
            key_chains=key_chains,
            to_apply=to_apply,
            prune_unapplied=prune_unapplied,
            map_sequences=map_sequences,
            out=out,
        )

<<<<<<< HEAD
    def heaviside(
        self: ivy.Container,
        x2: ivy.Container,
        /,
        *,
        out: Optional[ivy.Container] = None,
    ) -> ivy.Container:
        """ivy.Container instance method variant of ivy.heaviside. This method simply
        wraps the function, and so the docstring for ivy.heaviside also applies to this
        method with minimal changes.

        Parameters
        ----------
        self
            input container including the arrays.
        x2
            values to use where the array is zero.
        out
            optional output container array, for writing the result to.

        Returns
        -------
        ret
            output container with element-wise Heaviside step function of each array.

        Examples
        --------
        With :class:`ivy.Array` input:
        >>> x1 = ivy.Container(a=ivy.array([-1.5, 0, 2.0]), b=ivy.array([3.0, 5.0])
        >>> x2 = ivy.Container(a=0.5, b=[1.0, 2.0])
        >>> x1.heaviside(x2)
        {
            a: ivy.array([ 0. ,  0.5,  1. ])
            b: ivy.array([1.0, 1.0])
        }
        """
        return self.static_heaviside(self, x2, out=out)
=======
    def pad(
        self: ivy.Container,
        /,
        pad_width: Union[Iterable[Tuple[int]], int],
        *,
        mode: Optional[
            Union[
                Literal[
                    "constant",
                    "edge",
                    "linear_ramp",
                    "maximum",
                    "mean",
                    "median",
                    "minimum",
                    "reflect",
                    "symmetric",
                    "wrap",
                    "empty",
                ],
                Callable,
            ]
        ] = "constant",
        stat_length: Optional[Union[Iterable[Tuple[int]], int]] = None,
        constant_values: Optional[Union[Iterable[Tuple[Number]], Number]] = 0,
        end_values: Optional[Union[Iterable[Tuple[Number]], Number]] = 0,
        reflect_type: Optional[Literal["even", "odd"]] = "even",
        key_chains: Optional[Union[List[str], Dict[str, str]]] = None,
        to_apply: bool = True,
        prune_unapplied: bool = False,
        map_sequences: bool = False,
        out: Optional[ivy.Container] = None,
    ) -> ivy.Container:
        """
        ivy.Container instance method variant of ivy.pad. This method simply
        wraps the function, and so the docstring for ivy.pad also applies to
        this method with minimal changes.
        """
        return self.static_pad(
            self,
            pad_width,
            mode=mode,
            stat_length=stat_length,
            constant_values=constant_values,
            end_values=end_values,
            reflect_type=reflect_type,
            key_chains=key_chains,
            to_apply=to_apply,
            prune_unapplied=prune_unapplied,
            map_sequences=map_sequences,
            out=out,
        )
>>>>>>> 512a3e3e
<|MERGE_RESOLUTION|>--- conflicted
+++ resolved
@@ -778,13 +778,6 @@
         return self.static_moveaxis(self, source, destination, out=out)
 
     @staticmethod
-<<<<<<< HEAD
-    def static_heaviside(
-        x1: Union[ivy.Array, ivy.NativeArray, ivy.Container],
-        x2: Union[ivy.Array, ivy.NativeArray, ivy.Container],
-        /,
-        *,
-=======
     def static_pad(
         x: ivy.Container,
         /,
@@ -812,49 +805,13 @@
         constant_values: Optional[Union[Iterable[Tuple[Number]], Number]] = 0,
         end_values: Optional[Union[Iterable[Tuple[Number]], Number]] = 0,
         reflect_type: Optional[Literal["even", "odd"]] = "even",
->>>>>>> 512a3e3e
-        key_chains: Optional[Union[List[str], Dict[str, str]]] = None,
-        to_apply: bool = True,
-        prune_unapplied: bool = False,
-        map_sequences: bool = False,
-        out: Optional[ivy.Container] = None,
-    ) -> ivy.Container:
-        """
-<<<<<<< HEAD
-        ivy.Container static method variant of ivy.heaviside. This method simply wraps
-        the function, and so the docstring for ivy.heaviside also applies to this method
-        with minimal changes.
-
-        Parameters
-        ----------
-        x1
-            input container including the arrays.
-        x2
-            values to use where the array is zero.
-        out
-            optional output container array, for writing the result to.
-
-        Returns
-        -------
-        ret
-            output container with element-wise Heaviside step function of each array.
-
-        Examples
-        --------
-        With :class:`ivy.Array` input:
-        >>> x1 = ivy.Container(a=ivy.array([-1.5, 0, 2.0]), b=ivy.array([3.0, 5.0])
-        >>> x2 = ivy.Container(a=0.5, b=[1.0, 2.0])
-        >>> ivy.Container.static_heaviside(x1, x2)
-        {
-            a: ivy.array([ 0. ,  0.5,  1. ])
-            b: ivy.array([1.0, 1.0])
-        }
-        """
-        return ContainerBase.multi_map_in_static_method(
-            "heaviside",
-            x1,
-            x2,
-=======
+        key_chains: Optional[Union[List[str], Dict[str, str]]] = None,
+        to_apply: bool = True,
+        prune_unapplied: bool = False,
+        map_sequences: bool = False,
+        out: Optional[ivy.Container] = None,
+    ) -> ivy.Container:
+        """
         ivy.Container static method variant of ivy.pad. This method simply
         wraps the function, and so the docstring for ivy.pad also applies to
         this method with minimal changes.
@@ -868,53 +825,13 @@
             constant_values=constant_values,
             end_values=end_values,
             reflect_type=reflect_type,
->>>>>>> 512a3e3e
-            key_chains=key_chains,
-            to_apply=to_apply,
-            prune_unapplied=prune_unapplied,
-            map_sequences=map_sequences,
-            out=out,
-        )
-
-<<<<<<< HEAD
-    def heaviside(
-        self: ivy.Container,
-        x2: ivy.Container,
-        /,
-        *,
-        out: Optional[ivy.Container] = None,
-    ) -> ivy.Container:
-        """ivy.Container instance method variant of ivy.heaviside. This method simply
-        wraps the function, and so the docstring for ivy.heaviside also applies to this
-        method with minimal changes.
-
-        Parameters
-        ----------
-        self
-            input container including the arrays.
-        x2
-            values to use where the array is zero.
-        out
-            optional output container array, for writing the result to.
-
-        Returns
-        -------
-        ret
-            output container with element-wise Heaviside step function of each array.
-
-        Examples
-        --------
-        With :class:`ivy.Array` input:
-        >>> x1 = ivy.Container(a=ivy.array([-1.5, 0, 2.0]), b=ivy.array([3.0, 5.0])
-        >>> x2 = ivy.Container(a=0.5, b=[1.0, 2.0])
-        >>> x1.heaviside(x2)
-        {
-            a: ivy.array([ 0. ,  0.5,  1. ])
-            b: ivy.array([1.0, 1.0])
-        }
-        """
-        return self.static_heaviside(self, x2, out=out)
-=======
+            key_chains=key_chains,
+            to_apply=to_apply,
+            prune_unapplied=prune_unapplied,
+            map_sequences=map_sequences,
+            out=out,
+        )
+
     def pad(
         self: ivy.Container,
         /,
@@ -967,4 +884,94 @@
             map_sequences=map_sequences,
             out=out,
         )
->>>>>>> 512a3e3e
+
+    @staticmethod
+    def static_heaviside(
+        x1: Union[ivy.Array, ivy.NativeArray, ivy.Container],
+        x2: Union[ivy.Array, ivy.NativeArray, ivy.Container],
+        /,
+        *,
+        key_chains: Optional[Union[List[str], Dict[str, str]]] = None,
+        to_apply: bool = True,
+        prune_unapplied: bool = False,
+        map_sequences: bool = False,
+        out: Optional[ivy.Container] = None,
+    ) -> ivy.Container:
+        """
+        ivy.Container static method variant of ivy.heaviside. This method simply wraps
+        the function, and so the docstring for ivy.heaviside also applies to this method
+        with minimal changes.
+
+        Parameters
+        ----------
+        x1
+            input container including the arrays.
+        x2
+            values to use where the array is zero.
+        out
+            optional output container array, for writing the result to.
+
+        Returns
+        -------
+        ret
+            output container with element-wise Heaviside step function of each array.
+
+        Examples
+        --------
+        With :class:`ivy.Array` input:
+        >>> x1 = ivy.Container(a=ivy.array([-1.5, 0, 2.0]), b=ivy.array([3.0, 5.0])
+        >>> x2 = ivy.Container(a=0.5, b=[1.0, 2.0])
+        >>> ivy.Container.static_heaviside(x1, x2)
+        {
+            a: ivy.array([ 0. ,  0.5,  1. ])
+            b: ivy.array([1.0, 1.0])
+        }
+        """
+        return ContainerBase.multi_map_in_static_method(
+            "heaviside",
+            x1,
+            x2,
+            key_chains=key_chains,
+            to_apply=to_apply,
+            prune_unapplied=prune_unapplied,
+            map_sequences=map_sequences,
+            out=out,
+        )
+
+    def heaviside(
+        self: ivy.Container,
+        x2: ivy.Container,
+        /,
+        *,
+        out: Optional[ivy.Container] = None,
+    ) -> ivy.Container:
+        """ivy.Container instance method variant of ivy.heaviside. This method simply
+        wraps the function, and so the docstring for ivy.heaviside also applies to this
+        method with minimal changes.
+
+        Parameters
+        ----------
+        self
+            input container including the arrays.
+        x2
+            values to use where the array is zero.
+        out
+            optional output container array, for writing the result to.
+
+        Returns
+        -------
+        ret
+            output container with element-wise Heaviside step function of each array.
+
+        Examples
+        --------
+        With :class:`ivy.Array` input:
+        >>> x1 = ivy.Container(a=ivy.array([-1.5, 0, 2.0]), b=ivy.array([3.0, 5.0])
+        >>> x2 = ivy.Container(a=0.5, b=[1.0, 2.0])
+        >>> x1.heaviside(x2)
+        {
+            a: ivy.array([ 0. ,  0.5,  1. ])
+            b: ivy.array([1.0, 1.0])
+        }
+        """
+        return self.static_heaviside(self, x2, out=out)