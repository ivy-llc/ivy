# global
from typing import Union, Optional, Tuple, Literal, List, Dict, Sequence

# local
from ivy.container.base import ContainerBase
import ivy

inf = float("inf")


# ToDo: implement all methods here as public instance methods


# noinspection PyMissingConstructor,PyMethodParameters
class ContainerWithLinearAlgebra(ContainerBase):
    @staticmethod
    def static_matmul(
        x1: Union[ivy.Array, ivy.NativeArray, ivy.Container],
        x2: Union[ivy.Array, ivy.NativeArray, ivy.Container],
        /,
        *,
        transpose_a: bool = False,
        transpose_b: bool = False,
        key_chains: Optional[Union[List[str], Dict[str, str]]] = None,
        to_apply: bool = True,
        prune_unapplied: bool = False,
        map_sequences: bool = False,
        out: Optional[ivy.Container] = None,
    ) -> ivy.Container:
        """
        ivy.Container static method variant of ivy.matmul. This method simply wraps
        the function, and so the docstring for ivy.matul also applies to this
        method with minimal changes.

        Parameters
        ----------
        x1
            first input array
        x2
            second input array
        key_chains
            The key-chains to apply or not apply the method to. Default is ``None``.
        to_apply
            If True, the method will be applied to key_chains, otherwise key_chains
            will be skipped. Default is ``True``.
        prune_unapplied
            Whether to prune key_chains for which the function was not applied.
            Default is ``False``.
        map_sequences
            Whether to also map method to sequences (lists, tuples).
            Default is ``False``.
        out
            optional output container, for writing the result to. It must have a shape
            that the inputs broadcast to.

        Returns
        -------
        ret
            the matrix multiplication result of x1 and x2
        """
        return ContainerBase.multi_map_in_static_method(
            "matmul",
            x1,
            x2,
            transpose_a=transpose_a,
            transpose_b=transpose_b,
            key_chains=key_chains,
            to_apply=to_apply,
            prune_unapplied=prune_unapplied,
            map_sequences=map_sequences,
            out=out,
        )

    def matmul(
        self: ivy.Container,
        x2: Union[ivy.Container, ivy.Array, ivy.NativeArray],
        /,
        *,
        transpose_a: bool = False,
        transpose_b: bool = False,
        key_chains: Optional[Union[List[str], Dict[str, str]]] = None,
        to_apply: bool = True,
        prune_unapplied: bool = False,
        map_sequences: bool = False,
        out: Optional[ivy.Container] = None,
    ) -> ivy.Container:
        """
        ivy.Container instance method variant of ivy.matmul. This method simply wraps
        the function, and so the docstring for ivy.matmul also applies to this method
        with minimal changes.

        Parameters
        ----------
        self
            first input array
        x2
            second input array
        key_chains
            The key-chains to apply or not apply the method to. Default is ``None``.
        to_apply
            If True, the method will be applied to key_chains, otherwise key_chains
            will be skipped. Default is ``True``.
        prune_unapplied
            Whether to prune key_chains for which the function was not applied.
            Default is ``False``.
        map_sequences
            Whether to also map method to sequences (lists, tuples).
            Default is ``False``.
        out
            optional output container, for writing the result to. It must have a shape
            that the inputs broadcast to.

        Returns
        -------
        ret
            the matrix multiplication result of self and x2
        """
        return self.static_matmul(
            self,
            x2,
            transpose_a=transpose_a,
            transpose_b=transpose_b,
            key_chains=key_chains,
            to_apply=to_apply,
            prune_unapplied=prune_unapplied,
            map_sequences=map_sequences,
            out=out,
        )

    @staticmethod
    def static_cholesky(
        x: Union[ivy.Array, ivy.NativeArray, ivy.Container],
        /,
        *,
        upper: Optional[bool] = False,
        key_chains: Optional[Union[List[str], Dict[str, str]]] = None,
        to_apply: bool = True,
        prune_unapplied: bool = False,
        map_sequences: bool = False,
        out: Optional[ivy.Container] = None,
    ) -> ivy.Container:
        """
        ivy.Container static method variant of ivy.cholesky. This method simply wraps
        the function, and so the docstring for ivy.cholesky also applies to this
        method with minimal changes.

        Parameters
        ----------
        x
            input array or container having shape (..., M, M) and whose innermost two
            dimensions form square symmetric positive-definite matrices. Should have a
            floating-point data type.
        upper
            If True, the result must be the upper-triangular Cholesky factor U. If
            False, the result must be the lower-triangular Cholesky factor L.
            Default: ``False``.
        key_chains
            The key-chains to apply or not apply the method to. Default is ``None``.
        to_apply
            If True, the method will be applied to key_chains, otherwise key_chains
            will be skipped. Default is ``True``.
        prune_unapplied
            Whether to prune key_chains for which the function was not applied.
            Default is ``False``.
        map_sequences
            Whether to also map method to sequences (lists, tuples).
            Default is ``False``.
        out
            optional output container, for writing the result to. It must have a shape
            that the inputs broadcast to.

        Returns
        -------
        ret
            a container containing the Cholesky factors for each square matrix. If upper
            is False, the returned container must contain lower-triangular matrices;
            otherwise, the returned container must contain upper-triangular matrices.
            The returned container must have a floating-point data type determined by
            Type Promotion Rules and must have the same shape as self.

        Examples
        --------
        With one :class:`ivy.Container` input:
        >>> x = ivy.Container(a=ivy.array([[3., -1.], [-1., 3.]]),
        ...                      b=ivy.array([[2., 1.], [1., 1.]]))
        >>> y = ivy.Container.static_cholesky(x, upper='false')
        >>> print(y)
        {
            a: ivy.array([[1.73, -0.577],
                            [0., 1.63]]),
            b: ivy.array([[1.41, 0.707],
                            [0., 0.707]])
         }
        With multiple :class:`ivy.Container` inputs:
        >>> x = ivy.Container(a=ivy.array([[3., -1], [-1., 3.]]),
        ...                      b=ivy.array([[2., 1.], [1., 1.]]))
        >>> upper = ivy.Container(a=1, b=-1)
        >>> y = ivy.Container.static_roll(x, upper=False)
        >>> print(y)
        {
            a: ivy.array([[3., 3.],
                         [-1., -1.]]),
            b: ivy.array([[1., 1.],
                          [1., 2.]])
        }
        """
        return ContainerBase.multi_map_in_static_method(
            "cholesky",
            x,
            upper=upper,
            key_chains=key_chains,
            to_apply=to_apply,
            prune_unapplied=prune_unapplied,
            map_sequences=map_sequences,
            out=out,
        )

    def cholesky(
        self: ivy.Container,
        /,
        *,
        upper: bool = False,
        key_chains: Optional[Union[List[str], Dict[str, str]]] = None,
        to_apply: bool = True,
        prune_unapplied: bool = False,
        map_sequences: bool = False,
        out: Optional[ivy.Container] = None,
    ) -> ivy.Container:
        """
        ivy.Container instance method variant of ivy.cholesky. This method simply wraps
        the function, and so the docstring for ivy.cholesky also applies to this method
        with minimal changes.

        Parameters
        ----------
        self
            input container having shape (..., M, M) and whose innermost two dimensions
            form square symmetric positive-definite matrices. Should have a
            floating-point data type.
        upper
            If True, the result must be the upper-triangular Cholesky factor U. If
            False, the result must be the lower-triangular Cholesky factor L.
            Default: ``False``.
        key_chains
            The key-chains to apply or not apply the method to. Default is ``None``.
        to_apply
            If True, the method will be applied to key_chains, otherwise key_chains
            will be skipped. Default is ``True``.
        prune_unapplied
            Whether to prune key_chains for which the function was not applied.
            Default is ``False``.
        map_sequences
            Whether to also map method to sequences (lists, tuples).
            Default is ``False``.
        out
            optional output container, for writing the result to. It must have a shape
            that the inputs broadcast to.

        Returns
        -------
        ret
            a container containing the Cholesky factors for each square matrix. If upper
            is False, the returned container must contain lower-triangular matrices;
            otherwise, the returned container must contain upper-triangular matrices.
            The returned container must have a floating-point data type determined by
            Type Promotion Rules and must have the same shape as self.

        Examples
        --------
        >>> x = ivy.Container(a=ivy.array([[3., -1],[-1., 3.]]),
        ...                      b=ivy.array([[2., 1.],[1., 1.]]))
        >>> y = x.cholesky(upper='false')
        >>> print(y)
        {
            a: ivy.array([[1.73, -0.577],
                            [0., 1.63]]),
            b: ivy.array([[1.41, 0.707],
                            [0., 0.707]])
        }
        """
        return self.static_cholesky(
            self,
            upper=upper,
            key_chains=key_chains,
            to_apply=to_apply,
            prune_unapplied=prune_unapplied,
            map_sequences=map_sequences,
            out=out,
        )

    @staticmethod
    def static_cross(
        x1: Union[ivy.Array, ivy.NativeArray, ivy.Container],
        x2: Union[ivy.Container, ivy.Array, ivy.NativeArray],
        /,
        *,
        axis: int = -1,
        key_chains: Optional[Union[List[str], Dict[str, str]]] = None,
        to_apply: bool = True,
        prune_unapplied: bool = False,
        map_sequences: bool = False,
        out: Optional[ivy.Container] = None,
    ) -> ivy.Container:
        """
        ivy.Container static method variant of ivy.cross.
        This method simply wraps the function, and so the docstring
        for ivy.cross also applies to this method with minimal changes.

        Parameters
        ----------
        x1
            first input array. Should have a numeric data type.
        x2
            second input array. Must be compatible with ``self``
            (see :ref:`broadcasting`). Should have a numeric data type.
        axis
            the axis (dimension) of x1 and x2 containing the vectors for which to
            compute the cross product.vIf set to -1, the function computes the
            cross product for vectors defined by the last axis (dimension).
            Default: ``-1``.
        key_chains
            The key-chains to apply or not apply the method to. Default is ``None``.
        to_apply
            If True, the method will be applied to key_chains, otherwise key_chains
            will be skipped. Default is ``True``.
        prune_unapplied
            Whether to prune key_chains for which the function was not applied.
            Default is ``False``.
        map_sequences
            Whether to also map method to sequences (lists, tuples).
            Default is ``False``.
        out
            optional output container, for writing the result to. It must have a shape
            that the inputs broadcast to.

        Returns
        -------
        ret
            an array containing the element-wise products. The returned array must have
            a data type determined by :ref:`type-promotion`.

        Examples
        --------
        With one :class:`ivy.Container` input:

        >>> x = ivy.array([9., 0., 3.])
        >>> y = ivy.Container(a=ivy.array([1., 1., 0.]), b=ivy.array([1., 0., 1.]))
        >>> z = ivy.Container.static_cross(x, y)
        >>> print(z)
        {
            a: ivy.array([-3., 3., 9.]),
            b: ivy.array([0., -6., 0.])
        }

        With multiple :class:`ivy.Container` inputs:

        >>> x = x = ivy.Container(a=ivy.array([5., 0., 0.]), b=ivy.array([0., 0., 2.]))
        >>> y = ivy.Container(a=ivy.array([0., 7., 0.]), b=ivy.array([3., 0., 0.]))
        >>> z = ivy.Container.static_cross(x, y)
        >>> print(z)
        {
            a: ivy.array([0., 0., 35.]),
            b: ivy.array([0., 6., 0.])
        }
        """
        return ContainerBase.multi_map_in_static_method(
            "cross",
            x1,
            x2,
            axis=axis,
            key_chains=key_chains,
            to_apply=to_apply,
            prune_unapplied=prune_unapplied,
            map_sequences=map_sequences,
            out=out,
        )

    def cross(
        self: ivy.Container,
        x2: Union[ivy.Container, ivy.Array, ivy.NativeArray],
        /,
        *,
        axis: int = -1,
        key_chains: Optional[Union[List[str], Dict[str, str]]] = None,
        to_apply: bool = True,
        prune_unapplied: bool = False,
        map_sequences: bool = False,
        out: Optional[ivy.Container] = None,
    ) -> ivy.Container:
        """
        ivy.Container instance method variant of ivy.cross.
        This method simply wraps the function, and so the docstring
        for ivy.cross also applies to this method with minimal changes.

        Parameters
        ----------
        self
            first input array. Should have a numeric data type.
        x2
            second input array. Must be compatible with ``self``
            (see :ref:`broadcasting`). Should have a numeric data type.
        axis
            the axis (dimension) of x1 and x2 containing the vectors for which to
            compute (default: -1) the cross product.vIf set to -1, the function
            computes the cross product for vectors defined by the last axis (dimension).
            Default: ``-1``.
        key_chains
            The key-chains to apply or not apply the method to. Default is ``None``.
        to_apply
            If True, the method will be applied to key_chains, otherwise key_chains
            will be skipped. Default is ``True``.
        prune_unapplied
            Whether to prune key_chains for which the function was not applied.
            Default is ``False``.
        map_sequences
            Whether to also map method to sequences (lists, tuples).
            Default is ``False``.
        out
            optional output container, for writing the result to. It must have a shape
            that the inputs broadcast to.

        Returns
        -------
        ret
            an array containing the element-wise products. The returned array must have
            a data type determined by :ref:`type-promotion`.

        Examples
        --------
        >>> x = ivy.Container(a=ivy.array([5., 0., 0.]), b=ivy.array([0., 0., 2.]))
        >>> y = ivy.Container(a=ivy.array([0., 7., 0.]), b=ivy.array([3., 0., 0.]))
        >>> z = x.cross(y)
        >>> print(z)
        {
            a: ivy.array([0., 0., 35.]),
            b: ivy.array([0., 6., 0.])
        }
        """
        return self.static_cross(
            self,
            x2,
            axis=axis,
            key_chains=key_chains,
            to_apply=to_apply,
            prune_unapplied=prune_unapplied,
            map_sequences=map_sequences,
            out=out,
        )

    @staticmethod
    def static_det(
        x: Union[ivy.Array, ivy.NativeArray, ivy.Container],
        /,
        *,
        key_chains: Optional[Union[List[str], Dict[str, str]]] = None,
        to_apply: bool = True,
        prune_unapplied: bool = False,
        map_sequences: bool = False,
        out: Optional[ivy.Container] = None,
    ) -> ivy.Container:
        return ContainerBase.multi_map_in_static_method(
            "det",
            x,
            key_chains=key_chains,
            to_apply=to_apply,
            prune_unapplied=prune_unapplied,
            map_sequences=map_sequences,
            out=out,
        )

    def det(
        self: ivy.Container,
        /,
        *,
        key_chains: Optional[Union[List[str], Dict[str, str]]] = None,
        to_apply: bool = True,
        prune_unapplied: bool = False,
        map_sequences: bool = False,
        out: Optional[ivy.Container] = None,
    ) -> ivy.Container:
        """
        Examples
        --------
        >>> x = ivy.Container(a = ivy.array([[3., -1.], [-1., 3.]]) ,
        ...                   b = ivy.array([[2., 1.], [1., 1.]]))
        >>> y = x.det()
        >>> print(y)
        {a:ivy.array(8.),b:ivy.array(1.)}
        """
        return self.static_det(
            self,
            key_chains=key_chains,
            to_apply=to_apply,
            prune_unapplied=prune_unapplied,
            map_sequences=map_sequences,
            out=out,
        )

    @staticmethod
    def static_diagonal(
        x: Union[ivy.Array, ivy.NativeArray, ivy.Container],
        /,
        *,
        offset: int = 0,
        axis1: int = -2,
        axis2: int = -1,
        key_chains: Optional[Union[List[str], Dict[str, str]]] = None,
        to_apply: bool = True,
        prune_unapplied: bool = False,
        map_sequences: bool = False,
        out: Optional[ivy.Container] = None,
    ) -> ivy.Container:
        return ContainerBase.multi_map_in_static_method(
            "diagonal",
            x,
            offset=offset,
            axis1=axis1,
            axis2=axis2,
            key_chains=key_chains,
            to_apply=to_apply,
            prune_unapplied=prune_unapplied,
            map_sequences=map_sequences,
            out=out,
        )

    def diagonal(
        self: ivy.Container,
        /,
        *,
        offset: int = 0,
        axis1: int = -2,
        axis2: int = -1,
        key_chains: Optional[Union[List[str], Dict[str, str]]] = None,
        to_apply: bool = True,
        prune_unapplied: bool = False,
        map_sequences: bool = False,
        out: Optional[ivy.Container] = None,
    ) -> ivy.Container:
        return self.static_diagonal(
            self,
            offset=offset,
            axis1=axis1,
            axis2=axis2,
            key_chains=key_chains,
            to_apply=to_apply,
            prune_unapplied=prune_unapplied,
            map_sequences=map_sequences,
            out=out,
        )

    @staticmethod
    def static_diag(
        x: Union[ivy.Array, ivy.NativeArray, ivy.Container],
        /,
        *,
        k: int = 0,
        key_chains: Optional[Union[List[str], Dict[str, str]]] = None,
        to_apply: bool = True,
        prune_unapplied: bool = False,
        map_sequences: bool = False,
        out: Optional[ivy.Container] = None,
    ) -> ivy.Container:
        return ContainerBase.multi_map_in_static_method(
            "diag",
            x,
            k=k,
            key_chains=key_chains,
            to_apply=to_apply,
            prune_unapplied=prune_unapplied,
            map_sequences=map_sequences,
            out=out,
        )

    def diag(
        self: ivy.Container,
        /,
        *,
        k: int = 0,
        key_chains: Optional[Union[List[str], Dict[str, str]]] = None,
        to_apply: bool = True,
        prune_unapplied: bool = False,
        map_sequences: bool = False,
        out: Optional[ivy.Container] = None,
    ) -> ivy.Container:
        """
        ivy.Container instance method variant of ivy.diag.
        This method simply wraps the function, and so the docstring for
        ivy.diag also applies to this method with minimal changes.

        Examples
        --------
        >>> x = ivy.Container(a=[[0, 1, 2],
        >>>                      [3, 4, 5],
        >>>                      [6, 7, 8]])
        >>> ivy.diag(x, k=1)
        {
            a: ivy.array([1, 5])
        }
        """
        return self.static_diag(
            self,
            k=k,
            key_chains=key_chains,
            to_apply=to_apply,
            prune_unapplied=prune_unapplied,
            map_sequences=map_sequences,
            out=out,
        )

    @staticmethod
    def static_eigh(
        x: Union[ivy.Array, ivy.NativeArray, ivy.Container],
        /,
        *,
        UPLO: Optional[str] = "L",
        key_chains: Optional[Union[List[str], Dict[str, str]]] = None,
        to_apply: bool = True,
        prune_unapplied: bool = False,
        map_sequences: bool = False,
<<<<<<< HEAD
        out: Optional[ivy.Container] = None
=======
        out: Optional[ivy.Container] = None,
>>>>>>> a7614bbe
    ) -> ivy.Container:
        return ContainerBase.multi_map_in_static_method(
            "eigh",
            x,
            UPLO=UPLO,
            key_chains=key_chains,
            to_apply=to_apply,
            prune_unapplied=prune_unapplied,
            map_sequences=map_sequences,
            out=out,
        )

    def eigh(
        self: ivy.Container,
        /,
        *,
        UPLO: Optional[str] = "L",
        key_chains: Optional[Union[List[str], Dict[str, str]]] = None,
        to_apply: bool = True,
        prune_unapplied: bool = False,
        map_sequences: bool = False,
        out: Optional[ivy.Container] = None,
    ) -> ivy.Container:
        return self.static_eigh(
            self,
            UPLO=UPLO,
            key_chains=key_chains,
            to_apply=to_apply,
            prune_unapplied=prune_unapplied,
            map_sequences=map_sequences,
            out=out,
        )

    @staticmethod
    def static_eigvalsh(
        x: Union[ivy.Array, ivy.NativeArray, ivy.Container],
        /,
        *,
        UPLO: Optional[str] = "L",
        key_chains: Optional[Union[List[str], Dict[str, str]]] = None,
        to_apply: bool = True,
        prune_unapplied: bool = False,
        map_sequences: bool = False,
        out: Optional[ivy.Container] = None,
    ) -> ivy.Container:
        """
        ivy.Container static method variant of ivy.eigvalsh.
        This method simply wraps the function, and so the docstring for
        ivy.eigvalsh also applies to this method with minimal changes.

        Parameters
        ----------
        x
            Ivy container having shape ``(..., M, M)`` and whose
            innermost two dimensions form square matrices.
            Should have a floating-point data type.
        key_chains
            The key-chains to apply or not apply the method to. Default is ``None``.
        to_apply
            If True, the method will be applied to key_chains, otherwise key_chains
            will be skipped. Default is ``True``.
        prune_unapplied
            Whether to prune key_chains for which the function was not applied.
            Default is ``False``.
        map_sequences
            Whether to also map method to sequences (lists, tuples).
            Default is ``False``.
        out
            optional output container, for writing the result to.
            It must have a shape that the inputs broadcast to.

        Returns
        -------
        ret
            a container containing the computed eigenvalues.
            The returned array must have shape
            (..., M) and have the same data type as x.

        Examples
        --------
        With :class:`ivy.Container` inputs:

        >>> x = ivy.Container(a=ivy.array([[[1.,2.,3.],[2.,4.,5.],[3.,5.,6.]]]),
        ...                   b=ivy.array([[[1.,1.,2.],[1.,2.,1.],[2.,1.,1.]]]),
        ...                   c=ivy.array([[[2.,2.,2.],[2.,3.,3.],[2.,3.,3.]]]))
        >>> e = ivy.Container.static_eigvalsh(x)
        >>> print(e)
        {
            a: ivy.array([[-0.51572949, 0.17091519, 11.3448143]]),
            b: ivy.array([[-1., 1., 4.]]),
            c: ivy.array([[-8.88178420e-16, 5.35898387e-01, 7.46410179e+00]])
        }

        """
        return ContainerBase.multi_map_in_static_method(
            "eigvalsh",
            x,
            UPLO=UPLO,
            key_chains=key_chains,
            to_apply=to_apply,
            prune_unapplied=prune_unapplied,
            map_sequences=map_sequences,
            out=out,
        )

    def eigvalsh(
        self: ivy.Container,
        /,
        *,
        UPLO: Optional[str] = "L",
        key_chains: Optional[Union[List[str], Dict[str, str]]] = None,
        to_apply: bool = True,
        prune_unapplied: bool = False,
        map_sequences: bool = False,
        out: Optional[ivy.Container] = None,
    ) -> ivy.Container:
        """
        ivy.Container instance method variant of ivy.eigvalsh.
        This method simply wraps the function, and so the docstring for
        ivy.eigvalsh also applies to this method with minimal changes.

        Parameters
        ----------
        self
            Ivy container having shape ``(..., M, M)`` and whose
            innermost two dimensions form square matrices.
            Should have a floating-point data type.
        key_chains
            The key-chains to apply or not apply the method to. Default is ``None``.
        to_apply
            If True, the method will be applied to key_chains, otherwise key_chains
            will be skipped. Default is ``True``.
        prune_unapplied
            Whether to prune key_chains for which the function was not applied.
            Default is ``False``.
        map_sequences
            Whether to also map method to sequences (lists, tuples).
            Default is ``False``.
        out
            optional output container, for writing the result to.
            It must have a shape that the inputs broadcast to.

        Returns
        -------
        ret
            a container containing the computed eigenvalues.
            The returned array must have shape
            (..., M) and have the same data type as x.

        Examples
        --------
        With :class:`ivy.Container` inputs:

        >>> x = ivy.Container(a=ivy.array([[[1.,2.],[2.,1.]]]),
        ...                   b=ivy.array([[[2.,4.],[4.,2.]]]))
        >>> y = ivy.eigvalsh(x)
        >>> print(y)
        {
            a: ivy.array([[-1., 3.]]),
            b: ivy.array([[-2., 6.]])
        }

        """
        return self.static_eigvalsh(
            self,
            UPLO=UPLO,
            key_chains=key_chains,
            to_apply=to_apply,
            prune_unapplied=prune_unapplied,
            map_sequences=map_sequences,
            out=out,
        )

    @staticmethod
    def static_inner(
        x1: Union[ivy.Array, ivy.NativeArray, ivy.Container],
        x2: Union[ivy.Array, ivy.NativeArray, ivy.Container],
        key_chains: Optional[Union[List[str], Dict[str, str]]] = None,
        to_apply: bool = True,
        prune_unapplied: bool = False,
        map_sequences: bool = False,
        *,
        out: Optional[ivy.Container] = None,
    ) -> ivy.Container:
        return ContainerBase.multi_map_in_static_method(
            "inner",
            x1,
            x2,
            key_chains=key_chains,
            to_apply=to_apply,
            prune_unapplied=prune_unapplied,
            map_sequences=map_sequences,
            out=out,
        )

    def inner(
        self: ivy.Container,
        x2: Union[ivy.Container, ivy.Array, ivy.NativeArray],
        key_chains: Optional[Union[List[str], Dict[str, str]]] = None,
        to_apply: bool = True,
        prune_unapplied: bool = False,
        map_sequences: bool = False,
        *,
        out: Optional[ivy.Container] = None,
    ) -> ivy.Container:
        return self.static_inner(
            self,
            x2,
            key_chains,
            to_apply,
            prune_unapplied,
            map_sequences,
            out=out,
        )

    @staticmethod
    def static_inv(
        x: Union[ivy.Array, ivy.NativeArray, ivy.Container],
        /,
        *,
        adjoint: bool = False,
        key_chains: Optional[Union[List[str], Dict[str, str]]] = None,
        to_apply: bool = True,
        prune_unapplied: bool = False,
        map_sequences: bool = False,
        out: Optional[ivy.Container] = None,
    ) -> ivy.Container:

        return ContainerBase.multi_map_in_static_method(
            "inv",
            x,
            adjoint=adjoint,
            key_chains=key_chains,
            to_apply=to_apply,
            prune_unapplied=prune_unapplied,
            map_sequences=map_sequences,
            out=out,
        )

    def inv(
        self: ivy.Container,
        /,
        *,
        adjoint: bool = False,
        key_chains: Optional[Union[List[str], Dict[str, str]]] = None,
        to_apply: bool = True,
        prune_unapplied: bool = False,
        map_sequences: bool = False,
        out: Optional[ivy.Container] = None,
    ) -> ivy.Container:
        """
        ivy.Container instance method variant of ivy.inv.
        This method simply wraps the function, and so the docstring for
        ivy.inv also applies to this method with minimal changes.

        Parameters
        ----------
        self
            Ivy container having shape ``(..., M, M)`` and whose
            innermost two dimensions form square matrices.
            Should have a floating-point data type.
        key_chains
            The key-chains to apply or not apply the method to. Default is ``None``.
        to_apply
            If True, the method will be applied to key_chains, otherwise key_chains
            will be skipped. Default is ``True``.
        prune_unapplied
            Whether to prune key_chains for which the function was not applied.
            Default is ``False``.
        map_sequences
            Whether to also map method to sequences (lists, tuples).
            Default is ``False``.
        out
            optional output container, for writing the result to.
            It must have a shape that the inputs broadcast to.

        Returns
        -------
        ret
            an container containing the multiplicative inverses.
            The returned array must have a floating-point data type
            determined by :ref:`type-promotion` and must have the
            same shape as ``x``.

        Examples
        --------
        With :class:`ivy.Container` input:

        >>> x = ivy.Container(a=ivy.array([[0., 1.], [4., 4.]]),
        ...                      b=ivy.array([[4., 4.], [2., 1.]]))
        >>> y = ivy.inv(x)
        >>> print(y)
        {
            a: ivy.array([[-1, 0.25], [1., 0.]]),
            b: ivy.array([-0.25, 1.], [0.5, -1.])
        }

        """
        return self.static_inv(
            self,
            adjoint=adjoint,
            key_chains=key_chains,
            to_apply=to_apply,
            prune_unapplied=prune_unapplied,
            map_sequences=map_sequences,
            out=out,
        )

    @staticmethod
    def static_pinv(
        x: Union[ivy.Array, ivy.NativeArray, ivy.Container],
        /,
        *,
        rtol: Optional[Union[float, Tuple[float]]] = None,
        out: Optional[ivy.Container] = None,
    ) -> ivy.Container:
        """
        ivy.Container special method variant of ivy.pinv.
        This method simply wraps the function, and so the docstring
        for ivy.pinv also applies to this method with minimal changes.

        Parameters
        ----------
        x
        input array having shape ``(..., M, N)`` and whose innermost two dimensions form
        ``MxN`` matrices. Should have a floating-point data type.
        rtol
            relative tolerance for small singular values approximately less
            than or equal to ``rtol * largest_singular_value`` are set to zero.
        out
            optional output array, for writing the result to.
            It must have a shape that the inputs broadcast to.

        Returns
        -------
        ret
            an array containing the pseudo-inverses. The returned array must have a
            floating-point data type determined by :ref:`type-promotion` and
            must have shape ``(..., N, M)`` (i.e., must have the same shape as
            ``x``, except the innermost two dimensions must be transposed).

        Examples
        --------
        x = ivy.Container(a= ivy.array([[1., 2.],
        ...                             [3., 4.]]))
        y = pinv(x, None, None)
        print(y)
        {
            a: ivy.array([[-2., 1.],
        ...               [1.5, -0.5]])
        }

        x = ivy.Container(a=ivy.array([[1., 2.],
        ...                            [3., 4.]]))
        out = ivy.Container(a=ivy.array())
        pinv(x, 0, out)
        print(out)
        {
            a: ivy.array([[0.0426, 0.0964],
        ...               [0.0605, 0.1368]])
        }
        """
        return ContainerBase.multi_map_in_static_method(
            "pinv",
            x,
            rtol=rtol,
            out=out,
        )

    def pinv(
        self: ivy.Container,
        /,
        *,
        rtol: Optional[Union[float, Tuple[float]]] = None,
        out: Optional[ivy.Container] = None,
    ) -> ivy.Container:
        """
        ivy.Container instance method variant of ivy.pinv.
        This method simply wraps the function, and so the docstring
        for ivy.pinv also applies to this method with minimal changes.

        Parameters
        ----------
        x
        input array having shape ``(..., M, N)`` and whose innermost two dimensions form
            ``MxN`` matrices. Should have a floating-point data type.
        rtol
        relative tolerance for small singular values approximately less than or equal to
            ``rtol * largest_singular_value`` are set to zero.
        out
            optional output array, for writing the result to.
            It must have a shape that the inputs broadcast to.

        Returns
        -------
        ret
            an array containing the pseudo-inverses. The returned array must have a
            floating-point data type determined by :ref:`type-promotion` and
            must have shape ``(..., N, M)`` (i.e., must have the same shape as
            ``x``, except the innermost two dimensions must be transposed).


        Examples
        --------
        x = ivy.Container(a= ivy.array([[1., 2.],
        ...                             [3., 4.]]))
        y = pinv(x, None, None)
        print(y)
        {
            a: ivy.array([[-2., 1.],
        ...               [1.5, -0.5]])
        }

        x = ivy.Container(a=ivy.array([[1., 2.],
        ...                            [3., 4.]]))
        out = ivy.Container(a=ivy.array())
        pinv(x, 0, out)
        print(out)
        {
            a: ivy.array([[0.0426, 0.0964],
        ...               [0.0605, 0.1368]])
        }

        """
        return self.static_pinv(
            self,
            rtol=rtol,
            out=out,
        )

    @staticmethod
    def static_matrix_norm(
        x: Union[ivy.Array, ivy.NativeArray, ivy.Container],
        /,
        *,
        ord: Optional[Union[int, float, Literal[inf, -inf, "fro", "nuc"]]] = "fro",
        axis: Optional[Tuple[int, int]] = (-2, -1),
        keepdims: bool = False,
        key_chains: Optional[Union[List[str], Dict[str, str]]] = None,
        to_apply: bool = True,
        prune_unapplied: bool = False,
        map_sequences: bool = False,
        out: Optional[ivy.Container] = None,
    ) -> ivy.Container:
        """
        ivy.Container static method variant of ivy.matrix_norm.
        This method simply wraps the function, and so the docstring for
        ivy.matrix_norm also applies to this method with minimal changes.

        Parameters
        ----------
        x
            Input array having shape (..., M, N) and whose innermost two deimensions 
            form MxN matrices. Should have a floating-point data type.
        ord
            Order of the norm. Default is "fro".
        axis
            specifies the axes that hold 2-D matrices. Default: (-2, -1).
        keepdims
            If this is set to True, the axes which are normed over are left in the
            result as dimensions with size one. With this option the result will
            broadcast correctly against the original x. Default is ``False``.
        key_chains
            The key-chains to apply or not apply the method to. Default is ``None``.
        to_apply
            If True, the method will be applied to key_chains, otherwise key_chains
            will be skipped. Default is ``True``.
        prune_unapplied
            Whether to prune key_chains for which the function was not applied.
            Default is ``False``.
        map_sequences
            Whether to also map method to sequences (lists, tuples).
            Default is ``False``.
        out
            optional output array, for writing the result to.
            It must have a shape that the inputs broadcast to.

        Returns
        -------
        ret
            Matrix norm of the array at specified axes.
        
        Examples
        --------
        >>> x = ivy.Container(a=ivy.array([[1.1, 2.2], [1., 2.]]), \
                              b=ivy.array([[1., 2.], [3., 4.]]))
        >>> y = ivy.Container.static_matrix_norm(x, ord=1)
        >>> print(y)
        {
            a: ivy.array(4.2),
            b: ivy.array(6.)
        }

        >>> x = ivy.Container(a=ivy.arange(12, dtype=float).reshape((3, 2, 2)), \
                              b=ivy.arange(8, dtype=float).reshape((2, 2, 2)))
        >>> ord = ivy.Container(a=1, b=float('inf'))
        >>> axis = ivy.Container(a=(1, 2), b=(2, 1))
        >>> k = ivy.Container(a=False, b=True)
        >>> y = ivy.Container.static_matrix_norm(x, ord=ord, axis=axis, keepdims=k)
        >>> print(y)
        {
            a: ivy.array([4.24, 11.4, 19.2]),
            b: ivy.array([[[3.7]], 
                          [[11.2]]])
        }

        """
        return ContainerBase.multi_map_in_static_method(
            "matrix_norm",
            x,
            ord=ord,
            axis=axis,
            keepdims=keepdims,
            key_chains=key_chains,
            to_apply=to_apply,
            prune_unapplied=prune_unapplied,
            map_sequences=map_sequences,
            out=out,
        )

    def matrix_norm(
        self: ivy.Container,
        /,
        *,
        ord: Optional[Union[int, float, Literal[inf, -inf, "fro", "nuc"]]] = "fro",
        axis: Optional[Tuple[int, int]] = (-2, -1),
        keepdims: bool = False,
        key_chains: Optional[Union[List[str], Dict[str, str]]] = None,
        to_apply: bool = True,
        prune_unapplied: bool = False,
        map_sequences: bool = False,
        out: Optional[ivy.Container] = None,
    ) -> ivy.Container:
        """
        ivy.Container instance method variant of ivy.matrix_norm.
        This method simply wraps the function, and so the docstring for
        ivy.matrix_norm also applies to this method with minimal changes.

        Parameters
        ----------
        self
            Container having shape (..., M, N) and whose innermost two dimensions 
            form MxN matrices. Should have a floating-point data type.
        ord
            Order of the norm. Default is "fro".
        axis
            specifies the axes that hold 2-D matrices. Default: (-2, -1).
        keepdims
            If this is set to True, the axes which are normed over are left in the
            result as dimensions with size one. With this option the result will
            broadcast correctly against the original x. Default is ``False``.
        key_chains
            The key-chains to apply or not apply the method to. Default is ``None``.
        to_apply
            If True, the method will be applied to key_chains, otherwise key_chains
            will be skipped. Default is ``True``.
        prune_unapplied
            Whether to prune key_chains for which the function was not applied.
            Default is ``False``.
        map_sequences
            Whether to also map method to sequences (lists, tuples).
            Default is ``False``.
        out
            optional output array, for writing the result to. It must have a shape that
            the inputs broadcast to.

        Returns
        -------
        ret
            Matrix norm of the array at specified axes.

        Examples
        --------
        >>> x = ivy.Container(a=ivy.array([[1.1, 2.2], [1., 2.]]), \
                              b=ivy.array([[1., 2.], [3., 4.]]))
        >>> y = x.matrix_norm(ord=1)
        >>> print(y)
        {
            a: ivy.array(4.2),
            b: ivy.array(6.)
        }

        >>> x = ivy.Container(a=ivy.arange(12, dtype=float).reshape((3, 2, 2)), \
                              b=ivy.arange(8, dtype=float).reshape((2, 2, 2)))
        >>> ord = ivy.Container(a="nuc", b=ivy.inf)
        >>> axis = ivy.Container(a=(1, 2), b=(2, 1))
        >>> k = ivy.Container(a=True, b=False)
        >>> y = x.matrix_norm(ord=ord, axis=axis, keepdims=k)
        >>> print(y)
        {
            a: ivy.array([[[4.24]], 
                         [[11.4]], 
                         [[19.2]]]),
            b: ivy.array([4., 12.])
        }
        """
        return self.static_matrix_norm(
            self,
            ord=ord,
            axis=axis,
            keepdims=keepdims,
            key_chains=key_chains,
            to_apply=to_apply,
            prune_unapplied=prune_unapplied,
            map_sequences=map_sequences,
            out=out,
        )

    @staticmethod
    def static_matrix_power(
        x: Union[ivy.Array, ivy.NativeArray, ivy.Container],
        n: int,
        /,
        *,
        key_chains: Optional[Union[List[str], Dict[str, str]]] = None,
        to_apply: bool = True,
        prune_unapplied: bool = False,
        map_sequences: bool = False,
        out: Optional[ivy.Container] = None,
    ) -> ivy.Container:
        return ContainerBase.multi_map_in_static_method(
            "matrix_power",
            x,
            n,
            key_chains=key_chains,
            to_apply=to_apply,
            prune_unapplied=prune_unapplied,
            map_sequences=map_sequences,
            out=out,
        )

    def matrix_power(
        self: ivy.Container,
        n: int,
        /,
        *,
        key_chains: Optional[Union[List[str], Dict[str, str]]] = None,
        to_apply: bool = True,
        prune_unapplied: bool = False,
        map_sequences: bool = False,
        out: Optional[ivy.Container] = None,
    ) -> ivy.Container:
        return self.static_matrix_power(
            self,
            n,
            key_chains=key_chains,
            to_apply=to_apply,
            prune_unapplied=prune_unapplied,
            map_sequences=map_sequences,
            out=out,
        )

    @staticmethod
    def static_matrix_rank(
        x: Union[ivy.Array, ivy.NativeArray, ivy.Container],
        /,
        *,
        atol: Optional[Union[float, Tuple[float]]] = None,
        rtol: Optional[Union[float, Tuple[float]]] = None,
        key_chains: Optional[Union[List[str], Dict[str, str]]] = None,
        to_apply: bool = True,
        prune_unapplied: bool = False,
        map_sequences: bool = False,
        out: Optional[ivy.Container] = None,
    ) -> ivy.Container:
        """
        ivy.Container static method variant of ivy.matrix_rank.
        This method returns the rank (i.e., number of non-zero singular values)
        of a matrix (or a stack of matrices).

        Parameters
        ----------
        x
            input array or container having shape ``(..., M, N)`` and whose innermost
            two dimensions form ``MxN`` matrices. Should have a floating-point data
            type.

        atol
            absolute tolerance. When None it’s considered to be zero.

        rtol
            relative tolerance for small singular values. Singular values
            approximately less than or equal to ``rtol * largest_singular_value`` are
            set to zero. If a ``float``, the value is equivalent to a zero-dimensional
            array having a floating-point data type determined by :ref:`type-promotion`
            (as applied to ``x``) and must be broadcast against each matrix. If an
            ``array``, must have a floating-point data type and must be compatible with
            ``shape(x)[:-2]`` (see:ref:`broadcasting`). If ``None``, the default value
            is ``max(M, N) * eps``, where ``eps`` must be the machine epsilon associated
            with the floating-point data type determined by :ref:`type-promotion`
            (as applied to ``x``).
            Default: ``None``.
        key_chains
            The key-chains to apply or not apply the method to. Default is ``None``.
        to_apply
            If True, the method will be applied to key_chains, otherwise key_chains
            will be skipped. Default is ``True``.
        prune_unapplied
            Whether to prune key_chains for which the function was not applied.
            Default is ``False``.
        map_sequences
            Whether to also map method to sequences (lists, tuples).
            Default is ``False``.
        out
            optional output array, for writing the result to. It must have a shape that
            the inputs broadcast to.

        Returns
        -------
        ret
            a container containing the ranks. The returned array must have a
            floating-point data type determined by :ref:`type-promotion` and must have
            shape ``(...)`` (i.e., must have a shape equal to ``shape(x)[:-2]``).

        Examples
        --------
        With :class:`ivy.Container` input:

        >>> x = ivy.Container(a=ivy.array([[1., 0.], [0., 1.]]),
        ...                   b=ivy.array([[1., 0.], [0., 0.]]))
        >>> y = ivy.Container.static_matrix_rank(x)
        >>> print(y)
        {
            a: ivy.array(2.),
            b: ivy.array(1.)
        }
        """
        return ContainerBase.multi_map_in_static_method(
            "matrix_rank",
            x,
            key_chains=key_chains,
            to_apply=to_apply,
            prune_unapplied=prune_unapplied,
            map_sequences=map_sequences,
            atol=atol,
            rtol=rtol,
            out=out,
        )

    def matrix_rank(
        self: ivy.Container,
        key_chains: Optional[Union[List[str], Dict[str, str]]] = None,
        to_apply: bool = True,
        prune_unapplied: bool = False,
        map_sequences: bool = False,
        *,
        atol: Optional[Union[float, Tuple[float]]] = None,
        rtol: Optional[Union[float, Tuple[float]]] = None,
        out: Optional[ivy.Container] = None,
    ) -> ivy.Container:
        """
        ivy.Container instance method variant of ivy.matrix_rank.
        This method returns the rank (i.e., number of non-zero singular values)
        of a matrix (or a stack of matrices).

        Parameters
        ----------
        self
            input container having shape ``(..., M, N)`` and whose innermost two
            dimensions form ``MxN`` matrices. Should have a floating-point data type.

        atol
            absolute tolerance. When None it’s considered to be zero.

        rtol
            relative tolerance for small singular values. Singular values approximately
            less than or equal to ``rtol * largest_singular_value`` are set to zero. If
            a ``float``, the value is equivalent to a zero-dimensional array having a
            floating-point data type determined by :ref:`type-promotion` (as applied to
            ``x``) and must be broadcast against each matrix. If an ``array``, must have
            a floating-point data type and must be compatible with ``shape(x)[:-2]``
            (see :ref:`broadcasting`). If ``None``, the default value is
            ``max(M, N) * eps``, where ``eps`` must be the machine epsilon associated
            with the floating-point data type determined by :ref:`type-promotion`
            (as applied to ``x``). Default: ``None``.
        key_chains
            The key-chains to apply or not apply the method to. Default is ``None``.
        to_apply
            If True, the method will be applied to key_chains, otherwise key_chains
            will be skipped. Default is ``True``.
        prune_unapplied
            Whether to prune key_chains for which the function was not applied.
            Default is ``False``.
        map_sequences
            Whether to also map method to sequences (lists, tuples).
            Default is ``False``.
        out
            optional output array, for writing the result to. It must have a shape that
            the inputs broadcast to.

        Returns
        -------
        ret
            a container containing the ranks. The returned array must have a
            floating-point data type determined by :ref:`type-promotion` and must have
            shape ``(...)`` (i.e., must have a shape equal to ``shape(x)[:-2]``).

        Examples
        --------
        With :class:`ivy.Container` input:
        >>> x = ivy.Container(a=ivy.array([[1., 0.], [0., 1.]]),
        ...                   b=ivy.array([[1., 0.], [0., 0.]]))
        >>> y = x.matrix_rank()
        >>> print(y)
        {
            a: ivy.array(2),
            b: ivy.array(1)
        }
        """
        return self.static_matrix_rank(
            self,
            key_chains=key_chains,
            to_apply=to_apply,
            prune_unapplied=prune_unapplied,
            map_sequences=map_sequences,
            atol=atol,
            rtol=rtol,
            out=out,
        )

    @staticmethod
    def static_matrix_transpose(
        x: Union[ivy.Array, ivy.NativeArray, ivy.Container],
        key_chains: Optional[Union[List[str], Dict[str, str]]] = None,
        to_apply: bool = True,
        prune_unapplied: bool = False,
        map_sequences: bool = False,
        *,
        out: Optional[ivy.Container] = None,
    ) -> ivy.Container:
        """
        Transposes a matrix (or a stack of matrices) ``x``.

        Parameters
        ----------
        x
            input array having shape ``(..., M, N)`` and whose innermost two
            dimensions form ``MxN`` matrices.
        out
            optional output array, for writing the result to. It must have a
            shape that the inputs broadcast to.

        Returns
        -------
        ret
            an array containing the transpose for each matrix and having shape
            ``(..., N, M)``. The returned array must have the same data
            type as ``x``.

        Examples
        --------
        With :code:`ivy.Container` instance method:

        >>> x = ivy.Container(a=ivy.array([[1., 1.], [0., 3.]]), \
                        b=ivy.array([[0., 4.], [3., 1.]]))
        >>> y = ivy.Container.static_matrix_transpose(x)
        >>> print(y)
        {
            a: ivy.array([[1., 0.],
                          [1., 3.]]),
            b: ivy.array([[0., 3.],
                          [4., 1.]])
        }
        """
        return ContainerBase.multi_map_in_static_method(
            "matrix_transpose",
            x,
            key_chains=key_chains,
            to_apply=to_apply,
            prune_unapplied=prune_unapplied,
            map_sequences=map_sequences,
            out=out,
        )

    def matrix_transpose(
        self: ivy.Container,
        key_chains: Optional[Union[List[str], Dict[str, str]]] = None,
        to_apply: bool = True,
        prune_unapplied: bool = False,
        map_sequences: bool = False,
        *,
        out: Optional[ivy.Container] = None,
    ) -> ivy.Container:
        """
        Transposes a matrix (or a stack of matrices) ``x``.

        Parameters
        ----------
        x
            input array having shape ``(..., M, N)`` and whose innermost two
            dimensions form ``MxN`` matrices.
        out
            optional output array, for writing the result to. It must have a
            shape that the inputs broadcast to.

        Returns
        -------
        ret
            an array containing the transpose for each matrix and having shape
            ``(..., N, M)``. The returned array must have the same data
            type as ``x``.

        Examples
        --------
        With :code:`ivy.Container` instance method:

        >>> x = ivy.Container(a=ivy.array([[1., 1.], [0., 3.]]), \
                      b=ivy.array([[0., 4.], [3., 1.]]))
        >>> y = ivy.matrix_transpose(x)
        >>> print(y)
        {
            a: ivy.array([[1., 0.],
                          [1., 3.]]),
            b: ivy.array([[0., 3.],
                          [4., 1.]])
        }
        """
        return self.static_matrix_transpose(
            self,
            key_chains,
            to_apply,
            prune_unapplied,
            map_sequences,
            out=out,
        )

    @staticmethod
    def static_outer(
        x1: Union[ivy.Array, ivy.NativeArray, ivy.Container],
        x2: Union[ivy.Array, ivy.NativeArray, ivy.Container],
        key_chains: Optional[Union[List[str], Dict[str, str]]] = None,
        to_apply: bool = True,
        prune_unapplied: bool = False,
        map_sequences: bool = False,
        *,
        out: Optional[ivy.Container] = None,
    ) -> ivy.Container:
        return ContainerBase.multi_map_in_static_method(
            "outer",
            x1,
            x2,
            key_chains=key_chains,
            to_apply=to_apply,
            prune_unapplied=prune_unapplied,
            map_sequences=map_sequences,
            out=out,
        )

    def outer(
        self: ivy.Container,
        x2: Union[ivy.Container, ivy.Array, ivy.NativeArray],
        key_chains: Optional[Union[List[str], Dict[str, str]]] = None,
        to_apply: bool = True,
        prune_unapplied: bool = False,
        map_sequences: bool = False,
        *,
        out: Optional[ivy.Container] = None,
    ) -> ivy.Container:
        return self.static_outer(
            self,
            x2,
            key_chains,
            to_apply,
            prune_unapplied,
            map_sequences,
            out=out,
        )

    @staticmethod
    def static_qr(
        x: Union[ivy.Array, ivy.NativeArray, ivy.Container],
        key_chains: Optional[Union[List[str], Dict[str, str]]] = None,
        to_apply: bool = True,
        prune_unapplied: bool = False,
        map_sequences: bool = False,
        *,
        mode: str = "reduced",
        out: Optional[ivy.Container] = None,
    ) -> ivy.Container:
        return ContainerBase.multi_map_in_static_method(
            "qr",
            x,
            mode=mode,
            key_chains=key_chains,
            to_apply=to_apply,
            prune_unapplied=prune_unapplied,
            map_sequences=map_sequences,
            out=out,
        )

    def qr(
        self: ivy.Container,
        key_chains: Optional[Union[List[str], Dict[str, str]]] = None,
        to_apply: bool = True,
        prune_unapplied: bool = False,
        map_sequences: bool = False,
        *,
        mode: str = "reduced",
        out: Optional[ivy.Container] = None,
    ) -> ivy.Container:
        return self.static_qr(
            self,
            key_chains,
            to_apply,
            prune_unapplied,
            map_sequences,
            mode=mode,
            out=out,
        )

    @staticmethod
    def static_slogdet(
        x: Union[ivy.Array, ivy.NativeArray, ivy.Container],
        /,
        *,
        key_chains: Optional[Union[List[str], Dict[str, str]]] = None,
        to_apply: bool = True,
        prune_unapplied: bool = False,
        map_sequences: bool = False,
    ) -> ivy.Container:
        """
        ivy.Container static method variant of ivy.slogdet. This method simply
        wraps the function, and so the docstring for ivy.slogdet also applies to this
        method with minimal changes.

        Parameters
        ----------
        x
            input array or container having shape (..., M, M) and whose innermost two
            dimensions form square matrices. Should have a floating-point data type.
        key_chains
            The key-chains to apply or not apply the method to. Default is ``None``.
        to_apply
            If True, the method will be applied to key_chains, otherwise key_chains
            will be skipped. Default is ``True``.
        prune_unapplied
            Whether to prune key_chains for which the function was not applied.
            Default is ``False``.
        map_sequences
            Whether to also map method to sequences (lists, tuples).
            Default is ``False``.

        Returns
        -------
        ret
            This function returns a container containing NamedTuples.
            Each NamedTuple of output will have -
                sign:
                An array containing a number representing the sign of the determinant
                for each square matrix.

                logabsdet:
                An array containing natural log of the absolute determinant of each
                square matrix.

        Examples
        --------
        >>> x = ivy.Container(a=ivy.array([[1.0, 2.0],
        ...                                [3.0, 4.0]]),
        ...                   b=ivy.array([[1.0, 2.0],
        ...                                [2.0, 1.0]]))
        >>> y = ivy.Container.static_slogdet(x)
        >>> print(y)
        {
            a: (list[2], <class ivy.array.array.Array> shape=[]),
            b: (list[2], <class ivy.array.array.Array> shape=[])
        }
        """
        return ContainerBase.multi_map_in_static_method(
            "slogdet",
            x,
            key_chains=key_chains,
            to_apply=to_apply,
            prune_unapplied=prune_unapplied,
            map_sequences=map_sequences,
        )

    def slogdet(
        self: ivy.Container,
        key_chains: Optional[Union[List[str], Dict[str, str]]] = None,
        to_apply: bool = True,
        prune_unapplied: bool = False,
        map_sequences: bool = False,
    ) -> ivy.Container:
        """
        ivy.Container instance method variant of ivy.slogdet. This method simply wraps
        the function, and so the docstring for ivy.slogdet also applies to this method
        with minimal changes.

        Parameters
        ----------
        self
            input container having shape (..., M, M) and whose innermost two dimensions
            form square matrices. Should have a floating-point data type.
        key_chains
            The key-chains to apply or not apply the method to. Default is ``None``.
        to_apply
            If True, the method will be applied to key_chains, otherwise key_chains
            will be skipped. Default is ``True``.
        prune_unapplied
            Whether to prune key_chains for which the function was not applied.
            Default is ``False``.
        map_sequences
            Whether to also map method to sequences (lists, tuples).
            Default is ``False``.

        Returns
        -------
        ret
            This function returns container containing NamedTuples.
            Each NamedTuple of output will have -
                sign:
                An array of a number representing the sign of the determinant of each
                square.

                logabsdet:
                An array of the natural log of the absolute value of the determinant of
                each square.

        Examples
        --------
        >>> x = ivy.Container(a=ivy.array([[1.0, 2.0],
        ...                                [3.0, 4.0]]),
        ...                   b=ivy.array([[1.0, 2.0],
        ...                                [2.0, 1.0]]))
        >>> y = x.slogdet()
        >>> print(y)
        {
            a: (list[2], <class ivy.array.array.Array> shape=[]),
            b: (list[2], <class ivy.array.array.Array> shape=[])
        }

        """
        return self.static_slogdet(
            self,
            key_chains=key_chains,
            to_apply=to_apply,
            prune_unapplied=prune_unapplied,
            map_sequences=map_sequences,
        )

    @staticmethod
    def static_solve(
        x1: Union[ivy.Array, ivy.NativeArray, ivy.Container],
        x2: Union[ivy.Array, ivy.NativeArray, ivy.Container],
        key_chains: Optional[Union[List[str], Dict[str, str]]] = None,
        to_apply: bool = True,
        prune_unapplied: bool = False,
        map_sequences: bool = False,
        *,
        out: Optional[ivy.Container] = None,
    ) -> ivy.Container:
        return ContainerBase.multi_map_in_static_method(
            "solve",
            x1,
            x2,
            key_chains=key_chains,
            to_apply=to_apply,
            prune_unapplied=prune_unapplied,
            map_sequences=map_sequences,
            out=out,
        )

    def solve(
        self: ivy.Container,
        x2: Union[ivy.Container, ivy.Array, ivy.NativeArray],
        key_chains: Optional[Union[List[str], Dict[str, str]]] = None,
        to_apply: bool = True,
        prune_unapplied: bool = False,
        map_sequences: bool = False,
        *,
        out: Optional[ivy.Container] = None,
    ) -> ivy.Container:
        return self.static_solve(
            self,
            x2,
            key_chains,
            to_apply,
            prune_unapplied,
            map_sequences,
            out=out,
        )

    @staticmethod
    def static_svd(
        x: Union[ivy.Array, ivy.NativeArray, ivy.Container],
        key_chains: Optional[Union[List[str], Dict[str, str]]] = None,
        to_apply: bool = True,
        prune_unapplied: bool = False,
        map_sequences: bool = False,
        *,
        compute_uv: bool = True,
        full_matrices: bool = True,
        out: Optional[ivy.Container] = None,
    ) -> Union[ivy.Container, Tuple[ivy.Container, ...]]:
        return ContainerBase.multi_map_in_static_method(
            "svd",
            x,
            compute_uv=compute_uv,
            full_matrices=full_matrices,
            key_chains=key_chains,
            to_apply=to_apply,
            prune_unapplied=prune_unapplied,
            map_sequences=map_sequences,
        )

    def svd(
        self: ivy.Container,
        key_chains: Optional[Union[List[str], Dict[str, str]]] = None,
        to_apply: bool = True,
        prune_unapplied: bool = False,
        map_sequences: bool = False,
        *,
        compute_uv: bool = True,
        full_matrices: bool = True,
        out: Optional[ivy.Container] = None,
    ) -> ivy.Container:
        return self.static_svd(
            self,
            key_chains,
            to_apply,
            prune_unapplied,
            map_sequences,
            compute_uv=compute_uv,
            full_matrices=full_matrices,
            out=out,
        )

    @staticmethod
    def static_svdvals(
        x: Union[ivy.Array, ivy.NativeArray, ivy.Container],
        key_chains: Optional[Union[List[str], Dict[str, str]]] = None,
        to_apply: bool = True,
        prune_unapplied: bool = False,
        map_sequences: bool = False,
        *,
        out: Optional[ivy.Container] = None,
    ) -> ivy.Container:
        return ContainerBase.multi_map_in_static_method(
            "svdvals",
            x,
            key_chains=key_chains,
            to_apply=to_apply,
            prune_unapplied=prune_unapplied,
            map_sequences=map_sequences,
            out=out,
        )

    def svdvals(
        self: ivy.Container,
        key_chains: Optional[Union[List[str], Dict[str, str]]] = None,
        to_apply: bool = True,
        prune_unapplied: bool = False,
        map_sequences: bool = False,
        *,
        out: Optional[ivy.Container] = None,
    ) -> ivy.Container:
        return self.static_svdvals(
            self,
            key_chains,
            to_apply,
            prune_unapplied,
            map_sequences,
            out=out,
        )

    @staticmethod
    def static_tensordot(
        x1: Union[ivy.Array, ivy.NativeArray, ivy.Container],
        x2: Union[ivy.Array, ivy.NativeArray, ivy.Container],
        key_chains: Optional[Union[List[str], Dict[str, str]]] = None,
        to_apply: bool = True,
        prune_unapplied: bool = False,
        map_sequences: bool = False,
        *,
        axes: Union[int, Tuple[List[int], List[int]]] = 2,
        out: Optional[ivy.Container] = None,
    ) -> ivy.Container:
        return ContainerBase.multi_map_in_static_method(
            "tensordot",
            x1,
            x2,
            axes=axes,
            key_chains=key_chains,
            to_apply=to_apply,
            prune_unapplied=prune_unapplied,
            map_sequences=map_sequences,
            out=out,
        )

    def tensordot(
        self: ivy.Container,
        x2: Union[ivy.Container, ivy.Array, ivy.NativeArray],
        key_chains: Optional[Union[List[str], Dict[str, str]]] = None,
        to_apply: bool = True,
        prune_unapplied: bool = False,
        map_sequences: bool = False,
        *,
        axes: Union[int, Tuple[List[int], List[int]]] = 2,
        out: Optional[ivy.Container] = None,
    ) -> ivy.Container:
        return self.static_tensordot(
            self,
            x2,
            key_chains,
            to_apply,
            prune_unapplied,
            map_sequences,
            axes=axes,
            out=out,
        )

    @staticmethod
    def static_trace(
        x: Union[ivy.Array, ivy.NativeArray, ivy.Container],
        /,
        *,
        offset: int = 0,
        axis1: int = 0,
        axis2: int = 1,
        key_chains: Optional[Union[List[str], Dict[str, str]]] = None,
        to_apply: bool = True,
        prune_unapplied: bool = False,
        map_sequences: bool = False,
        out: Optional[ivy.Container] = None,
    ) -> ivy.Container:
        """
        ivy.Container static method variant of ivy.trace.
        This method Returns the sum along the specified diagonals of a matrix (or a
        stack of matrices).

        Parameters
        ----------
        x
            input container having shape ``(..., M, N)`` and whose innermost two
            dimensions form ``MxN`` matrices. Should have a floating-point data type.
        offset
            Offset of the diagonal from the main diagonal. Can be both positive and
            negative. Defaults to 0.
        key_chains
            The key-chains to apply or not apply the method to. Default is ``None``.
        to_apply
            If True, the method will be applied to key_chains, otherwise key_chains
            will be skipped. Default is ``True``.
        prune_unapplied
            Whether to prune key_chains for which the function was not applied.
            Default is ``False``.
        map_sequences
            Whether to also map method to sequences (lists, tuples).
            Default is ``False``.
        out
            optional output array, for writing the result to. It must have a shape that
            the inputs broadcast to.

        Returns
        -------
        ret
            a container containing the traces and whose shape is determined by removing
            the last two dimensions and storing the traces in the last array dimension.
            For example, if ``x`` has rank ``k`` and shape ``(I, J, K, ..., L, M, N)``,
            then an output array has rank ``k-2`` and shape ``(I, J, K, ..., L)`` where

            ::

            out[i, j, k, ..., l] = trace(a[i, j, k, ..., l, :, :])

            The returned array must have the same data type as ``x``.

        Examples
        --------
        With :class:`ivy.Container` input:
        >>> x = ivy.Container(
        ...    a = ivy.array([[7, 1, 2],
        ...                   [1, 3, 5],
        ...                   [0, 7, 4]]),
        ...    b = ivy.array([[4, 3, 2],
        ...                   [1, 9, 5],
        ...                   [7, 0, 6]])
        )
        >>> y = x.Container.static_trace(x)
        >>> print(y)
        {
            a: ivy.array(14),
            b: ivy.array(19)
        }
        """
        return ContainerBase.multi_map_in_static_method(
            "trace",
            x,
            offset=offset,
            axis1=axis1,
            axis2=axis2,
            key_chains=key_chains,
            to_apply=to_apply,
            prune_unapplied=prune_unapplied,
            map_sequences=map_sequences,
            out=out,
        )

    def trace(
        self: ivy.Container,
        /,
        *,
        offset: int = 0,
        axis1: int = 0,
        axis2: int = 1,
        key_chains: Optional[Union[List[str], Dict[str, str]]] = None,
        to_apply: bool = True,
        prune_unapplied: bool = False,
        map_sequences: bool = False,
        out: Optional[ivy.Container] = None,
    ) -> ivy.Container:
        """
        ivy.Container instance method variant of ivy.trace.
        This method Returns the sum along the specified diagonals of a matrix (or a
        stack of matrices).

        Parameters
        ----------
        self
            input container having shape ``(..., M, N)`` and whose innermost two
            dimensions form ``MxN`` matrices. Should have a floating-point data type.
        offset
            Offset of the diagonal from the main diagonal. Can be both positive and
            negative. Defaults to 0.
        key_chains
            The key-chains to apply or not apply the method to. Default is ``None``.
        to_apply
            If True, the method will be applied to key_chains, otherwise key_chains
            will be skipped. Default is ``True``.
        prune_unapplied
            Whether to prune key_chains for which the function was not applied.
            Default is ``False``.
        map_sequences
            Whether to also map method to sequences (lists, tuples).
            Default is ``False``.
        out
            optional output array, for writing the result to. It must have a shape that
            the inputs broadcast to.

        Returns
        -------
        ret
            a container containing the traces and whose shape is determined by removing
            the last two dimensions and storing the traces in the last array dimension.
            For example, if ``x`` has rank ``k`` and shape ``(I, J, K, ..., L, M, N)``,
            then an output array has rank ``k-2`` and shape ``(I, J, K, ..., L)`` where

            ::

            out[i, j, k, ..., l] = trace(a[i, j, k, ..., l, :, :])

            The returned array must have the same data type as ``x``.

        Examples
        --------
        With :class:`ivy.Container` input:
        >>> x = ivy.Container(
        ...    a = ivy.array([[7, 1, 2],
        ...                   [1, 3, 5],
        ...                   [0, 7, 4]]),
        ...    b = ivy.array([[4, 3, 2],
        ...                   [1, 9, 5],
        ...                   [7, 0, 6]]))
        >>> y = x.trace()
        >>> print(y)
        {
            a: ivy.array(14),
            b: ivy.array(19)
        }
        """
        return self.static_trace(
            self,
            offset=offset,
            axis1=axis1,
            axis2=axis2,
            key_chains=key_chains,
            to_apply=to_apply,
            prune_unapplied=prune_unapplied,
            map_sequences=map_sequences,
            out=out,
        )

    @staticmethod
    def static_vecdot(
        x1: Union[ivy.Container, ivy.Array, ivy.NativeArray],
        x2: Union[ivy.Container, ivy.Array, ivy.NativeArray],
        /,
        *,
        key_chains: Optional[Union[List[str], Dict[str, str]]] = None,
        to_apply: bool = True,
        prune_unapplied: bool = False,
        map_sequences: bool = False,
        axis: int = -1,
        out: Optional[ivy.Container] = None,
    ) -> ivy.Container:
        return ContainerBase.multi_map_in_static_method(
            "vecdot",
            x1,
            x2,
            axis=axis,
            key_chains=key_chains,
            to_apply=to_apply,
            prune_unapplied=prune_unapplied,
            map_sequences=map_sequences,
            out=out,
        )

    def vecdot(
        self: ivy.Container,
        x2: Union[ivy.Container, ivy.Array, ivy.NativeArray],
        /,
        *,
        key_chains: Optional[Union[List[str], Dict[str, str]]] = None,
        to_apply: bool = True,
        prune_unapplied: bool = False,
        map_sequences: bool = False,
        axis: int = -1,
        out: Optional[ivy.Container] = None,
    ) -> ivy.Container:
        return self.static_vecdot(
            self,
            x2,
            key_chains=key_chains,
            to_apply=to_apply,
            prune_unapplied=prune_unapplied,
            map_sequences=map_sequences,
            axis=axis,
            out=out,
        )

    @staticmethod
    def static_vector_norm(
        x: Union[ivy.Array, ivy.NativeArray, ivy.Container],
        /,
        *,
        axis: Optional[Union[int, Sequence[int]]] = None,
        keepdims: bool = False,
        ord: Union[int, float, Literal[inf, -inf]] = 2,
        key_chains: Optional[Union[List[str], Dict[str, str]]] = None,
        to_apply: bool = True,
        prune_unapplied: bool = False,
        map_sequences: bool = False,
        out: Optional[ivy.Container] = None,
    ) -> ivy.Container:
        """
        ivy.Container static method variant of ivy.vector_norm.
        This method simply wraps the function, and so the docstring for
        ivy.vector_norm also applies to this method with minimal changes.

        Parameters
        ----------
        x
            input array. Should have a floating-point data type.
        axis
            If an integer, ``axis`` specifies the axis (dimension)
            along which to compute vector norms. If an n-tuple,
            ``axis`` specifies the axes (dimensions) along
            which to compute batched vector norms. If ``None``, the
             vector norm must be computed over all array values
             (i.e., equivalent to computing the vector norm of
            a flattened array). Negative indices must be
            supported. Default: ``None``.
        keepdims
            If ``True``, the axes (dimensions) specified by ``axis``
            must be included in the result as singleton dimensions,
            and, accordingly, the result must be compatible
            with the input array (see :ref:`broadcasting`). Otherwise,
            if ``False``, the axes (dimensions) specified by ``axis`` must
            not be included in the result. Default: ``False``.
        ord
            order of the norm. The following mathematical norms must be supported:

            +------------------+----------------------------+
            | ord              | description                |
            +==================+============================+
            | 1                | L1-norm (Manhattan)        |
            +------------------+----------------------------+
            | 2                | L2-norm (Euclidean)        |
            +------------------+----------------------------+
            | inf              | infinity norm              |
            +------------------+----------------------------+
            | (int,float >= 1) | p-norm                     |
            +------------------+----------------------------+

            The following non-mathematical "norms" must be supported:

            +------------------+--------------------------------+
            | ord              | description                    |
            +==================+================================+
            | 0                | sum(a != 0)                    |
            +------------------+--------------------------------+
            | -1               | 1./sum(1./abs(a))              |
            +------------------+--------------------------------+
            | -2               | 1./sqrt(sum(1./abs(a)/*/*2))   | # noqa
            +------------------+--------------------------------+
            | -inf             | min(abs(a))                    |
            +------------------+--------------------------------+
            | (int,float < 1)  | sum(abs(a)/*/*ord)/*/*(1./ord) |
            +------------------+--------------------------------+

            Default: ``2``.
        out
            optional output array, for writing the result to. It must
            have a shape that the inputs broadcast to.

        Returns
        -------
        ret
            an array containing the vector norms. If ``axis`` is
            ``None``, the returned array must be a zero-dimensional
            array containing a vector norm. If ``axis`` is
            a scalar value (``int`` or ``float``), the returned array
            must have a rank which is one less than the rank of ``x``.
            If ``axis`` is a ``n``-tuple, the returned array must have
             a rank which is ``n`` less than the rank of ``x``. The returned
            array must have a floating-point data type determined
            by :ref:`type-promotion`.

        """
        return ContainerBase.multi_map_in_static_method(
            "vector_norm",
            x,
            axis=axis,
            keepdims=keepdims,
            ord=ord,
            key_chains=key_chains,
            to_apply=to_apply,
            prune_unapplied=prune_unapplied,
            map_sequences=map_sequences,
            out=out,
        )

    def vector_norm(
        self: ivy.Container,
        /,
        *,
        axis: Optional[Union[int, Sequence[int]]] = None,
        keepdims: bool = False,
        ord: Union[int, float, Literal[inf, -inf]] = 2,
        key_chains: Optional[Union[List[str], Dict[str, str]]] = None,
        to_apply: bool = True,
        prune_unapplied: bool = False,
        map_sequences: bool = False,
        out: Optional[ivy.Container] = None,
    ) -> ivy.Container:
        r"""
        ivy.Container instance method variant of ivy.vector_norm.
        This method simply wraps the function, and so the docstring for
        ivy.vector_norm also applies to this method with minimal changes.

        Parameters
        ----------
        self
            input array. Should have a floating-point data type.
        axis
            If an integer, ``axis`` specifies the axis (dimension)
            along which to compute vector norms. If an n-tuple, ``axis``
            specifies the axes (dimensions) along which to compute
            batched vector norms. If ``None``, the vector norm must be
            computed over all array values (i.e., equivalent to computing
            the vector norm of a flattened array). Negative indices must
            be supported. Default: ``None``.
        keepdims
            If ``True``, the axes (dimensions) specified by ``axis`` must
            be included in the result as singleton dimensions, and, accordingly,
            the result must be compatible with the input array
            (see :ref:`broadcasting`).Otherwise, if ``False``, the axes
            (dimensions) specified by ``axis`` must not be included in
            the result. Default: ``False``.
        ord
            order of the norm. The following mathematical norms must be supported:

            +------------------+----------------------------+
            | ord              | description                |
            +==================+============================+
            | 1                | L1-norm (Manhattan)        |
            +------------------+----------------------------+
            | 2                | L2-norm (Euclidean)        |
            +------------------+----------------------------+
            | inf              | infinity norm              |
            +------------------+----------------------------+
            | (int,float >= 1) | p-norm                     |
            +------------------+----------------------------+

            The following non-mathematical "norms" must be supported:

            +------------------+--------------------------------+
            | ord              | description                    |
            +==================+================================+
            | 0                | sum(a != 0)                    |
            +------------------+--------------------------------+
            | -1               | 1./sum(1./abs(a))              |
            +------------------+--------------------------------+
            | -2               | 1./sqrt(sum(1./abs(a)/*/*2))   | # noqa
            +------------------+--------------------------------+
            | -inf             | min(abs(a))                    |
            +------------------+--------------------------------+
            | (int,float < 1)  | sum(abs(a)/*/*ord)/*/*(1./ord) |
            +------------------+--------------------------------+

            Default: ``2``.
        out
            optional output array, for writing the result to. It must
            have a shape that the inputs broadcast to.

        Returns
        -------
        ret
            an array containing the vector norms. If ``axis`` is ``None``,
            the returned array must be a zero-dimensional array containing
            a vector norm. If ``axis`` is a scalar value (``int`` or ``float``),
            the returned array must have a rank which is one less than the
            rank of ``x``. If ``axis`` is a ``n``-tuple, the returned
            array must have a rank which is ``n`` less than the rank of
            ``x``. The returned array must have a floating-point data type
            determined by :ref:`type-promotion`.

        """
        return self.static_vector_norm(
            self,
            axis=axis,
            keepdims=keepdims,
            ord=ord,
            key_chains=key_chains,
            to_apply=to_apply,
            prune_unapplied=prune_unapplied,
            map_sequences=map_sequences,
            out=out,
        )

    @staticmethod
    def static_vector_to_skew_symmetric_matrix(
        vector: Union[ivy.Array, ivy.NativeArray, ivy.Container],
        key_chains: Optional[Union[List[str], Dict[str, str]]] = None,
        to_apply: bool = True,
        prune_unapplied: bool = False,
        map_sequences: bool = False,
        *,
        out: Optional[ivy.Container] = None,
    ) -> ivy.Container:
        return ContainerBase.multi_map_in_static_method(
            "vector_to_skew_symmetric_matrix",
            vector,
            key_chains=key_chains,
            to_apply=to_apply,
            prune_unapplied=prune_unapplied,
            map_sequences=map_sequences,
            out=out,
        )

    def vector_to_skew_symmetric_matrix(
        self: ivy.Container,
        key_chains: Optional[Union[List[str], Dict[str, str]]] = None,
        to_apply: bool = True,
        prune_unapplied: bool = False,
        map_sequences: bool = False,
        *,
        out: Optional[ivy.Container] = None,
    ) -> ivy.Container:
        return self.static_vector_to_skew_symmetric_matrix(
            self,
            key_chains,
            to_apply,
            prune_unapplied,
            map_sequences,
            out=out,
        )

    @staticmethod
    def static_vander(
        x: Union[ivy.Array, ivy.NativeArray, ivy.Container],
        /,
        *,
        key_chains: Optional[Union[List[str], Dict[str, str]]] = None,
        to_apply: bool = True,
        prune_unapplied: bool = False,
        map_sequences: bool = False,
        N: Optional[int] = None,
        increasing: Optional[bool] = False,
        out: Optional[ivy.Container] = None,
    ) -> ivy.Container:
        """ivy.Container static method variant of ivy.vander.
        This method simply wraps the function, and so the docstring for
        ivy.vander also applies to this method with minimal changes.

        Parameters
        ----------
        x
            ivy container that contains 1-D arrays.
        N
            Number of columns in the output. If N is not specified,
            a square array is returned (N = len(x))
        increasing
            Order of the powers of the columns. If True, the powers increase
            from left to right, if False (the default) they are reversed.
        out
            optional output container, for writing the result to.

        Returns
        -------
        ret
            container that contains the Vandermonde matrix of the arrays included
            in the input container.

        Examples
        --------
        With :class:`ivy.Container` inputs:

        >>> x = ivy.Container(
                a = ivy.array([1, 2, 3, 5])
                b = ivy.array([6, 7, 8, 9])
            )
        >>> ivy.Container.static_vander(x)
        {
            a: ivy.array(
                    [[  1,   1,   1,   1],
                    [  8,   4,   2,   1],
                    [ 27,   9,   3,   1],
                    [125,  25,   5,   1]]
                    ),
            b: ivy.array(
                    [[216,  36,   6,   1],
                    [343,  49,   7,   1],
                    [512,  64,   8,   1],
                    [729,  81,   9,   1]]
                    )
        }
        """
        return ContainerBase.multi_map_in_static_method(
            "vander",
            x,
            key_chains=key_chains,
            to_apply=to_apply,
            prune_unapplied=prune_unapplied,
            map_sequences=map_sequences,
            N=N,
            increasing=increasing,
            out=out,
        )

    def vander(
        self: ivy.Container,
        /,
        *,
        N: Optional[int] = None,
        increasing: Optional[bool] = False,
        out: Optional[ivy.Container] = None,
    ) -> ivy.Container:
        """
        ivy.Container instance method variant of ivy.vander.
        This method Returns the Vandermonde matrix of the input array.

        Parameters
        ----------
        self
            1-D input array.
        N
            Number of columns in the output. If N is not specified,
            a square array is returned (N = len(x))
        increasing
            Order of the powers of the columns. If True, the powers increase
            from left to right, if False (the default) they are reversed.
        out
            optional output container, for writing the result to.

        Returns
        -------
        ret
            an container containing the Vandermonde matrices of the arrays
            included in the input container.

        Examples
        --------
        With :class:`ivy.Container` inputs:

        >>> x = ivy.Container(
                a = ivy.array([1, 2, 3, 5])
                b = ivy.array([6, 7, 8, 9])
            )
        >>> x.vander()
        {
            a: ivy.array(
                    [[  1,   1,   1,   1],
                    [  8,   4,   2,   1],
                    [ 27,   9,   3,   1],
                    [125,  25,   5,   1]]
                    ),
            b: ivy.array(
                    [[216,  36,   6,   1],
                    [343,  49,   7,   1],
                    [512,  64,   8,   1],
                    [729,  81,   9,   1]]
                    )
        }
        """
        return self.static_vander(
            self,
            N=N,
            increasing=increasing,
            out=out,
        )<|MERGE_RESOLUTION|>--- conflicted
+++ resolved
@@ -617,11 +617,7 @@
         to_apply: bool = True,
         prune_unapplied: bool = False,
         map_sequences: bool = False,
-<<<<<<< HEAD
-        out: Optional[ivy.Container] = None
-=======
-        out: Optional[ivy.Container] = None,
->>>>>>> a7614bbe
+        out: Optional[ivy.Container] = None,
     ) -> ivy.Container:
         return ContainerBase.multi_map_in_static_method(
             "eigh",
