--- conflicted
+++ resolved
@@ -57,10 +57,6 @@
         ivy.Container static method variant of ivy.cholesky. This method simply wraps
         the function, and so the docstring for ivy.cholesky also applies to this
         method with minimal changes.
-<<<<<<< HEAD
-=======
-
->>>>>>> fb0a54a7
         Parameters
         ----------
         x
@@ -84,10 +80,6 @@
         out
             optional output container, for writing the result to. It must have a shape
             that the inputs broadcast to.
-<<<<<<< HEAD
-=======
-
->>>>>>> fb0a54a7
         Returns
         -------
         ret
@@ -96,10 +88,6 @@
             otherwise, the returned container must contain upper-triangular matrices.
             The returned container must have a floating-point data type determined by
             Type Promotion Rules and must have the same shape as self.
-<<<<<<< HEAD
-=======
-
->>>>>>> fb0a54a7
         Examples
         --------
         With one :code:`ivy.Container` input:
@@ -151,10 +139,6 @@
         ivy.Container instance method variant of ivy.cholesky. This method simply wraps
         the function, and so the docstring for ivy.cholesky also applies to this method
         with minimal changes.
-<<<<<<< HEAD
-=======
-
->>>>>>> fb0a54a7
         Parameters
         ----------
         self
@@ -178,10 +162,6 @@
         out
             optional output container, for writing the result to. It must have a shape
             that the inputs broadcast to.
-<<<<<<< HEAD
-=======
-
->>>>>>> fb0a54a7
         Returns
         -------
         ret
@@ -190,10 +170,6 @@
             otherwise, the returned container must contain upper-triangular matrices.
             The returned container must have a floating-point data type determined by
             Type Promotion Rules and must have the same shape as self.
-<<<<<<< HEAD
-=======
-
->>>>>>> fb0a54a7
         Examples
         --------
         >>> x = ivy.Container(a=ivy.array([[3., -1],[-1., 3.]]), \
@@ -506,7 +482,6 @@
         *,
         out: Optional[ivy.Container] = None,
     ) -> ivy.Container:
-<<<<<<< HEAD
         """
         ivy.Container static method variant of ivy.matrix_rank.
         This method returns the rank (i.e., number of non-zero singular values) of a matrix (or a stack of
@@ -559,9 +534,6 @@
             a: ivy.array(2.),
             b: ivy.array(1.)
         }
-        """
-=======
->>>>>>> fb0a54a7
         return ContainerBase.multi_map_in_static_method(
             "matrix_rank",
             x,
@@ -583,7 +555,6 @@
         *,
         out: Optional[ivy.Container] = None,
     ) -> ivy.Container:
-<<<<<<< HEAD
         """
         ivy.Container instance method variant of ivy.matrix_rank.
         This method returns the rank (i.e., number of non-zero singular values) of a matrix (or a stack of
@@ -634,9 +605,7 @@
             a: ivy.array(2.),
             b: ivy.array(1.)
         }
-        """ 
-=======
->>>>>>> fb0a54a7
+        """
         return self.static_matrix_rank(
             self,
             rtol,
