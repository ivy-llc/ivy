# global
from typing import Union, Optional, Tuple, Literal, List, NamedTuple, Dict

# local
from ivy.container.base import ContainerBase
import ivy

inf = float("inf")


# ToDo: implement all methods here as public instance methods


# noinspection PyMissingConstructor,PyMethodParameters
class ContainerWithLinearAlgebra(ContainerBase):
    def matmul(
        self: ivy.Container,
        x2: Union[ivy.Container, ivy.Array, ivy.NativeArray],
        /,
        *,
        key_chains: Optional[Union[List[str], Dict[str, str]]] = None,
        to_apply: bool = True,
        prune_unapplied: bool = False,
        map_nests: bool = False,
        out: Optional[ivy.Container] = None,
    ) -> ivy.Container:
        """
        Examples
        ------------------------

        With :code:`ivy.Container` instance inputs:

        >>> x = ivy.Container(a=ivy.array([5., 2.]), b=ivy.array([2., 1.]))
        >>> y = ivy.Container(a=ivy.array([7., 2.]), b=ivy.array([3., 2.]))
        >>> z = x.matmul(y)
        >>> print(z)
        {
            a: ivy.array(39.),
            b: ivy.array(8.)
        }
        """
        kw = {}
        conts = {"x1": self}
        if ivy.is_array(x2):
            kw["x2"] = x2
        else:
            conts["x2"] = x2
        cont_keys = conts.keys()
        return ContainerBase.handle_inplace(
            ContainerBase.multi_map(
                lambda xs, _: ivy.matmul(**dict(zip(cont_keys, xs)), **kw)
                if ivy.is_array(xs[0])
                else xs,
                list(conts.values()),
                key_chains=key_chains,
                to_apply=to_apply,
                prune_unapplied=prune_unapplied,
                map_nests=map_nests,
            ),
            out,
        )

    @staticmethod
    def static_cholesky(
        x: Union[ivy.Array, ivy.NativeArray, ivy.Container],
        /,
        *,
        upper: Union[int, Tuple[int, ...], ivy.Container] = False,
        key_chains: Optional[Union[List[str], Dict[str, str]]] = None,
        to_apply: bool = True,
        prune_unapplied: bool = False,
        map_sequences: bool = False,
        out: Optional[ivy.Container] = None,
    ) -> ivy.Container:
        """
        ivy.Container static method variant of ivy.cholesky. This method simply wraps
        the function, and so the docstring for ivy.cholesky also applies to this
        method with minimal changes.

        Parameters
        ----------
        x
            input array or container having shape (..., M, M) and whose innermost two
            dimensions form square symmetric positive-definite matrices. Should have a
            floating-point data type.
        upper
            If True, the result must be the upper-triangular Cholesky factor U. If
            False, the result must be the lower-triangular Cholesky factor L.
            Default: False.
        key_chains
            The key-chains to apply or not apply the method to. Default is None.
        to_apply
            If True, the method will be applied to key_chains, otherwise key_chains
            will be skipped. Default is True.
        prune_unapplied
            Whether to prune key_chains for which the function was not applied.
            Default is False.
        map_sequences
            Whether to also map method to sequences (lists, tuples). Default is False.
        out
            optional output container, for writing the result to. It must have a shape
            that the inputs broadcast to.

        Returns
        -------
        ret
            a container containing the Cholesky factors for each square matrix. If upper
            is False, the returned container must contain lower-triangular matrices;
            otherwise, the returned container must contain upper-triangular matrices.
            The returned container must have a floating-point data type determined by
            Type Promotion Rules and must have the same shape as self.

        Examples
        --------
        With one :code:`ivy.Container` input:
        >>> x = ivy.Container(a=ivy.array([[3., -1.], [-1., 3.]]), \
                              b=ivy.array([[2., 1.], [1., 1.]]))
        >>> y = ivy.Container.static_cholesky(x, upper='false')
        >>> print(y)
        {
            a: ivy.array([[1.73, -0.577],
                            [0., 1.63]]),
            b: ivy.array([[1.41, 0.707],
                            [0., 0.707]])
         }
        With multiple :code:`ivy.Container` inputs:
        >>> x = ivy.Container(a=ivy.array([[3., -1], [-1., 3.]]), \
                              b=ivy.array([[2., 1.], [1., 1.]]))
        >>> upper = ivy.Container(a=1, b=-1)
        >>> y = ivy.Container.static_roll(x, upper=False)
        >>> print(y)
        {
            a: ivy.array([[3., 3.],
                         [-1., -1.]]),
            b: ivy.array([[1., 1.],
                          [1., 2.]])
        }
        """
        return ContainerBase.multi_map_in_static_method(
            "cholesky",
            x,
            upper=upper,
            key_chains=key_chains,
            to_apply=to_apply,
            prune_unapplied=prune_unapplied,
            map_sequences=map_sequences,
            out=out,
        )

    def cholesky(
        self: ivy.Container,
        /,
        *,
        upper: Union[int, Tuple[int, ...], ivy.Container] = False,
        key_chains: Optional[Union[List[str], Dict[str, str]]] = None,
        to_apply: bool = True,
        prune_unapplied: bool = False,
        map_sequences: bool = False,
        out: Optional[ivy.Container] = None,
    ) -> ivy.Container:
        """
        ivy.Container instance method variant of ivy.cholesky. This method simply wraps
        the function, and so the docstring for ivy.cholesky also applies to this method
        with minimal changes.

        Parameters
        ----------
        self
            input container having shape (..., M, M) and whose innermost two dimensions
            form square symmetric positive-definite matrices. Should have a
            floating-point data type.
        upper
            If True, the result must be the upper-triangular Cholesky factor U. If
            False, the result must be the lower-triangular Cholesky factor L.
            Default: False.
        key_chains
            The key-chains to apply or not apply the method to. Default is None.
        to_apply
            If True, the method will be applied to key_chains, otherwise key_chains
            will be skipped. Default is True.
        prune_unapplied
            Whether to prune key_chains for which the function was not applied.
            Default is False.
        map_sequences
            Whether to also map method to sequences (lists, tuples). Default is False.
        out
            optional output container, for writing the result to. It must have a shape
            that the inputs broadcast to.

        Returns
        -------
        ret
            a container containing the Cholesky factors for each square matrix. If upper
            is False, the returned container must contain lower-triangular matrices;
            otherwise, the returned container must contain upper-triangular matrices.
            The returned container must have a floating-point data type determined by
            Type Promotion Rules and must have the same shape as self.

        Examples
        --------
        >>> x = ivy.Container(a=ivy.array([[3., -1],[-1., 3.]]), \
                              b=ivy.array([[2., 1.],[1., 1.]]))
        >>> y = x.cholesky(upper='false')
        >>> print(y)
        {
            a: ivy.array([[1.73, -0.577],
                            [0., 1.63]]),
            b: ivy.array([[1.41, 0.707],
                            [0., 0.707]])
        }
        """
        return self.static_cholesky(
            self,
            upper=upper,
            key_chains=key_chains,
            to_apply=to_apply,
            prune_unapplied=prune_unapplied,
            map_sequences=map_sequences,
            out=out,
        )

    @staticmethod
    def static_cross(
        x1: Union[ivy.Array, ivy.NativeArray, ivy.Container],
        x2: Union[ivy.Container, ivy.Array, ivy.NativeArray],
        /,
        *,
        axis: int = -1,
        key_chains: Optional[Union[List[str], Dict[str, str]]] = None,
        to_apply: bool = True,
        prune_unapplied: bool = False,
        map_sequences: bool = False,
        out: Optional[ivy.Container] = None,
    ) -> ivy.Container:
        """
        ivy.Container static method variant of ivy.cross.
        This method simply wraps the function, and so the docstring
        for ivy.cross also applies to this method with minimal changes.

        Parameters
        ----------
        x1
            first input array. Should have a numeric data type.
        x2
            second input array. Must be compatible with ``self``
            (see :ref:`broadcasting`). Should have a numeric data type.
        axis
            the axis (dimension) of x1 and x2 containing the vectors for which to
            compute the cross product.vIf set to -1, the function computes the
            cross product for vectors defined by the last axis (dimension).
            Default: -1.
        key_chains
            The key-chains to apply or not apply the method to. Default is None.
        to_apply
            If True, the method will be applied to key_chains, otherwise key_chains
            will be skipped. Default is True.
        prune_unapplied
            Whether to prune key_chains for which the function was not applied.
            Default is False.
        map_sequences
            Whether to also map method to sequences (lists, tuples). Default is False.
        out
            optional output container, for writing the result to. It must have a shape
            that the inputs broadcast to.

        Returns
        -------
        ret
            an array containing the element-wise products. The returned array must have
            a data type determined by :ref:`type-promotion`.

        Examples
        --------
        With one :code:`ivy.Container` input:

        >>> x = ivy.array([9., 0., 3.])
        >>> y = ivy.Container(a=ivy.array([1., 1., 0.]), b=ivy.array([1., 0., 1.]))
        >>> z = ivy.Container.static_cross(x, y)
        >>> print(z)
        {
            a: ivy.array([-3., 3., 9.]),
            b: ivy.array([0., -6., 0.])
        }

        With multiple :code:`ivy.Container` inputs:

        >>> x = x = ivy.Container(a=ivy.array([5., 0., 0.]), b=ivy.array([0., 0., 2.]))
        >>> y = ivy.Container(a=ivy.array([0., 7., 0.]), b=ivy.array([3., 0., 0.]))
        >>> z = ivy.Container.static_cross(x, y)
        >>> print(z)
        {
            a: ivy.array([0., 0., 35.]),
            b: ivy.array([0., 6., 0.])
        }
        """
        return ContainerBase.multi_map_in_static_method(
            "cross",
            x1,
            x2,
            axis=axis,
            key_chains=key_chains,
            to_apply=to_apply,
            prune_unapplied=prune_unapplied,
            map_sequences=map_sequences,
            out=out,
        )

    def cross(
        self: ivy.Container,
        x2: Union[ivy.Container, ivy.Array, ivy.NativeArray],
        /,
        *,
        axis: int = -1,
        key_chains: Optional[Union[List[str], Dict[str, str]]] = None,
        to_apply: bool = True,
        prune_unapplied: bool = False,
        map_sequences: bool = False,
        out: Optional[ivy.Container] = None,
    ) -> ivy.Container:
        """
        ivy.Container instance method variant of ivy.cross.
        This method simply wraps the function, and so the docstring
        for ivy.cross also applies to this method with minimal changes.

        Parameters
        ----------
        self
            first input array. Should have a numeric data type.
        x2
            second input array. Must be compatible with ``self``
            (see :ref:`broadcasting`). Should have a numeric data type.
        axis
            the axis (dimension) of x1 and x2 containing the vectors for which to
            compute (default: -1) the cross product.vIf set to -1, the function
            computes the cross product for vectors defined by the last axis (dimension).
            Default: -1.
        key_chains
            The key-chains to apply or not apply the method to. Default is None.
        to_apply
            If True, the method will be applied to key_chains, otherwise key_chains
            will be skipped. Default is True.
        prune_unapplied
            Whether to prune key_chains for which the function was not applied.
            Default is False.
        map_sequences
            Whether to also map method to sequences (lists, tuples). Default is False.
        out
            optional output container, for writing the result to. It must have a shape
            that the inputs broadcast to.

        Returns
        -------
        ret
            an array containing the element-wise products. The returned array must have
            a data type determined by :ref:`type-promotion`.

        Examples
        --------
        >>> x = ivy.Container(a=ivy.array([5., 0., 0.]), b=ivy.array([0., 0., 2.]))
        >>> y = ivy.Container(a=ivy.array([0., 7., 0.]), b=ivy.array([3., 0., 0.]))
        >>> z = x.cross(y)
        >>> print(z)
        {
            a: ivy.array([0., 0., 35.]),
            b: ivy.array([0., 6., 0.])
        }
        """
        return self.static_cross(
            self,
            x2,
            axis=axis,
            key_chains=key_chains,
            to_apply=to_apply,
            prune_unapplied=prune_unapplied,
            map_sequences=map_sequences,
            out=out,
        )

    @staticmethod
    def static_det(
        x: Union[ivy.Array, ivy.NativeArray, ivy.Container],
        /,
        *,
        key_chains: Optional[Union[List[str], Dict[str, str]]] = None,
        to_apply: bool = True,
        prune_unapplied: bool = False,
        map_sequences: bool = False,
        out: Optional[ivy.Container] = None,
    ) -> ivy.Container:
        return ContainerBase.multi_map_in_static_method(
            "det",
            x,
            key_chains=key_chains,
            to_apply=to_apply,
            prune_unapplied=prune_unapplied,
            map_sequences=map_sequences,
            out=out,
        )

    def det(
        self: ivy.Container,
        /,
        *,
        key_chains: Optional[Union[List[str], Dict[str, str]]] = None,
        to_apply: bool = True,
        prune_unapplied: bool = False,
        map_sequences: bool = False,
        out: Optional[ivy.Container] = None,
    ) -> ivy.Container:
        return self.static_det(
            self,
            key_chains=key_chains,
            to_apply=to_apply,
            prune_unapplied=prune_unapplied,
            map_sequences=map_sequences,
            out=out,
        )

    @staticmethod
    def static_diagonal(
        x: Union[ivy.Array, ivy.NativeArray, ivy.Container],
        /,
        *,
        offset: int = 0,
        axis1: int = -2,
        axis2: int = -1,
        key_chains: Optional[Union[List[str], Dict[str, str]]] = None,
        to_apply: bool = True,
        prune_unapplied: bool = False,
        map_sequences: bool = False,
        out: Optional[ivy.Container] = None,
    ) -> ivy.Container:
        return ContainerBase.multi_map_in_static_method(
            "diagonal",
            x,
            offset=offset,
            axis1=axis1,
            axis2=axis2,
            key_chains=key_chains,
            to_apply=to_apply,
            prune_unapplied=prune_unapplied,
            map_sequences=map_sequences,
            out=out,
        )

    def diagonal(
        self: ivy.Container,
        /,
        *,
        offset: int = 0,
        axis1: int = -2,
        axis2: int = -1,
        key_chains: Optional[Union[List[str], Dict[str, str]]] = None,
        to_apply: bool = True,
        prune_unapplied: bool = False,
        map_sequences: bool = False,
        out: Optional[ivy.Container] = None,
    ) -> ivy.Container:
        return self.static_diagonal(
            self,
            offset=offset,
            axis1=axis1,
            axis2=axis2,
            key_chains=key_chains,
            to_apply=to_apply,
            prune_unapplied=prune_unapplied,
            map_sequences=map_sequences,
            out=out,
        )

    def eigh(
        self: ivy.Container,
        /,
        *,
        key_chains: Optional[Union[List[str], Dict[str, str]]] = None,
        to_apply: bool = True,
        prune_unapplied: bool = False,
        map_sequences: bool = False,
    ) -> NamedTuple:
        return self.handle_inplace(
            self.map(
                lambda x_, _: ivy.eigh(x_) if ivy.is_array(x_) else x_,
                key_chains=key_chains,
                to_apply=to_apply,
                prune_unapplied=prune_unapplied,
                map_sequences=map_sequences,
            ),
            out=None,
        )

    @staticmethod
    def static_inv(
        x: Union[ivy.Array, ivy.NativeArray, ivy.Container],
        /,
        *,
        key_chains: Optional[Union[List[str], Dict[str, str]]] = None,
        to_apply: bool = True,
        prune_unapplied: bool = False,
        map_sequences: bool = False,
        out: Optional[ivy.Container] = None,
    ) -> ivy.Container:
        return ContainerBase.multi_map_in_static_method(
            "inv",
            x,
            key_chains=key_chains,
            to_apply=to_apply,
            prune_unapplied=prune_unapplied,
            map_sequences=map_sequences,
            out=out,
        )

    def inv(
        self: ivy.Container,
        /,
        *,
        key_chains: Optional[Union[List[str], Dict[str, str]]] = None,
        to_apply: bool = True,
        prune_unapplied: bool = False,
        map_sequences: bool = False,
        out: Optional[ivy.Container] = None,
    ) -> ivy.Container:
        return self.static_inv(
            self,
            key_chains=key_chains,
            to_apply=to_apply,
            prune_unapplied=prune_unapplied,
            map_sequences=map_sequences,
            out=out,
        )

    @staticmethod
    def static_matrix_norm(
        x: Union[ivy.Array, ivy.NativeArray, ivy.Container],
        /,
        *,
        ord: Optional[Union[int, float, Literal[inf, -inf, "fro", "nuc"]]] = "fro",
        keepdims: bool = False,
        key_chains: Optional[Union[List[str], Dict[str, str]]] = None,
        to_apply: bool = True,
        prune_unapplied: bool = False,
        map_sequences: bool = False,
        out: Optional[ivy.Container] = None,
    ) -> ivy.Container:
        """
        ivy.Container static method variant of ivy.matrix_norm.
        This method simply wraps the function, and so the docstring for
        ivy.matrix_norm also applies to this method with minimal changes.

        Parameters
        ----------
        x
            Input array.
        ord
            Order of the norm. Default is 2.
        keepdims
            If this is set to True, the axes which are normed over are left in the
            result as dimensions with size one. With this option the result will
            broadcast correctly against the original x. Default is False.
        key_chains
            The key-chains to apply or not apply the method to. Default is None.
        to_apply
            If True, the method will be applied to key_chains, otherwise key_chains
            will be skipped. Default is True.
        prune_unapplied
            Whether to prune key_chains for which the function was not applied.
            Default is False.
        map_sequences
            Whether to also map method to sequences (lists, tuples). Default is False.
        out
            optional output array, for writing the result to. It must have a shape that
            the inputs broadcast to.

        Returns
        -------
        ret
            Matrix norm of the array at specified axes.

        """
        return ContainerBase.multi_map_in_static_method(
            "matrix_norm",
            x,
            ord=ord,
            keepdims=keepdims,
            key_chains=key_chains,
            to_apply=to_apply,
            prune_unapplied=prune_unapplied,
            map_sequences=map_sequences,
            out=out,
        )

    def matrix_norm(
        self: ivy.Container,
        /,
        *,
        ord: Optional[Union[int, float, Literal[inf, -inf, "fro", "nuc"]]] = "fro",
        keepdims: bool = False,
        key_chains: Optional[Union[List[str], Dict[str, str]]] = None,
        to_apply: bool = True,
        prune_unapplied: bool = False,
        map_sequences: bool = False,
        out: Optional[ivy.Container] = None,
    ) -> ivy.Container:
        """
        ivy.Container instance method variant of ivy.matrix_norm.
        This method simply wraps the function, and so the docstring for
        ivy.matrix_norm also applies to this method with minimal changes.

        Parameters
        ----------
        self
            Input array.
        ord
            Order of the norm. Default is 2.
        keepdims
            If this is set to True, the axes which are normed over are left in the
            result as dimensions with size one. With this option the result will
            broadcast correctly against the original x. Default is False.
        key_chains
            The key-chains to apply or not apply the method to. Default is None.
        to_apply
            If True, the method will be applied to key_chains, otherwise key_chains
            will be skipped. Default is True.
        prune_unapplied
            Whether to prune key_chains for which the function was not applied.
            Default is False.
        map_sequences
            Whether to also map method to sequences (lists, tuples). Default is False.
        out
            optional output array, for writing the result to. It must have a shape that
            the inputs broadcast to.

        Returns
        -------
        ret
            Matrix norm of the array at specified axes.

        """
        return self.static_matrix_norm(
            self,
            ord,
            keepdims=keepdims,
            key_chains=key_chains,
            to_apply=to_apply,
            prune_unapplied=prune_unapplied,
            map_sequences=map_sequences,
            out=out,
        )

    @staticmethod
    def static_matrix_power(
        x: Union[ivy.Array, ivy.NativeArray, ivy.Container],
        n: int,
        /,
        *,
        key_chains: Optional[Union[List[str], Dict[str, str]]] = None,
        to_apply: bool = True,
        prune_unapplied: bool = False,
        map_sequences: bool = False,
        out: Optional[ivy.Container] = None,
    ) -> ivy.Container:
        return ContainerBase.multi_map_in_static_method(
            "matrix_power",
            x,
            n,
            key_chains=key_chains,
            to_apply=to_apply,
            prune_unapplied=prune_unapplied,
            map_sequences=map_sequences,
            out=out,
        )

    def matrix_power(
        self: ivy.Container,
        n: int,
        /,
        *,
        key_chains: Optional[Union[List[str], Dict[str, str]]] = None,
        to_apply: bool = True,
        prune_unapplied: bool = False,
        map_sequences: bool = False,
        out: Optional[ivy.Container] = None,
    ) -> ivy.Container:
        return self.static_matrix_power(
            self,
            n,
            key_chains=key_chains,
            to_apply=to_apply,
            prune_unapplied=prune_unapplied,
            map_sequences=map_sequences,
            out=out,
        )

    @staticmethod
    def static_matrix_rank(
<<<<<<< HEAD
        x: Union[ivy.Array, ivy.NativeArray, ivy.Container],
        key_chains: Optional[Union[List[str], Dict[str, str]]] = None,
        to_apply: bool = True,
        prune_unapplied: bool = False,
        map_sequences: bool = False,
        *,
        rtol: Optional[Union[float, Tuple[float]]] = None,
        out: Optional[ivy.Container] = None,
=======
            x: Union[ivy.Array, ivy.NativeArray, ivy.Container],
            /,
            *,
            rtol: Optional[Union[float, Tuple[float]]] = None,
            key_chains: Optional[Union[List[str], Dict[str, str]]] = None,
            to_apply: bool = True,
            prune_unapplied: bool = False,
            map_sequences: bool = False,
            out: Optional[ivy.Container] = None,
>>>>>>> 5d62c865
    ) -> ivy.Container:
        """
        ivy.Container static method variant of ivy.matrix_rank.
        This method returns the rank (i.e., number of non-zero singular values)
        of a matrix (or a stack of matrices).

        Parameters
        ----------
        x
            input array or container having shape ``(..., M, N)`` and whose innermost
            two dimensions form ``MxN`` matrices. Should have a floating-point data
            type.
        rtol
            relative tolerance for small singular values. Singular values
            approximately less than or equal to ``rtol * largest_singular_value`` are
            set to zero. If a ``float``, the value is equivalent to a zero-dimensional
            array having a floating-point data type determined by :ref:`type-promotion`
            (as applied to ``x``) and must be broadcast against each matrix. If an
            ``array``, must have a floating-point data type and must be compatible with
            ``shape(x)[:-2]`` (see:ref:`broadcasting`). If ``None``, the default value
            is ``max(M, N) * eps``, where ``eps`` must be the machine epsilon associated
            with the floating-point data type determined by :ref:`type-promotion`
            (as applied to ``x``).
            Default: ``None``.
        key_chains
            The key-chains to apply or not apply the method to. Default is None.
        to_apply
            If True, the method will be applied to key_chains, otherwise key_chains
            will be skipped. Default is True.
        prune_unapplied
            Whether to prune key_chains for which the function was not applied.
            Default is False.
        map_sequences
            Whether to also map method to sequences (lists, tuples). Default is False.
        out
            optional output array, for writing the result to. It must have a shape that
            the inputs broadcast to.

        Returns
        -------
        ret
            a container containing the ranks. The returned array must have a
            floating-point data type determined by :ref:`type-promotion` and must have
            shape ``(...)`` (i.e., must have a shape equal to ``shape(x)[:-2]``).

        Examples
        --------
        With :code: `ivy.Container` input:

        >>> x = ivy.Container(a=ivy.array([[1., 0.], [0., 1.]]), \
                              b=ivy.array([[1., 0.], [0., 0.]]))
        >>> y = ivy.Container.static_matrix_rank(x)
        >>> print(y)
        {
            a: ivy.array(2.),
            b: ivy.array(1.)
        }
        """
        return ContainerBase.multi_map_in_static_method(
            "matrix_rank",
            x,
<<<<<<< HEAD
=======
            rtol=rtol,
>>>>>>> 5d62c865
            key_chains=key_chains,
            to_apply=to_apply,
            prune_unapplied=prune_unapplied,
            map_sequences=map_sequences,
            rtol=rtol,
            out=out,
        )

    def matrix_rank(
<<<<<<< HEAD
        self: ivy.Container,
        key_chains: Optional[Union[List[str], Dict[str, str]]] = None,
        to_apply: bool = True,
        prune_unapplied: bool = False,
        map_sequences: bool = False,
        *,
        rtol: Optional[Union[float, Tuple[float]]] = None,
        out: Optional[ivy.Container] = None,
=======
            self: ivy.Container,
            rtol: Optional[Union[float, Tuple[float]]] = None,
            key_chains: Optional[Union[List[str], Dict[str, str]]] = None,
            to_apply: bool = True,
            prune_unapplied: bool = False,
            map_sequences: bool = False,
            *,
            out: Optional[ivy.Container] = None,
>>>>>>> 5d62c865
    ) -> ivy.Container:
        """
        ivy.Container instance method variant of ivy.matrix_rank.
        This method returns the rank (i.e., number of non-zero singular values)
        of a matrix (or a stack of matrices).

        Parameters
        ----------
        self
            input container having shape ``(..., M, N)`` and whose innermost two
            dimensions form ``MxN`` matrices. Should have a floating-point data type.
        rtol
            relative tolerance for small singular values. Singular values approximately
            less than or equal to ``rtol * largest_singular_value`` are set to zero. If
            a ``float``, the value is equivalent to a zero-dimensional array having a
            floating-point data type determined by :ref:`type-promotion` (as applied to
            ``x``) and must be broadcast against each matrix. If an ``array``, must have
            a floating-point data type and must be compatible with ``shape(x)[:-2]``
            (see :ref:`broadcasting`). If ``None``, the default value is
            ``max(M, N) * eps``, where ``eps`` must be the machine epsilon associated
            with the floating-point data type determined by :ref:`type-promotion`
            (as applied to ``x``). Default: ``None``.
        key_chains
            The key-chains to apply or not apply the method to. Default is None.
        to_apply
            If True, the method will be applied to key_chains, otherwise key_chains
            will be skipped. Default is True.
        prune_unapplied
            Whether to prune key_chains for which the function was not applied.
            Default is False.
        map_sequences
            Whether to also map method to sequences (lists, tuples). Default is False.
        out
            optional output array, for writing the result to. It must have a shape that
            the inputs broadcast to.

        Returns
        -------
        ret
            a container containing the ranks. The returned array must have a
            floating-point data type determined by :ref:`type-promotion` and must have
            shape ``(...)`` (i.e., must have a shape equal to ``shape(x)[:-2]``).

        Examples
        --------
        With :code: `ivy.Container` input:
        >>> x = ivy.Container(a=ivy.array([[1., 0.], [0., 1.]]), \
                                b=ivy.array([[1., 0.], [0., 0.]]))
        >>> y = x.matrix_rank()
        >>> print(y)
        {
            a: ivy.array(2),
            b: ivy.array(1)
        }
        """
        return self.static_matrix_rank(
            self,
            key_chains,
            to_apply,
            prune_unapplied,
            map_sequences,
            rtol=rtol,
            out=out,
        )

    @staticmethod
    def static_matrix_transpose(
            x: Union[ivy.Array, ivy.NativeArray, ivy.Container],
            key_chains: Optional[Union[List[str], Dict[str, str]]] = None,
            to_apply: bool = True,
            prune_unapplied: bool = False,
            map_sequences: bool = False,
            *,
            out: Optional[ivy.Container] = None,
    ) -> ivy.Container:
        return ContainerBase.multi_map_in_static_method(
            "matrix_transpose",
            x,
            key_chains=key_chains,
            to_apply=to_apply,
            prune_unapplied=prune_unapplied,
            map_sequences=map_sequences,
            out=out,
        )

    def matrix_transpose(
            self: ivy.Container,
            key_chains: Optional[Union[List[str], Dict[str, str]]] = None,
            to_apply: bool = True,
            prune_unapplied: bool = False,
            map_sequences: bool = False,
            *,
            out: Optional[ivy.Container] = None,
    ) -> ivy.Container:
        return self.static_matrix_transpose(
            self,
            key_chains,
            to_apply,
            prune_unapplied,
            map_sequences,
            out=out,
        )

    @staticmethod
    def static_outer(
            x1: Union[ivy.Array, ivy.NativeArray, ivy.Container],
            x2: Union[ivy.Array, ivy.NativeArray, ivy.Container],
            key_chains: Optional[Union[List[str], Dict[str, str]]] = None,
            to_apply: bool = True,
            prune_unapplied: bool = False,
            map_sequences: bool = False,
            *,
            out: Optional[ivy.Container] = None,
    ) -> ivy.Container:
        return ContainerBase.multi_map_in_static_method(
            "outer",
            x1,
            x2,
            key_chains=key_chains,
            to_apply=to_apply,
            prune_unapplied=prune_unapplied,
            map_sequences=map_sequences,
            out=out,
        )

    def outer(
            self: ivy.Container,
            x2: Union[ivy.Container, ivy.Array, ivy.NativeArray],
            key_chains: Optional[Union[List[str], Dict[str, str]]] = None,
            to_apply: bool = True,
            prune_unapplied: bool = False,
            map_sequences: bool = False,
            *,
            out: Optional[ivy.Container] = None,
    ) -> ivy.Container:
        return self.static_outer(
            self,
            x2,
            key_chains,
            to_apply,
            prune_unapplied,
            map_sequences,
            out=out,
        )

    @staticmethod
    def static_qr(
<<<<<<< HEAD
        x: Union[ivy.Array, ivy.NativeArray, ivy.Container],
        key_chains: Optional[Union[List[str], Dict[str, str]]] = None,
        to_apply: bool = True,
        prune_unapplied: bool = False,
        map_sequences: bool = False,
        *,
        mode: str = "reduced",
        out: Optional[ivy.Container] = None,
=======
            x: Union[ivy.Array, ivy.NativeArray, ivy.Container],
            mode: str = "reduced",
            key_chains: Optional[Union[List[str], Dict[str, str]]] = None,
            to_apply: bool = True,
            prune_unapplied: bool = False,
            map_sequences: bool = False,
            *,
            out: Optional[ivy.Container] = None,
>>>>>>> 5d62c865
    ) -> ivy.Container:
        return ContainerBase.multi_map_in_static_method(
            "qr",
            x,
            mode=mode,
            key_chains=key_chains,
            to_apply=to_apply,
            prune_unapplied=prune_unapplied,
            map_sequences=map_sequences,
            out=out,
        )

    def qr(
<<<<<<< HEAD
        self: ivy.Container,
        key_chains: Optional[Union[List[str], Dict[str, str]]] = None,
        to_apply: bool = True,
        prune_unapplied: bool = False,
        map_sequences: bool = False,
        *,
        mode: str = "reduced",
        out: Optional[ivy.Container] = None,
=======
            self: ivy.Container,
            mode: str = "reduced",
            key_chains: Optional[Union[List[str], Dict[str, str]]] = None,
            to_apply: bool = True,
            prune_unapplied: bool = False,
            map_sequences: bool = False,
            *,
            out: Optional[ivy.Container] = None,
>>>>>>> 5d62c865
    ) -> ivy.Container:
        return self.static_qr(
            self,
            key_chains,
            to_apply,
            prune_unapplied,
            map_sequences,
            mode=mode,
            out=out,
        )

    @staticmethod
    def static_slogdet(
            x: Union[ivy.Array, ivy.NativeArray, ivy.Container],
            key_chains: Optional[Union[List[str], Dict[str, str]]] = None,
            to_apply: bool = True,
            prune_unapplied: bool = False,
            map_sequences: bool = False,
            *,
            out: Optional[ivy.Container] = None,
    ) -> ivy.Container:
        return ContainerBase.multi_map_in_static_method(
            "slogdet",
            x,
            key_chains=key_chains,
            to_apply=to_apply,
            prune_unapplied=prune_unapplied,
            map_sequences=map_sequences,
            out=out,
        )

    def slogdet(
            self: ivy.Container,
            key_chains: Optional[Union[List[str], Dict[str, str]]] = None,
            to_apply: bool = True,
            prune_unapplied: bool = False,
            map_sequences: bool = False,
            *,
            out: Optional[ivy.Container] = None,
    ) -> ivy.Container:
        return self.static_slogdet(
            self,
            key_chains,
            to_apply,
            prune_unapplied,
            map_sequences,
            out=out,
        )

    @staticmethod
    def static_solve(
            x1: Union[ivy.Array, ivy.NativeArray, ivy.Container],
            x2: Union[ivy.Array, ivy.NativeArray, ivy.Container],
            key_chains: Optional[Union[List[str], Dict[str, str]]] = None,
            to_apply: bool = True,
            prune_unapplied: bool = False,
            map_sequences: bool = False,
            *,
            out: Optional[ivy.Container] = None,
    ) -> ivy.Container:
        return ContainerBase.multi_map_in_static_method(
            "solve",
            x1,
            x2,
            key_chains=key_chains,
            to_apply=to_apply,
            prune_unapplied=prune_unapplied,
            map_sequences=map_sequences,
            out=out,
        )

    def solve(
            self: ivy.Container,
            x2: Union[ivy.Container, ivy.Array, ivy.NativeArray],
            key_chains: Optional[Union[List[str], Dict[str, str]]] = None,
            to_apply: bool = True,
            prune_unapplied: bool = False,
            map_sequences: bool = False,
            *,
            out: Optional[ivy.Container] = None,
    ) -> ivy.Container:
        return self.static_solve(
            self,
            x2,
            key_chains,
            to_apply,
            prune_unapplied,
            map_sequences,
            out=out,
        )

    @staticmethod
    def static_svd(
<<<<<<< HEAD
        x: Union[ivy.Array, ivy.NativeArray, ivy.Container],
        key_chains: Optional[Union[List[str], Dict[str, str]]] = None,
        to_apply: bool = True,
        prune_unapplied: bool = False,
        map_sequences: bool = False,
        *,
        full_matrices: bool = True,
        out: Optional[ivy.Container] = None,
=======
            x: Union[ivy.Array, ivy.NativeArray, ivy.Container],
            full_matrices: bool = True,
            key_chains: Optional[Union[List[str], Dict[str, str]]] = None,
            to_apply: bool = True,
            prune_unapplied: bool = False,
            map_sequences: bool = False,
            *,
            out: Optional[ivy.Container] = None,
>>>>>>> 5d62c865
    ) -> Union[ivy.Container, Tuple[ivy.Container, ...]]:
        return ContainerBase.multi_map_in_static_method(
            "svd",
            x,
            full_matrices=full_matrices,
            key_chains=key_chains,
            to_apply=to_apply,
            prune_unapplied=prune_unapplied,
            map_sequences=map_sequences,
        )

    # Unsure
    def svd(
<<<<<<< HEAD
        self: ivy.Container,
        key_chains: Optional[Union[List[str], Dict[str, str]]] = None,
        to_apply: bool = True,
        prune_unapplied: bool = False,
        map_sequences: bool = False,
        *,
        full_matrices: bool = True,
        out: Optional[ivy.Container] = None,
=======
            self: ivy.Container,
            full_matrices: bool = True,
            key_chains: Optional[Union[List[str], Dict[str, str]]] = None,
            to_apply: bool = True,
            prune_unapplied: bool = False,
            map_sequences: bool = False,
            *,
            out: Optional[ivy.Container] = None,
>>>>>>> 5d62c865
    ) -> Union[ivy.Container, Tuple[ivy.Container, ...]]:
        return self.static_svd(
            self,
            key_chains,
            to_apply,
            prune_unapplied,
            map_sequences,
            full_matrices=full_matrices,
            out=out,
        )

    @staticmethod
    def static_svdvals(
            x: Union[ivy.Array, ivy.NativeArray, ivy.Container],
            key_chains: Optional[Union[List[str], Dict[str, str]]] = None,
            to_apply: bool = True,
            prune_unapplied: bool = False,
            map_sequences: bool = False,
            *,
            out: Optional[ivy.Container] = None,
    ) -> ivy.Container:
        return ContainerBase.multi_map_in_static_method(
            "svdvals",
            x,
            key_chains=key_chains,
            to_apply=to_apply,
            prune_unapplied=prune_unapplied,
            map_sequences=map_sequences,
            out=out,
        )

    def svdvals(
            self: ivy.Container,
            key_chains: Optional[Union[List[str], Dict[str, str]]] = None,
            to_apply: bool = True,
            prune_unapplied: bool = False,
            map_sequences: bool = False,
            *,
            out: Optional[ivy.Container] = None,
    ) -> ivy.Container:
        return self.static_svdvals(
            self,
            key_chains,
            to_apply,
            prune_unapplied,
            map_sequences,
            out=out,
        )

    @staticmethod
    def static_tensordot(
<<<<<<< HEAD
        x1: Union[ivy.Array, ivy.NativeArray, ivy.Container],
        x2: Union[ivy.Array, ivy.NativeArray, ivy.Container],
        key_chains: Optional[Union[List[str], Dict[str, str]]] = None,
        to_apply: bool = True,
        prune_unapplied: bool = False,
        map_sequences: bool = False,
        *,
        axes: Union[int, Tuple[List[int], List[int]]] = 2,
        out: Optional[ivy.Container] = None,
=======
            x1: Union[ivy.Array, ivy.NativeArray, ivy.Container],
            x2: Union[ivy.Array, ivy.NativeArray, ivy.Container],
            axes: Union[int, Tuple[List[int], List[int]]] = 2,
            key_chains: Optional[Union[List[str], Dict[str, str]]] = None,
            to_apply: bool = True,
            prune_unapplied: bool = False,
            map_sequences: bool = False,
            *,
            out: Optional[ivy.Container] = None,
>>>>>>> 5d62c865
    ) -> ivy.Container:
        return ContainerBase.multi_map_in_static_method(
            "tensordot",
            x1,
            x2,
            axes=axes,
            key_chains=key_chains,
            to_apply=to_apply,
            prune_unapplied=prune_unapplied,
            map_sequences=map_sequences,
            out=out,
        )

    def tensordot(
<<<<<<< HEAD
        self: ivy.Container,
        x2: Union[ivy.Container, ivy.Array, ivy.NativeArray],
        key_chains: Optional[Union[List[str], Dict[str, str]]] = None,
        to_apply: bool = True,
        prune_unapplied: bool = False,
        map_sequences: bool = False,
        *,
        axes: Union[int, Tuple[List[int], List[int]]] = 2,
        out: Optional[ivy.Container] = None,
=======
            self: ivy.Container,
            x2: Union[ivy.Container, ivy.Array, ivy.NativeArray],
            axes: Union[int, Tuple[List[int], List[int]]] = 2,
            key_chains: Optional[Union[List[str], Dict[str, str]]] = None,
            to_apply: bool = True,
            prune_unapplied: bool = False,
            map_sequences: bool = False,
            *,
            out: Optional[ivy.Container] = None,
>>>>>>> 5d62c865
    ) -> ivy.Container:
        return self.static_tensordot(
            self,
            x2,
            key_chains,
            to_apply,
            prune_unapplied,
            map_sequences,
            axes=axes,
            out=out,
        )

    @staticmethod
    def static_trace(
<<<<<<< HEAD
        x: Union[ivy.Array, ivy.NativeArray, ivy.Container],
        key_chains: Optional[Union[List[str], Dict[str, str]]] = None,
        to_apply: bool = True,
        prune_unapplied: bool = False,
        map_sequences: bool = False,
        *,
        offset: int = 0,
        out: Optional[ivy.Container] = None,
=======
            x: Union[ivy.Array, ivy.NativeArray, ivy.Container],
            offset: int = 0,
            key_chains: Optional[Union[List[str], Dict[str, str]]] = None,
            to_apply: bool = True,
            prune_unapplied: bool = False,
            map_sequences: bool = False,
            *,
            out: Optional[ivy.Container] = None,
>>>>>>> 5d62c865
    ) -> ivy.Container:
        return ContainerBase.multi_map_in_static_method(
            "trace",
            x,
            offset=offset,
            key_chains=key_chains,
            to_apply=to_apply,
            prune_unapplied=prune_unapplied,
            map_sequences=map_sequences,
            out=out,
        )

    def trace(
            self: ivy.Container,
            offset: int = 0,
            key_chains: Optional[Union[List[str], Dict[str, str]]] = None,
            to_apply: bool = True,
            prune_unapplied: bool = False,
            map_sequences: bool = False,
            *,
            out: Optional[ivy.Container] = None,
    ) -> ivy.Container:
        return self.static_trace(
            self,
            key_chains,
            to_apply,
            prune_unapplied,
            map_sequences,
            offset=offset,
            out=out,
        )

    @staticmethod
    def static_vecdot(
<<<<<<< HEAD
        x1: Union[ivy.Container, ivy.Array, ivy.NativeArray],
        x2: Union[ivy.Container, ivy.Array, ivy.NativeArray],
        key_chains: Optional[Union[List[str], Dict[str, str]]] = None,
        to_apply: bool = True,
        prune_unapplied: bool = False,
        map_sequences: bool = False,
        *,
        axis: int = -1,
        out: Optional[ivy.Container] = None,
=======
            x1: Union[ivy.Container, ivy.Array, ivy.NativeArray],
            x2: Union[ivy.Container, ivy.Array, ivy.NativeArray],
            axis: int = -1,
            key_chains: Optional[Union[List[str], Dict[str, str]]] = None,
            to_apply: bool = True,
            prune_unapplied: bool = False,
            map_sequences: bool = False,
            *,
            out: Optional[ivy.Container] = None,
>>>>>>> 5d62c865
    ) -> ivy.Container:
        return ContainerBase.multi_map_in_static_method(
            "vecdot",
            x1,
            x2,
            axis=axis,
            key_chains=key_chains,
            to_apply=to_apply,
            prune_unapplied=prune_unapplied,
            map_sequences=map_sequences,
            out=out,
        )

    def vecdot(
<<<<<<< HEAD
        self: ivy.Container,
        x2: Union[ivy.Container, ivy.Array, ivy.NativeArray],
        key_chains: Optional[Union[List[str], Dict[str, str]]] = None,
        to_apply: bool = True,
        prune_unapplied: bool = False,
        map_sequences: bool = False,
        *,
        axis: int = -1,
        out: Optional[ivy.Container] = None,
=======
            self: ivy.Container,
            x2: Union[ivy.Container, ivy.Array, ivy.NativeArray],
            axis: int = -1,
            key_chains: Optional[Union[List[str], Dict[str, str]]] = None,
            to_apply: bool = True,
            prune_unapplied: bool = False,
            map_sequences: bool = False,
            *,
            out: Optional[ivy.Container] = None,
>>>>>>> 5d62c865
    ) -> ivy.Container:
        return self.static_vecdot(
            self,
            x2,
            key_chains,
            to_apply,
            prune_unapplied,
            map_sequences,
            axis=axis,
            out=out,
        )

    @staticmethod
    def static_vector_norm(
<<<<<<< HEAD
        x: Union[ivy.Array, ivy.NativeArray, ivy.Container],
        key_chains: Optional[Union[List[str], Dict[str, str]]] = None,
        to_apply: bool = True,
        prune_unapplied: bool = False,
        map_sequences: bool = False,
        *,
        axis: Optional[Union[int, Tuple[int]]] = None,
        keepdims: bool = False,
        ord: Union[int, float, Literal[inf, -inf]] = 2,
        out: Optional[ivy.Container] = None,
=======
            x: Union[ivy.Array, ivy.NativeArray, ivy.Container],
            axis: Optional[Union[int, Tuple[int]]] = None,
            keepdims: bool = False,
            ord: Union[int, float, Literal[inf, -inf]] = 2,
            key_chains: Optional[Union[List[str], Dict[str, str]]] = None,
            to_apply: bool = True,
            prune_unapplied: bool = False,
            map_sequences: bool = False,
            *,
            out: Optional[ivy.Container] = None,
>>>>>>> 5d62c865
    ) -> ivy.Container:
        r"""
        ivy.Container static method variant of ivy.vector_norm.
        This method simply wraps the function, and so the docstring for
        ivy.vector_norm also applies to this method with minimal changes.

        Parameters
        ----------
        x
            input array. Should have a floating-point data type.
        axis
            If an integer, ``axis`` specifies the axis (dimension)
            along which to compute vector norms. If an n-tuple,
            ``axis`` specifies the axes (dimensions) along
            which to compute batched vector norms. If ``None``, the
             vector norm must be computed over all array values
             (i.e., equivalent to computing the vector norm of
            a flattened array). Negative indices must be
            supported. Default: ``None``.
        keepdims
            If ``True``, the axes (dimensions) specified by ``axis``
            must be included in the result as singleton dimensions,
            and, accordingly, the result must be compatible
            with the input array (see :ref:`broadcasting`). Otherwise,
            if ``False``, the axes (dimensions) specified by ``axis`` must
            not be included in the result. Default: ``False``.
        ord
            order of the norm. The following mathematical norms must be supported:

            +------------------+----------------------------+
            | ord              | description                |
            +==================+============================+
            | 1                | L1-norm (Manhattan)        |
            +------------------+----------------------------+
            | 2                | L2-norm (Euclidean)        |
            +------------------+----------------------------+
            | inf              | infinity norm              |
            +------------------+----------------------------+
            | (int,float >= 1) | p-norm                     |
            +------------------+----------------------------+

            The following non-mathematical "norms" must be supported:

            +------------------+--------------------------------+
            | ord              | description                    |
            +==================+================================+
            | 0                | sum(a != 0)                    |
            +------------------+--------------------------------+
            | -1               | 1./sum(1./abs(a))              |
            +------------------+--------------------------------+
            | -2               | 1./sqrt(sum(1./abs(a)/*/*2))   | # noqa
            +------------------+--------------------------------+
            | -inf             | min(abs(a))                    |
            +------------------+--------------------------------+
            | (int,float < 1)  | sum(abs(a)/*/*ord)/*/*(1./ord) |
            +------------------+--------------------------------+

            Default: ``2``.
        out
            optional output array, for writing the result to. It must
            have a shape that the inputs broadcast to.

        Returns
        -------
        ret
            an array containing the vector norms. If ``axis`` is
            ``None``, the returned array must be a zero-dimensional
            array containing a vector norm. If ``axis`` is
            a scalar value (``int`` or ``float``), the returned array
            must have a rank which is one less than the rank of ``x``.
            If ``axis`` is a ``n``-tuple, the returned array must have
             a rank which is ``n`` less than the rank of ``x``. The returned
            array must have a floating-point data type determined
            by :ref:`type-promotion`.

        """
        return ContainerBase.multi_map_in_static_method(
            "vector_norm",
            x,
            axis=axis,
            keepdims=keepdims,
            ord=ord,
            key_chains=key_chains,
            to_apply=to_apply,
            prune_unapplied=prune_unapplied,
            map_sequences=map_sequences,
            out=out,
        )

    def vector_norm(
<<<<<<< HEAD
        self: ivy.Container,
        key_chains: Optional[Union[List[str], Dict[str, str]]] = None,
        to_apply: bool = True,
        prune_unapplied: bool = False,
        map_sequences: bool = False,
        *,
        axis: Optional[Union[int, Tuple[int]]] = None,
        keepdims: bool = False,
        ord: Union[int, float, Literal[inf, -inf]] = 2,
        out: Optional[ivy.Container] = None,
=======
            self: ivy.Container,
            axis: Optional[Union[int, Tuple[int]]] = None,
            keepdims: bool = False,
            ord: Union[int, float, Literal[inf, -inf]] = 2,
            key_chains: Optional[Union[List[str], Dict[str, str]]] = None,
            to_apply: bool = True,
            prune_unapplied: bool = False,
            map_sequences: bool = False,
            *,
            out: Optional[ivy.Container] = None,
>>>>>>> 5d62c865
    ) -> ivy.Container:
        r"""
        ivy.Container instance method variant of ivy.vector_norm.
        This method simply wraps the function, and so the docstring for
        ivy.vector_norm also applies to this method with minimal changes.

        Parameters
        ----------
        self
            input array. Should have a floating-point data type.
        axis
            If an integer, ``axis`` specifies the axis (dimension)
            along which to compute vector norms. If an n-tuple, ``axis``
            specifies the axes (dimensions) along which to compute
            batched vector norms. If ``None``, the vector norm must be
            computed over all array values (i.e., equivalent to computing
            the vector norm of a flattened array). Negative indices must
            be supported. Default: ``None``.
        keepdims
            If ``True``, the axes (dimensions) specified by ``axis`` must
            be included in the result as singleton dimensions, and, accordingly,
            the result must be compatible with the input array
            (see :ref:`broadcasting`).Otherwise, if ``False``, the axes
            (dimensions) specified by ``axis`` must not be included in
            the result. Default: ``False``.
        ord
            order of the norm. The following mathematical norms must be supported:

            +------------------+----------------------------+
            | ord              | description                |
            +==================+============================+
            | 1                | L1-norm (Manhattan)        |
            +------------------+----------------------------+
            | 2                | L2-norm (Euclidean)        |
            +------------------+----------------------------+
            | inf              | infinity norm              |
            +------------------+----------------------------+
            | (int,float >= 1) | p-norm                     |
            +------------------+----------------------------+

            The following non-mathematical "norms" must be supported:

            +------------------+--------------------------------+
            | ord              | description                    |
            +==================+================================+
            | 0                | sum(a != 0)                    |
            +------------------+--------------------------------+
            | -1               | 1./sum(1./abs(a))              |
            +------------------+--------------------------------+
            | -2               | 1./sqrt(sum(1./abs(a)/*/*2))   | # noqa
            +------------------+--------------------------------+
            | -inf             | min(abs(a))                    |
            +------------------+--------------------------------+
            | (int,float < 1)  | sum(abs(a)/*/*ord)/*/*(1./ord) |
            +------------------+--------------------------------+

            Default: ``2``.
        out
            optional output array, for writing the result to. It must
            have a shape that the inputs broadcast to.

        Returns
        -------
        ret
            an array containing the vector norms. If ``axis`` is ``None``,
            the returned array must be a zero-dimensional array containing
            a vector norm. If ``axis`` is a scalar value (``int`` or ``float``),
            the returned array must have a rank which is one less than the
            rank of ``x``. If ``axis`` is a ``n``-tuple, the returned
            array must have a rank which is ``n`` less than the rank of
            ``x``. The returned array must have a floating-point data type
            determined by :ref:`type-promotion`.

        """
        return self.static_vector_norm(
            self,
            key_chains,
            to_apply,
            prune_unapplied,
            map_sequences,
            axis=axis,
            keepdims=keepdims,
            ord=ord,
            out=out,
        )

    @staticmethod
    def static_vector_to_skew_symmetric_matrix(
            vector: Union[ivy.Array, ivy.NativeArray, ivy.Container],
            key_chains: Optional[Union[List[str], Dict[str, str]]] = None,
            to_apply: bool = True,
            prune_unapplied: bool = False,
            map_sequences: bool = False,
            *,
            out: Optional[ivy.Container] = None,
    ) -> ivy.Container:
        return ContainerBase.multi_map_in_static_method(
            "vector_to_skew_symmetric_matrix",
            vector,
            key_chains=key_chains,
            to_apply=to_apply,
            prune_unapplied=prune_unapplied,
            map_sequences=map_sequences,
            out=out,
        )

    def vector_to_skew_symmetric_matrix(
            self: ivy.Container,
            key_chains: Optional[Union[List[str], Dict[str, str]]] = None,
            to_apply: bool = True,
            prune_unapplied: bool = False,
            map_sequences: bool = False,
            *,
            out: Optional[ivy.Container] = None,
    ) -> ivy.Container:
        return self.static_vector_to_skew_symmetric_matrix(
            self,
            key_chains,
            to_apply,
            prune_unapplied,
            map_sequences,
            out=out,
        )<|MERGE_RESOLUTION|>--- conflicted
+++ resolved
@@ -692,26 +692,15 @@
 
     @staticmethod
     def static_matrix_rank(
-<<<<<<< HEAD
         x: Union[ivy.Array, ivy.NativeArray, ivy.Container],
-        key_chains: Optional[Union[List[str], Dict[str, str]]] = None,
-        to_apply: bool = True,
-        prune_unapplied: bool = False,
-        map_sequences: bool = False,
+        /,
         *,
         rtol: Optional[Union[float, Tuple[float]]] = None,
-        out: Optional[ivy.Container] = None,
-=======
-            x: Union[ivy.Array, ivy.NativeArray, ivy.Container],
-            /,
-            *,
-            rtol: Optional[Union[float, Tuple[float]]] = None,
-            key_chains: Optional[Union[List[str], Dict[str, str]]] = None,
-            to_apply: bool = True,
-            prune_unapplied: bool = False,
-            map_sequences: bool = False,
-            out: Optional[ivy.Container] = None,
->>>>>>> 5d62c865
+        key_chains: Optional[Union[List[str], Dict[str, str]]] = None,
+        to_apply: bool = True,
+        prune_unapplied: bool = False,
+        map_sequences: bool = False,
+        out: Optional[ivy.Container] = None,
     ) -> ivy.Container:
         """
         ivy.Container static method variant of ivy.matrix_rank.
@@ -773,20 +762,15 @@
         return ContainerBase.multi_map_in_static_method(
             "matrix_rank",
             x,
-<<<<<<< HEAD
-=======
+            key_chains=key_chains,
+            to_apply=to_apply,
+            prune_unapplied=prune_unapplied,
+            map_sequences=map_sequences,
             rtol=rtol,
->>>>>>> 5d62c865
-            key_chains=key_chains,
-            to_apply=to_apply,
-            prune_unapplied=prune_unapplied,
-            map_sequences=map_sequences,
-            rtol=rtol,
             out=out,
         )
 
     def matrix_rank(
-<<<<<<< HEAD
         self: ivy.Container,
         key_chains: Optional[Union[List[str], Dict[str, str]]] = None,
         to_apply: bool = True,
@@ -795,16 +779,6 @@
         *,
         rtol: Optional[Union[float, Tuple[float]]] = None,
         out: Optional[ivy.Container] = None,
-=======
-            self: ivy.Container,
-            rtol: Optional[Union[float, Tuple[float]]] = None,
-            key_chains: Optional[Union[List[str], Dict[str, str]]] = None,
-            to_apply: bool = True,
-            prune_unapplied: bool = False,
-            map_sequences: bool = False,
-            *,
-            out: Optional[ivy.Container] = None,
->>>>>>> 5d62c865
     ) -> ivy.Container:
         """
         ivy.Container instance method variant of ivy.matrix_rank.
@@ -952,7 +926,6 @@
 
     @staticmethod
     def static_qr(
-<<<<<<< HEAD
         x: Union[ivy.Array, ivy.NativeArray, ivy.Container],
         key_chains: Optional[Union[List[str], Dict[str, str]]] = None,
         to_apply: bool = True,
@@ -961,16 +934,6 @@
         *,
         mode: str = "reduced",
         out: Optional[ivy.Container] = None,
-=======
-            x: Union[ivy.Array, ivy.NativeArray, ivy.Container],
-            mode: str = "reduced",
-            key_chains: Optional[Union[List[str], Dict[str, str]]] = None,
-            to_apply: bool = True,
-            prune_unapplied: bool = False,
-            map_sequences: bool = False,
-            *,
-            out: Optional[ivy.Container] = None,
->>>>>>> 5d62c865
     ) -> ivy.Container:
         return ContainerBase.multi_map_in_static_method(
             "qr",
@@ -984,7 +947,6 @@
         )
 
     def qr(
-<<<<<<< HEAD
         self: ivy.Container,
         key_chains: Optional[Union[List[str], Dict[str, str]]] = None,
         to_apply: bool = True,
@@ -993,16 +955,6 @@
         *,
         mode: str = "reduced",
         out: Optional[ivy.Container] = None,
-=======
-            self: ivy.Container,
-            mode: str = "reduced",
-            key_chains: Optional[Union[List[str], Dict[str, str]]] = None,
-            to_apply: bool = True,
-            prune_unapplied: bool = False,
-            map_sequences: bool = False,
-            *,
-            out: Optional[ivy.Container] = None,
->>>>>>> 5d62c865
     ) -> ivy.Container:
         return self.static_qr(
             self,
@@ -1096,7 +1048,6 @@
 
     @staticmethod
     def static_svd(
-<<<<<<< HEAD
         x: Union[ivy.Array, ivy.NativeArray, ivy.Container],
         key_chains: Optional[Union[List[str], Dict[str, str]]] = None,
         to_apply: bool = True,
@@ -1105,16 +1056,6 @@
         *,
         full_matrices: bool = True,
         out: Optional[ivy.Container] = None,
-=======
-            x: Union[ivy.Array, ivy.NativeArray, ivy.Container],
-            full_matrices: bool = True,
-            key_chains: Optional[Union[List[str], Dict[str, str]]] = None,
-            to_apply: bool = True,
-            prune_unapplied: bool = False,
-            map_sequences: bool = False,
-            *,
-            out: Optional[ivy.Container] = None,
->>>>>>> 5d62c865
     ) -> Union[ivy.Container, Tuple[ivy.Container, ...]]:
         return ContainerBase.multi_map_in_static_method(
             "svd",
@@ -1128,7 +1069,6 @@
 
     # Unsure
     def svd(
-<<<<<<< HEAD
         self: ivy.Container,
         key_chains: Optional[Union[List[str], Dict[str, str]]] = None,
         to_apply: bool = True,
@@ -1137,16 +1077,6 @@
         *,
         full_matrices: bool = True,
         out: Optional[ivy.Container] = None,
-=======
-            self: ivy.Container,
-            full_matrices: bool = True,
-            key_chains: Optional[Union[List[str], Dict[str, str]]] = None,
-            to_apply: bool = True,
-            prune_unapplied: bool = False,
-            map_sequences: bool = False,
-            *,
-            out: Optional[ivy.Container] = None,
->>>>>>> 5d62c865
     ) -> Union[ivy.Container, Tuple[ivy.Container, ...]]:
         return self.static_svd(
             self,
@@ -1198,7 +1128,6 @@
 
     @staticmethod
     def static_tensordot(
-<<<<<<< HEAD
         x1: Union[ivy.Array, ivy.NativeArray, ivy.Container],
         x2: Union[ivy.Array, ivy.NativeArray, ivy.Container],
         key_chains: Optional[Union[List[str], Dict[str, str]]] = None,
@@ -1208,17 +1137,6 @@
         *,
         axes: Union[int, Tuple[List[int], List[int]]] = 2,
         out: Optional[ivy.Container] = None,
-=======
-            x1: Union[ivy.Array, ivy.NativeArray, ivy.Container],
-            x2: Union[ivy.Array, ivy.NativeArray, ivy.Container],
-            axes: Union[int, Tuple[List[int], List[int]]] = 2,
-            key_chains: Optional[Union[List[str], Dict[str, str]]] = None,
-            to_apply: bool = True,
-            prune_unapplied: bool = False,
-            map_sequences: bool = False,
-            *,
-            out: Optional[ivy.Container] = None,
->>>>>>> 5d62c865
     ) -> ivy.Container:
         return ContainerBase.multi_map_in_static_method(
             "tensordot",
@@ -1233,7 +1151,6 @@
         )
 
     def tensordot(
-<<<<<<< HEAD
         self: ivy.Container,
         x2: Union[ivy.Container, ivy.Array, ivy.NativeArray],
         key_chains: Optional[Union[List[str], Dict[str, str]]] = None,
@@ -1243,17 +1160,6 @@
         *,
         axes: Union[int, Tuple[List[int], List[int]]] = 2,
         out: Optional[ivy.Container] = None,
-=======
-            self: ivy.Container,
-            x2: Union[ivy.Container, ivy.Array, ivy.NativeArray],
-            axes: Union[int, Tuple[List[int], List[int]]] = 2,
-            key_chains: Optional[Union[List[str], Dict[str, str]]] = None,
-            to_apply: bool = True,
-            prune_unapplied: bool = False,
-            map_sequences: bool = False,
-            *,
-            out: Optional[ivy.Container] = None,
->>>>>>> 5d62c865
     ) -> ivy.Container:
         return self.static_tensordot(
             self,
@@ -1268,7 +1174,6 @@
 
     @staticmethod
     def static_trace(
-<<<<<<< HEAD
         x: Union[ivy.Array, ivy.NativeArray, ivy.Container],
         key_chains: Optional[Union[List[str], Dict[str, str]]] = None,
         to_apply: bool = True,
@@ -1277,16 +1182,6 @@
         *,
         offset: int = 0,
         out: Optional[ivy.Container] = None,
-=======
-            x: Union[ivy.Array, ivy.NativeArray, ivy.Container],
-            offset: int = 0,
-            key_chains: Optional[Union[List[str], Dict[str, str]]] = None,
-            to_apply: bool = True,
-            prune_unapplied: bool = False,
-            map_sequences: bool = False,
-            *,
-            out: Optional[ivy.Container] = None,
->>>>>>> 5d62c865
     ) -> ivy.Container:
         return ContainerBase.multi_map_in_static_method(
             "trace",
@@ -1321,7 +1216,6 @@
 
     @staticmethod
     def static_vecdot(
-<<<<<<< HEAD
         x1: Union[ivy.Container, ivy.Array, ivy.NativeArray],
         x2: Union[ivy.Container, ivy.Array, ivy.NativeArray],
         key_chains: Optional[Union[List[str], Dict[str, str]]] = None,
@@ -1331,17 +1225,6 @@
         *,
         axis: int = -1,
         out: Optional[ivy.Container] = None,
-=======
-            x1: Union[ivy.Container, ivy.Array, ivy.NativeArray],
-            x2: Union[ivy.Container, ivy.Array, ivy.NativeArray],
-            axis: int = -1,
-            key_chains: Optional[Union[List[str], Dict[str, str]]] = None,
-            to_apply: bool = True,
-            prune_unapplied: bool = False,
-            map_sequences: bool = False,
-            *,
-            out: Optional[ivy.Container] = None,
->>>>>>> 5d62c865
     ) -> ivy.Container:
         return ContainerBase.multi_map_in_static_method(
             "vecdot",
@@ -1356,7 +1239,6 @@
         )
 
     def vecdot(
-<<<<<<< HEAD
         self: ivy.Container,
         x2: Union[ivy.Container, ivy.Array, ivy.NativeArray],
         key_chains: Optional[Union[List[str], Dict[str, str]]] = None,
@@ -1366,17 +1248,6 @@
         *,
         axis: int = -1,
         out: Optional[ivy.Container] = None,
-=======
-            self: ivy.Container,
-            x2: Union[ivy.Container, ivy.Array, ivy.NativeArray],
-            axis: int = -1,
-            key_chains: Optional[Union[List[str], Dict[str, str]]] = None,
-            to_apply: bool = True,
-            prune_unapplied: bool = False,
-            map_sequences: bool = False,
-            *,
-            out: Optional[ivy.Container] = None,
->>>>>>> 5d62c865
     ) -> ivy.Container:
         return self.static_vecdot(
             self,
@@ -1391,7 +1262,6 @@
 
     @staticmethod
     def static_vector_norm(
-<<<<<<< HEAD
         x: Union[ivy.Array, ivy.NativeArray, ivy.Container],
         key_chains: Optional[Union[List[str], Dict[str, str]]] = None,
         to_apply: bool = True,
@@ -1402,18 +1272,6 @@
         keepdims: bool = False,
         ord: Union[int, float, Literal[inf, -inf]] = 2,
         out: Optional[ivy.Container] = None,
-=======
-            x: Union[ivy.Array, ivy.NativeArray, ivy.Container],
-            axis: Optional[Union[int, Tuple[int]]] = None,
-            keepdims: bool = False,
-            ord: Union[int, float, Literal[inf, -inf]] = 2,
-            key_chains: Optional[Union[List[str], Dict[str, str]]] = None,
-            to_apply: bool = True,
-            prune_unapplied: bool = False,
-            map_sequences: bool = False,
-            *,
-            out: Optional[ivy.Container] = None,
->>>>>>> 5d62c865
     ) -> ivy.Container:
         r"""
         ivy.Container static method variant of ivy.vector_norm.
@@ -1504,7 +1362,6 @@
         )
 
     def vector_norm(
-<<<<<<< HEAD
         self: ivy.Container,
         key_chains: Optional[Union[List[str], Dict[str, str]]] = None,
         to_apply: bool = True,
@@ -1515,18 +1372,6 @@
         keepdims: bool = False,
         ord: Union[int, float, Literal[inf, -inf]] = 2,
         out: Optional[ivy.Container] = None,
-=======
-            self: ivy.Container,
-            axis: Optional[Union[int, Tuple[int]]] = None,
-            keepdims: bool = False,
-            ord: Union[int, float, Literal[inf, -inf]] = 2,
-            key_chains: Optional[Union[List[str], Dict[str, str]]] = None,
-            to_apply: bool = True,
-            prune_unapplied: bool = False,
-            map_sequences: bool = False,
-            *,
-            out: Optional[ivy.Container] = None,
->>>>>>> 5d62c865
     ) -> ivy.Container:
         r"""
         ivy.Container instance method variant of ivy.vector_norm.
