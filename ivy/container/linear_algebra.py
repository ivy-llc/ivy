# global
from typing import Union, Optional, Tuple, Literal, List, NamedTuple, Dict

# local
from ivy.container.base import ContainerBase
import ivy

inf = float("inf")

# ToDo: implement all methods here as public instance methods


# noinspection PyMissingConstructor,PyMethodParameters
class ContainerWithLinearAlgebra(ContainerBase):
    def matmul(
        self: ivy.Container,
        x2: Union[ivy.Container, ivy.Array, ivy.NativeArray],
        key_chains: Optional[Union[List[str], Dict[str, str]]] = None,
        to_apply: bool = True,
        prune_unapplied: bool = False,
        map_nests: bool = False,
        out: Optional[ivy.Container] = None,
    ) -> ivy.Container:
        kw = {}
        conts = {"x1": self}
        if ivy.is_array(x2):
            kw["x2"] = x2
        else:
            conts["x2"] = x2
        cont_keys = conts.keys()
        return ContainerBase.handle_inplace(
            ContainerBase.multi_map(
                lambda xs, _: ivy.matmul(**dict(zip(cont_keys, xs)), **kw)
                if ivy.is_array(xs[0])
                else xs,
                list(conts.values()),
                key_chains,
                to_apply,
                prune_unapplied,
                map_nests=map_nests,
            ),
            out,
        )

    @staticmethod
    def static_cholesky(
        x: Union[ivy.Array, ivy.NativeArray, ivy.Container],
        upper: Union[int, Tuple[int, ...], ivy.Container],
        key_chains: Optional[Union[List[str], Dict[str, str]]] = None,
        to_apply: bool = True,
        prune_unapplied: bool = False,
        map_sequences: bool = False,
        *,
        out: Optional[ivy.Container] = None,
    ) -> ivy.Container:
        """
        ivy.Container static method variant of ivy.cholesky. This method simply wraps
        the function, and so the docstring for ivy.cholesky also applies to this
        method with minimal changes.

        Parameters
        ----------
        x
            input array or container having shape (..., M, M) and whose innermost two
            dimensions form square symmetric positive-definite matrices. Should have a
            floating-point data type.
        upper
            If True, the result must be the upper-triangular Cholesky factor U. If
            False, the result must be the lower-triangular Cholesky factor L.
            Default: False.
        key_chains
            The key-chains to apply or not apply the method to. Default is None.
        to_apply
            If True, the method will be applied to key_chains, otherwise key_chains
            will be skipped. Default is True.
        prune_unapplied
            Whether to prune key_chains for which the function was not applied.
            Default is False.
        map_sequences
            Whether to also map method to sequences (lists, tuples). Default is False.
        out
            optional output container, for writing the result to. It must have a shape
            that the inputs broadcast to.

        Returns
        -------
        ret
            a container containing the Cholesky factors for each square matrix. If upper
            is False, the returned container must contain lower-triangular matrices;
            otherwise, the returned container must contain upper-triangular matrices.
            The returned container must have a floating-point data type determined by
            Type Promotion Rules and must have the same shape as self.

        Examples
        --------
        With one :code:`ivy.Container` input:
        >>> x = ivy.Container(a=ivy.array([[3., -1.], [-1., 3.]]), \
                              b=ivy.array([[2., 1.], [1., 1.]]))
        >>> y = ivy.Container.static_cholesky(x, 'false')
        >>> print(y)
        {
            a: ivy.array([[1.73, -0.577], 
                            [0., 1.63]]),
            b: ivy.array([[1.41, 0.707], 
                            [0., 0.707]])
         }
        With multiple :code:`ivy.Container` inputs:
        >>> x = ivy.Container(a=ivy.array([[3., -1], [-1., 3.]]), \
                              b=ivy.array([[2., 1.], [1., 1.]]))
        >>> upper = ivy.Container(a=1, b=-1)
        >>> y = ivy.Container.static_roll(x, upper)
        >>> print(y)
        {
            a: ivy.array([[3., 3.], 
                         [-1., -1.]]),
            b: ivy.array([[1., 1.], 
                          [1., 2.]])
        }
        """
        return ContainerBase.multi_map_in_static_method(
            "cholesky",
            x,
            upper,
            key_chains=key_chains,
            to_apply=to_apply,
            prune_unapplied=prune_unapplied,
            map_sequences=map_sequences,
            out=out,
        )

    def cholesky(
        self: ivy.Container,
        upper: Union[int, Tuple[int, ...], ivy.Container],
        key_chains: Optional[Union[List[str], Dict[str, str]]] = None,
        to_apply: bool = True,
        prune_unapplied: bool = False,
        map_sequences: bool = False,
        *,
        out: Optional[ivy.Container] = None,
    ) -> ivy.Container:
        """
        ivy.Container instance method variant of ivy.cholesky. This method simply wraps
        the function, and so the docstring for ivy.cholesky also applies to this method
        with minimal changes.

        Parameters
        ----------
        self
            input container having shape (..., M, M) and whose innermost two dimensions
            form square symmetric positive-definite matrices. Should have a
            floating-point data type.
        upper
            If True, the result must be the upper-triangular Cholesky factor U. If
            False, the result must be the lower-triangular Cholesky factor L.
            Default: False.
        key_chains
            The key-chains to apply or not apply the method to. Default is None.
        to_apply
            If True, the method will be applied to key_chains, otherwise key_chains
            will be skipped. Default is True.
        prune_unapplied
            Whether to prune key_chains for which the function was not applied.
            Default is False.
        map_sequences
            Whether to also map method to sequences (lists, tuples). Default is False.
        out
            optional output container, for writing the result to. It must have a shape
            that the inputs broadcast to.

        Returns
        -------
        ret
            a container containing the Cholesky factors for each square matrix. If upper
            is False, the returned container must contain lower-triangular matrices;
            otherwise, the returned container must contain upper-triangular matrices.
            The returned container must have a floating-point data type determined by
            Type Promotion Rules and must have the same shape as self.
            
        Examples
        --------
        >>> x = ivy.Container(a=ivy.array([[3., -1],[-1., 3.]]), \
                              b=ivy.array([[2., 1.],[1., 1.]]))
        >>> y = x.cholesky('false')
        >>> print(y)
        {
            a: ivy.array([[1.73, -0.577],
                            [0., 1.63]]),
            b: ivy.array([[1.41, 0.707],
                            [0., 0.707]])
        }
        """
        return self.static_cholesky(
            self,
            upper,
            key_chains,
            to_apply,
            prune_unapplied,
            map_sequences,
            out=out,
        )

    @staticmethod
    def static_cross(
        x1: Union[ivy.Array, ivy.NativeArray, ivy.Container],
        x2: Union[ivy.Container, ivy.Array, ivy.NativeArray],
        axis: int = -1,
        key_chains: Optional[Union[List[str], Dict[str, str]]] = None,
        to_apply: bool = True,
        prune_unapplied: bool = False,
        map_sequences: bool = False,
        *,
        out: Optional[ivy.Container] = None,
    ) -> ivy.Container:
        """
        ivy.Container static method variant of ivy.cross. 
        This method simply wraps the function, and so the docstring
        for ivy.cross also applies to this method with minimal changes.
        
        Parameters
        ----------
        x1
            first input array. Should have a numeric data type.
        x2
            second input array. Must be compatible with ``self``
            (see :ref:`broadcasting`). Should have a numeric data type.
        axis
            the axis (dimension) of x1 and x2 containing the vectors for which to 
            compute the cross product.vIf set to -1, the function computes the 
            cross product for vectors defined by the last axis (dimension). 
            Default: -1.
        key_chains
            The key-chains to apply or not apply the method to. Default is None.
        to_apply
            If True, the method will be applied to key_chains, otherwise key_chains
            will be skipped. Default is True.
        prune_unapplied
            Whether to prune key_chains for which the function was not applied.
            Default is False.
        map_sequences
            Whether to also map method to sequences (lists, tuples). Default is False.
        out
            optional output container, for writing the result to. It must have a shape
            that the inputs broadcast to.
            
        Returns
        -------
        ret
            an array containing the element-wise products. The returned array must have
            a data type determined by :ref:`type-promotion`.
            
        Examples
        --------
        With one :code:`ivy.Container` input:
        
        >>> x = ivy.array([9., 0., 3.])
        >>> y = ivy.Container(a=ivy.array([1., 1., 0.]), b=ivy.array([1., 0., 1.]))
        >>> z = ivy.Container.static_cross(x, y)
        >>> print(z)
        {
            a: ivy.array([-3., 3., 9.]),
            b: ivy.array([0., -6., 0.])
        }
        
        With multiple :code:`ivy.Container` inputs:
        
        >>> x = x = ivy.Container(a=ivy.array([5., 0., 0.]), b=ivy.array([0., 0., 2.]))
        >>> y = ivy.Container(a=ivy.array([0., 7., 0.]), b=ivy.array([3., 0., 0.]))
        >>> z = ivy.Container.static_cross(x, y)
        >>> print(z)
        {
            a: ivy.array([0., 0., 35.]),
            b: ivy.array([0., 6., 0.])
        }
        """
        return ContainerBase.multi_map_in_static_method(
            "cross",
            x1,
            x2,
            axis,
            key_chains=key_chains,
            to_apply=to_apply,
            prune_unapplied=prune_unapplied,
            map_sequences=map_sequences,
            out=out,
        )

    def cross(
        self: ivy.Container,
        x2: Union[ivy.Container, ivy.Array, ivy.NativeArray],
        axis: int = -1,
        key_chains: Optional[Union[List[str], Dict[str, str]]] = None,
        to_apply: bool = True,
        prune_unapplied: bool = False,
        map_sequences: bool = False,
        *,
        out: Optional[ivy.Container] = None,
    ) -> ivy.Container:
        """
        ivy.Container instance method variant of ivy.cross. 
        This method simply wraps the function, and so the docstring 
        for ivy.cross also applies to this method with minimal changes.
        
        Parameters
        ----------
        self
            first input array. Should have a numeric data type.
        x2
            second input array. Must be compatible with ``self``
            (see :ref:`broadcasting`). Should have a numeric data type.
        axis
            the axis (dimension) of x1 and x2 containing the vectors for which to 
            compute (default: -1) the cross product.vIf set to -1, the function 
            computes the cross product for vectors defined by the last axis (dimension).
            Default: -1.
        key_chains
            The key-chains to apply or not apply the method to. Default is None.
        to_apply
            If True, the method will be applied to key_chains, otherwise key_chains
            will be skipped. Default is True.
        prune_unapplied
            Whether to prune key_chains for which the function was not applied.
            Default is False.
        map_sequences
            Whether to also map method to sequences (lists, tuples). Default is False.
        out
            optional output container, for writing the result to. It must have a shape
            that the inputs broadcast to.
            
        Returns
        -------
        ret
            an array containing the element-wise products. The returned array must have 
            a data type determined by :ref:`type-promotion`.
        
        Examples
        --------
        >>> x = ivy.Container(a=ivy.array([5., 0., 0.]), b=ivy.array([0., 0., 2.]))
        >>> y = ivy.Container(a=ivy.array([0., 7., 0.]), b=ivy.array([3., 0., 0.]))
        >>> z = x.cross(y)
        >>> print(z)
        {
            a: ivy.array([0., 0., 35.]),
            b: ivy.array([0., 6., 0.])
        }
        """
        return self.static_cross(
            self,
            x2,
            axis,
            key_chains,
            to_apply,
            prune_unapplied,
            map_sequences,
            out=out,
        )

    @staticmethod
    def static_det(
        x: Union[ivy.Array, ivy.NativeArray, ivy.Container],
        key_chains: Optional[Union[List[str], Dict[str, str]]] = None,
        to_apply: bool = True,
        prune_unapplied: bool = False,
        map_sequences: bool = False,
        *,
        out: Optional[ivy.Container] = None,
    ) -> ivy.Container:
        return ContainerBase.multi_map_in_static_method(
            "det",
            x,
            key_chains=key_chains,
            to_apply=to_apply,
            prune_unapplied=prune_unapplied,
            map_sequences=map_sequences,
            out=out,
        )

    def det(
        self: ivy.Container,
        key_chains: Optional[Union[List[str], Dict[str, str]]] = None,
        to_apply: bool = True,
        prune_unapplied: bool = False,
        map_sequences: bool = False,
        *,
        out: Optional[ivy.Container] = None,
    ) -> ivy.Container:
        return self.static_det(
            self,
            key_chains,
            to_apply,
            prune_unapplied,
            map_sequences,
            out=out,
        )

    @staticmethod
    def static_diagonal(
        x: Union[ivy.Array, ivy.NativeArray, ivy.Container],
        offset: int = 0,
        axis1: int = -2,
        axis2: int = -1,
        key_chains: Optional[Union[List[str], Dict[str, str]]] = None,
        to_apply: bool = True,
        prune_unapplied: bool = False,
        map_sequences: bool = False,
        *,
        out: Optional[ivy.Container] = None,
    ) -> ivy.Container:
        return ContainerBase.multi_map_in_static_method(
            "diagonal",
            x,
            offset,
            axis1,
            axis2,
            key_chains=key_chains,
            to_apply=to_apply,
            prune_unapplied=prune_unapplied,
            map_sequences=map_sequences,
            out=out,
        )

    def diagonal(
        self: ivy.Container,
        offset: int = 0,
        axis1: int = -2,
        axis2: int = -1,
        key_chains: Optional[Union[List[str], Dict[str, str]]] = None,
        to_apply: bool = True,
        prune_unapplied: bool = False,
        map_sequences: bool = False,
        *,
        out: Optional[ivy.Container] = None,
    ) -> ivy.Container:
        return self.static_diagonal(
            self,
            offset,
            axis1,
            axis2,
            key_chains,
            to_apply,
            prune_unapplied,
            map_sequences,
            out=out,
        )

    def eigh(
        self: ivy.Container,
        key_chains: Optional[Union[List[str], Dict[str, str]]] = None,
        to_apply: bool = True,
        prune_unapplied: bool = False,
        map_sequences: bool = False,
    ) -> NamedTuple:
        return self.handle_inplace(
            self.map(
                lambda x_, _: ivy.eigh(x_) if ivy.is_array(x_) else x_,
                key_chains,
                to_apply,
                prune_unapplied,
                map_sequences,
            ),
            out=None,
        )

    @staticmethod
    def static_inv(
        x: Union[ivy.Array, ivy.NativeArray, ivy.Container],
        key_chains: Optional[Union[List[str], Dict[str, str]]] = None,
        to_apply: bool = True,
        prune_unapplied: bool = False,
        map_sequences: bool = False,
        *,
        out: Optional[ivy.Container] = None,
    ) -> ivy.Container:
        return ContainerBase.multi_map_in_static_method(
            "inv",
            x,
            key_chains=key_chains,
            to_apply=to_apply,
            prune_unapplied=prune_unapplied,
            map_sequences=map_sequences,
            out=out,
        )

    def inv(
        self: ivy.Container,
        key_chains: Optional[Union[List[str], Dict[str, str]]] = None,
        to_apply: bool = True,
        prune_unapplied: bool = False,
        map_sequences: bool = False,
        *,
        out: Optional[ivy.Container] = None,
    ) -> ivy.Container:
        return self.static_inv(
            self,
            key_chains,
            to_apply,
            prune_unapplied,
            map_sequences,
            out=out,
        )

    @staticmethod
    def static_matrix_norm(
        x: Union[ivy.Array, ivy.NativeArray, ivy.Container],
        ord: Optional[Union[int, float, Literal[inf, -inf, "fro", "nuc"]]] = "fro",
        keepdims: bool = False,
        key_chains: Optional[Union[List[str], Dict[str, str]]] = None,
        to_apply: bool = True,
        prune_unapplied: bool = False,
        map_sequences: bool = False,
        *,
        out: Optional[ivy.Container] = None,
    ) -> ivy.Container:
<<<<<<< HEAD
=======
        """
        ivy.Container static method variant of ivy.matrix_norm.
        This method simply wraps the function, and so the docstring for
        ivy.matrix_norm also applies to this method with minimal changes.

        Parameters
        ----------
        x
            Input array.
        ord
            Order of the norm. Default is 2.
        keepdims
            If this is set to True, the axes which are normed over are left in the
            result as dimensions with size one. With this option the result will
            broadcast correctly against the original x. Default is False.
        key_chains
            The key-chains to apply or not apply the method to. Default is None.
        to_apply
            If True, the method will be applied to key_chains, otherwise key_chains
            will be skipped. Default is True.
        prune_unapplied
            Whether to prune key_chains for which the function was not applied.
            Default is False.
        map_sequences
            Whether to also map method to sequences (lists, tuples). Default is False.
        out
            optional output array, for writing the result to. It must have a shape that
            the inputs broadcast to.

        Returns
        -------
        ret
            Matrix norm of the array at specified axes.

        """
>>>>>>> a2abb3d1
        return ContainerBase.multi_map_in_static_method(
            "matrix_norm",
            x,
            ord,
            keepdims,
            key_chains=key_chains,
            to_apply=to_apply,
            prune_unapplied=prune_unapplied,
            map_sequences=map_sequences,
            out=out,
        )

    def matrix_norm(
        self: ivy.Container,
        ord: Optional[Union[int, float, Literal[inf, -inf, "fro", "nuc"]]] = "fro",
        keepdims: bool = False,
        key_chains: Optional[Union[List[str], Dict[str, str]]] = None,
        to_apply: bool = True,
        prune_unapplied: bool = False,
        map_sequences: bool = False,
        *,
        out: Optional[ivy.Container] = None,
    ) -> ivy.Container:
<<<<<<< HEAD
=======
        """
        ivy.Container instance method variant of ivy.matrix_norm.
        This method simply wraps the function, and so the docstring for
        ivy.matrix_norm also applies to this method with minimal changes.

        Parameters
        ----------
        self
            Input array.
        ord
            Order of the norm. Default is 2.
        keepdims
            If this is set to True, the axes which are normed over are left in the
            result as dimensions with size one. With this option the result will
            broadcast correctly against the original x. Default is False.
        key_chains
            The key-chains to apply or not apply the method to. Default is None.
        to_apply
            If True, the method will be applied to key_chains, otherwise key_chains
            will be skipped. Default is True.
        prune_unapplied
            Whether to prune key_chains for which the function was not applied.
            Default is False.
        map_sequences
            Whether to also map method to sequences (lists, tuples). Default is False.
        out
            optional output array, for writing the result to. It must have a shape that
            the inputs broadcast to.

        Returns
        -------
        ret
            Matrix norm of the array at specified axes.

        """
>>>>>>> a2abb3d1
        return self.static_matrix_norm(
            self,
            ord,
            keepdims,
            key_chains,
            to_apply,
            prune_unapplied,
            map_sequences,
            out=out,
        )

    @staticmethod
    def static_matrix_power(
        x: Union[ivy.Array, ivy.NativeArray, ivy.Container],
        n: int,
        key_chains: Optional[Union[List[str], Dict[str, str]]] = None,
        to_apply: bool = True,
        prune_unapplied: bool = False,
        map_sequences: bool = False,
        *,
        out: Optional[ivy.Container] = None,
    ) -> ivy.Container:
        return ContainerBase.multi_map_in_static_method(
            "matrix_power",
            x,
            n,
            key_chains=key_chains,
            to_apply=to_apply,
            prune_unapplied=prune_unapplied,
            map_sequences=map_sequences,
            out=out,
        )

    def matrix_power(
        self: ivy.Container,
        n: int,
        key_chains: Optional[Union[List[str], Dict[str, str]]] = None,
        to_apply: bool = True,
        prune_unapplied: bool = False,
        map_sequences: bool = False,
        *,
        out: Optional[ivy.Container] = None,
    ) -> ivy.Container:
        return self.static_matrix_power(
            self,
            n,
            key_chains,
            to_apply,
            prune_unapplied,
            map_sequences,
            out=out,
        )

    @staticmethod
    def static_matrix_rank(
        x: Union[ivy.Array, ivy.NativeArray, ivy.Container],
        rtol: Optional[Union[float, Tuple[float]]] = None,
        key_chains: Optional[Union[List[str], Dict[str, str]]] = None,
        to_apply: bool = True,
        prune_unapplied: bool = False,
        map_sequences: bool = False,
        *,
        out: Optional[ivy.Container] = None,
    ) -> ivy.Container:
        """
        ivy.Container static method variant of ivy.matrix_rank.
        This method returns the rank (i.e., number of non-zero singular values)
        of a matrix (or a stack of matrices).

        Parameters
        ----------        
        x
            input array or container having shape ``(..., M, N)`` and whose innermost
            two dimensions form ``MxN`` matrices. Should have a floating-point data 
            type.
        rtol
            relative tolerance for small singular values. Singular values
            approximately less than or equal to ``rtol * largest_singular_value`` are
            set to zero. If a ``float``, the value is equivalent to a zero-dimensional
            array having a floating-point data type determined by :ref:`type-promotion` 
            (as applied to ``x``) and must be broadcast against each matrix. If an 
            ``array``, must have a floating-point data type and must be compatible with
            ``shape(x)[:-2]`` (see:ref:`broadcasting`). If ``None``, the default value
            is ``max(M, N) * eps``, where ``eps`` must be the machine epsilon associated
            with the floating-point data type determined by :ref:`type-promotion`
            (as applied to ``x``).
            Default: ``None``.    
        key_chains
            The key-chains to apply or not apply the method to. Default is None.
        to_apply
            If True, the method will be applied to key_chains, otherwise key_chains
            will be skipped. Default is True.
        prune_unapplied
            Whether to prune key_chains for which the function was not applied.
            Default is False.
        map_sequences
            Whether to also map method to sequences (lists, tuples). Default is False.
        out
            optional output array, for writing the result to. It must have a shape that
            the inputs broadcast to.

        Returns
        -------
        ret
            a container containing the ranks. The returned array must have a 
            floating-point data type determined by :ref:`type-promotion` and must have 
            shape ``(...)`` (i.e., must have a shape equal to ``shape(x)[:-2]``).

        Examples
        --------
        With :code: `ivy.Container` input:

        >>> x = ivy.Container(a=ivy.array([[1., 0.], [0., 1.]]), \
                              b=ivy.array([[1., 0.], [0., 0.]]))
        >>> y = ivy.Container.static_matrix_rank(x)
        >>> print(y)
        {
            a: ivy.array(2.),
            b: ivy.array(1.)
        }
        """
        return ContainerBase.multi_map_in_static_method(
            "matrix_rank",
            x,
            rtol,
            key_chains=key_chains,
            to_apply=to_apply,
            prune_unapplied=prune_unapplied,
            map_sequences=map_sequences,
            out=out,
        )

    def matrix_rank(
        self: ivy.Container,
        rtol: Optional[Union[float, Tuple[float]]] = None,
        key_chains: Optional[Union[List[str], Dict[str, str]]] = None,
        to_apply: bool = True,
        prune_unapplied: bool = False,
        map_sequences: bool = False,
        *,
        out: Optional[ivy.Container] = None,
    ) -> ivy.Container:
        """
        ivy.Container instance method variant of ivy.matrix_rank.
        This method returns the rank (i.e., number of non-zero singular values)
        of a matrix (or a stack of matrices).

        Parameters
        ----------
        self
            input container having shape ``(..., M, N)`` and whose innermost two 
            dimensions form ``MxN`` matrices. Should have a floating-point data type.
        rtol
            relative tolerance for small singular values. Singular values approximately
            less than or equal to ``rtol * largest_singular_value`` are set to zero. If
            a ``float``, the value is equivalent to a zero-dimensional array having a
            floating-point data type determined by :ref:`type-promotion` (as applied to
            ``x``) and must be broadcast against each matrix. If an ``array``, must have
            a floating-point data type and must be compatible with ``shape(x)[:-2]`` 
            (see :ref:`broadcasting`). If ``None``, the default value is 
            ``max(M, N) * eps``, where ``eps`` must be the machine epsilon associated 
            with the floating-point data type determined by :ref:`type-promotion`
            (as applied to ``x``). Default: ``None``.        
        key_chains
            The key-chains to apply or not apply the method to. Default is None.
        to_apply
            If True, the method will be applied to key_chains, otherwise key_chains
            will be skipped. Default is True.        
        prune_unapplied
            Whether to prune key_chains for which the function was not applied.
            Default is False.
        map_sequences
            Whether to also map method to sequences (lists, tuples). Default is False.
        out
            optional output array, for writing the result to. It must have a shape that
            the inputs broadcast to.

        Returns
        -------
        ret
            a container containing the ranks. The returned array must have a
            floating-point data type determined by :ref:`type-promotion` and must have 
            shape ``(...)`` (i.e., must have a shape equal to ``shape(x)[:-2]``).
            
        Examples
        --------
        With :code: `ivy.Container` input:
        >>> x = ivy.Container(a=ivy.array([[1., 0.], [0., 1.]]), \
                                b=ivy.array([[1., 0.], [0., 0.]]))
        >>> y = x.matrix_rank()
        >>> print(y)
        {
            a: ivy.array(2.),
            b: ivy.array(1.)
        }
        """
        return self.static_matrix_rank(
            self,
            rtol,
            key_chains,
            to_apply,
            prune_unapplied,
            map_sequences,
            out=out,
        )

    @staticmethod
    def static_matrix_transpose(
        x: Union[ivy.Array, ivy.NativeArray, ivy.Container],
        key_chains: Optional[Union[List[str], Dict[str, str]]] = None,
        to_apply: bool = True,
        prune_unapplied: bool = False,
        map_sequences: bool = False,
        *,
        out: Optional[ivy.Container] = None,
    ) -> ivy.Container:
        return ContainerBase.multi_map_in_static_method(
            "matrix_transpose",
            x,
            key_chains=key_chains,
            to_apply=to_apply,
            prune_unapplied=prune_unapplied,
            map_sequences=map_sequences,
            out=out,
        )

    def matrix_transpose(
        self: ivy.Container,
        key_chains: Optional[Union[List[str], Dict[str, str]]] = None,
        to_apply: bool = True,
        prune_unapplied: bool = False,
        map_sequences: bool = False,
        *,
        out: Optional[ivy.Container] = None,
    ) -> ivy.Container:
        return self.static_matrix_transpose(
            self,
            key_chains,
            to_apply,
            prune_unapplied,
            map_sequences,
            out=out,
        )

    @staticmethod
    def static_outer(
        x1: Union[ivy.Array, ivy.NativeArray, ivy.Container],
        x2: Union[ivy.Array, ivy.NativeArray, ivy.Container],
        key_chains: Optional[Union[List[str], Dict[str, str]]] = None,
        to_apply: bool = True,
        prune_unapplied: bool = False,
        map_sequences: bool = False,
        *,
        out: Optional[ivy.Container] = None,
    ) -> ivy.Container:
        return ContainerBase.multi_map_in_static_method(
            "outer",
            x1,
            x2,
            key_chains=key_chains,
            to_apply=to_apply,
            prune_unapplied=prune_unapplied,
            map_sequences=map_sequences,
            out=out,
        )

    def outer(
        self: ivy.Container,
        x2: Union[ivy.Container, ivy.Array, ivy.NativeArray],
        key_chains: Optional[Union[List[str], Dict[str, str]]] = None,
        to_apply: bool = True,
        prune_unapplied: bool = False,
        map_sequences: bool = False,
        *,
        out: Optional[ivy.Container] = None,
    ) -> ivy.Container:
        return self.static_outer(
            self,
            x2,
            key_chains,
            to_apply,
            prune_unapplied,
            map_sequences,
            out=out,
        )

    @staticmethod
    def static_qr(
        x: Union[ivy.Array, ivy.NativeArray, ivy.Container],
        mode: str = "reduced",
        key_chains: Optional[Union[List[str], Dict[str, str]]] = None,
        to_apply: bool = True,
        prune_unapplied: bool = False,
        map_sequences: bool = False,
        *,
        out: Optional[ivy.Container] = None,
    ) -> ivy.Container:
        return ContainerBase.multi_map_in_static_method(
            "qr",
            x,
            mode,
            key_chains=key_chains,
            to_apply=to_apply,
            prune_unapplied=prune_unapplied,
            map_sequences=map_sequences,
            out=out,
        )

    def qr(
        self: ivy.Container,
        mode: str = "reduced",
        key_chains: Optional[Union[List[str], Dict[str, str]]] = None,
        to_apply: bool = True,
        prune_unapplied: bool = False,
        map_sequences: bool = False,
        *,
        out: Optional[ivy.Container] = None,
    ) -> ivy.Container:
        return self.static_qr(
            self,
            mode,
            key_chains,
            to_apply,
            prune_unapplied,
            map_sequences,
            out=out,
        )

    @staticmethod
    def static_slogdet(
        x: Union[ivy.Array, ivy.NativeArray, ivy.Container],
        key_chains: Optional[Union[List[str], Dict[str, str]]] = None,
        to_apply: bool = True,
        prune_unapplied: bool = False,
        map_sequences: bool = False,
        *,
        out: Optional[ivy.Container] = None,
    ) -> ivy.Container:
        return ContainerBase.multi_map_in_static_method(
            "slogdet",
            x,
            key_chains=key_chains,
            to_apply=to_apply,
            prune_unapplied=prune_unapplied,
            map_sequences=map_sequences,
            out=out,
        )

    def slogdet(
        self: ivy.Container,
        key_chains: Optional[Union[List[str], Dict[str, str]]] = None,
        to_apply: bool = True,
        prune_unapplied: bool = False,
        map_sequences: bool = False,
        *,
        out: Optional[ivy.Container] = None,
    ) -> ivy.Container:
        return self.static_slogdet(
            self,
            key_chains,
            to_apply,
            prune_unapplied,
            map_sequences,
            out=out,
        )

    @staticmethod
    def static_solve(
        x1: Union[ivy.Array, ivy.NativeArray, ivy.Container],
        x2: Union[ivy.Array, ivy.NativeArray, ivy.Container],
        key_chains: Optional[Union[List[str], Dict[str, str]]] = None,
        to_apply: bool = True,
        prune_unapplied: bool = False,
        map_sequences: bool = False,
        *,
        out: Optional[ivy.Container] = None,
    ) -> ivy.Container:
        return ContainerBase.multi_map_in_static_method(
            "solve",
            x1,
            x2,
            key_chains=key_chains,
            to_apply=to_apply,
            prune_unapplied=prune_unapplied,
            map_sequences=map_sequences,
            out=out,
        )

    def solve(
        self: ivy.Container,
        x2: Union[ivy.Container, ivy.Array, ivy.NativeArray],
        key_chains: Optional[Union[List[str], Dict[str, str]]] = None,
        to_apply: bool = True,
        prune_unapplied: bool = False,
        map_sequences: bool = False,
        *,
        out: Optional[ivy.Container] = None,
    ) -> ivy.Container:
        return self.static_solve(
            self,
            x2,
            key_chains,
            to_apply,
            prune_unapplied,
            map_sequences,
            out=out,
        )

    @staticmethod
    def static_svd(
        x: Union[ivy.Array, ivy.NativeArray, ivy.Container],
        full_matrices: bool = True,
        key_chains: Optional[Union[List[str], Dict[str, str]]] = None,
        to_apply: bool = True,
        prune_unapplied: bool = False,
        map_sequences: bool = False,
        *,
        out: Optional[ivy.Container] = None,
    ) -> Union[ivy.Container, Tuple[ivy.Container, ...]]:
        return ContainerBase.multi_map_in_static_method(
            "svd",
            x,
            full_matrices,
            key_chains=key_chains,
            to_apply=to_apply,
            prune_unapplied=prune_unapplied,
            map_sequences=map_sequences,
        )

    # Unsure
    def svd(
        self: ivy.Container,
        full_matrices: bool = True,
        key_chains: Optional[Union[List[str], Dict[str, str]]] = None,
        to_apply: bool = True,
        prune_unapplied: bool = False,
        map_sequences: bool = False,
        *,
        out: Optional[ivy.Container] = None,
    ) -> Union[ivy.Container, Tuple[ivy.Container, ...]]:
        return self.static_svd(
            self,
            full_matrices,
            key_chains,
            to_apply,
            prune_unapplied,
            map_sequences,
            out=out,
        )

    @staticmethod
    def static_svdvals(
        x: Union[ivy.Array, ivy.NativeArray, ivy.Container],
        key_chains: Optional[Union[List[str], Dict[str, str]]] = None,
        to_apply: bool = True,
        prune_unapplied: bool = False,
        map_sequences: bool = False,
        *,
        out: Optional[ivy.Container] = None,
    ) -> ivy.Container:
        return ContainerBase.multi_map_in_static_method(
            "svdvals",
            x,
            key_chains=key_chains,
            to_apply=to_apply,
            prune_unapplied=prune_unapplied,
            map_sequences=map_sequences,
            out=out,
        )

    def svdvals(
        self: ivy.Container,
        key_chains: Optional[Union[List[str], Dict[str, str]]] = None,
        to_apply: bool = True,
        prune_unapplied: bool = False,
        map_sequences: bool = False,
        *,
        out: Optional[ivy.Container] = None,
    ) -> ivy.Container:
        return self.static_svdvals(
            self,
            key_chains,
            to_apply,
            prune_unapplied,
            map_sequences,
            out=out,
        )

    @staticmethod
    def static_tensordot(
        x1: Union[ivy.Array, ivy.NativeArray, ivy.Container],
        x2: Union[ivy.Array, ivy.NativeArray, ivy.Container],
        axes: Union[int, Tuple[List[int], List[int]]] = 2,
        key_chains: Optional[Union[List[str], Dict[str, str]]] = None,
        to_apply: bool = True,
        prune_unapplied: bool = False,
        map_sequences: bool = False,
        *,
        out: Optional[ivy.Container] = None,
    ) -> ivy.Container:
        return ContainerBase.multi_map_in_static_method(
            "tensordot",
            x1,
            x2,
            axes,
            key_chains=key_chains,
            to_apply=to_apply,
            prune_unapplied=prune_unapplied,
            map_sequences=map_sequences,
            out=out,
        )

    def tensordot(
        self: ivy.Container,
        x2: Union[ivy.Container, ivy.Array, ivy.NativeArray],
        axes: Union[int, Tuple[List[int], List[int]]] = 2,
        key_chains: Optional[Union[List[str], Dict[str, str]]] = None,
        to_apply: bool = True,
        prune_unapplied: bool = False,
        map_sequences: bool = False,
        *,
        out: Optional[ivy.Container] = None,
    ) -> ivy.Container:
        return self.static_tensordot(
            self,
            x2,
            axes,
            key_chains,
            to_apply,
            prune_unapplied,
            map_sequences,
            out=out,
        )

    @staticmethod
    def static_trace(
        x: Union[ivy.Array, ivy.NativeArray, ivy.Container],
        offset: int = 0,
        key_chains: Optional[Union[List[str], Dict[str, str]]] = None,
        to_apply: bool = True,
        prune_unapplied: bool = False,
        map_sequences: bool = False,
        *,
        out: Optional[ivy.Container] = None,
    ) -> ivy.Container:
        return ContainerBase.multi_map_in_static_method(
            "trace",
            x,
            offset,
            key_chains=key_chains,
            to_apply=to_apply,
            prune_unapplied=prune_unapplied,
            map_sequences=map_sequences,
            out=out,
        )

    def trace(
        self: ivy.Container,
        offset: int = 0,
        key_chains: Optional[Union[List[str], Dict[str, str]]] = None,
        to_apply: bool = True,
        prune_unapplied: bool = False,
        map_sequences: bool = False,
        *,
        out: Optional[ivy.Container] = None,
    ) -> ivy.Container:
        return self.static_trace(
            self,
            offset,
            key_chains,
            to_apply,
            prune_unapplied,
            map_sequences,
            out=out,
        )

    @staticmethod
    def static_vecdot(
        x1: Union[ivy.Container, ivy.Array, ivy.NativeArray],
        x2: Union[ivy.Container, ivy.Array, ivy.NativeArray],
        axis: int = -1,
        key_chains: Optional[Union[List[str], Dict[str, str]]] = None,
        to_apply: bool = True,
        prune_unapplied: bool = False,
        map_sequences: bool = False,
        *,
        out: Optional[ivy.Container] = None,
    ) -> ivy.Container:
        return ContainerBase.multi_map_in_static_method(
            "vecdot",
            x1,
            x2,
            axis,
            key_chains=key_chains,
            to_apply=to_apply,
            prune_unapplied=prune_unapplied,
            map_sequences=map_sequences,
            out=out,
        )

    def vecdot(
        self: ivy.Container,
        x2: Union[ivy.Container, ivy.Array, ivy.NativeArray],
        axis: int = -1,
        key_chains: Optional[Union[List[str], Dict[str, str]]] = None,
        to_apply: bool = True,
        prune_unapplied: bool = False,
        map_sequences: bool = False,
        *,
        out: Optional[ivy.Container] = None,
    ) -> ivy.Container:
        return self.static_vecdot(
            self,
            x2,
            axis,
            key_chains,
            to_apply,
            prune_unapplied,
            map_sequences,
            out=out,
        )

    @staticmethod
    def static_vector_norm(
        x: Union[ivy.Array, ivy.NativeArray, ivy.Container],
        axis: Optional[Union[int, Tuple[int]]] = None,
        keepdims: bool = False,
        ord: Union[int, float, Literal[inf, -inf]] = 2,
        key_chains: Optional[Union[List[str], Dict[str, str]]] = None,
        to_apply: bool = True,
        prune_unapplied: bool = False,
        map_sequences: bool = False,
        *,
        out: Optional[ivy.Container] = None,
    ) -> ivy.Container:
        """
        ivy.Container static method variant of ivy.vector_norm.
        This method simply wraps the function, and so the docstring for
        ivy.vector_norm also applies to this method with minimal changes.

        Parameters
        ----------
        x
            input array. Should have a floating-point data type.
        axis
            If an integer, ``axis`` specifies the axis (dimension)
            along which to compute vector norms. If an n-tuple,
            ``axis`` specifies the axes (dimensions) along
            which to compute batched vector norms. If ``None``, the
             vector norm must be computed over all array values
             (i.e., equivalent to computing the vector norm of
            a flattened array). Negative indices must be
            supported. Default: ``None``.
        keepdims
            If ``True``, the axes (dimensions) specified by ``axis``
            must be included in the result as singleton dimensions,
            and, accordingly, the result must be compatible
            with the input array (see :ref:`broadcasting`). Otherwise,
            if ``False``, the axes (dimensions) specified by ``axis`` must
            not be included in the result. Default: ``False``.
        ord
            order of the norm. The following mathematical norms must be supported:

            +------------------+----------------------------+
            | ord              | description                |
            +==================+============================+
            | 1                | L1-norm (Manhattan)        |
            +------------------+----------------------------+
            | 2                | L2-norm (Euclidean)        |
            +------------------+----------------------------+
            | inf              | infinity norm              |
            +------------------+----------------------------+
            | (int,float >= 1) | p-norm                     |
            +------------------+----------------------------+

            The following non-mathematical "norms" must be supported:

            +------------------+--------------------------------+
            | ord              | description                    |
            +==================+================================+
            | 0                | sum(a != 0)                    |
            +------------------+--------------------------------+
            | -1               | 1./sum(1./abs(a))              |
            +------------------+--------------------------------+
            | -2               | 1./sqrt(sum(1./abs(a)\*\*2))   | # noqa
            +------------------+--------------------------------+
            | -inf             | min(abs(a))                    |
            +------------------+--------------------------------+
            | (int,float < 1)  | sum(abs(a)\*\*ord)\*\*(1./ord) |
            +------------------+--------------------------------+

            Default: ``2``.
        out
            optional output array, for writing the result to. It must
            have a shape that the inputs broadcast to.

        Returns
        -------
        ret
            an array containing the vector norms. If ``axis`` is
            ``None``, the returned array must be a zero-dimensional
            array containing a vector norm. If ``axis`` is
            a scalar value (``int`` or ``float``), the returned array
            must have a rank which is one less than the rank of ``x``.
            If ``axis`` is a ``n``-tuple, the returned array must have
             a rank which is ``n`` less than the rank of ``x``. The returned
            array must have a floating-point data type determined
            by :ref:`type-promotion`.

        """
        return ContainerBase.multi_map_in_static_method(
            "vector_norm",
            x,
            axis,
            keepdims,
            ord,
            key_chains=key_chains,
            to_apply=to_apply,
            prune_unapplied=prune_unapplied,
            map_sequences=map_sequences,
            out=out,
        )

    def vector_norm(
        self: ivy.Container,
        axis: Optional[Union[int, Tuple[int]]] = None,
        keepdims: bool = False,
        ord: Union[int, float, Literal[inf, -inf]] = 2,
        key_chains: Optional[Union[List[str], Dict[str, str]]] = None,
        to_apply: bool = True,
        prune_unapplied: bool = False,
        map_sequences: bool = False,
        *,
        out: Optional[ivy.Container] = None,
    ) -> ivy.Container:
        """
        ivy.Container instance method variant of ivy.vector_norm.
        This method simply wraps the function, and so the docstring for
        ivy.vector_norm also applies to this method with minimal changes.

        Parameters
        ----------
        self
            input array. Should have a floating-point data type.
        axis
            If an integer, ``axis`` specifies the axis (dimension)
            along which to compute vector norms. If an n-tuple, ``axis``
            specifies the axes (dimensions) along which to compute
            batched vector norms. If ``None``, the vector norm must be
            computed over all array values (i.e., equivalent to computing
            the vector norm of a flattened array). Negative indices must
            be supported. Default: ``None``.
        keepdims
            If ``True``, the axes (dimensions) specified by ``axis`` must
            be included in the result as singleton dimensions, and, accordingly,
            the result must be compatible with the input array
            (see :ref:`broadcasting`).Otherwise, if ``False``, the axes
            (dimensions) specified by ``axis`` must not be included in
            the result. Default: ``False``.
        ord
            order of the norm. The following mathematical norms must be supported:

            +------------------+----------------------------+
            | ord              | description                |
            +==================+============================+
            | 1                | L1-norm (Manhattan)        |
            +------------------+----------------------------+
            | 2                | L2-norm (Euclidean)        |
            +------------------+----------------------------+
            | inf              | infinity norm              |
            +------------------+----------------------------+
            | (int,float >= 1) | p-norm                     |
            +------------------+----------------------------+

            The following non-mathematical "norms" must be supported:

            +------------------+--------------------------------+
            | ord              | description                    |
            +==================+================================+
            | 0                | sum(a != 0)                    |
            +------------------+--------------------------------+
            | -1               | 1./sum(1./abs(a))              |
            +------------------+--------------------------------+
            | -2               | 1./sqrt(sum(1./abs(a)\*\*2))   | # noqa
            +------------------+--------------------------------+
            | -inf             | min(abs(a))                    |
            +------------------+--------------------------------+
            | (int,float < 1)  | sum(abs(a)\*\*ord)\*\*(1./ord) |
            +------------------+--------------------------------+

            Default: ``2``.
        out
            optional output array, for writing the result to. It must
            have a shape that the inputs broadcast to.

        Returns
        -------
        ret
            an array containing the vector norms. If ``axis`` is ``None``,
            the returned array must be a zero-dimensional array containing
            a vector norm. If ``axis`` is a scalar value (``int`` or ``float``),
            the returned array must have a rank which is one less than the
            rank of ``x``. If ``axis`` is a ``n``-tuple, the returned
            array must have a rank which is ``n`` less than the rank of
            ``x``. The returned array must have a floating-point data type
            determined by :ref:`type-promotion`.

        """
        return self.static_vector_norm(
            self,
            axis,
            keepdims,
            ord,
            key_chains,
            to_apply,
            prune_unapplied,
            map_sequences,
            out=out,
        )

    @staticmethod
    def static_vector_to_skew_symmetric_matrix(
        vector: Union[ivy.Array, ivy.NativeArray, ivy.Container],
        key_chains: Optional[Union[List[str], Dict[str, str]]] = None,
        to_apply: bool = True,
        prune_unapplied: bool = False,
        map_sequences: bool = False,
        *,
        out: Optional[ivy.Container] = None,
    ) -> ivy.Container:
        return ContainerBase.multi_map_in_static_method(
            "vector_to_skew_symmetric_matrix",
            vector,
            key_chains=key_chains,
            to_apply=to_apply,
            prune_unapplied=prune_unapplied,
            map_sequences=map_sequences,
            out=out,
        )

    def vector_to_skew_symmetric_matrix(
        self: ivy.Container,
        key_chains: Optional[Union[List[str], Dict[str, str]]] = None,
        to_apply: bool = True,
        prune_unapplied: bool = False,
        map_sequences: bool = False,
        *,
        out: Optional[ivy.Container] = None,
    ) -> ivy.Container:
        return self.static_vector_to_skew_symmetric_matrix(
            self,
            key_chains,
            to_apply,
            prune_unapplied,
            map_sequences,
            out=out,
        )<|MERGE_RESOLUTION|>--- conflicted
+++ resolved
@@ -510,8 +510,6 @@
         *,
         out: Optional[ivy.Container] = None,
     ) -> ivy.Container:
-<<<<<<< HEAD
-=======
         """
         ivy.Container static method variant of ivy.matrix_norm.
         This method simply wraps the function, and so the docstring for
@@ -547,7 +545,6 @@
             Matrix norm of the array at specified axes.
 
         """
->>>>>>> a2abb3d1
         return ContainerBase.multi_map_in_static_method(
             "matrix_norm",
             x,
@@ -571,8 +568,6 @@
         *,
         out: Optional[ivy.Container] = None,
     ) -> ivy.Container:
-<<<<<<< HEAD
-=======
         """
         ivy.Container instance method variant of ivy.matrix_norm.
         This method simply wraps the function, and so the docstring for
@@ -608,7 +603,6 @@
             Matrix norm of the array at specified axes.
 
         """
->>>>>>> a2abb3d1
         return self.static_matrix_norm(
             self,
             ord,
