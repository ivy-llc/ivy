--- conflicted
+++ resolved
@@ -962,10 +962,16 @@
         }
         """
         return self.static_hamming_window(
-<<<<<<< HEAD
             self,
-=======
-            self, periodic=periodic, alpha=alpha, beta=beta, dtype=dtype, out=out
+            key_chains=key_chains,
+            to_apply=to_apply,
+            prune_unapplied=prune_unapplied,
+            map_sequences=map_sequences,
+            periodic=periodic,
+            alpha=alpha,
+            beta=beta,
+            dtype=dtype,
+            out=out,
         )
 
     @staticmethod
@@ -1097,17 +1103,9 @@
             strides,
             padding,
             data_format=data_format,
->>>>>>> 3d7d21ad
-            key_chains=key_chains,
-            to_apply=to_apply,
-            prune_unapplied=prune_unapplied,
-            map_sequences=map_sequences,
-<<<<<<< HEAD
-            periodic=periodic,
-            alpha=alpha,
-            beta=beta,
-            dtype=dtype,
-=======
->>>>>>> 3d7d21ad
+            key_chains=key_chains,
+            to_apply=to_apply,
+            prune_unapplied=prune_unapplied,
+            map_sequences=map_sequences,
             out=out,
         )