# global
from typing import (
    Optional,
    Union,
    List,
    Dict,
    Sequence,
    Tuple,
)


# local
import ivy
from ivy.container.base import ContainerBase


class ContainerWithManipulationExtensions(ContainerBase):
    @staticmethod
    def static_moveaxis(
        a: Union[ivy.Array, ivy.NativeArray, ivy.Container],
        source: Union[int, Sequence[int]],
        destination: Union[int, Sequence[int]],
        /,
        *,
        key_chains: Optional[Union[List[str], Dict[str, str]]] = None,
        to_apply: bool = True,
        prune_unapplied: bool = False,
        map_sequences: bool = False,
        out: Optional[ivy.Container] = None,
    ) -> ivy.Container:
        """
        ivy.Container static method variant of ivy.moveaxis. This method simply wraps
        the function, and so the docstring for ivy.moveaxis also applies to this method
        with minimal changes.

        Parameters
        ----------
        a
            The container with the arrays whose axes should be reordered.
        source
            Original positions of the axes to move. These must be unique.
        destination
            Destination positions for each of the original axes.
            These must also be unique.
        out
            optional output container, for writing the result to.

        Returns
        -------
        ret
            Container including arrays with moved axes.

        Examples
        --------
        With one :class:`ivy.Container` input:
        >>> x = ivy.Container(a=ivy.zeros((3, 4, 5)), b=ivy.zeros((2,7,6)))
        >>> ivy.Container.static_moveaxis(x, 0, -1).shape
        {
            a: (4, 5, 3)
            b: (7, 6, 2)
        }
        """
        return ContainerBase.multi_map_in_static_method(
            "moveaxis",
            a,
            source,
            destination,
            key_chains=key_chains,
            to_apply=to_apply,
            prune_unapplied=prune_unapplied,
            map_sequences=map_sequences,
            out=out,
        )

    def moveaxis(
        self: ivy.Container,
        source: Union[int, Sequence[int]],
        destination: Union[int, Sequence[int]],
        /,
        *,
        out: Optional[ivy.Container] = None,
    ) -> ivy.Container:
        """ivy.Container instance method variant of ivy.moveaxis. This method simply
        wraps the function, and so the docstring for ivy.flatten also applies to this
        method with minimal changes.

        Parameters
        ----------
        self
            The container with the arrays whose axes should be reordered.
        source
            Original positions of the axes to move. These must be unique.
        destination
            Destination positions for each of the original axes.
            These must also be unique.
        out
            optional output container, for writing the result to.

        Returns
        -------
        ret
            Container including arrays with moved axes.

        Examples
        --------
        With one :class:`ivy.Container` input:
        >>> x = ivy.Container(a=ivy.zeros((3, 4, 5)), b=ivy.zeros((2,7,6)))
        >>> x.moveaxis(, 0, -1).shape
        {
            a: (4, 5, 3)
            b: (7, 6, 2)
        }
        """
        return self.static_moveaxis(self, source, destination, out=out)

    @staticmethod
    def static_heaviside(
        x1: Union[ivy.Array, ivy.NativeArray, ivy.Container],
        x2: Union[ivy.Array, ivy.NativeArray, ivy.Container],
        /,
        *,
        key_chains: Optional[Union[List[str], Dict[str, str]]] = None,
        to_apply: bool = True,
        prune_unapplied: bool = False,
        map_sequences: bool = False,
        out: Optional[ivy.Container] = None,
    ) -> ivy.Container:
        """
        ivy.Container static method variant of ivy.heaviside. This method simply wraps
        the function, and so the docstring for ivy.heaviside also applies to this method
        with minimal changes.

        Parameters
        ----------
        x1
            input container including the arrays.
        x2
            values to use where the array is zero.
        out
            optional output container array, for writing the result to.

        Returns
        -------
        ret
            output container with element-wise Heaviside step function of each array.

        Examples
        --------
        With :class:`ivy.Array` input:
        >>> x1 = ivy.Container(a=ivy.array([-1.5, 0, 2.0]), b=ivy.array([3.0, 5.0])
        >>> x2 = ivy.Container(a=0.5, b=[1.0, 2.0])
        >>> ivy.Container.static_heaviside(x1, x2)
        {
            a: ivy.array([ 0. ,  0.5,  1. ])
            b: ivy.array([1.0, 1.0])
        }
        """
        return ContainerBase.multi_map_in_static_method(
            "heaviside",
            x1,
            x2,
            key_chains=key_chains,
            to_apply=to_apply,
            prune_unapplied=prune_unapplied,
            map_sequences=map_sequences,
            out=out,
        )

    def heaviside(
        self: ivy.Container,
        x2: ivy.Container,
        /,
        *,
        out: Optional[ivy.Container] = None,
    ) -> ivy.Container:
        """ivy.Container instance method variant of ivy.heaviside. This method simply
        wraps the function, and so the docstring for ivy.heaviside also applies to this
        method with minimal changes.

        Parameters
        ----------
        self
            input container including the arrays.
        x2
            values to use where the array is zero.
        out
            optional output container array, for writing the result to.

        Returns
        -------
        ret
            output container with element-wise Heaviside step function of each array.

        Examples
        --------
        With :class:`ivy.Array` input:
        >>> x1 = ivy.Container(a=ivy.array([-1.5, 0, 2.0]), b=ivy.array([3.0, 5.0])
        >>> x2 = ivy.Container(a=0.5, b=[1.0, 2.0])
        >>> x1.heaviside(x2)
        {
            a: ivy.array([ 0. ,  0.5,  1. ])
            b: ivy.array([1.0, 1.0])
        }
        """
        return self.static_heaviside(self, x2, out=out)

    @staticmethod
    def static_flipud(
        m: Union[ivy.Array, ivy.NativeArray, ivy.Container],
        /,
        *,
        key_chains: Optional[Union[List[str], Dict[str, str]]] = None,
        to_apply: bool = True,
        prune_unapplied: bool = False,
        map_sequences: bool = False,
        out: Optional[ivy.Container] = None,
    ) -> ivy.Container:
        """
        ivy.Container static method variant of ivy.flipud. This method simply wraps
        the function, and so the docstring for ivy.flipud also applies to this method
        with minimal changes.

        Parameters
        ----------
        m
            the container with arrays to be flipped.
        out
            optional output container, for writing the result to.

        Returns
        -------
        ret
            container including arrays corresponding to the input container's array
            with elements order reversed along axis 0.

        Examples
        --------
        With one :class:`ivy.Container` input:
        >>> m = ivy.Container(a=ivy.diag([1, 2, 3]), b=ivy.arange(4))
        >>> ivy.Container.static_flipud(m)
        {
            a: ivy.array(
                [[ 0.,  0.,  3.],
                 [ 0.,  2.,  0.],
                 [ 1.,  0.,  0.]]
            )
            b: ivy.array([3, 2, 1, 0])
        }
        """
        return ContainerBase.multi_map_in_static_method(
            "flipud",
            m,
            key_chains=key_chains,
            to_apply=to_apply,
            prune_unapplied=prune_unapplied,
            map_sequences=map_sequences,
            out=out,
        )

    def flipud(
        self: ivy.Container,
        /,
        *,
        out: Optional[ivy.Container] = None,
    ) -> ivy.Container:
        """ivy.Container instance method variant of ivy.flipud. This method simply
        wraps the function, and so the docstring for ivy.flipud also applies to this
        method with minimal changes.

        Parameters
        ----------
        self
            the container with arrays to be flipped.
        out
            optional output container, for writing the result to.

        Returns
        -------
        ret
            container including arrays corresponding to the input container's array
            with elements order reversed along axis 0.

        Examples
        --------
        With one :class:`ivy.Container` input:
        >>> m = ivy.Container(a=ivy.diag([1, 2, 3]), b=ivy.arange(4))
        >>> m.flipud()
        {
            a: ivy.array(
                [[ 0.,  0.,  3.],
                 [ 0.,  2.,  0.],
                 [ 1.,  0.,  0.]]
            )
            b: ivy.array([3, 2, 1, 0])
        }
        """
        return self.static_flipud(self, out=out)

    def vstack(
        self: ivy.Container,
        /,
        xs: Union[
            Tuple[Union[ivy.Array, ivy.NativeArray, ivy.Container]],
            List[Union[ivy.Array, ivy.NativeArray, ivy.Container]],
        ],
        *,
        key_chains: Optional[Union[List[str], Dict[str, str]]] = None,
        to_apply: bool = True,
        prune_unapplied: bool = False,
        map_sequences: bool = False,
        out: Optional[ivy.Container] = None,
    ) -> ivy.Container:
        """
        ivy.Container instance method variant of ivy.stack. This method
        simply wraps the function, and so the docstring for ivy.stack
        also applies to this method with minimal changes.

        Examples
        --------
        >>> x = ivy.Container(a=ivy.array([[0, 1], [2,3]]), b=ivy.array([[4, 5]]))
        >>> y = ivy.Container(a=ivy.array([[3, 2], [1,0]]), b=ivy.array([[1, 0]]))
        >>> x.vstack([y])
        {
            a: ivy.array([[[0, 1],
                        [2, 3]],
                        [[3, 2],
                        [1, 0]]]),
            b: ivy.array([[[4, 5]],
                        [[1, 0]]])
        }
        """
        new_xs = xs.copy()
        new_xs.insert(0, self.copy())
        return self.static_vstack(
            new_xs,
            key_chains=key_chains,
            to_apply=to_apply,
            prune_unapplied=prune_unapplied,
            map_sequences=map_sequences,
            out=out,
        )

    @staticmethod
    def static_vstack(
        xs: Union[
            Tuple[Union[ivy.Array, ivy.NativeArray, ivy.Container]],
            List[Union[ivy.Array, ivy.NativeArray, ivy.Container]],
        ],
        /,
        *,
        key_chains: Optional[Union[List[str], Dict[str, str]]] = None,
        to_apply: bool = True,
        prune_unapplied: bool = False,
        map_sequences: bool = False,
        out: Optional[ivy.Container] = None,
    ) -> ivy.Container:
        """
        ivy.Container static method variant of ivy.stack. This method simply wraps the
        function, and so the docstring for ivy.vstack also applies to this method
        with minimal changes.

        Examples
        --------
        With one :class:`ivy.Container` input:
        >>> c = ivy.Container(a=[ivy.array([1,2,3]), ivy.array([0,0,0])],
                              b=ivy.arange(3))
        >>> ivy.Container.static_vstack(c)
        {
            a: ivy.array([[1, 2, 3],
                          [0, 0, 0]]),
            b: ivy.array([[0],
                          [1],
                          [2]])
        }
        """
        return ContainerBase.multi_map_in_static_method(
            "vstack",
            xs,
            key_chains=key_chains,
            to_apply=to_apply,
            prune_unapplied=prune_unapplied,
            map_sequences=map_sequences,
            out=out,
        )

    def hstack(
        self: ivy.Container,
        /,
        xs: Union[
            Tuple[Union[ivy.Array, ivy.NativeArray, ivy.Container]],
            List[Union[ivy.Array, ivy.NativeArray, ivy.Container]],
        ],
        *,
        key_chains: Optional[Union[List[str], Dict[str, str]]] = None,
        to_apply: bool = True,
        prune_unapplied: bool = False,
        map_sequences: bool = False,
        out: Optional[ivy.Container] = None,
    ) -> ivy.Container:
        """
        ivy.Container instance method variant of ivy.hstack. This method
        simply wraps the function, and so the docstring for ivy.hstack
        also applies to this method with minimal changes.

        Examples
        --------
        >>> x = ivy.Container(a=ivy.array([[0, 1], [2,3]]), b=ivy.array([[4, 5]]))
        >>> y = ivy.Container(a=ivy.array([[3, 2], [1,0]]), b=ivy.array([[1, 0]]))
        >>> x.hstack([y])
        {
            a: ivy.array([[0, 1, 3, 2],
                          [2, 3, 1, 0]]),
            b: ivy.array([[4, 5, 1, 0]])
        }
        """
        new_xs = xs.copy()
        new_xs.insert(0, self.copy())
        return self.static_hstack(
            new_xs,
            key_chains=key_chains,
            to_apply=to_apply,
            prune_unapplied=prune_unapplied,
            map_sequences=map_sequences,
            out=out,
        )

    @staticmethod
    def static_hstack(
        xs: Union[
            Tuple[Union[ivy.Array, ivy.NativeArray, ivy.Container]],
            List[Union[ivy.Array, ivy.NativeArray, ivy.Container]],
        ],
        /,
        *,
        key_chains: Optional[Union[List[str], Dict[str, str]]] = None,
        to_apply: bool = True,
        prune_unapplied: bool = False,
        map_sequences: bool = False,
        out: Optional[ivy.Container] = None,
    ) -> ivy.Container:
        """
        ivy.Container static method variant of ivy.hstack. This method simply wraps the
        function, and so the docstring for ivy.hstack also applies to this method
        with minimal changes.

        Examples
        --------
        With one :class:`ivy.Container` input:
        >>> c = ivy.Container(a=[ivy.array([1,2,3]), ivy.array([0,0,0])])
        >>> ivy.Container.static_hstack(c)
        {
            a: ivy.array([1, 2, 3, 0, 0, 0])
        }
        """
        return ContainerBase.multi_map_in_static_method(
            "hstack",
            xs,
            key_chains=key_chains,
            to_apply=to_apply,
            prune_unapplied=prune_unapplied,
            map_sequences=map_sequences,
            out=out,
        )

    @staticmethod
    def static_rot90(
        m: Union[ivy.Container, ivy.Array, ivy.NativeArray],
        /,
        *,
        k: Optional[int] = 1,
        axes: Optional[Tuple[int, int]] = (0, 1),
        key_chains: Optional[Union[List[str], Dict[str, str]]] = None,
        to_apply: bool = True,
        prune_unapplied: bool = False,
        map_sequences: bool = False,
        out: Optional[ivy.Container] = None,
    ) -> ivy.Container:
        """
        ivy.Container static method variant of ivy.rot90.
        This method simply wraps the function, and so the docstring for
        ivy.rot90 also applies to this method with minimal changes.

        Parameters
        ----------
        m
            Input array of two or more dimensions.
        k
            Number of times the array is rotated by 90 degrees.
        axes
            The array is rotated in the plane defined by the axes. Axes must be
            different.
        key_chains
            The key-chains to apply or not apply the method to. Default is None.
        to_apply
            If True, the method will be applied to key_chains, otherwise key_chains
            will be skipped. Default is True.
        prune_unapplied
            Whether to prune key_chains for which the function was not applied.
            Default is False.
        map_sequences
            Whether to also map method to sequences (lists, tuples). Default is False.
        out
            optional output container, for writing the result to. It must have a shape
            that the inputs broadcast to.

        Returns
        -------
        ret
            Container with a rotated view of m.
            
        Examples
        --------
        >>> m = ivy.Container(a=ivy.array([[1,2], [3,4]]),\
                        b=ivy.array([[1,2,3,4],\
                                    [7,8,9,10]]))
        >>> ivy.Container.static_rot90(m)
        {
            a: ivy.array([[2, 4],
                          [1, 3]]),
            b: ivy.array([[4, 10],
                          [3, 9],
                          [2, 8],
                          [1, 7]])
        }
        """
        return ContainerBase.multi_map_in_static_method(
            "rot90",
            m,
            k=k,
            axes=axes,
            key_chains=key_chains,
            to_apply=to_apply,
            prune_unapplied=prune_unapplied,
            map_sequences=map_sequences,
            out=out,
        )

    def rot90(
        self: Union[ivy.Container, ivy.Array, ivy.NativeArray],
        /,
        *,
        k: Optional[int] = 1,
        axes: Optional[Tuple[int, int]] = (0, 1),
        key_chains: Optional[Union[List[str], Dict[str, str]]] = None,
        to_apply: bool = True,
        prune_unapplied: bool = False,
        map_sequences: bool = False,
        out: Optional[ivy.Container] = None,
    ) -> ivy.Container:
        """
        ivy.Container static method variant of ivy.rot90.
        This method simply wraps the function, and so the docstring for
        ivy.rot90 also applies to this method with minimal changes.

        Parameters
        ----------
        self
            Input array of two or more dimensions.
        k
            Number of times the array is rotated by 90 degrees.
        axes
            The array is rotated in the plane defined by the axes. Axes must be
            different.
        key_chains
            The key-chains to apply or not apply the method to. Default is None.
        to_apply
            If True, the method will be applied to key_chains, otherwise key_chains
            will be skipped. Default is True.
        prune_unapplied
            Whether to prune key_chains for which the function was not applied.
            Default is False.
        map_sequences
            Whether to also map method to sequences (lists, tuples). Default is False.
        out
            optional output container, for writing the result to. It must have a shape
            that the inputs broadcast to.

        Returns
        -------
        ret
            Container with a rotated view of input array.

        Examples
        --------
        >>> m = ivy.Container(a=ivy.array([[1,2], [3,4]]),\
                        b=ivy.array([[1,2,3,4],\
                                    [7,8,9,10]]))
        >>> m.rot90()
        {
            a: ivy.array([[2, 4],
                          [1, 3]]),
            b: ivy.array([[4, 10],
                          [3, 9],
                          [2, 8],
                          [1, 7]])
        }
        """
        return self.static_rot90(
            self,
            k=k,
            axes=axes,
            key_chains=key_chains,
            to_apply=to_apply,
            prune_unapplied=prune_unapplied,
            map_sequences=map_sequences,
            out=out,
        )

    @staticmethod
<<<<<<< HEAD
    def static_i0(
        x: Union[ivy.Array, ivy.NativeArray, ivy.Container],
=======
    def static_top_k(
        x: Union[ivy.Container, ivy.Array, ivy.NativeArray],
        k: int,
        /,
        *,
        axis: Optional[int] = -1,
        largest: Optional[bool] = True,
        key_chains: Optional[Union[List[str], Dict[str, str]]] = None,
        to_apply: bool = True,
        prune_unapplied: bool = False,
        map_sequences: bool = False,
        out: Optional[Tuple[ivy.Container, ivy.Container]] = None,
    ) -> Tuple[ivy.Container, ivy.Container]:
        """ivy.Container static method variant of ivy.top_k. This method simply wraps
        the function, and so the docstring for ivy.top_k also applies to this method
        with minimal changes.

        Parameters
        ----------
        x
            The container to compute top_k for.
        k
            Number of top elements to retun must not exceed the array size.
        axis
            The axis along which we must return the top elements default value is 1.
        largest
            If largest is set to False we return k smallest elements of the array.
        key_chains
            The key-chains to apply or not apply the method to. Default is ``None``.
        to_apply
            If True, the method will be applied to key_chains, otherwise key_chains
            will be skipped. Default is ``True``.
        prune_unapplied
            Whether to prune key_chains for which the function was not applied.
            Default is ``False``.
        map_sequences
            Whether to also map method to sequences (lists, tuples).
            Default is ``False``
        out:
            Optional output tuple, for writing the result to. Must have two Container,
            with a shape that the returned tuple broadcast to.

        Returns
        -------
        ret
            a container with indices and values.

        Examples
        --------
        With :class:`ivy.Container` input:

        >>> x = ivy.Container(a=ivy.array([-1, 2, -4]), b=ivy.array([4., 5., 0.]))
        >>> y = ivy.Container.static_top_k(x, 2)
        >>> print(y)
        {
            a: [
                values = ivy.array([ 2, -1]),
                indices = ivy.array([1, 0])
            ],
            b: [
                values = ivy.array([5., 4.]),
                indices = ivy.array([1, 0])
            ]
        }
        """
        return ContainerBase.multi_map_in_static_method(
            "top_k",
            x,
            k,
            axis=axis,
            largest=largest,
            key_chains=key_chains,
            to_apply=to_apply,
            prune_unapplied=prune_unapplied,
            map_sequences=map_sequences,
            out=out,
        )

    def top_k(
        self: ivy.Container,
        k: int,
        /,
        *,
        axis: Optional[int] = -1,
        largest: Optional[bool] = True,
        key_chains: Optional[Union[List[str], Dict[str, str]]] = None,
        to_apply: bool = True,
        prune_unapplied: bool = False,
        map_sequences: bool = False,
        out: Optional[Tuple[ivy.Container, ivy.Container]] = None,
    ) -> Tuple[ivy.Container, ivy.Container]:
        """ivy.Container instance method variant of ivy.top_k. This method
        simply wraps the function, and so the docstring for ivy.top_k
        also applies to this method with minimal changes.

        Parameters
        ----------
        self
            The container to compute top_k for.
        k
            Number of top elements to retun must not exceed the array size.
        axis
            The axis along which we must return the top elements default value is 1.
        largest
            If largest is set to False we return k smallest elements of the array.
        key_chains
            The key-chains to apply or not apply the method to. Default is ``None``.
        to_apply
            If True, the method will be applied to key_chains, otherwise key_chains
            will be skipped. Default is ``True``.
        prune_unapplied
            Whether to prune key_chains for which the function was not applied.
            Default is ``False``.
        map_sequences
            Whether to also map method to sequences (lists, tuples).
            Default is ``False``
        out:
            Optional output tuple, for writing the result to. Must have two Container,
            with a shape that the returned tuple broadcast to.

        Returns
        -------
        ret
            a container with indices and values.

        Examples
        --------
        With :class:`ivy.Container` input:

        >>> x = ivy.Container(a=ivy.array([-1, 2, -4]), b=ivy.array([4., 5., 0.]))
        >>> y = x.top_k(2)
        >>> print(y)
        {
            a: [
                values = ivy.array([ 2, -1]),
                indices = ivy.array([1, 0])
            ],
            b: [
                values = ivy.array([5., 4.]),
                indices = ivy.array([1, 0])
            ]
        }
        """
        return self.static_top_k(
            self,
            k,
            axis=axis,
            largest=largest,
            key_chains=key_chains,
            to_apply=to_apply,
            prune_unapplied=prune_unapplied,
            map_sequences=map_sequences,
            out=out,
        )

    @staticmethod
    def static_fliplr(
        m: Union[ivy.Array, ivy.NativeArray, ivy.Container],
>>>>>>> e1154d16
        /,
        *,
        key_chains: Optional[Union[List[str], Dict[str, str]]] = None,
        to_apply: bool = True,
        prune_unapplied: bool = False,
        map_sequences: bool = False,
        out: Optional[ivy.Container] = None,
    ) -> ivy.Container:
        """
<<<<<<< HEAD
        ivy.Container static method variant of ivy.i0. This method simply wraps
        the function, and so the docstring for ivy.i0 also applies to this method
=======
        ivy.Container static method variant of ivy.fliplr. This method simply wraps
        the function, and so the docstring for ivy.fliplr also applies to this method
>>>>>>> e1154d16
        with minimal changes.

        Parameters
        ----------
<<<<<<< HEAD
        x
            the container with array inputs.
=======
        m
            the container with arrays to be flipped. Arrays must be at least 2-D.
        key_chains
            The key-chains to apply or not apply the method to. Default is ``None``.
        to_apply
            If True, the method will be applied to key_chains, otherwise key_chains
            will be skipped. Default is ``True``.
        prune_unapplied
            Whether to prune key_chains for which the function was not applied.
            Default is ``False``.
        map_sequences
            Whether to also map method to sequences (lists, tuples).
            Default is ``False``
>>>>>>> e1154d16
        out
            optional output container, for writing the result to.

        Returns
        -------
        ret
<<<<<<< HEAD
            container including arrays with the modified Bessel
            function evaluated at each of the elements of x.
=======
            container including arrays corresponding to the input container's array
            with elements order reversed along axis 1.
>>>>>>> e1154d16

        Examples
        --------
        With one :class:`ivy.Container` input:
<<<<<<< HEAD
        >>> x = ivy.Container(a=ivy.array([1, 2, 3]), b=ivy.array(4))
        >>> ivy.Container.static_i0(x)
        {
            a: ivy.array([1.26606588, 2.2795853 , 4.88079259])
            b: ivy.array(11.30192195)
        }
        """
        return ContainerBase.multi_map_in_static_method(
            "i0",
            x,
=======
        >>> m = ivy.Container(a=ivy.diag([1, 2, 3]),\
                            b=ivy.array([[1, 2, 3],[4, 5, 6]]))
        >>> ivy.Container.static_fliplr(m)
        {
            a: ivy.array([[0, 0, 1],
                          [0, 2, 0],
                          [3, 0, 0]]),
            b: ivy.array([[3, 2, 1],
                          [6, 5, 4]])
        }
        """
        return ContainerBase.multi_map_in_static_method(
            "fliplr",
            m,
>>>>>>> e1154d16
            key_chains=key_chains,
            to_apply=to_apply,
            prune_unapplied=prune_unapplied,
            map_sequences=map_sequences,
            out=out,
        )

<<<<<<< HEAD
    def i0(
=======
    def fliplr(
>>>>>>> e1154d16
        self: ivy.Container,
        /,
        *,
        out: Optional[ivy.Container] = None,
    ) -> ivy.Container:
<<<<<<< HEAD
        """ivy.Container instance method variant of ivy.i0. This method simply
        wraps the function, and so the docstring for ivy.i0 also applies to this
=======
        """ivy.Container instance method variant of ivy.fliplr. This method simply
        wraps the function, and so the docstring for ivy.fliplr also applies to this
>>>>>>> e1154d16
        method with minimal changes.

        Parameters
        ----------
        self
<<<<<<< HEAD
            the container with array inputs.
=======
            the container with arrays to be flipped. Arrays must be at least 2-D.
>>>>>>> e1154d16
        out
            optional output container, for writing the result to.

        Returns
        -------
        ret
<<<<<<< HEAD
            container including arrays with the modified Bessel
            function evaluated at each of the elements of x.
=======
            container including arrays corresponding to the input container's array
            with elements order reversed along axis 1.
>>>>>>> e1154d16

        Examples
        --------
        With one :class:`ivy.Container` input:
<<<<<<< HEAD
        >>> x = ivy.Container(a=ivy.array([1, 2, 3]), b=ivy.array(4))
        >>> x.i0()
        {
            a: ivy.array([1.26606588, 2.2795853 , 4.88079259])
            b: ivy.array(11.30192195)
        }
        """
        return self.static_i0(self, out=out)
=======
        >>> m = ivy.Container(a=ivy.diag([1, 2, 3]),\
                            b=ivy.array([[1, 2, 3],[4, 5, 6]]))
        >>> m.fliplr()
        {
            a: ivy.array([[0, 0, 1],
                          [0, 2, 0],
                          [3, 0, 0]]),
            b: ivy.array([[3, 2, 1],
                          [6, 5, 4]])
        }
        """
        return self.static_fliplr(self, out=out)
>>>>>>> e1154d16
<|MERGE_RESOLUTION|>--- conflicted
+++ resolved
@@ -607,10 +607,6 @@
         )
 
     @staticmethod
-<<<<<<< HEAD
-    def static_i0(
-        x: Union[ivy.Array, ivy.NativeArray, ivy.Container],
-=======
     def static_top_k(
         x: Union[ivy.Container, ivy.Array, ivy.NativeArray],
         k: int,
@@ -769,31 +765,21 @@
     @staticmethod
     def static_fliplr(
         m: Union[ivy.Array, ivy.NativeArray, ivy.Container],
->>>>>>> e1154d16
-        /,
-        *,
-        key_chains: Optional[Union[List[str], Dict[str, str]]] = None,
-        to_apply: bool = True,
-        prune_unapplied: bool = False,
-        map_sequences: bool = False,
-        out: Optional[ivy.Container] = None,
-    ) -> ivy.Container:
-        """
-<<<<<<< HEAD
-        ivy.Container static method variant of ivy.i0. This method simply wraps
-        the function, and so the docstring for ivy.i0 also applies to this method
-=======
+        /,
+        *,
+        key_chains: Optional[Union[List[str], Dict[str, str]]] = None,
+        to_apply: bool = True,
+        prune_unapplied: bool = False,
+        map_sequences: bool = False,
+        out: Optional[ivy.Container] = None,
+    ) -> ivy.Container:
+        """
         ivy.Container static method variant of ivy.fliplr. This method simply wraps
         the function, and so the docstring for ivy.fliplr also applies to this method
->>>>>>> e1154d16
         with minimal changes.
 
         Parameters
         ----------
-<<<<<<< HEAD
-        x
-            the container with array inputs.
-=======
         m
             the container with arrays to be flipped. Arrays must be at least 2-D.
         key_chains
@@ -807,36 +793,18 @@
         map_sequences
             Whether to also map method to sequences (lists, tuples).
             Default is ``False``
->>>>>>> e1154d16
         out
             optional output container, for writing the result to.
 
         Returns
         -------
         ret
-<<<<<<< HEAD
-            container including arrays with the modified Bessel
-            function evaluated at each of the elements of x.
-=======
             container including arrays corresponding to the input container's array
             with elements order reversed along axis 1.
->>>>>>> e1154d16
 
         Examples
         --------
         With one :class:`ivy.Container` input:
-<<<<<<< HEAD
-        >>> x = ivy.Container(a=ivy.array([1, 2, 3]), b=ivy.array(4))
-        >>> ivy.Container.static_i0(x)
-        {
-            a: ivy.array([1.26606588, 2.2795853 , 4.88079259])
-            b: ivy.array(11.30192195)
-        }
-        """
-        return ContainerBase.multi_map_in_static_method(
-            "i0",
-            x,
-=======
         >>> m = ivy.Container(a=ivy.diag([1, 2, 3]),\
                             b=ivy.array([[1, 2, 3],[4, 5, 6]]))
         >>> ivy.Container.static_fliplr(m)
@@ -851,68 +819,39 @@
         return ContainerBase.multi_map_in_static_method(
             "fliplr",
             m,
->>>>>>> e1154d16
-            key_chains=key_chains,
-            to_apply=to_apply,
-            prune_unapplied=prune_unapplied,
-            map_sequences=map_sequences,
-            out=out,
-        )
-
-<<<<<<< HEAD
-    def i0(
-=======
+            key_chains=key_chains,
+            to_apply=to_apply,
+            prune_unapplied=prune_unapplied,
+            map_sequences=map_sequences,
+            out=out,
+        )
+
     def fliplr(
->>>>>>> e1154d16
         self: ivy.Container,
         /,
         *,
         out: Optional[ivy.Container] = None,
     ) -> ivy.Container:
-<<<<<<< HEAD
-        """ivy.Container instance method variant of ivy.i0. This method simply
-        wraps the function, and so the docstring for ivy.i0 also applies to this
-=======
         """ivy.Container instance method variant of ivy.fliplr. This method simply
         wraps the function, and so the docstring for ivy.fliplr also applies to this
->>>>>>> e1154d16
         method with minimal changes.
 
         Parameters
         ----------
         self
-<<<<<<< HEAD
-            the container with array inputs.
-=======
             the container with arrays to be flipped. Arrays must be at least 2-D.
->>>>>>> e1154d16
         out
             optional output container, for writing the result to.
 
         Returns
         -------
         ret
-<<<<<<< HEAD
-            container including arrays with the modified Bessel
-            function evaluated at each of the elements of x.
-=======
             container including arrays corresponding to the input container's array
             with elements order reversed along axis 1.
->>>>>>> e1154d16
 
         Examples
         --------
         With one :class:`ivy.Container` input:
-<<<<<<< HEAD
-        >>> x = ivy.Container(a=ivy.array([1, 2, 3]), b=ivy.array(4))
-        >>> x.i0()
-        {
-            a: ivy.array([1.26606588, 2.2795853 , 4.88079259])
-            b: ivy.array(11.30192195)
-        }
-        """
-        return self.static_i0(self, out=out)
-=======
         >>> m = ivy.Container(a=ivy.diag([1, 2, 3]),\
                             b=ivy.array([[1, 2, 3],[4, 5, 6]]))
         >>> m.fliplr()
@@ -925,4 +864,87 @@
         }
         """
         return self.static_fliplr(self, out=out)
->>>>>>> e1154d16
+
+    @staticmethod
+    def static_i0(
+        x: Union[ivy.Array, ivy.NativeArray, ivy.Container],
+        /,
+        *,
+        key_chains: Optional[Union[List[str], Dict[str, str]]] = None,
+        to_apply: bool = True,
+        prune_unapplied: bool = False,
+        map_sequences: bool = False,
+        out: Optional[ivy.Container] = None,
+    ) -> ivy.Container:
+        """
+        ivy.Container static method variant of ivy.i0. This method simply wraps
+        the function, and so the docstring for ivy.i0 also applies to this method
+        with minimal changes.
+
+        Parameters
+        ----------
+        x
+            the container with array inputs.
+        out
+            optional output container, for writing the result to.
+
+        Returns
+        -------
+        ret
+            container including arrays with the modified Bessel
+            function evaluated at each of the elements of x.
+
+        Examples
+        --------
+        With one :class:`ivy.Container` input:
+        >>> x = ivy.Container(a=ivy.array([1, 2, 3]), b=ivy.array(4))
+        >>> ivy.Container.static_i0(x)
+        {
+            a: ivy.array([1.26606588, 2.2795853 , 4.88079259])
+            b: ivy.array(11.30192195)
+        }
+        """
+        return ContainerBase.multi_map_in_static_method(
+            "i0",
+            x,
+            key_chains=key_chains,
+            to_apply=to_apply,
+            prune_unapplied=prune_unapplied,
+            map_sequences=map_sequences,
+            out=out,
+        )
+
+    def i0(
+        self: ivy.Container,
+        /,
+        *,
+        out: Optional[ivy.Container] = None,
+    ) -> ivy.Container:
+        """ivy.Container instance method variant of ivy.i0. This method simply
+        wraps the function, and so the docstring for ivy.i0 also applies to this
+        method with minimal changes.
+
+        Parameters
+        ----------
+        self
+            the container with array inputs.
+        out
+            optional output container, for writing the result to.
+
+        Returns
+        -------
+        ret
+            container including arrays with the modified Bessel
+            function evaluated at each of the elements of x.
+
+        Examples
+        --------
+        With one :class:`ivy.Container` input:
+        >>> x = ivy.Container(a=ivy.array([1, 2, 3]), b=ivy.array(4))
+        >>> x.i0()
+        {
+            a: ivy.array([1.26606588, 2.2795853 , 4.88079259])
+            b: ivy.array(11.30192195)
+        }
+        """
+        return self.static_i0(self, out=out)