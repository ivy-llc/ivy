# global
from typing import Optional, Union, List, Tuple, Dict

# local
import ivy
from ivy.container.base import ContainerBase

# ToDo: implement all methods here as public instance methods


# noinspection PyMissingConstructor
class ContainerWithManipulation(ContainerBase):
    def concat(
        self: ivy.Container,
        xs: Union[
            Tuple[Union[ivy.Array, ivy.NativeArray, ivy.Container]],
            List[Union[ivy.Array, ivy.NativeArray, ivy.Container]],
        ],
        axis: Optional[int] = 0,
        key_chains: Optional[Union[List[str], Dict[str, str]]] = None,
        to_apply: bool = True,
        prune_unapplied: bool = False,
        map_sequences: bool = False,
        out: Optional[ivy.Container] = None,
    ) -> ivy.Container:
        conts = [self]
        arrays = [None]
        for x in xs:
            if ivy.is_ivy_container(x):
                conts.append(x)
                arrays.append(None)
            else:
                arrays.append(x)
        return ContainerBase.handle_inplace(
            ContainerBase.multi_map(
                lambda xs_, _: ivy.concat(
                    xs=[a if ivy.exists(a) else xs_.pop(0) for a in arrays], axis=axis
                )
                if ivy.is_array(xs_[0])
                else xs_,
                conts,
                key_chains,
                to_apply,
                prune_unapplied,
            ),
            out,
        )

<<<<<<< HEAD

    def flip(
=======
    def expand_dims(
>>>>>>> 38337134
        self: ivy.Container,
        axis: Optional[int] = 0,
        key_chains: Optional[Union[List[str], Dict[str, str]]] = None,
        to_apply: bool = True,
        prune_unapplied: bool = False,
<<<<<<< HEAD
        map_sequences: bool=False,
=======
        map_sequences: bool = False,
        out: Optional[ivy.Container] = None,
    ) -> ivy.Container:
        return ContainerBase.handle_inplace(
            self.map(
                lambda x_, _: ivy.expand_dims(x_, axis=axis)
                if ivy.is_array(x_)
                else x_,
                key_chains,
                to_apply,
                prune_unapplied,
                map_sequences,
            ),
            out,
        )

    def permute_dims(
        self: ivy.Container,
        axes: Tuple[int, ...],
        key_chains: Optional[Union[List[str], Dict[str, str]]] = None,
        to_apply: bool = True,
        prune_unapplied: bool = False,
        map_sequences: bool = False,
>>>>>>> 38337134
        out: Optional[ivy.Container] = None,
    ) -> ivy.Container:
        return ContainerBase.handle_inplace(
            self.map(
<<<<<<< HEAD
                lambda x_, _: ivy.flip(x_, axis=axis) if ivy.is_array(x_) else x_,
                key_chains,
                to_apply,
                prune_unapplied,
                map_sequences
=======
                lambda x_, _: ivy.permute_dims(x_, axes=axes)
                if ivy.is_array(x_)
                else x_,
                key_chains,
                to_apply,
                prune_unapplied,
                map_sequences,
>>>>>>> 38337134
            ),
            out,
        )<|MERGE_RESOLUTION|>--- conflicted
+++ resolved
@@ -46,20 +46,12 @@
             out,
         )
 
-<<<<<<< HEAD
-
-    def flip(
-=======
     def expand_dims(
->>>>>>> 38337134
         self: ivy.Container,
         axis: Optional[int] = 0,
         key_chains: Optional[Union[List[str], Dict[str, str]]] = None,
         to_apply: bool = True,
         prune_unapplied: bool = False,
-<<<<<<< HEAD
-        map_sequences: bool=False,
-=======
         map_sequences: bool = False,
         out: Optional[ivy.Container] = None,
     ) -> ivy.Container:
@@ -83,18 +75,10 @@
         to_apply: bool = True,
         prune_unapplied: bool = False,
         map_sequences: bool = False,
->>>>>>> 38337134
         out: Optional[ivy.Container] = None,
     ) -> ivy.Container:
         return ContainerBase.handle_inplace(
             self.map(
-<<<<<<< HEAD
-                lambda x_, _: ivy.flip(x_, axis=axis) if ivy.is_array(x_) else x_,
-                key_chains,
-                to_apply,
-                prune_unapplied,
-                map_sequences
-=======
                 lambda x_, _: ivy.permute_dims(x_, axes=axes)
                 if ivy.is_array(x_)
                 else x_,
@@ -102,7 +86,6 @@
                 to_apply,
                 prune_unapplied,
                 map_sequences,
->>>>>>> 38337134
             ),
             out,
         )