from typing import Optional, Union, List, Dict, Callable

# local
import ivy
from ivy.container.base import ContainerBase


# noinspection PyMissingConstructor
class ContainerWithGradients(ContainerBase):
    
    @staticmethod
    def static_is_variable(
        x: Union[ivy.Array, ivy.NativeArray, ivy.Container],
<<<<<<< HEAD
        exclusive: bool=False,
        key_chains: Optional[Union[List[str], Dict[str, str]]]=None,
        to_apply: bool=True,
        prune_unapplied: bool=False,
        map_sequences: bool=False
=======
        exclusive: Union[bool, ivy.Container] = False,
        key_chains: Optional[Union[List[str], Dict[str, str]]] = None,
        to_apply: bool = True,
        prune_unapplied: bool = False,
        map_sequences: bool = False,
>>>>>>> 87c2ce35
    ) -> ivy.Container:
        return ContainerBase.multi_map_in_static_method(
            "is_variable",
            x,
            exclusive,
            key_chains=key_chains,
            to_apply=to_apply,
            prune_unapplied=prune_unapplied,
<<<<<<< HEAD
            map_sequences=map_sequences  
        )
        
    def is_variable(
        self: ivy.Container,
        exclusive: bool=False,
        key_chains: Optional[Union[List[str], Dict[str, str]]]=None,
        to_apply: bool=True,
        prune_unapplied: bool=False,
        map_sequences: bool=False
        ):
        return self.static_is_variable(
            self,
            exclusive,
            key_chains,
            to_apply,
            prune_unapplied,
            map_sequences
            )
    
    @staticmethod
    def static_variable_data(
        x: Union[ivy.Array, ivy.NativeArray, ivy.Container],
        key_chains: Optional[Union[List[str], Dict[str, str]]]=None,
        to_apply: bool=True,
        prune_unapplied: bool=False,
        map_sequences: bool=False
    ) -> ivy.Container:
        return ContainerBase.multi_map_in_static_method(
            "variable_data",
            x,
            key_chains=key_chains,
            to_apply=to_apply,
            prune_unapplied=prune_unapplied,
            map_sequences=map_sequences  
        )
        
    def variable_data(
        self: ivy.Container,
        key_chains: Optional[Union[List[str], Dict[str, str]]]=None,
        to_apply: bool=True,
        prune_unapplied: bool=False,
        map_sequences: bool=False,
        ):
        return self.static_variable_data(
            self,
            key_chains,
            to_apply,
            prune_unapplied,
            map_sequences
            )
        
    @staticmethod
    def static_execute_with_gradients(
        func: Callable,
        xs: Union[ivy.Array, ivy.NativeArray, ivy.Container],
        retain_grads: bool=False,
        key_chains: Optional[Union[List[str], Dict[str, str]]]=None,
=======
            map_sequences=map_sequences,
        )

    def is_variable(
        self: ivy.Container,
        exclusive: Union[bool, ivy.Container] = False,
        key_chains: Optional[Union[List[str], Dict[str, str]]] = None,
        to_apply: bool = True,
        prune_unapplied: bool = False,
        map_sequences: bool = False,
    ) -> ivy.Container:
        return self.static_is_variable(
            self, exclusive, key_chains, to_apply, prune_unapplied, map_sequences
        )

    @staticmethod
    def static_adam_step(
        dcdw: Union[ivy.Container, ivy.Array, ivy.NativeArray],
        mw: Union[ivy.Container, ivy.Array, ivy.NativeArray],
        vw: Union[ivy.Container, ivy.Array, ivy.NativeArray],
        step: Union[int, float],
        beta1=0.9,
        beta2=0.999,
        epsilon=1e-7,
    ) -> ivy.Container:
        """
        ivy.Container instance method variant of ivy.adam_step.
        This method simply wraps the function, and so the docstring for ivy.
        adam_step also applies to this method with minimal changes

        Examples
        --------
        with :code: `ivy.container` inputs:

        >>> dcdw = ivy.Container(a=ivy.array([0., 1., 2.]),\
                         b=ivy.array([3., 4., 5.]))
        >>> mw = ivy.Container(a=ivy.array([0., 0., 0.]),\
                               b=ivy.array([0., 0., 0.]))
        >>> vw = ivy.Container(a=ivy.array([0.,]),\
                               b=ivy.array([0.,]))
        >>> step = ivy.array([3.4])
        >>> beta1 = 0.87
        >>> beta2 = 0.976
        >>> epsilon = 1e-5
        >>> adam_step_delta = ivy.Container.static_adam_step(dcdw,\
                                mw, vw, step, beta1, beta2, epsilon)
        >>> print(adam_step_delta)
        {
            a: (list[3], <class ivy.array.Array> shape=[3]),
            b: (list[3], <class ivy.array.Array> shape=[3])
        }
        """
        return ContainerBase.multi_map_in_static_method(
            "adam_update",
            dcdw,
            mw,
            vw,
            step,
            beta1,
            beta2,
            epsilon,
        )

    def adam_step(
        self: ivy.Container,
        mw: Union[ivy.Array, ivy.NativeArray, ivy.Container],
        vw: Union[ivy.Array, ivy.NativeArray, ivy.Container],
        step: Union[int, float],
        beta1=0.9,
        beta2=0.999,
        epsilon=1e-7,
    ) -> ivy.Container:
        """
        ivy.Container instance method variant of ivy.adam_step.
        This method simply wraps the function, and so the docstring for ivy.
        adam_step also applies to this method with minimal changes

        Examples
        --------
        with :code: `ivy.container` inputs:

        >>> dcdw = ivy.Container(a=ivy.array([0., 1., 2.]),\
                         b=ivy.array([3., 4., 5.]))
        >>> mw = ivy.Container(a=ivy.array([0., 0., 0.]),\
                               b=ivy.array([0., 0., 0.]))
        >>> vw = ivy.Container(a=ivy.array([0.,]),\
                               b=ivy.array([0.,]))
        >>> step = ivy.array(1)
        >>> adam_step_delta = dcdw.adam_step(mw, vw, step, beta1, beta2, epsilon)
        {
            a: (list[3], <class ivy.array.Array> shape=[3]),
            b: (list[3], <class ivy.array.Array> shape=[3])
        }
        """
        return self.static_adam_step(self, mw, vw, step, beta1, beta2, epsilon)

    @staticmethod
    def static_optimizer_update(
        w,
        effective_grad,
        lr,
        inplace=None,
        stop_gradients=True,
        key_chains: Optional[Union[List[str], Dict[str, str]]] = None,
>>>>>>> 87c2ce35
        to_apply: bool = True,
        prune_unapplied: bool = False,
        map_sequences: bool = False,
    ) -> ivy.Container:
        return ContainerBase.multi_map_in_static_method(
            "execute_with_gradients",
            func,
            xs,
            retain_grads,
            key_chains,
            to_apply,
            prune_unapplied,
            map_sequences
        )
    
    @staticmethod
    def static_adam_step(
        dcdw: Union[ivy.Array, ivy.NativeArray, ivy.Container],
        mw: Union[ivy.Array, ivy.NativeArray, ivy.Container],
        vw: Union[ivy.Array, ivy.NativeArray, ivy.Container],
        step: Union[int, float],
        beta1: float=0.9,
        beta2: float=0.999,
        epsilon: float=1e-7,
        key_chains: Optional[Union[List[str], Dict[str, str]]]=None,
        to_apply: bool = True,
        prune_unapplied: bool = False,
        map_sequences: bool = False,
    ) -> ivy.Container:
        return ContainerBase.multi_map_in_static_method(
            "adam_step",
            dcdw,
            mw,
            vw,
            step,
            beta1=beta1,
            beta2=beta2,
            epsilon=epsilon,
            key_chains=key_chains,
            to_apply=to_apply,
            prune_unapplied=prune_unapplied,
            map_sequences=map_sequences,
        )

    def adam_step(
        self: ivy.Container,
        mw: Union[ivy.Array, ivy.NativeArray, ivy.Container],
        vw: Union[ivy.Array, ivy.NativeArray, ivy.Container],
        step: Union[int, float],
        beta1: float=0.9,
        beta2: float=0.999,
        epsilon: float=1e-7,
        key_chains: Optional[Union[List[str], Dict[str, str]]]=None,
        to_apply: bool=True,
        prune_unapplied: bool=False,
        map_sequences: bool=False,
    ):
        return self.static_adam_step(
            self,
            mw,
            vw,
            step,
            beta1,
            beta2,
            epsilon,
            key_chains,
            to_apply,
            prune_unapplied,
            map_sequences,
        )


    @staticmethod
    def static_optimizer_update(
        w: Union[ivy.Array, ivy.NativeArray, ivy.Container],
        effective_grad: Union[ivy.Array, ivy.NativeArray, ivy.Container],
        lr: Union[float, ivy.Array, ivy.NativeArray, ivy.Container],
        inplace: Optional[bool]=None,
        stop_gradients: bool=True,
        key_chains: Optional[Union[List[str], Dict[str, str]]]=None,
        to_apply: bool=True,
        prune_unapplied: bool=False,
        map_sequences: bool=False,
    ) -> ivy.Container:

        return ContainerBase.multi_map_in_static_method(
            "optimizer_update",
            w,
            effective_grad,
            lr,
            inplace=inplace,
            stop_gradients=stop_gradients,
            key_chains=key_chains,
            to_apply=to_apply,
            prune_unapplied=prune_unapplied,
            map_sequences=map_sequences,
        )

    def optimizer_update(
        self: ivy.Container,
        effective_grad: Union[ivy.Array, ivy.NativeArray, ivy.Container],
        lr: Union[float, ivy.Array, ivy.NativeArray, ivy.Container],
        inplace: Optional[bool]=None,
        stop_gradients: bool=True,
        key_chains: Optional[Union[List[str], Dict[str, str]]]=None,
        to_apply: bool=True,
        prune_unapplied: bool=False,
        map_sequences: bool=False,
    ) -> ivy.Container:
        return self.static_optimizer_update(
            self,
            effective_grad,
            lr,
            inplace,
            stop_gradients,
            key_chains,
            to_apply,
            prune_unapplied,
            map_sequences,
        )

    @staticmethod
    def static_gradient_descent_update(
        w: Union[ivy.Array, ivy.NativeArray, ivy.Container],
        dcdw: Union[ivy.Array, ivy.NativeArray, ivy.Container],
        lr: Union[float, ivy.Array, ivy.NativeArray, ivy.Container],
        inplace: Optional[bool]=None,
        stop_gradients: bool=True,
        key_chains: Optional[Union[List[str], Dict[str, str]]]=None,
        to_apply: bool=True,
        prune_unapplied: bool=False,
        map_sequences: bool=False,
    ) -> ivy.Container:

        return ContainerBase.multi_map_in_static_method(
            "gradient_descent_update",
            w,
            dcdw,
            lr,
            inplace=inplace,
            stop_gradients=stop_gradients,
            key_chains=key_chains,
            to_apply=to_apply,
            prune_unapplied=prune_unapplied,
            map_sequences=map_sequences,
        )

    def gradient_descent_update(
        self: ivy.Container,
        dcdw: Union[ivy.Array, ivy.NativeArray, ivy.Container],
        lr: Union[float, ivy.Array, ivy.NativeArray, ivy.Container],
        inplace: Optional[bool]=None,
        stop_gradients: bool=True,
        key_chains: Optional[Union[List[str], Dict[str, str]]]=None,
        to_apply: bool=True,
        prune_unapplied: bool=False,
        map_sequences: bool=False,
    ):
        return self.static_gradient_descent_update(
            self,
            dcdw,
            lr,
            inplace,
            stop_gradients,
            key_chains,
            to_apply,
            prune_unapplied,
            map_sequences,
        )

    @staticmethod
    def static_lars_update(
        w: Union[ivy.Array, ivy.NativeArray, ivy.Container],
        dcdw: Union[ivy.Array, ivy.NativeArray, ivy.Container],
        lr: Union[float, ivy.Array, ivy.NativeArray, ivy.Container],
        decay_lambda: float=0.,
        inplace: Optional[bool]=None,
        stop_gradients: bool=True,
        key_chains: Optional[Union[List[str], Dict[str, str]]]=None,
        to_apply: bool=True,
        prune_unapplied: bool=False,
        map_sequences: bool=False,
    ) -> ivy.Container:
        return ContainerBase.multi_map_in_static_method(
            "lars_update",
            w,
            dcdw,
            lr,
            decay_lambda=decay_lambda,
            inplace=inplace,
            stop_gradients=stop_gradients,
            key_chains=key_chains,
            to_apply=to_apply,
            prune_unapplied=prune_unapplied,
            map_sequences=map_sequences,
        )

    def lars_update(
        self: ivy.Container,
        dcdw: Union[ivy.Array, ivy.NativeArray, ivy.Container],
        lr: Union[float, ivy.Array, ivy.NativeArray, ivy.Container],
        decay_lambda: float=0.,
        inplace: Optional[float]=None,
        stop_gradients: float=True,
        key_chains: Optional[Union[List[str], Dict[str, str]]]=None,
        to_apply: bool=True,
        prune_unapplied: bool=False,
        map_sequences: bool=False,
    ):
        return self.static_lars_update(
            self,
            dcdw,
            lr,
            decay_lambda,
            inplace,
            stop_gradients,
            key_chains,
            to_apply,
            prune_unapplied,
            map_sequences,
        )

    @staticmethod
    def static_adam_update(
        w: Union[ivy.Array, ivy.NativeArray, ivy.Container],
        dcdw: Union[ivy.Array, ivy.NativeArray, ivy.Container],
        lr: Union[float, ivy.Array, ivy.NativeArray, ivy.Container],
        mw_tm1: Union[ivy.Array, ivy.NativeArray, ivy.Container],
        vw_tm1: Union[ivy.Array, ivy.NativeArray, ivy.Container],
        step: Union[int, float],
        beta1: float=0.9,
        beta2: float=0.999,
        epsilon: float=1e-7,
        inplace: Optional[bool]=None,
        stop_gradients: bool=True,
        key_chains: Optional[Union[List[str], Dict[str, str]]]=None,
        to_apply: bool=True,
        prune_unapplied: bool=False,
        map_sequences: bool=False,
    ) -> ivy.Container:
        return ContainerBase.multi_map_in_static_method(
            "adam_update",
            w,
            dcdw,
            lr,
            mw_tm1,
            vw_tm1,
            step,
            beta1=beta1,
            beta2=beta2,
            epsilon=epsilon,
            inplace=inplace,
            stop_gradients=stop_gradients,
            key_chains=key_chains,
            to_apply=to_apply,
            prune_unapplied=prune_unapplied,
            map_sequences=map_sequences,
        )

    def adam_update(
        self: ivy.Container,
        dcdw: Union[ivy.Array, ivy.NativeArray, ivy.Container],
        lr: Union[float, ivy.Array, ivy.NativeArray, ivy.Container],
        mw_tm1: Union[ivy.Array, ivy.NativeArray, ivy.Container],
        vw_tm1: Union[ivy.Array, ivy.NativeArray, ivy.Container],
        step: Union[int, float],
        beta1: float=0.9,
        beta2: float=0.999,
        epsilon: float=1e-7,
        inplace: Optional[bool]=None,
        stop_gradients: bool=True,
        key_chains: Optional[Union[List[str], Dict[str, str]]]=None,
        to_apply: bool=True,
        prune_unapplied: bool=False,
        map_sequences: bool=False,
    ):
        return self.static_adam_update(
            self,
            dcdw,
            lr,
            mw_tm1,
            vw_tm1,
            step,
            beta1,
            beta2,
            epsilon,
            inplace,
            stop_gradients,
            key_chains,
            to_apply,
            prune_unapplied,
            map_sequences,
        )

    @staticmethod
    def static_lamb_update(
        w: Union[ivy.Array, ivy.NativeArray, ivy.Container],
        dcdw: Union[ivy.Array, ivy.NativeArray, ivy.Container],
        lr: Union[float, ivy.Array, ivy.NativeArray, ivy.Container],
        mw_tm1: Union[ivy.Array, ivy.NativeArray, ivy.Container],
        vw_tm1: Union[ivy.Array, ivy.NativeArray, ivy.Container],
        step: Union[int, float],
        beta1: float=0.9,
        beta2: float=0.999,
        epsilon: float=1e-7,
        max_trust_ratio: Union[int, float]=10,
        decay_lambda: Union[int, float]=0,
        inplace: Optional[bool]=None,
        stop_gradients: bool=True,
        key_chains: Optional[Union[List[str], Dict[str, str]]]=None,
        to_apply: bool=True,
        prune_unapplied: bool=False,
        map_sequences: bool=False,
    ) -> ivy.Container:
        return ContainerBase.multi_map_in_static_method(
            "lamb_update",
            w,
            dcdw,
            lr,
            mw_tm1=mw_tm1,
            vw_tm1=vw_tm1,
            step=step,
            beta1=beta1,
            beta2=beta2,
            epsilon=epsilon,
            max_trust_ratio=max_trust_ratio,
            decay_lambda=decay_lambda,
            inplace=inplace,
            stop_gradients=stop_gradients,
            key_chains=key_chains,
            to_apply=to_apply,
            prune_unapplied=prune_unapplied,
            map_sequences=map_sequences,
        )

    def lamb_update(
        self: ivy.Container,
        dcdw: Union[ivy.Array, ivy.NativeArray, ivy.Container],
        lr: Union[float, ivy.Array, ivy.NativeArray, ivy.Container],
        mw_tm1: Union[ivy.Array, ivy.NativeArray, ivy.Container],
        vw_tm1: Union[ivy.Array, ivy.NativeArray, ivy.Container],
        step: Union[int, float],
        beta1: float=0.9,
        beta2: float=0.999,
        epsilon: float=1e-7,
        max_trust_ratio: Union[int, float]=10,
        decay_lambda: Union[int, float]=0,
        inplace: Optional[bool]=None,
        stop_gradients: bool=True,
        key_chains: Optional[Union[List[str], Dict[str, str]]]=None,
        to_apply: bool=True,
        prune_unapplied: bool=False,
        map_sequences: bool=False,
    ):
        return self.static_lamb_update(
            self,
            dcdw,
            lr,
            mw_tm1,
            vw_tm1,
            step,
            beta1,
            beta2,
            epsilon,
            max_trust_ratio,
            decay_lambda,
            inplace,
            stop_gradients,
            key_chains,
            to_apply,
            prune_unapplied,
            map_sequences,
        )<|MERGE_RESOLUTION|>--- conflicted
+++ resolved
@@ -11,19 +11,11 @@
     @staticmethod
     def static_is_variable(
         x: Union[ivy.Array, ivy.NativeArray, ivy.Container],
-<<<<<<< HEAD
-        exclusive: bool=False,
-        key_chains: Optional[Union[List[str], Dict[str, str]]]=None,
-        to_apply: bool=True,
-        prune_unapplied: bool=False,
-        map_sequences: bool=False
-=======
         exclusive: Union[bool, ivy.Container] = False,
         key_chains: Optional[Union[List[str], Dict[str, str]]] = None,
         to_apply: bool = True,
         prune_unapplied: bool = False,
         map_sequences: bool = False,
->>>>>>> 87c2ce35
     ) -> ivy.Container:
         return ContainerBase.multi_map_in_static_method(
             "is_variable",
@@ -32,17 +24,16 @@
             key_chains=key_chains,
             to_apply=to_apply,
             prune_unapplied=prune_unapplied,
-<<<<<<< HEAD
             map_sequences=map_sequences  
         )
         
     def is_variable(
         self: ivy.Container,
-        exclusive: bool=False,
-        key_chains: Optional[Union[List[str], Dict[str, str]]]=None,
-        to_apply: bool=True,
-        prune_unapplied: bool=False,
-        map_sequences: bool=False
+        exclusive: Union[bool, ivy.Container] = False,
+        key_chains: Optional[Union[List[str], Dict[str, str]]] = None,
+        to_apply: bool = True,
+        prune_unapplied: bool = False,
+        map_sequences: bool = False
         ):
         return self.static_is_variable(
             self,
@@ -56,10 +47,10 @@
     @staticmethod
     def static_variable_data(
         x: Union[ivy.Array, ivy.NativeArray, ivy.Container],
-        key_chains: Optional[Union[List[str], Dict[str, str]]]=None,
-        to_apply: bool=True,
-        prune_unapplied: bool=False,
-        map_sequences: bool=False
+        key_chains: Optional[Union[List[str], Dict[str, str]]] = None,
+        to_apply: bool = True,
+        prune_unapplied: bool = False,
+        map_sequences: bool = False
     ) -> ivy.Container:
         return ContainerBase.multi_map_in_static_method(
             "variable_data",
@@ -72,10 +63,10 @@
         
     def variable_data(
         self: ivy.Container,
-        key_chains: Optional[Union[List[str], Dict[str, str]]]=None,
-        to_apply: bool=True,
-        prune_unapplied: bool=False,
-        map_sequences: bool=False,
+        key_chains: Optional[Union[List[str], Dict[str, str]]] = None,
+        to_apply: bool = True,
+        prune_unapplied: bool = False,
+        map_sequences: bool = False,
         ):
         return self.static_variable_data(
             self,
@@ -90,178 +81,72 @@
         func: Callable,
         xs: Union[ivy.Array, ivy.NativeArray, ivy.Container],
         retain_grads: bool=False,
-        key_chains: Optional[Union[List[str], Dict[str, str]]]=None,
-=======
-            map_sequences=map_sequences,
-        )
-
-    def is_variable(
-        self: ivy.Container,
-        exclusive: Union[bool, ivy.Container] = False,
-        key_chains: Optional[Union[List[str], Dict[str, str]]] = None,
-        to_apply: bool = True,
-        prune_unapplied: bool = False,
-        map_sequences: bool = False,
-    ) -> ivy.Container:
-        return self.static_is_variable(
-            self, exclusive, key_chains, to_apply, prune_unapplied, map_sequences
-        )
-
+        key_chains: Optional[Union[List[str], Dict[str, str]]] = None,
+        to_apply: bool = True,
+        prune_unapplied: bool = False,
+        map_sequences: bool = False,
+    ) -> ivy.Container:
+        return ContainerBase.multi_map_in_static_method(
+            "execute_with_gradients",
+            func,
+            xs,
+            retain_grads,
+            key_chains,
+            to_apply,
+            prune_unapplied,
+            map_sequences
+        )
+    
     @staticmethod
     def static_adam_step(
-        dcdw: Union[ivy.Container, ivy.Array, ivy.NativeArray],
-        mw: Union[ivy.Container, ivy.Array, ivy.NativeArray],
-        vw: Union[ivy.Container, ivy.Array, ivy.NativeArray],
-        step: Union[int, float],
-        beta1=0.9,
-        beta2=0.999,
-        epsilon=1e-7,
-    ) -> ivy.Container:
-        """
-        ivy.Container instance method variant of ivy.adam_step.
-        This method simply wraps the function, and so the docstring for ivy.
-        adam_step also applies to this method with minimal changes
-
-        Examples
-        --------
-        with :code: `ivy.container` inputs:
-
-        >>> dcdw = ivy.Container(a=ivy.array([0., 1., 2.]),\
-                         b=ivy.array([3., 4., 5.]))
-        >>> mw = ivy.Container(a=ivy.array([0., 0., 0.]),\
-                               b=ivy.array([0., 0., 0.]))
-        >>> vw = ivy.Container(a=ivy.array([0.,]),\
-                               b=ivy.array([0.,]))
-        >>> step = ivy.array([3.4])
-        >>> beta1 = 0.87
-        >>> beta2 = 0.976
-        >>> epsilon = 1e-5
-        >>> adam_step_delta = ivy.Container.static_adam_step(dcdw,\
-                                mw, vw, step, beta1, beta2, epsilon)
-        >>> print(adam_step_delta)
-        {
-            a: (list[3], <class ivy.array.Array> shape=[3]),
-            b: (list[3], <class ivy.array.Array> shape=[3])
-        }
-        """
-        return ContainerBase.multi_map_in_static_method(
-            "adam_update",
-            dcdw,
+        dcdw: Union[ivy.Array, ivy.NativeArray, ivy.Container],
+        mw: Union[ivy.Array, ivy.NativeArray, ivy.Container],
+        vw: Union[ivy.Array, ivy.NativeArray, ivy.Container],
+        step: Union[int, float],
+        beta1: float = 0.9,
+        beta2: float = 0.999,
+        epsilon: float = 1e-7,
+        key_chains: Optional[Union[List[str], Dict[str, str]]] = None,
+        to_apply: bool = True,
+        prune_unapplied: bool = False,
+        map_sequences: bool = False,
+    ) -> ivy.Container:
+        return ContainerBase.multi_map_in_static_method(
+            "adam_step",
+            dcdw,
+            mw,
+            vw,
+            step,
+            beta1=beta1,
+            beta2=beta2,
+            epsilon=epsilon,
+            key_chains=key_chains,
+            to_apply=to_apply,
+            prune_unapplied=prune_unapplied,
+            map_sequences=map_sequences,
+        )
+
+    def adam_step(
+        self: ivy.Container,
+        mw: Union[ivy.Array, ivy.NativeArray, ivy.Container],
+        vw: Union[ivy.Array, ivy.NativeArray, ivy.Container],
+        step: Union[int, float],
+        beta1: float = 0.9,
+        beta2: float = 0.999,
+        epsilon: float = 1e-7,
+        key_chains: Optional[Union[List[str], Dict[str, str]]] = None,
+        to_apply: bool = True,
+        prune_unapplied: bool = False,
+        map_sequences: bool = False,
+    ):
+        return self.static_adam_step(
+            self,
             mw,
             vw,
             step,
             beta1,
             beta2,
             epsilon,
-        )
-
-    def adam_step(
-        self: ivy.Container,
-        mw: Union[ivy.Array, ivy.NativeArray, ivy.Container],
-        vw: Union[ivy.Array, ivy.NativeArray, ivy.Container],
-        step: Union[int, float],
-        beta1=0.9,
-        beta2=0.999,
-        epsilon=1e-7,
-    ) -> ivy.Container:
-        """
-        ivy.Container instance method variant of ivy.adam_step.
-        This method simply wraps the function, and so the docstring for ivy.
-        adam_step also applies to this method with minimal changes
-
-        Examples
-        --------
-        with :code: `ivy.container` inputs:
-
-        >>> dcdw = ivy.Container(a=ivy.array([0., 1., 2.]),\
-                         b=ivy.array([3., 4., 5.]))
-        >>> mw = ivy.Container(a=ivy.array([0., 0., 0.]),\
-                               b=ivy.array([0., 0., 0.]))
-        >>> vw = ivy.Container(a=ivy.array([0.,]),\
-                               b=ivy.array([0.,]))
-        >>> step = ivy.array(1)
-        >>> adam_step_delta = dcdw.adam_step(mw, vw, step, beta1, beta2, epsilon)
-        {
-            a: (list[3], <class ivy.array.Array> shape=[3]),
-            b: (list[3], <class ivy.array.Array> shape=[3])
-        }
-        """
-        return self.static_adam_step(self, mw, vw, step, beta1, beta2, epsilon)
-
-    @staticmethod
-    def static_optimizer_update(
-        w,
-        effective_grad,
-        lr,
-        inplace=None,
-        stop_gradients=True,
-        key_chains: Optional[Union[List[str], Dict[str, str]]] = None,
->>>>>>> 87c2ce35
-        to_apply: bool = True,
-        prune_unapplied: bool = False,
-        map_sequences: bool = False,
-    ) -> ivy.Container:
-        return ContainerBase.multi_map_in_static_method(
-            "execute_with_gradients",
-            func,
-            xs,
-            retain_grads,
-            key_chains,
-            to_apply,
-            prune_unapplied,
-            map_sequences
-        )
-    
-    @staticmethod
-    def static_adam_step(
-        dcdw: Union[ivy.Array, ivy.NativeArray, ivy.Container],
-        mw: Union[ivy.Array, ivy.NativeArray, ivy.Container],
-        vw: Union[ivy.Array, ivy.NativeArray, ivy.Container],
-        step: Union[int, float],
-        beta1: float=0.9,
-        beta2: float=0.999,
-        epsilon: float=1e-7,
-        key_chains: Optional[Union[List[str], Dict[str, str]]]=None,
-        to_apply: bool = True,
-        prune_unapplied: bool = False,
-        map_sequences: bool = False,
-    ) -> ivy.Container:
-        return ContainerBase.multi_map_in_static_method(
-            "adam_step",
-            dcdw,
-            mw,
-            vw,
-            step,
-            beta1=beta1,
-            beta2=beta2,
-            epsilon=epsilon,
-            key_chains=key_chains,
-            to_apply=to_apply,
-            prune_unapplied=prune_unapplied,
-            map_sequences=map_sequences,
-        )
-
-    def adam_step(
-        self: ivy.Container,
-        mw: Union[ivy.Array, ivy.NativeArray, ivy.Container],
-        vw: Union[ivy.Array, ivy.NativeArray, ivy.Container],
-        step: Union[int, float],
-        beta1: float=0.9,
-        beta2: float=0.999,
-        epsilon: float=1e-7,
-        key_chains: Optional[Union[List[str], Dict[str, str]]]=None,
-        to_apply: bool=True,
-        prune_unapplied: bool=False,
-        map_sequences: bool=False,
-    ):
-        return self.static_adam_step(
-            self,
-            mw,
-            vw,
-            step,
-            beta1,
-            beta2,
-            epsilon,
             key_chains,
             to_apply,
             prune_unapplied,
@@ -274,12 +159,12 @@
         w: Union[ivy.Array, ivy.NativeArray, ivy.Container],
         effective_grad: Union[ivy.Array, ivy.NativeArray, ivy.Container],
         lr: Union[float, ivy.Array, ivy.NativeArray, ivy.Container],
-        inplace: Optional[bool]=None,
-        stop_gradients: bool=True,
-        key_chains: Optional[Union[List[str], Dict[str, str]]]=None,
-        to_apply: bool=True,
-        prune_unapplied: bool=False,
-        map_sequences: bool=False,
+        inplace: Optional[bool] = None,
+        stop_gradients: bool = True,
+        key_chains: Optional[Union[List[str], Dict[str, str]]] = None,
+        to_apply: bool = True,
+        prune_unapplied: bool = False,
+        map_sequences: bool = False,
     ) -> ivy.Container:
 
         return ContainerBase.multi_map_in_static_method(
@@ -299,12 +184,12 @@
         self: ivy.Container,
         effective_grad: Union[ivy.Array, ivy.NativeArray, ivy.Container],
         lr: Union[float, ivy.Array, ivy.NativeArray, ivy.Container],
-        inplace: Optional[bool]=None,
-        stop_gradients: bool=True,
-        key_chains: Optional[Union[List[str], Dict[str, str]]]=None,
-        to_apply: bool=True,
-        prune_unapplied: bool=False,
-        map_sequences: bool=False,
+        inplace: Optional[bool] = None,
+        stop_gradients: bool = True,
+        key_chains: Optional[Union[List[str], Dict[str, str]]] = None,
+        to_apply: bool = True,
+        prune_unapplied: bool = False,
+        map_sequences: bool = False,
     ) -> ivy.Container:
         return self.static_optimizer_update(
             self,
@@ -323,12 +208,12 @@
         w: Union[ivy.Array, ivy.NativeArray, ivy.Container],
         dcdw: Union[ivy.Array, ivy.NativeArray, ivy.Container],
         lr: Union[float, ivy.Array, ivy.NativeArray, ivy.Container],
-        inplace: Optional[bool]=None,
-        stop_gradients: bool=True,
-        key_chains: Optional[Union[List[str], Dict[str, str]]]=None,
-        to_apply: bool=True,
-        prune_unapplied: bool=False,
-        map_sequences: bool=False,
+        inplace: Optional[bool] = None,
+        stop_gradients: bool = True,
+        key_chains: Optional[Union[List[str], Dict[str, str]]] = None,
+        to_apply: bool = True,
+        prune_unapplied: bool = False,
+        map_sequences: bool = False,
     ) -> ivy.Container:
 
         return ContainerBase.multi_map_in_static_method(
@@ -348,12 +233,12 @@
         self: ivy.Container,
         dcdw: Union[ivy.Array, ivy.NativeArray, ivy.Container],
         lr: Union[float, ivy.Array, ivy.NativeArray, ivy.Container],
-        inplace: Optional[bool]=None,
-        stop_gradients: bool=True,
-        key_chains: Optional[Union[List[str], Dict[str, str]]]=None,
-        to_apply: bool=True,
-        prune_unapplied: bool=False,
-        map_sequences: bool=False,
+        inplace: Optional[bool] = None,
+        stop_gradients: bool = True,
+        key_chains: Optional[Union[List[str], Dict[str, str]]] = None,
+        to_apply: bool = True,
+        prune_unapplied: bool = False,
+        map_sequences: bool = False,
     ):
         return self.static_gradient_descent_update(
             self,
@@ -372,13 +257,13 @@
         w: Union[ivy.Array, ivy.NativeArray, ivy.Container],
         dcdw: Union[ivy.Array, ivy.NativeArray, ivy.Container],
         lr: Union[float, ivy.Array, ivy.NativeArray, ivy.Container],
-        decay_lambda: float=0.,
-        inplace: Optional[bool]=None,
-        stop_gradients: bool=True,
-        key_chains: Optional[Union[List[str], Dict[str, str]]]=None,
-        to_apply: bool=True,
-        prune_unapplied: bool=False,
-        map_sequences: bool=False,
+        decay_lambda: float = 0.,
+        inplace: Optional[bool] = None,
+        stop_gradients: bool = True,
+        key_chains: Optional[Union[List[str], Dict[str, str]]] = None,
+        to_apply: bool = True,
+        prune_unapplied: bool = False,
+        map_sequences: bool = False,
     ) -> ivy.Container:
         return ContainerBase.multi_map_in_static_method(
             "lars_update",
@@ -398,13 +283,13 @@
         self: ivy.Container,
         dcdw: Union[ivy.Array, ivy.NativeArray, ivy.Container],
         lr: Union[float, ivy.Array, ivy.NativeArray, ivy.Container],
-        decay_lambda: float=0.,
-        inplace: Optional[float]=None,
-        stop_gradients: float=True,
-        key_chains: Optional[Union[List[str], Dict[str, str]]]=None,
-        to_apply: bool=True,
-        prune_unapplied: bool=False,
-        map_sequences: bool=False,
+        decay_lambda: float = 0.,
+        inplace: Optional[float] = None,
+        stop_gradients: float = True,
+        key_chains: Optional[Union[List[str], Dict[str, str]]] = None,
+        to_apply: bool = True,
+        prune_unapplied: bool = False,
+        map_sequences: bool = False,
     ):
         return self.static_lars_update(
             self,
@@ -427,15 +312,15 @@
         mw_tm1: Union[ivy.Array, ivy.NativeArray, ivy.Container],
         vw_tm1: Union[ivy.Array, ivy.NativeArray, ivy.Container],
         step: Union[int, float],
-        beta1: float=0.9,
-        beta2: float=0.999,
-        epsilon: float=1e-7,
-        inplace: Optional[bool]=None,
-        stop_gradients: bool=True,
-        key_chains: Optional[Union[List[str], Dict[str, str]]]=None,
-        to_apply: bool=True,
-        prune_unapplied: bool=False,
-        map_sequences: bool=False,
+        beta1: float = 0.9,
+        beta2: float = 0.999,
+        epsilon: float = 1e-7,
+        inplace: Optional[bool] = None,
+        stop_gradients: bool = True,
+        key_chains: Optional[Union[List[str], Dict[str, str]]] = None,
+        to_apply: bool = True,
+        prune_unapplied: bool = False,
+        map_sequences: bool = False,
     ) -> ivy.Container:
         return ContainerBase.multi_map_in_static_method(
             "adam_update",
@@ -463,15 +348,15 @@
         mw_tm1: Union[ivy.Array, ivy.NativeArray, ivy.Container],
         vw_tm1: Union[ivy.Array, ivy.NativeArray, ivy.Container],
         step: Union[int, float],
-        beta1: float=0.9,
-        beta2: float=0.999,
-        epsilon: float=1e-7,
-        inplace: Optional[bool]=None,
-        stop_gradients: bool=True,
-        key_chains: Optional[Union[List[str], Dict[str, str]]]=None,
-        to_apply: bool=True,
-        prune_unapplied: bool=False,
-        map_sequences: bool=False,
+        beta1: float = 0.9,
+        beta2: float = 0.999,
+        epsilon: float = 1e-7,
+        inplace: Optional[bool] = None,
+        stop_gradients: bool = True,
+        key_chains: Optional[Union[List[str], Dict[str, str]]] = None,
+        to_apply: bool = True,
+        prune_unapplied: bool = False,
+        map_sequences: bool = False,
     ):
         return self.static_adam_update(
             self,
@@ -499,17 +384,17 @@
         mw_tm1: Union[ivy.Array, ivy.NativeArray, ivy.Container],
         vw_tm1: Union[ivy.Array, ivy.NativeArray, ivy.Container],
         step: Union[int, float],
-        beta1: float=0.9,
-        beta2: float=0.999,
-        epsilon: float=1e-7,
-        max_trust_ratio: Union[int, float]=10,
-        decay_lambda: Union[int, float]=0,
-        inplace: Optional[bool]=None,
-        stop_gradients: bool=True,
-        key_chains: Optional[Union[List[str], Dict[str, str]]]=None,
-        to_apply: bool=True,
-        prune_unapplied: bool=False,
-        map_sequences: bool=False,
+        beta1: float = 0.9,
+        beta2: float = 0.999,
+        epsilon: float = 1e-7,
+        max_trust_ratio: Union[int, float] = 10,
+        decay_lambda: Union[int, float] = 0,
+        inplace: Optional[bool] = None,
+        stop_gradients: bool = True,
+        key_chains: Optional[Union[List[str], Dict[str, str]]] = None,
+        to_apply: bool = True,
+        prune_unapplied: bool = False,
+        map_sequences: bool = False,
     ) -> ivy.Container:
         return ContainerBase.multi_map_in_static_method(
             "lamb_update",
@@ -539,17 +424,17 @@
         mw_tm1: Union[ivy.Array, ivy.NativeArray, ivy.Container],
         vw_tm1: Union[ivy.Array, ivy.NativeArray, ivy.Container],
         step: Union[int, float],
-        beta1: float=0.9,
-        beta2: float=0.999,
-        epsilon: float=1e-7,
-        max_trust_ratio: Union[int, float]=10,
-        decay_lambda: Union[int, float]=0,
-        inplace: Optional[bool]=None,
-        stop_gradients: bool=True,
-        key_chains: Optional[Union[List[str], Dict[str, str]]]=None,
-        to_apply: bool=True,
-        prune_unapplied: bool=False,
-        map_sequences: bool=False,
+        beta1: float = 0.9,
+        beta2: float = 0.999,
+        epsilon: float = 1e-7,
+        max_trust_ratio: Union[int, float] = 10,
+        decay_lambda: Union[int, float] = 0,
+        inplace: Optional[bool] = None,
+        stop_gradients: bool = True,
+        key_chains: Optional[Union[List[str], Dict[str, str]]] = None,
+        to_apply: bool = True,
+        prune_unapplied: bool = False,
+        map_sequences: bool = False,
     ):
         return self.static_lamb_update(
             self,
