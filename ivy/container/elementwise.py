--- conflicted
+++ resolved
@@ -6593,8 +6593,9 @@
             Container object with all sub-arrays having the minimum values computed.
 
         """
-<<<<<<< HEAD
-        return self.static_minimum(self, x2, key_chains, to_apply, prune_unapplied, map_sequences, out=out)
+        return self.static_minimum(
+            self, x2, key_chains, to_apply, prune_unapplied, map_sequences, out=out
+        )
 
 
 
@@ -6676,9 +6677,4 @@
 
 
         """
-        return self.static_maximum(self, x2, key_chains, to_apply, prune_unapplied, map_sequences, out=out)
-=======
-        return self.static_minimum(
-            self, x2, key_chains, to_apply, prune_unapplied, map_sequences, out=out
-        )
->>>>>>> 0a7ca2eb
+        return self.static_maximum(self, x2, key_chains, to_apply, prune_unapplied, map_sequences, out=out)