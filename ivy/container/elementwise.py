# for review
# global
from typing import Optional, Union, List, Dict

# local
import ivy
from ivy.container.base import ContainerBase


# noinspection PyMissingConstructor
class ContainerWithElementwise(ContainerBase):
    @staticmethod
    def static_abs(
        x: Union[ivy.Container, ivy.Array, ivy.NativeArray],
        key_chains: Optional[Union[List[str], Dict[str, str]]] = None,
        to_apply: bool = True,
        prune_unapplied: bool = False,
        map_sequences: bool = False,
        *,
        out: Optional[ivy.Container] = None,
    ) -> ivy.Container:
        """
        ivy.Container static method variant of ivy.abs. This method simply wraps the
        function, and so the docstring for ivy.abs also applies to this method
        with minimal changes.

        Parameters
        ----------
        x
            input container. Should have a numeric data type.
        key_chains
            The key-chains to apply or not apply the method to. Default is None.
        to_apply
            If True, the method will be applied to key_chains, otherwise key_chains
            will be skipped. Default is True.
        prune_unapplied
            Whether to prune key_chains for which the function was not applied.
            Default is False.
        map_sequences
            Whether to also map method to sequences (lists, tuples). Default is False.
        out
            optional output container, for writing the result to. It must have a shape
            that the inputs broadcast to.

        Returns
        -------
        ret
            a container containing the absolute value of each element in ``x``. The
            returned container must have the same data type as ``x``.

        Examples
        --------
        >>> x = ivy.Container(a=ivy.array([0., 2.6, -3.5]),\
                            b=ivy.array([4.5, -5.3, -0, -2.3]))
        >>> y = ivy.Container.static_abs(x)
        >>> print(y)
        {
            a: ivy.array([0., 2.6, 3.5]),
            b: ivy.array([4.5, 5.3, 0, 2.3])
        }

        """
        return ContainerBase.multi_map_in_static_method(
            "abs",
            x,
            key_chains=key_chains,
            to_apply=to_apply,
            prune_unapplied=prune_unapplied,
            map_sequences=map_sequences,
            out=out,
        )

    def abs(
        self: ivy.Container,
        key_chains: Optional[Union[List[str], Dict[str, str]]] = None,
        to_apply: bool = True,
        prune_unapplied: bool = False,
        map_sequences: bool = False,
        *,
        out: Optional[ivy.Container] = None,
    ) -> ivy.Container:
        """
        ivy.Container instance method variant of ivy.abs. This method simply wraps the
        function, and so the docstring for ivy.abs also applies to this method
        with minimal changes.

        Parameters
        ----------
        self
            input container. Should have a numeric data type.
        key_chains
            The key-chains to apply or not apply the method to. Default is None.
        to_apply
            If True, the method will be applied to key_chains, otherwise key_chains
            will be skipped. Default is True.
        prune_unapplied
            Whether to prune key_chains for which the function was not applied.
            Default is False.
        map_sequences
            Whether to also map method to sequences (lists, tuples). Default is False.
        out
            optional output container, for writing the result to. It must have a shape
            that the inputs broadcast to.

        Returns
        -------
        ret
            a container containing the absolute value of each element in ``self``. The
            returned container must have the same data type as ``self``.

        Examples
        --------
        >>> x = ivy.Container(a=ivy.array([-1.6, 2.6, -3.5]),\
                            b=ivy.array([4.5, -5.3, -2.3]))
        >>> y = x.abs()
        >>> print(y)
        {
            a: ivy.array([1.6, 2.6, 3.5]),
            b: ivy.array([4.5, 5.3, 2.3])
        }

        """
        return self.static_abs(
            self, key_chains, to_apply, prune_unapplied, map_sequences, out=out
        )

    @staticmethod
    def static_acosh(
        x: Union[ivy.Container, ivy.Array, ivy.NativeArray],
        key_chains: Optional[Union[List[str], Dict[str, str]]] = None,
        to_apply: bool = True,
        prune_unapplied: bool = False,
        map_sequences: bool = False,
        *,
        out: Optional[ivy.Container] = None,
    ) -> ivy.Container:
        """
        ivy.Container static method variant of ivy.cosh. This method simply wraps the
        function, and so the docstring for ivy.cosh also applies to this method
        with minimal changes.

        Parameters
        ----------
        x
            input container whose elements each represent the area of a hyperbolic
            sector. Should have a floating-point data type.
        key_chains
            The key-chains to apply or not apply the method to. Default is None.
        to_apply
            If True, the method will be applied to key_chains, otherwise key_chains
            will be skipped. Default is True.
        prune_unapplied
            Whether to prune key_chains for which the function was not applied.
            Default is False.
        map_sequences
            Whether to also map method to sequences (lists, tuples). Default is False.
        out
            optional output container, for writing the result to. It must have a shape
            that the inputs broadcast to.

        Returns
        -------
        ret
            a container containing the inverse hyperbolic cosine of each element
            in ``x``. The returned container must have a floating-point data
            type determined by :ref:`type-promotion`.

        """
        return ContainerBase.multi_map_in_static_method(
            "acosh",
            x,
            key_chains=key_chains,
            to_apply=to_apply,
            prune_unapplied=prune_unapplied,
            map_sequences=map_sequences,
            out=out,
        )

    def acosh(
        self: ivy.Container,
        key_chains: Optional[Union[List[str], Dict[str, str]]] = None,
        to_apply: bool = True,
        prune_unapplied: bool = False,
        map_sequences: bool = False,
        *,
        out: Optional[ivy.Container] = None,
    ) -> ivy.Container:
        """
        ivy.Container instance method variant of ivy.acosh.
        This method simply wraps the function, and so the docstring for
        ivy.acosh also applies to this method with minimal changes.

        Parameters
        ----------
        self
            input container whose elements each represent the area of a hyperbolic
            sector. Should have a floating-point data type.
        key_chains
            The key-chains to apply or not apply the method to. Default is None.
        to_apply
            If True, the method will be applied to key_chains, otherwise key_chains
            will be skipped. Default is True.
        prune_unapplied
            Whether to prune key_chains for which the function was not applied.
            Default is False.
        map_sequences
            Whether to also map method to sequences (lists, tuples). Default is False.
        out
            optional output container, for writing the result to. It must have a shape
            that the inputs broadcast to.

        Returns
        -------
        ret
            a container containing the inverse hyperbolic cosine of each element in
            ``self``. The returned container must have a floating-point data
            type determined by :ref:`type-promotion`.
        """
        return self.static_acosh(
            self, key_chains, to_apply, prune_unapplied, map_sequences, out=out
        )

    @staticmethod
    def static_acos(
        x: Union[ivy.Container, ivy.Array, ivy.NativeArray],
        key_chains: Optional[Union[List[str], Dict[str, str]]] = None,
        to_apply: bool = True,
        prune_unapplied: bool = False,
        map_sequences: bool = False,
        *,
        out: Optional[ivy.Container] = None,
    ) -> ivy.Container:
        """
        ivy.Container static method variant of ivy.acos.
        This method simply wraps the function, and so the docstring for
        ivy.acos also applies to this method with minimal changes.

        Parameters
        ----------
        x
            input container. Should have a real-valued floating-point data type.
        key_chains
            The key-chains to apply or not apply the method to. Default is None.
        to_apply
            If True, the method will be applied to key_chains, otherwise key_chains
            will be skipped. Default is True.
        prune_unapplied
            Whether to prune key_chains for which the function was not applied.
            Default is False.
        map_sequences
            Whether to also map method to sequences (lists, tuples). Default is False.
        out
            optional output container, for writing the result to. It must have a shape
            that the inputs broadcast to.

        Returns
        -------
        ret
            a container containing the inverse cosine of each element in ``x``.
            The returned container must have a floating-point data type
            determined by :ref:`type-promotion`.

        """
        return ContainerBase.multi_map_in_static_method(
            "acos",
            x,
            key_chains=key_chains,
            to_apply=to_apply,
            prune_unapplied=prune_unapplied,
            map_sequences=map_sequences,
            out=out,
        )

    def acos(
        self: ivy.Container,
        key_chains: Optional[Union[List[str], Dict[str, str]]] = None,
        to_apply: bool = True,
        prune_unapplied: bool = False,
        map_sequences: bool = False,
        *,
        out: Optional[ivy.Container] = None,
    ) -> ivy.Container:
        """
        ivy.Container instance method variant of ivy.acos.
        This method simply wraps the function, and so the docstring for
        ivy.acos also applies to this method with minimal changes.

        Parameters
        ----------
        self
            input container. Should have a real-valued floating-point data type.
        key_chains
            The key-chains to apply or not apply the method to. Default is None.
        to_apply
            If True, the method will be applied to key_chains, otherwise key_chains
            will be skipped. Default is True.
        prune_unapplied
            Whether to prune key_chains for which the function was not applied.
            Default is False.
        map_sequences
            Whether to also map method to sequences (lists, tuples). Default is False.
        out
            optional output container, for writing the result to. It must have a shape
            that the inputs broadcast to.

        Returns
        -------
        ret
            a container containing the inverse cosine of each element in ``self``.
            The returned container must have a floating-point data type
            determined by :ref:`type-promotion`.

        """
        return self.static_acos(
            self, key_chains, to_apply, prune_unapplied, map_sequences, out=out
        )

    @staticmethod
    def static_add(
        x1: Union[ivy.Array, ivy.NativeArray, ivy.Container],
        x2: Union[ivy.Array, ivy.NativeArray, ivy.Container],
        key_chains: Optional[Union[List[str], Dict[str, str]]] = None,
        to_apply: bool = True,
        prune_unapplied: bool = False,
        map_sequences: bool = False,
        *,
        out: Optional[ivy.Container] = None,
    ) -> ivy.Container:
        """
        ivy.Container static method variant of ivy.add. 
        This method simply wraps the function, and so the docstring for 
        ivy.add also applies to this method with minimal changes.

        Parameters
        ----------
        x1
            first input array or container. Should have a numeric data type.
        x2
            second input array or container. Must be compatible with ``x1``
            (see :ref:`broadcasting`). Should have a numeric data type.
        key_chains
            The key-chains to apply or not apply the method to. Default is None.
        to_apply
            If True, the method will be applied to key_chains, otherwise key_chains
            will be skipped. Default is True.
        prune_unapplied
            Whether to prune key_chains for which the function was not applied.
            Default is False.
        map_sequences
            Whether to also map method to sequences (lists, tuples). Default is False.
        out
            optional output container, for writing the result to. It must have a shape
            that the inputs broadcast to.

        Returns
        -------
        ret
            a container containing the element-wise sums. 
            The returned container must have a data type determined 
            by :ref:`type-promotion`.

        Examples
        --------
        With one :code:`ivy.Container` input:

        >>> x = ivy.array([[1.1, 2.3, -3.6]])
        >>> y = ivy.Container(a=ivy.array([[4.], [5.], [6.]]),\
                            b=ivy.array([[5.], [6.], [7.]]))
        >>> z = ivy.Container.static_add(x, y)
        >>> print(z)
        {
            a: ivy.array([[5.1, 6.3, 0.4],
                          [6.1, 7.3, 1.4],
                          [7.1, 8.3, 2.4]]),
            b: ivy.array([[6.1, 7.3, 1.4],
                          [7.1, 8.3, 2.4],
                          [8.1, 9.3, 3.4]])
        }

        With multiple :code:`ivy.Container` inputs:

        >>> x = ivy.Container(a=ivy.array([1, 2, 3]), \
                            b=ivy.array([2, 3, 4]))
        >>> y = ivy.Container(a=ivy.array([4, 5, 6]),\
                            b=ivy.array([5, 6, 7]))
        >>> z = ivy.Container.static_add(x, y)
        >>> print(z)
        {
            a: ivy.array([5, 7, 9]),
            b: ivy.array([7, 9, 11])
        }
        """
        return ContainerBase.multi_map_in_static_method(
            "add",
            x1,
            x2,
            key_chains=key_chains,
            to_apply=to_apply,
            prune_unapplied=prune_unapplied,
            map_sequences=map_sequences,
            out=out,
        )

    def add(
        self: ivy.Container,
        x2: Union[ivy.Container, ivy.Array, ivy.NativeArray],
        key_chains: Optional[Union[List[str], Dict[str, str]]] = None,
        to_apply: bool = True,
        prune_unapplied: bool = False,
        map_sequences: bool = False,
        *,
        out: Optional[ivy.Container] = None,
    ) -> ivy.Container:
        """
        ivy.Container instance method variant of ivy.add. 
        This method simply wraps the function, and so the docstring for 
        ivy.add also applies to this method with minimal changes.

        Parameters
        ----------
        self
            first input container. Should have a numeric data type.
        x2
            second input array or container. Must be compatible with ``self``
            (see :ref:`broadcasting`). Should have a numeric data type.
        key_chains
            The key-chains to apply or not apply the method to. Default is None.
        to_apply
            If True, the method will be applied to key_chains, otherwise key_chains
            will be skipped. Default is True.
        prune_unapplied
            Whether to prune key_chains for which the function was not applied.
            Default is False.
        map_sequences
            Whether to also map method to sequences (lists, tuples). Default is False.
        out
            optional output container, for writing the result to. It must have a shape
            that the inputs broadcast to.

        Returns
        -------
        ret
            a container containing the element-wise sums. 
            The returned container must have a data type determined 
            by :ref:`type-promotion`.

        Examples
        --------
        >>> x = ivy.Container(a=ivy.array([1, 2, 3]),\
                             b=ivy.array([2, 3, 4]))
        >>> y = ivy.Container(a=ivy.array([4, 5, 6]),\
                             b=ivy.array([5, 6, 7]))

        >>> z = x.add(y)
        >>> print(z)
        {
            a: ivy.array([5, 7, 9]),
            b: ivy.array([7, 9, 11])
        }
        """
        return self.static_add(
            self, x2, key_chains, to_apply, prune_unapplied, map_sequences, out=out
        )

    @staticmethod
    def static_asin(
        x: Union[ivy.Container, ivy.Array, ivy.NativeArray],
        key_chains: Optional[Union[List[str], Dict[str, str]]] = None,
        to_apply: bool = True,
        prune_unapplied: bool = False,
        map_sequences: bool = False,
        *,
        out: Optional[ivy.Container] = None,
    ) -> ivy.Container:
        """
        ivy.Container static method variant of ivy.asin.
        This method simply wraps the function, and so the docstring for
        ivy.asin also applies to this method with minimal changes.

        Parameters
        ----------
        x
            input container. Should have a real-valued floating-point data type.
        key_chains
            The key-chains to apply or not apply the method to. Default is None.
        to_apply
            If True, the method will be applied to key_chains, otherwise key_chains
            will be skipped. Default is True.
        prune_unapplied
            Whether to prune key_chains for which the function was not applied.
            Default is False.
        map_sequences
            Whether to also map method to sequences (lists, tuples). Default is False.
        out
            optional output container, for writing the result to. It must have a shape
            that the inputs broadcast to.

        Returns
        -------
        ret
            a container containing the inverse sine of each element in ``x``.
            The returned container must have a floating-point data
            type determined by :ref:`type-promotion`.

        """
        return ContainerBase.multi_map_in_static_method(
            "asin",
            x,
            key_chains=key_chains,
            to_apply=to_apply,
            prune_unapplied=prune_unapplied,
            map_sequences=map_sequences,
            out=out,
        )

    def asin(
        self: ivy.Container,
        key_chains: Optional[Union[List[str], Dict[str, str]]] = None,
        to_apply: bool = True,
        prune_unapplied: bool = False,
        map_sequences: bool = False,
        *,
        out: Optional[ivy.Container] = None,
    ) -> ivy.Container:
        """
        ivy.Container instance method variant of ivy.asin.
        This method simply wraps the function, and so the docstring for
        ivy.asin also applies to this method with minimal changes.

        Parameters
        ----------
        self
            input container. Should have a real-valued floating-point data type.
        key_chains
            The key-chains to apply or not apply the method to. Default is None.
        to_apply
            If True, the method will be applied to key_chains, otherwise key_chains
            will be skipped. Default is True.
        prune_unapplied
            Whether to prune key_chains for which the function was not applied.
            Default is False.
        map_sequences
            Whether to also map method to sequences (lists, tuples). Default is False.
        out
            optional output container, for writing the result to. It must have a shape
            that the inputs broadcast to.

        Returns
        -------
        ret
            a container containing the inverse sine of each element in ``self``.
            The returned container must have a floating-point
            data type determined by :ref:`type-promotion`.

        """
        return self.static_asin(
            self, key_chains, to_apply, prune_unapplied, map_sequences, out=out
        )

    @staticmethod
    def static_asinh(
        x: ivy.Container,
        key_chains: Optional[Union[List[str], Dict[str, str]]] = None,
        to_apply: bool = True,
        prune_unapplied: bool = False,
        map_sequences: bool = False,
        *,
        out: Optional[ivy.Container] = None,
    ) -> ivy.Container:
        """
        ivy.Container static method variant of ivy.asinh. 
        This method simply wraps the function, and so the docstring for 
        ivy.asinh also applies to this method with minimal changes.

        Parameters
        ----------
        x
            input container whose elements each represent the area of a hyperbolic
            sector. Should have a floating-point data type.
        key_chains
            The key-chains to apply or not apply the method to. Default is None.
        to_apply
            If True, the method will be applied to key_chains, otherwise key_chains
            will be skipped. Default is True.
        prune_unapplied
            Whether to prune key_chains for which the function was not applied.
            Default is False.
        map_sequences
            Whether to also map method to sequences (lists, tuples). Default is False.
        out
            optional output container, for writing the result to. It must have a shape
            that the inputs broadcast to.

        Returns
        -------
        ret
            a container containing the inverse hyperbolic sine of each element 
            in ``x``. The returned container must have a floating-point data 
            type determined by :ref:`type-promotion`.

        Examples
        --------
        >>> x = ivy.Container(a=ivy.array([1.5, 0., -3.5]),\
                            b=ivy.array([3.4, -5.3, -0, -2.8]))
        >>> y = ivy.Container.static_asinh(x)
        >>> print(y)
        {
            a: ivy.array([1.19, 0., -1.97]),
            b: ivy.array([1.94, -2.37, 0., -1.75])
        }
        """
        return ContainerBase.multi_map_in_static_method(
            "asinh",
            x,
            key_chains=key_chains,
            to_apply=to_apply,
            prune_unapplied=prune_unapplied,
            map_sequences=map_sequences,
            out=out,
        )

    def asinh(
        self: ivy.Container,
        key_chains: Optional[Union[List[str], Dict[str, str]]] = None,
        to_apply: bool = True,
        prune_unapplied: bool = False,
        map_sequences: bool = False,
        *,
        out: Optional[ivy.Container] = None,
    ) -> ivy.Container:
        """
        ivy.Container instance method variant of ivy.asinh. 
        This method simply wraps the function, and so the docstring 
        for ivy.asinh also applies to this method with minimal changes.

        Parameters
        ----------
        self
            input container whose elements each represent the area of a hyperbolic
            sector. Should have a floating-point data type.
        key_chains
            The key-chains to apply or not apply the method to. Default is None.
        to_apply
            If True, the method will be applied to key_chains, otherwise key_chains
            will be skipped. Default is True.
        prune_unapplied
            Whether to prune key_chains for which the function was not applied.
            Default is False.
        map_sequences
            Whether to also map method to sequences (lists, tuples). Default is False.
        out
            optional output container, for writing the result to. It must have a shape
            that the inputs broadcast to.

        Returns
        -------
        ret
            a container containing the inverse hyperbolic sine of each element in
            ``self``. The returned container must have a floating-point 
            data type determined by :ref:`type-promotion`.

        Examples
        --------
        >>> x = ivy.Container(a=ivy.array([-1, 3.7, -5.1]),\
                            b=ivy.array([4.5, -2.4, -1.5]))
        >>> y = x.asinh()
        >>> print(y)
        {
            a: ivy.array([-0.881, 2.02, -2.33]),
            b: ivy.array([2.21, -1.61, -1.19])
        }
        """
        return self.static_asinh(
            self, key_chains, to_apply, prune_unapplied, map_sequences, out=out
        )

    @staticmethod
    def static_atan(
        x: Union[ivy.Container, ivy.Array, ivy.NativeArray],
        key_chains: Optional[Union[List[str], Dict[str, str]]] = None,
        to_apply: bool = True,
        prune_unapplied: bool = False,
        map_sequences: bool = False,
        *,
        out: Optional[ivy.Container] = None,
    ) -> ivy.Container:
        """
        ivy.Container static method variant of ivy.atan. This method simply wraps the
        function, and so the docstring for ivy.atan also applies to this method
        with minimal changes.

        Parameters
        ----------
        x
            input container. Should have a real-valued floating-point data type.
        key_chains
            The key-chains to apply or not apply the method to. Default is None.
        to_apply
            If True, the method will be applied to key_chains, otherwise key_chains
            will be skipped. Default is True.
        prune_unapplied
            Whether to prune key_chains for which the function was not applied.
            Default is False.
        map_sequences
            Whether to also map method to sequences (lists, tuples). Default is False.
        out
            optional output container, for writing the result to. It must have a shape
            that the inputs broadcast to.

        Returns
        -------
        ret
            a container containing the inverse tangent of each element in ``x``.
            The returned container must have a floating-point data type
            determined by :ref:`type-promotion`.

        """
        return ContainerBase.multi_map_in_static_method(
            "atan",
            x,
            key_chains=key_chains,
            to_apply=to_apply,
            prune_unapplied=prune_unapplied,
            map_sequences=map_sequences,
            out=out,
        )

    def atan(
        self: ivy.Container,
        key_chains: Optional[Union[List[str], Dict[str, str]]] = None,
        to_apply: bool = True,
        prune_unapplied: bool = False,
        map_sequences: bool = False,
        *,
        out: Optional[ivy.Container] = None,
    ) -> ivy.Container:
        """
        ivy.Container instance method variant of ivy.atan.
        This method simply wraps the function, and so the docstring for
        ivy.atan also applies to this method with minimal changes.

        Parameters
        ----------
        self
            input container. Should have a real-valued floating-point data type.
        key_chains
            The key-chains to apply or not apply the method to. Default is None.
        to_apply
            If True, the method will be applied to key_chains, otherwise key_chains
            will be skipped. Default is True.
        prune_unapplied
            Whether to prune key_chains for which the function was not applied.
            Default is False.
        map_sequences
            Whether to also map method to sequences (lists, tuples). Default is False.
        out
            optional output container, for writing the result to. It must have a shape
            that the inputs broadcast to.

        Returns
        -------
        ret
            a container containing the inverse tangent of each element in ``x``.
            The returned container must have a floating-point data
            type determined by :ref:`type-promotion`.

        """
        return self.static_atan(
            self, key_chains, to_apply, prune_unapplied, map_sequences, out=out
        )

    @staticmethod
    def static_atan2(
        x1: Union[ivy.Array, ivy.NativeArray, ivy.Container],
        x2: Union[ivy.Array, ivy.NativeArray, ivy.Container],
        key_chains: Optional[Union[List[str], Dict[str, str]]] = None,
        to_apply: bool = True,
        prune_unapplied: bool = False,
        map_sequences: bool = False,
        *,
        out: Optional[ivy.Container] = None,
    ) -> ivy.Container:
        """
        ivy.Container static method variant of ivy.atan2.
        This method simply wraps the function, and so the docstring for
        ivy.atan2 also applies to this method with minimal changes.

        Parameters
        ----------
        x1
            first input array or container corresponding to the y-coordinates.
            Should have a real-valued floating-point data type.
        x2
            second input array or container corresponding to the x-coordinates.
            Must be compatible with ``x1``
            (see :ref:`broadcasting`). Should have a real-valued
            floating-point data type.
        key_chains
            The key-chains to apply or not apply the method to. Default is None.
        to_apply
            If True, the method will be applied to key_chains, otherwise key_chains
            will be skipped. Default is True.
        prune_unapplied
            Whether to prune key_chains for which the function was not applied.
            Default is False.
        map_sequences
            Whether to also map method to sequences (lists, tuples). Default is False.
        out
            optional output container, for writing the result to. It must have a shape
            that the inputs broadcast to.

        Returns
        -------
        ret
            a container containing the inverse tangent of the quotient ``x1/x2``.
            The returned array must have a real-valued floating-point data type
            determined by :ref:`type-promotion`.
        """
        return ContainerBase.multi_map_in_static_method(
            "atan2",
            x1,
            x2,
            key_chains=key_chains,
            to_apply=to_apply,
            prune_unapplied=prune_unapplied,
            map_sequences=map_sequences,
            out=out,
        )

    def atan2(
        self: ivy.Container,
        x2: Union[ivy.Container, ivy.Array, ivy.NativeArray],
        key_chains: Optional[Union[List[str], Dict[str, str]]] = None,
        to_apply: bool = True,
        prune_unapplied: bool = False,
        map_sequences: bool = False,
        *,
        out: Optional[ivy.Container] = None,
    ) -> ivy.Container:
        """
        ivy.Container instance method variant of ivy.atan2.
        This method simply wraps the function, and so the docstring for ivy.atan2
        also applies to this method with minimal changes.

        Parameters
        ----------
        self
            first input array or container corresponding to the y-coordinates.
            Should have a real-valued floating-point data type.
        x2
            second input array or container corresponding to the x-coordinates.
            Must be compatible with ``self`` (see :ref:`broadcasting`).
            Should have a real-valued floating-point data type.
        key_chains
            The key-chains to apply or not apply the method to. Default is None.
        to_apply
            If True, the method will be applied to key_chains, otherwise key_chains
            will be skipped. Default is True.
        prune_unapplied
            Whether to prune key_chains for which the function was not applied.
            Default is False.
        map_sequences
            Whether to also map method to sequences (lists, tuples). Default is False.
        out
            optional output container, for writing the result to. It must have a shape
            that the inputs broadcast to.

        Returns
        -------
        ret
            a container containing the inverse tangent of the quotient ``self/x2``.
            The returned array must have a real-valued floating-point data
            type determined by :ref:`type-promotion`.
        """
        return self.static_atan2(
            self, x2, key_chains, to_apply, prune_unapplied, map_sequences, out=out
        )

    @staticmethod
    def static_atanh(
        x: Union[ivy.Container, ivy.Array, ivy.NativeArray],
        key_chains: Optional[Union[List[str], Dict[str, str]]] = None,
        to_apply: bool = True,
        prune_unapplied: bool = False,
        map_sequences: bool = False,
        *,
        out: Optional[ivy.Container] = None,
    ) -> ivy.Container:
        """
        ivy.Container static method variant of ivy.atanh.
        This method simply wraps the function, and so the docstring for
        ivy.atanh also applies to this method with minimal changes.

        Parameters
        ----------
        x
            input container whose elements each represent the area of a hyperbolic
            sector. Should have a floating-point data type.
        key_chains
            The key-chains to apply or not apply the method to. Default is None.
        to_apply
            If True, the method will be applied to key_chains, otherwise key_chains
            will be skipped. Default is True.
        prune_unapplied
            Whether to prune key_chains for which the function was not applied.
            Default is False.
        map_sequences
            Whether to also map method to sequences (lists, tuples). Default is False.
        out
            optional output container, for writing the result to. It must have a shape
            that the inputs broadcast to.

        Returns
        -------
        ret
            a container containing the inverse hyperbolic tangent of each
            element in ``x``. The returned container must have a floating-point data
            type determined by :ref:`type-promotion`.

        """
        return ContainerBase.multi_map_in_static_method(
            "atanh",
            x,
            key_chains=key_chains,
            to_apply=to_apply,
            prune_unapplied=prune_unapplied,
            map_sequences=map_sequences,
            out=out,
        )

    def atanh(
        self: ivy.Container,
        key_chains: Optional[Union[List[str], Dict[str, str]]] = None,
        to_apply: bool = True,
        prune_unapplied: bool = False,
        map_sequences: bool = False,
        *,
        out: Optional[ivy.Container] = None,
    ) -> ivy.Container:
        """
        ivy.Container instance method variant of ivy.atanh.
        This method simply wraps the function, and so the docstring for
        ivy.atanh also applies to this method with minimal changes.

        Parameters
        ----------
        self
            input container whose elements each represent the area of a
            hyperbolic sector. Should have a floating-point data type.
        key_chains
            The key-chains to apply or not apply the method to. Default is None.
        to_apply
            If True, the method will be applied to key_chains, otherwise key_chains
            will be skipped. Default is True.
        prune_unapplied
            Whether to prune key_chains for which the function was not applied.
            Default is False.
        map_sequences
            Whether to also map method to sequences (lists, tuples). Default is False.
        out
            optional output container, for writing the result to. It must have a shape
            that the inputs broadcast to.

        Returns
        -------
        ret
            a container containing the inverse hyperbolic tangent of each element
            in ``self``. The returned container must have a floating-point
            data type determined by :ref:`type-promotion`.

        """
        return self.static_atanh(
            self, key_chains, to_apply, prune_unapplied, map_sequences, out=out
        )

    @staticmethod
    def static_bitwise_and(
        x1: Union[ivy.Array, ivy.NativeArray, ivy.Container],
        x2: Union[ivy.Array, ivy.NativeArray, ivy.Container],
        key_chains: Optional[Union[List[str], Dict[str, str]]] = None,
        to_apply: bool = True,
        prune_unapplied: bool = False,
        map_sequences: bool = False,
        *,
        out: Optional[ivy.Container] = None,
    ) -> ivy.Container:
        """
        ivy.Container static method variant of ivy.bitwise_and.
        This method simply wraps the function, and so the docstring for
        ivy.bitwise_and also applies to this method with minimal changes.

        Parameters
        ----------
        x1
            first input array or container. Should have an integer or boolean
            data type.
        x2
            second input array or container Must be compatible with ``x1``
            (see :ref:`broadcasting`).
            Should have an integer or boolean data type.
        key_chains
            The key-chains to apply or not apply the method to. Default is None.
        to_apply
            If True, the method will be applied to key_chains, otherwise key_chains
            will be skipped. Default is True.
        prune_unapplied
            Whether to prune key_chains for which the function was not applied.
            Default is False.
        map_sequences
            Whether to also map method to sequences (lists, tuples). Default is False.
        out
            optional output container, for writing the result to. It must have a shape
            that the inputs broadcast to.

        Returns
        -------
        ret
            a container containing the element-wise results.
            The returned container must have a data type determined
            by :ref:`type-promotion`.
        """
        return ContainerBase.multi_map_in_static_method(
            "bitwise_and",
            x1,
            x2,
            key_chains=key_chains,
            to_apply=to_apply,
            prune_unapplied=prune_unapplied,
            map_sequences=map_sequences,
            out=out,
        )

    def bitwise_and(
        self: ivy.Container,
        x2: Union[ivy.Container, ivy.Array, ivy.NativeArray],
        key_chains: Optional[Union[List[str], Dict[str, str]]] = None,
        to_apply: bool = True,
        prune_unapplied: bool = False,
        map_sequences: bool = False,
        *,
        out: Optional[ivy.Container] = None,
    ) -> ivy.Container:
        """
        ivy.Container instance method variant of ivy.bitwise_and.
        This method simply wraps the function, and so the docstring for
        ivy.bitwise_and also applies to this method with minimal changes.

        Parameters
        ----------
        self
            first input array or container. Should have an integer or boolean
            data type.
        x2
            second input array or container Must be compatible with ``self``
            (see :ref:`broadcasting`).
            Should have an integer or boolean data type.
        key_chains
            The key-chains to apply or not apply the method to. Default is None.
        to_apply
            If True, the method will be applied to key_chains, otherwise key_chains
            will be skipped. Default is True.
        prune_unapplied
            Whether to prune key_chains for which the function was not applied.
            Default is False.
        map_sequences
            Whether to also map method to sequences (lists, tuples). Default is False.
        out
            optional output container, for writing the result to. It must have a shape
            that the inputs broadcast to.

        Returns
        -------
        ret
            a container containing the element-wise results.
            The returned container must have a data type determined
            by :ref:`type-promotion`.
        """
        return self.static_bitwise_and(
            self, x2, key_chains, to_apply, prune_unapplied, map_sequences, out=out
        )

    @staticmethod
    def static_bitwise_left_shift(
        x1: Union[ivy.Array, ivy.NativeArray, ivy.Container],
        x2: Union[ivy.Array, ivy.NativeArray, ivy.Container],
        key_chains: Optional[Union[List[str], Dict[str, str]]] = None,
        to_apply: bool = True,
        prune_unapplied: bool = False,
        map_sequences: bool = False,
        *,
        out: Optional[ivy.Container] = None,
    ) -> ivy.Container:
        """
        ivy.Container static method variant of ivy.bitwise_left_shift.
        This method simply wraps the function, and so the docstring for
        ivy.bitwise_left_shift also applies to this method with minimal changes.

        Parameters
        ----------
        x1
            first input array or container. Should have an integer or boolean
            data type.
        x2
            second input array or container Must be compatible with ``x1``
            (see :ref:`broadcasting`).
            Should have an integer or boolean data type.
        key_chains
            The key-chains to apply or not apply the method to. Default is None.
        to_apply
            If True, the method will be applied to key_chains, otherwise key_chains
            will be skipped. Default is True.
        prune_unapplied
            Whether to prune key_chains for which the function was not applied.
            Default is False.
        map_sequences
            Whether to also map method to sequences (lists, tuples). Default is False.
        out
            optional output container, for writing the result to. It must have a shape
            that the inputs broadcast to.

        Returns
        -------
        ret
            a container containing the element-wise results.
            The returned container must have a data type determined by
            :ref:`type-promotion`.
        """
        return ContainerBase.multi_map_in_static_method(
            "bitwise_left_shift",
            x1,
            x2,
            key_chains=key_chains,
            to_apply=to_apply,
            prune_unapplied=prune_unapplied,
            map_sequences=map_sequences,
            out=out,
        )

    def bitwise_left_shift(
        self: ivy.Container,
        x2: Union[ivy.Container, ivy.Array, ivy.NativeArray],
        key_chains: Optional[Union[List[str], Dict[str, str]]] = None,
        to_apply: bool = True,
        prune_unapplied: bool = False,
        map_sequences: bool = False,
        *,
        out: Optional[ivy.Container] = None,
    ) -> ivy.Container:
        """
        ivy.Container instance method variant of ivy.bitwise_left_shift.
        This method simply wraps the function, and so the docstring for
        ivy.bitwise_left_shift also applies to this method with minimal changes.

        Parameters
        ----------
        self
            first input array or container. Should have an integer or boolean
            data type.
        x2
            second input array or container Must be compatible with ``self``
            (see :ref:`broadcasting`).
            Should have an integer or boolean data type.
        key_chains
            The key-chains to apply or not apply the method to. Default is None.
        to_apply
            If True, the method will be applied to key_chains, otherwise key_chains
            will be skipped. Default is True.
        prune_unapplied
            Whether to prune key_chains for which the function was not applied.
            Default is False.
        map_sequences
            Whether to also map method to sequences (lists, tuples). Default is False.
        out
            optional output container, for writing the result to. It must have a shape
            that the inputs broadcast to.

        Returns
        -------
        ret
            a container containing the element-wise results. The returned container
            must have a data type determined by :ref:`type-promotion`.
        """
        return self.static_bitwise_left_shift(
            self, x2, key_chains, to_apply, prune_unapplied, map_sequences, out=out
        )

    @staticmethod
    def static_bitwise_invert(
        x: Union[ivy.Container, ivy.Array, ivy.NativeArray],
        key_chains: Optional[Union[List[str], Dict[str, str]]] = None,
        to_apply: bool = True,
        prune_unapplied: bool = False,
        map_sequences: bool = False,
        *,
        out: Optional[ivy.Container] = None,
    ) -> ivy.Container:
        """
<<<<<<< HEAD
        ivy.Container static method variant of ivy.bitwise_invert.
        This method simply wraps the function, and so the docstring for
        ivy.bitwise_invert also applies to this method with minimal changes.

        Parameters
        ----------
        x
            input container. Should have an integer or boolean data type.
        key_chains
            The key-chains to apply or not apply the method to. Default is None.
        to_apply
            If True, the method will be applied to key_chains, otherwise key_chains
            will be skipped. Default is True.
        prune_unapplied
            Whether to prune key_chains for which the function was not applied.
            Default is False.
        map_sequences
            Whether to also map method to sequences (lists, tuples). Default is False.
        out
            optional output container, for writing the result to. It must have a shape
            that the inputs broadcast to.

        Returns
        -------
        ret
            a container containing the element-wise results.
            The returned array must have the same data type as ``x``.
        """
        return ContainerBase.multi_map_in_static_method(
            "bitwise_invert",
            x,
            key_chains=key_chains,
            to_apply=to_apply,
            prune_unapplied=prune_unapplied,
            map_sequences=map_sequences,
=======
        ivy.Container instance method variant of ivy.expm1. This method simply wraps the
        function, and so the docstring for ivy.expm1 also applies to this method
        with minimal changes.

        Examples
        --------
        >>> x = ivy.Container(a=ivy.array([2.5, 0.5]),\
                              b=ivy.array([5.4, -3.2]))
        >>> y = x.expm1()
        >>> print(y)
        {
            a: ivy.array([11.2, 0.649]),
            b: ivy.array([220., -0.959])
        }

        >>> y = ivy.Container(a=ivy.array([0., 0.]))
        >>> x = ivy.Container(a=ivy.array([4., -2.]))
        >>> _ = x.expm1(out=y)
        >>> print(y)
        {
            a: ivy.array([53.6, -0.865])
        }
        """
        return self.handle_inplace(
            self.map(
                lambda x_, _: ivy.expm1(x_) if ivy.is_array(x_) else x_,
                key_chains,
                to_apply,
                prune_unapplied,
                map_sequences,
            ),
>>>>>>> 5331c35c
            out=out,
        )

    def bitwise_invert(
        self: ivy.Container,
        key_chains: Optional[Union[List[str], Dict[str, str]]] = None,
        to_apply: bool = True,
        prune_unapplied: bool = False,
        map_sequences: bool = False,
        *,
        out: Optional[ivy.Container] = None,
    ) -> ivy.Container:
        """
        ivy.Container instance method variant of ivy.bitwise_invert.
        This method simply wraps the function, and so the docstring for
        ivy.bitwise_invert also applies to this method with minimal changes.

        Parameters
        ----------
        self
            input container. Should have an integer or boolean data type.
        key_chains
            The key-chains to apply or not apply the method to. Default is None.
        to_apply
            If True, the method will be applied to key_chains, otherwise key_chains
            will be skipped. Default is True.
        prune_unapplied
            Whether to prune key_chains for which the function was not applied.
            Default is False.
        map_sequences
            Whether to also map method to sequences (lists, tuples). Default is False.
        out
            optional output container, for writing the result to. It must have a shape
            that the inputs broadcast to.

        Returns
        -------
        ret
            a container containing the element-wise results.
            The returned array must have the same data type as ``self``.
        """
        return self.static_bitwise_invert(
            self, key_chains, to_apply, prune_unapplied, map_sequences, out=out
        )

    @staticmethod
    def static_cos(
        x: ivy.Container,
        key_chains: Optional[Union[List[str], Dict[str, str]]] = None,
        to_apply: bool = True,
        prune_unapplied: bool = False,
        map_sequences: bool = False,
        *,
        out: Optional[ivy.Container] = None,
    ) -> ivy.Container:
        """
        ivy.Container static method variant of ivy.cos.
        This method simply wraps the function, and so the docstring for
        ivy.cos also applies to this method with minimal changes.

        Parameters
        ----------
        x
            input container whose elements are each expressed in radians.
            Should have a floating-point data type.
        key_chains
            The key-chains to apply or not apply the method to. Default is None.
        to_apply
            If True, the method will be applied to key_chains, otherwise key_chains
            will be skipped. Default is True.
        prune_unapplied
            Whether to prune key_chains for which the function was not applied.
            Default is False.
        map_sequences
            Whether to also map method to sequences (lists, tuples). Default is False.
        out
            optional output container, for writing the result to. It must have a shape
            that the inputs broadcast to.

        Returns
        -------
        ret
            a container containing the cosine of each element in ``x``. The returned
            container must have a floating-point data type determined by
            :ref:`type-promotion`.

        Examples
        --------
        With :code:`ivy.Container` input:

        >>> x = ivy.Container(a=ivy.array([0., -1, 1]), b=ivy.array([1., 0., -6]))
        >>> y = ivy.Container.static_cos(x)
        >>> print(y)
        {
            a: ivy.array([1., 0.54, 0.54]),
            b: ivy.array([0.54, 1., 0.96])
        }
        """
        return ivy.ContainerBase.multi_map_in_static_method(
            "cos",
            x,
            key_chains=key_chains,
            to_apply=to_apply,
            prune_unapplied=prune_unapplied,
            map_sequences=map_sequences,
            out=out,
        )

    def cos(
        self: ivy.Container,
        key_chains: Optional[Union[List[str], Dict[str, str]]] = None,
        to_apply: bool = True,
        prune_unapplied: bool = False,
        map_sequences: bool = False,
        *,
        out: Optional[ivy.Container] = None,
    ) -> ivy.Container:
        """
        ivy.Container instance method variant of ivy.cos.
        This method simply wraps the function, and so the docstring for
        ivy.cos also applies to this method with minimal changes.

        Parameters
        ----------
        self
            input container whose elements are each expressed in radians.
            Should have a floating-point data type.
        key_chains
            The key-chains to apply or not apply the method to. Default is None.
        to_apply
            If True, the method will be applied to key_chains, otherwise key_chains
            will be skipped. Default is True.
        prune_unapplied
            Whether to prune key_chains for which the function was not applied.
            Default is False.
        map_sequences
            Whether to also map method to sequences (lists, tuples). Default is False.
        out
            optional output container, for writing the result to. It must have a shape
            that the inputs broadcast to.

        Returns
        -------
        ret
            a container containing the cosine of each element in ``self``.
            The returned container must have a floating-point data type
            determined by :ref:`type-promotion`.

        Examples
        --------
        With :code:`ivy.Container` input:

        >>> x = ivy.Container(a=ivy.array([0., -1, 1]), b=ivy.array([1., 0., -6]))
        >>> y = x.cos()
        >>> print(y)
        {
            a: ivy.array([1., 0.54, 0.54]),
            b: ivy.array([0.54, 1., 0.96])
        }
        """
        return self.static_cos(
            self, key_chains, to_apply, prune_unapplied, map_sequences, out=out
        )

    @staticmethod
    def static_bitwise_or(
        x1: Union[ivy.Array, ivy.NativeArray, ivy.Container],
        x2: Union[ivy.Array, ivy.NativeArray, ivy.Container],
        key_chains: Optional[Union[List[str], Dict[str, str]]] = None,
        to_apply: bool = True,
        prune_unapplied: bool = False,
        map_sequences: bool = False,
        *,
        out: Optional[ivy.Container] = None,
    ) -> ivy.Container:
        """
        ivy.Container static method variant of ivy.bitwise_or. This method simply
        wraps the function, and so the docstring for ivy.bitwise_or also applies
        to this method with minimal changes.

        Parameters
        ----------
        x
            input container. Should have an integer or boolean data type.
        key_chains
            The key-chains to apply or not apply the method to. Default is None.
        to_apply
            If True, the method will be applied to key_chains, otherwise key_chains
            will be skipped. Default is True.
        prune_unapplied
            Whether to prune key_chains for which the function was not applied.
            Default is False.
        map_sequences
            Whether to also map method to sequences (lists, tuples). Default is False.
        out
            optional output container, for writing the result to. It must have a shape
            that the inputs broadcast to.

        Returns
        -------
        ret
            a container containing the element-wise results.
            The returned array must have the same data type as ``x``.

        Examples
        --------
        With one :code:`ivy.Container` input:

        >>> y = ivy.array([1, 2, 3])
        >>> x = ivy.Container(a=ivy.array([4, 5, 6]))
        >>> z = ivy.Container.static_bitwise_or(x, y)
        >>> print(z)
        {
            a: ivy.array([5, 7, 7]),
        }

        With multiple :code:`ivy.Container` inputs:

        >>> x = ivy.Container(a=ivy.array([1, 2, 3]), \
                            b=ivy.array([2, 3, 4]))
        >>> y = ivy.Container(a=ivy.array([4, 5, 6]),\
                            b=ivy.array([5, 6, 7]))
        >>> z = ivy.Container.static_bitwise_or(x, y)
        >>> print(z)
        {
            a: ivy.array([5, 7, 7]),
            b: ivy.array([7, 7, 7])
        }
        """
        return ContainerBase.multi_map_in_static_method(
            "bitwise_or",
            x1,
            x2,
            key_chains=key_chains,
            to_apply=to_apply,
            prune_unapplied=prune_unapplied,
            map_sequences=map_sequences,
            out=out,
        )

    def bitwise_or(
        self: ivy.Container,
        x2: Union[ivy.Container, ivy.Array, ivy.NativeArray],
        key_chains: Optional[Union[List[str], Dict[str, str]]] = None,
        to_apply: bool = True,
        prune_unapplied: bool = False,
        map_sequences: bool = False,
        *,
        out: Optional[ivy.Container] = None,
    ) -> ivy.Container:
        """
        ivy.Container instance method variant of ivy.bitwise_or. This method simply
        wraps the function, and so the docstring for ivy.bitwise_or also applies to
        this method with minimal changes.

        Parameters
        ----------
        self
            input container. Should have an integer or boolean data type.
        key_chains
            The key-chains to apply or not apply the method to. Default is None.
        to_apply
            If True, the method will be applied to key_chains, otherwise key_chains
            will be skipped. Default is True.
        prune_unapplied
            Whether to prune key_chains for which the function was not applied.
            Default is False.
        map_sequences
            Whether to also map method to sequences (lists, tuples). Default is False.
        out
            optional output container, for writing the result to. It must have a shape
            that the inputs broadcast to.

        Returns
        -------
        ret
            a container containing the element-wise results.
            The returned array must have the same data type as ``self``.

        Examples
        --------
        Using :code:`ivy.Container` instance method:

        >>> x = ivy.Container(a=ivy.array([1, 2, 3]), \
                                b=ivy.array([2, 3, 4]))
        >>> y = ivy.Container(a=ivy.array([4, 5, 6]), \
                                b=ivy.array([5, 6, 7]))
        >>> z = x.bitwise_or(y)
        >>> print(z)
        {
            a: ivy.array([5, 7, 7]),
            b: ivy.array([7, 7, 7])
        }
        """
        return self.static_bitwise_or(
            self, x2, key_chains, to_apply, prune_unapplied, map_sequences, out=out
        )

    @staticmethod
    def static_bitwise_right_shift(
        x1: Union[ivy.Array, ivy.NativeArray, ivy.Container],
        x2: Union[ivy.Array, ivy.NativeArray, ivy.Container],
        key_chains: Optional[Union[List[str], Dict[str, str]]] = None,
        to_apply: bool = True,
        prune_unapplied: bool = False,
        map_sequences: bool = False,
        *,
        out: Optional[ivy.Container] = None,
    ) -> ivy.Container:
        """
        ivy.Container static method variant of ivy.bitwise_right_shift.
        This method simply wraps the function, and so the docstring for
        ivy.bitwise_right_shift also applies to this method with minimal changes.

        Parameters
        ----------
        x1
            first input array or container. Should have an integer or boolean data type.
        x2
            second input array or container Must be compatible with ``x1``
            (see :ref:`broadcasting`).
            Should have an integer or boolean data type.
        key_chains
            The key-chains to apply or not apply the method to. Default is None.
        to_apply
            If True, the method will be applied to key_chains, otherwise key_chains
            will be skipped. Default is True.
        prune_unapplied
            Whether to prune key_chains for which the function was not applied.
            Default is False.
        map_sequences
            Whether to also map method to sequences (lists, tuples). Default is False.
        out
            optional output container, for writing the result to. It must have a shape
            that the inputs broadcast to.

        Returns
        -------
        ret
            a container containing the element-wise results.
            The returned container must have a data type determined
            by :ref:`type-promotion`.
        """
        return ContainerBase.multi_map_in_static_method(
            "bitwise_right_shift",
            x1,
            x2,
            key_chains=key_chains,
            to_apply=to_apply,
            prune_unapplied=prune_unapplied,
            map_sequences=map_sequences,
            out=out,
        )

    def bitwise_right_shift(
        self: ivy.Container,
        x2: Union[ivy.Container, ivy.Array, ivy.NativeArray],
        key_chains: Optional[Union[List[str], Dict[str, str]]] = None,
        to_apply: bool = True,
        prune_unapplied: bool = False,
        map_sequences: bool = False,
        *,
        out: Optional[ivy.Container] = None,
    ) -> ivy.Container:
        """
        ivy.Container instance method variant of ivy.bitwise_right_shift.
        This method simply wraps the function, and so the docstring for
        ivy.bitwise_right_shift also applies to this method with minimal changes.

        Parameters
        ----------
        self
            first input array or container. Should have an integer or boolean data type.
        x2
            second input array or container Must be compatible with ``self``
            (see :ref:`broadcasting`).
            Should have an integer or boolean data type.
        key_chains
            The key-chains to apply or not apply the method to. Default is None.
        to_apply
            If True, the method will be applied to key_chains, otherwise key_chains
            will be skipped. Default is True.
        prune_unapplied
            Whether to prune key_chains for which the function was not applied.
            Default is False.
        map_sequences
            Whether to also map method to sequences (lists, tuples). Default is False.
        out
            optional output container, for writing the result to. It must have a shape
            that the inputs broadcast to.

        Returns
        -------
        ret
            a container containing the element-wise results. The returned container
            must have a data type determined by :ref:`type-promotion`.
        """
        return self.static_bitwise_right_shift(
            self, x2, key_chains, to_apply, prune_unapplied, map_sequences, out=out
        )

    @staticmethod
    def static_bitwise_xor(
        x1: Union[ivy.Array, ivy.NativeArray, ivy.Container],
        x2: Union[ivy.Array, ivy.NativeArray, ivy.Container],
        key_chains: Optional[Union[List[str], Dict[str, str]]] = None,
        to_apply: bool = True,
        prune_unapplied: bool = False,
        map_sequences: bool = False,
        *,
        out: Optional[ivy.Container] = None,
    ) -> ivy.Container:
        """
        ivy.Container static method variant of ivy.bitwise_xor.
        This method simply wraps the function, and so the docstring for
        ivy.bitwise_xor also applies to this method with minimal changes.

        Parameters
        ----------
        x1
            first input array or container. Should have an integer or boolean
            data type.
        x2
            second input array or container Must be compatible with ``x1``
            (see :ref:`broadcasting`).
            Should have an integer or boolean data type.
        key_chains
            The key-chains to apply or not apply the method to. Default is None.
        to_apply
            If True, the method will be applied to key_chains, otherwise key_chains
            will be skipped. Default is True.
        prune_unapplied
            Whether to prune key_chains for which the function was not applied.
            Default is False.
        map_sequences
            Whether to also map method to sequences (lists, tuples). Default is False.
        out
            optional output container, for writing the result to. It must have a shape
            that the inputs broadcast to.

        Returns
        -------
        ret
            a container containing the element-wise results.
            The returned container must have a data type determined by
            :ref:`type-promotion`.
        """
        return ContainerBase.multi_map_in_static_method(
            "bitwise_xor",
            x1,
            x2,
            key_chains=key_chains,
            to_apply=to_apply,
            prune_unapplied=prune_unapplied,
            map_sequences=map_sequences,
            out=out,
        )

    def bitwise_xor(
        self: ivy.Container,
        x2: Union[ivy.Container, ivy.Array, ivy.NativeArray],
        key_chains: Optional[Union[List[str], Dict[str, str]]] = None,
        to_apply: bool = True,
        prune_unapplied: bool = False,
        map_sequences: bool = False,
        *,
        out: Optional[ivy.Container] = None,
    ) -> ivy.Container:
        """
        ivy.Container instance method variant of ivy.bitwise_xor.
        This method simply wraps the function, and so the docstring for ivy.bitwise_xor
        also applies to this method with minimal changes.

        Parameters
        ----------
        self
            first input array or container. Should have an integer or
            boolean data type.
        x2
            second input array or container Must be compatible with ``self``
            (see :ref:`broadcasting`).
            Should have an integer or boolean data type.
        key_chains
            The key-chains to apply or not apply the method to. Default is None.
        to_apply
            If True, the method will be applied to key_chains, otherwise key_chains
            will be skipped. Default is True.
        prune_unapplied
            Whether to prune key_chains for which the function was not applied.
            Default is False.
        map_sequences
            Whether to also map method to sequences (lists, tuples). Default is False.
        out
            optional output container, for writing the result to. It must have a shape
            that the inputs broadcast to.

        Returns
        -------
        ret
            a container containing the element-wise results.
            The returned container must have a data type determined
            by :ref:`type-promotion`.
        """
        return self.static_bitwise_xor(
            self, x2, key_chains, to_apply, prune_unapplied, map_sequences, out=out
        )

    @staticmethod
    def static_ceil(
        x: Union[ivy.Container, ivy.Array, ivy.NativeArray],
        key_chains: Optional[Union[List[str], Dict[str, str]]] = None,
        to_apply: bool = True,
        prune_unapplied: bool = False,
        map_sequences: bool = False,
        *,
        out: Optional[ivy.Container] = None,
    ) -> ivy.Container:
        """
        ivy.Container static method variant of ivy.ceil.
        This method simply wraps the function, and so the docstring for ivy.ceil
        also applies to this method with minimal changes.

        Parameters
        ----------
        x
            input container. Should have a numeric data type.
        key_chains
            The key-chains to apply or not apply the method to. Default is None.
        to_apply
            If True, the method will be applied to key_chains, otherwise key_chains
            will be skipped. Default is True.
        prune_unapplied
            Whether to prune key_chains for which the function was not applied.
            Default is False.
        map_sequences
            Whether to also map method to sequences (lists, tuples). Default is False.
        out
            optional output container, for writing the result to. It must have a shape
            that the inputs broadcast to.

        Returns
        -------
        ret
            an container containing the rounded result for each element in ``x``.
            The returned array must have the same data type as ``x``.
        """
        return ContainerBase.multi_map_in_static_method(
            "ceil",
            x,
            key_chains=key_chains,
            to_apply=to_apply,
            prune_unapplied=prune_unapplied,
            map_sequences=map_sequences,
            out=out,
        )

    def ceil(
        self: ivy.Container,
        key_chains: Optional[Union[List[str], Dict[str, str]]] = None,
        to_apply: bool = True,
        prune_unapplied: bool = False,
        map_sequences: bool = False,
        *,
        out: Optional[ivy.Container] = None,
    ) -> ivy.Container:
        """
        ivy.Container instance method variant of ivy.ceil. 
        This method simply wraps the function, and so the docstring for 
        ivy.ceil also applies to this method with minimal changes.

        Parameters
        ----------
        self
            input container. Should have a numeric data type.
        key_chains
            The key-chains to apply or not apply the method to. Default is None.
        to_apply
            If True, the method will be applied to key_chains, otherwise key_chains
            will be skipped. Default is True.
        prune_unapplied
            Whether to prune key_chains for which the function was not applied.
            Default is False.
        map_sequences
            Whether to also map method to sequences (lists, tuples). Default is False.
        out
            optional output container, for writing the result to. It must have a shape
            that the inputs broadcast to.

        Returns
        -------
        ret
            an container containing the rounded result for each element in ``self``.
            The returned container must have the same data type as ``self``.

        Examples
        --------
        >>> x = ivy.Container(a=ivy.array([2.5, 0.5, -1.4]),\
                              b=ivy.array([5.4, -3.2, 5.2]))
        >>> y = x.ceil()
        >>> print(y)
        {
            a: ivy.array([3., 1., -1.]),
            b: ivy.array([6., -3., 6.])
        }
        """
        return self.static_ceil(
            self, key_chains, to_apply, prune_unapplied, map_sequences, out=out
        )

    @staticmethod
    def static_cosh(
        x: Union[ivy.Container, ivy.Array, ivy.NativeArray],
        key_chains: Optional[Union[List[str], Dict[str, str]]] = None,
        to_apply: bool = True,
        prune_unapplied: bool = False,
        map_sequences: bool = False,
        *,
        out: Optional[ivy.Container] = None,
    ) -> ivy.Container:
        """
        ivy.Container static method variant of ivy.cosh.
        This method simply wraps the function, and so the docstring for
        ivy.cosh also applies to this method with minimal changes.

        Parameters
        ----------
        x
            input container whose elements each represent a hyperbolic angle. Should
            have a floating-point data type.
        key_chains
            The key-chains to apply or not apply the method to. Default is None.
        to_apply
            If True, the method will be applied to key_chains, otherwise key_chains
            will be skipped. Default is True.
        prune_unapplied
            Whether to prune key_chains for which the function was not applied.
            Default is False.
        map_sequences
            Whether to also map method to sequences (lists, tuples). Default is False.
        out
            optional output container, for writing the result to. It must have a shape
            that the inputs broadcast to.

        Returns
        -------
        ret
            an container containing the hyperbolic cosine of each element in ``x``.
            The returned container must have a floating-point data type determined
            by :ref:`type-promotion`.
        """
        return ContainerBase.multi_map_in_static_method(
            "cosh",
            x,
            key_chains=key_chains,
            to_apply=to_apply,
            prune_unapplied=prune_unapplied,
            map_sequences=map_sequences,
            out=out,
        )

    def cosh(
        self: ivy.Container,
        key_chains: Optional[Union[List[str], Dict[str, str]]] = None,
        to_apply: bool = True,
        prune_unapplied: bool = False,
        map_sequences: bool = False,
        *,
        out: Optional[ivy.Container] = None,
    ) -> ivy.Container:
        """
        ivy.Container instance method variant of ivy.cosh. This method simply wraps
        the function, and so the docstring for ivy.cosh also applies to this method
        with minimal changes.

        Parameters
        ----------
        self
            input container whose elements each represent a hyperbolic angle. Should
            have a floating-point data type.
        key_chains
            The key-chains to apply or not apply the method to. Default is None.
        to_apply
            If True, the method will be applied to key_chains, otherwise key_chains
            will be skipped. Default is True.
        prune_unapplied
            Whether to prune key_chains for which the function was not applied.
            Default is False.
        map_sequences
            Whether to also map method to sequences (lists, tuples). Default is False.
        out
            optional output container, for writing the result to. It must have a shape
            that the inputs broadcast to.

        Returns
        -------
        ret
            an container containing the hyperbolic cosine of each element in ``self``.
            The returned container must have a floating-point data type determined by
            :ref:`type-promotion`.
        """
        return self.static_cosh(
            self, key_chains, to_apply, prune_unapplied, map_sequences, out=out
        )

    @staticmethod
    def static_divide(
        x1: Union[ivy.Array, ivy.NativeArray, ivy.Container],
        x2: Union[ivy.Array, ivy.NativeArray, ivy.Container],
        key_chains: Optional[Union[List[str], Dict[str, str]]] = None,
        to_apply: bool = True,
        prune_unapplied: bool = False,
        map_sequences: bool = False,
        *,
        out: Optional[ivy.Container] = None,
    ) -> ivy.Container:
        """
        ivy.Container static method variant of ivy.divide. This method simply wraps
        the function, and so the docstring for ivy.divide also applies to this method
        with minimal changes.

        Parameters
        ----------
        x1
            dividend input array or container. Should have a real-valued data type.
        x2
            divisor input array or container. Must be compatible with ``x1``
            (see :ref:`broadcasting`).
            Should have a real-valued data type.
        key_chains
            The key-chains to apply or not apply the method to. Default is None.
        to_apply
            If True, the method will be applied to key_chains, otherwise key_chains
            will be skipped. Default is True.
        prune_unapplied
            Whether to prune key_chains for which the function was not applied.
            Default is False.
        map_sequences
            Whether to also map method to sequences (lists, tuples). Default is False.
        out
            optional output container, for writing the result to. It must have a shape
            that the inputs broadcast to.

        Returns
        -------
        ret
            a container containing the element-wise results.
            The returned container must have a data type determined
            by :ref:`type-promotion`.
        """
        return ContainerBase.multi_map_in_static_method(
            "divide",
            x1,
            x2,
            key_chains=key_chains,
            to_apply=to_apply,
            prune_unapplied=prune_unapplied,
            map_sequences=map_sequences,
            out=out,
        )

    def divide(
        self: ivy.Container,
        x2: Union[ivy.Container, ivy.Array, ivy.NativeArray],
        key_chains: Optional[Union[List[str], Dict[str, str]]] = None,
        to_apply: bool = True,
        prune_unapplied: bool = False,
        map_sequences: bool = False,
        *,
        out: Optional[ivy.Container] = None,
    ) -> ivy.Container:
        """
        ivy.Container instance method variant of ivy.divide.
        This method simply wraps the function, and so the docstring for
        ivy.divide also applies to this method with minimal changes.

        Parameters
        ----------
        self
            dividend input array or container. Should have a real-valued
            data type.
        x2
            divisor input array or container. Must be compatible with ``self``
            (see :ref:`broadcasting`).
            Should have a real-valued data type.
        key_chains
            The key-chains to apply or not apply the method to. Default is None.
        to_apply
            If True, the method will be applied to key_chains, otherwise key_chains
            will be skipped. Default is True.
        prune_unapplied
            Whether to prune key_chains for which the function was not applied.
            Default is False.
        map_sequences
            Whether to also map method to sequences (lists, tuples). Default is False.
        out
            optional output container, for writing the result to. It must have a shape
            that the inputs broadcast to.

        Returns
        -------
        ret
            a container containing the element-wise results.
            The returned container must have a data type determined
            by :ref:`type-promotion`.
        """
        return self.static_divide(
            self, x2, key_chains, to_apply, prune_unapplied, map_sequences, out=out
        )

    @staticmethod
    def static_equal(
        x1: Union[ivy.Array, ivy.NativeArray, ivy.Container],
        x2: Union[ivy.Array, ivy.NativeArray, ivy.Container],
        key_chains: Optional[Union[List[str], Dict[str, str]]] = None,
        to_apply: bool = True,
        prune_unapplied: bool = False,
        map_sequences: bool = False,
        *,
        out: Optional[ivy.Container] = None,
    ) -> ivy.Container:
        """
        ivy.Container static method variant of ivy.equal.
        This method simply wraps the function, and so the docstring for
        ivy.equal also applies to this method with minimal changes.

        Parameters
        ----------
        x1
            input array or container. May have any data type.
        x2
            input array or container. Must be compatible with ``x1``
            (see :ref:`broadcasting`).
            May have any data type.
        key_chains
            The key-chains to apply or not apply the method to. Default is None.
        to_apply
            If True, the method will be applied to key_chains, otherwise key_chains
            will be skipped. Default is True.
        prune_unapplied
            Whether to prune key_chains for which the function was not applied.
            Default is False.
        map_sequences
            Whether to also map method to sequences (lists, tuples). Default is False.
        out
            optional output container, for writing the result to. It must have a shape
            that the inputs broadcast to.

        Returns
        -------
        ret
            a container containing the element-wise results. The returned container
            must have a data type of ``bool``.
        """
        return ContainerBase.multi_map_in_static_method(
            "equal",
            x1,
            x2,
            key_chains=key_chains,
            to_apply=to_apply,
            prune_unapplied=prune_unapplied,
            map_sequences=map_sequences,
            out=out,
        )

    def equal(
        self: ivy.Container,
        x2: Union[ivy.Container, ivy.Array, ivy.NativeArray],
        key_chains: Optional[Union[List[str], Dict[str, str]]] = None,
        to_apply: bool = True,
        prune_unapplied: bool = False,
        map_sequences: bool = False,
        *,
        out: Optional[ivy.Container] = None,
    ) -> ivy.Container:
        """
        ivy.Container instance method variant of ivy.equal.
        This method simply wraps the function, and so the docstring for
        ivy.equal also applies to this method with minimal changes.

        Parameters
        ----------
        x1
            input array or container. May have any data type.
        x2
            input array or container. Must be compatible with ``x1``
            (see :ref:`broadcasting`).
            May have any data type.
        key_chains
            The key-chains to apply or not apply the method to. Default is None.
        to_apply
            If True, the method will be applied to key_chains, otherwise key_chains
            will be skipped. Default is True.
        prune_unapplied
            Whether to prune key_chains for which the function was not applied.
            Default is False.
        map_sequences
            Whether to also map method to sequences (lists, tuples). Default is False.
        out
            optional output container, for writing the result to. It must have a shape
            that the inputs broadcast to.

        Returns
        -------
        ret
            a container containing the element-wise results. The returned container
            must have a data type of ``bool``.
        """
        return self.static_equal(
            self, x2, key_chains, to_apply, prune_unapplied, map_sequences, out=out
        )

    @staticmethod
    def static_exp(
        x: Union[ivy.Container, ivy.Array, ivy.NativeArray],
        key_chains: Optional[Union[List[str], Dict[str, str]]] = None,
        to_apply: bool = True,
        prune_unapplied: bool = False,
        map_sequences: bool = False,
        *,
        out: Optional[ivy.Container] = None,
    ) -> ivy.Container:
        """
        ivy.Container static method variant of ivy.exp. This method simply
        wraps the function, and so the docstring for ivy.exp also applies to
        this method with minimal changes.

        Parameters
        ----------
        x
            input container. Should have a floating-point data type.
        key_chains
            The key-chains to apply or not apply the method to. Default is None.
        to_apply
            If True, the method will be applied to key_chains, otherwise key_chains
            will be skipped. Default is True.
        prune_unapplied
            Whether to prune key_chains for which the function was not applied.
            Default is False.
        map_sequences
            Whether to also map method to sequences (lists, tuples). Default is False.
        out
            optional output container, for writing the result to. It must have a shape
            that the inputs broadcast to.

        Returns
        -------
        ret
            a container containing the evaluated result for each element in ``x``.
            The returned array must have a real-valued floating-point data type
            determined by :ref:`type-promotion`.

        """
        return ContainerBase.multi_map_in_static_method(
            "exp",
            x,
            key_chains=key_chains,
            to_apply=to_apply,
            prune_unapplied=prune_unapplied,
            map_sequences=map_sequences,
            out=out,
        )

    def exp(
        self: ivy.Container,
        key_chains: Optional[Union[List[str], Dict[str, str]]] = None,
        to_apply: bool = True,
        prune_unapplied: bool = False,
        map_sequences: bool = False,
        *,
        out: Optional[ivy.Container] = None,
    ) -> ivy.Container:
        """
        ivy.Container instance method variant of ivy.exp.
        This method simply wraps the function, and so the docstring
        for ivy.exp also applies to this method with minimal changes.

        Parameters
        ----------
        self
            input container. Should have a floating-point data type.
        key_chains
            The key-chains to apply or not apply the method to. Default is None.
        to_apply
            If True, the method will be applied to key_chains, otherwise key_chains
            will be skipped. Default is True.
        prune_unapplied
            Whether to prune key_chains for which the function was not applied.
            Default is False.
        map_sequences
            Whether to also map method to sequences (lists, tuples). Default is False.
        out
            optional output container, for writing the result to. It must have a shape
            that the inputs broadcast to.

        Returns
        -------
        ret
            a container containing the evaluated result for each element in ``self``.
            The returned array must have a real-valued floating-point data type
            determined by :ref:`type-promotion`.

        """
        return self.static_exp(
            self, key_chains, to_apply, prune_unapplied, map_sequences, out=out
        )

    @staticmethod
    def static_expm1(
        x: Union[ivy.Container, ivy.Array, ivy.NativeArray],
        key_chains: Optional[Union[List[str], Dict[str, str]]] = None,
        to_apply: bool = True,
        prune_unapplied: bool = False,
        map_sequences: bool = False,
        *,
        out: Optional[ivy.Container] = None,
    ) -> ivy.Container:
        """
        ivy.Container static method variant of ivy.expm1.
        This method simply wraps thefunction, and so the docstring
        for ivy.expm1 also applies to this method with minimal changes.

        Parameters
        ----------
        x
            input container. Should have a floating-point data type.
        key_chains
            The key-chains to apply or not apply the method to. Default is None.
        to_apply
            If True, the method will be applied to key_chains, otherwise key_chains
            will be skipped. Default is True.
        prune_unapplied
            Whether to prune key_chains for which the function was not applied.
            Default is False.
        map_sequences
            Whether to also map method to sequences (lists, tuples). Default is False.
        out
            optional output container, for writing the result to. It must have a shape
            that the inputs broadcast to.

        Returns
        -------
        ret
            a container containing the evaluated result for each element in ``x``.
            The returned array must have areal-valued floating-point data type
            determined by :ref:`type-promotion`.

        """
        return ContainerBase.multi_map_in_static_method(
            "expm1",
            x,
            key_chains=key_chains,
            to_apply=to_apply,
            prune_unapplied=prune_unapplied,
            map_sequences=map_sequences,
            out=out,
        )

    def expm1(
        self: ivy.Container,
        key_chains: Optional[Union[List[str], Dict[str, str]]] = None,
        to_apply: bool = True,
        prune_unapplied: bool = False,
        map_sequences: bool = False,
        *,
        out: Optional[ivy.Container] = None,
    ) -> ivy.Container:
        """
        ivy.Container instance method variant of ivy.expm1.
        This method simply wraps the function, and so the docstring
        for ivy.expm1 also applies to this method with minimal changes.

        Parameters
        ----------
        self
            input container. Should have a floating-point data type.
        key_chains
            The key-chains to apply or not apply the method to. Default is None.
        to_apply
            If True, the method will be applied to key_chains, otherwise key_chains
            will be skipped. Default is True.
        prune_unapplied
            Whether to prune key_chains for which the function was not applied.
            Default is False.
        map_sequences
            Whether to also map method to sequences (lists, tuples). Default is False.
        out
            optional output container, for writing the result to. It must have a shape
            that the inputs broadcast to.

        Returns
        -------
        ret
            a container containing the evaluated result for each element in ``self``.
            The returned array must have a real-valued floating-point data type
            determined by :ref:`type-promotion`.

        """
        return self.static_expm1(
            self, key_chains, to_apply, prune_unapplied, map_sequences, out=out
        )

    @staticmethod
    def static_floor(
        x: Union[ivy.Container, ivy.Array, ivy.NativeArray],
        key_chains: Optional[Union[List[str], Dict[str, str]]] = None,
        to_apply: bool = True,
        prune_unapplied: bool = False,
        map_sequences: bool = False,
        *,
        out: Optional[ivy.Container] = None,
    ) -> ivy.Container:
        """
        ivy.Container static method variant of ivy.floor.
        This method simply wraps thefunction, and so the docstring for
        ivy.floor also applies to this method with minimal changes.

        Parameters
        ----------
        x
            input container. Should have a numeric data type.
        key_chains
            The key-chains to apply or not apply the method to. Default is None.
        to_apply
            If True, the method will be applied to key_chains, otherwise key_chains
            will be skipped. Default is True.
        prune_unapplied
            Whether to prune key_chains for which the function was not applied.
            Default is False.
        map_sequences
            Whether to also map method to sequences (lists, tuples). Default is False.
        out
            optional output container, for writing the result to. It must have a shape
            that the inputs broadcast to.

        Returns
        -------
        ret
            a container containing the rounded result for each element in ``x``. The
            returned array must have the same data type as ``x``.

        """
        return ContainerBase.multi_map_in_static_method(
            "floor",
            x,
            key_chains=key_chains,
            to_apply=to_apply,
            prune_unapplied=prune_unapplied,
            map_sequences=map_sequences,
            out=out,
        )

    def floor(
        self: ivy.Container,
        key_chains: Optional[Union[List[str], Dict[str, str]]] = None,
        to_apply: bool = True,
        prune_unapplied: bool = False,
        map_sequences: bool = False,
        *,
        out: Optional[ivy.Container] = None,
    ) -> ivy.Container:
        """
        ivy.Container instance method variant of ivy.floor. 
        This method simply wraps the function, and so the docstring for 
        ivy.floor also applies to this method with minimal changes.

        Parameters
        ----------
        x
            input container. Should have a numeric data type.
        key_chains
            The key-chains to apply or not apply the method to. Default is None.
        to_apply
            If True, the method will be applied to key_chains, otherwise key_chains
            will be skipped. Default is True.
        prune_unapplied
            Whether to prune key_chains for which the function was not applied.
            Default is False.
        map_sequences
            Whether to also map method to sequences (lists, tuples). Default is False.
        out
            optional output container, for writing the result to. It must have a shape
            that the inputs broadcast to.

        Returns
        -------
        ret
            a container containing the rounded result for each element in ``self``.
            The returned array must have the same data type as ``self``.
         
        Examples
        --------
        >>> x = ivy.Container(a=ivy.array([2.5, 0.5, -1.4]),\
                              b=ivy.array([5.4, -3.2, 5.2]))
        >>> y = x.floor()
        >>> print(y)
        {
            a: ivy.array([2., 0., -2.]),
            b: ivy.array([5., -4., 5.])
        }
        """
        return self.static_floor(
            self, key_chains, to_apply, prune_unapplied, map_sequences, out=out
        )

    @staticmethod
    def static_floor_divide(
        x1: Union[ivy.Array, ivy.NativeArray, ivy.Container],
        x2: Union[ivy.Array, ivy.NativeArray, ivy.Container],
        key_chains: Optional[Union[List[str], Dict[str, str]]] = None,
        to_apply: bool = True,
        prune_unapplied: bool = False,
        map_sequences: bool = False,
        *,
        out: Optional[ivy.Container] = None,
    ) -> ivy.Container:
        """
        ivy.Container static method variant of ivy.floor_divide.
        This method simply wraps the function, and so the docstring for
        ivy.floor_divide also applies to this method with minimal changes.

        Parameters
        ----------
        x1
            dividend input array or container. Should have a real-valued data type.
        x2
            divisor input array or container. Must be compatible with ``x1``
            (see :ref:`broadcasting`).
            Should have a real-valued data type.
        key_chains
            The key-chains to apply or not apply the method to. Default is None.
        to_apply
            If True, the method will be applied to key_chains, otherwise key_chains
            will be skipped. Default is True.
        prune_unapplied
            Whether to prune key_chains for which the function was not applied.
            Default is False.
        map_sequences
            Whether to also map method to sequences (lists, tuples). Default is False.
        out
            optional output container, for writing the result to. It must have a shape
            that the inputs broadcast to.

        Returns
        -------
        ret
            a container containing the element-wise results.
            The returned container must have a data type determined
            by :ref:`type-promotion`.
        """
        return ContainerBase.multi_map_in_static_method(
            "floor_divide",
            x1,
            x2,
            key_chains=key_chains,
            to_apply=to_apply,
            prune_unapplied=prune_unapplied,
            map_sequences=map_sequences,
            out=out,
        )

    def floor_divide(
        self: ivy.Container,
        x2: Union[ivy.Container, ivy.Array, ivy.NativeArray],
        key_chains: Optional[Union[List[str], Dict[str, str]]] = None,
        to_apply: bool = True,
        prune_unapplied: bool = False,
        map_sequences: bool = False,
        *,
        out: Optional[ivy.Container] = None,
    ) -> ivy.Container:
        """
        ivy.Container instance method variant of ivy.floor_divide.
        This method simply wraps the function, and so the docstring for
        ivy.floor_divide also applies to this method with minimal changes.

        Parameters
        ----------
        self
            dividend input array or container. Should have a real-valued
            data type.
        x2
            divisor input array or container. Must be compatible with ``x1``
            (see :ref:`broadcasting`).
            Should have a real-valued data type.
        key_chains
            The key-chains to apply or not apply the method to. Default is None.
        to_apply
            If True, the method will be applied to key_chains, otherwise key_chains
            will be skipped. Default is True.
        prune_unapplied
            Whether to prune key_chains for which the function was not applied.
            Default is False.
        map_sequences
            Whether to also map method to sequences (lists, tuples). Default is False.
        out
            optional output container, for writing the result to. It must have a shape
            that the inputs broadcast to.

        Returns
        -------
        ret
            a container containing the element-wise results.
            The returned container must have a data type determined
            by :ref:`type-promotion`.
        """
        return self.static_floor_divide(
            self, x2, key_chains, to_apply, prune_unapplied, map_sequences, out=out
        )

    @staticmethod
    def static_greater(
        x1: Union[ivy.Array, ivy.NativeArray, ivy.Container],
        x2: Union[ivy.Array, ivy.NativeArray, ivy.Container],
        key_chains: Optional[Union[List[str], Dict[str, str]]] = None,
        to_apply: bool = True,
        prune_unapplied: bool = False,
        map_sequences: bool = False,
        *,
        out: Optional[ivy.Container] = None,
    ) -> ivy.Container:
        """
        ivy.Container static method variant of ivy.greater.
        This method simply wraps the function, and so the docstring
        for ivy.greater also applies to this method with minimal changes.

        Parameters
        ----------
        x1
            input array or container. Should have a real-valued data type.
        x2
            divisor input array or container. Must be compatible with ``x1``
            (see :ref:`broadcasting`).
            Should have a real-valued data type.
        key_chains
            The key-chains to apply or not apply the method to. Default is None.
        to_apply
            If True, the method will be applied to key_chains, otherwise key_chains
            will be skipped. Default is True.
        prune_unapplied
            Whether to prune key_chains for which the function was not applied.
            Default is False.
        map_sequences
            Whether to also map method to sequences (lists, tuples). Default is False.
        out
            optional output container, for writing the result to. It must have a shape
            that the inputs broadcast to.

        Returns
        -------
        ret
            a container containing the element-wise results. The returned array must
            have a data type of ``bool``.
        """
        return ContainerBase.multi_map_in_static_method(
            "greater",
            x1,
            x2,
            key_chains=key_chains,
            to_apply=to_apply,
            prune_unapplied=prune_unapplied,
            map_sequences=map_sequences,
            out=out,
        )

    def greater(
        self: ivy.Container,
        x2: Union[ivy.Container, ivy.Array, ivy.NativeArray],
        key_chains: Optional[Union[List[str], Dict[str, str]]] = None,
        to_apply: bool = True,
        prune_unapplied: bool = False,
        map_sequences: bool = False,
        *,
        out: Optional[ivy.Container] = None,
    ) -> ivy.Container:
        """
        ivy.Container instance method variant of ivy.greater.
        This method simply wraps the function, and so the docstring for
        ivy.greater also applies to this method with minimal changes.

        Parameters
        ----------
        self
            input array or container. Should have a real-valued data type.
        x2
            divisor input array or container. Must be compatible with ``self``
            (see :ref:`broadcasting`).
            Should have a real-valued data type.
        key_chains
            The key-chains to apply or not apply the method to. Default is None.
        to_apply
            If True, the method will be applied to key_chains, otherwise key_chains
            will be skipped. Default is True.
        prune_unapplied
            Whether to prune key_chains for which the function was not applied.
            Default is False.
        map_sequences
            Whether to also map method to sequences (lists, tuples). Default is False.
        out
            optional output container, for writing the result to. It must have a shape
            that the inputs broadcast to.

        Returns
        -------
        ret
            a container containing the element-wise results. The returned array must
            have a data type of ``bool``.
        """
        return self.static_greater(
            self, x2, key_chains, to_apply, prune_unapplied, map_sequences, out=out
        )

    @staticmethod
    def static_greater_equal(
        x1: Union[ivy.Array, ivy.NativeArray, ivy.Container],
        x2: Union[ivy.Array, ivy.NativeArray, ivy.Container],
        key_chains: Optional[Union[List[str], Dict[str, str]]] = None,
        to_apply: bool = True,
        prune_unapplied: bool = False,
        map_sequences: bool = False,
        *,
        out: Optional[ivy.Container] = None,
    ) -> ivy.Container:
        """
        ivy.Container static method variant of ivy.greater_equal.
        This method simply wraps the function, and so the docstring for
        ivy.greater_equal also applies to this method with minimal changes.

        Parameters
        ----------
        x1
            input array or container. Should have a real-valued data type.
        x2
            input array or container. Must be compatible with ``x1``
            (see :ref:`broadcasting`).
            Should have a real-valued data type.
        key_chains
            The key-chains to apply or not apply the method to. Default is None.
        to_apply
            If True, the method will be applied to key_chains, otherwise key_chains
            will be skipped. Default is True.
        prune_unapplied
            Whether to prune key_chains for which the function was not applied.
            Default is False.
        map_sequences
            Whether to also map method to sequences (lists, tuples). Default is False.
        out
            optional output container, for writing the result to. It must have a shape
            that the inputs broadcast to.

        Returns
        -------
        ret
            a container containing the element-wise results. The returned container
            must have a data type of ``bool``.
        """
        return ContainerBase.multi_map_in_static_method(
            "greater_equal",
            x1,
            x2,
            key_chains=key_chains,
            to_apply=to_apply,
            prune_unapplied=prune_unapplied,
            map_sequences=map_sequences,
            out=out,
        )

    def greater_equal(
        self: ivy.Container,
        x2: Union[ivy.Container, ivy.Array, ivy.NativeArray],
        key_chains: Optional[Union[List[str], Dict[str, str]]] = None,
        to_apply: bool = True,
        prune_unapplied: bool = False,
        map_sequences: bool = False,
        *,
        out: Optional[ivy.Container] = None,
    ) -> ivy.Container:
        """
        ivy.Container instance method variant of ivy.greater_equal.
        This method simply wraps the function, and so the docstring for
        ivy.greater_equal also applies to this metho with minimal changes.

        Parameters
        ----------
        self
            input array or container. Should have a real-valued data type.
        x2
            input array or container. Must be compatible with ``self``
            (see :ref:`broadcasting`).
            Should have a real-valued data type.
        key_chains
            The key-chains to apply or not apply the method to. Default is None.
        to_apply
            If True, the method will be applied to key_chains, otherwise key_chains
            will be skipped. Default is True.
        prune_unapplied
            Whether to prune key_chains for which the function was not applied.
            Default is False.
        map_sequences
            Whether to also map method to sequences (lists, tuples). Default is False.
        out
            optional output container, for writing the result to. It must have a shape
            that the inputs broadcast to.

        Returns
        -------
        ret
            a container containing the element-wise results. The returned container
            must have a data type of ``bool``.
        """
        return self.static_greater_equal(
            self, x2, key_chains, to_apply, prune_unapplied, map_sequences, out=out
        )

    @staticmethod
    def static_isfinite(
        x: Union[ivy.Container, ivy.Array, ivy.NativeArray],
        key_chains: Optional[Union[List[str], Dict[str, str]]] = None,
        to_apply: bool = True,
        prune_unapplied: bool = False,
        map_sequences: bool = False,
        *,
        out: Optional[ivy.Container] = None,
    ) -> ivy.Container:
        """
        ivy.Container static method variant of ivy.isfinite.
        This method simply wraps the function, and so the docstring for
        ivy.isfinite also applies to this method with minimal changes.

        Parameters
        ----------
        x
            input container. Should have a real-valued data type.
        key_chains
            The key-chains to apply or not apply the method to. Default is None.
        to_apply
            If True, the method will be applied to key_chains, otherwise key_chains
            will be skipped. Default is True.
        prune_unapplied
            Whether to prune key_chains for which the function was not applied.
            Default is False.
        map_sequences
            Whether to also map method to sequences (lists, tuples). Default is False.
        out
            optional output container, for writing the result to. It must have a shape
            that the inputs broadcast to.

        Returns
        -------
        ret
            a container containing the test result. An element ``out_i`` is ``True``
            if ``x_i`` is finite and ``False`` otherwise.
            The returned array must have a data type of ``bool``.

        """
        return ContainerBase.multi_map_in_static_method(
            "isfinite",
            x,
            key_chains=key_chains,
            to_apply=to_apply,
            prune_unapplied=prune_unapplied,
            map_sequences=map_sequences,
            out=out,
        )

    def isfinite(
        self: ivy.Container,
        key_chains: Optional[Union[List[str], Dict[str, str]]] = None,
        to_apply: bool = True,
        prune_unapplied: bool = False,
        map_sequences: bool = False,
        *,
        out: Optional[ivy.Container] = None,
    ) -> ivy.Container:
        """
        ivy.Container instance method variant of ivy.isfinite.
        This method simply wraps the function, and so the docstring for
        ivy.isfinite also applies to this method with minimal changes.

        Parameters
        ----------
        self
            input container. Should have a real-valued data type.
        key_chains
            The key-chains to apply or not apply the method to. Default is None.
        to_apply
            If True, the method will be applied to key_chains, otherwise key_chains
            will be skipped. Default is True.
        prune_unapplied
            Whether to prune key_chains for which the function was not applied.
            Default is False.
        map_sequences
            Whether to also map method to sequences (lists, tuples). Default is False.
        out
            optional output container, for writing the result to. It must have a shape
            that the inputs broadcast to.

        Returns
        -------
        ret
            a container containing the test result. An element ``out_i`` is ``True``
            if ``self_i`` is finite and ``False`` otherwise.
            The returned array must have a data type of ``bool``.

        """
        return self.static_isfinite(
            self, key_chains, to_apply, prune_unapplied, map_sequences, out=out
        )

    @staticmethod
    def static_isinf(
        x: Union[ivy.Container, ivy.Array, ivy.NativeArray],
        key_chains: Optional[Union[List[str], Dict[str, str]]] = None,
        to_apply: bool = True,
        prune_unapplied: bool = False,
        map_sequences: bool = False,
        *,
        out: Optional[ivy.Container] = None,
    ) -> ivy.Container:
        """
        ivy.Container static method variant of ivy.isinf.
        This method simply wraps the function, and so the docstring for
        ivy.isinf also applies to this method with minimal changes.

        Parameters
        ----------
        x
            input container. Should have a real-valued data type.
        key_chains
            The key-chains to apply or not apply the method to. Default is None.
        to_apply
            If True, the method will be applied to key_chains, otherwise key_chains
            will be skipped. Default is True.
        prune_unapplied
            Whether to prune key_chains for which the function was not applied.
            Default is False.
        map_sequences
            Whether to also map method to sequences (lists, tuples). Default is False.
        out
            optional output container, for writing the result to. It must have a shape
            that the inputs broadcast to.

        Returns
        -------
        ret
            a container containing the test result. An element ``out_i`` is ``True``
            if ``x_i`` is either positive or negative infinity and ``False``
            otherwise. The returned array must have a data type of ``bool``.

        """
        return ContainerBase.multi_map_in_static_method(
            "isinf",
            x,
            key_chains=key_chains,
            to_apply=to_apply,
            prune_unapplied=prune_unapplied,
            map_sequences=map_sequences,
            out=out,
        )

    def isinf(
        self: ivy.Container,
        key_chains: Optional[Union[List[str], Dict[str, str]]] = None,
        to_apply: bool = True,
        prune_unapplied: bool = False,
        map_sequences: bool = False,
        *,
        out: Optional[ivy.Container] = None,
    ) -> ivy.Container:
        """
        ivy.Container instance method variant of ivy.isinf.
        This method simply wraps the function, and so the docstring for
        ivy.isinf also applies to this method with minimal changes.

        Parameters
        ----------
        self
            input container. Should have a real-valued data type.
        key_chains
            The key-chains to apply or not apply the method to. Default is None.
        to_apply
            If True, the method will be applied to key_chains, otherwise key_chains
            will be skipped. Default is True.
        prune_unapplied
            Whether to prune key_chains for which the function was not applied.
            Default is False.
        map_sequences
            Whether to also map method to sequences (lists, tuples). Default is False.
        out
            optional output container, for writing the result to. It must have a shape
            that the inputs broadcast to.

        Returns
        -------
        ret
            a container containing the test result. An element ``out_i`` is ``True``
            if ``self_i`` is either positive or negative infinity and ``False``
            otherwise. The returned array must have a data type of ``bool``.

        """
        return self.static_isinf(
            self, key_chains, to_apply, prune_unapplied, map_sequences, out=out
        )

    @staticmethod
    def static_isnan(
        x: Union[ivy.Container, ivy.Array, ivy.NativeArray],
        key_chains: Optional[Union[List[str], Dict[str, str]]] = None,
        to_apply: bool = True,
        prune_unapplied: bool = False,
        map_sequences: bool = False,
        *,
        out: Optional[ivy.Container] = None,
    ) -> ivy.Container:
        """
        ivy.Container static method variant of ivy.isnan.
        This method simply wraps the function, and so the docstring for
        ivy.isnan also applies to this method with minimal changes.

        Parameters
        ----------
        x
            input container. Should have a real-valued data type.
        key_chains
            The key-chains to apply or not apply the method to. Default is None.
        to_apply
            If True, the method will be applied to key_chains, otherwise key_chains
            will be skipped. Default is True.
        prune_unapplied
            Whether to prune key_chains for which the function was not applied.
            Default is False.
        map_sequences
            Whether to also map method to sequences (lists, tuples). Default is False.
        out
            optional output container, for writing the result to. It must have a shape
            that the inputs broadcast to.

        Returns
        -------
        ret
            a container containing the test result. An element ``out_i`` is ``True``
            if ``x_i`` is ``NaN`` and ``False`` otherwise.
            The returned array should have a data type of ``bool``.

        """
        return ContainerBase.multi_map_in_static_method(
            "isnan",
            x,
            key_chains=key_chains,
            to_apply=to_apply,
            prune_unapplied=prune_unapplied,
            map_sequences=map_sequences,
            out=out,
        )

    def isnan(
        self: ivy.Container,
        key_chains: Optional[Union[List[str], Dict[str, str]]] = None,
        to_apply: bool = True,
        prune_unapplied: bool = False,
        map_sequences: bool = False,
        *,
        out: Optional[ivy.Container] = None,
    ) -> ivy.Container:
        """
        ivy.Container instance method variant of ivy.isnan.
        This method simply wraps the function, and so the docstring
        for ivy.isnan also applies to this method with minimal changes.

        Parameters
        ----------
        self
            input container. Should have a real-valued data type.
        key_chains
            The key-chains to apply or not apply the method to. Default is None.
        to_apply
            If True, the method will be applied to key_chains, otherwise key_chains
            will be skipped. Default is True.
        prune_unapplied
            Whether to prune key_chains for which the function was not applied.
            Default is False.
        map_sequences
            Whether to also map method to sequences (lists, tuples). Default is False.
        out
            optional output container, for writing the result to. It must have a shape
            that the inputs broadcast to.

        Returns
        -------
        ret
            a container containing the test result. An element ``out_i`` is ``True``
            if ``self_i`` is ``NaN`` and ``False`` otherwise.
            The returned array should have a data type of ``bool``.

        """
        return self.static_isnan(
            self, key_chains, to_apply, prune_unapplied, map_sequences, out=out
        )

    @staticmethod
    def static_less(
        x1: Union[ivy.Array, ivy.NativeArray, ivy.Container],
        x2: Union[ivy.Array, ivy.NativeArray, ivy.Container],
        key_chains: Optional[Union[List[str], Dict[str, str]]] = None,
        to_apply: bool = True,
        prune_unapplied: bool = False,
        map_sequences: bool = False,
        *,
        out: Optional[ivy.Container] = None,
    ) -> ivy.Container:
        """
        ivy.Container static method variant of ivy.less.
        This method simply wraps the function, and so the docstring for
         ivy.less also applies to this method with minimal changes.

        Parameters
        ----------
        x1
            input array or container. Should have a real-valued data type.
        x2
            input array or container. Must be compatible with ``x1``
            (see :ref:`broadcasting`).
            Should have a real-valued data type.
        key_chains
            The key-chains to apply or not apply the method to. Default is None.
        to_apply
            If True, the method will be applied to key_chains, otherwise key_chains
            will be skipped. Default is True.
        prune_unapplied
            Whether to prune key_chains for which the function was not applied.
            Default is False.
        map_sequences
            Whether to also map method to sequences (lists, tuples). Default is False.
        out
            optional output container, for writing the result to. It must have a shape
            that the inputs broadcast to.

        Returns
        -------
        ret
            a container containing the element-wise results. The returned container
            must have a data type of ``bool``.
        """
        return ContainerBase.multi_map_in_static_method(
            "less",
            x1,
            x2,
            key_chains=key_chains,
            to_apply=to_apply,
            prune_unapplied=prune_unapplied,
            map_sequences=map_sequences,
            out=out,
        )

    def less(
        self: ivy.Container,
        x2: Union[ivy.Container, ivy.Array, ivy.NativeArray],
        key_chains: Optional[Union[List[str], Dict[str, str]]] = None,
        to_apply: bool = True,
        prune_unapplied: bool = False,
        map_sequences: bool = False,
        *,
        out: Optional[ivy.Container] = None,
    ) -> ivy.Container:
        """
        ivy.Container instance method variant of ivy.less.
        This method simply wraps the function, and so the docstring for
        ivy.less also applies to this method with minimal changes.

        Parameters
        ----------
        self
            input array or container. Should have a real-valued data type.
        x2
            input array or container. Must be compatible with ``self``
            (see :ref:`broadcasting`).
            Should have a real-valued data type.
        key_chains
            The key-chains to apply or not apply the method to. Default is None.
        to_apply
            If True, the method will be applied to key_chains, otherwise key_chains
            will be skipped. Default is True.
        prune_unapplied
            Whether to prune key_chains for which the function was not applied.
            Default is False.
        map_sequences
            Whether to also map method to sequences (lists, tuples). Default is False.
        out
            optional output container, for writing the result to. It must have a shape
            that the inputs broadcast to.

        Returns
        -------
        ret
            a container containing the element-wise results. The returned container
            must have a data type of ``bool``.
        """
        return self.static_less(
            self, x2, key_chains, to_apply, prune_unapplied, map_sequences, out=out
        )

    @staticmethod
    def static_less_equal(
        x1: Union[ivy.Array, ivy.NativeArray, ivy.Container],
        x2: Union[ivy.Array, ivy.NativeArray, ivy.Container],
        key_chains: Optional[Union[List[str], Dict[str, str]]] = None,
        to_apply: bool = True,
        prune_unapplied: bool = False,
        map_sequences: bool = False,
        *,
        out: Optional[ivy.Container] = None,
    ) -> ivy.Container:
        """
        ivy.Container static method variant of ivy.less_equal.
        This method simply wraps the function, and so the docstring for
        ivy.less_equal also applies to this method with minimal changes.

        Parameters
        ----------
        x1
            input array or container. Should have a real-valued data type.
        x2
            input array or container. Must be compatible with ``x1``
            (see :ref:`broadcasting`).
            Should have a real-valued data type.
        key_chains
            The key-chains to apply or not apply the method to. Default is None.
        to_apply
            If True, the method will be applied to key_chains, otherwise key_chains
            will be skipped. Default is True.
        prune_unapplied
            Whether to prune key_chains for which the function was not applied.
            Default is False.
        map_sequences
            Whether to also map method to sequences (lists, tuples). Default is False.
        out
            optional output container, for writing the result to. It must have a shape
            that the inputs broadcast to.

        Returns
        -------
        ret
            a container containing the element-wise results. The returned container
            must have a data type of ``bool``.
        """
        return ContainerBase.multi_map_in_static_method(
            "less_equal",
            x1,
            x2,
            key_chains=key_chains,
            to_apply=to_apply,
            prune_unapplied=prune_unapplied,
            map_sequences=map_sequences,
            out=out,
        )

    def less_equal(
        self: ivy.Container,
        x2: Union[ivy.Container, ivy.Array, ivy.NativeArray],
        key_chains: Optional[Union[List[str], Dict[str, str]]] = None,
        to_apply: bool = True,
        prune_unapplied: bool = False,
        map_sequences: bool = False,
        *,
        out: Optional[ivy.Container] = None,
    ) -> ivy.Container:
        """
        ivy.Container instance method variant of ivy.less_equal.
        This method simply wraps the function, and so the docstring for
        ivy.less_equal also applies to this method with minimal changes.

        Parameters
        ----------
        self
            input array or container. Should have a real-valued data type.
        x2
            input array or container. Must be compatible with ``self``
            (see :ref:`broadcasting`).
            Should have a real-valued data type.
        key_chains
            The key-chains to apply or not apply the method to. Default is None.
        to_apply
            If True, the method will be applied to key_chains, otherwise key_chains
            will be skipped. Default is True.
        prune_unapplied
            Whether to prune key_chains for which the function was not applied.
            Default is False.
        map_sequences
            Whether to also map method to sequences (lists, tuples). Default is False.
        out
            optional output container, for writing the result to. It must have a shape
            that the inputs broadcast to.

        Returns
        -------
        ret
            a container containing the element-wise results. The returned container
            must have a data type of ``bool``.
        """
        return self.static_less_equal(
            self, x2, key_chains, to_apply, prune_unapplied, map_sequences, out=out
        )

    @staticmethod
    def static_log(
        x: Union[ivy.Container, ivy.Array, ivy.NativeArray],
        key_chains: Optional[Union[List[str], Dict[str, str]]] = None,
        to_apply: bool = True,
        prune_unapplied: bool = False,
        map_sequences: bool = False,
        *,
        out: Optional[ivy.Container] = None,
    ) -> ivy.Container:
        """
        ivy.Container static method variant of ivy.log.
        This method simply wraps the function, and so the docstring for
        ivy.log also applies to this method with minimal changes.

        Parameters
        ----------
        x
            input container. Should have a real-valued floating-point data type.
        key_chains
            The key-chains to apply or not apply the method to. Default is None.
        to_apply
            If True, the method will be applied to key_chains, otherwise key_chains
            will be skipped. Default is True.
        prune_unapplied
            Whether to prune key_chains for which the function was not applied.
            Default is False.
        map_sequences
            Whether to also map method to sequences (lists, tuples). Default is False.
        out
            optional output container, for writing the result to. It must have a shape
            that the inputs broadcast to.

        Returns
        -------
        ret
            a container containing the log for each element in ``x``.
            The returned array must have a real-valued floating-point data type
            determined by :ref:`type-promotion`.

        """
        return ContainerBase.multi_map_in_static_method(
            "log",
            x,
            key_chains=key_chains,
            to_apply=to_apply,
            prune_unapplied=prune_unapplied,
            map_sequences=map_sequences,
            out=out,
        )

    def log(
        self: ivy.Container,
        key_chains: Optional[Union[List[str], Dict[str, str]]] = None,
        to_apply: bool = True,
        prune_unapplied: bool = False,
        map_sequences: bool = False,
        *,
        out: Optional[ivy.Container] = None,
    ) -> ivy.Container:
        """
        ivy.Container instance method variant of ivy.log.
        This method simply wraps the function, and so the docstring for
        ivy.log also applies to this method with minimal changes.

        Parameters
        ----------
        self
            input container. Should have a real-valued floating-point data type.
        key_chains
            The key-chains to apply or not apply the method to. Default is None.
        to_apply
            If True, the method will be applied to key_chains, otherwise key_chains
            will be skipped. Default is True.
        prune_unapplied
            Whether to prune key_chains for which the function was not applied.
            Default is False.
        map_sequences
            Whether to also map method to sequences (lists, tuples). Default is False.
        out
            optional output container, for writing the result to. It must have a shape
            that the inputs broadcast to.

        Returns
        -------
        ret
            a container containing the log for each element in ``self``.
            The returned array must have a real-valued floating-point data type
            determined by :ref:`type-promotion`.

        """
        return self.static_log(
            self, key_chains, to_apply, prune_unapplied, map_sequences, out=out
        )

    @staticmethod
    def static_log1p(
        x: Union[ivy.Container, ivy.Array, ivy.NativeArray],
        key_chains: Optional[Union[List[str], Dict[str, str]]] = None,
        to_apply: bool = True,
        prune_unapplied: bool = False,
        map_sequences: bool = False,
        *,
        out: Optional[ivy.Container] = None,
    ) -> ivy.Container:
        """
        ivy.Container static method variant of ivy.log1p.
        This method simply wraps the function, and so the docstring for
        ivy.log1p also applies to this method with minimal changes.

        Parameters
        ----------
        x
            input container. Should have a real-valued floating-point data type.
        key_chains
            The key-chains to apply or not apply the method to. Default is None.
        to_apply
            If True, the method will be applied to key_chains, otherwise key_chains
            will be skipped. Default is True.
        prune_unapplied
            Whether to prune key_chains for which the function was not applied.
            Default is False.
        map_sequences
            Whether to also map method to sequences (lists, tuples). Default is False.
        out
            optional output container, for writing the result to. It must have a shape
            that the inputs broadcast to.

        Returns
        -------
        ret
            a container containing the evaluated result for each element in ``x``.
            The returned array must have a real-valued floating-point data type
            determined by :ref:`type-promotion`.

        """
        return ContainerBase.multi_map_in_static_method(
            "log1p",
            x,
            key_chains=key_chains,
            to_apply=to_apply,
            prune_unapplied=prune_unapplied,
            map_sequences=map_sequences,
            out=out,
        )

    def log1p(
        self: ivy.Container,
        key_chains: Optional[Union[List[str], Dict[str, str]]] = None,
        to_apply: bool = True,
        prune_unapplied: bool = False,
        map_sequences: bool = False,
        *,
        out: Optional[ivy.Container] = None,
    ) -> ivy.Container:
        """
        ivy.Container instance method variant of ivy.log1p.
        This method simply wraps the function, and so the docstring for
        ivy.log1p also applies to this method with minimal changes.

        Parameters
        ----------
        self
            input container. Should have a real-valued floating-point data type.
        key_chains
            The key-chains to apply or not apply the method to. Default is None.
        to_apply
            If True, the method will be applied to key_chains, otherwise key_chains
            will be skipped. Default is True.
        prune_unapplied
            Whether to prune key_chains for which the function was not applied.
            Default is False.
        map_sequences
            Whether to also map method to sequences (lists, tuples). Default is False.
        out
            optional output container, for writing the result to. It must have a shape
            that the inputs broadcast to.

        Returns
        -------
        ret
            a container containing the evaluated result for each element in ``self``.
            The returned array must have a real-valued floating-point data type
            determined by :ref:`type-promotion`.

        """
        return self.static_log1p(
            self, key_chains, to_apply, prune_unapplied, map_sequences, out=out
        )

    @staticmethod
    def static_log2(
        x: Union[ivy.Container, ivy.Array, ivy.NativeArray],
        key_chains: Optional[Union[List[str], Dict[str, str]]] = None,
        to_apply: bool = True,
        prune_unapplied: bool = False,
        map_sequences: bool = False,
        *,
        out: Optional[ivy.Container] = None,
    ) -> ivy.Container:
        """
        ivy.Container static method variant of ivy.log2.
        This method simply wraps the function, and so the docstring for
        ivy.log2 also applies to this method with minimal changes.

        Parameters
        ----------
        x
            input container. Should have a real-valued floating-point data type.
        key_chains
            The key-chains to apply or not apply the method to. Default is None.
        to_apply
            If True, the method will be applied to key_chains, otherwise key_chains
            will be skipped. Default is True.
        prune_unapplied
            Whether to prune key_chains for which the function was not applied.
            Default is False.
        map_sequences
            Whether to also map method to sequences (lists, tuples). Default is False.
        out
            optional output container, for writing the result to. It must have a shape
            that the inputs broadcast to.

        Returns
        -------
        ret
            a container containing the evaluated base ``2`` logarithm for
            each element in ``x``. The returned array must have a real-valued
            floating-point data type determined by :ref:`type-promotion`.

        """
        return ContainerBase.multi_map_in_static_method(
            "log2",
            x,
            key_chains=key_chains,
            to_apply=to_apply,
            prune_unapplied=prune_unapplied,
            map_sequences=map_sequences,
            out=out,
        )

    def log2(
        self: ivy.Container,
        key_chains: Optional[Union[List[str], Dict[str, str]]] = None,
        to_apply: bool = True,
        prune_unapplied: bool = False,
        map_sequences: bool = False,
        *,
        out: Optional[ivy.Container] = None,
    ) -> ivy.Container:
        """
        ivy.Container instance method variant of ivy.log2.
        This method simply wraps the function, and so the docstring for
        ivy.log2 also applies to this metho with minimal changes.

        Parameters
        ----------
        self
            input container. Should have a real-valued floating-point data type.
        key_chains
            The key-chains to apply or not apply the method to. Default is None.
        to_apply
            If True, the method will be applied to key_chains, otherwise key_chains
            will be skipped. Default is True.
        prune_unapplied
            Whether to prune key_chains for which the function was not applied.
            Default is False.
        map_sequences
            Whether to also map method to sequences (lists, tuples). Default is False.
        out
            optional output container, for writing the result to. It must have a shape
            that the inputs broadcast to.

        Returns
        -------
        ret
            a container containing the evaluated base ``2`` logarithm for each
            element in ``self``. The returned array must have a real-valued
            floating-point data type determined by :ref:`type-promotion`.

        """
        return self.static_log2(
            self, key_chains, to_apply, prune_unapplied, map_sequences, out=out
        )

    @staticmethod
    def static_log10(
        x: Union[ivy.Container, ivy.Array, ivy.NativeArray],
        key_chains: Optional[Union[List[str], Dict[str, str]]] = None,
        to_apply: bool = True,
        prune_unapplied: bool = False,
        map_sequences: bool = False,
        *,
        out: Optional[ivy.Container] = None,
    ) -> ivy.Container:
        """
        ivy.Container static method variant of ivy.log10.
        This method simply wraps the function, and so the docstring for
        ivy.log10 also applies to this method with minimal changes.

        Parameters
        ----------
        x
            input container. Should have a real-valued floating-point data type.
        key_chains
            The key-chains to apply or not apply the method to. Default is None.
        to_apply
            If True, the method will be applied to key_chains, otherwise key_chains
            will be skipped. Default is True.
        prune_unapplied
            Whether to prune key_chains for which the function was not applied.
            Default is False.
        map_sequences
            Whether to also map method to sequences (lists, tuples). Default is False.
        out
            optional output container, for writing the result to. It must have a shape
            that the inputs broadcast to.

        Returns
        -------
        ret
            a container containing the evaluated base ``10`` logarithm for each
            element in ``x``. The returned array must have a real-valued
            floating-point data type determined by :ref:`type-promotion`.

        """
        return ContainerBase.multi_map_in_static_method(
            "log10",
            x,
            key_chains=key_chains,
            to_apply=to_apply,
            prune_unapplied=prune_unapplied,
            map_sequences=map_sequences,
            out=out,
        )

    def log10(
        self: ivy.Container,
        key_chains: Optional[Union[List[str], Dict[str, str]]] = None,
        to_apply: bool = True,
        prune_unapplied: bool = False,
        map_sequences: bool = False,
        *,
        out: Optional[ivy.Container] = None,
    ) -> ivy.Container:
        """
        ivy.Container instance method variant of ivy.log10.
        This method simply wraps the function, and so the docstring for
        ivy.log10 also applies to this method with minimal changes.

        Parameters
        ----------
        self
            input container. Should have a real-valued floating-point data type.
        key_chains
            The key-chains to apply or not apply the method to. Default is None.
        to_apply
            If True, the method will be applied to key_chains, otherwise key_chains
            will be skipped. Default is True.
        prune_unapplied
            Whether to prune key_chains for which the function was not applied.
            Default is False.
        map_sequences
            Whether to also map method to sequences (lists, tuples). Default is False.
        out
            optional output container, for writing the result to. It must have a shape
            that the inputs broadcast to.

        Returns
        -------
        ret
            a container containing the evaluated base ``10`` logarithm for
            each element in ``self``. The returned array must have a real-valued
            floating-point data type determined by :ref:`type-promotion`.

        """
        return self.static_log10(
            self, key_chains, to_apply, prune_unapplied, map_sequences, out=out
        )

    @staticmethod
    def static_logaddexp(
        x1: Union[ivy.Array, ivy.NativeArray, ivy.Container],
        x2: Union[ivy.Array, ivy.NativeArray, ivy.Container],
        key_chains: Optional[Union[List[str], Dict[str, str]]] = None,
        to_apply: bool = True,
        prune_unapplied: bool = False,
        map_sequences: bool = False,
        *,
        out: Optional[ivy.Container] = None,
    ) -> ivy.Container:
        """
        ivy.Container static method variant of ivy.greater_equal.
        This method simply wraps the function, and so the docstring for
        ivy.greater_equal also applies to this method with minimal changes.

        Parameters
        ----------
        x1
            input array or container. Should have a real-valued data type.
        x2
            input array or container. Must be compatible with ``x1``
            (see :ref:`broadcasting`).
            Should have a real-valued data type.
        key_chains
            The key-chains to apply or not apply the method to. Default is None.
        to_apply
            If True, the method will be applied to key_chains, otherwise key_chains
            will be skipped. Default is True.
        prune_unapplied
            Whether to prune key_chains for which the function was not applied.
            Default is False.
        map_sequences
            Whether to also map method to sequences (lists, tuples). Default is False.
        out
            optional output container, for writing the result to. It must have a shape
            that the inputs broadcast to.

        Returns
        -------
        ret
            a container containing the element-wise results. The returned container
            must have a real-valued floating-point data type determined
            by :ref:`type-promotion`.
        """
        return ContainerBase.multi_map_in_static_method(
            "logaddexp",
            x1,
            x2,
            key_chains=key_chains,
            to_apply=to_apply,
            prune_unapplied=prune_unapplied,
            map_sequences=map_sequences,
            out=out,
        )

    def logaddexp(
        self: ivy.Container,
        x2: Union[ivy.Container, ivy.Array, ivy.NativeArray],
        key_chains: Optional[Union[List[str], Dict[str, str]]] = None,
        to_apply: bool = True,
        prune_unapplied: bool = False,
        map_sequences: bool = False,
        *,
        out: Optional[ivy.Container] = None,
    ) -> ivy.Container:
        """
        ivy.Container instance method variant of ivy.greater_equal.
        This method simply wraps the function, and so the docstring for
        ivy.greater_equal also applies to this method with minimal changes.

        Parameters
        ----------
        self
            input array or container. Should have a real-valued data type.
        x2
            input array or container. Must be compatible with ``self``
            (see :ref:`broadcasting`).
            Should have a real-valued data type.
        key_chains
            The key-chains to apply or not apply the method to. Default is None.
        to_apply
            If True, the method will be applied to key_chains, otherwise key_chains
            will be skipped. Default is True.
        prune_unapplied
            Whether to prune key_chains for which the function was not applied.
            Default is False.
        map_sequences
            Whether to also map method to sequences (lists, tuples). Default is False.
        out
            optional output container, for writing the result to. It must have a shape
            that the inputs broadcast to.

        Returns
        -------
        ret
            a container containing the element-wise results. The returned container
            must have a real-valued floating-point data type determined
            by :ref:`type-promotion`.
        """
        return self.static_logaddexp(
            self, x2, key_chains, to_apply, prune_unapplied, map_sequences, out=out
        )

    @staticmethod
    def static_logical_and(
        x1: Union[ivy.Array, ivy.NativeArray, ivy.Container],
        x2: Union[ivy.Array, ivy.NativeArray, ivy.Container],
        key_chains: Optional[Union[List[str], Dict[str, str]]] = None,
        to_apply: bool = True,
        prune_unapplied: bool = False,
        map_sequences: bool = False,
        *,
        out: Optional[ivy.Container] = None,
    ) -> ivy.Container:
        """
        ivy.Container static method variant of ivy.logical_and.
        This method simply wraps the function, and so the docstring for
        ivy.logical_and also applies to this method with minimal changes.

        Parameters
        ----------
        x1
            input array or container. Should have a boolean data type.
        x2
            input array or container. Must be compatible with ``x1``
            (see :ref:`broadcasting`).
            Should have a boolean data type.
        key_chains
            The key-chains to apply or not apply the method to. Default is None.
        to_apply
            If True, the method will be applied to key_chains, otherwise key_chains
            will be skipped. Default is True.
        prune_unapplied
            Whether to prune key_chains for which the function was not applied.
            Default is False.
        map_sequences
            Whether to also map method to sequences (lists, tuples). Default is False.
        out
            optional output container, for writing the result to. It must have a shape
            that the inputs broadcast to.

        Returns
        -------
        ret
            a container containing the element-wise results. The returned container
            must have a data type of ``bool``.
        """
        return ContainerBase.multi_map_in_static_method(
            "logical_and",
            x1,
            x2,
            key_chains=key_chains,
            to_apply=to_apply,
            prune_unapplied=prune_unapplied,
            map_sequences=map_sequences,
            out=out,
        )

    def logical_and(
        self: ivy.Container,
        x2: Union[ivy.Container, ivy.Array, ivy.NativeArray],
        key_chains: Optional[Union[List[str], Dict[str, str]]] = None,
        to_apply: bool = True,
        prune_unapplied: bool = False,
        map_sequences: bool = False,
        *,
        out: Optional[ivy.Container] = None,
    ) -> ivy.Container:
        """
        ivy.Container instance method variant of ivy.logical_and.
        This method simply wraps the function, and so the docstring for
        ivy.logical_and also applies to this method with minimal changes.

        Parameters
        ----------
        self
            input array or container. Should have a boolean data type.
        x2
            input array or container. Must be compatible with ``self``
            (see :ref:`broadcasting`).
            Should have a boolean data type.
        key_chains
            The key-chains to apply or not apply the method to. Default is None.
        to_apply
            If True, the method will be applied to key_chains, otherwise key_chains
            will be skipped. Default is True.
        prune_unapplied
            Whether to prune key_chains for which the function was not applied.
            Default is False.
        map_sequences
            Whether to also map method to sequences (lists, tuples). Default is False.
        out
            optional output container, for writing the result to. It must have a shape
            that the inputs broadcast to.

        Returns
        -------
        ret
            a container containing the element-wise results. The returned container
            must have a data type of ``bool``.
        """
        return self.static_logical_and(
            self, x2, key_chains, to_apply, prune_unapplied, map_sequences, out=out
        )

    @staticmethod
    def static_logical_not(
        x: Union[ivy.Container, ivy.Array, ivy.NativeArray],
        key_chains: Optional[Union[List[str], Dict[str, str]]] = None,
        to_apply: bool = True,
        prune_unapplied: bool = False,
        map_sequences: bool = False,
        *,
        out: Optional[ivy.Container] = None,
    ) -> ivy.Container:
        """
        ivy.Container static method variant of ivy.logical_not.
        This method simply wraps the function, and so the docstring for
        ivy.logical_not also applies to this method with minimal changes.

        Parameters
        ----------
        x
            input container. Should have a boolean data type.
        key_chains
            The key-chains to apply or not apply the method to. Default is None.
        to_apply
            If True, the method will be applied to key_chains, otherwise key_chains
            will be skipped. Default is True.
        prune_unapplied
            Whether to prune key_chains for which the function was not applied.
            Default is False.
        map_sequences
            Whether to also map method to sequences (lists, tuples). Default is False.
        out
            optional output container, for writing the result to. It must have a shape
            that the inputs broadcast to.

        Returns
        -------
        ret
            a container containing the evaluated result for each element in ``x``.
            The returned container must have a data type of ``bool``.

        """
        return ContainerBase.multi_map_in_static_method(
            "logical_not",
            x,
            key_chains=key_chains,
            to_apply=to_apply,
            prune_unapplied=prune_unapplied,
            map_sequences=map_sequences,
            out=out,
        )

    def logical_not(
        self: ivy.Container,
        key_chains: Optional[Union[List[str], Dict[str, str]]] = None,
        to_apply: bool = True,
        prune_unapplied: bool = False,
        map_sequences: bool = False,
        *,
        out: Optional[ivy.Container] = None,
    ) -> ivy.Container:
        """
        ivy.Container instance method variant of ivy.logical_not.
        This method simply wraps the function, and so the docstring for
        ivy.logical_not also applies to this method with minimal changes.

        Parameters
        ----------
        self
            input container. Should have a boolean data type.
        key_chains
            The key-chains to apply or not apply the method to. Default is None.
        to_apply
            If True, the method will be applied to key_chains, otherwise key_chains
            will be skipped. Default is True.
        prune_unapplied
            Whether to prune key_chains for which the function was not applied.
            Default is False.
        map_sequences
            Whether to also map method to sequences (lists, tuples). Default is False.
        out
            optional output container, for writing the result to. It must have a shape
            that the inputs broadcast to.

        Returns
        -------
        ret
            a container containing the evaluated result for each element in ``self``.
            The returned container must have a data type of ``bool``.

        """
        return self.static_logical_not(
            self, key_chains, to_apply, prune_unapplied, map_sequences, out=out
        )

    @staticmethod
    def static_logical_or(
        x1: Union[ivy.Array, ivy.NativeArray, ivy.Container],
        x2: Union[ivy.Array, ivy.NativeArray, ivy.Container],
        key_chains: Optional[Union[List[str], Dict[str, str]]] = None,
        to_apply: bool = True,
        prune_unapplied: bool = False,
        map_sequences: bool = False,
        *,
        out: Optional[ivy.Container] = None,
    ) -> ivy.Container:
        """
        ivy.Container static method variant of ivy.logical_or.
        This method simply wraps the function, and so the docstring for
        ivy.logical_or also applies to this method with minimal changes.

        Parameters
        ----------
        x1
            input array or container. Should have a boolean data type.
        x2
            input array or container. Must be compatible with ``x1``
            (see :ref:`broadcasting`).
            Should have a boolean data type.
        key_chains
            The key-chains to apply or not apply the method to. Default is None.
        to_apply
            If True, the method will be applied to key_chains, otherwise key_chains
            will be skipped. Default is True.
        prune_unapplied
            Whether to prune key_chains for which the function was not applied.
            Default is False.
        map_sequences
            Whether to also map method to sequences (lists, tuples). Default is False.
        out
            optional output container, for writing the result to. It must have a shape
            that the inputs broadcast to.

        Returns
        -------
        ret
            a container containing the element-wise results. The returned container
            must have a data type of ``bool``.
        """
        return ContainerBase.multi_map_in_static_method(
            "logical_or",
            x1,
            x2,
            key_chains=key_chains,
            to_apply=to_apply,
            prune_unapplied=prune_unapplied,
            map_sequences=map_sequences,
            out=out,
        )

    def logical_or(
        self: ivy.Container,
        x2: Union[ivy.Container, ivy.Array, ivy.NativeArray],
        key_chains: Optional[Union[List[str], Dict[str, str]]] = None,
        to_apply: bool = True,
        prune_unapplied: bool = False,
        map_sequences: bool = False,
        *,
        out: Optional[ivy.Container] = None,
    ) -> ivy.Container:
        """
        ivy.Container instance method variant of ivy.logical_or.
        This method simply wraps the function, and so the docstring for
        ivy.logical_or also applies to this method with minimal changes.

        Parameters
        ----------
        self
            input array or container. Should have a boolean data type.
        x2
            input array or container. Must be compatible with ``self``
            (see :ref:`broadcasting`).
            Should have a boolean data type.
        key_chains
            The key-chains to apply or not apply the method to. Default is None.
        to_apply
            If True, the method will be applied to key_chains, otherwise key_chains
            will be skipped. Default is True.
        prune_unapplied
            Whether to prune key_chains for which the function was not applied.
            Default is False.
        map_sequences
            Whether to also map method to sequences (lists, tuples). Default is False.
        out
            optional output container, for writing the result to. It must have a shape
            that the inputs broadcast to.

        Returns
        -------
        ret
            a container containing the element-wise results. The returned container
            must have a data type of ``bool``.
        """
        return self.static_logical_or(
            self, x2, key_chains, to_apply, prune_unapplied, map_sequences, out=out
        )

    @staticmethod
    def static_logical_xor(
        x1: Union[ivy.Array, ivy.NativeArray, ivy.Container],
        x2: Union[ivy.Array, ivy.NativeArray, ivy.Container],
        key_chains: Optional[Union[List[str], Dict[str, str]]] = None,
        to_apply: bool = True,
        prune_unapplied: bool = False,
        map_sequences: bool = False,
        *,
        out: Optional[ivy.Container] = None,
    ) -> ivy.Container:
        """
        ivy.Container static method variant of ivy.logical_xor.
        This method simply wraps the function, and so the docstring for
        ivy.logical_xor also applies to this method with minimal changes.

        Parameters
        ----------
        x1
            input array or container. Should have a boolean data type.
        x2
            input array or container. Must be compatible with ``x1``
            (see :ref:`broadcasting`).
            Should have a boolean data type.
        key_chains
            The key-chains to apply or not apply the method to. Default is None.
        to_apply
            If True, the method will be applied to key_chains, otherwise key_chains
            will be skipped. Default is True.
        prune_unapplied
            Whether to prune key_chains for which the function was not applied.
            Default is False.
        map_sequences
            Whether to also map method to sequences (lists, tuples). Default is False.
        out
            optional output container, for writing the result to. It must have a shape
            that the inputs broadcast to.

        Returns
        -------
        ret
            a container containing the element-wise results. The returned container
            must have a data type of ``bool``.
        """
        return ContainerBase.multi_map_in_static_method(
            "logical_xor",
            x1,
            x2,
            key_chains=key_chains,
            to_apply=to_apply,
            prune_unapplied=prune_unapplied,
            map_sequences=map_sequences,
            out=out,
        )

    def logical_xor(
        self: ivy.Container,
        x2: Union[ivy.Container, ivy.Array, ivy.NativeArray],
        key_chains: Optional[Union[List[str], Dict[str, str]]] = None,
        to_apply: bool = True,
        prune_unapplied: bool = False,
        map_sequences: bool = False,
        *,
        out: Optional[ivy.Container] = None,
    ) -> ivy.Container:
        """
        ivy.Container instance method variant of ivy.logical_xor.
        This method simply wraps the function, and so the docstring for
        ivy.logical_xor also applies to this method with minimal changes.

        Parameters
        ----------
        self
            input array or container. Should have a boolean data type.
        x2
            input array or container. Must be compatible with ``self``
            (see :ref:`broadcasting`).
            Should have a boolean data type.
        key_chains
            The key-chains to apply or not apply the method to. Default is None.
        to_apply
            If True, the method will be applied to key_chains, otherwise key_chains
            will be skipped. Default is True.
        prune_unapplied
            Whether to prune key_chains for which the function was not applied.
            Default is False.
        map_sequences
            Whether to also map method to sequences (lists, tuples). Default is False.
        out
            optional output container, for writing the result to. It must have a shape
            that the inputs broadcast to.

        Returns
        -------
        ret
            a container containing the element-wise results. The returned container
            must have a data type of ``bool``.
        """
        return self.static_logical_xor(
            self, x2, key_chains, to_apply, prune_unapplied, map_sequences, out=out
        )

    @staticmethod
    def static_multiply(
        x1: Union[ivy.Array, ivy.NativeArray, ivy.Container],
        x2: Union[ivy.Array, ivy.NativeArray, ivy.Container],
        key_chains: Optional[Union[List[str], Dict[str, str]]] = None,
        to_apply: bool = True,
        prune_unapplied: bool = False,
        map_sequences: bool = False,
        *,
        out: Optional[ivy.Container] = None,
    ) -> ivy.Container:
        """
        ivy.Container static method variant of ivy.multiply.
        This method simply wraps the function, and so the docstring for
        ivy.multiply also applies to this method with minimal changes.

        Parameters
        ----------
        x1
            input array or container. Should have a real-valued data type.
        x2
            input array or container. Must be compatible with ``x1``
            (see :ref:`broadcasting`).
            Should have a real-valued data type.
        key_chains
            The key-chains to apply or not apply the method to. Default is None.
        to_apply
            If True, the method will be applied to key_chains, otherwise key_chains
            will be skipped. Default is True.
        prune_unapplied
            Whether to prune key_chains for which the function was not applied.
            Default is False.
        map_sequences
            Whether to also map method to sequences (lists, tuples). Default is False.
        out
            optional output container, for writing the result to. It must have a shape
            that the inputs broadcast to.

        Returns
        -------
        ret
            a container containing the element-wise results. The returned container
            must have a data type determined by :ref:`type-promotion`.
        """
        return ContainerBase.multi_map_in_static_method(
            "multiply",
            x1,
            x2,
            key_chains=key_chains,
            to_apply=to_apply,
            prune_unapplied=prune_unapplied,
            map_sequences=map_sequences,
            out=out,
        )

    def multiply(
        self: ivy.Container,
        x2: Union[ivy.Container, ivy.Array, ivy.NativeArray],
        key_chains: Optional[Union[List[str], Dict[str, str]]] = None,
        to_apply: bool = True,
        prune_unapplied: bool = False,
        map_sequences: bool = False,
        *,
        out: Optional[ivy.Container] = None,
    ) -> ivy.Container:
        """
        ivy.Container instance method variant of ivy.multiply.
        This method simply wraps the function, and so the docstring for
        ivy.multiply also applies to this method with minimal changes.

        Parameters
        ----------
        self
            input array or container. Should have a real-valued data type.
        x2
            input array or container. Must be compatible with ``self``
            (see :ref:`broadcasting`).
            Should have a real-valued data type.
        key_chains
            The key-chains to apply or not apply the method to. Default is None.
        to_apply
            If True, the method will be applied to key_chains, otherwise key_chains
            will be skipped. Default is True.
        prune_unapplied
            Whether to prune key_chains for which the function was not applied.
            Default is False.
        map_sequences
            Whether to also map method to sequences (lists, tuples). Default is False.
        out
            optional output container, for writing the result to. It must have a shape
            that the inputs broadcast to.

        Returns
        -------
        ret
            a container containing the element-wise results. The returned container
            must have a data type determined by :ref:`type-promotion`.
        """
        return self.static_multiply(
            self, x2, key_chains, to_apply, prune_unapplied, map_sequences, out=out
        )

    @staticmethod
    def static_negative(
        x: Union[ivy.Container, ivy.Array, ivy.NativeArray],
        key_chains: Optional[Union[List[str], Dict[str, str]]] = None,
        to_apply: bool = True,
        prune_unapplied: bool = False,
        map_sequences: bool = False,
        *,
        out: Optional[ivy.Container] = None,
    ) -> ivy.Container:
        """
        ivy.Container static method variant of ivy.negative.
        This method simply wraps the function, and so the docstring for
        ivy.negative also applies to this method with minimal changes.

        Parameters
        ----------
        x
            input container. Should have a numeric data type.
        key_chains
            The key-chains to apply or not apply the method to. Default is None.
        to_apply
            If True, the method will be applied to key_chains, otherwise key_chains
            will be skipped. Default is True.
        prune_unapplied
            Whether to prune key_chains for which the function was not applied.
            Default is False.
        map_sequences
            Whether to also map method to sequences (lists, tuples). Default is False.
        out
            optional output container, for writing the result to. It must have a shape
            that the inputs broadcast to.

        Returns
        -------
        ret
            a container containing the evaluated result for each element in ``x``.
            The returned container must have the same data type as ``x``.

        """
        return ContainerBase.multi_map_in_static_method(
            "negative",
            x,
            key_chains=key_chains,
            to_apply=to_apply,
            prune_unapplied=prune_unapplied,
            map_sequences=map_sequences,
            out=out,
        )

    def negative(
        self: ivy.Container,
        key_chains: Optional[Union[List[str], Dict[str, str]]] = None,
        to_apply: bool = True,
        prune_unapplied: bool = False,
        map_sequences: bool = False,
        *,
        out: Optional[ivy.Container] = None,
    ) -> ivy.Container:
        """
        ivy.Container instance method variant of ivy.negative.
        This method simply wraps the function, and so the docstring for
        ivy.negative also applies to this method with minimal changes.

        Parameters
        ----------
        self
            input container. Should have a numeric data type.
        key_chains
            The key-chains to apply or not apply the method to. Default is None.
        to_apply
            If True, the method will be applied to key_chains, otherwise key_chains
            will be skipped. Default is True.
        prune_unapplied
            Whether to prune key_chains for which the function was not applied.
            Default is False.
        map_sequences
            Whether to also map method to sequences (lists, tuples). Default is False.
        out
            optional output container, for writing the result to. It must have a shape
            that the inputs broadcast to.

        Returns
        -------
        ret
            a container containing the evaluated result for each element in ``self``.
            The returned container must have the same data type as ``self``.

        """
        return self.static_negative(
            self, key_chains, to_apply, prune_unapplied, map_sequences, out=out
        )

    @staticmethod
    def static_not_equal(
        x1: Union[ivy.Array, ivy.NativeArray, ivy.Container],
        x2: Union[ivy.Array, ivy.NativeArray, ivy.Container],
        key_chains: Optional[Union[List[str], Dict[str, str]]] = None,
        to_apply: bool = True,
        prune_unapplied: bool = False,
        map_sequences: bool = False,
        *,
        out: Optional[ivy.Container] = None,
    ) -> ivy.Container:
        """
        ivy.Container static method variant of ivy.not_equal.
        This method simply wraps the function, and so the docstring for
        ivy.not_equal also applies to this method with minimal changes.

        Parameters
        ----------
        x1
            input array or container. May have any data type.
        x2
            input array or container. Must be compatible with ``x1``
            (see :ref:`broadcasting`).
            May have any data type.
        key_chains
            The key-chains to apply or not apply the method to. Default is None.
        to_apply
            If True, the method will be applied to key_chains, otherwise key_chains
            will be skipped. Default is True.
        prune_unapplied
            Whether to prune key_chains for which the function was not applied.
            Default is False.
        map_sequences
            Whether to also map method to sequences (lists, tuples). Default is False.
        out
            optional output container, for writing the result to. It must have a shape
            that the inputs broadcast to.

        Returns
        -------
        ret
            a container containing the element-wise results. The returned container
            must have a data type of ``bool``.
        """
        return ContainerBase.multi_map_in_static_method(
            "not_equal",
            x1,
            x2,
            key_chains=key_chains,
            to_apply=to_apply,
            prune_unapplied=prune_unapplied,
            map_sequences=map_sequences,
            out=out,
        )

    def not_equal(
        self: ivy.Container,
        x2: Union[ivy.Container, ivy.Array, ivy.NativeArray],
        key_chains: Optional[Union[List[str], Dict[str, str]]] = None,
        to_apply: bool = True,
        prune_unapplied: bool = False,
        map_sequences: bool = False,
        *,
        out: Optional[ivy.Container] = None,
    ) -> ivy.Container:
        """
        ivy.Container instance method variant of ivy.not_equal.
        This method simply wraps the function, and so the docstring for
        ivy.not_equal also applies to this method with minimal changes.

        Parameters
        ----------
        self
            input array or container. May have any data type.
        x2
            input array or container. Must be compatible with ``self``
            (see :ref:`broadcasting`).
            May have any data type.
        key_chains
            The key-chains to apply or not apply the method to. Default is None.
        to_apply
            If True, the method will be applied to key_chains, otherwise key_chains
            will be skipped. Default is True.
        prune_unapplied
            Whether to prune key_chains for which the function was not applied.
            Default is False.
        map_sequences
            Whether to also map method to sequences (lists, tuples). Default is False.
        out
            optional output container, for writing the result to. It must have a shape
            that the inputs broadcast to.

        Returns
        -------
        ret
            a container containing the element-wise results. The returned container
            must have a data type of ``bool``.
        """
        return self.static_not_equal(
            self, x2, key_chains, to_apply, prune_unapplied, map_sequences, out=out
        )

    @staticmethod
    def static_positive(
        x: Union[ivy.Container, ivy.Array, ivy.NativeArray],
        key_chains: Optional[Union[List[str], Dict[str, str]]] = None,
        to_apply: bool = True,
        prune_unapplied: bool = False,
        map_sequences: bool = False,
        *,
        out: Optional[ivy.Container] = None,
    ) -> ivy.Container:
        """
        ivy.Container static method variant of ivy.positive.
        This method simply wraps the function, and so the docstring for
        ivy.positive also applies to this method with minimal changes.

        Parameters
        ----------
        x
            input container. Should have a numeric data type.
        key_chains
            The key-chains to apply or not apply the method to. Default is None.
        to_apply
            If True, the method will be applied to key_chains, otherwise key_chains
            will be skipped. Default is True.
        prune_unapplied
            Whether to prune key_chains for which the function was not applied.
            Default is False.
        map_sequences
            Whether to also map method to sequences (lists, tuples). Default is False.
        out
            optional output container, for writing the result to. It must have a shape
            that the inputs broadcast to.

        Returns
        -------
        ret
            a container containing the evaluated result for each element in ``x``.
            The returned container must have the same data type as ``x``.

        """
        return ContainerBase.multi_map_in_static_method(
            "positive",
            x,
            key_chains=key_chains,
            to_apply=to_apply,
            prune_unapplied=prune_unapplied,
            map_sequences=map_sequences,
            out=out,
        )

    def positive(
        self: ivy.Container,
        key_chains: Optional[Union[List[str], Dict[str, str]]] = None,
        to_apply: bool = True,
        prune_unapplied: bool = False,
        map_sequences: bool = False,
        *,
        out: Optional[ivy.Container] = None,
    ) -> ivy.Container:
        """
        ivy.Container instance method variant of ivy.positive.
        This method simply wraps the function, and so the docstring for
        ivy.positive also applies to this method with minimal changes.

        Parameters
        ----------
        self
            input container. Should have a numeric data type.
        key_chains
            The key-chains to apply or not apply the method to. Default is None.
        to_apply
            If True, the method will be applied to key_chains, otherwise key_chains
            will be skipped. Default is True.
        prune_unapplied
            Whether to prune key_chains for which the function was not applied.
            Default is False.
        map_sequences
            Whether to also map method to sequences (lists, tuples). Default is False.
        out
            optional output container, for writing the result to. It must have a shape
            that the inputs broadcast to.

        Returns
        -------
        ret
            a container containing the evaluated result for each element in ``self``.
            The returned container must have the same data type as ``self``.

        """
        return self.static_positive(
            self, key_chains, to_apply, prune_unapplied, map_sequences, out=out
        )

    @staticmethod
    def static_pow(
        x1: Union[ivy.Array, ivy.NativeArray, ivy.Container],
        x2: Union[ivy.Array, ivy.NativeArray, ivy.Container],
        key_chains: Optional[Union[List[str], Dict[str, str]]] = None,
        to_apply: bool = True,
        prune_unapplied: bool = False,
        map_sequences: bool = False,
        *,
        out: Optional[ivy.Container] = None,
    ) -> ivy.Container:
        """
        ivy.Container static method variant of ivy.pow. This method simply wraps
        the function, and so the docstring for ivy.pow also applies to this
        method with minimal changes.

        Parameters
        ----------
        x1
            input array or container. Should have a real-valued data type.
        x2
            input array or container. Must be compatible with ``x1``
            (see :ref:`broadcasting`).
            Should have a real-valued data type.
        key_chains
            The key-chains to apply or not apply the method to. Default is None.
        to_apply
            If True, the method will be applied to key_chains, otherwise key_chains
            will be skipped. Default is True.
        prune_unapplied
            Whether to prune key_chains for which the function was not applied.
            Default is False.
        map_sequences
            Whether to also map method to sequences (lists, tuples). Default is False.
        out
            optional output container, for writing the result to. It must have a shape
            that the inputs broadcast to.

        Returns
        -------
        ret
            a container containing the element-wise results. The returned container
            must have a data type determined by :ref:`type-promotion`.
        """
        return ContainerBase.multi_map_in_static_method(
            "pow",
            x1,
            x2,
            key_chains=key_chains,
            to_apply=to_apply,
            prune_unapplied=prune_unapplied,
            map_sequences=map_sequences,
            out=out,
        )

    def pow(
        self: ivy.Container,
        x2: Union[ivy.Container, ivy.Array, ivy.NativeArray],
        key_chains: Optional[Union[List[str], Dict[str, str]]] = None,
        to_apply: bool = True,
        prune_unapplied: bool = False,
        map_sequences: bool = False,
        *,
        out: Optional[ivy.Container] = None,
    ) -> ivy.Container:
        """
        ivy.Container instance method variant of ivy.pow. This method simply
        wraps the function, and so the docstring for ivy.pow also applies to
        this method with minimal changes.

        Parameters
        ----------
        self
            input array or container. Should have a real-valued data type.
        x2
            input array or container. Must be compatible with ``self``
            (see :ref:`broadcasting`).
            Should have a real-valued data type.
        key_chains
            The key-chains to apply or not apply the method to. Default is None.
        to_apply
            If True, the method will be applied to key_chains, otherwise key_chains
            will be skipped. Default is True.
        prune_unapplied
            Whether to prune key_chains for which the function was not applied.
            Default is False.
        map_sequences
            Whether to also map method to sequences (lists, tuples). Default is False.
        out
            optional output container, for writing the result to. It must have a shape
            that the inputs broadcast to.

        Returns
        -------
        ret
            a container containing the element-wise results. The returned container
            must have a data type determined by :ref:`type-promotion`.
        """
        return self.static_pow(
            self, x2, key_chains, to_apply, prune_unapplied, map_sequences, out=out
        )

    @staticmethod
    def static_remainder(
        x1: Union[ivy.Array, ivy.NativeArray, ivy.Container],
        x2: Union[ivy.Array, ivy.NativeArray, ivy.Container],
        key_chains: Optional[Union[List[str], Dict[str, str]]] = None,
        to_apply: bool = True,
        prune_unapplied: bool = False,
        map_sequences: bool = False,
        *,
        out: Optional[ivy.Container] = None,
    ) -> ivy.Container:
        """
        ivy.Container static method variant of ivy.remainder.
        This method simply wraps the function, and so the docstring for
        ivy.remainder also applies to this method with minimal changes.

        Parameters
        ----------
        x1
            input array or container. Should have a real-valued data type.
        x2
            input array or container. Must be compatible with ``x1``
            (see :ref:`broadcasting`).
            Should have a real-valued data type.
        key_chains
            The key-chains to apply or not apply the method to. Default is None.
        to_apply
            If True, the method will be applied to key_chains, otherwise key_chains
            will be skipped. Default is True.
        prune_unapplied
            Whether to prune key_chains for which the function was not applied.
            Default is False.
        map_sequences
            Whether to also map method to sequences (lists, tuples). Default is False.
        out
            optional output container, for writing the result to. It must have a shape
            that the inputs broadcast to.

        Returns
        -------
        ret
            a container containing the element-wise results. The returned container
            must have must have the same sign as the respective element ``x2_i``.
        """
        return ContainerBase.multi_map_in_static_method(
            "remainder",
            x1,
            x2,
            key_chains=key_chains,
            to_apply=to_apply,
            prune_unapplied=prune_unapplied,
            map_sequences=map_sequences,
            out=out,
        )

    def remainder(
        self: ivy.Container,
        x2: Union[ivy.Container, ivy.Array, ivy.NativeArray],
        key_chains: Optional[Union[List[str], Dict[str, str]]] = None,
        to_apply: bool = True,
        prune_unapplied: bool = False,
        map_sequences: bool = False,
        *,
        out: Optional[ivy.Container] = None,
    ) -> ivy.Container:
        """
        ivy.Container instance method variant of ivy.remainder.
        This method simply wraps the function, and so the docstring for
        ivy.remainder also applies to this method with minimal changes.

        Parameters
        ----------
        self
            input array or container. Should have a real-valued data type.
        x2
            input array or container. Must be compatible with ``self``
            (see :ref:`broadcasting`).
            Should have a real-valued data type.
        key_chains
            The key-chains to apply or not apply the method to. Default is None.
        to_apply
            If True, the method will be applied to key_chains, otherwise key_chains
            will be skipped. Default is True.
        prune_unapplied
            Whether to prune key_chains for which the function was not applied.
            Default is False.
        map_sequences
            Whether to also map method to sequences (lists, tuples). Default is False.
        out
            optional output container, for writing the result to. It must have a shape
            that the inputs broadcast to.

        Returns
        -------
        ret
            a container containing the element-wise results. The returned container
            must have must have the same sign as the respective element ``x2_i``.
        """
        return self.static_remainder(
            self, x2, key_chains, to_apply, prune_unapplied, map_sequences, out=out
        )

    @staticmethod
    def static_round(
        x: Union[ivy.Container, ivy.Array, ivy.NativeArray],
        key_chains: Optional[Union[List[str], Dict[str, str]]] = None,
        to_apply: bool = True,
        prune_unapplied: bool = False,
        map_sequences: bool = False,
        *,
        out: Optional[ivy.Container] = None,
    ) -> ivy.Container:
        """
        ivy.Container static method variant of ivy.round. This method simply
        wraps thevfunction, and so the docstring for ivy.round also
        applies to this method with minimal changes.

        Parameters
        ----------
        x
            input container. Should have a numeric data type.
        key_chains
            The key-chains to apply or not apply the method to. Default is None.
        to_apply
            If True, the method will be applied to key_chains, otherwise key_chains
            will be skipped. Default is True.
        prune_unapplied
            Whether to prune key_chains for which the function was not applied.
            Default is False.
        map_sequences
            Whether to also map method to sequences (lists, tuples). Default is False.
        out
            optional output container, for writing the result to. It must have a shape
            that the inputs broadcast to.

        Returns
        -------
        ret
            a container containing the rounded result for each element in ``x``.
            The returned container must have the same data type as ``x``.

        """
        return ContainerBase.multi_map_in_static_method(
            "round",
            x,
            key_chains=key_chains,
            to_apply=to_apply,
            prune_unapplied=prune_unapplied,
            map_sequences=map_sequences,
            out=out,
        )

    def round(
        self: ivy.Container,
        key_chains: Optional[Union[List[str], Dict[str, str]]] = None,
        to_apply: bool = True,
        prune_unapplied: bool = False,
        map_sequences: bool = False,
        *,
        out: Optional[ivy.Container] = None,
    ) -> ivy.Container:
        """
        ivy.Container instance method variant of ivy.round. This method simply
        wraps the function, and so the docstring for ivy.round also applies
        to this method with minimal changes.

        Parameters
        ----------
        self
            input container. Should have a numeric data type.
        key_chains
            The key-chains to apply or not apply the method to. Default is None.
        to_apply
            If True, the method will be applied to key_chains, otherwise key_chains
            will be skipped. Default is True.
        prune_unapplied
            Whether to prune key_chains for which the function was not applied.
            Default is False.
        map_sequences
            Whether to also map method to sequences (lists, tuples). Default is False.
        out
            optional output container, for writing the result to. It must have a shape
            that the inputs broadcast to.

        Returns
        -------
        ret
            a container containing the rounded result for each element in ``self``.
            The returned container must have the same data type as ``self``.

        """
        return self.static_round(
            self, key_chains, to_apply, prune_unapplied, map_sequences, out=out
        )

    @staticmethod
    def static_sign(
        x: Union[float, ivy.Container, ivy.Array, ivy.NativeArray],
        key_chains: Optional[Union[List[str], Dict[str, str]]] = None,
        to_apply: bool = True,
        prune_unapplied: bool = False,
        map_sequences: bool = False,
        *,
        out: Optional[ivy.Container] = None,
    ) -> ivy.Container:
        """
        ivy.Container static method variant of ivy.sign. This method simply 
        wraps the function, and so the docstring for ivy.sign also applies 
        to this method with minimal changes.

        Parameters
        ----------
        x
            input container. Should have a numeric data type.
        key_chains
            The key-chains to apply or not apply the method to. Default is None.
        to_apply
            If True, the method will be applied to key_chains, otherwise key_chains
            will be skipped. Default is True.
        prune_unapplied
            Whether to prune key_chains for which the function was not applied.
            Default is False.
        map_sequences
            Whether to also map method to sequences (lists, tuples). Default is False.
        out
            optional output container, for writing the result to. It must have a shape
            that the inputs broadcast to.

        Returns
        -------
        ret
            a container containing the evaluated result for each element in ``x``.
            The returned container must have the same data type as ``x``.

        Examples
        --------
        >>> x = ivy.Container(a=ivy.array([0, -1., 6.6]),\
                            b=ivy.array([-14.2, 8.3, 0.1, -0]))
        >>> y = ivy.Container.static_sign(x)
        >>> print(y)
        {
            a: ivy.array([0., -1., 1.]),
            b: ivy.array([-1., 1., 1., 0.])
        }
        """
        return ContainerBase.multi_map_in_static_method(
            "sign",
            x,
            key_chains=key_chains,
            to_apply=to_apply,
            prune_unapplied=prune_unapplied,
            map_sequences=map_sequences,
            out=out,
        )

    def sign(
        self: ivy.Container,
        key_chains: Optional[Union[List[str], Dict[str, str]]] = None,
        to_apply: bool = True,
        prune_unapplied: bool = False,
        map_sequences: bool = False,
        *,
        out: Optional[ivy.Container] = None,
    ) -> ivy.Container:
        """
        ivy.Container instance method variant of ivy.sign. This method simply 
        wraps the function, and so the docstring for ivy.sign also 
        applies to this method with minimal changes.

        Parameters
        ----------
        self
            input container. Should have a numeric data type.
        key_chains
            The key-chains to apply or not apply the method to. Default is None.
        to_apply
            If True, the method will be applied to key_chains, otherwise key_chains
            will be skipped. Default is True.
        prune_unapplied
            Whether to prune key_chains for which the function was not applied.
            Default is False.
        map_sequences
            Whether to also map method to sequences (lists, tuples). Default is False.
        out
            optional output container, for writing the result to. It must have a shape
            that the inputs broadcast to.

        Returns
        -------
        ret
            a container containing the evaluated result for each element in ``self``.
            The returned container must have the same data type as ``self``.

        Examples
        --------
        >>> x = ivy.Container(a=ivy.array([-6.7, 2.4, -8.5]),\
                              b=ivy.array([1.5, -0.3, 0]),\
                              c=ivy.array([-4.7, -5.4, 7.5]))
        >>> y = x.sign()
        >>> print(y)
        {
            a: ivy.array([-1., 1., -1.]),
            b: ivy.array([1., -1., 0.]),
            c: ivy.array([-1., -1., 1.])
        }
        """
        return self.static_sign(
            self, key_chains, to_apply, prune_unapplied, map_sequences, out=out
        )

    @staticmethod
    def static_sin(
        x: ivy.Container,
        key_chains: Optional[Union[List[str], Dict[str, str]]] = None,
        to_apply: bool = True,
        prune_unapplied: bool = False,
        map_sequences: bool = False,
        *,
        out: Optional[ivy.Container] = None,
    ) -> ivy.Container:
        """
        ivy.Container static method variant of ivy.sin. This method simply 
        wraps the function, and so the docstring for ivy.sin also 
        applies to this method with minimal changes.

        Parameters
        ----------
        x
            input container whose elements are each expressed in radians. 
            Should have a floating-point data type.
        key_chains
            The key-chains to apply or not apply the method to. Default is None.
        to_apply
            If True, the method will be applied to key_chains, otherwise key_chains
            will be skipped. Default is True.
        prune_unapplied
            Whether to prune key_chains for which the function was not applied.
            Default is False.
        map_sequences
            Whether to also map method to sequences (lists, tuples). Default is False.
        out
            optional output container, for writing the result to. It must have a shape
            that the inputs broadcast to.

        Returns
        -------
        ret
            a container containing the sine of each element in ``x``. The returned
            container must have a floating-point data type determined by
            :ref:`type-promotion`.

        Examples
        --------
        >>> x = ivy.Container(a=ivy.array([-1., -2., -3.]),\
                              b=ivy.array([4., 5., 6.]))
        >>> y = ivy.Container.static_sin(x)
        >>> print(y)
        {
            a: ivy.array([-0.841, -0.909, -0.141]),
            b: ivy.array([-0.757, -0.959, -0.279])
        }
        """
        return ContainerBase.multi_map_in_static_method(
            "sin",
            x,
            key_chains=key_chains,
            to_apply=to_apply,
            prune_unapplied=prune_unapplied,
            map_sequences=map_sequences,
            out=out,
        )

    def sin(
        self: ivy.Container,
        key_chains: Optional[Union[List[str], Dict[str, str]]] = None,
        to_apply: bool = True,
        prune_unapplied: bool = False,
        map_sequences: bool = False,
        *,
        out: Optional[ivy.Container] = None,
    ) -> ivy.Container:
        """
        ivy.Container instance method variant of ivy.sin. This method simply 
        wraps the function, and so the docstring for ivy.sin also 
        applies to this method with minimal changes.

        Parameters
        ----------
        self
            input container whose elements are each expressed in radians. 
            Should have a floating-point data type.
        key_chains
            The key-chains to apply or not apply the method to. Default is None.
        to_apply
            If True, the method will be applied to key_chains, otherwise key_chains
            will be skipped. Default is True.
        prune_unapplied
            Whether to prune key_chains for which the function was not applied.
            Default is False.
        map_sequences
            Whether to also map method to sequences (lists, tuples). Default is False.
        out
            optional output container, for writing the result to. It must have a shape
            that the inputs broadcast to.

        Returns
        -------
        ret
            a container containing the sine of each element in ``self``. 
            The returned container must have a floating-point data type 
            determined by :ref:`type-promotion`.

        Examples
        --------
        >>> x = ivy.Container(a=ivy.array([1., 2., 3.]),\
                              b=ivy.array([-4., -5., -6.]))
        >>> y = x.sin()
        >>> print(y)
        {
            a: ivy.array([0.841, 0.909, 0.141]),
            b: ivy.array([0.757, 0.959, 0.279])
        }
        """
        return self.static_sin(
            self, key_chains, to_apply, prune_unapplied, map_sequences, out=out
        )

    @staticmethod
    def static_sinh(
        x,
        key_chains: Optional[Union[List[str], Dict[str, str]]] = None,
        to_apply: bool = True,
        prune_unapplied: bool = False,
        map_sequences: bool = False,
        *,
        out: Optional[ivy.Container] = None,
    ) -> ivy.Container:
        """
        ivy.Container instance method variant of ivy.sinh. 
        This method simply wraps the function, and so the docstring for 
        ivy.sinh also applies to this method with minimal changes.

        Parameters
        ----------
        x
            input container whose elements each represent a hyperbolic angle. 
            Should have a floating-point data type.
        key_chains
            The key-chains to apply or not apply the method to. Default is None.
        to_apply
            If True, the method will be applied to key_chains, otherwise key_chains
            will be skipped. Default is True.
        prune_unapplied
            Whether to prune key_chains for which the function was not applied.
            Default is False.
        map_sequences
            Whether to also map method to sequences (lists, tuples). Default is False.
        out
            optional output container, for writing the result to. It must have a shape
            that the inputs broadcast to.

        Returns
        -------
        ret
            an container containing the hyperbolic sine of each element in ``x``.
            The returned container must have a floating-point data type determined
            by :ref:`type-promotion`.

        Examples
        --------
        >>> x = ivy.Container(a=ivy.array([-1, 0.23, 1.12]), b=ivy.array([1, -2, 0.76]))
        >>> y = ivy.Container.static_sinh(x)
        >>> print(y)
        {
            a: ivy.array([-1.18, 0.232, 1.37]),
            b: ivy.array([1.18, -3.63, 0.835])
        }

        >>> x = ivy.Container(a=ivy.array([-3, 0.34, 2.]),\
                    b=ivy.array([0.67, -0.98, -3]))
        >>> y = ivy.Container(a=ivy.zeros(1), b=ivy.zeros(1))
        >>> ivy.Container.static_sinh(x, out=y)
        >>> print(y)
        {
            a: ivy.array([-10., 0.347, 3.63]),
            b: ivy.array([0.721, -1.14, -10.])
        }
        """
        return ContainerBase.multi_map_in_static_method(
            "sinh",
            x,
            key_chains=key_chains,
            to_apply=to_apply,
            prune_unapplied=prune_unapplied,
            map_sequences=map_sequences,
            out=out,
        )

    def sinh(
        self: ivy.Container,
        key_chains: Optional[Union[List[str], Dict[str, str]]] = None,
        to_apply: bool = True,
        prune_unapplied: bool = False,
        map_sequences: bool = False,
        *,
        out: Optional[ivy.Container] = None,
    ) -> ivy.Container:
        """
        ivy.Container instance method variant of ivy.sinh. 
        This method simply wraps the function, and so the docstring for 
        ivy.sinh also applies to this method with minimal changes.

        Parameters
        ----------
        self
            input container whose elements each represent a hyperbolic angle. 
            Should have a floating-point data type.
        key_chains
            The key-chains to apply or not apply the method to. Default is None.
        to_apply
            If True, the method will be applied to key_chains, otherwise key_chains
            will be skipped. Default is True.
        prune_unapplied
            Whether to prune key_chains for which the function was not applied.
            Default is False.
        map_sequences
            Whether to also map method to sequences (lists, tuples). Default is False.
        out
            optional output container, for writing the result to. It must have a shape
            that the inputs broadcast to.

        Returns
        -------
        ret
            an container containing the hyperbolic sine of each element in ``self``.
            The returned container must have a floating-point data type determined
            by :ref:`type-promotion`.

        Examples
        --------
        >>> x = ivy.Container(a=ivy.array([-1, 0.23, 1.12]), b=ivy.array([1, -2, 0.76]))
        >>> y = x.sinh()
        >>> print(y)
        {
            a: ivy.array([-1.18, 0.232, 1.37]),
            b: ivy.array([1.18, -3.63, 0.835])
        }

        >>> x = ivy.Container(a=ivy.array([-3, 0.34, 2.]),\
                    b=ivy.array([0.67, -0.98, -3]))
        >>> y = ivy.Container(a=ivy.zeros(1), b=ivy.zeros(1))
        >>> x.sinh(out=y)
        >>> print(y)
        {
            a: ivy.array([-10., 0.347, 3.63]),
            b: ivy.array([0.721, -1.14, -10.])
        }
        """
        return self.static_sinh(
            self, key_chains, to_apply, prune_unapplied, map_sequences, out=out
        )

    @staticmethod
    def static_square(
        x: Union[ivy.Container, ivy.Array, ivy.NativeArray],
        key_chains: Optional[Union[List[str], Dict[str, str]]] = None,
        to_apply: bool = True,
        prune_unapplied: bool = False,
        map_sequences: bool = False,
        *,
        out: Optional[ivy.Container] = None,
    ) -> ivy.Container:
        """
        ivy.Container static method variant of ivy.square.
        This method simply wraps the function, and so the docstring for
        ivy.square also applies to this method with minimal changes.

        Parameters
        ----------
        x
            input container. Should have a real-valued floating-point data type.
        key_chains
            The key-chains to apply or not apply the method to. Default is None.
        to_apply
            If True, the method will be applied to key_chains, otherwise key_chains
            will be skipped. Default is True.
        prune_unapplied
            Whether to prune key_chains for which the function was not applied.
            Default is False.
        map_sequences
            Whether to also map method to sequences (lists, tuples). Default is False.
        out
            optional output container, for writing the result to. It must have a shape
            that the inputs broadcast to.

        Returns
        -------
        ret
            a container containing the square of each element in ``x``.
            The returned container must have a real-valued floating-point
            data type determined by :ref:`type-promotion`.

        """
        return ContainerBase.multi_map_in_static_method(
            "square",
            x,
            key_chains=key_chains,
            to_apply=to_apply,
            prune_unapplied=prune_unapplied,
            map_sequences=map_sequences,
            out=out,
        )

    def square(
        self: ivy.Container,
        key_chains: Optional[Union[List[str], Dict[str, str]]] = None,
        to_apply: bool = True,
        prune_unapplied: bool = False,
        map_sequences: bool = False,
        *,
        out: Optional[ivy.Container] = None,
    ) -> ivy.Container:
        """
        ivy.Container instance method variant of ivy.square.
        This method simply wraps the function, and so the docstring for
        ivy.square also applies to this method with minimal changes.

        Parameters
        ----------
        self
            input container. Should have a real-valued floating-point data type.
        key_chains
            The key-chains to apply or not apply the method to. Default is None.
        to_apply
            If True, the method will be applied to key_chains, otherwise key_chains
            will be skipped. Default is True.
        prune_unapplied
            Whether to prune key_chains for which the function was not applied.
            Default is False.
        map_sequences
            Whether to also map method to sequences (lists, tuples). Default is False.
        out
            optional output container, for writing the result to. It must have a shape
            that the inputs broadcast to.

        Returns
        -------
        ret
            a container containing the square of each element in ``self``.
            The returned container must have a real-valued floating-point
            data type determined by :ref:`type-promotion`.

        """
        return self.static_square(
            self, key_chains, to_apply, prune_unapplied, map_sequences, out=out
        )

    @staticmethod
    def static_sqrt(
        x: Union[ivy.Container, ivy.Array, ivy.NativeArray],
        key_chains: Optional[Union[List[str], Dict[str, str]]] = None,
        to_apply: bool = True,
        prune_unapplied: bool = False,
        map_sequences: bool = False,
        *,
        out: Optional[ivy.Container] = None,
    ) -> ivy.Container:
        """
        ivy.Container static method variant of ivy.sqrt.
        This method simply wraps the function, and so the docstring for
        ivy.sqrt also applies to this method with minimal changes.

        Parameters
        ----------
        x
            input container. Should have a real-valued floating-point data type.
        key_chains
            The key-chains to apply or not apply the method to. Default is None.
        to_apply
            If True, the method will be applied to key_chains, otherwise key_chains
            will be skipped. Default is True.
        prune_unapplied
            Whether to prune key_chains for which the function was not applied.
            Default is False.
        map_sequences
            Whether to also map method to sequences (lists, tuples). Default is False.
        out
            optional output container, for writing the result to. It must have a shape
            that the inputs broadcast to.

        Returns
        -------
        ret
            a container containing the square root of each element in ``x``.
            The returned container must have a real-valued floating-point
            data type determined by :ref:`type-promotion`.

        """
        return ContainerBase.multi_map_in_static_method(
            "sqrt",
            x,
            key_chains=key_chains,
            to_apply=to_apply,
            prune_unapplied=prune_unapplied,
            map_sequences=map_sequences,
            out=out,
        )

    def sqrt(
        self: ivy.Container,
        key_chains: Optional[Union[List[str], Dict[str, str]]] = None,
        to_apply: bool = True,
        prune_unapplied: bool = False,
        map_sequences: bool = False,
        *,
        out: Optional[ivy.Container] = None,
    ) -> ivy.Container:
        """
        ivy.Container instance method variant of ivy.sqrt.
        This method simply wraps the function, and so the docstring
        for ivy.sqrt also applies to this method with minimal changes.

        Parameters
        ----------
        self
            input container. Should have a real-valued floating-point data type.
        key_chains
            The key-chains to apply or not apply the method to. Default is None.
        to_apply
            If True, the method will be applied to key_chains, otherwise key_chains
            will be skipped. Default is True.
        prune_unapplied
            Whether to prune key_chains for which the function was not applied.
            Default is False.
        map_sequences
            Whether to also map method to sequences (lists, tuples). Default is False.
        out
            optional output container, for writing the result to. It must have a shape
            that the inputs broadcast to.

        Returns
        -------
        ret
            a container containing the square root of each element in
            ``self``. The returned container must have a real-valued
            floating-point data type determined by :ref:`type-promotion`.

        """
        return self.static_sqrt(
            self, key_chains, to_apply, prune_unapplied, map_sequences, out=out
        )

    @staticmethod
    def static_subtract(
        x1: Union[ivy.Array, ivy.NativeArray, ivy.Container],
        x2: Union[ivy.Array, ivy.NativeArray, ivy.Container],
        key_chains: Optional[Union[List[str], Dict[str, str]]] = None,
        to_apply: bool = True,
        prune_unapplied: bool = False,
        map_sequences: bool = False,
        *,
        out: Optional[ivy.Container] = None,
    ) -> ivy.Container:
        """
        ivy.Container static method variant of ivy.subtract.
        This method simply wraps the function, and so the docstring
        for ivy.subtract also applies to this method with minimal changes.

        Parameters
        ----------
        x1
            first input array or container. Should have a numeric data type.
        x2
            second input array or container. Must be compatible with ``x1``
            (see :ref:`broadcasting`). Should have a numeric data type.
        key_chains
            The key-chains to apply or not apply the method to. Default is None.
        to_apply
            If True, the method will be applied to key_chains, otherwise key_chains
            will be skipped. Default is True.
        prune_unapplied
            Whether to prune key_chains for which the function was not applied.
            Default is False.
        map_sequences
            Whether to also map method to sequences (lists, tuples). Default is False.
        out
            optional output container, for writing the result to. It must have a shape
            that the inputs broadcast to.

        Returns
        -------
        ret
            a container containing the element-wise sums.
            The returned container must have a data type determined
            by :ref:`type-promotion`.
        """
        return ContainerBase.multi_map_in_static_method(
            "subtract",
            x1,
            x2,
            key_chains=key_chains,
            to_apply=to_apply,
            prune_unapplied=prune_unapplied,
            map_sequences=map_sequences,
            out=out,
        )

    def subtract(
        self: ivy.Container,
        x2: Union[ivy.Container, ivy.Array, ivy.NativeArray],
        key_chains: Optional[Union[List[str], Dict[str, str]]] = None,
        to_apply: bool = True,
        prune_unapplied: bool = False,
        map_sequences: bool = False,
        *,
        out: Optional[ivy.Container] = None,
    ) -> ivy.Container:
        """
        ivy.Container instance method variant of ivy.subtract.
        This method simply wraps the function, and so the docstring
        for ivy.subtract also applies to this method with minimal changes.

        Parameters
        ----------
        self
            first input array or container. Should have a numeric data type.
        x2
            second input array or container. Must be compatible with ``self``
            (see :ref:`broadcasting`). Should have a numeric data type.
        key_chains
            The key-chains to apply or not apply the method to. Default is None.
        to_apply
            If True, the method will be applied to key_chains, otherwise key_chains
            will be skipped. Default is True.
        prune_unapplied
            Whether to prune key_chains for which the function was not applied.
            Default is False.
        map_sequences
            Whether to also map method to sequences (lists, tuples). Default is False.
        out
            optional output container, for writing the result to. It must have a shape
            that the inputs broadcast to.

        Returns
        -------
        ret
            a container containing the element-wise sums.
            The returned container must have a data type determined
            by :ref:`type-promotion`.
        """
        return self.static_subtract(
            self, x2, key_chains, to_apply, prune_unapplied, map_sequences, out=out
        )

    @staticmethod
    def static_tan(
        x: ivy.Container,
        key_chains: Optional[Union[List[str], Dict[str, str]]] = None,
        to_apply: bool = True,
        prune_unapplied: bool = False,
        map_sequences: bool = False,
        *,
        out: Optional[ivy.Container] = None,
    ) -> ivy.Container:
        """
        ivy.Container static method variant of ivy.tan.
        This method simply wraps the function, and so the docstring for
        ivy.tan also applies to this method with minimal changes.

        Parameters
        ----------
        x
            input array whose elements are expressed in radians. Should have a
            floating-point data type.
        key_chains
            The key-chains to apply or not apply the method to. Default is None.
        to_apply
            If True, the method will be applied to key_chains, otherwise key_chains
            will be skipped. Default is True.
        prune_unapplied
            Whether to prune key_chains for which the function was not applied.
            Default is False.
        map_sequences
            Whether to also map method to sequences (lists, tuples). Default is False.
        out
            optional output, for writing the result to. It must have a shape that the
            inputs broadcast to.

        Returns
        -------
        ret
            an array containing the tangent of each element in ``x``.
            The return must have a floating-point data type determined
            by :ref:`type-promotion`.

        Examples
        --------
        >>> x = ivy.Container(a=ivy.array([0., 1., 2.]), b=ivy.array([3., 4., 5.]))
        >>> y = ivy.Container.static_tan(x)
        >>> print(y)
        {
            a: ivy.array([0., 1.56, -2.19]),
            b: ivy.array([-0.143, 1.16, -3.38])
        }
        """
        return ContainerBase.multi_map_in_static_method(
            "tan",
            x,
            key_chains=key_chains,
            to_apply=to_apply,
            prune_unapplied=prune_unapplied,
            map_sequences=map_sequences,
            out=out,
        )

    def tan(
        self: ivy.Container,
        key_chains: Optional[Union[List[str], Dict[str, str]]] = None,
        to_apply: bool = True,
        prune_unapplied: bool = False,
        map_sequences: bool = False,
        *,
        out: Optional[ivy.Container] = None,
    ) -> ivy.Container:
        """
        ivy.Container instance method variant of ivy.tan.
        This method simply wraps the function, and so the docstring for
        ivy.tan also applies to this method with minimal changes.

        Parameters
        ----------
        self
            input array whose elements are expressed in radians. Should have a
            floating-point data type.
        key_chains
            The key-chains to apply or not apply the method to. Default is None.
        to_apply
            If True, the method will be applied to key_chains, otherwise key_chains
            will be skipped. Default is True.
        prune_unapplied
            Whether to prune key_chains for which the function was not applied.
            Default is False.
        map_sequences
            Whether to also map method to sequences (lists, tuples). Default is False.
        out
            optional output, for writing the result to. It must have a shape that the
            inputs broadcast to.

        Returns
        -------
        ret
            an array containing the tangent of each element in ``self``.
            The return must have a floating-point data type determined
            by :ref:`type-promotion`.

        Examples
        --------
        >>> x = ivy.Container(a=ivy.array([0., 1., 2.]), b=ivy.array([3., 4., 5.]))
        >>> y = x.tan()
        >>> print(y)
        {
            a:ivy.array([0., 1.56, -2.19]),
            b:ivy.array([-0.143, 1.16, -3.38])
        }
        """
        return self.static_tan(
            self, key_chains, to_apply, prune_unapplied, map_sequences, out=out
        )

    @staticmethod
    def static_tanh(
        x: ivy.Container,
        key_chains: Optional[Union[List[str], Dict[str, str]]] = None,
        to_apply: bool = True,
        prune_unapplied: bool = False,
        map_sequences: bool = False,
        *,
        out: Optional[ivy.Container] = None,
    ) -> ivy.Container:
        """
        ivy.Container static method variant of ivy.tanh.
        This method simply wraps the function, and so the docstring for
        ivy.tanh also applies to this method with minimal changes.

        Parameters
        ----------
        x
            input container whose elements each represent a hyperbolic angle.
            Should have a real-valued floating-point data type.
        key_chains
            The key-chains to apply or not apply the method to. Default is None.
        to_apply
            If True, the method will be applied to key_chains, otherwise key_chains
            will be skipped. Default is True.
        prune_unapplied
            Whether to prune key_chains for which the function was not applied.
            Default is False.
        map_sequences
            Whether to also map method to sequences (lists, tuples). Default is False.
        out
            optional output container, for writing the result to. It must have a shape
            that the inputs broadcast to.

        Returns
        -------
        ret
            an container containing the hyperbolic tangent of each element in ``x``.
            The returned array must have a real-valued floating-point data type
            determined by :ref:`type-promotion`.

        Examples
        --------
        >>> x = ivy.Container(a=ivy.array([0., 1., 2.]), b=ivy.array([3., 4., 5.]))
        >>> y = ivy.Container.static_tanh(x)
        >>> print(y)
        {
            a: ivy.array([0., 0.76, 0.96]),
            b: ivy.array([0.995, 0.999, 0.9999])
        }
        """
        return ContainerBase.multi_map_in_static_method(
            "tanh",
            x,
            key_chains=key_chains,
            to_apply=to_apply,
            prune_unapplied=prune_unapplied,
            map_sequences=map_sequences,
            out=out,
        )

    def tanh(
        self: ivy.Container,
        key_chains: Optional[Union[List[str], Dict[str, str]]] = None,
        to_apply: bool = True,
        prune_unapplied: bool = False,
        map_sequences: bool = False,
        *,
        out: Optional[ivy.Container] = None,
    ) -> ivy.Container:
        """
        ivy.Container instance method variant of ivy.tanh. 
        This method simply wraps the function, and so the docstring for 
        ivy.tanh also applies to this method with minimal changes.

        Parameters
        ----------
        self
            input container whose elements each represent a hyperbolic angle.
            Should have a real-valued floating-point data type.
        key_chains
            The key-chains to apply or not apply the method to. Default is None.
        to_apply
            If True, the method will be applied to key_chains, otherwise key_chains
            will be skipped. Default is True.
        prune_unapplied
            Whether to prune key_chains for which the function was not applied.
            Default is False.
        map_sequences
            Whether to also map method to sequences (lists, tuples). Default is False.
        out
            optional output container, for writing the result to. It must have a shape
            that the inputs broadcast to.

        Returns
        -------
        ret
            an container containing the hyperbolic tangent of each element in 
            ``self``. The returned container must have a real-valued floating-point 
            data type determined by :ref:`type-promotion`.

        Examples
        --------
        >>> x = ivy.Container(a=ivy.array([0., 1., 2.]),\
                              b=ivy.array([3., 4., 5.]))
        >>> y = x.tanh()
        >>> print(y)
        {
            a:ivy.array([0., 0.762, 0.964]),
            b:ivy.array([0.995, 0.999, 1.])
        }
        """
        return self.static_tanh(
            self, key_chains, to_apply, prune_unapplied, map_sequences, out=out
        )

    @staticmethod
    def static_trunc(
        x: Union[ivy.Container, ivy.Array, ivy.NativeArray],
        key_chains: Optional[Union[List[str], Dict[str, str]]] = None,
        to_apply: bool = True,
        prune_unapplied: bool = False,
        map_sequences: bool = False,
        *,
        out: Optional[ivy.Container] = None,
    ) -> ivy.Container:
        """
        ivy.Container static method variant of ivy.trunc.
        This method simply wraps the function, and so the docstring for
        ivy.trunc also applies to this method with minimal changes.

        Parameters
        ----------
        x
            input container. Should have a real-valued data type.
        key_chains
            The key-chains to apply or not apply the method to. Default is None.
        to_apply
            If True, the method will be applied to key_chains, otherwise key_chains
            will be skipped. Default is True.
        prune_unapplied
            Whether to prune key_chains for which the function was not applied.
            Default is False.
        map_sequences
            Whether to also map method to sequences (lists, tuples). Default is False.
        out
            optional output container, for writing the result to. It must have a shape
            that the inputs broadcast to.

        Returns
        -------
        ret
            a container containing the rounded result for each element in ``x``.
            The returned container must have the same data type as ``x``.

        """
        return ContainerBase.multi_map_in_static_method(
            "trunc",
            x,
            key_chains=key_chains,
            to_apply=to_apply,
            prune_unapplied=prune_unapplied,
            map_sequences=map_sequences,
            out=out,
        )

    def trunc(
        self: ivy.Container,
        key_chains: Optional[Union[List[str], Dict[str, str]]] = None,
        to_apply: bool = True,
        prune_unapplied: bool = False,
        map_sequences: bool = False,
        *,
        out: Optional[ivy.Container] = None,
    ) -> ivy.Container:
        """
        ivy.Container instance method variant of ivy.trunc.
        This method simply wraps the function, and so the docstring for
        ivy.trunc also applies to this method with minimal changes.

        Parameters
        ----------
        self
            input container. Should have a real-valued data type.
        key_chains
            The key-chains to apply or not apply the method to. Default is None.
        to_apply
            If True, the method will be applied to key_chains, otherwise key_chains
            will be skipped. Default is True.
        prune_unapplied
            Whether to prune key_chains for which the function was not applied.
            Default is False.
        map_sequences
            Whether to also map method to sequences (lists, tuples). Default is False.
        out
            optional output container, for writing the result to. It must have a shape
            that the inputs broadcast to.

        Returns
        -------
        ret
            a container containing the rounded result for each element in ``self``.
            The returned container must have the same data type as ``self``.

        """
        return self.static_trunc(
            self, key_chains, to_apply, prune_unapplied, map_sequences, out=out
        )

    @staticmethod
    def static_erf(
        x: Union[ivy.Container, ivy.Array, ivy.NativeArray],
        key_chains: Optional[Union[List[str], Dict[str, str]]] = None,
        to_apply: bool = True,
        prune_unapplied: bool = False,
        map_sequences: bool = False,
        *,
        out: Optional[ivy.Container] = None,
    ) -> ivy.Container:
        """
        ivy.Container static method variant of ivy.erf.
        This method simply wraps the function, and so the docstring for
        ivy.erf also applies to this method with minimal changes.

        Parameters
        ----------
        x
            input container to compute exponential for.
        key_chains
            The key-chains to apply or not apply the method to. Default is None.
        to_apply
            If True, the method will be applied to key_chains, otherwise key_chains
            will be skipped. Default is True.
        prune_unapplied
            Whether to prune key_chains for which the function was not applied.
            Default is False.
        map_sequences
            Whether to also map method to sequences (lists, tuples). Default is False.
        out
            optional output container, for writing the result to. It must have a shape
            that the inputs broadcast to.

        Returns
        -------
        ret
            a container containing the Gauss error of ``x``.

        """
        return ContainerBase.multi_map_in_static_method(
            "erf",
            x,
            key_chains=key_chains,
            to_apply=to_apply,
            prune_unapplied=prune_unapplied,
            map_sequences=map_sequences,
            out=out,
        )

    def erf(
        self: ivy.Container,
        key_chains: Optional[Union[List[str], Dict[str, str]]] = None,
        to_apply: bool = True,
        prune_unapplied: bool = False,
        map_sequences: bool = False,
        *,
        out: Optional[ivy.Container] = None,
    ) -> ivy.Container:
        """
        ivy.Container instance method variant of ivy.erf.
        This method simply wraps thefunction, and so the docstring for
        ivy.erf also applies to this method with minimal changes.

        Parameters
        ----------
        self
            input container to compute exponential for.
        key_chains
            The key-chains to apply or not apply the method to. Default is None.
        to_apply
            If True, the method will be applied to key_chains, otherwise key_chains
            will be skipped. Default is True.
        prune_unapplied
            Whether to prune key_chains for which the function was not applied.
            Default is False.
        map_sequences
            Whether to also map method to sequences (lists, tuples). Default is False.
        out
            optional output container, for writing the result to. It must have a shape
            that the inputs broadcast to.

        Returns
        -------
        ret
            a container containing the Gauss error of ``self``.

        """
        return self.static_erf(
            self, key_chains, to_apply, prune_unapplied, map_sequences, out=out
        )<|MERGE_RESOLUTION|>--- conflicted
+++ resolved
@@ -1195,7 +1195,6 @@
         out: Optional[ivy.Container] = None,
     ) -> ivy.Container:
         """
-<<<<<<< HEAD
         ivy.Container static method variant of ivy.bitwise_invert.
         This method simply wraps the function, and so the docstring for
         ivy.bitwise_invert also applies to this method with minimal changes.
@@ -1231,11 +1230,1102 @@
             to_apply=to_apply,
             prune_unapplied=prune_unapplied,
             map_sequences=map_sequences,
-=======
-        ivy.Container instance method variant of ivy.expm1. This method simply wraps the
-        function, and so the docstring for ivy.expm1 also applies to this method
+            out=out,
+        )
+
+    def bitwise_invert(
+        self: ivy.Container,
+        key_chains: Optional[Union[List[str], Dict[str, str]]] = None,
+        to_apply: bool = True,
+        prune_unapplied: bool = False,
+        map_sequences: bool = False,
+        *,
+        out: Optional[ivy.Container] = None,
+    ) -> ivy.Container:
+        """
+        ivy.Container instance method variant of ivy.bitwise_invert.
+        This method simply wraps the function, and so the docstring for
+        ivy.bitwise_invert also applies to this method with minimal changes.
+
+        Parameters
+        ----------
+        self
+            input container. Should have an integer or boolean data type.
+        key_chains
+            The key-chains to apply or not apply the method to. Default is None.
+        to_apply
+            If True, the method will be applied to key_chains, otherwise key_chains
+            will be skipped. Default is True.
+        prune_unapplied
+            Whether to prune key_chains for which the function was not applied.
+            Default is False.
+        map_sequences
+            Whether to also map method to sequences (lists, tuples). Default is False.
+        out
+            optional output container, for writing the result to. It must have a shape
+            that the inputs broadcast to.
+
+        Returns
+        -------
+        ret
+            a container containing the element-wise results.
+            The returned array must have the same data type as ``self``.
+        """
+        return self.static_bitwise_invert(
+            self, key_chains, to_apply, prune_unapplied, map_sequences, out=out
+        )
+
+    @staticmethod
+    def static_cos(
+        x: ivy.Container,
+        key_chains: Optional[Union[List[str], Dict[str, str]]] = None,
+        to_apply: bool = True,
+        prune_unapplied: bool = False,
+        map_sequences: bool = False,
+        *,
+        out: Optional[ivy.Container] = None,
+    ) -> ivy.Container:
+        """
+        ivy.Container static method variant of ivy.cos.
+        This method simply wraps the function, and so the docstring for
+        ivy.cos also applies to this method with minimal changes.
+
+        Parameters
+        ----------
+        x
+            input container whose elements are each expressed in radians.
+            Should have a floating-point data type.
+        key_chains
+            The key-chains to apply or not apply the method to. Default is None.
+        to_apply
+            If True, the method will be applied to key_chains, otherwise key_chains
+            will be skipped. Default is True.
+        prune_unapplied
+            Whether to prune key_chains for which the function was not applied.
+            Default is False.
+        map_sequences
+            Whether to also map method to sequences (lists, tuples). Default is False.
+        out
+            optional output container, for writing the result to. It must have a shape
+            that the inputs broadcast to.
+
+        Returns
+        -------
+        ret
+            a container containing the cosine of each element in ``x``. The returned
+            container must have a floating-point data type determined by
+            :ref:`type-promotion`.
+
+        Examples
+        --------
+        With :code:`ivy.Container` input:
+
+        >>> x = ivy.Container(a=ivy.array([0., -1, 1]), b=ivy.array([1., 0., -6]))
+        >>> y = ivy.Container.static_cos(x)
+        >>> print(y)
+        {
+            a: ivy.array([1., 0.54, 0.54]),
+            b: ivy.array([0.54, 1., 0.96])
+        }
+        """
+        return ivy.ContainerBase.multi_map_in_static_method(
+            "cos",
+            x,
+            key_chains=key_chains,
+            to_apply=to_apply,
+            prune_unapplied=prune_unapplied,
+            map_sequences=map_sequences,
+            out=out,
+        )
+
+    def cos(
+        self: ivy.Container,
+        key_chains: Optional[Union[List[str], Dict[str, str]]] = None,
+        to_apply: bool = True,
+        prune_unapplied: bool = False,
+        map_sequences: bool = False,
+        *,
+        out: Optional[ivy.Container] = None,
+    ) -> ivy.Container:
+        """
+        ivy.Container instance method variant of ivy.cos.
+        This method simply wraps the function, and so the docstring for
+        ivy.cos also applies to this method with minimal changes.
+
+        Parameters
+        ----------
+        self
+            input container whose elements are each expressed in radians.
+            Should have a floating-point data type.
+        key_chains
+            The key-chains to apply or not apply the method to. Default is None.
+        to_apply
+            If True, the method will be applied to key_chains, otherwise key_chains
+            will be skipped. Default is True.
+        prune_unapplied
+            Whether to prune key_chains for which the function was not applied.
+            Default is False.
+        map_sequences
+            Whether to also map method to sequences (lists, tuples). Default is False.
+        out
+            optional output container, for writing the result to. It must have a shape
+            that the inputs broadcast to.
+
+        Returns
+        -------
+        ret
+            a container containing the cosine of each element in ``self``.
+            The returned container must have a floating-point data type
+            determined by :ref:`type-promotion`.
+
+        Examples
+        --------
+        With :code:`ivy.Container` input:
+
+        >>> x = ivy.Container(a=ivy.array([0., -1, 1]), b=ivy.array([1., 0., -6]))
+        >>> y = x.cos()
+        >>> print(y)
+        {
+            a: ivy.array([1., 0.54, 0.54]),
+            b: ivy.array([0.54, 1., 0.96])
+        }
+        """
+        return self.static_cos(
+            self, key_chains, to_apply, prune_unapplied, map_sequences, out=out
+        )
+
+    @staticmethod
+    def static_bitwise_or(
+        x1: Union[ivy.Array, ivy.NativeArray, ivy.Container],
+        x2: Union[ivy.Array, ivy.NativeArray, ivy.Container],
+        key_chains: Optional[Union[List[str], Dict[str, str]]] = None,
+        to_apply: bool = True,
+        prune_unapplied: bool = False,
+        map_sequences: bool = False,
+        *,
+        out: Optional[ivy.Container] = None,
+    ) -> ivy.Container:
+        """
+        ivy.Container static method variant of ivy.bitwise_or. This method simply
+        wraps the function, and so the docstring for ivy.bitwise_or also applies
+        to this method with minimal changes.
+
+        Parameters
+        ----------
+        x
+            input container. Should have an integer or boolean data type.
+        key_chains
+            The key-chains to apply or not apply the method to. Default is None.
+        to_apply
+            If True, the method will be applied to key_chains, otherwise key_chains
+            will be skipped. Default is True.
+        prune_unapplied
+            Whether to prune key_chains for which the function was not applied.
+            Default is False.
+        map_sequences
+            Whether to also map method to sequences (lists, tuples). Default is False.
+        out
+            optional output container, for writing the result to. It must have a shape
+            that the inputs broadcast to.
+
+        Returns
+        -------
+        ret
+            a container containing the element-wise results.
+            The returned array must have the same data type as ``x``.
+
+        Examples
+        --------
+        With one :code:`ivy.Container` input:
+
+        >>> y = ivy.array([1, 2, 3])
+        >>> x = ivy.Container(a=ivy.array([4, 5, 6]))
+        >>> z = ivy.Container.static_bitwise_or(x, y)
+        >>> print(z)
+        {
+            a: ivy.array([5, 7, 7]),
+        }
+
+        With multiple :code:`ivy.Container` inputs:
+
+        >>> x = ivy.Container(a=ivy.array([1, 2, 3]), \
+                            b=ivy.array([2, 3, 4]))
+        >>> y = ivy.Container(a=ivy.array([4, 5, 6]),\
+                            b=ivy.array([5, 6, 7]))
+        >>> z = ivy.Container.static_bitwise_or(x, y)
+        >>> print(z)
+        {
+            a: ivy.array([5, 7, 7]),
+            b: ivy.array([7, 7, 7])
+        }
+        """
+        return ContainerBase.multi_map_in_static_method(
+            "bitwise_or",
+            x1,
+            x2,
+            key_chains=key_chains,
+            to_apply=to_apply,
+            prune_unapplied=prune_unapplied,
+            map_sequences=map_sequences,
+            out=out,
+        )
+
+    def bitwise_or(
+        self: ivy.Container,
+        x2: Union[ivy.Container, ivy.Array, ivy.NativeArray],
+        key_chains: Optional[Union[List[str], Dict[str, str]]] = None,
+        to_apply: bool = True,
+        prune_unapplied: bool = False,
+        map_sequences: bool = False,
+        *,
+        out: Optional[ivy.Container] = None,
+    ) -> ivy.Container:
+        """
+        ivy.Container instance method variant of ivy.bitwise_or. This method simply
+        wraps the function, and so the docstring for ivy.bitwise_or also applies to
+        this method with minimal changes.
+
+        Parameters
+        ----------
+        self
+            input container. Should have an integer or boolean data type.
+        key_chains
+            The key-chains to apply or not apply the method to. Default is None.
+        to_apply
+            If True, the method will be applied to key_chains, otherwise key_chains
+            will be skipped. Default is True.
+        prune_unapplied
+            Whether to prune key_chains for which the function was not applied.
+            Default is False.
+        map_sequences
+            Whether to also map method to sequences (lists, tuples). Default is False.
+        out
+            optional output container, for writing the result to. It must have a shape
+            that the inputs broadcast to.
+
+        Returns
+        -------
+        ret
+            a container containing the element-wise results.
+            The returned array must have the same data type as ``self``.
+
+        Examples
+        --------
+        Using :code:`ivy.Container` instance method:
+
+        >>> x = ivy.Container(a=ivy.array([1, 2, 3]), \
+                                b=ivy.array([2, 3, 4]))
+        >>> y = ivy.Container(a=ivy.array([4, 5, 6]), \
+                                b=ivy.array([5, 6, 7]))
+        >>> z = x.bitwise_or(y)
+        >>> print(z)
+        {
+            a: ivy.array([5, 7, 7]),
+            b: ivy.array([7, 7, 7])
+        }
+        """
+        return self.static_bitwise_or(
+            self, x2, key_chains, to_apply, prune_unapplied, map_sequences, out=out
+        )
+
+    @staticmethod
+    def static_bitwise_right_shift(
+        x1: Union[ivy.Array, ivy.NativeArray, ivy.Container],
+        x2: Union[ivy.Array, ivy.NativeArray, ivy.Container],
+        key_chains: Optional[Union[List[str], Dict[str, str]]] = None,
+        to_apply: bool = True,
+        prune_unapplied: bool = False,
+        map_sequences: bool = False,
+        *,
+        out: Optional[ivy.Container] = None,
+    ) -> ivy.Container:
+        """
+        ivy.Container static method variant of ivy.bitwise_right_shift.
+        This method simply wraps the function, and so the docstring for
+        ivy.bitwise_right_shift also applies to this method with minimal changes.
+
+        Parameters
+        ----------
+        x1
+            first input array or container. Should have an integer or boolean data type.
+        x2
+            second input array or container Must be compatible with ``x1``
+            (see :ref:`broadcasting`).
+            Should have an integer or boolean data type.
+        key_chains
+            The key-chains to apply or not apply the method to. Default is None.
+        to_apply
+            If True, the method will be applied to key_chains, otherwise key_chains
+            will be skipped. Default is True.
+        prune_unapplied
+            Whether to prune key_chains for which the function was not applied.
+            Default is False.
+        map_sequences
+            Whether to also map method to sequences (lists, tuples). Default is False.
+        out
+            optional output container, for writing the result to. It must have a shape
+            that the inputs broadcast to.
+
+        Returns
+        -------
+        ret
+            a container containing the element-wise results.
+            The returned container must have a data type determined
+            by :ref:`type-promotion`.
+        """
+        return ContainerBase.multi_map_in_static_method(
+            "bitwise_right_shift",
+            x1,
+            x2,
+            key_chains=key_chains,
+            to_apply=to_apply,
+            prune_unapplied=prune_unapplied,
+            map_sequences=map_sequences,
+            out=out,
+        )
+
+    def bitwise_right_shift(
+        self: ivy.Container,
+        x2: Union[ivy.Container, ivy.Array, ivy.NativeArray],
+        key_chains: Optional[Union[List[str], Dict[str, str]]] = None,
+        to_apply: bool = True,
+        prune_unapplied: bool = False,
+        map_sequences: bool = False,
+        *,
+        out: Optional[ivy.Container] = None,
+    ) -> ivy.Container:
+        """
+        ivy.Container instance method variant of ivy.bitwise_right_shift.
+        This method simply wraps the function, and so the docstring for
+        ivy.bitwise_right_shift also applies to this method with minimal changes.
+
+        Parameters
+        ----------
+        self
+            first input array or container. Should have an integer or boolean data type.
+        x2
+            second input array or container Must be compatible with ``self``
+            (see :ref:`broadcasting`).
+            Should have an integer or boolean data type.
+        key_chains
+            The key-chains to apply or not apply the method to. Default is None.
+        to_apply
+            If True, the method will be applied to key_chains, otherwise key_chains
+            will be skipped. Default is True.
+        prune_unapplied
+            Whether to prune key_chains for which the function was not applied.
+            Default is False.
+        map_sequences
+            Whether to also map method to sequences (lists, tuples). Default is False.
+        out
+            optional output container, for writing the result to. It must have a shape
+            that the inputs broadcast to.
+
+        Returns
+        -------
+        ret
+            a container containing the element-wise results. The returned container
+            must have a data type determined by :ref:`type-promotion`.
+        """
+        return self.static_bitwise_right_shift(
+            self, x2, key_chains, to_apply, prune_unapplied, map_sequences, out=out
+        )
+
+    @staticmethod
+    def static_bitwise_xor(
+        x1: Union[ivy.Array, ivy.NativeArray, ivy.Container],
+        x2: Union[ivy.Array, ivy.NativeArray, ivy.Container],
+        key_chains: Optional[Union[List[str], Dict[str, str]]] = None,
+        to_apply: bool = True,
+        prune_unapplied: bool = False,
+        map_sequences: bool = False,
+        *,
+        out: Optional[ivy.Container] = None,
+    ) -> ivy.Container:
+        """
+        ivy.Container static method variant of ivy.bitwise_xor.
+        This method simply wraps the function, and so the docstring for
+        ivy.bitwise_xor also applies to this method with minimal changes.
+
+        Parameters
+        ----------
+        x1
+            first input array or container. Should have an integer or boolean
+            data type.
+        x2
+            second input array or container Must be compatible with ``x1``
+            (see :ref:`broadcasting`).
+            Should have an integer or boolean data type.
+        key_chains
+            The key-chains to apply or not apply the method to. Default is None.
+        to_apply
+            If True, the method will be applied to key_chains, otherwise key_chains
+            will be skipped. Default is True.
+        prune_unapplied
+            Whether to prune key_chains for which the function was not applied.
+            Default is False.
+        map_sequences
+            Whether to also map method to sequences (lists, tuples). Default is False.
+        out
+            optional output container, for writing the result to. It must have a shape
+            that the inputs broadcast to.
+
+        Returns
+        -------
+        ret
+            a container containing the element-wise results.
+            The returned container must have a data type determined by
+            :ref:`type-promotion`.
+        """
+        return ContainerBase.multi_map_in_static_method(
+            "bitwise_xor",
+            x1,
+            x2,
+            key_chains=key_chains,
+            to_apply=to_apply,
+            prune_unapplied=prune_unapplied,
+            map_sequences=map_sequences,
+            out=out,
+        )
+
+    def bitwise_xor(
+        self: ivy.Container,
+        x2: Union[ivy.Container, ivy.Array, ivy.NativeArray],
+        key_chains: Optional[Union[List[str], Dict[str, str]]] = None,
+        to_apply: bool = True,
+        prune_unapplied: bool = False,
+        map_sequences: bool = False,
+        *,
+        out: Optional[ivy.Container] = None,
+    ) -> ivy.Container:
+        """
+        ivy.Container instance method variant of ivy.bitwise_xor.
+        This method simply wraps the function, and so the docstring for ivy.bitwise_xor
+        also applies to this method with minimal changes.
+
+        Parameters
+        ----------
+        self
+            first input array or container. Should have an integer or
+            boolean data type.
+        x2
+            second input array or container Must be compatible with ``self``
+            (see :ref:`broadcasting`).
+            Should have an integer or boolean data type.
+        key_chains
+            The key-chains to apply or not apply the method to. Default is None.
+        to_apply
+            If True, the method will be applied to key_chains, otherwise key_chains
+            will be skipped. Default is True.
+        prune_unapplied
+            Whether to prune key_chains for which the function was not applied.
+            Default is False.
+        map_sequences
+            Whether to also map method to sequences (lists, tuples). Default is False.
+        out
+            optional output container, for writing the result to. It must have a shape
+            that the inputs broadcast to.
+
+        Returns
+        -------
+        ret
+            a container containing the element-wise results.
+            The returned container must have a data type determined
+            by :ref:`type-promotion`.
+        """
+        return self.static_bitwise_xor(
+            self, x2, key_chains, to_apply, prune_unapplied, map_sequences, out=out
+        )
+
+    @staticmethod
+    def static_ceil(
+        x: Union[ivy.Container, ivy.Array, ivy.NativeArray],
+        key_chains: Optional[Union[List[str], Dict[str, str]]] = None,
+        to_apply: bool = True,
+        prune_unapplied: bool = False,
+        map_sequences: bool = False,
+        *,
+        out: Optional[ivy.Container] = None,
+    ) -> ivy.Container:
+        """
+        ivy.Container static method variant of ivy.ceil.
+        This method simply wraps the function, and so the docstring for ivy.ceil
+        also applies to this method with minimal changes.
+
+        Parameters
+        ----------
+        x
+            input container. Should have a numeric data type.
+        key_chains
+            The key-chains to apply or not apply the method to. Default is None.
+        to_apply
+            If True, the method will be applied to key_chains, otherwise key_chains
+            will be skipped. Default is True.
+        prune_unapplied
+            Whether to prune key_chains for which the function was not applied.
+            Default is False.
+        map_sequences
+            Whether to also map method to sequences (lists, tuples). Default is False.
+        out
+            optional output container, for writing the result to. It must have a shape
+            that the inputs broadcast to.
+
+        Returns
+        -------
+        ret
+            an container containing the rounded result for each element in ``x``.
+            The returned array must have the same data type as ``x``.
+        """
+        return ContainerBase.multi_map_in_static_method(
+            "ceil",
+            x,
+            key_chains=key_chains,
+            to_apply=to_apply,
+            prune_unapplied=prune_unapplied,
+            map_sequences=map_sequences,
+            out=out,
+        )
+
+    def ceil(
+        self: ivy.Container,
+        key_chains: Optional[Union[List[str], Dict[str, str]]] = None,
+        to_apply: bool = True,
+        prune_unapplied: bool = False,
+        map_sequences: bool = False,
+        *,
+        out: Optional[ivy.Container] = None,
+    ) -> ivy.Container:
+        """
+        ivy.Container instance method variant of ivy.ceil. 
+        This method simply wraps the function, and so the docstring for 
+        ivy.ceil also applies to this method with minimal changes.
+
+        Parameters
+        ----------
+        self
+            input container. Should have a numeric data type.
+        key_chains
+            The key-chains to apply or not apply the method to. Default is None.
+        to_apply
+            If True, the method will be applied to key_chains, otherwise key_chains
+            will be skipped. Default is True.
+        prune_unapplied
+            Whether to prune key_chains for which the function was not applied.
+            Default is False.
+        map_sequences
+            Whether to also map method to sequences (lists, tuples). Default is False.
+        out
+            optional output container, for writing the result to. It must have a shape
+            that the inputs broadcast to.
+
+        Returns
+        -------
+        ret
+            an container containing the rounded result for each element in ``self``.
+            The returned container must have the same data type as ``self``.
+
+        Examples
+        --------
+        >>> x = ivy.Container(a=ivy.array([2.5, 0.5, -1.4]),\
+                              b=ivy.array([5.4, -3.2, 5.2]))
+        >>> y = x.ceil()
+        >>> print(y)
+        {
+            a: ivy.array([3., 1., -1.]),
+            b: ivy.array([6., -3., 6.])
+        }
+        """
+        return self.static_ceil(
+            self, key_chains, to_apply, prune_unapplied, map_sequences, out=out
+        )
+
+    @staticmethod
+    def static_cosh(
+        x: Union[ivy.Container, ivy.Array, ivy.NativeArray],
+        key_chains: Optional[Union[List[str], Dict[str, str]]] = None,
+        to_apply: bool = True,
+        prune_unapplied: bool = False,
+        map_sequences: bool = False,
+        *,
+        out: Optional[ivy.Container] = None,
+    ) -> ivy.Container:
+        """
+        ivy.Container static method variant of ivy.cosh.
+        This method simply wraps the function, and so the docstring for
+        ivy.cosh also applies to this method with minimal changes.
+
+        Parameters
+        ----------
+        x
+            input container whose elements each represent a hyperbolic angle. Should
+            have a floating-point data type.
+        key_chains
+            The key-chains to apply or not apply the method to. Default is None.
+        to_apply
+            If True, the method will be applied to key_chains, otherwise key_chains
+            will be skipped. Default is True.
+        prune_unapplied
+            Whether to prune key_chains for which the function was not applied.
+            Default is False.
+        map_sequences
+            Whether to also map method to sequences (lists, tuples). Default is False.
+        out
+            optional output container, for writing the result to. It must have a shape
+            that the inputs broadcast to.
+
+        Returns
+        -------
+        ret
+            an container containing the hyperbolic cosine of each element in ``x``.
+            The returned container must have a floating-point data type determined
+            by :ref:`type-promotion`.
+        """
+        return ContainerBase.multi_map_in_static_method(
+            "cosh",
+            x,
+            key_chains=key_chains,
+            to_apply=to_apply,
+            prune_unapplied=prune_unapplied,
+            map_sequences=map_sequences,
+            out=out,
+        )
+
+    def cosh(
+        self: ivy.Container,
+        key_chains: Optional[Union[List[str], Dict[str, str]]] = None,
+        to_apply: bool = True,
+        prune_unapplied: bool = False,
+        map_sequences: bool = False,
+        *,
+        out: Optional[ivy.Container] = None,
+    ) -> ivy.Container:
+        """
+        ivy.Container instance method variant of ivy.cosh. This method simply wraps
+        the function, and so the docstring for ivy.cosh also applies to this method
         with minimal changes.
 
+        Parameters
+        ----------
+        self
+            input container whose elements each represent a hyperbolic angle. Should
+            have a floating-point data type.
+        key_chains
+            The key-chains to apply or not apply the method to. Default is None.
+        to_apply
+            If True, the method will be applied to key_chains, otherwise key_chains
+            will be skipped. Default is True.
+        prune_unapplied
+            Whether to prune key_chains for which the function was not applied.
+            Default is False.
+        map_sequences
+            Whether to also map method to sequences (lists, tuples). Default is False.
+        out
+            optional output container, for writing the result to. It must have a shape
+            that the inputs broadcast to.
+
+        Returns
+        -------
+        ret
+            an container containing the hyperbolic cosine of each element in ``self``.
+            The returned container must have a floating-point data type determined by
+            :ref:`type-promotion`.
+        """
+        return self.static_cosh(
+            self, key_chains, to_apply, prune_unapplied, map_sequences, out=out
+        )
+
+    @staticmethod
+    def static_divide(
+        x1: Union[ivy.Array, ivy.NativeArray, ivy.Container],
+        x2: Union[ivy.Array, ivy.NativeArray, ivy.Container],
+        key_chains: Optional[Union[List[str], Dict[str, str]]] = None,
+        to_apply: bool = True,
+        prune_unapplied: bool = False,
+        map_sequences: bool = False,
+        *,
+        out: Optional[ivy.Container] = None,
+    ) -> ivy.Container:
+        """
+        ivy.Container static method variant of ivy.divide. This method simply wraps
+        the function, and so the docstring for ivy.divide also applies to this method
+        with minimal changes.
+
+        Parameters
+        ----------
+        x1
+            dividend input array or container. Should have a real-valued data type.
+        x2
+            divisor input array or container. Must be compatible with ``x1``
+            (see :ref:`broadcasting`).
+            Should have a real-valued data type.
+        key_chains
+            The key-chains to apply or not apply the method to. Default is None.
+        to_apply
+            If True, the method will be applied to key_chains, otherwise key_chains
+            will be skipped. Default is True.
+        prune_unapplied
+            Whether to prune key_chains for which the function was not applied.
+            Default is False.
+        map_sequences
+            Whether to also map method to sequences (lists, tuples). Default is False.
+        out
+            optional output container, for writing the result to. It must have a shape
+            that the inputs broadcast to.
+
+        Returns
+        -------
+        ret
+            a container containing the element-wise results.
+            The returned container must have a data type determined
+            by :ref:`type-promotion`.
+        """
+        return ContainerBase.multi_map_in_static_method(
+            "divide",
+            x1,
+            x2,
+            key_chains=key_chains,
+            to_apply=to_apply,
+            prune_unapplied=prune_unapplied,
+            map_sequences=map_sequences,
+            out=out,
+        )
+
+    def divide(
+        self: ivy.Container,
+        x2: Union[ivy.Container, ivy.Array, ivy.NativeArray],
+        key_chains: Optional[Union[List[str], Dict[str, str]]] = None,
+        to_apply: bool = True,
+        prune_unapplied: bool = False,
+        map_sequences: bool = False,
+        *,
+        out: Optional[ivy.Container] = None,
+    ) -> ivy.Container:
+        """
+        ivy.Container instance method variant of ivy.divide.
+        This method simply wraps the function, and so the docstring for
+        ivy.divide also applies to this method with minimal changes.
+
+        Parameters
+        ----------
+        self
+            dividend input array or container. Should have a real-valued
+            data type.
+        x2
+            divisor input array or container. Must be compatible with ``self``
+            (see :ref:`broadcasting`).
+            Should have a real-valued data type.
+        key_chains
+            The key-chains to apply or not apply the method to. Default is None.
+        to_apply
+            If True, the method will be applied to key_chains, otherwise key_chains
+            will be skipped. Default is True.
+        prune_unapplied
+            Whether to prune key_chains for which the function was not applied.
+            Default is False.
+        map_sequences
+            Whether to also map method to sequences (lists, tuples). Default is False.
+        out
+            optional output container, for writing the result to. It must have a shape
+            that the inputs broadcast to.
+
+        Returns
+        -------
+        ret
+            a container containing the element-wise results.
+            The returned container must have a data type determined
+            by :ref:`type-promotion`.
+        """
+        return self.static_divide(
+            self, x2, key_chains, to_apply, prune_unapplied, map_sequences, out=out
+        )
+
+    @staticmethod
+    def static_equal(
+        x1: Union[ivy.Array, ivy.NativeArray, ivy.Container],
+        x2: Union[ivy.Array, ivy.NativeArray, ivy.Container],
+        key_chains: Optional[Union[List[str], Dict[str, str]]] = None,
+        to_apply: bool = True,
+        prune_unapplied: bool = False,
+        map_sequences: bool = False,
+        *,
+        out: Optional[ivy.Container] = None,
+    ) -> ivy.Container:
+        """
+        ivy.Container static method variant of ivy.equal.
+        This method simply wraps the function, and so the docstring for
+        ivy.equal also applies to this method with minimal changes.
+
+        Parameters
+        ----------
+        x1
+            input array or container. May have any data type.
+        x2
+            input array or container. Must be compatible with ``x1``
+            (see :ref:`broadcasting`).
+            May have any data type.
+        key_chains
+            The key-chains to apply or not apply the method to. Default is None.
+        to_apply
+            If True, the method will be applied to key_chains, otherwise key_chains
+            will be skipped. Default is True.
+        prune_unapplied
+            Whether to prune key_chains for which the function was not applied.
+            Default is False.
+        map_sequences
+            Whether to also map method to sequences (lists, tuples). Default is False.
+        out
+            optional output container, for writing the result to. It must have a shape
+            that the inputs broadcast to.
+
+        Returns
+        -------
+        ret
+            a container containing the element-wise results. The returned container
+            must have a data type of ``bool``.
+        """
+        return ContainerBase.multi_map_in_static_method(
+            "equal",
+            x1,
+            x2,
+            key_chains=key_chains,
+            to_apply=to_apply,
+            prune_unapplied=prune_unapplied,
+            map_sequences=map_sequences,
+            out=out,
+        )
+
+    def equal(
+        self: ivy.Container,
+        x2: Union[ivy.Container, ivy.Array, ivy.NativeArray],
+        key_chains: Optional[Union[List[str], Dict[str, str]]] = None,
+        to_apply: bool = True,
+        prune_unapplied: bool = False,
+        map_sequences: bool = False,
+        *,
+        out: Optional[ivy.Container] = None,
+    ) -> ivy.Container:
+        """
+        ivy.Container instance method variant of ivy.equal.
+        This method simply wraps the function, and so the docstring for
+        ivy.equal also applies to this method with minimal changes.
+
+        Parameters
+        ----------
+        x1
+            input array or container. May have any data type.
+        x2
+            input array or container. Must be compatible with ``x1``
+            (see :ref:`broadcasting`).
+            May have any data type.
+        key_chains
+            The key-chains to apply or not apply the method to. Default is None.
+        to_apply
+            If True, the method will be applied to key_chains, otherwise key_chains
+            will be skipped. Default is True.
+        prune_unapplied
+            Whether to prune key_chains for which the function was not applied.
+            Default is False.
+        map_sequences
+            Whether to also map method to sequences (lists, tuples). Default is False.
+        out
+            optional output container, for writing the result to. It must have a shape
+            that the inputs broadcast to.
+
+        Returns
+        -------
+        ret
+            a container containing the element-wise results. The returned container
+            must have a data type of ``bool``.
+        """
+        return self.static_equal(
+            self, x2, key_chains, to_apply, prune_unapplied, map_sequences, out=out
+        )
+
+    @staticmethod
+    def static_exp(
+        x: Union[ivy.Container, ivy.Array, ivy.NativeArray],
+        key_chains: Optional[Union[List[str], Dict[str, str]]] = None,
+        to_apply: bool = True,
+        prune_unapplied: bool = False,
+        map_sequences: bool = False,
+        *,
+        out: Optional[ivy.Container] = None,
+    ) -> ivy.Container:
+        """
+        ivy.Container static method variant of ivy.exp. This method simply
+        wraps the function, and so the docstring for ivy.exp also applies to
+        this method with minimal changes.
+
+        Parameters
+        ----------
+        x
+            input container. Should have a floating-point data type.
+        key_chains
+            The key-chains to apply or not apply the method to. Default is None.
+        to_apply
+            If True, the method will be applied to key_chains, otherwise key_chains
+            will be skipped. Default is True.
+        prune_unapplied
+            Whether to prune key_chains for which the function was not applied.
+            Default is False.
+        map_sequences
+            Whether to also map method to sequences (lists, tuples). Default is False.
+        out
+            optional output container, for writing the result to. It must have a shape
+            that the inputs broadcast to.
+
+        Returns
+        -------
+        ret
+            a container containing the evaluated result for each element in ``x``.
+            The returned array must have a real-valued floating-point data type
+            determined by :ref:`type-promotion`.
+
+        """
+        return ContainerBase.multi_map_in_static_method(
+            "exp",
+            x,
+            key_chains=key_chains,
+            to_apply=to_apply,
+            prune_unapplied=prune_unapplied,
+            map_sequences=map_sequences,
+            out=out,
+        )
+
+    def exp(
+        self: ivy.Container,
+        key_chains: Optional[Union[List[str], Dict[str, str]]] = None,
+        to_apply: bool = True,
+        prune_unapplied: bool = False,
+        map_sequences: bool = False,
+        *,
+        out: Optional[ivy.Container] = None,
+    ) -> ivy.Container:
+        """
+        ivy.Container instance method variant of ivy.exp.
+        This method simply wraps the function, and so the docstring
+        for ivy.exp also applies to this method with minimal changes.
+
+        Parameters
+        ----------
+        self
+            input container. Should have a floating-point data type.
+        key_chains
+            The key-chains to apply or not apply the method to. Default is None.
+        to_apply
+            If True, the method will be applied to key_chains, otherwise key_chains
+            will be skipped. Default is True.
+        prune_unapplied
+            Whether to prune key_chains for which the function was not applied.
+            Default is False.
+        map_sequences
+            Whether to also map method to sequences (lists, tuples). Default is False.
+        out
+            optional output container, for writing the result to. It must have a shape
+            that the inputs broadcast to.
+
+        Returns
+        -------
+        ret
+            a container containing the evaluated result for each element in ``self``.
+            The returned array must have a real-valued floating-point data type
+            determined by :ref:`type-promotion`.
+
+        """
+        return self.static_exp(
+            self, key_chains, to_apply, prune_unapplied, map_sequences, out=out
+        )
+
+    @staticmethod
+    def static_expm1(
+        x: Union[ivy.Container, ivy.Array, ivy.NativeArray],
+        key_chains: Optional[Union[List[str], Dict[str, str]]] = None,
+        to_apply: bool = True,
+        prune_unapplied: bool = False,
+        map_sequences: bool = False,
+        *,
+        out: Optional[ivy.Container] = None,
+    ) -> ivy.Container:
+        """
+        ivy.Container static method variant of ivy.expm1.
+        This method simply wraps thefunction, and so the docstring
+        for ivy.expm1 also applies to this method with minimal changes.
+
+        Parameters
+        ----------
+        x
+            input container. Should have a floating-point data type.
+        key_chains
+            The key-chains to apply or not apply the method to. Default is None.
+        to_apply
+            If True, the method will be applied to key_chains, otherwise key_chains
+            will be skipped. Default is True.
+        prune_unapplied
+            Whether to prune key_chains for which the function was not applied.
+            Default is False.
+        map_sequences
+            Whether to also map method to sequences (lists, tuples). Default is False.
+        out
+            optional output container, for writing the result to. It must have a shape
+            that the inputs broadcast to.
+
+        Returns
+        -------
+        ret
+            a container containing the evaluated result for each element in ``x``.
+            The returned array must have areal-valued floating-point data type
+            determined by :ref:`type-promotion`.
+
+        """
+        return ContainerBase.multi_map_in_static_method(
+            "expm1",
+            x,
+            key_chains=key_chains,
+            to_apply=to_apply,
+            prune_unapplied=prune_unapplied,
+            map_sequences=map_sequences,
+            out=out,
+        )
+
+    def expm1(
+        self: ivy.Container,
+        key_chains: Optional[Union[List[str], Dict[str, str]]] = None,
+        to_apply: bool = True,
+        prune_unapplied: bool = False,
+        map_sequences: bool = False,
+        *,
+        out: Optional[ivy.Container] = None,
+    ) -> ivy.Container:
+        """
+        ivy.Container instance method variant of ivy.expm1.
+        This method simply wraps the function, and so the docstring
+        for ivy.expm1 also applies to this method with minimal changes.
+
+        Parameters
+        ----------
+        self
+            input container. Should have a floating-point data type.
+        key_chains
+            The key-chains to apply or not apply the method to. Default is None.
+        to_apply
+            If True, the method will be applied to key_chains, otherwise key_chains
+            will be skipped. Default is True.
+        prune_unapplied
+            Whether to prune key_chains for which the function was not applied.
+            Default is False.
+        map_sequences
+            Whether to also map method to sequences (lists, tuples). Default is False.
+        out
+            optional output container, for writing the result to. It must have a shape
+            that the inputs broadcast to.
+
+        Returns
+        -------
+        ret
+            a container containing the evaluated result for each element in ``self``.
+            The returned array must have a real-valued floating-point data type
+            determined by :ref:`type-promotion`.
+        
         Examples
         --------
         >>> x = ivy.Container(a=ivy.array([2.5, 0.5]),\
@@ -1254,1111 +2344,6 @@
         {
             a: ivy.array([53.6, -0.865])
         }
-        """
-        return self.handle_inplace(
-            self.map(
-                lambda x_, _: ivy.expm1(x_) if ivy.is_array(x_) else x_,
-                key_chains,
-                to_apply,
-                prune_unapplied,
-                map_sequences,
-            ),
->>>>>>> 5331c35c
-            out=out,
-        )
-
-    def bitwise_invert(
-        self: ivy.Container,
-        key_chains: Optional[Union[List[str], Dict[str, str]]] = None,
-        to_apply: bool = True,
-        prune_unapplied: bool = False,
-        map_sequences: bool = False,
-        *,
-        out: Optional[ivy.Container] = None,
-    ) -> ivy.Container:
-        """
-        ivy.Container instance method variant of ivy.bitwise_invert.
-        This method simply wraps the function, and so the docstring for
-        ivy.bitwise_invert also applies to this method with minimal changes.
-
-        Parameters
-        ----------
-        self
-            input container. Should have an integer or boolean data type.
-        key_chains
-            The key-chains to apply or not apply the method to. Default is None.
-        to_apply
-            If True, the method will be applied to key_chains, otherwise key_chains
-            will be skipped. Default is True.
-        prune_unapplied
-            Whether to prune key_chains for which the function was not applied.
-            Default is False.
-        map_sequences
-            Whether to also map method to sequences (lists, tuples). Default is False.
-        out
-            optional output container, for writing the result to. It must have a shape
-            that the inputs broadcast to.
-
-        Returns
-        -------
-        ret
-            a container containing the element-wise results.
-            The returned array must have the same data type as ``self``.
-        """
-        return self.static_bitwise_invert(
-            self, key_chains, to_apply, prune_unapplied, map_sequences, out=out
-        )
-
-    @staticmethod
-    def static_cos(
-        x: ivy.Container,
-        key_chains: Optional[Union[List[str], Dict[str, str]]] = None,
-        to_apply: bool = True,
-        prune_unapplied: bool = False,
-        map_sequences: bool = False,
-        *,
-        out: Optional[ivy.Container] = None,
-    ) -> ivy.Container:
-        """
-        ivy.Container static method variant of ivy.cos.
-        This method simply wraps the function, and so the docstring for
-        ivy.cos also applies to this method with minimal changes.
-
-        Parameters
-        ----------
-        x
-            input container whose elements are each expressed in radians.
-            Should have a floating-point data type.
-        key_chains
-            The key-chains to apply or not apply the method to. Default is None.
-        to_apply
-            If True, the method will be applied to key_chains, otherwise key_chains
-            will be skipped. Default is True.
-        prune_unapplied
-            Whether to prune key_chains for which the function was not applied.
-            Default is False.
-        map_sequences
-            Whether to also map method to sequences (lists, tuples). Default is False.
-        out
-            optional output container, for writing the result to. It must have a shape
-            that the inputs broadcast to.
-
-        Returns
-        -------
-        ret
-            a container containing the cosine of each element in ``x``. The returned
-            container must have a floating-point data type determined by
-            :ref:`type-promotion`.
-
-        Examples
-        --------
-        With :code:`ivy.Container` input:
-
-        >>> x = ivy.Container(a=ivy.array([0., -1, 1]), b=ivy.array([1., 0., -6]))
-        >>> y = ivy.Container.static_cos(x)
-        >>> print(y)
-        {
-            a: ivy.array([1., 0.54, 0.54]),
-            b: ivy.array([0.54, 1., 0.96])
-        }
-        """
-        return ivy.ContainerBase.multi_map_in_static_method(
-            "cos",
-            x,
-            key_chains=key_chains,
-            to_apply=to_apply,
-            prune_unapplied=prune_unapplied,
-            map_sequences=map_sequences,
-            out=out,
-        )
-
-    def cos(
-        self: ivy.Container,
-        key_chains: Optional[Union[List[str], Dict[str, str]]] = None,
-        to_apply: bool = True,
-        prune_unapplied: bool = False,
-        map_sequences: bool = False,
-        *,
-        out: Optional[ivy.Container] = None,
-    ) -> ivy.Container:
-        """
-        ivy.Container instance method variant of ivy.cos.
-        This method simply wraps the function, and so the docstring for
-        ivy.cos also applies to this method with minimal changes.
-
-        Parameters
-        ----------
-        self
-            input container whose elements are each expressed in radians.
-            Should have a floating-point data type.
-        key_chains
-            The key-chains to apply or not apply the method to. Default is None.
-        to_apply
-            If True, the method will be applied to key_chains, otherwise key_chains
-            will be skipped. Default is True.
-        prune_unapplied
-            Whether to prune key_chains for which the function was not applied.
-            Default is False.
-        map_sequences
-            Whether to also map method to sequences (lists, tuples). Default is False.
-        out
-            optional output container, for writing the result to. It must have a shape
-            that the inputs broadcast to.
-
-        Returns
-        -------
-        ret
-            a container containing the cosine of each element in ``self``.
-            The returned container must have a floating-point data type
-            determined by :ref:`type-promotion`.
-
-        Examples
-        --------
-        With :code:`ivy.Container` input:
-
-        >>> x = ivy.Container(a=ivy.array([0., -1, 1]), b=ivy.array([1., 0., -6]))
-        >>> y = x.cos()
-        >>> print(y)
-        {
-            a: ivy.array([1., 0.54, 0.54]),
-            b: ivy.array([0.54, 1., 0.96])
-        }
-        """
-        return self.static_cos(
-            self, key_chains, to_apply, prune_unapplied, map_sequences, out=out
-        )
-
-    @staticmethod
-    def static_bitwise_or(
-        x1: Union[ivy.Array, ivy.NativeArray, ivy.Container],
-        x2: Union[ivy.Array, ivy.NativeArray, ivy.Container],
-        key_chains: Optional[Union[List[str], Dict[str, str]]] = None,
-        to_apply: bool = True,
-        prune_unapplied: bool = False,
-        map_sequences: bool = False,
-        *,
-        out: Optional[ivy.Container] = None,
-    ) -> ivy.Container:
-        """
-        ivy.Container static method variant of ivy.bitwise_or. This method simply
-        wraps the function, and so the docstring for ivy.bitwise_or also applies
-        to this method with minimal changes.
-
-        Parameters
-        ----------
-        x
-            input container. Should have an integer or boolean data type.
-        key_chains
-            The key-chains to apply or not apply the method to. Default is None.
-        to_apply
-            If True, the method will be applied to key_chains, otherwise key_chains
-            will be skipped. Default is True.
-        prune_unapplied
-            Whether to prune key_chains for which the function was not applied.
-            Default is False.
-        map_sequences
-            Whether to also map method to sequences (lists, tuples). Default is False.
-        out
-            optional output container, for writing the result to. It must have a shape
-            that the inputs broadcast to.
-
-        Returns
-        -------
-        ret
-            a container containing the element-wise results.
-            The returned array must have the same data type as ``x``.
-
-        Examples
-        --------
-        With one :code:`ivy.Container` input:
-
-        >>> y = ivy.array([1, 2, 3])
-        >>> x = ivy.Container(a=ivy.array([4, 5, 6]))
-        >>> z = ivy.Container.static_bitwise_or(x, y)
-        >>> print(z)
-        {
-            a: ivy.array([5, 7, 7]),
-        }
-
-        With multiple :code:`ivy.Container` inputs:
-
-        >>> x = ivy.Container(a=ivy.array([1, 2, 3]), \
-                            b=ivy.array([2, 3, 4]))
-        >>> y = ivy.Container(a=ivy.array([4, 5, 6]),\
-                            b=ivy.array([5, 6, 7]))
-        >>> z = ivy.Container.static_bitwise_or(x, y)
-        >>> print(z)
-        {
-            a: ivy.array([5, 7, 7]),
-            b: ivy.array([7, 7, 7])
-        }
-        """
-        return ContainerBase.multi_map_in_static_method(
-            "bitwise_or",
-            x1,
-            x2,
-            key_chains=key_chains,
-            to_apply=to_apply,
-            prune_unapplied=prune_unapplied,
-            map_sequences=map_sequences,
-            out=out,
-        )
-
-    def bitwise_or(
-        self: ivy.Container,
-        x2: Union[ivy.Container, ivy.Array, ivy.NativeArray],
-        key_chains: Optional[Union[List[str], Dict[str, str]]] = None,
-        to_apply: bool = True,
-        prune_unapplied: bool = False,
-        map_sequences: bool = False,
-        *,
-        out: Optional[ivy.Container] = None,
-    ) -> ivy.Container:
-        """
-        ivy.Container instance method variant of ivy.bitwise_or. This method simply
-        wraps the function, and so the docstring for ivy.bitwise_or also applies to
-        this method with minimal changes.
-
-        Parameters
-        ----------
-        self
-            input container. Should have an integer or boolean data type.
-        key_chains
-            The key-chains to apply or not apply the method to. Default is None.
-        to_apply
-            If True, the method will be applied to key_chains, otherwise key_chains
-            will be skipped. Default is True.
-        prune_unapplied
-            Whether to prune key_chains for which the function was not applied.
-            Default is False.
-        map_sequences
-            Whether to also map method to sequences (lists, tuples). Default is False.
-        out
-            optional output container, for writing the result to. It must have a shape
-            that the inputs broadcast to.
-
-        Returns
-        -------
-        ret
-            a container containing the element-wise results.
-            The returned array must have the same data type as ``self``.
-
-        Examples
-        --------
-        Using :code:`ivy.Container` instance method:
-
-        >>> x = ivy.Container(a=ivy.array([1, 2, 3]), \
-                                b=ivy.array([2, 3, 4]))
-        >>> y = ivy.Container(a=ivy.array([4, 5, 6]), \
-                                b=ivy.array([5, 6, 7]))
-        >>> z = x.bitwise_or(y)
-        >>> print(z)
-        {
-            a: ivy.array([5, 7, 7]),
-            b: ivy.array([7, 7, 7])
-        }
-        """
-        return self.static_bitwise_or(
-            self, x2, key_chains, to_apply, prune_unapplied, map_sequences, out=out
-        )
-
-    @staticmethod
-    def static_bitwise_right_shift(
-        x1: Union[ivy.Array, ivy.NativeArray, ivy.Container],
-        x2: Union[ivy.Array, ivy.NativeArray, ivy.Container],
-        key_chains: Optional[Union[List[str], Dict[str, str]]] = None,
-        to_apply: bool = True,
-        prune_unapplied: bool = False,
-        map_sequences: bool = False,
-        *,
-        out: Optional[ivy.Container] = None,
-    ) -> ivy.Container:
-        """
-        ivy.Container static method variant of ivy.bitwise_right_shift.
-        This method simply wraps the function, and so the docstring for
-        ivy.bitwise_right_shift also applies to this method with minimal changes.
-
-        Parameters
-        ----------
-        x1
-            first input array or container. Should have an integer or boolean data type.
-        x2
-            second input array or container Must be compatible with ``x1``
-            (see :ref:`broadcasting`).
-            Should have an integer or boolean data type.
-        key_chains
-            The key-chains to apply or not apply the method to. Default is None.
-        to_apply
-            If True, the method will be applied to key_chains, otherwise key_chains
-            will be skipped. Default is True.
-        prune_unapplied
-            Whether to prune key_chains for which the function was not applied.
-            Default is False.
-        map_sequences
-            Whether to also map method to sequences (lists, tuples). Default is False.
-        out
-            optional output container, for writing the result to. It must have a shape
-            that the inputs broadcast to.
-
-        Returns
-        -------
-        ret
-            a container containing the element-wise results.
-            The returned container must have a data type determined
-            by :ref:`type-promotion`.
-        """
-        return ContainerBase.multi_map_in_static_method(
-            "bitwise_right_shift",
-            x1,
-            x2,
-            key_chains=key_chains,
-            to_apply=to_apply,
-            prune_unapplied=prune_unapplied,
-            map_sequences=map_sequences,
-            out=out,
-        )
-
-    def bitwise_right_shift(
-        self: ivy.Container,
-        x2: Union[ivy.Container, ivy.Array, ivy.NativeArray],
-        key_chains: Optional[Union[List[str], Dict[str, str]]] = None,
-        to_apply: bool = True,
-        prune_unapplied: bool = False,
-        map_sequences: bool = False,
-        *,
-        out: Optional[ivy.Container] = None,
-    ) -> ivy.Container:
-        """
-        ivy.Container instance method variant of ivy.bitwise_right_shift.
-        This method simply wraps the function, and so the docstring for
-        ivy.bitwise_right_shift also applies to this method with minimal changes.
-
-        Parameters
-        ----------
-        self
-            first input array or container. Should have an integer or boolean data type.
-        x2
-            second input array or container Must be compatible with ``self``
-            (see :ref:`broadcasting`).
-            Should have an integer or boolean data type.
-        key_chains
-            The key-chains to apply or not apply the method to. Default is None.
-        to_apply
-            If True, the method will be applied to key_chains, otherwise key_chains
-            will be skipped. Default is True.
-        prune_unapplied
-            Whether to prune key_chains for which the function was not applied.
-            Default is False.
-        map_sequences
-            Whether to also map method to sequences (lists, tuples). Default is False.
-        out
-            optional output container, for writing the result to. It must have a shape
-            that the inputs broadcast to.
-
-        Returns
-        -------
-        ret
-            a container containing the element-wise results. The returned container
-            must have a data type determined by :ref:`type-promotion`.
-        """
-        return self.static_bitwise_right_shift(
-            self, x2, key_chains, to_apply, prune_unapplied, map_sequences, out=out
-        )
-
-    @staticmethod
-    def static_bitwise_xor(
-        x1: Union[ivy.Array, ivy.NativeArray, ivy.Container],
-        x2: Union[ivy.Array, ivy.NativeArray, ivy.Container],
-        key_chains: Optional[Union[List[str], Dict[str, str]]] = None,
-        to_apply: bool = True,
-        prune_unapplied: bool = False,
-        map_sequences: bool = False,
-        *,
-        out: Optional[ivy.Container] = None,
-    ) -> ivy.Container:
-        """
-        ivy.Container static method variant of ivy.bitwise_xor.
-        This method simply wraps the function, and so the docstring for
-        ivy.bitwise_xor also applies to this method with minimal changes.
-
-        Parameters
-        ----------
-        x1
-            first input array or container. Should have an integer or boolean
-            data type.
-        x2
-            second input array or container Must be compatible with ``x1``
-            (see :ref:`broadcasting`).
-            Should have an integer or boolean data type.
-        key_chains
-            The key-chains to apply or not apply the method to. Default is None.
-        to_apply
-            If True, the method will be applied to key_chains, otherwise key_chains
-            will be skipped. Default is True.
-        prune_unapplied
-            Whether to prune key_chains for which the function was not applied.
-            Default is False.
-        map_sequences
-            Whether to also map method to sequences (lists, tuples). Default is False.
-        out
-            optional output container, for writing the result to. It must have a shape
-            that the inputs broadcast to.
-
-        Returns
-        -------
-        ret
-            a container containing the element-wise results.
-            The returned container must have a data type determined by
-            :ref:`type-promotion`.
-        """
-        return ContainerBase.multi_map_in_static_method(
-            "bitwise_xor",
-            x1,
-            x2,
-            key_chains=key_chains,
-            to_apply=to_apply,
-            prune_unapplied=prune_unapplied,
-            map_sequences=map_sequences,
-            out=out,
-        )
-
-    def bitwise_xor(
-        self: ivy.Container,
-        x2: Union[ivy.Container, ivy.Array, ivy.NativeArray],
-        key_chains: Optional[Union[List[str], Dict[str, str]]] = None,
-        to_apply: bool = True,
-        prune_unapplied: bool = False,
-        map_sequences: bool = False,
-        *,
-        out: Optional[ivy.Container] = None,
-    ) -> ivy.Container:
-        """
-        ivy.Container instance method variant of ivy.bitwise_xor.
-        This method simply wraps the function, and so the docstring for ivy.bitwise_xor
-        also applies to this method with minimal changes.
-
-        Parameters
-        ----------
-        self
-            first input array or container. Should have an integer or
-            boolean data type.
-        x2
-            second input array or container Must be compatible with ``self``
-            (see :ref:`broadcasting`).
-            Should have an integer or boolean data type.
-        key_chains
-            The key-chains to apply or not apply the method to. Default is None.
-        to_apply
-            If True, the method will be applied to key_chains, otherwise key_chains
-            will be skipped. Default is True.
-        prune_unapplied
-            Whether to prune key_chains for which the function was not applied.
-            Default is False.
-        map_sequences
-            Whether to also map method to sequences (lists, tuples). Default is False.
-        out
-            optional output container, for writing the result to. It must have a shape
-            that the inputs broadcast to.
-
-        Returns
-        -------
-        ret
-            a container containing the element-wise results.
-            The returned container must have a data type determined
-            by :ref:`type-promotion`.
-        """
-        return self.static_bitwise_xor(
-            self, x2, key_chains, to_apply, prune_unapplied, map_sequences, out=out
-        )
-
-    @staticmethod
-    def static_ceil(
-        x: Union[ivy.Container, ivy.Array, ivy.NativeArray],
-        key_chains: Optional[Union[List[str], Dict[str, str]]] = None,
-        to_apply: bool = True,
-        prune_unapplied: bool = False,
-        map_sequences: bool = False,
-        *,
-        out: Optional[ivy.Container] = None,
-    ) -> ivy.Container:
-        """
-        ivy.Container static method variant of ivy.ceil.
-        This method simply wraps the function, and so the docstring for ivy.ceil
-        also applies to this method with minimal changes.
-
-        Parameters
-        ----------
-        x
-            input container. Should have a numeric data type.
-        key_chains
-            The key-chains to apply or not apply the method to. Default is None.
-        to_apply
-            If True, the method will be applied to key_chains, otherwise key_chains
-            will be skipped. Default is True.
-        prune_unapplied
-            Whether to prune key_chains for which the function was not applied.
-            Default is False.
-        map_sequences
-            Whether to also map method to sequences (lists, tuples). Default is False.
-        out
-            optional output container, for writing the result to. It must have a shape
-            that the inputs broadcast to.
-
-        Returns
-        -------
-        ret
-            an container containing the rounded result for each element in ``x``.
-            The returned array must have the same data type as ``x``.
-        """
-        return ContainerBase.multi_map_in_static_method(
-            "ceil",
-            x,
-            key_chains=key_chains,
-            to_apply=to_apply,
-            prune_unapplied=prune_unapplied,
-            map_sequences=map_sequences,
-            out=out,
-        )
-
-    def ceil(
-        self: ivy.Container,
-        key_chains: Optional[Union[List[str], Dict[str, str]]] = None,
-        to_apply: bool = True,
-        prune_unapplied: bool = False,
-        map_sequences: bool = False,
-        *,
-        out: Optional[ivy.Container] = None,
-    ) -> ivy.Container:
-        """
-        ivy.Container instance method variant of ivy.ceil. 
-        This method simply wraps the function, and so the docstring for 
-        ivy.ceil also applies to this method with minimal changes.
-
-        Parameters
-        ----------
-        self
-            input container. Should have a numeric data type.
-        key_chains
-            The key-chains to apply or not apply the method to. Default is None.
-        to_apply
-            If True, the method will be applied to key_chains, otherwise key_chains
-            will be skipped. Default is True.
-        prune_unapplied
-            Whether to prune key_chains for which the function was not applied.
-            Default is False.
-        map_sequences
-            Whether to also map method to sequences (lists, tuples). Default is False.
-        out
-            optional output container, for writing the result to. It must have a shape
-            that the inputs broadcast to.
-
-        Returns
-        -------
-        ret
-            an container containing the rounded result for each element in ``self``.
-            The returned container must have the same data type as ``self``.
-
-        Examples
-        --------
-        >>> x = ivy.Container(a=ivy.array([2.5, 0.5, -1.4]),\
-                              b=ivy.array([5.4, -3.2, 5.2]))
-        >>> y = x.ceil()
-        >>> print(y)
-        {
-            a: ivy.array([3., 1., -1.]),
-            b: ivy.array([6., -3., 6.])
-        }
-        """
-        return self.static_ceil(
-            self, key_chains, to_apply, prune_unapplied, map_sequences, out=out
-        )
-
-    @staticmethod
-    def static_cosh(
-        x: Union[ivy.Container, ivy.Array, ivy.NativeArray],
-        key_chains: Optional[Union[List[str], Dict[str, str]]] = None,
-        to_apply: bool = True,
-        prune_unapplied: bool = False,
-        map_sequences: bool = False,
-        *,
-        out: Optional[ivy.Container] = None,
-    ) -> ivy.Container:
-        """
-        ivy.Container static method variant of ivy.cosh.
-        This method simply wraps the function, and so the docstring for
-        ivy.cosh also applies to this method with minimal changes.
-
-        Parameters
-        ----------
-        x
-            input container whose elements each represent a hyperbolic angle. Should
-            have a floating-point data type.
-        key_chains
-            The key-chains to apply or not apply the method to. Default is None.
-        to_apply
-            If True, the method will be applied to key_chains, otherwise key_chains
-            will be skipped. Default is True.
-        prune_unapplied
-            Whether to prune key_chains for which the function was not applied.
-            Default is False.
-        map_sequences
-            Whether to also map method to sequences (lists, tuples). Default is False.
-        out
-            optional output container, for writing the result to. It must have a shape
-            that the inputs broadcast to.
-
-        Returns
-        -------
-        ret
-            an container containing the hyperbolic cosine of each element in ``x``.
-            The returned container must have a floating-point data type determined
-            by :ref:`type-promotion`.
-        """
-        return ContainerBase.multi_map_in_static_method(
-            "cosh",
-            x,
-            key_chains=key_chains,
-            to_apply=to_apply,
-            prune_unapplied=prune_unapplied,
-            map_sequences=map_sequences,
-            out=out,
-        )
-
-    def cosh(
-        self: ivy.Container,
-        key_chains: Optional[Union[List[str], Dict[str, str]]] = None,
-        to_apply: bool = True,
-        prune_unapplied: bool = False,
-        map_sequences: bool = False,
-        *,
-        out: Optional[ivy.Container] = None,
-    ) -> ivy.Container:
-        """
-        ivy.Container instance method variant of ivy.cosh. This method simply wraps
-        the function, and so the docstring for ivy.cosh also applies to this method
-        with minimal changes.
-
-        Parameters
-        ----------
-        self
-            input container whose elements each represent a hyperbolic angle. Should
-            have a floating-point data type.
-        key_chains
-            The key-chains to apply or not apply the method to. Default is None.
-        to_apply
-            If True, the method will be applied to key_chains, otherwise key_chains
-            will be skipped. Default is True.
-        prune_unapplied
-            Whether to prune key_chains for which the function was not applied.
-            Default is False.
-        map_sequences
-            Whether to also map method to sequences (lists, tuples). Default is False.
-        out
-            optional output container, for writing the result to. It must have a shape
-            that the inputs broadcast to.
-
-        Returns
-        -------
-        ret
-            an container containing the hyperbolic cosine of each element in ``self``.
-            The returned container must have a floating-point data type determined by
-            :ref:`type-promotion`.
-        """
-        return self.static_cosh(
-            self, key_chains, to_apply, prune_unapplied, map_sequences, out=out
-        )
-
-    @staticmethod
-    def static_divide(
-        x1: Union[ivy.Array, ivy.NativeArray, ivy.Container],
-        x2: Union[ivy.Array, ivy.NativeArray, ivy.Container],
-        key_chains: Optional[Union[List[str], Dict[str, str]]] = None,
-        to_apply: bool = True,
-        prune_unapplied: bool = False,
-        map_sequences: bool = False,
-        *,
-        out: Optional[ivy.Container] = None,
-    ) -> ivy.Container:
-        """
-        ivy.Container static method variant of ivy.divide. This method simply wraps
-        the function, and so the docstring for ivy.divide also applies to this method
-        with minimal changes.
-
-        Parameters
-        ----------
-        x1
-            dividend input array or container. Should have a real-valued data type.
-        x2
-            divisor input array or container. Must be compatible with ``x1``
-            (see :ref:`broadcasting`).
-            Should have a real-valued data type.
-        key_chains
-            The key-chains to apply or not apply the method to. Default is None.
-        to_apply
-            If True, the method will be applied to key_chains, otherwise key_chains
-            will be skipped. Default is True.
-        prune_unapplied
-            Whether to prune key_chains for which the function was not applied.
-            Default is False.
-        map_sequences
-            Whether to also map method to sequences (lists, tuples). Default is False.
-        out
-            optional output container, for writing the result to. It must have a shape
-            that the inputs broadcast to.
-
-        Returns
-        -------
-        ret
-            a container containing the element-wise results.
-            The returned container must have a data type determined
-            by :ref:`type-promotion`.
-        """
-        return ContainerBase.multi_map_in_static_method(
-            "divide",
-            x1,
-            x2,
-            key_chains=key_chains,
-            to_apply=to_apply,
-            prune_unapplied=prune_unapplied,
-            map_sequences=map_sequences,
-            out=out,
-        )
-
-    def divide(
-        self: ivy.Container,
-        x2: Union[ivy.Container, ivy.Array, ivy.NativeArray],
-        key_chains: Optional[Union[List[str], Dict[str, str]]] = None,
-        to_apply: bool = True,
-        prune_unapplied: bool = False,
-        map_sequences: bool = False,
-        *,
-        out: Optional[ivy.Container] = None,
-    ) -> ivy.Container:
-        """
-        ivy.Container instance method variant of ivy.divide.
-        This method simply wraps the function, and so the docstring for
-        ivy.divide also applies to this method with minimal changes.
-
-        Parameters
-        ----------
-        self
-            dividend input array or container. Should have a real-valued
-            data type.
-        x2
-            divisor input array or container. Must be compatible with ``self``
-            (see :ref:`broadcasting`).
-            Should have a real-valued data type.
-        key_chains
-            The key-chains to apply or not apply the method to. Default is None.
-        to_apply
-            If True, the method will be applied to key_chains, otherwise key_chains
-            will be skipped. Default is True.
-        prune_unapplied
-            Whether to prune key_chains for which the function was not applied.
-            Default is False.
-        map_sequences
-            Whether to also map method to sequences (lists, tuples). Default is False.
-        out
-            optional output container, for writing the result to. It must have a shape
-            that the inputs broadcast to.
-
-        Returns
-        -------
-        ret
-            a container containing the element-wise results.
-            The returned container must have a data type determined
-            by :ref:`type-promotion`.
-        """
-        return self.static_divide(
-            self, x2, key_chains, to_apply, prune_unapplied, map_sequences, out=out
-        )
-
-    @staticmethod
-    def static_equal(
-        x1: Union[ivy.Array, ivy.NativeArray, ivy.Container],
-        x2: Union[ivy.Array, ivy.NativeArray, ivy.Container],
-        key_chains: Optional[Union[List[str], Dict[str, str]]] = None,
-        to_apply: bool = True,
-        prune_unapplied: bool = False,
-        map_sequences: bool = False,
-        *,
-        out: Optional[ivy.Container] = None,
-    ) -> ivy.Container:
-        """
-        ivy.Container static method variant of ivy.equal.
-        This method simply wraps the function, and so the docstring for
-        ivy.equal also applies to this method with minimal changes.
-
-        Parameters
-        ----------
-        x1
-            input array or container. May have any data type.
-        x2
-            input array or container. Must be compatible with ``x1``
-            (see :ref:`broadcasting`).
-            May have any data type.
-        key_chains
-            The key-chains to apply or not apply the method to. Default is None.
-        to_apply
-            If True, the method will be applied to key_chains, otherwise key_chains
-            will be skipped. Default is True.
-        prune_unapplied
-            Whether to prune key_chains for which the function was not applied.
-            Default is False.
-        map_sequences
-            Whether to also map method to sequences (lists, tuples). Default is False.
-        out
-            optional output container, for writing the result to. It must have a shape
-            that the inputs broadcast to.
-
-        Returns
-        -------
-        ret
-            a container containing the element-wise results. The returned container
-            must have a data type of ``bool``.
-        """
-        return ContainerBase.multi_map_in_static_method(
-            "equal",
-            x1,
-            x2,
-            key_chains=key_chains,
-            to_apply=to_apply,
-            prune_unapplied=prune_unapplied,
-            map_sequences=map_sequences,
-            out=out,
-        )
-
-    def equal(
-        self: ivy.Container,
-        x2: Union[ivy.Container, ivy.Array, ivy.NativeArray],
-        key_chains: Optional[Union[List[str], Dict[str, str]]] = None,
-        to_apply: bool = True,
-        prune_unapplied: bool = False,
-        map_sequences: bool = False,
-        *,
-        out: Optional[ivy.Container] = None,
-    ) -> ivy.Container:
-        """
-        ivy.Container instance method variant of ivy.equal.
-        This method simply wraps the function, and so the docstring for
-        ivy.equal also applies to this method with minimal changes.
-
-        Parameters
-        ----------
-        x1
-            input array or container. May have any data type.
-        x2
-            input array or container. Must be compatible with ``x1``
-            (see :ref:`broadcasting`).
-            May have any data type.
-        key_chains
-            The key-chains to apply or not apply the method to. Default is None.
-        to_apply
-            If True, the method will be applied to key_chains, otherwise key_chains
-            will be skipped. Default is True.
-        prune_unapplied
-            Whether to prune key_chains for which the function was not applied.
-            Default is False.
-        map_sequences
-            Whether to also map method to sequences (lists, tuples). Default is False.
-        out
-            optional output container, for writing the result to. It must have a shape
-            that the inputs broadcast to.
-
-        Returns
-        -------
-        ret
-            a container containing the element-wise results. The returned container
-            must have a data type of ``bool``.
-        """
-        return self.static_equal(
-            self, x2, key_chains, to_apply, prune_unapplied, map_sequences, out=out
-        )
-
-    @staticmethod
-    def static_exp(
-        x: Union[ivy.Container, ivy.Array, ivy.NativeArray],
-        key_chains: Optional[Union[List[str], Dict[str, str]]] = None,
-        to_apply: bool = True,
-        prune_unapplied: bool = False,
-        map_sequences: bool = False,
-        *,
-        out: Optional[ivy.Container] = None,
-    ) -> ivy.Container:
-        """
-        ivy.Container static method variant of ivy.exp. This method simply
-        wraps the function, and so the docstring for ivy.exp also applies to
-        this method with minimal changes.
-
-        Parameters
-        ----------
-        x
-            input container. Should have a floating-point data type.
-        key_chains
-            The key-chains to apply or not apply the method to. Default is None.
-        to_apply
-            If True, the method will be applied to key_chains, otherwise key_chains
-            will be skipped. Default is True.
-        prune_unapplied
-            Whether to prune key_chains for which the function was not applied.
-            Default is False.
-        map_sequences
-            Whether to also map method to sequences (lists, tuples). Default is False.
-        out
-            optional output container, for writing the result to. It must have a shape
-            that the inputs broadcast to.
-
-        Returns
-        -------
-        ret
-            a container containing the evaluated result for each element in ``x``.
-            The returned array must have a real-valued floating-point data type
-            determined by :ref:`type-promotion`.
-
-        """
-        return ContainerBase.multi_map_in_static_method(
-            "exp",
-            x,
-            key_chains=key_chains,
-            to_apply=to_apply,
-            prune_unapplied=prune_unapplied,
-            map_sequences=map_sequences,
-            out=out,
-        )
-
-    def exp(
-        self: ivy.Container,
-        key_chains: Optional[Union[List[str], Dict[str, str]]] = None,
-        to_apply: bool = True,
-        prune_unapplied: bool = False,
-        map_sequences: bool = False,
-        *,
-        out: Optional[ivy.Container] = None,
-    ) -> ivy.Container:
-        """
-        ivy.Container instance method variant of ivy.exp.
-        This method simply wraps the function, and so the docstring
-        for ivy.exp also applies to this method with minimal changes.
-
-        Parameters
-        ----------
-        self
-            input container. Should have a floating-point data type.
-        key_chains
-            The key-chains to apply or not apply the method to. Default is None.
-        to_apply
-            If True, the method will be applied to key_chains, otherwise key_chains
-            will be skipped. Default is True.
-        prune_unapplied
-            Whether to prune key_chains for which the function was not applied.
-            Default is False.
-        map_sequences
-            Whether to also map method to sequences (lists, tuples). Default is False.
-        out
-            optional output container, for writing the result to. It must have a shape
-            that the inputs broadcast to.
-
-        Returns
-        -------
-        ret
-            a container containing the evaluated result for each element in ``self``.
-            The returned array must have a real-valued floating-point data type
-            determined by :ref:`type-promotion`.
-
-        """
-        return self.static_exp(
-            self, key_chains, to_apply, prune_unapplied, map_sequences, out=out
-        )
-
-    @staticmethod
-    def static_expm1(
-        x: Union[ivy.Container, ivy.Array, ivy.NativeArray],
-        key_chains: Optional[Union[List[str], Dict[str, str]]] = None,
-        to_apply: bool = True,
-        prune_unapplied: bool = False,
-        map_sequences: bool = False,
-        *,
-        out: Optional[ivy.Container] = None,
-    ) -> ivy.Container:
-        """
-        ivy.Container static method variant of ivy.expm1.
-        This method simply wraps thefunction, and so the docstring
-        for ivy.expm1 also applies to this method with minimal changes.
-
-        Parameters
-        ----------
-        x
-            input container. Should have a floating-point data type.
-        key_chains
-            The key-chains to apply or not apply the method to. Default is None.
-        to_apply
-            If True, the method will be applied to key_chains, otherwise key_chains
-            will be skipped. Default is True.
-        prune_unapplied
-            Whether to prune key_chains for which the function was not applied.
-            Default is False.
-        map_sequences
-            Whether to also map method to sequences (lists, tuples). Default is False.
-        out
-            optional output container, for writing the result to. It must have a shape
-            that the inputs broadcast to.
-
-        Returns
-        -------
-        ret
-            a container containing the evaluated result for each element in ``x``.
-            The returned array must have areal-valued floating-point data type
-            determined by :ref:`type-promotion`.
-
-        """
-        return ContainerBase.multi_map_in_static_method(
-            "expm1",
-            x,
-            key_chains=key_chains,
-            to_apply=to_apply,
-            prune_unapplied=prune_unapplied,
-            map_sequences=map_sequences,
-            out=out,
-        )
-
-    def expm1(
-        self: ivy.Container,
-        key_chains: Optional[Union[List[str], Dict[str, str]]] = None,
-        to_apply: bool = True,
-        prune_unapplied: bool = False,
-        map_sequences: bool = False,
-        *,
-        out: Optional[ivy.Container] = None,
-    ) -> ivy.Container:
-        """
-        ivy.Container instance method variant of ivy.expm1.
-        This method simply wraps the function, and so the docstring
-        for ivy.expm1 also applies to this method with minimal changes.
-
-        Parameters
-        ----------
-        self
-            input container. Should have a floating-point data type.
-        key_chains
-            The key-chains to apply or not apply the method to. Default is None.
-        to_apply
-            If True, the method will be applied to key_chains, otherwise key_chains
-            will be skipped. Default is True.
-        prune_unapplied
-            Whether to prune key_chains for which the function was not applied.
-            Default is False.
-        map_sequences
-            Whether to also map method to sequences (lists, tuples). Default is False.
-        out
-            optional output container, for writing the result to. It must have a shape
-            that the inputs broadcast to.
-
-        Returns
-        -------
-        ret
-            a container containing the evaluated result for each element in ``self``.
-            The returned array must have a real-valued floating-point data type
-            determined by :ref:`type-promotion`.
 
         """
         return self.static_expm1(
