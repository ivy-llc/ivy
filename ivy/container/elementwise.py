--- conflicted
+++ resolved
@@ -1977,10 +1977,6 @@
         *,
         out: Optional[ivy.Container] = None,
     ) -> ivy.Container:
-<<<<<<< HEAD
-        return self.static_sin(
-            self, key_chains, to_apply, prune_unapplied, map_sequences, out=out
-=======
         """
         ivy.Container instance method variant of ivy.sin. This method simply wraps the
         function, and so the docstring for ivy.sin also applies to this method
@@ -1998,32 +1994,19 @@
         }
         """
         return self.static_sin(
-            self,
-            key_chains,
-            to_apply,
-            prune_unapplied,
-            map_sequences,
-            out=out
->>>>>>> 96987938
+            self, key_chains, to_apply, prune_unapplied, map_sequences, out=out
         )
 
     @staticmethod
     def static_sinh(
-<<<<<<< HEAD
-        x: Union[ivy.Container, ivy.Array, ivy.NativeArray],
-=======
         x,
->>>>>>> 96987938
-        key_chains: Optional[Union[List[str], Dict[str, str]]] = None,
-        to_apply: bool = True,
-        prune_unapplied: bool = False,
-        map_sequences: bool = False,
-        *,
-        out: Optional[ivy.Container] = None,
-    ) -> ivy.Container:
-<<<<<<< HEAD
-
-=======
+        key_chains: Optional[Union[List[str], Dict[str, str]]] = None,
+        to_apply: bool = True,
+        prune_unapplied: bool = False,
+        map_sequences: bool = False,
+        *,
+        out: Optional[ivy.Container] = None,
+    ) -> ivy.Container:
         """
         ivy.Container instance method variant of ivy.sinh. This method simply wraps the
         function, and so the docstring for ivy.sinh also applies to this method
@@ -2051,7 +2034,6 @@
             b: ivy.array([0.721, -1.14, -10.])
         }
         """
->>>>>>> 96987938
         return ContainerBase.multi_map_in_static_method(
             "sinh",
             x,
@@ -2071,31 +2053,6 @@
         *,
         out: Optional[ivy.Container] = None,
     ) -> ivy.Container:
-<<<<<<< HEAD
-        return self.static_sinh(
-            self, key_chains, to_apply, prune_unapplied, map_sequences, out=out
-        )
-
-    @staticmethod
-    def static_square(
-        x: Union[ivy.Container, ivy.Array, ivy.NativeArray],
-        key_chains: Optional[Union[List[str], Dict[str, str]]] = None,
-        to_apply: bool = True,
-        prune_unapplied: bool = False,
-        map_sequences: bool = False,
-        *,
-        out: Optional[ivy.Container] = None,
-    ) -> ivy.Container:
-
-        return ContainerBase.multi_map_in_static_method(
-            "square",
-            x,
-            key_chains=key_chains,
-            to_apply=to_apply,
-            prune_unapplied=prune_unapplied,
-            map_sequences=map_sequences,
-            out=out,
-=======
         """
         ivy.Container instance method variant of ivy.sinh. This method simply wraps the
         function, and so the docstring for ivy.sinh also applies to this method
@@ -2124,13 +2081,7 @@
         }
         """
         return self.static_sinh(
-            self,
-            key_chains,
-            to_apply,
-            prune_unapplied,
-            map_sequences,
-            out=out
->>>>>>> 96987938
+            self, key_chains, to_apply, prune_unapplied, map_sequences, out=out
         )
 
     def square(
