--- conflicted
+++ resolved
@@ -4329,7 +4329,6 @@
             out=out,
         )
 
-<<<<<<< HEAD
     @staticmethod
     def static_log2(
             x: Union[float, ivy.Container, ivy.Array, ivy.NativeArray],
@@ -4369,9 +4368,6 @@
         )
 
     def log2(
-=======
-    def negative(
->>>>>>> 18cf82da
         self: ivy.Container,
         key_chains: Optional[Union[List[str], Dict[str, str]]] = None,
         to_apply: bool = True,
@@ -4381,7 +4377,6 @@
         out: Optional[ivy.Container] = None,
     ) -> ivy.Container:
         """
-<<<<<<< HEAD
         ivy.Container instance method variant of ivy.log2. This method simply wraps the
         function, and so the docstring for ivy.log2 also applies to this method
         with minimal changes.
@@ -4408,39 +4403,6 @@
             prune_unapplied,
             map_sequences,
             out=out
-=======
-        ivy.Container instance method variant of ivy.negative.
-        This method simply wraps the function, and so the docstring for
-        ivy.negative also applies to this method with minimal changes.
-
-        Parameters
-        ----------
-        self
-            input container. Should have a numeric data type.
-        key_chains
-            The key-chains to apply or not apply the method to. Default is None.
-        to_apply
-            If True, the method will be applied to key_chains, otherwise key_chains
-            will be skipped. Default is True.
-        prune_unapplied
-            Whether to prune key_chains for which the function was not applied.
-            Default is False.
-        map_sequences
-            Whether to also map method to sequences (lists, tuples). Default is False.
-        out
-            optional output container, for writing the result to. It must have a shape
-            that the inputs broadcast to.
-
-        Returns
-        -------
-        ret
-            a container containing the evaluated result for each element in ``self``.
-            The returned container must have the same data type as ``self``.
-
-        """
-        return self.static_negative(
-            self, key_chains, to_apply, prune_unapplied, map_sequences, out=out
->>>>>>> 18cf82da
         )
 
     @staticmethod
