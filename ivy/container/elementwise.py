--- conflicted
+++ resolved
@@ -136,7 +136,38 @@
         *,
         out: Optional[ivy.Container] = None,
     ) -> ivy.Container:
-
+        """
+        ivy.Container static method variant of ivy.cosh. This method simply wraps the
+        function, and so the docstring for ivy.cosh also applies to this method
+        with minimal changes.
+
+        Parameters
+        ----------
+        x
+            input container whose elements each represent the area of a hyperbolic
+            sector. Should have a floating-point data type.
+        key_chains
+            The key-chains to apply or not apply the method to. Default is None.
+        to_apply
+            If True, the method will be applied to key_chains, otherwise key_chains
+            will be skipped. Default is True.
+        prune_unapplied
+            Whether to prune key_chains for which the function was not applied.
+            Default is False.
+        map_sequences
+            Whether to also map method to sequences (lists, tuples). Default is False.
+        out
+            optional output container, for writing the result to. It must have a shape
+            that the inputs broadcast to.
+
+        Returns
+        -------
+        ret
+            a container containing the inverse hyperbolic cosine of each element in ``x``.
+            The returned array must have a floating-point data type determined by
+            :ref:`type-promotion`.
+
+        """
         return ContainerBase.multi_map_in_static_method(
             "acosh",
             x,
@@ -156,6 +187,37 @@
         *,
         out: Optional[ivy.Container] = None,
     ) -> ivy.Container:
+        """
+        ivy.Container instance method variant of ivy.acosh. This method simply wraps the
+        function, and so the docstring for ivy.acosh also applies to this method
+        with minimal changes.
+
+        Parameters
+        ----------
+        self
+            input container whose elements each represent the area of a hyperbolic
+            sector. Should have a floating-point data type.
+        key_chains
+            The key-chains to apply or not apply the method to. Default is None.
+        to_apply
+            If True, the method will be applied to key_chains, otherwise key_chains
+            will be skipped. Default is True.
+        prune_unapplied
+            Whether to prune key_chains for which the function was not applied.
+            Default is False.
+        map_sequences
+            Whether to also map method to sequences (lists, tuples). Default is False.
+        out
+            optional output container, for writing the result to. It must have a shape
+            that the inputs broadcast to.
+
+        Returns
+        -------
+        ret
+            a container containing the inverse hyperbolic cosine of each element in
+            ``self``. The returned array must have a floating-point data type determined
+            by :ref:`type-promotion`.
+        """
         return self.static_acosh(
             self, key_chains, to_apply, prune_unapplied, map_sequences, out=out
         )
@@ -680,7 +742,6 @@
         out: Optional[ivy.Container] = None,
     ) -> ivy.Container:
 
-<<<<<<< HEAD
         return ContainerBase.multi_map_in_static_method(
             "bitwise_invert",
             x,
@@ -688,51 +749,6 @@
             to_apply=to_apply,
             prune_unapplied=prune_unapplied,
             map_sequences=map_sequences,
-=======
-        Parameters
-        ----------
-        self
-            input container. Should have a numeric data type.
-        key_chains
-            The key-chains to apply or not apply the method to. Default is None.
-        to_apply
-            If True, the method will be applied to key_chains, otherwise key_chains
-            will be skipped. Default is True.
-        prune_unapplied
-            Whether to prune key_chains for which the function was not applied.
-            Default is False.
-        map_sequences
-            Whether to also map method to sequences (lists, tuples). Default is False.
-        out
-            optional output container, for writing the result to. It must have a shape
-            that the inputs broadcast to.
-
-        Returns
-        -------
-        ret
-            a container containing the rounded result for each element in ``self``. The
-            returned container must have the same data type as ``self``.
-
-        Examples
-        --------
-        >>> x = ivy.Container(a=ivy.array([2.5, 0.5, -1.4]),\
-                              b=ivy.array([5.4, -3.2, 5.2]))
-        >>> y = x.ceil()
-        >>> print(y)
-        {
-            a: ivy.array([3., 1., -1.]),
-            b: ivy.array([6., -3., 6.])
-        }
-        """
-        return self.handle_inplace(
-            self.map(
-                lambda x_, _: ivy.ceil(x_) if ivy.is_array(x_) else x_,
-                key_chains,
-                to_apply,
-                prune_unapplied,
-                map_sequences,
-            ),
->>>>>>> fe25d203
             out=out,
         )
 
