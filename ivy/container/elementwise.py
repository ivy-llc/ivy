--- conflicted
+++ resolved
@@ -463,29 +463,15 @@
 
     @staticmethod
     def static_asin(
-<<<<<<< HEAD
         x: ivy.Container,
-=======
-        x: Union[ivy.Container, ivy.Array, ivy.NativeArray],
->>>>>>> ce3fb403
-        key_chains: Optional[Union[List[str], Dict[str, str]]] = None,
-        to_apply: bool = True,
-        prune_unapplied: bool = False,
-        map_sequences: bool = False,
-        *,
-        out: Optional[ivy.Container] = None,
-    ) -> ivy.Container:
-        """
-<<<<<<< HEAD
-        ivy.Container instance method variant of ivy.asin. This method simply wraps the
-        function, and so the docstring for ivy.asin also applies to this method
-        with minimal changes.
-
-        Parameters
-        ----------
-        self
-            input container. Should have a floating-point data type.
-=======
+        key_chains: Optional[Union[List[str], Dict[str, str]]] = None,
+        to_apply: bool = True,
+        prune_unapplied: bool = False,
+        map_sequences: bool = False,
+        *,
+        out: Optional[ivy.Container] = None,
+    ) -> ivy.Container:
+        """
         ivy.Container static method variant of ivy.asin.
         This method simply wraps the function, and so the docstring for
         ivy.asin also applies to this method with minimal changes.
@@ -494,28 +480,26 @@
         ----------
         x
             input container. Should have a real-valued floating-point data type.
->>>>>>> ce3fb403
-        key_chains
-            The key-chains to apply or not apply the method to. Default is None.
-        to_apply
-            If True, the method will be applied to key_chains, otherwise key_chains
-            will be skipped. Default is True.
-        prune_unapplied
-            Whether to prune key_chains for which the function was not applied.
-            Default is False.
-        map_sequences
-            Whether to also map method to sequences (lists, tuples). Default is False.
-        out
-            optional output container, for writing the result to. It must have a shape
-            that the inputs broadcast to.
-
-        Returns
-        -------
-        ret
-<<<<<<< HEAD
-            a container containing the inverse sine of each element in ``self``. The returned
-            container must have a floating-point data type determined by
-            :ref:`type-promotion`.
+        key_chains
+            The key-chains to apply or not apply the method to. Default is None.
+        to_apply
+            If True, the method will be applied to key_chains, otherwise key_chains
+            will be skipped. Default is True.
+        prune_unapplied
+            Whether to prune key_chains for which the function was not applied.
+            Default is False.
+        map_sequences
+            Whether to also map method to sequences (lists, tuples). Default is False.
+        out
+            optional output container, for writing the result to. It must have a shape
+            that the inputs broadcast to.
+
+        Returns
+        -------
+        ret
+            a container containing the inverse sine of each element in ``x``. 
+            The returned container must have a floating-point data
+            type determined by :ref:`type-promotion`.
 
         Examples
         --------
@@ -527,12 +511,6 @@
             a: ivy.array([0., -0.524, -1.57]),
             b: ivy.array([0.1, 0.927, nan])
         }
-=======
-            a container containing the inverse sine of each element in ``x``.
-            The returned container must have a floating-point data
-            type determined by :ref:`type-promotion`.
-
->>>>>>> ce3fb403
         """
         return ContainerBase.multi_map_in_static_method(
             "asin",
@@ -554,45 +532,34 @@
         out: Optional[ivy.Container] = None,
     ) -> ivy.Container:
         """
-<<<<<<< HEAD
-        ivy.Container instance method variant of ivy.asin. This method simply wraps the
-        function, and so the docstring for ivy.asin also applies to this method
-        with minimal changes.
-=======
         ivy.Container instance method variant of ivy.asin.
-        This method simply wraps the function, and so the docstring for
+        This method simply wraps the function, and so the docstring for 
         ivy.asin also applies to this method with minimal changes.
->>>>>>> ce3fb403
 
         Parameters
         ----------
         self
-<<<<<<< HEAD
-            input container. Should have a floating-point data type.
-=======
             input container. Should have a real-valued floating-point data type.
->>>>>>> ce3fb403
-        key_chains
-            The key-chains to apply or not apply the method to. Default is None.
-        to_apply
-            If True, the method will be applied to key_chains, otherwise key_chains
-            will be skipped. Default is True.
-        prune_unapplied
-            Whether to prune key_chains for which the function was not applied.
-            Default is False.
-        map_sequences
-            Whether to also map method to sequences (lists, tuples). Default is False.
-        out
-            optional output container, for writing the result to. It must have a shape
-            that the inputs broadcast to.
-
-        Returns
-        -------
-        ret
-<<<<<<< HEAD
-            a container containing the inverse sine of each element in ``self``. The returned
-            container must have a floating-point data type determined by
-            :ref:`type-promotion`.
+        key_chains
+            The key-chains to apply or not apply the method to. Default is None.
+        to_apply
+            If True, the method will be applied to key_chains, otherwise key_chains
+            will be skipped. Default is True.
+        prune_unapplied
+            Whether to prune key_chains for which the function was not applied.
+            Default is False.
+        map_sequences
+            Whether to also map method to sequences (lists, tuples). Default is False.
+        out
+            optional output container, for writing the result to. It must have a shape
+            that the inputs broadcast to.
+
+        Returns
+        -------
+        ret
+            a container containing the inverse sine of each element in ``self``.
+            The returned container must have a floating-point
+            data type determined by :ref:`type-promotion`.
 
         Examples
         --------
@@ -604,12 +571,6 @@
             a: ivy.array([0., 0.524, 1.57]),
             b: ivy.array([nan, 0.927, nan])
         }
-=======
-            a container containing the inverse sine of each element in ``self``.
-            The returned container must have a floating-point
-            data type determined by :ref:`type-promotion`.
-
->>>>>>> ce3fb403
         """
         return self.static_asin(
             self, key_chains, to_apply, prune_unapplied, map_sequences, out=out
