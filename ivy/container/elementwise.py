# global
from typing import Optional, Union, List, Dict

# local
import ivy
from ivy.container.base import ContainerBase

# ToDo: implement all methods here as public instance methods


# noinspection PyMissingConstructor
class ContainerWithElementwise(ContainerBase):
    @staticmethod
    def static_abs(
        x: Union[float, ivy.Container, ivy.Array, ivy.NativeArray],
        key_chains: Optional[Union[List[str], Dict[str, str]]] = None,
        to_apply: bool = True,
        prune_unapplied: bool = False,
        map_sequences: bool = False,
        *,
        out: Optional[ivy.Container] = None,
    ) -> ivy.Container:
        """
        ivy.Container static method variant of ivy.abs. This method simply wraps the
        function, and so the docstring for ivy.abs also applies to this method
        with minimal changes.

        Examples
        --------
        With one :code:`ivy.Container` input:

        >>> x = ivy.Container(a=ivy.array([0., 2.6, -3.5]),\
                            b=ivy.array([4.5, -5.3, -0, -2.3]))
        >>> y = ivy.Container.static_abs(x)
        >>> print(y)
        {
            a: ivy.array([0., 2.6, 3.5]),
            b: ivy.array([4.5, 5.3, 0, 2.3])
        }

        """
        return ContainerBase.multi_map_in_static_method(
            "abs",
            x,
            key_chains=key_chains,
            to_apply=to_apply,
            prune_unapplied=prune_unapplied,
            map_sequences=map_sequences,
            out=out,
        )
    
    def abs(
        self: ivy.Container,
        key_chains: Optional[Union[List[str], Dict[str, str]]] = None,
        to_apply: bool = True,
        prune_unapplied: bool = False,
        map_sequences: bool = False,
        *,
        out: Optional[ivy.Container] = None,
    ) -> ivy.Container:
<<<<<<< HEAD
        """
        ivy.Container instance method variant of ivy.abs. This method simply wraps the
        function, and so the docstring for ivy.abs also applies to this method
        with minimal changes.

        Examples
        --------
        Using :code:`ivy.Container` instance method:

        >>> x = ivy.Container(a=ivy.array([-1.6, 2.6, -3.5]),\
                            b=ivy.array([4.5, -5.3, -2.3]))
        >>> y = x.abs()
        >>> print(y)
        {
            a: ivy.array([1.6, 2.6, 3.5]),
            b: ivy.array([4.5, 5.3, 2.3])
        }

        """
        return self.static_abs(
            self, 
            key_chains, 
            to_apply, 
            prune_unapplied, 
            map_sequences, 
            out=out
=======
        return self.handle_inplace(
            self.map(
                lambda x_, _: ivy.abs(x_) if ivy.is_array(x_) else x_,
                key_chains,
                to_apply,
                prune_unapplied,
                map_sequences,
            ),
            out=out,
>>>>>>> db98b8ff
        )

    def acosh(
        self: ivy.Container,
        key_chains: Optional[Union[List[str], Dict[str, str]]] = None,
        to_apply: bool = True,
        prune_unapplied: bool = False,
        map_sequences: bool = False,
        *,
        out: Optional[ivy.Container] = None,
    ) -> ivy.Container:
        return self.handle_inplace(
            self.map(
                lambda x_, _: ivy.acosh(x_) if ivy.is_array(x_) else x_,
                key_chains,
                to_apply,
                prune_unapplied,
                map_sequences,
            ),
            out=out,
        )

    def acos(
        self: ivy.Container,
        key_chains: Optional[Union[List[str], Dict[str, str]]] = None,
        to_apply: bool = True,
        prune_unapplied: bool = False,
        map_sequences: bool = False,
        *,
        out: Optional[ivy.Container] = None,
    ) -> ivy.Container:
        return self.handle_inplace(
            self.map(
                lambda x_, _: ivy.acos(x_) if ivy.is_array(x_) else x_,
                key_chains,
                to_apply,
                prune_unapplied,
                map_sequences,
            ),
            out=out,
        )

    @staticmethod
    def static_add(
        x1: Union[ivy.Array, ivy.NativeArray, ivy.Container],
        x2: Union[ivy.Array, ivy.NativeArray, ivy.Container],
        key_chains: Optional[Union[List[str], Dict[str, str]]] = None,
        to_apply: bool = True,
        prune_unapplied: bool = False,
        map_sequences: bool = False,
        *,
        out: Optional[ivy.Container] = None,
    ) -> ivy.Container:
        """
        ivy.Container static method variant of ivy.add. This method simply wraps the
        function, and so the docstring for ivy.add also applies to this method
        with minimal changes.

        Examples
        --------
        With one :code:`ivy.Container` input:

        >>> x = ivy.array([[1.1, 2.3, -3.6]])
        >>> y = ivy.Container(a=ivy.array([[4.], [5.], [6.]]),\
                            b=ivy.array([[5.], [6.], [7.]]))
        >>> z = ivy.Container.static_add(x, y)
        >>> print(z)
        {
            a: ivy.array([[5.1, 6.3, 0.4],
                          [6.1, 7.3, 1.4],
                          [7.1, 8.3, 2.4]]),
            b: ivy.array([[6.1, 7.3, 1.4],
                          [7.1, 8.3, 2.4],
                          [8.1, 9.3, 3.4]])
        }

        With multiple :code:`ivy.Container` inputs:

        >>> x = ivy.Container(a=ivy.array([1, 2, 3]), \
                            b=ivy.array([2, 3, 4]))
        >>> y = ivy.Container(a=ivy.array([4, 5, 6]),\
                            b=ivy.array([5, 6, 7]))
        >>> z = ivy.Container.static_add(x, y)
        >>> print(z)
        {
            a: ivy.array([5, 7, 9]),
            b: ivy.array([7, 9, 11])
        }
        """
        return ContainerBase.multi_map_in_static_method(
            "add",
            x1,
            x2,
            key_chains=key_chains,
            to_apply=to_apply,
            prune_unapplied=prune_unapplied,
            map_sequences=map_sequences,
            out=out,
        )

    def add(
        self: ivy.Container,
        x2: Union[ivy.Container, ivy.Array, ivy.NativeArray],
        key_chains: Optional[Union[List[str], Dict[str, str]]] = None,
        to_apply: bool = True,
        prune_unapplied: bool = False,
        map_sequences: bool = False,
        *,
        out: Optional[ivy.Container] = None,
    ) -> ivy.Container:
        """
        ivy.Container instance method variant of ivy.add. This method simply wraps the
        function, and so the docstring for ivy.add also applies to this method
        with minimal changes.

        Examples
        --------
        >>> x = ivy.Container(a=ivy.array([1, 2, 3]),\
                             b=ivy.array([2, 3, 4]))
        >>> y = ivy.Container(a=ivy.array([4, 5, 6]),\
                             b=ivy.array([5, 6, 7]))

        >>> z = x.add(y)
        >>> print(z)
        {
            a: ivy.array([5, 7, 9]),
            b: ivy.array([7, 9, 11])
        }
        """
        return self.static_add(
            self, x2, key_chains, to_apply, prune_unapplied, map_sequences, out=out
        )

    def asin(
        self: ivy.Container,
        key_chains: Optional[Union[List[str], Dict[str, str]]] = None,
        to_apply: bool = True,
        prune_unapplied: bool = False,
        map_sequences: bool = False,
        *,
        out: Optional[ivy.Container] = None,
    ) -> ivy.Container:
        return self.handle_inplace(
            self.map(
                lambda x_, _: ivy.asin(x_) if ivy.is_array(x_) else x_,
                key_chains,
                to_apply,
                prune_unapplied,
                map_sequences,
            ),
            out=out,
        )

    def asinh(
        self: ivy.Container,
        key_chains: Optional[Union[List[str], Dict[str, str]]] = None,
        to_apply: bool = True,
        prune_unapplied: bool = False,
        map_sequences: bool = False,
        *,
        out: Optional[ivy.Container] = None,
    ) -> ivy.Container:
        return self.handle_inplace(
            self.map(
                lambda x_, _: ivy.asinh(x_) if ivy.is_array(x_) else x_,
                key_chains,
                to_apply,
                prune_unapplied,
                map_sequences,
            ),
            out=out,
        )

    def atan(
        self: ivy.Container,
        key_chains: Optional[Union[List[str], Dict[str, str]]] = None,
        to_apply: bool = True,
        prune_unapplied: bool = False,
        map_sequences: bool = False,
        *,
        out: Optional[ivy.Container] = None,
    ) -> ivy.Container:
        return self.handle_inplace(
            self.map(
                lambda x_, _: ivy.atan(x_) if ivy.is_array(x_) else x_,
                key_chains,
                to_apply,
                prune_unapplied,
                map_sequences,
            ),
            out=out,
        )

    def atan2(
        self: ivy.Container,
        x2: Union[ivy.Container, ivy.Array, ivy.NativeArray],
        key_chains: Optional[Union[List[str], Dict[str, str]]] = None,
        to_apply: bool = True,
        prune_unapplied: bool = False,
        map_nests: bool = False,
        *,
        out: Optional[ivy.Container] = None,
    ) -> ivy.Container:
        kw = {}
        conts = {"x1": self}
        if ivy.is_array(x2):
            kw["x2"] = x2
        else:
            conts["x2"] = x2
        return ContainerBase.handle_inplace(
            ContainerBase.multi_map(
                lambda xs, _: ivy.atan2(**dict(zip(conts.keys(), xs)), **kw)
                if ivy.is_array(xs[0])
                else xs,
                list(conts.values()),
                key_chains,
                to_apply,
                prune_unapplied,
                map_nests=map_nests,
            ),
            out=out,
        )

    def atanh(
        self: ivy.Container,
        key_chains: Optional[Union[List[str], Dict[str, str]]] = None,
        to_apply: bool = True,
        prune_unapplied: bool = False,
        map_sequences: bool = False,
        *,
        out: Optional[ivy.Container] = None,
    ) -> ivy.Container:
        return self.handle_inplace(
            self.map(
                lambda x_, _: ivy.atanh(x_) if ivy.is_array(x_) else x_,
                key_chains,
                to_apply,
                prune_unapplied,
                map_sequences,
            ),
            out=out,
        )

    def bitwise_and(
        self: ivy.Container,
        x2: Union[ivy.Container, ivy.Array, ivy.NativeArray],
        key_chains: Optional[Union[List[str], Dict[str, str]]] = None,
        to_apply: bool = True,
        prune_unapplied: bool = False,
        map_nests: bool = False,
        *,
        out: Optional[ivy.Container] = None,
    ) -> ivy.Container:
        kw = {}
        conts = {"x1": self}
        if ivy.is_array(x2):
            kw["x2"] = x2
        else:
            conts["x2"] = x2
        return ContainerBase.handle_inplace(
            ContainerBase.multi_map(
                lambda xs, _: ivy.bitwise_and(**dict(zip(conts.keys(), xs)), **kw)
                if ivy.is_array(xs[0])
                else xs,
                list(conts.values()),
                key_chains,
                to_apply,
                prune_unapplied,
                map_nests=map_nests,
            ),
            out=out,
        )

    def bitwise_left_shift(
        self: ivy.Container,
        x2: Union[ivy.Container, ivy.Array, ivy.NativeArray],
        key_chains: Optional[Union[List[str], Dict[str, str]]] = None,
        to_apply: bool = True,
        prune_unapplied: bool = False,
        map_nests: bool = False,
        *,
        out: Optional[ivy.Container] = None,
    ) -> ivy.Container:
        kw = {}
        conts = {"x1": self}
        if ivy.is_array(x2):
            kw["x2"] = x2
        else:
            conts["x2"] = x2
        return ContainerBase.handle_inplace(
            ContainerBase.multi_map(
                lambda xs, _: ivy.bitwise_left_shift(
                    **dict(zip(conts.keys(), xs)), **kw
                )
                if ivy.is_array(xs[0])
                else xs,
                list(conts.values()),
                key_chains,
                to_apply,
                prune_unapplied,
                map_nests=map_nests,
            ),
            out=out,
        )

    def bitwise_invert(
        self: ivy.Container,
        key_chains: Optional[Union[List[str], Dict[str, str]]] = None,
        to_apply: bool = True,
        prune_unapplied: bool = False,
        map_sequences: bool = False,
        *,
        out: Optional[ivy.Container] = None,
    ) -> ivy.Container:
        return self.handle_inplace(
            self.map(
                lambda x_, _: ivy.bitwise_invert(x_) if ivy.is_array(x_) else x_,
                key_chains,
                to_apply,
                prune_unapplied,
                map_sequences,
            ),
            out=out,
        )

    def bitwise_or(
        self: ivy.Container,
        x2: Union[ivy.Container, ivy.Array, ivy.NativeArray],
        key_chains: Optional[Union[List[str], Dict[str, str]]] = None,
        to_apply: bool = True,
        prune_unapplied: bool = False,
        map_nests: bool = False,
        *,
        out: Optional[ivy.Container] = None,
    ) -> ivy.Container:
        kw = {}
        conts = {"x1": self}
        if ivy.is_array(x2):
            kw["x2"] = x2
        else:
            conts["x2"] = x2
        return ContainerBase.handle_inplace(
            ContainerBase.multi_map(
                lambda xs, _: ivy.bitwise_or(**dict(zip(conts.keys(), xs)), **kw)
                if ivy.is_array(xs[0])
                else xs,
                list(conts.values()),
                key_chains,
                to_apply,
                prune_unapplied,
                map_nests=map_nests,
            ),
            out=out,
        )

    def bitwise_right_shift(
        self: ivy.Container,
        x2: Union[ivy.Container, ivy.Array, ivy.NativeArray],
        key_chains: Optional[Union[List[str], Dict[str, str]]] = None,
        to_apply: bool = True,
        prune_unapplied: bool = False,
        map_nests: bool = False,
        *,
        out: Optional[ivy.Container] = None,
    ) -> ivy.Container:
        kw = {}
        conts = {"x1": self}
        if ivy.is_array(x2):
            kw["x2"] = x2
        else:
            conts["x2"] = x2
        return ContainerBase.handle_inplace(
            ContainerBase.multi_map(
                lambda xs, _: ivy.bitwise_right_shift(
                    **dict(zip(conts.keys(), xs)), **kw
                )
                if ivy.is_array(xs[0])
                else xs,
                list(conts.values()),
                key_chains,
                to_apply,
                prune_unapplied,
                map_nests=map_nests,
            ),
            out=out,
        )

    def bitwise_xor(
        self: ivy.Container,
        x2: Union[ivy.Container, ivy.Array, ivy.NativeArray],
        key_chains: Optional[Union[List[str], Dict[str, str]]] = None,
        to_apply: bool = True,
        prune_unapplied: bool = False,
        map_nests: bool = False,
        *,
        out: Optional[ivy.Container] = None,
    ) -> ivy.Container:
        kw = {}
        conts = {"x1": self}
        if ivy.is_array(x2):
            kw["x2"] = x2
        else:
            conts["x2"] = x2
        return ContainerBase.handle_inplace(
            ContainerBase.multi_map(
                lambda xs, _: ivy.bitwise_xor(**dict(zip(conts.keys(), xs)), **kw)
                if ivy.is_array(xs[0])
                else xs,
                list(conts.values()),
                key_chains,
                to_apply,
                prune_unapplied,
                map_nests=map_nests,
            ),
            out=out,
        )

    def ceil(
        self: ivy.Container,
        key_chains: Optional[Union[List[str], Dict[str, str]]] = None,
        to_apply: bool = True,
        prune_unapplied: bool = False,
        map_sequences: bool = False,
        *,
        out: Optional[ivy.Container] = None,
    ) -> ivy.Container:
        """
        ivy.Container instance method variant of ivy.ceil. This method simply wraps the
        function, and so the docstring for ivy.ceil also applies to this method
        with minimal changes.

        Examples
        --------
        >>> x = ivy.Container(a=ivy.array([2.5, 0.5, -1.4]),\
                              b=ivy.array([5.4, -3.2, 5.2]))
        >>> y = x.ceil()
        >>> print(y)
        {
            a: ivy.array([3., 1., -1.]),
            b: ivy.array([6., -3., 6.])
        }
        """
        return self.handle_inplace(
            self.map(
                lambda x_, _: ivy.ceil(x_) if ivy.is_array(x_) else x_,
                key_chains,
                to_apply,
                prune_unapplied,
                map_sequences,
            ),
            out=out,
        )

    def cos(
        self: ivy.Container,
        key_chains: Optional[Union[List[str], Dict[str, str]]] = None,
        to_apply: bool = True,
        prune_unapplied: bool = False,
        map_sequences: bool = False,
        *,
        out: Optional[ivy.Container] = None,
    ) -> ivy.Container:
        return self.handle_inplace(
            self.map(
                lambda x_, _: ivy.cos(x_) if ivy.is_array(x_) else x_,
                key_chains,
                to_apply,
                prune_unapplied,
                map_sequences,
            ),
            out=out,
        )

    def cosh(
        self: ivy.Container,
        key_chains: Optional[Union[List[str], Dict[str, str]]] = None,
        to_apply: bool = True,
        prune_unapplied: bool = False,
        map_sequences: bool = False,
        *,
        out: Optional[ivy.Container] = None,
    ) -> ivy.Container:
        return self.handle_inplace(
            self.map(
                lambda x_, _: ivy.cosh(x_) if ivy.is_array(x_) else x_,
                key_chains,
                to_apply,
                prune_unapplied,
                map_sequences,
            ),
            out=out,
        )

    @staticmethod
    def static_divide(
        x1: Union[ivy.Array, ivy.NativeArray, ivy.Container],
        x2: Union[ivy.Array, ivy.NativeArray, ivy.Container],
        key_chains: Optional[Union[List[str], Dict[str, str]]] = None,
        to_apply: bool = True,
        prune_unapplied: bool = False,
        map_sequences: bool = False,
        *,
        out: Optional[ivy.Container] = None,
    ) -> ivy.Container:
        return ContainerBase.multi_map_in_static_method(
            "divide",
            x1,
            x2,
            key_chains=key_chains,
            to_apply=to_apply,
            prune_unapplied=prune_unapplied,
            map_sequences=map_sequences,
            out=out,
        )

    def divide(
        self: ivy.Container,
        x2: Union[ivy.Container, ivy.Array, ivy.NativeArray],
        key_chains: Optional[Union[List[str], Dict[str, str]]] = None,
        to_apply: bool = True,
        prune_unapplied: bool = False,
        map_sequences: bool = False,
        *,
        out: Optional[ivy.Container] = None,
    ) -> ivy.Container:
        return self.static_divide(
            self, x2, key_chains, to_apply, prune_unapplied, map_sequences, out=out
        )

    def equal(
        self: ivy.Container,
        x2: Union[ivy.Container, ivy.Array, ivy.NativeArray],
        key_chains: Optional[Union[List[str], Dict[str, str]]] = None,
        to_apply: bool = True,
        prune_unapplied: bool = False,
        map_nests: bool = False,
        *,
        out: Optional[ivy.Container] = None,
    ) -> ivy.Container:
        kw = {}
        conts = {"x1": self}
        if ivy.is_array(x2):
            kw["x2"] = x2
        else:
            conts["x2"] = x2
        return ContainerBase.handle_inplace(
            ContainerBase.multi_map(
                lambda xs, _: ivy.equal(**dict(zip(conts.keys(), xs)), **kw)
                if ivy.is_array(xs[0])
                else xs,
                list(conts.values()),
                key_chains,
                to_apply,
                prune_unapplied,
                map_nests=map_nests,
            ),
            out=out,
        )

    def exp(
        self: ivy.Container,
        key_chains: Optional[Union[List[str], Dict[str, str]]] = None,
        to_apply: bool = True,
        prune_unapplied: bool = False,
        map_sequences: bool = False,
        *,
        out: Optional[ivy.Container] = None,
    ) -> ivy.Container:
        return self.handle_inplace(
            self.map(
                lambda x_, _: ivy.exp(x_) if ivy.is_array(x_) else x_,
                key_chains,
                to_apply,
                prune_unapplied,
                map_sequences,
            ),
            out=out,
        )

    def expm1(
        self: ivy.Container,
        key_chains: Optional[Union[List[str], Dict[str, str]]] = None,
        to_apply: bool = True,
        prune_unapplied: bool = False,
        map_sequences: bool = False,
        *,
        out: Optional[ivy.Container] = None,
    ) -> ivy.Container:
        return self.handle_inplace(
            self.map(
                lambda x_, _: ivy.expm1(x_) if ivy.is_array(x_) else x_,
                key_chains,
                to_apply,
                prune_unapplied,
                map_sequences,
            ),
            out=out,
        )

    def floor(
        self: ivy.Container,
        key_chains: Optional[Union[List[str], Dict[str, str]]] = None,
        to_apply: bool = True,
        prune_unapplied: bool = False,
        map_sequences: bool = False,
        *,
        out: Optional[ivy.Container] = None,
    ) -> ivy.Container:
        """
        ivy.Container instance method variant of ivy.floor. This method simply wraps the
        function, and so the docstring for ivy.floor also applies to this method
        with minimal changes.

        Examples
        --------
        >>> x = ivy.Container(a=ivy.array([2.5, 0.5, -1.4]),\
                              b=ivy.array([5.4, -3.2, 5.2]))
        >>> y = x.floor()
        >>> print(y)
        {
            a: ivy.array([2., 0., -2.]),
            b: ivy.array([5., -4., 5.])
        }
        """
        return self.handle_inplace(
            self.map(
                lambda x_, _: ivy.floor(x_) if ivy.is_array(x_) else x_,
                key_chains,
                to_apply,
                prune_unapplied,
                map_sequences,
            ),
            out=out,
        )

    def floor_divide(
        self: ivy.Container,
        x2: Union[ivy.Container, ivy.Array, ivy.NativeArray],
        key_chains: Optional[Union[List[str], Dict[str, str]]] = None,
        to_apply: bool = True,
        prune_unapplied: bool = False,
        map_nests: bool = False,
        *,
        out: Optional[ivy.Container] = None,
    ) -> ivy.Container:
        kw = {}
        conts = {"x1": self}
        if ivy.is_array(x2):
            kw["x2"] = x2
        else:
            conts["x2"] = x2
        return ContainerBase.handle_inplace(
            ContainerBase.multi_map(
                lambda xs, _: ivy.floor_divide(**dict(zip(conts.keys(), xs)), **kw)
                if ivy.is_array(xs[0])
                else xs,
                list(conts.values()),
                key_chains,
                to_apply,
                prune_unapplied,
                map_nests=map_nests,
            ),
            out=out,
        )

    def greater(
        self: ivy.Container,
        x2: Union[ivy.Container, ivy.Array, ivy.NativeArray],
        key_chains: Optional[Union[List[str], Dict[str, str]]] = None,
        to_apply: bool = True,
        prune_unapplied: bool = False,
        map_nests: bool = False,
        *,
        out: Optional[ivy.Container] = None,
    ) -> ivy.Container:
        kw = {}
        conts = {"x1": self}
        if ivy.is_array(x2):
            kw["x2"] = x2
        else:
            conts["x2"] = x2
        return ContainerBase.handle_inplace(
            ContainerBase.multi_map(
                lambda xs, _: ivy.greater(**dict(zip(conts.keys(), xs)), **kw)
                if ivy.is_array(xs[0])
                else xs,
                list(conts.values()),
                key_chains,
                to_apply,
                prune_unapplied,
                map_nests=map_nests,
            ),
            out=out,
        )

    def greater_equal(
        self: ivy.Container,
        x2: Union[ivy.Container, ivy.Array, ivy.NativeArray],
        key_chains: Optional[Union[List[str], Dict[str, str]]] = None,
        to_apply: bool = True,
        prune_unapplied: bool = False,
        map_nests: bool = False,
        *,
        out: Optional[ivy.Container] = None,
    ) -> ivy.Container:
        kw = {}
        conts = {"x1": self}
        if ivy.is_array(x2):
            kw["x2"] = x2
        else:
            conts["x2"] = x2
        return ContainerBase.handle_inplace(
            ContainerBase.multi_map(
                lambda xs, _: ivy.greater_equal(**dict(zip(conts.keys(), xs)), **kw)
                if ivy.is_array(xs[0])
                else xs,
                list(conts.values()),
                key_chains,
                to_apply,
                prune_unapplied,
                map_nests=map_nests,
            ),
            out=out,
        )

    def isfinite(
        self: ivy.Container,
        key_chains: Optional[Union[List[str], Dict[str, str]]] = None,
        to_apply: bool = True,
        prune_unapplied: bool = False,
        map_sequences: bool = False,
        *,
        out: Optional[ivy.Container] = None,
    ) -> ivy.Container:
        return self.handle_inplace(
            self.map(
                lambda x_, _: ivy.isfinite(x_) if ivy.is_array(x_) else x_,
                key_chains,
                to_apply,
                prune_unapplied,
                map_sequences,
            ),
            out=out,
        )

    def isinf(
        self: ivy.Container,
        key_chains: Optional[Union[List[str], Dict[str, str]]] = None,
        to_apply: bool = True,
        prune_unapplied: bool = False,
        map_sequences: bool = False,
        *,
        out: Optional[ivy.Container] = None,
    ) -> ivy.Container:
        return self.handle_inplace(
            self.map(
                lambda x_, _: ivy.isinf(x_) if ivy.is_array(x_) else x_,
                key_chains,
                to_apply,
                prune_unapplied,
                map_sequences,
            ),
            out=out,
        )

    def isnan(
        self: ivy.Container,
        key_chains: Optional[Union[List[str], Dict[str, str]]] = None,
        to_apply: bool = True,
        prune_unapplied: bool = False,
        map_sequences: bool = False,
        *,
        out: Optional[ivy.Container] = None,
    ) -> ivy.Container:
        return self.handle_inplace(
            self.map(
                lambda x_, _: ivy.isnan(x_) if ivy.is_array(x_) else x_,
                key_chains,
                to_apply,
                prune_unapplied,
                map_sequences,
            ),
            out=out,
        )

    def less(
        self: ivy.Container,
        x2: Union[ivy.Container, ivy.Array, ivy.NativeArray],
        key_chains: Optional[Union[List[str], Dict[str, str]]] = None,
        to_apply: bool = True,
        prune_unapplied: bool = False,
        map_nests: bool = False,
        *,
        out: Optional[ivy.Container] = None,
    ) -> ivy.Container:
        kw = {}
        conts = {"x1": self}
        if ivy.is_array(x2):
            kw["x2"] = x2
        else:
            conts["x2"] = x2
        return ContainerBase.handle_inplace(
            ContainerBase.multi_map(
                lambda xs, _: ivy.less(**dict(zip(conts.keys(), xs)), **kw)
                if ivy.is_array(xs[0])
                else xs,
                list(conts.values()),
                key_chains,
                to_apply,
                prune_unapplied,
                map_nests=map_nests,
            ),
            out=out,
        )

    def less_equal(
        self: ivy.Container,
        x2: Union[ivy.Container, ivy.Array, ivy.NativeArray],
        key_chains: Optional[Union[List[str], Dict[str, str]]] = None,
        to_apply: bool = True,
        prune_unapplied: bool = False,
        map_nests: bool = False,
        *,
        out: Optional[ivy.Container] = None,
    ) -> ivy.Container:
        kw = {}
        conts = {"x1": self}
        if ivy.is_array(x2):
            kw["x2"] = x2
        else:
            conts["x2"] = x2
        return ContainerBase.handle_inplace(
            ContainerBase.multi_map(
                lambda xs, _: ivy.less_equal(**dict(zip(conts.keys(), xs)), **kw)
                if ivy.is_array(xs[0])
                else xs,
                list(conts.values()),
                key_chains,
                to_apply,
                prune_unapplied,
                map_nests=map_nests,
            ),
            out=out,
        )

    def log(
        self: ivy.Container,
        key_chains: Optional[Union[List[str], Dict[str, str]]] = None,
        to_apply: bool = True,
        prune_unapplied: bool = False,
        map_sequences: bool = False,
        *,
        out: Optional[ivy.Container] = None,
    ) -> ivy.Container:
        return self.handle_inplace(
            self.map(
                lambda x_, _: ivy.log(x_) if ivy.is_array(x_) else x_,
                key_chains,
                to_apply,
                prune_unapplied,
                map_sequences,
            ),
            out=out,
        )

    def log1p(
        self: ivy.Container,
        key_chains: Optional[Union[List[str], Dict[str, str]]] = None,
        to_apply: bool = True,
        prune_unapplied: bool = False,
        map_sequences: bool = False,
        *,
        out: Optional[ivy.Container] = None,
    ) -> ivy.Container:
        return self.handle_inplace(
            self.map(
                lambda x_, _: ivy.log1p(x_) if ivy.is_array(x_) else x_,
                key_chains,
                to_apply,
                prune_unapplied,
                map_sequences,
            ),
            out=out,
        )

    def log2(
        self: ivy.Container,
        key_chains: Optional[Union[List[str], Dict[str, str]]] = None,
        to_apply: bool = True,
        prune_unapplied: bool = False,
        map_sequences: bool = False,
        *,
        out: Optional[ivy.Container] = None,
    ) -> ivy.Container:
        return self.handle_inplace(
            self.map(
                lambda x_, _: ivy.log2(x_) if ivy.is_array(x_) else x_,
                key_chains,
                to_apply,
                prune_unapplied,
                map_sequences,
            ),
            out=out,
        )

    def log10(
        self: ivy.Container,
        key_chains: Optional[Union[List[str], Dict[str, str]]] = None,
        to_apply: bool = True,
        prune_unapplied: bool = False,
        map_sequences: bool = False,
        *,
        out: Optional[ivy.Container] = None,
    ) -> ivy.Container:
        return self.handle_inplace(
            self.map(
                lambda x_, _: ivy.log10(x_) if ivy.is_array(x_) else x_,
                key_chains,
                to_apply,
                prune_unapplied,
                map_sequences,
            ),
            out=out,
        )

    def logaddexp(
        self: ivy.Container,
        x2: Union[ivy.Container, ivy.Array, ivy.NativeArray],
        key_chains: Optional[Union[List[str], Dict[str, str]]] = None,
        to_apply: bool = True,
        prune_unapplied: bool = False,
        map_nests: bool = False,
        *,
        out: Optional[ivy.Container] = None,
    ) -> ivy.Container:
        kw = {}
        conts = {"x1": self}
        if ivy.is_array(x2):
            kw["x2"] = x2
        else:
            conts["x2"] = x2
        return ContainerBase.handle_inplace(
            ContainerBase.multi_map(
                lambda xs, _: ivy.logaddexp(**dict(zip(conts.keys(), xs)), **kw)
                if ivy.is_array(xs[0])
                else xs,
                list(conts.values()),
                key_chains,
                to_apply,
                prune_unapplied,
                map_nests=map_nests,
            ),
            out=out,
        )

    def logical_and(
        self: ivy.Container,
        x2: Union[ivy.Container, ivy.Array, ivy.NativeArray],
        key_chains: Optional[Union[List[str], Dict[str, str]]] = None,
        to_apply: bool = True,
        prune_unapplied: bool = False,
        map_nests: bool = False,
        *,
        out: Optional[ivy.Container] = None,
    ) -> ivy.Container:
        kw = {}
        conts = {"x1": self}
        if ivy.is_array(x2):
            kw["x2"] = x2
        else:
            conts["x2"] = x2
        return ContainerBase.handle_inplace(
            ContainerBase.multi_map(
                lambda xs, _: ivy.logical_and(**dict(zip(conts.keys(), xs)), **kw)
                if ivy.is_array(xs[0])
                else xs,
                list(conts.values()),
                key_chains,
                to_apply,
                prune_unapplied,
                map_nests=map_nests,
            ),
            out=out,
        )

    def logical_not(
        self: ivy.Container,
        key_chains: Optional[Union[List[str], Dict[str, str]]] = None,
        to_apply: bool = True,
        prune_unapplied: bool = False,
        map_sequences: bool = False,
        *,
        out: Optional[ivy.Container] = None,
    ) -> ivy.Container:
        return self.handle_inplace(
            self.map(
                lambda x_, _: ivy.logical_not(x_) if ivy.is_array(x_) else x_,
                key_chains,
                to_apply,
                prune_unapplied,
                map_sequences,
            ),
            out=out,
        )

    def logical_or(
        self: ivy.Container,
        x2: Union[ivy.Container, ivy.Array, ivy.NativeArray],
        key_chains: Optional[Union[List[str], Dict[str, str]]] = None,
        to_apply: bool = True,
        prune_unapplied: bool = False,
        map_nests: bool = False,
        *,
        out: Optional[ivy.Container] = None,
    ) -> ivy.Container:
        kw = {}
        conts = {"x1": self}
        if ivy.is_array(x2):
            kw["x2"] = x2
        else:
            conts["x2"] = x2
        return ContainerBase.handle_inplace(
            ContainerBase.multi_map(
                lambda xs, _: ivy.logical_or(**dict(zip(conts.keys(), xs)), **kw)
                if ivy.is_array(xs[0])
                else xs,
                list(conts.values()),
                key_chains,
                to_apply,
                prune_unapplied,
                map_nests=map_nests,
            ),
            out=out,
        )

    def logical_xor(
        self: ivy.Container,
        x2: Union[ivy.Container, ivy.Array, ivy.NativeArray],
        key_chains: Optional[Union[List[str], Dict[str, str]]] = None,
        to_apply: bool = True,
        prune_unapplied: bool = False,
        map_nests: bool = False,
        *,
        out: Optional[ivy.Container] = None,
    ) -> ivy.Container:
        kw = {}
        conts = {"x1": self}
        if ivy.is_array(x2):
            kw["x2"] = x2
        else:
            conts["x2"] = x2
        return ContainerBase.handle_inplace(
            ContainerBase.multi_map(
                lambda xs, _: ivy.logical_xor(**dict(zip(conts.keys(), xs)), **kw)
                if ivy.is_array(xs[0])
                else xs,
                list(conts.values()),
                key_chains,
                to_apply,
                prune_unapplied,
                map_nests=map_nests,
            ),
            out=out,
        )

    @staticmethod
    def static_multiply(
        x1: Union[ivy.Array, ivy.NativeArray, ivy.Container],
        x2: Union[ivy.Array, ivy.NativeArray, ivy.Container],
        key_chains: Optional[Union[List[str], Dict[str, str]]] = None,
        to_apply: bool = True,
        prune_unapplied: bool = False,
        map_sequences: bool = False,
        *,
        out: Optional[ivy.Container] = None,
    ) -> ivy.Container:
        return ContainerBase.multi_map_in_static_method(
            "multiply",
            x1,
            x2,
            key_chains=key_chains,
            to_apply=to_apply,
            prune_unapplied=prune_unapplied,
            map_sequences=map_sequences,
            out=out,
        )

    def multiply(
        self: ivy.Container,
        x2: Union[ivy.Container, ivy.Array, ivy.NativeArray],
        key_chains: Optional[Union[List[str], Dict[str, str]]] = None,
        to_apply: bool = True,
        prune_unapplied: bool = False,
        map_sequences: bool = False,
        *,
        out: Optional[ivy.Container] = None,
    ) -> ivy.Container:
        return self.static_multiply(
            self, x2, key_chains, to_apply, prune_unapplied, map_sequences, out=out
        )

    def negative(
        self: ivy.Container,
        key_chains: Optional[Union[List[str], Dict[str, str]]] = None,
        to_apply: bool = True,
        prune_unapplied: bool = False,
        map_sequences: bool = False,
        *,
        out: Optional[ivy.Container] = None,
    ) -> ivy.Container:
        return self.handle_inplace(
            self.map(
                lambda x_, _: ivy.negative(x_) if ivy.is_array(x_) else x_,
                key_chains,
                to_apply,
                prune_unapplied,
                map_sequences,
            ),
            out=out,
        )

    def not_equal(
        self: ivy.Container,
        x2: Union[ivy.Container, ivy.Array, ivy.NativeArray],
        key_chains: Optional[Union[List[str], Dict[str, str]]] = None,
        to_apply: bool = True,
        prune_unapplied: bool = False,
        map_nests: bool = False,
        *,
        out: Optional[ivy.Container] = None,
    ) -> ivy.Container:
        kw = {}
        conts = {"x1": self}
        if ivy.is_array(x2):
            kw["x2"] = x2
        else:
            conts["x2"] = x2
        return ContainerBase.handle_inplace(
            ContainerBase.multi_map(
                lambda xs, _: ivy.not_equal(**dict(zip(conts.keys(), xs)), **kw)
                if ivy.is_array(xs[0])
                else xs,
                list(conts.values()),
                key_chains,
                to_apply,
                prune_unapplied,
                map_nests=map_nests,
            ),
            out=out,
        )

    def positive(
        self: ivy.Container,
        key_chains: Optional[Union[List[str], Dict[str, str]]] = None,
        to_apply: bool = True,
        prune_unapplied: bool = False,
        map_sequences: bool = False,
        *,
        out: Optional[ivy.Container] = None,
    ) -> ivy.Container:
        return self.handle_inplace(
            self.map(
                lambda x_, _: ivy.positive(x_) if ivy.is_array(x_) else x_,
                key_chains,
                to_apply,
                prune_unapplied,
                map_sequences,
            ),
            out=out,
        )

    def pow(
        self: ivy.Container,
        x2: Union[ivy.Container, ivy.Array, ivy.NativeArray],
        key_chains: Optional[Union[List[str], Dict[str, str]]] = None,
        to_apply: bool = True,
        prune_unapplied: bool = False,
        map_nests: bool = False,
        *,
        out: Optional[ivy.Container] = None,
    ) -> ivy.Container:
        kw = {}
        conts = {"x1": self}
        if ivy.is_array(x2):
            kw["x2"] = x2
        else:
            conts["x2"] = x2
        return ContainerBase.handle_inplace(
            ContainerBase.multi_map(
                lambda xs, _: ivy.pow(**dict(zip(conts.keys(), xs)), **kw)
                if ivy.is_array(xs[0])
                else xs,
                list(conts.values()),
                key_chains,
                to_apply,
                prune_unapplied,
                map_nests=map_nests,
            ),
            out=out,
        )

    def remainder(
        self: ivy.Container,
        x2: Union[ivy.Container, ivy.Array, ivy.NativeArray],
        key_chains: Optional[Union[List[str], Dict[str, str]]] = None,
        to_apply: bool = True,
        prune_unapplied: bool = False,
        map_nests: bool = False,
        *,
        out: Optional[ivy.Container] = None,
    ) -> ivy.Container:
        kw = {}
        conts = {"x1": self}
        if ivy.is_array(x2):
            kw["x2"] = x2
        else:
            conts["x2"] = x2
        return ContainerBase.handle_inplace(
            ContainerBase.multi_map(
                lambda xs, _: ivy.remainder(**dict(zip(conts.keys(), xs)), **kw)
                if ivy.is_array(xs[0])
                else xs,
                list(conts.values()),
                key_chains,
                to_apply,
                prune_unapplied,
                map_nests=map_nests,
            ),
            out=out,
        )

    def round(
        self: ivy.Container,
        key_chains: Optional[Union[List[str], Dict[str, str]]] = None,
        to_apply: bool = True,
        prune_unapplied: bool = False,
        map_sequences: bool = False,
        *,
        out: Optional[ivy.Container] = None,
    ) -> ivy.Container:
        return self.handle_inplace(
            self.map(
                lambda x_, _: ivy.round(x_) if ivy.is_array(x_) else x_,
                key_chains,
                to_apply,
                prune_unapplied,
                map_sequences,
            ),
            out=out,
        )

    def sign(
        self: ivy.Container,
        key_chains: Optional[Union[List[str], Dict[str, str]]] = None,
        to_apply: bool = True,
        prune_unapplied: bool = False,
        map_sequences: bool = False,
        *,
        out: Optional[ivy.Container] = None,
    ) -> ivy.Container:
        return self.handle_inplace(
            self.map(
                lambda x_, _: ivy.sign(x_) if ivy.is_array(x_) else x_,
                key_chains,
                to_apply,
                prune_unapplied,
                map_sequences,
            ),
            out=out,
        )

    def sin(
        self: ivy.Container,
        key_chains: Optional[Union[List[str], Dict[str, str]]] = None,
        to_apply: bool = True,
        prune_unapplied: bool = False,
        map_sequences: bool = False,
        *,
        out: Optional[ivy.Container] = None,
    ) -> ivy.Container:
        return self.handle_inplace(
            self.map(
                lambda x_, _: ivy.sin(x_) if ivy.is_array(x_) else x_,
                key_chains,
                to_apply,
                prune_unapplied,
                map_sequences,
            ),
            out=out,
        )

    def sinh(
        self: ivy.Container,
        key_chains: Optional[Union[List[str], Dict[str, str]]] = None,
        to_apply: bool = True,
        prune_unapplied: bool = False,
        map_sequences: bool = False,
        *,
        out: Optional[ivy.Container] = None,
    ) -> ivy.Container:
        return self.handle_inplace(
            self.map(
                lambda x_, _: ivy.sinh(x_) if ivy.is_array(x_) else x_,
                key_chains,
                to_apply,
                prune_unapplied,
                map_sequences,
            ),
            out=out,
        )

    def square(
        self: ivy.Container,
        key_chains: Optional[Union[List[str], Dict[str, str]]] = None,
        to_apply: bool = True,
        prune_unapplied: bool = False,
        map_sequences: bool = False,
        *,
        out: Optional[ivy.Container] = None,
    ) -> ivy.Container:
        return self.handle_inplace(
            self.map(
                lambda x_, _: ivy.square(x_) if ivy.is_array(x_) else x_,
                key_chains,
                to_apply,
                prune_unapplied,
                map_sequences,
            ),
            out=out,
        )

    def sqrt(
        self: ivy.Container,
        key_chains: Optional[Union[List[str], Dict[str, str]]] = None,
        to_apply: bool = True,
        prune_unapplied: bool = False,
        map_sequences: bool = False,
        *,
        out: Optional[ivy.Container] = None,
    ) -> ivy.Container:
        return self.handle_inplace(
            self.map(
                lambda x_, _: ivy.sqrt(x_) if ivy.is_array(x_) else x_,
                key_chains,
                to_apply,
                prune_unapplied,
                map_sequences,
            ),
            out=out,
        )

    @staticmethod
    def static_subtract(
        x1: Union[ivy.Array, ivy.NativeArray, ivy.Container],
        x2: Union[ivy.Array, ivy.NativeArray, ivy.Container],
        key_chains: Optional[Union[List[str], Dict[str, str]]] = None,
        to_apply: bool = True,
        prune_unapplied: bool = False,
        map_sequences: bool = False,
        *,
        out: Optional[ivy.Container] = None,
    ) -> ivy.Container:
        return ContainerBase.multi_map_in_static_method(
            "subtract",
            x1,
            x2,
            key_chains=key_chains,
            to_apply=to_apply,
            prune_unapplied=prune_unapplied,
            map_sequences=map_sequences,
            out=out,
        )

    def subtract(
        self: ivy.Container,
        x2: Union[ivy.Container, ivy.Array, ivy.NativeArray],
        key_chains: Optional[Union[List[str], Dict[str, str]]] = None,
        to_apply: bool = True,
        prune_unapplied: bool = False,
        map_sequences: bool = False,
        *,
        out: Optional[ivy.Container] = None,
    ) -> ivy.Container:
        return self.static_subtract(
            self, x2, key_chains, to_apply, prune_unapplied, map_sequences, out=out
        )

    @staticmethod
    def static_tan(
        x: ivy.Container,
        key_chains: Optional[Union[List[str], Dict[str, str]]] = None,
        to_apply: bool = True,
        prune_unapplied: bool = False,
        map_sequences: bool = False,
        *,
        out: Optional[ivy.Container] = None,
    ) -> ivy.Container:
        """
        ivy.Container static method variant of ivy.tan. This method simply wraps the
        function, and so the docstring for ivy.tan also applies to this method
        with minimal changes.

        Examples
        --------
        With :code:`ivy.Container` input:

        >>> x = ivy.Container(a=ivy.array([0., 1., 2.]), b=ivy.array([3., 4., 5.]))
        >>> y = ivy.Container.static_tan(x)
        >>> print(y)
        {
            a: ivy.array([0., 1.56, -2.19]),
            b: ivy.array([-0.143, 1.16, -3.38])
        }
        """
        return ContainerBase.multi_map_in_static_method(
            "tan",
            x,
            key_chains=key_chains,
            to_apply=to_apply,
            prune_unapplied=prune_unapplied,
            map_sequences=map_sequences,
            out=out,
        )

    def tan(
        self: ivy.Container,
        key_chains: Optional[Union[List[str], Dict[str, str]]] = None,
        to_apply: bool = True,
        prune_unapplied: bool = False,
        map_sequences: bool = False,
        *,
        out: Optional[ivy.Container] = None,
    ) -> ivy.Container:
        """
        ivy.Container instance method variant of ivy.tan. This method simply wraps the
        function, and so the docstring for ivy.tan also applies to this method
        with minimal changes.

        Examples
        --------
        >>> x = ivy.Container(a=ivy.array([0., 1., 2.]), b=ivy.array([3., 4., 5.]))
        >>> y = x.tan()
        >>> print(y)
        {
            a:ivy.array([0., 1.56, -2.19]),
            b:ivy.array([-0.143, 1.16, -3.38])
        }
        """
        return self.static_tan(
            self, key_chains, to_apply, prune_unapplied, map_sequences, out=out
        )

    @staticmethod
    def static_tanh(
            x: ivy.Container,
            key_chains: Optional[Union[List[str], Dict[str, str]]] = None,
            to_apply: bool = True,
            prune_unapplied: bool = False,
            map_sequences: bool = False,
            *,
            out: Optional[ivy.Container] = None,
    ) -> ivy.Container:
        """
        ivy.Container static method variant of ivy.tanh. This method simply wraps the
        function, and so the docstring for ivy.tanh also applies to this method
        with minimal changes.

        Examples
        --------
        With :code:`ivy.Container` input:

        >>> x = ivy.Container(a=ivy.array([0., 1., 2.]), b=ivy.array([3., 4., 5.]))
        >>> y = ivy.Container.static_tanh(x)
        >>> print(y)
        {
            a: ivy.array([0., 0.76, 0.96]),
            b: ivy.array([0.995, 0.999, 0.9999])
        }
        """
        return ContainerBase.multi_map_in_static_method(
            "tanh",
            x,
            key_chains=key_chains,
            to_apply=to_apply,
            prune_unapplied=prune_unapplied,
            map_sequences=map_sequences,
            out=out,
        )

    def tanh(
        self: ivy.Container,
        key_chains: Optional[Union[List[str], Dict[str, str]]] = None,
        to_apply: bool = True,
        prune_unapplied: bool = False,
        map_sequences: bool = False,
        *,
        out: Optional[ivy.Container] = None,
    ) -> ivy.Container:
        """
        ivy.Container instance method variant of ivy.tanh. This method simply wraps the
        function, and so the docstring for ivy.tanh also applies to this method
        with minimal changes.

        Examples
        --------
        >>> x = ivy.Container(a=ivy.array([0., 1., 2.]),\
                              b=ivy.array([3., 4., 5.]))
        >>> y = x.tanh()
        >>> print(y)
        {
            a:ivy.array([0., 0.762, 0.964]),
            b:ivy.array([0.995, 0.999, 1.])
        }
        """
        return self.static_tanh(
            self, key_chains, to_apply, prune_unapplied, map_sequences, out=out
        )

    def trunc(
        self: ivy.Container,
        key_chains: Optional[Union[List[str], Dict[str, str]]] = None,
        to_apply: bool = True,
        prune_unapplied: bool = False,
        map_sequences: bool = False,
        *,
        out: Optional[ivy.Container] = None,
    ) -> ivy.Container:
        return self.handle_inplace(
            self.map(
                lambda x_, _: ivy.trunc(x_) if ivy.is_array(x_) else x_,
                key_chains,
                to_apply,
                prune_unapplied,
                map_sequences,
            ),
            out=out,
        )

    def erf(
        self: ivy.Container,
        key_chains: Optional[Union[List[str], Dict[str, str]]] = None,
        to_apply: bool = True,
        prune_unapplied: bool = False,
        map_sequences: bool = False,
        *,
        out: Optional[ivy.Container] = None,
    ) -> ivy.Container:
        return self.handle_inplace(
            self.map(
                lambda x_, _: ivy.erf(x_) if ivy.is_array(x_) else x_,
                key_chains,
                to_apply,
                prune_unapplied,
                map_sequences,
            ),
            out=out,
        )<|MERGE_RESOLUTION|>--- conflicted
+++ resolved
@@ -58,7 +58,6 @@
         *,
         out: Optional[ivy.Container] = None,
     ) -> ivy.Container:
-<<<<<<< HEAD
         """
         ivy.Container instance method variant of ivy.abs. This method simply wraps the
         function, and so the docstring for ivy.abs also applies to this method
@@ -85,17 +84,6 @@
             prune_unapplied, 
             map_sequences, 
             out=out
-=======
-        return self.handle_inplace(
-            self.map(
-                lambda x_, _: ivy.abs(x_) if ivy.is_array(x_) else x_,
-                key_chains,
-                to_apply,
-                prune_unapplied,
-                map_sequences,
-            ),
-            out=out,
->>>>>>> db98b8ff
         )
 
     def acosh(
