--- conflicted
+++ resolved
@@ -3452,11 +3452,7 @@
         ret
             a container containing the element-wise results. The returned container
             must have a data type of ``bool``.
-<<<<<<< HEAD
-        
-=======
-
->>>>>>> 90b35e89
+
         Examples
         --------
         >>> x = ivy.Container(a=ivy.array([4, 5, 6]),\
