# global
from typing import Optional, Union, List, Dict

# local
import ivy
from ivy.container.base import ContainerBase

# ToDo: implement all methods here as public instance methods


# noinspection PyMissingConstructor
class ContainerWithElementwise(ContainerBase):
    @staticmethod
    def static_abs(
        x: Union[float, ivy.Container, ivy.Array, ivy.NativeArray],
        key_chains: Optional[Union[List[str], Dict[str, str]]] = None,
        to_apply: bool = True,
        prune_unapplied: bool = False,
        map_sequences: bool = False,
        *,
        out: Optional[ivy.Container] = None,
    ) -> ivy.Container:
        """
        ivy.Container static method variant of ivy.abs. This method simply wraps the
        function, and so the docstring for ivy.abs also applies to this method
        with minimal changes.

        Examples
        --------
        With one :code:`ivy.Container` input:

        >>> x = ivy.Container(a=ivy.array([0., 2.6, -3.5]),\
                            b=ivy.array([4.5, -5.3, -0, -2.3]))
        >>> y = ivy.Container.static_abs(x)
        >>> print(y)
        {
            a: ivy.array([0., 2.6, 3.5]),
            b: ivy.array([4.5, 5.3, 0, 2.3])
        }

        """
        return ContainerBase.multi_map_in_static_method(
            "abs",
            x,
            key_chains=key_chains,
            to_apply=to_apply,
            prune_unapplied=prune_unapplied,
            map_sequences=map_sequences,
            out=out,
        )
<<<<<<< HEAD

=======
    
>>>>>>> d1b582bc
    def abs(
        self: ivy.Container,
        key_chains: Optional[Union[List[str], Dict[str, str]]] = None,
        to_apply: bool = True,
        prune_unapplied: bool = False,
        map_sequences: bool = False,
        *,
        out: Optional[ivy.Container] = None,
    ) -> ivy.Container:
        """
        ivy.Container instance method variant of ivy.abs. This method simply wraps the
        function, and so the docstring for ivy.abs also applies to this method
        with minimal changes.

        Examples
        --------
        Using :code:`ivy.Container` instance method:

        >>> x = ivy.Container(a=ivy.array([-1.6, 2.6, -3.5]),\
                            b=ivy.array([4.5, -5.3, -2.3]))
        >>> y = x.abs()
        >>> print(y)
        {
            a: ivy.array([1.6, 2.6, 3.5]),
            b: ivy.array([4.5, 5.3, 2.3])
        }

        """
        return self.static_abs(
<<<<<<< HEAD
            self, key_chains, to_apply, prune_unapplied, map_sequences, out=out
=======
            self, 
            key_chains, 
            to_apply, 
            prune_unapplied, 
            map_sequences, 
            out=out
>>>>>>> d1b582bc
        )

    def acosh(
        self: ivy.Container,
        key_chains: Optional[Union[List[str], Dict[str, str]]] = None,
        to_apply: bool = True,
        prune_unapplied: bool = False,
        map_sequences: bool = False,
        *,
        out: Optional[ivy.Container] = None,
    ) -> ivy.Container:
        return self.handle_inplace(
            self.map(
                lambda x_, _: ivy.acosh(x_) if ivy.is_array(x_) else x_,
                key_chains,
                to_apply,
                prune_unapplied,
                map_sequences,
            ),
            out=out,
        )

    def acos(
        self: ivy.Container,
        key_chains: Optional[Union[List[str], Dict[str, str]]] = None,
        to_apply: bool = True,
        prune_unapplied: bool = False,
        map_sequences: bool = False,
        *,
        out: Optional[ivy.Container] = None,
    ) -> ivy.Container:
        return self.handle_inplace(
            self.map(
                lambda x_, _: ivy.acos(x_) if ivy.is_array(x_) else x_,
                key_chains,
                to_apply,
                prune_unapplied,
                map_sequences,
            ),
            out=out,
        )

    @staticmethod
    def static_add(
        x1: Union[ivy.Array, ivy.NativeArray, ivy.Container],
        x2: Union[ivy.Array, ivy.NativeArray, ivy.Container],
        key_chains: Optional[Union[List[str], Dict[str, str]]] = None,
        to_apply: bool = True,
        prune_unapplied: bool = False,
        map_sequences: bool = False,
        *,
        out: Optional[ivy.Container] = None,
    ) -> ivy.Container:
        """
        ivy.Container static method variant of ivy.add. This method simply wraps the
        function, and so the docstring for ivy.add also applies to this method
        with minimal changes.

        Examples
        --------
        With one :code:`ivy.Container` input:

        >>> x = ivy.array([[1.1, 2.3, -3.6]])
        >>> y = ivy.Container(a=ivy.array([[4.], [5.], [6.]]),\
                            b=ivy.array([[5.], [6.], [7.]]))
        >>> z = ivy.Container.static_add(x, y)
        >>> print(z)
        {
            a: ivy.array([[5.1, 6.3, 0.4],
                          [6.1, 7.3, 1.4],
                          [7.1, 8.3, 2.4]]),
            b: ivy.array([[6.1, 7.3, 1.4],
                          [7.1, 8.3, 2.4],
                          [8.1, 9.3, 3.4]])
        }

        With multiple :code:`ivy.Container` inputs:

        >>> x = ivy.Container(a=ivy.array([1, 2, 3]), \
                            b=ivy.array([2, 3, 4]))
        >>> y = ivy.Container(a=ivy.array([4, 5, 6]),\
                            b=ivy.array([5, 6, 7]))
        >>> z = ivy.Container.static_add(x, y)
        >>> print(z)
        {
            a: ivy.array([5, 7, 9]),
            b: ivy.array([7, 9, 11])
        }
        """
        return ContainerBase.multi_map_in_static_method(
            "add",
            x1,
            x2,
            key_chains=key_chains,
            to_apply=to_apply,
            prune_unapplied=prune_unapplied,
            map_sequences=map_sequences,
            out=out,
        )

    def add(
        self: ivy.Container,
        x2: Union[ivy.Container, ivy.Array, ivy.NativeArray],
        key_chains: Optional[Union[List[str], Dict[str, str]]] = None,
        to_apply: bool = True,
        prune_unapplied: bool = False,
        map_sequences: bool = False,
        *,
        out: Optional[ivy.Container] = None,
    ) -> ivy.Container:
        """
        ivy.Container instance method variant of ivy.add. This method simply wraps the
        function, and so the docstring for ivy.add also applies to this method
        with minimal changes.

        Examples
        --------
        >>> x = ivy.Container(a=ivy.array([1, 2, 3]),\
                             b=ivy.array([2, 3, 4]))
        >>> y = ivy.Container(a=ivy.array([4, 5, 6]),\
                             b=ivy.array([5, 6, 7]))

        >>> z = x.add(y)
        >>> print(z)
        {
            a: ivy.array([5, 7, 9]),
            b: ivy.array([7, 9, 11])
        }
        """
        return self.static_add(
            self, x2, key_chains, to_apply, prune_unapplied, map_sequences, out=out
        )

    def asin(
        self: ivy.Container,
        key_chains: Optional[Union[List[str], Dict[str, str]]] = None,
        to_apply: bool = True,
        prune_unapplied: bool = False,
        map_sequences: bool = False,
        *,
        out: Optional[ivy.Container] = None,
    ) -> ivy.Container:
        return self.handle_inplace(
            self.map(
                lambda x_, _: ivy.asin(x_) if ivy.is_array(x_) else x_,
                key_chains,
                to_apply,
                prune_unapplied,
                map_sequences,
            ),
            out=out,
        )

    @staticmethod
    def static_asinh(
        x: ivy.Container,
        key_chains: Optional[Union[List[str], Dict[str, str]]] = None,
        to_apply: bool = True,
        prune_unapplied: bool = False,
        map_sequences: bool = False,
        *,
        out: Optional[ivy.Container] = None,
    ) -> ivy.Container:
        """
        ivy.Container static method variant of ivy.asinh. This method simply wraps the
        function, and so the docstring for ivy.asinh also applies to this method
        with minimal changes.

        Examples
        --------
        With one :code:`ivy.Container` input:

        >>> x = ivy.Container(a=ivy.array([1.5, 0., -3.5]),\
                            b=ivy.array([3.4, -5.3, -0, -2.8]))
        >>> y = ivy.Container.static_asinh(x)
        >>> print(y)
        {
            a: ivy.array([1.19, 0., -1.97]),
            b: ivy.array([1.94, -2.37, 0., -1.75])
        }
        """
        return ContainerBase.multi_map_in_static_method(
            "asinh",
            x,
            key_chains=key_chains,
            to_apply=to_apply,
            prune_unapplied=prune_unapplied,
            map_sequences=map_sequences,
            out=out,
        )

    def asinh(
        self: ivy.Container,
        key_chains: Optional[Union[List[str], Dict[str, str]]] = None,
        to_apply: bool = True,
        prune_unapplied: bool = False,
        map_sequences: bool = False,
        *,
        out: Optional[ivy.Container] = None,
    ) -> ivy.Container:
        """
        ivy.Container instance method variant of ivy.asinh. This method simply wraps the
        function, and so the docstring for ivy.asinh also applies to this method
        with minimal changes.

        Examples
        --------
        Using :code:`ivy.Container` instance method:

        >>> x = ivy.Container(a=ivy.array([-1, 3.7, -5.1]),\
                            b=ivy.array([4.5, -2.4, -1.5]))
        >>> y = x.asinh()
        >>> print(y)
        {
            a: ivy.array([-0.881, 2.02, -2.33]),
            b: ivy.array([2.21, -1.61, -1.19])
        }
        """
        return self.static_asinh(
            self, key_chains, to_apply, prune_unapplied, map_sequences, out=out
        )

    def atan(
        self: ivy.Container,
        key_chains: Optional[Union[List[str], Dict[str, str]]] = None,
        to_apply: bool = True,
        prune_unapplied: bool = False,
        map_sequences: bool = False,
        *,
        out: Optional[ivy.Container] = None,
    ) -> ivy.Container:
        return self.handle_inplace(
            self.map(
                lambda x_, _: ivy.atan(x_) if ivy.is_array(x_) else x_,
                key_chains,
                to_apply,
                prune_unapplied,
                map_sequences,
            ),
            out=out,
        )

    def atan2(
        self: ivy.Container,
        x2: Union[ivy.Container, ivy.Array, ivy.NativeArray],
        key_chains: Optional[Union[List[str], Dict[str, str]]] = None,
        to_apply: bool = True,
        prune_unapplied: bool = False,
        map_nests: bool = False,
        *,
        out: Optional[ivy.Container] = None,
    ) -> ivy.Container:
        kw = {}
        conts = {"x1": self}
        if ivy.is_array(x2):
            kw["x2"] = x2
        else:
            conts["x2"] = x2
        return ContainerBase.handle_inplace(
            ContainerBase.multi_map(
                lambda xs, _: ivy.atan2(**dict(zip(conts.keys(), xs)), **kw)
                if ivy.is_array(xs[0])
                else xs,
                list(conts.values()),
                key_chains,
                to_apply,
                prune_unapplied,
                map_nests=map_nests,
            ),
            out=out,
        )

    def atanh(
        self: ivy.Container,
        key_chains: Optional[Union[List[str], Dict[str, str]]] = None,
        to_apply: bool = True,
        prune_unapplied: bool = False,
        map_sequences: bool = False,
        *,
        out: Optional[ivy.Container] = None,
    ) -> ivy.Container:
        return self.handle_inplace(
            self.map(
                lambda x_, _: ivy.atanh(x_) if ivy.is_array(x_) else x_,
                key_chains,
                to_apply,
                prune_unapplied,
                map_sequences,
            ),
            out=out,
        )

    def bitwise_and(
        self: ivy.Container,
        x2: Union[ivy.Container, ivy.Array, ivy.NativeArray],
        key_chains: Optional[Union[List[str], Dict[str, str]]] = None,
        to_apply: bool = True,
        prune_unapplied: bool = False,
        map_nests: bool = False,
        *,
        out: Optional[ivy.Container] = None,
    ) -> ivy.Container:
        kw = {}
        conts = {"x1": self}
        if ivy.is_array(x2):
            kw["x2"] = x2
        else:
            conts["x2"] = x2
        return ContainerBase.handle_inplace(
            ContainerBase.multi_map(
                lambda xs, _: ivy.bitwise_and(**dict(zip(conts.keys(), xs)), **kw)
                if ivy.is_array(xs[0])
                else xs,
                list(conts.values()),
                key_chains,
                to_apply,
                prune_unapplied,
                map_nests=map_nests,
            ),
            out=out,
        )

    def bitwise_left_shift(
        self: ivy.Container,
        x2: Union[ivy.Container, ivy.Array, ivy.NativeArray],
        key_chains: Optional[Union[List[str], Dict[str, str]]] = None,
        to_apply: bool = True,
        prune_unapplied: bool = False,
        map_nests: bool = False,
        *,
        out: Optional[ivy.Container] = None,
    ) -> ivy.Container:
        kw = {}
        conts = {"x1": self}
        if ivy.is_array(x2):
            kw["x2"] = x2
        else:
            conts["x2"] = x2
        return ContainerBase.handle_inplace(
            ContainerBase.multi_map(
                lambda xs, _: ivy.bitwise_left_shift(
                    **dict(zip(conts.keys(), xs)), **kw
                )
                if ivy.is_array(xs[0])
                else xs,
                list(conts.values()),
                key_chains,
                to_apply,
                prune_unapplied,
                map_nests=map_nests,
            ),
            out=out,
        )

    def bitwise_invert(
        self: ivy.Container,
        key_chains: Optional[Union[List[str], Dict[str, str]]] = None,
        to_apply: bool = True,
        prune_unapplied: bool = False,
        map_sequences: bool = False,
        *,
        out: Optional[ivy.Container] = None,
    ) -> ivy.Container:
        return self.handle_inplace(
            self.map(
                lambda x_, _: ivy.bitwise_invert(x_) if ivy.is_array(x_) else x_,
                key_chains,
                to_apply,
                prune_unapplied,
                map_sequences,
            ),
            out=out,
        )

    def bitwise_or(
        self: ivy.Container,
        x2: Union[ivy.Container, ivy.Array, ivy.NativeArray],
        key_chains: Optional[Union[List[str], Dict[str, str]]] = None,
        to_apply: bool = True,
        prune_unapplied: bool = False,
        map_nests: bool = False,
        *,
        out: Optional[ivy.Container] = None,
    ) -> ivy.Container:
        kw = {}
        conts = {"x1": self}
        if ivy.is_array(x2):
            kw["x2"] = x2
        else:
            conts["x2"] = x2
        return ContainerBase.handle_inplace(
            ContainerBase.multi_map(
                lambda xs, _: ivy.bitwise_or(**dict(zip(conts.keys(), xs)), **kw)
                if ivy.is_array(xs[0])
                else xs,
                list(conts.values()),
                key_chains,
                to_apply,
                prune_unapplied,
                map_nests=map_nests,
            ),
            out=out,
        )

    def bitwise_right_shift(
        self: ivy.Container,
        x2: Union[ivy.Container, ivy.Array, ivy.NativeArray],
        key_chains: Optional[Union[List[str], Dict[str, str]]] = None,
        to_apply: bool = True,
        prune_unapplied: bool = False,
        map_nests: bool = False,
        *,
        out: Optional[ivy.Container] = None,
    ) -> ivy.Container:
        kw = {}
        conts = {"x1": self}
        if ivy.is_array(x2):
            kw["x2"] = x2
        else:
            conts["x2"] = x2
        return ContainerBase.handle_inplace(
            ContainerBase.multi_map(
                lambda xs, _: ivy.bitwise_right_shift(
                    **dict(zip(conts.keys(), xs)), **kw
                )
                if ivy.is_array(xs[0])
                else xs,
                list(conts.values()),
                key_chains,
                to_apply,
                prune_unapplied,
                map_nests=map_nests,
            ),
            out=out,
        )

    def bitwise_xor(
        self: ivy.Container,
        x2: Union[ivy.Container, ivy.Array, ivy.NativeArray],
        key_chains: Optional[Union[List[str], Dict[str, str]]] = None,
        to_apply: bool = True,
        prune_unapplied: bool = False,
        map_nests: bool = False,
        *,
        out: Optional[ivy.Container] = None,
    ) -> ivy.Container:
        kw = {}
        conts = {"x1": self}
        if ivy.is_array(x2):
            kw["x2"] = x2
        else:
            conts["x2"] = x2
        return ContainerBase.handle_inplace(
            ContainerBase.multi_map(
                lambda xs, _: ivy.bitwise_xor(**dict(zip(conts.keys(), xs)), **kw)
                if ivy.is_array(xs[0])
                else xs,
                list(conts.values()),
                key_chains,
                to_apply,
                prune_unapplied,
                map_nests=map_nests,
            ),
            out=out,
        )

    def ceil(
        self: ivy.Container,
        key_chains: Optional[Union[List[str], Dict[str, str]]] = None,
        to_apply: bool = True,
        prune_unapplied: bool = False,
        map_sequences: bool = False,
        *,
        out: Optional[ivy.Container] = None,
    ) -> ivy.Container:
        """
        ivy.Container instance method variant of ivy.ceil. This method simply wraps the
        function, and so the docstring for ivy.ceil also applies to this method
        with minimal changes.

        Examples
        --------
        >>> x = ivy.Container(a=ivy.array([2.5, 0.5, -1.4]),\
                              b=ivy.array([5.4, -3.2, 5.2]))
        >>> y = x.ceil()
        >>> print(y)
        {
            a: ivy.array([3., 1., -1.]),
            b: ivy.array([6., -3., 6.])
        }
        """
        return self.handle_inplace(
            self.map(
                lambda x_, _: ivy.ceil(x_) if ivy.is_array(x_) else x_,
                key_chains,
                to_apply,
                prune_unapplied,
                map_sequences,
            ),
            out=out,
        )

    def cos(
        self: ivy.Container,
        key_chains: Optional[Union[List[str], Dict[str, str]]] = None,
        to_apply: bool = True,
        prune_unapplied: bool = False,
        map_sequences: bool = False,
        *,
        out: Optional[ivy.Container] = None,
    ) -> ivy.Container:
        return self.handle_inplace(
            self.map(
                lambda x_, _: ivy.cos(x_) if ivy.is_array(x_) else x_,
                key_chains,
                to_apply,
                prune_unapplied,
                map_sequences,
            ),
            out=out,
        )

    def cosh(
        self: ivy.Container,
        key_chains: Optional[Union[List[str], Dict[str, str]]] = None,
        to_apply: bool = True,
        prune_unapplied: bool = False,
        map_sequences: bool = False,
        *,
        out: Optional[ivy.Container] = None,
    ) -> ivy.Container:
        return self.handle_inplace(
            self.map(
                lambda x_, _: ivy.cosh(x_) if ivy.is_array(x_) else x_,
                key_chains,
                to_apply,
                prune_unapplied,
                map_sequences,
            ),
            out=out,
        )

    @staticmethod
    def static_divide(
        x1: Union[ivy.Array, ivy.NativeArray, ivy.Container],
        x2: Union[ivy.Array, ivy.NativeArray, ivy.Container],
        key_chains: Optional[Union[List[str], Dict[str, str]]] = None,
        to_apply: bool = True,
        prune_unapplied: bool = False,
        map_sequences: bool = False,
        *,
        out: Optional[ivy.Container] = None,
    ) -> ivy.Container:
        return ContainerBase.multi_map_in_static_method(
            "divide",
            x1,
            x2,
            key_chains=key_chains,
            to_apply=to_apply,
            prune_unapplied=prune_unapplied,
            map_sequences=map_sequences,
            out=out,
        )

    def divide(
        self: ivy.Container,
        x2: Union[ivy.Container, ivy.Array, ivy.NativeArray],
        key_chains: Optional[Union[List[str], Dict[str, str]]] = None,
        to_apply: bool = True,
        prune_unapplied: bool = False,
        map_sequences: bool = False,
        *,
        out: Optional[ivy.Container] = None,
    ) -> ivy.Container:
        return self.static_divide(
            self, x2, key_chains, to_apply, prune_unapplied, map_sequences, out=out
        )

    def equal(
        self: ivy.Container,
        x2: Union[ivy.Container, ivy.Array, ivy.NativeArray],
        key_chains: Optional[Union[List[str], Dict[str, str]]] = None,
        to_apply: bool = True,
        prune_unapplied: bool = False,
        map_nests: bool = False,
        *,
        out: Optional[ivy.Container] = None,
    ) -> ivy.Container:
        kw = {}
        conts = {"x1": self}
        if ivy.is_array(x2):
            kw["x2"] = x2
        else:
            conts["x2"] = x2
        return ContainerBase.handle_inplace(
            ContainerBase.multi_map(
                lambda xs, _: ivy.equal(**dict(zip(conts.keys(), xs)), **kw)
                if ivy.is_array(xs[0])
                else xs,
                list(conts.values()),
                key_chains,
                to_apply,
                prune_unapplied,
                map_nests=map_nests,
            ),
            out=out,
        )

    def exp(
        self: ivy.Container,
        key_chains: Optional[Union[List[str], Dict[str, str]]] = None,
        to_apply: bool = True,
        prune_unapplied: bool = False,
        map_sequences: bool = False,
        *,
        out: Optional[ivy.Container] = None,
    ) -> ivy.Container:
        return self.handle_inplace(
            self.map(
                lambda x_, _: ivy.exp(x_) if ivy.is_array(x_) else x_,
                key_chains,
                to_apply,
                prune_unapplied,
                map_sequences,
            ),
            out=out,
        )

    def expm1(
        self: ivy.Container,
        key_chains: Optional[Union[List[str], Dict[str, str]]] = None,
        to_apply: bool = True,
        prune_unapplied: bool = False,
        map_sequences: bool = False,
        *,
        out: Optional[ivy.Container] = None,
    ) -> ivy.Container:
        return self.handle_inplace(
            self.map(
                lambda x_, _: ivy.expm1(x_) if ivy.is_array(x_) else x_,
                key_chains,
                to_apply,
                prune_unapplied,
                map_sequences,
            ),
            out=out,
        )

    def floor(
        self: ivy.Container,
        key_chains: Optional[Union[List[str], Dict[str, str]]] = None,
        to_apply: bool = True,
        prune_unapplied: bool = False,
        map_sequences: bool = False,
        *,
        out: Optional[ivy.Container] = None,
    ) -> ivy.Container:
        """
        ivy.Container instance method variant of ivy.floor. This method simply wraps the
        function, and so the docstring for ivy.floor also applies to this method
        with minimal changes.

        Examples
        --------
        >>> x = ivy.Container(a=ivy.array([2.5, 0.5, -1.4]),\
                              b=ivy.array([5.4, -3.2, 5.2]))
        >>> y = x.floor()
        >>> print(y)
        {
            a: ivy.array([2., 0., -2.]),
            b: ivy.array([5., -4., 5.])
        }
        """
        return self.handle_inplace(
            self.map(
                lambda x_, _: ivy.floor(x_) if ivy.is_array(x_) else x_,
                key_chains,
                to_apply,
                prune_unapplied,
                map_sequences,
            ),
            out=out,
        )

    def floor_divide(
        self: ivy.Container,
        x2: Union[ivy.Container, ivy.Array, ivy.NativeArray],
        key_chains: Optional[Union[List[str], Dict[str, str]]] = None,
        to_apply: bool = True,
        prune_unapplied: bool = False,
        map_nests: bool = False,
        *,
        out: Optional[ivy.Container] = None,
    ) -> ivy.Container:
        kw = {}
        conts = {"x1": self}
        if ivy.is_array(x2):
            kw["x2"] = x2
        else:
            conts["x2"] = x2
        return ContainerBase.handle_inplace(
            ContainerBase.multi_map(
                lambda xs, _: ivy.floor_divide(**dict(zip(conts.keys(), xs)), **kw)
                if ivy.is_array(xs[0])
                else xs,
                list(conts.values()),
                key_chains,
                to_apply,
                prune_unapplied,
                map_nests=map_nests,
            ),
            out=out,
        )

    def greater(
        self: ivy.Container,
        x2: Union[ivy.Container, ivy.Array, ivy.NativeArray],
        key_chains: Optional[Union[List[str], Dict[str, str]]] = None,
        to_apply: bool = True,
        prune_unapplied: bool = False,
        map_nests: bool = False,
        *,
        out: Optional[ivy.Container] = None,
    ) -> ivy.Container:
        kw = {}
        conts = {"x1": self}
        if ivy.is_array(x2):
            kw["x2"] = x2
        else:
            conts["x2"] = x2
        return ContainerBase.handle_inplace(
            ContainerBase.multi_map(
                lambda xs, _: ivy.greater(**dict(zip(conts.keys(), xs)), **kw)
                if ivy.is_array(xs[0])
                else xs,
                list(conts.values()),
                key_chains,
                to_apply,
                prune_unapplied,
                map_nests=map_nests,
            ),
            out=out,
        )

    def greater_equal(
        self: ivy.Container,
        x2: Union[ivy.Container, ivy.Array, ivy.NativeArray],
        key_chains: Optional[Union[List[str], Dict[str, str]]] = None,
        to_apply: bool = True,
        prune_unapplied: bool = False,
        map_nests: bool = False,
        *,
        out: Optional[ivy.Container] = None,
    ) -> ivy.Container:
        kw = {}
        conts = {"x1": self}
        if ivy.is_array(x2):
            kw["x2"] = x2
        else:
            conts["x2"] = x2
        return ContainerBase.handle_inplace(
            ContainerBase.multi_map(
                lambda xs, _: ivy.greater_equal(**dict(zip(conts.keys(), xs)), **kw)
                if ivy.is_array(xs[0])
                else xs,
                list(conts.values()),
                key_chains,
                to_apply,
                prune_unapplied,
                map_nests=map_nests,
            ),
            out=out,
        )

    def isfinite(
        self: ivy.Container,
        key_chains: Optional[Union[List[str], Dict[str, str]]] = None,
        to_apply: bool = True,
        prune_unapplied: bool = False,
        map_sequences: bool = False,
        *,
        out: Optional[ivy.Container] = None,
    ) -> ivy.Container:
        return self.handle_inplace(
            self.map(
                lambda x_, _: ivy.isfinite(x_) if ivy.is_array(x_) else x_,
                key_chains,
                to_apply,
                prune_unapplied,
                map_sequences,
            ),
            out=out,
        )

    def isinf(
        self: ivy.Container,
        key_chains: Optional[Union[List[str], Dict[str, str]]] = None,
        to_apply: bool = True,
        prune_unapplied: bool = False,
        map_sequences: bool = False,
        *,
        out: Optional[ivy.Container] = None,
    ) -> ivy.Container:
        return self.handle_inplace(
            self.map(
                lambda x_, _: ivy.isinf(x_) if ivy.is_array(x_) else x_,
                key_chains,
                to_apply,
                prune_unapplied,
                map_sequences,
            ),
            out=out,
        )

    def isnan(
        self: ivy.Container,
        key_chains: Optional[Union[List[str], Dict[str, str]]] = None,
        to_apply: bool = True,
        prune_unapplied: bool = False,
        map_sequences: bool = False,
        *,
        out: Optional[ivy.Container] = None,
    ) -> ivy.Container:
        return self.handle_inplace(
            self.map(
                lambda x_, _: ivy.isnan(x_) if ivy.is_array(x_) else x_,
                key_chains,
                to_apply,
                prune_unapplied,
                map_sequences,
            ),
            out=out,
        )

    def less(
        self: ivy.Container,
        x2: Union[ivy.Container, ivy.Array, ivy.NativeArray],
        key_chains: Optional[Union[List[str], Dict[str, str]]] = None,
        to_apply: bool = True,
        prune_unapplied: bool = False,
        map_nests: bool = False,
        *,
        out: Optional[ivy.Container] = None,
    ) -> ivy.Container:
        kw = {}
        conts = {"x1": self}
        if ivy.is_array(x2):
            kw["x2"] = x2
        else:
            conts["x2"] = x2
        return ContainerBase.handle_inplace(
            ContainerBase.multi_map(
                lambda xs, _: ivy.less(**dict(zip(conts.keys(), xs)), **kw)
                if ivy.is_array(xs[0])
                else xs,
                list(conts.values()),
                key_chains,
                to_apply,
                prune_unapplied,
                map_nests=map_nests,
            ),
            out=out,
        )

    def less_equal(
        self: ivy.Container,
        x2: Union[ivy.Container, ivy.Array, ivy.NativeArray],
        key_chains: Optional[Union[List[str], Dict[str, str]]] = None,
        to_apply: bool = True,
        prune_unapplied: bool = False,
        map_nests: bool = False,
        *,
        out: Optional[ivy.Container] = None,
    ) -> ivy.Container:
        kw = {}
        conts = {"x1": self}
        if ivy.is_array(x2):
            kw["x2"] = x2
        else:
            conts["x2"] = x2
        return ContainerBase.handle_inplace(
            ContainerBase.multi_map(
                lambda xs, _: ivy.less_equal(**dict(zip(conts.keys(), xs)), **kw)
                if ivy.is_array(xs[0])
                else xs,
                list(conts.values()),
                key_chains,
                to_apply,
                prune_unapplied,
                map_nests=map_nests,
            ),
            out=out,
        )

    def log(
        self: ivy.Container,
        key_chains: Optional[Union[List[str], Dict[str, str]]] = None,
        to_apply: bool = True,
        prune_unapplied: bool = False,
        map_sequences: bool = False,
        *,
        out: Optional[ivy.Container] = None,
    ) -> ivy.Container:
        return self.handle_inplace(
            self.map(
                lambda x_, _: ivy.log(x_) if ivy.is_array(x_) else x_,
                key_chains,
                to_apply,
                prune_unapplied,
                map_sequences,
            ),
            out=out,
        )

    def log1p(
        self: ivy.Container,
        key_chains: Optional[Union[List[str], Dict[str, str]]] = None,
        to_apply: bool = True,
        prune_unapplied: bool = False,
        map_sequences: bool = False,
        *,
        out: Optional[ivy.Container] = None,
    ) -> ivy.Container:
        return self.handle_inplace(
            self.map(
                lambda x_, _: ivy.log1p(x_) if ivy.is_array(x_) else x_,
                key_chains,
                to_apply,
                prune_unapplied,
                map_sequences,
            ),
            out=out,
        )

    def log2(
        self: ivy.Container,
        key_chains: Optional[Union[List[str], Dict[str, str]]] = None,
        to_apply: bool = True,
        prune_unapplied: bool = False,
        map_sequences: bool = False,
        *,
        out: Optional[ivy.Container] = None,
    ) -> ivy.Container:
        return self.handle_inplace(
            self.map(
                lambda x_, _: ivy.log2(x_) if ivy.is_array(x_) else x_,
                key_chains,
                to_apply,
                prune_unapplied,
                map_sequences,
            ),
            out=out,
        )

    def log10(
        self: ivy.Container,
        key_chains: Optional[Union[List[str], Dict[str, str]]] = None,
        to_apply: bool = True,
        prune_unapplied: bool = False,
        map_sequences: bool = False,
        *,
        out: Optional[ivy.Container] = None,
    ) -> ivy.Container:
        return self.handle_inplace(
            self.map(
                lambda x_, _: ivy.log10(x_) if ivy.is_array(x_) else x_,
                key_chains,
                to_apply,
                prune_unapplied,
                map_sequences,
            ),
            out=out,
        )

    def logaddexp(
        self: ivy.Container,
        x2: Union[ivy.Container, ivy.Array, ivy.NativeArray],
        key_chains: Optional[Union[List[str], Dict[str, str]]] = None,
        to_apply: bool = True,
        prune_unapplied: bool = False,
        map_nests: bool = False,
        *,
        out: Optional[ivy.Container] = None,
    ) -> ivy.Container:
        kw = {}
        conts = {"x1": self}
        if ivy.is_array(x2):
            kw["x2"] = x2
        else:
            conts["x2"] = x2
        return ContainerBase.handle_inplace(
            ContainerBase.multi_map(
                lambda xs, _: ivy.logaddexp(**dict(zip(conts.keys(), xs)), **kw)
                if ivy.is_array(xs[0])
                else xs,
                list(conts.values()),
                key_chains,
                to_apply,
                prune_unapplied,
                map_nests=map_nests,
            ),
            out=out,
        )

    def logical_and(
        self: ivy.Container,
        x2: Union[ivy.Container, ivy.Array, ivy.NativeArray],
        key_chains: Optional[Union[List[str], Dict[str, str]]] = None,
        to_apply: bool = True,
        prune_unapplied: bool = False,
        map_nests: bool = False,
        *,
        out: Optional[ivy.Container] = None,
    ) -> ivy.Container:
        kw = {}
        conts = {"x1": self}
        if ivy.is_array(x2):
            kw["x2"] = x2
        else:
            conts["x2"] = x2
        return ContainerBase.handle_inplace(
            ContainerBase.multi_map(
                lambda xs, _: ivy.logical_and(**dict(zip(conts.keys(), xs)), **kw)
                if ivy.is_array(xs[0])
                else xs,
                list(conts.values()),
                key_chains,
                to_apply,
                prune_unapplied,
                map_nests=map_nests,
            ),
            out=out,
        )

    def logical_not(
        self: ivy.Container,
        key_chains: Optional[Union[List[str], Dict[str, str]]] = None,
        to_apply: bool = True,
        prune_unapplied: bool = False,
        map_sequences: bool = False,
        *,
        out: Optional[ivy.Container] = None,
    ) -> ivy.Container:
        return self.handle_inplace(
            self.map(
                lambda x_, _: ivy.logical_not(x_) if ivy.is_array(x_) else x_,
                key_chains,
                to_apply,
                prune_unapplied,
                map_sequences,
            ),
            out=out,
        )

    def logical_or(
        self: ivy.Container,
        x2: Union[ivy.Container, ivy.Array, ivy.NativeArray],
        key_chains: Optional[Union[List[str], Dict[str, str]]] = None,
        to_apply: bool = True,
        prune_unapplied: bool = False,
        map_nests: bool = False,
        *,
        out: Optional[ivy.Container] = None,
    ) -> ivy.Container:
        kw = {}
        conts = {"x1": self}
        if ivy.is_array(x2):
            kw["x2"] = x2
        else:
            conts["x2"] = x2
        return ContainerBase.handle_inplace(
            ContainerBase.multi_map(
                lambda xs, _: ivy.logical_or(**dict(zip(conts.keys(), xs)), **kw)
                if ivy.is_array(xs[0])
                else xs,
                list(conts.values()),
                key_chains,
                to_apply,
                prune_unapplied,
                map_nests=map_nests,
            ),
            out=out,
        )

    def logical_xor(
        self: ivy.Container,
        x2: Union[ivy.Container, ivy.Array, ivy.NativeArray],
        key_chains: Optional[Union[List[str], Dict[str, str]]] = None,
        to_apply: bool = True,
        prune_unapplied: bool = False,
        map_nests: bool = False,
        *,
        out: Optional[ivy.Container] = None,
    ) -> ivy.Container:
        kw = {}
        conts = {"x1": self}
        if ivy.is_array(x2):
            kw["x2"] = x2
        else:
            conts["x2"] = x2
        return ContainerBase.handle_inplace(
            ContainerBase.multi_map(
                lambda xs, _: ivy.logical_xor(**dict(zip(conts.keys(), xs)), **kw)
                if ivy.is_array(xs[0])
                else xs,
                list(conts.values()),
                key_chains,
                to_apply,
                prune_unapplied,
                map_nests=map_nests,
            ),
            out=out,
        )

    @staticmethod
    def static_multiply(
        x1: Union[ivy.Array, ivy.NativeArray, ivy.Container],
        x2: Union[ivy.Array, ivy.NativeArray, ivy.Container],
        key_chains: Optional[Union[List[str], Dict[str, str]]] = None,
        to_apply: bool = True,
        prune_unapplied: bool = False,
        map_sequences: bool = False,
        *,
        out: Optional[ivy.Container] = None,
    ) -> ivy.Container:
        return ContainerBase.multi_map_in_static_method(
            "multiply",
            x1,
            x2,
            key_chains=key_chains,
            to_apply=to_apply,
            prune_unapplied=prune_unapplied,
            map_sequences=map_sequences,
            out=out,
        )

    def multiply(
        self: ivy.Container,
        x2: Union[ivy.Container, ivy.Array, ivy.NativeArray],
        key_chains: Optional[Union[List[str], Dict[str, str]]] = None,
        to_apply: bool = True,
        prune_unapplied: bool = False,
        map_sequences: bool = False,
        *,
        out: Optional[ivy.Container] = None,
    ) -> ivy.Container:
        return self.static_multiply(
            self, x2, key_chains, to_apply, prune_unapplied, map_sequences, out=out
        )

    def negative(
        self: ivy.Container,
        key_chains: Optional[Union[List[str], Dict[str, str]]] = None,
        to_apply: bool = True,
        prune_unapplied: bool = False,
        map_sequences: bool = False,
        *,
        out: Optional[ivy.Container] = None,
    ) -> ivy.Container:
        return self.handle_inplace(
            self.map(
                lambda x_, _: ivy.negative(x_) if ivy.is_array(x_) else x_,
                key_chains,
                to_apply,
                prune_unapplied,
                map_sequences,
            ),
            out=out,
        )

    def not_equal(
        self: ivy.Container,
        x2: Union[ivy.Container, ivy.Array, ivy.NativeArray],
        key_chains: Optional[Union[List[str], Dict[str, str]]] = None,
        to_apply: bool = True,
        prune_unapplied: bool = False,
        map_nests: bool = False,
        *,
        out: Optional[ivy.Container] = None,
    ) -> ivy.Container:
        kw = {}
        conts = {"x1": self}
        if ivy.is_array(x2):
            kw["x2"] = x2
        else:
            conts["x2"] = x2
        return ContainerBase.handle_inplace(
            ContainerBase.multi_map(
                lambda xs, _: ivy.not_equal(**dict(zip(conts.keys(), xs)), **kw)
                if ivy.is_array(xs[0])
                else xs,
                list(conts.values()),
                key_chains,
                to_apply,
                prune_unapplied,
                map_nests=map_nests,
            ),
            out=out,
        )

    def positive(
        self: ivy.Container,
        key_chains: Optional[Union[List[str], Dict[str, str]]] = None,
        to_apply: bool = True,
        prune_unapplied: bool = False,
        map_sequences: bool = False,
        *,
        out: Optional[ivy.Container] = None,
    ) -> ivy.Container:
        return self.handle_inplace(
            self.map(
                lambda x_, _: ivy.positive(x_) if ivy.is_array(x_) else x_,
                key_chains,
                to_apply,
                prune_unapplied,
                map_sequences,
            ),
            out=out,
        )

    def pow(
        self: ivy.Container,
        x2: Union[ivy.Container, ivy.Array, ivy.NativeArray],
        key_chains: Optional[Union[List[str], Dict[str, str]]] = None,
        to_apply: bool = True,
        prune_unapplied: bool = False,
        map_nests: bool = False,
        *,
        out: Optional[ivy.Container] = None,
    ) -> ivy.Container:
        kw = {}
        conts = {"x1": self}
        if ivy.is_array(x2):
            kw["x2"] = x2
        else:
            conts["x2"] = x2
        return ContainerBase.handle_inplace(
            ContainerBase.multi_map(
                lambda xs, _: ivy.pow(**dict(zip(conts.keys(), xs)), **kw)
                if ivy.is_array(xs[0])
                else xs,
                list(conts.values()),
                key_chains,
                to_apply,
                prune_unapplied,
                map_nests=map_nests,
            ),
            out=out,
        )

    def remainder(
        self: ivy.Container,
        x2: Union[ivy.Container, ivy.Array, ivy.NativeArray],
        key_chains: Optional[Union[List[str], Dict[str, str]]] = None,
        to_apply: bool = True,
        prune_unapplied: bool = False,
        map_nests: bool = False,
        *,
        out: Optional[ivy.Container] = None,
    ) -> ivy.Container:
        kw = {}
        conts = {"x1": self}
        if ivy.is_array(x2):
            kw["x2"] = x2
        else:
            conts["x2"] = x2
        return ContainerBase.handle_inplace(
            ContainerBase.multi_map(
                lambda xs, _: ivy.remainder(**dict(zip(conts.keys(), xs)), **kw)
                if ivy.is_array(xs[0])
                else xs,
                list(conts.values()),
                key_chains,
                to_apply,
                prune_unapplied,
                map_nests=map_nests,
            ),
            out=out,
        )

    def round(
        self: ivy.Container,
        key_chains: Optional[Union[List[str], Dict[str, str]]] = None,
        to_apply: bool = True,
        prune_unapplied: bool = False,
        map_sequences: bool = False,
        *,
        out: Optional[ivy.Container] = None,
    ) -> ivy.Container:
        return self.handle_inplace(
            self.map(
                lambda x_, _: ivy.round(x_) if ivy.is_array(x_) else x_,
                key_chains,
                to_apply,
                prune_unapplied,
                map_sequences,
            ),
            out=out,
        )

    @staticmethod
    def static_sign(
<<<<<<< HEAD
        x: Union[float, ivy.Container, ivy.Array, ivy.NativeArray],
        key_chains: Optional[Union[List[str], Dict[str, str]]] = None,
        to_apply: bool = True,
        prune_unapplied: bool = False,
        map_sequences: bool = False,
        *,
        out: Optional[ivy.Container] = None,
=======
            x: Union[float, ivy.Container, ivy.Array, ivy.NativeArray],
            key_chains: Optional[Union[List[str], Dict[str, str]]] = None,
            to_apply: bool = True,
            prune_unapplied: bool = False,
            map_sequences: bool = False,
            *,
            out: Optional[ivy.Container] = None,
>>>>>>> d1b582bc
    ) -> ivy.Container:
        """
        ivy.Container static method variant of ivy.sign. This method simply wraps the
        function, and so the docstring for ivy.sign also applies to this method
        with minimal changes.

        Examples
        --------
        With one :code:`ivy.Container` input:

        >>> x = ivy.Container(a=ivy.array([0, -1., 6.6]),\
                            b=ivy.array([-14.2, 8.3, 0.1, -0]))
        >>> y = ivy.Container.static_sign(x)
        >>> print(y)
        {
            a: ivy.array([0., -1., 1.]),
            b: ivy.array([-1., 1., 1., 0.])
        }
        """
        return ContainerBase.multi_map_in_static_method(
            "sign",
            x,
            key_chains=key_chains,
            to_apply=to_apply,
            prune_unapplied=prune_unapplied,
            map_sequences=map_sequences,
            out=out,
        )

    def sign(
        self: ivy.Container,
        key_chains: Optional[Union[List[str], Dict[str, str]]] = None,
        to_apply: bool = True,
        prune_unapplied: bool = False,
        map_sequences: bool = False,
        *,
        out: Optional[ivy.Container] = None,
    ) -> ivy.Container:
        """
        ivy.Container instance method variant of ivy.sign. This method simply wraps the
        function, and so the docstring for ivy.sign also applies to this method
        with minimal changes.

        Examples
        --------
        Using :code:`ivy.Container` instance method:

        >>> x = ivy.Container(a=ivy.array([-6.7, 2.4, -8.5]),\
                              b=ivy.array([1.5, -0.3, 0]),\
                              c=ivy.array([-4.7, -5.4, 7.5]))
        >>> y = x.sign()
        >>> print(y)
        {
            a: ivy.array([-1., 1., -1.]),
            b: ivy.array([1., -1., 0.]),
            c: ivy.array([-1., -1., 1.])
        }
        """
        return self.static_sign(
<<<<<<< HEAD
            self, key_chains, to_apply, prune_unapplied, map_sequences, out=out
=======
            self,
            key_chains,
            to_apply,
            prune_unapplied,
            map_sequences,
            out=out
>>>>>>> d1b582bc
        )

    def sin(
        self: ivy.Container,
        key_chains: Optional[Union[List[str], Dict[str, str]]] = None,
        to_apply: bool = True,
        prune_unapplied: bool = False,
        map_sequences: bool = False,
        *,
        out: Optional[ivy.Container] = None,
    ) -> ivy.Container:
        return self.handle_inplace(
            self.map(
                lambda x_, _: ivy.sin(x_) if ivy.is_array(x_) else x_,
                key_chains,
                to_apply,
                prune_unapplied,
                map_sequences,
            ),
            out=out,
        )

    def sinh(
        self: ivy.Container,
        key_chains: Optional[Union[List[str], Dict[str, str]]] = None,
        to_apply: bool = True,
        prune_unapplied: bool = False,
        map_sequences: bool = False,
        *,
        out: Optional[ivy.Container] = None,
    ) -> ivy.Container:
        return self.handle_inplace(
            self.map(
                lambda x_, _: ivy.sinh(x_) if ivy.is_array(x_) else x_,
                key_chains,
                to_apply,
                prune_unapplied,
                map_sequences,
            ),
            out=out,
        )

    def square(
        self: ivy.Container,
        key_chains: Optional[Union[List[str], Dict[str, str]]] = None,
        to_apply: bool = True,
        prune_unapplied: bool = False,
        map_sequences: bool = False,
        *,
        out: Optional[ivy.Container] = None,
    ) -> ivy.Container:
        return self.handle_inplace(
            self.map(
                lambda x_, _: ivy.square(x_) if ivy.is_array(x_) else x_,
                key_chains,
                to_apply,
                prune_unapplied,
                map_sequences,
            ),
            out=out,
        )

    def sqrt(
        self: ivy.Container,
        key_chains: Optional[Union[List[str], Dict[str, str]]] = None,
        to_apply: bool = True,
        prune_unapplied: bool = False,
        map_sequences: bool = False,
        *,
        out: Optional[ivy.Container] = None,
    ) -> ivy.Container:
        return self.handle_inplace(
            self.map(
                lambda x_, _: ivy.sqrt(x_) if ivy.is_array(x_) else x_,
                key_chains,
                to_apply,
                prune_unapplied,
                map_sequences,
            ),
            out=out,
        )

    @staticmethod
    def static_subtract(
        x1: Union[ivy.Array, ivy.NativeArray, ivy.Container],
        x2: Union[ivy.Array, ivy.NativeArray, ivy.Container],
        key_chains: Optional[Union[List[str], Dict[str, str]]] = None,
        to_apply: bool = True,
        prune_unapplied: bool = False,
        map_sequences: bool = False,
        *,
        out: Optional[ivy.Container] = None,
    ) -> ivy.Container:
        return ContainerBase.multi_map_in_static_method(
            "subtract",
            x1,
            x2,
            key_chains=key_chains,
            to_apply=to_apply,
            prune_unapplied=prune_unapplied,
            map_sequences=map_sequences,
            out=out,
        )

    def subtract(
        self: ivy.Container,
        x2: Union[ivy.Container, ivy.Array, ivy.NativeArray],
        key_chains: Optional[Union[List[str], Dict[str, str]]] = None,
        to_apply: bool = True,
        prune_unapplied: bool = False,
        map_sequences: bool = False,
        *,
        out: Optional[ivy.Container] = None,
    ) -> ivy.Container:
        return self.static_subtract(
            self, x2, key_chains, to_apply, prune_unapplied, map_sequences, out=out
        )

    @staticmethod
    def static_tan(
        x: ivy.Container,
        key_chains: Optional[Union[List[str], Dict[str, str]]] = None,
        to_apply: bool = True,
        prune_unapplied: bool = False,
        map_sequences: bool = False,
        *,
        out: Optional[ivy.Container] = None,
    ) -> ivy.Container:
        """
        ivy.Container static method variant of ivy.tan. This method simply wraps the
        function, and so the docstring for ivy.tan also applies to this method
        with minimal changes.

        Examples
        --------
        With :code:`ivy.Container` input:

        >>> x = ivy.Container(a=ivy.array([0., 1., 2.]), b=ivy.array([3., 4., 5.]))
        >>> y = ivy.Container.static_tan(x)
        >>> print(y)
        {
            a: ivy.array([0., 1.56, -2.19]),
            b: ivy.array([-0.143, 1.16, -3.38])
        }
        """
        return ContainerBase.multi_map_in_static_method(
            "tan",
            x,
            key_chains=key_chains,
            to_apply=to_apply,
            prune_unapplied=prune_unapplied,
            map_sequences=map_sequences,
            out=out,
        )

    def tan(
        self: ivy.Container,
        key_chains: Optional[Union[List[str], Dict[str, str]]] = None,
        to_apply: bool = True,
        prune_unapplied: bool = False,
        map_sequences: bool = False,
        *,
        out: Optional[ivy.Container] = None,
    ) -> ivy.Container:
        """
        ivy.Container instance method variant of ivy.tan. This method simply wraps the
        function, and so the docstring for ivy.tan also applies to this method
        with minimal changes.

        Examples
        --------
        >>> x = ivy.Container(a=ivy.array([0., 1., 2.]), b=ivy.array([3., 4., 5.]))
        >>> y = x.tan()
        >>> print(y)
        {
            a:ivy.array([0., 1.56, -2.19]),
            b:ivy.array([-0.143, 1.16, -3.38])
        }
        """
        return self.static_tan(
            self, key_chains, to_apply, prune_unapplied, map_sequences, out=out
        )

    @staticmethod
    def static_tanh(
<<<<<<< HEAD
        x: ivy.Container,
        key_chains: Optional[Union[List[str], Dict[str, str]]] = None,
        to_apply: bool = True,
        prune_unapplied: bool = False,
        map_sequences: bool = False,
        *,
        out: Optional[ivy.Container] = None,
=======
            x: ivy.Container,
            key_chains: Optional[Union[List[str], Dict[str, str]]] = None,
            to_apply: bool = True,
            prune_unapplied: bool = False,
            map_sequences: bool = False,
            *,
            out: Optional[ivy.Container] = None,
>>>>>>> d1b582bc
    ) -> ivy.Container:
        """
        ivy.Container static method variant of ivy.tanh. This method simply wraps the
        function, and so the docstring for ivy.tanh also applies to this method
        with minimal changes.

        Examples
        --------
        With :code:`ivy.Container` input:

        >>> x = ivy.Container(a=ivy.array([0., 1., 2.]), b=ivy.array([3., 4., 5.]))
        >>> y = ivy.Container.static_tanh(x)
        >>> print(y)
        {
            a: ivy.array([0., 0.76, 0.96]),
            b: ivy.array([0.995, 0.999, 0.9999])
        }
        """
        return ContainerBase.multi_map_in_static_method(
            "tanh",
            x,
            key_chains=key_chains,
            to_apply=to_apply,
            prune_unapplied=prune_unapplied,
            map_sequences=map_sequences,
            out=out,
        )

    def tanh(
        self: ivy.Container,
        key_chains: Optional[Union[List[str], Dict[str, str]]] = None,
        to_apply: bool = True,
        prune_unapplied: bool = False,
        map_sequences: bool = False,
        *,
        out: Optional[ivy.Container] = None,
    ) -> ivy.Container:
        """
        ivy.Container instance method variant of ivy.tanh. This method simply wraps the
        function, and so the docstring for ivy.tanh also applies to this method
        with minimal changes.

        Examples
        --------
        >>> x = ivy.Container(a=ivy.array([0., 1., 2.]),\
                              b=ivy.array([3., 4., 5.]))
        >>> y = x.tanh()
        >>> print(y)
        {
            a:ivy.array([0., 0.762, 0.964]),
            b:ivy.array([0.995, 0.999, 1.])
        }
        """
        return self.static_tanh(
            self, key_chains, to_apply, prune_unapplied, map_sequences, out=out
        )

    def trunc(
        self: ivy.Container,
        key_chains: Optional[Union[List[str], Dict[str, str]]] = None,
        to_apply: bool = True,
        prune_unapplied: bool = False,
        map_sequences: bool = False,
        *,
        out: Optional[ivy.Container] = None,
    ) -> ivy.Container:
        return self.handle_inplace(
            self.map(
                lambda x_, _: ivy.trunc(x_) if ivy.is_array(x_) else x_,
                key_chains,
                to_apply,
                prune_unapplied,
                map_sequences,
            ),
            out=out,
        )

    def erf(
        self: ivy.Container,
        key_chains: Optional[Union[List[str], Dict[str, str]]] = None,
        to_apply: bool = True,
        prune_unapplied: bool = False,
        map_sequences: bool = False,
        *,
        out: Optional[ivy.Container] = None,
    ) -> ivy.Container:
        return self.handle_inplace(
            self.map(
                lambda x_, _: ivy.erf(x_) if ivy.is_array(x_) else x_,
                key_chains,
                to_apply,
                prune_unapplied,
                map_sequences,
            ),
            out=out,
        )<|MERGE_RESOLUTION|>--- conflicted
+++ resolved
@@ -48,11 +48,7 @@
             map_sequences=map_sequences,
             out=out,
         )
-<<<<<<< HEAD
-
-=======
     
->>>>>>> d1b582bc
     def abs(
         self: ivy.Container,
         key_chains: Optional[Union[List[str], Dict[str, str]]] = None,
@@ -82,16 +78,12 @@
 
         """
         return self.static_abs(
-<<<<<<< HEAD
-            self, key_chains, to_apply, prune_unapplied, map_sequences, out=out
-=======
             self, 
             key_chains, 
             to_apply, 
             prune_unapplied, 
             map_sequences, 
             out=out
->>>>>>> d1b582bc
         )
 
     def acosh(
@@ -1394,15 +1386,6 @@
 
     @staticmethod
     def static_sign(
-<<<<<<< HEAD
-        x: Union[float, ivy.Container, ivy.Array, ivy.NativeArray],
-        key_chains: Optional[Union[List[str], Dict[str, str]]] = None,
-        to_apply: bool = True,
-        prune_unapplied: bool = False,
-        map_sequences: bool = False,
-        *,
-        out: Optional[ivy.Container] = None,
-=======
             x: Union[float, ivy.Container, ivy.Array, ivy.NativeArray],
             key_chains: Optional[Union[List[str], Dict[str, str]]] = None,
             to_apply: bool = True,
@@ -1410,7 +1393,6 @@
             map_sequences: bool = False,
             *,
             out: Optional[ivy.Container] = None,
->>>>>>> d1b582bc
     ) -> ivy.Container:
         """
         ivy.Container static method variant of ivy.sign. This method simply wraps the
@@ -1470,16 +1452,12 @@
         }
         """
         return self.static_sign(
-<<<<<<< HEAD
-            self, key_chains, to_apply, prune_unapplied, map_sequences, out=out
-=======
             self,
             key_chains,
             to_apply,
             prune_unapplied,
             map_sequences,
             out=out
->>>>>>> d1b582bc
         )
 
     def sin(
@@ -1665,15 +1643,6 @@
 
     @staticmethod
     def static_tanh(
-<<<<<<< HEAD
-        x: ivy.Container,
-        key_chains: Optional[Union[List[str], Dict[str, str]]] = None,
-        to_apply: bool = True,
-        prune_unapplied: bool = False,
-        map_sequences: bool = False,
-        *,
-        out: Optional[ivy.Container] = None,
-=======
             x: ivy.Container,
             key_chains: Optional[Union[List[str], Dict[str, str]]] = None,
             to_apply: bool = True,
@@ -1681,7 +1650,6 @@
             map_sequences: bool = False,
             *,
             out: Optional[ivy.Container] = None,
->>>>>>> d1b582bc
     ) -> ivy.Container:
         """
         ivy.Container static method variant of ivy.tanh. This method simply wraps the
