# global
from typing import Optional, Union, List, Dict

# local
import ivy
from ivy.container.base import ContainerBase


class ContainerWithElementwise(ContainerBase):
    @staticmethod
    def static_abs(
        x: Union[ivy.Container, ivy.Array, ivy.NativeArray],
        /,
        *,
        key_chains: Optional[Union[List[str], Dict[str, str]]] = None,
        to_apply: bool = True,
        prune_unapplied: bool = False,
        map_sequences: bool = False,
        out: Optional[ivy.Container] = None,
    ) -> ivy.Container:
        """
        ivy.Container static method variant of ivy.abs. This method simply wraps the
        function, and so the docstring for ivy.abs also applies to this method
        with minimal changes.

        Parameters
        ----------
        x
            input container. Should have a numeric data type.
        key_chains
            The key-chains to apply or not apply the method to. Default is None.
        to_apply
            If True, the method will be applied to key_chains, otherwise key_chains
            will be skipped. Default is True.
        prune_unapplied
            Whether to prune key_chains for which the function was not applied.
            Default is False.
        map_sequences
            Whether to also map method to sequences (lists, tuples). Default is False.
        out
            optional output container, for writing the result to. It must have a shape
            that the inputs broadcast to.

        Returns
        -------
        ret
            a container containing the absolute value of each element in ``x``. The
            returned container must have the same data type as ``x``.

        Examples
        --------
        >>> x = ivy.Container(a=ivy.array([0., 2.6, -3.5]),\
                            b=ivy.array([4.5, -5.3, -0, -2.3]))
        >>> y = ivy.Container.static_abs(x)
        >>> print(y)
        {
            a: ivy.array([0., 2.6, 3.5]),
            b: ivy.array([4.5, 5.3, 0, 2.3])
        }

        """
        return ContainerBase.multi_map_in_static_method(
            "abs",
            x,
            key_chains=key_chains,
            to_apply=to_apply,
            prune_unapplied=prune_unapplied,
            map_sequences=map_sequences,
            out=out,
        )

    def abs(
        self: ivy.Container,
        *,
        key_chains: Optional[Union[List[str], Dict[str, str]]] = None,
        to_apply: bool = True,
        prune_unapplied: bool = False,
        map_sequences: bool = False,
        out: Optional[ivy.Container] = None,
    ) -> ivy.Container:
        """
        ivy.Container instance method variant of ivy.abs. This method simply wraps the
        function, and so the docstring for ivy.abs also applies to this method
        with minimal changes.

        Parameters
        ----------
        self
            input container. Should have a numeric data type.
        key_chains
            The key-chains to apply or not apply the method to. Default is None.
        to_apply
            If True, the method will be applied to key_chains, otherwise key_chains
            will be skipped. Default is True.
        prune_unapplied
            Whether to prune key_chains for which the function was not applied.
            Default is False.
        map_sequences
            Whether to also map method to sequences (lists, tuples). Default is False.
        out
            optional output container, for writing the result to. It must have a shape
            that the inputs broadcast to.

        Returns
        -------
        ret
            a container containing the absolute value of each element in ``self``. The
            returned container must have the same data type as ``self``.

        Examples
        --------
        >>> x = ivy.Container(a=ivy.array([-1.6, 2.6, -3.5]),\
                            b=ivy.array([4.5, -5.3, -2.3]))
        >>> y = x.abs()
        >>> print(y)
        {
            a: ivy.array([1.6, 2.6, 3.5]),
            b: ivy.array([4.5, 5.3, 2.3])
        }

        """
        return self.static_abs(
            self,
            key_chains=key_chains,
            to_apply=to_apply,
            prune_unapplied=prune_unapplied,
            map_sequences=map_sequences,
            out=out,
        )

    @staticmethod
    def static_acosh(
        x: Union[ivy.Container, ivy.Array, ivy.NativeArray],
        /,
        *,
        key_chains: Optional[Union[List[str], Dict[str, str]]] = None,
        to_apply: bool = True,
        prune_unapplied: bool = False,
        map_sequences: bool = False,
        out: Optional[ivy.Container] = None,
    ) -> ivy.Container:
        """
        ivy.Container static method variant of ivy.cosh. This method simply wraps the
        function, and so the docstring for ivy.cosh also applies to this method
        with minimal changes.

        Parameters
        ----------
        x
            input container whose elements each represent the area of a hyperbolic
            sector. Should have a floating-point data type.
        key_chains
            The key-chains to apply or not apply the method to. Default is None.
        to_apply
            If True, the method will be applied to key_chains, otherwise key_chains
            will be skipped. Default is True.
        prune_unapplied
            Whether to prune key_chains for which the function was not applied.
            Default is False.
        map_sequences
            Whether to also map method to sequences (lists, tuples). Default is False.
        out
            optional output container, for writing the result to. It must have a shape
            that the inputs broadcast to.

        Returns
        -------
        ret
            a container containing the inverse hyperbolic cosine of each element
            in ``x``. The returned container must have a floating-point data
            type determined by :ref:`type-promotion`.

        Examples
        --------
        >>> x = ivy.Container(a=ivy.array([1., 2., 3, 4]),\
                              b=ivy.array([1., 3., 10.0, 6]))
        >>> y = ivy.Container.static_acosh(x)
        >>> print(y)
        {
            a: ivy.array([0., 1.32, 1.76, 2.06]),
            b: ivy.array([0., 1.76, 2.99, 2.48])
        }

        """
        return ContainerBase.multi_map_in_static_method(
            "acosh",
            x,
            key_chains=key_chains,
            to_apply=to_apply,
            prune_unapplied=prune_unapplied,
            map_sequences=map_sequences,
            out=out,
        )

    def acosh(
        self: ivy.Container,
        *,
        key_chains: Optional[Union[List[str], Dict[str, str]]] = None,
        to_apply: bool = True,
        prune_unapplied: bool = False,
        map_sequences: bool = False,
        out: Optional[ivy.Container] = None,
    ) -> ivy.Container:
        """
        ivy.Container instance method variant of ivy.acosh.
        This method simply wraps the function, and so the docstring for
        ivy.acosh also applies to this method with minimal changes.

        Parameters
        ----------
        self
            input container whose elements each represent the area of a hyperbolic
            sector. Should have a floating-point data type.
        key_chains
            The key-chains to apply or not apply the method to. Default is None.
        to_apply
            If True, the method will be applied to key_chains, otherwise key_chains
            will be skipped. Default is True.
        prune_unapplied
            Whether to prune key_chains for which the function was not applied.
            Default is False.
        map_sequences
            Whether to also map method to sequences (lists, tuples). Default is False.
        out
            optional output container, for writing the result to. It must have a shape
            that the inputs broadcast to.

        Returns
        -------
        ret
            a container containing the inverse hyperbolic cosine of each element in
            ``self``. The returned container must have a floating-point data
            type determined by :ref:`type-promotion`.

        Examples
        --------
        >>> x = ivy.Container(a=ivy.array([1., 2., 3, 4]),\
                              b=ivy.array([1., 3., 10.0, 6]))
        >>> y = x.acosh()
        >>> print(y)
        {
            a: ivy.array([0., 1.32, 1.76, 2.06]),
            b: ivy.array([0., 1.76, 2.99, 2.48])
        }

        """
        return self.static_acosh(
            self,
            key_chains=key_chains,
            to_apply=to_apply,
            prune_unapplied=prune_unapplied,
            map_sequences=map_sequences,
            out=out,
        )

    @staticmethod
    def static_acos(
        x: Union[ivy.Container, ivy.Array, ivy.NativeArray],
        /,
        *,
        key_chains: Optional[Union[List[str], Dict[str, str]]] = None,
        to_apply: bool = True,
        prune_unapplied: bool = False,
        map_sequences: bool = False,
        out: Optional[ivy.Container] = None,
    ) -> ivy.Container:
        """
        ivy.Container static method variant of ivy.acos.
        This method simply wraps the function, and so the docstring for
        ivy.acos also applies to this method with minimal changes.

        Parameters
        ----------
        x
            input container. Should have a real-valued floating-point data type.
        key_chains
            The key-chains to apply or not apply the method to. Default is None.
        to_apply
            If True, the method will be applied to key_chains, otherwise key_chains
            will be skipped. Default is True.
        prune_unapplied
            Whether to prune key_chains for which the function was not applied.
            Default is False.
        map_sequences
            Whether to also map method to sequences (lists, tuples). Default is False.
        out
            optional output container, for writing the result to. It must have a shape
            that the inputs broadcast to.

        Returns
        -------
        ret
            a container containing the inverse cosine of each element in ``x``.
            The returned container must have a floating-point data type
            determined by :ref:`type-promotion`.

        Examples
        --------
        >>> x = ivy.Container(a=ivy.array([0., -1, 1]), b=ivy.array([1., 0., -1.]))
        >>> y = ivy.Container.static_acos(x)
        >>> print(y)
        {
            a: ivy.array([1.57, 3.14, 0.]),
            b: ivy.array([0., 1.57, 3.14])
        }

        """
        return ContainerBase.multi_map_in_static_method(
            "acos",
            x,
            key_chains=key_chains,
            to_apply=to_apply,
            prune_unapplied=prune_unapplied,
            map_sequences=map_sequences,
            out=out,
        )

    @staticmethod
    def static_add(
        x1: Union[ivy.Array, ivy.NativeArray, ivy.Container],
        x2: Union[ivy.Array, ivy.NativeArray, ivy.Container],
        /,
        *,
        key_chains: Optional[Union[List[str], Dict[str, str]]] = None,
        to_apply: bool = True,
        prune_unapplied: bool = False,
        map_sequences: bool = False,
        alpha: Optional[Union[int, float]] = None,
        out: Optional[ivy.Container] = None,
    ) -> ivy.Container:
        """
        ivy.Container static method variant of ivy.add.
        This method simply wraps the function, and so the docstring for
        ivy.add also applies to this method with minimal changes.

        Parameters
        ----------
        x1
            first input array or container. Should have a numeric data type.
        x2
            second input array or container. Must be compatible with ``x1``
            (see :ref:`broadcasting`). Should have a numeric data type.
        key_chains
            The key-chains to apply or not apply the method to. Default is None.
        to_apply
            If True, the method will be applied to key_chains, otherwise key_chains
            will be skipped. Default is True.
        prune_unapplied
            Whether to prune key_chains for which the function was not applied.
            Default is False.
        map_sequences
            Whether to also map method to sequences (lists, tuples). Default is False.
        alpha
            scalar multiplier for ``x2``.
        out
            optional output container, for writing the result to. It must have a shape
            that the inputs broadcast to.

        Returns
        -------
        ret
            a container containing the element-wise sums.
            The returned container must have a data type determined
            by :ref:`type-promotion`.

        Examples
        --------
        With one :code:`ivy.Container` input:

        >>> x = ivy.array([[1.1, 2.3, -3.6]])
        >>> y = ivy.Container(a=ivy.array([[4.], [5.], [6.]]),\
                            b=ivy.array([[5.], [6.], [7.]]))
        >>> z = ivy.Container.static_add(x, y)
        >>> print(z)
        {
            a: ivy.array([[5.1, 6.3, 0.4],
                          [6.1, 7.3, 1.4],
                          [7.1, 8.3, 2.4]]),
            b: ivy.array([[6.1, 7.3, 1.4],
                          [7.1, 8.3, 2.4],
                          [8.1, 9.3, 3.4]])
        }

        With multiple :code:`ivy.Container` inputs:

        >>> x = ivy.Container(a=ivy.array([1, 2, 3]), \
                            b=ivy.array([2, 3, 4]))
        >>> y = ivy.Container(a=ivy.array([4, 5, 6]),\
                            b=ivy.array([5, 6, 7]))
        >>> z = ivy.Container.static_add(x, y)
        >>> print(z)
        {
            a: ivy.array([5, 7, 9]),
            b: ivy.array([7, 9, 11])
        }

        >>> x = ivy.Container(a=ivy.array([1, 2, 3]), \
                            b=ivy.array([2, 3, 4]))
        >>> y = ivy.Container(a=ivy.array([4, 5, 6]),\
                            b=ivy.array([5, 6, 7]))
        >>> z = ivy.Container.static_add(x, y, alpha=2)
        >>> print(z)
        {
            a: ivy.array([9, 12, 15]),
            b: ivy.array([12, 15, 18])
        }
        """
        return ContainerBase.multi_map_in_static_method(
            "add",
            x1,
            x2,
            key_chains=key_chains,
            to_apply=to_apply,
            prune_unapplied=prune_unapplied,
            map_sequences=map_sequences,
            alpha=alpha,
            out=out,
        )

    def acos(
        self: ivy.Container,
        *,
        key_chains: Optional[Union[List[str], Dict[str, str]]] = None,
        to_apply: bool = True,
        prune_unapplied: bool = False,
        map_sequences: bool = False,
        out: Optional[ivy.Container] = None,
    ) -> ivy.Container:
        """
        ivy.Container instance method variant of ivy.acos.
        This method simply wraps the function, and so the docstring for
        ivy.acos also applies to this method with minimal changes.

        Parameters
        ----------
        self
            input container. Should have a real-valued floating-point data type.
        key_chains
            The key-chains to apply or not apply the method to. Default is None.
        to_apply
            If True, the method will be applied to key_chains, otherwise key_chains
            will be skipped. Default is True.
        prune_unapplied
            Whether to prune key_chains for which the function was not applied.
            Default is False.
        map_sequences
            Whether to also map method to sequences (lists, tuples). Default is False.
        out
            optional output container, for writing the result to. It must have a shape
            that the inputs broadcast to.

        Returns
        -------
        ret
            a container containing the inverse cosine of each element in ``self``.
            The returned container must have a floating-point data type
            determined by :ref:`type-promotion`.

        Examples
        --------
        >>> x = ivy.Container(a=ivy.array([0., -1, 1]), b=ivy.array([1., 0., -1.]))
        >>> y = x.acos()
        >>> print(y)
        {
            a: ivy.array([1.57, 3.14, 0.]),
            b: ivy.array([0., 1.57, 3.14])
        }

        """
        return self.static_acos(
            self,
            key_chains=key_chains,
            to_apply=to_apply,
            prune_unapplied=prune_unapplied,
            map_sequences=map_sequences,
            out=out,
        )

    def add(
        self: ivy.Container,
        x2: Union[ivy.Container, ivy.Array, ivy.NativeArray],
        /,
        *,
        key_chains: Optional[Union[List[str], Dict[str, str]]] = None,
        to_apply: bool = True,
        prune_unapplied: bool = False,
        map_sequences: bool = False,
        alpha: Optional[Union[int, float]] = None,
        out: Optional[ivy.Container] = None,
    ) -> ivy.Container:
        """
        ivy.Container instance method variant of ivy.add.
        This method simply wraps the function, and so the docstring for
        ivy.add also applies to this method with minimal changes.

        Parameters
        ----------
        self
            first input container. Should have a numeric data type.
        x2
            second input array or container. Must be compatible with ``self``
            (see :ref:`broadcasting`). Should have a numeric data type.
        key_chains
            The key-chains to apply or not apply the method to. Default is None.
        to_apply
            If True, the method will be applied to key_chains, otherwise key_chains
            will be skipped. Default is True.
        prune_unapplied
            Whether to prune key_chains for which the function was not applied.
            Default is False.
        map_sequences
            Whether to also map method to sequences (lists, tuples). Default is False.
        alpha
            scalar multiplier for ``x2``.
        out
            optional output container, for writing the result to. It must have a shape
            that the inputs broadcast to.

        Returns
        -------
        ret
            a container containing the element-wise sums.
            The returned container must have a data type determined
            by :ref:`type-promotion`.

        Examples
        --------
        >>> x = ivy.Container(a=ivy.array([1, 2, 3]),\
                             b=ivy.array([2, 3, 4]))
        >>> y = ivy.Container(a=ivy.array([4, 5, 6]),\
                             b=ivy.array([5, 6, 7]))

        >>> z = x.add(y)
        >>> print(z)
        {
            a: ivy.array([5, 7, 9]),
            b: ivy.array([7, 9, 11])
        }

        >>> z = x.add(y, alpha=3)
        >>> print(z)
        {
            a: ivy.array([13, 17, 21]),
            b: ivy.array([17, 21, 25])
        }
        """
        return self.static_add(
            self,
            x2,
            key_chains=key_chains,
            to_apply=to_apply,
            prune_unapplied=prune_unapplied,
            map_sequences=map_sequences,
            alpha=alpha,
            out=out,
        )

    @staticmethod
    def static_asin(
        x: ivy.Container,
        /,
        *,
        key_chains: Optional[Union[List[str], Dict[str, str]]] = None,
        to_apply: bool = True,
        prune_unapplied: bool = False,
        map_sequences: bool = False,
        out: Optional[ivy.Container] = None,
    ) -> ivy.Container:
        """
        ivy.Container static method variant of ivy.asin.
        This method simply wraps the function, and so the docstring for
        ivy.asin also applies to this method with minimal changes.

        Parameters
        ----------
        x
            input container. Should have a real-valued floating-point data type.
        key_chains
            The key-chains to apply or not apply the method to. Default is None.
        to_apply
            If True, the method will be applied to key_chains, otherwise key_chains
            will be skipped. Default is True.
        prune_unapplied
            Whether to prune key_chains for which the function was not applied.
            Default is False.
        map_sequences
            Whether to also map method to sequences (lists, tuples). Default is False.
        out
            optional output container, for writing the result to. It must have a shape
            that the inputs broadcast to.

        Returns
        -------
        ret
            a container containing the inverse sine of each element in ``x``.
            The returned container must have a floating-point data
            type determined by :ref:`type-promotion`.

        Examples
        --------
        >>> x = ivy.Container(a=ivy.array([0., -0.5, -1.]),\
                              b=ivy.array([0.1, 0.8, 2.]))
        >>> y = ivy.Container.static_asin()
        >>> print(y)
        {
            a: ivy.array([0., -0.524, -1.57]),
            b: ivy.array([0.1, 0.927, nan])
        }

        >>> x = ivy.Container(a=ivy.array([0.4, 0.9, -0.9]),\
                              b=ivy.array([[4, -3, -0.2]))
        >>> y = ivy.Container(a=ivy.zeros(3), b=ivy.zeros(3))
        >>> ivy.Container.static_asin(out=y)
        >>> print(y)
        {
            a: ivy.array([0.412, 1.12, -1.12]),
            b: ivy.array([nan, nan, -0.201])
        }
        """
        return ContainerBase.multi_map_in_static_method(
            "asin",
            x,
            key_chains=key_chains,
            to_apply=to_apply,
            prune_unapplied=prune_unapplied,
            map_sequences=map_sequences,
            out=out,
        )

    def asin(
        self: ivy.Container,
        *,
        key_chains: Optional[Union[List[str], Dict[str, str]]] = None,
        to_apply: bool = True,
        prune_unapplied: bool = False,
        map_sequences: bool = False,
        out: Optional[ivy.Container] = None,
    ) -> ivy.Container:
        """
        ivy.Container instance method variant of ivy.asin.
        This method simply wraps the function, and so the docstring for
        ivy.asin also applies to this method with minimal changes.

        Parameters
        ----------
        self
            input container. Should have a real-valued floating-point data type.
        key_chains
            The key-chains to apply or not apply the method to. Default is None.
        to_apply
            If True, the method will be applied to key_chains, otherwise key_chains
            will be skipped. Default is True.
        prune_unapplied
            Whether to prune key_chains for which the function was not applied.
            Default is False.
        map_sequences
            Whether to also map method to sequences (lists, tuples). Default is False.
        out
            optional output container, for writing the result to. It must have a shape
            that the inputs broadcast to.

        Returns
        -------
        ret
            a container containing the inverse sine of each element in ``self``.
            The returned container must have a floating-point
            data type determined by :ref:`type-promotion`.

        Examples
        --------
        >>> x = ivy.Container(a=ivy.array([0., 0.5, 1.]),\
                              b=ivy.array([-4., 0.8, 2.]))
        >>> y = x.asin()
        >>> print(y)
        {
            a: ivy.array([0., 0.524, 1.57]),
            b: ivy.array([nan, 0.927, nan])
        }

        >>> x = ivy.Container(a=ivy.array([12., 1.5, 0.]),\
                              b=ivy.array([-0.85, 0.6, 0.3]))
        >>> y = ivy.Container(a=ivy.zeros(3), b=ivy.zeros(3))
        >>> x.asin(out=y)
        >>> print(y)
        {
            a: ivy.array([nan, nan, 0.]),
            b: ivy.array([-1.02, 0.644, 0.305])
        }
        """
        return self.static_asin(
            self,
            key_chains=key_chains,
            to_apply=to_apply,
            prune_unapplied=prune_unapplied,
            map_sequences=map_sequences,
            out=out,
        )

    @staticmethod
    def static_asinh(
        x: ivy.Container,
        /,
        *,
        key_chains: Optional[Union[List[str], Dict[str, str]]] = None,
        to_apply: bool = True,
        prune_unapplied: bool = False,
        map_sequences: bool = False,
        out: Optional[ivy.Container] = None,
    ) -> ivy.Container:
        """
        ivy.Container static method variant of ivy.asinh.
        This method simply wraps the function, and so the docstring for
        ivy.asinh also applies to this method with minimal changes.

        Parameters
        ----------
        x
            input container whose elements each represent the area of a hyperbolic
            sector. Should have a floating-point data type.
        key_chains
            The key-chains to apply or not apply the method to. Default is None.
        to_apply
            If True, the method will be applied to key_chains, otherwise key_chains
            will be skipped. Default is True.
        prune_unapplied
            Whether to prune key_chains for which the function was not applied.
            Default is False.
        map_sequences
            Whether to also map method to sequences (lists, tuples). Default is False.
        out
            optional output container, for writing the result to. It must have a shape
            that the inputs broadcast to.

        Returns
        -------
        ret
            a container containing the inverse hyperbolic sine of each element
            in ``x``. The returned container must have a floating-point data
            type determined by :ref:`type-promotion`.

        Examples
        --------
        >>> x = ivy.Container(a=ivy.array([1.5, 0., -3.5]),\
                            b=ivy.array([3.4, -5.3, -0, -2.8]))
        >>> y = ivy.Container.static_asinh(x)
        >>> print(y)
        {
            a: ivy.array([1.19, 0., -1.97]),
            b: ivy.array([1.94, -2.37, 0., -1.75])
        }
        """
        return ContainerBase.multi_map_in_static_method(
            "asinh",
            x,
            key_chains=key_chains,
            to_apply=to_apply,
            prune_unapplied=prune_unapplied,
            map_sequences=map_sequences,
            out=out,
        )

    def asinh(
        self: ivy.Container,
        *,
        key_chains: Optional[Union[List[str], Dict[str, str]]] = None,
        to_apply: bool = True,
        prune_unapplied: bool = False,
        map_sequences: bool = False,
        out: Optional[ivy.Container] = None,
    ) -> ivy.Container:
        """
        ivy.Container instance method variant of ivy.asinh.
        This method simply wraps the function, and so the docstring
        for ivy.asinh also applies to this method with minimal changes.

        Parameters
        ----------
        self
            input container whose elements each represent the area of a hyperbolic
            sector. Should have a floating-point data type.
        key_chains
            The key-chains to apply or not apply the method to. Default is None.
        to_apply
            If True, the method will be applied to key_chains, otherwise key_chains
            will be skipped. Default is True.
        prune_unapplied
            Whether to prune key_chains for which the function was not applied.
            Default is False.
        map_sequences
            Whether to also map method to sequences (lists, tuples). Default is False.
        out
            optional output container, for writing the result to. It must have a shape
            that the inputs broadcast to.

        Returns
        -------
        ret
            a container containing the inverse hyperbolic sine of each element in
            ``self``. The returned container must have a floating-point
            data type determined by :ref:`type-promotion`.

        Examples
        --------
        >>> x = ivy.Container(a=ivy.array([-1, 3.7, -5.1]),\
                            b=ivy.array([4.5, -2.4, -1.5]))
        >>> y = x.asinh()
        >>> print(y)
        {
            a: ivy.array([-0.881, 2.02, -2.33]),
            b: ivy.array([2.21, -1.61, -1.19])
        }
        """
        return self.static_asinh(
            self,
            key_chains=key_chains,
            to_apply=to_apply,
            prune_unapplied=prune_unapplied,
            map_sequences=map_sequences,
            out=out,
        )

    @staticmethod
    def static_atan(
        x: Union[ivy.Container, ivy.Array, ivy.NativeArray],
        /,
        *,
        key_chains: Optional[Union[List[str], Dict[str, str]]] = None,
        to_apply: bool = True,
        prune_unapplied: bool = False,
        map_sequences: bool = False,
        out: Optional[ivy.Container] = None,
    ) -> ivy.Container:
        """
        ivy.Container static method variant of ivy.atan. This method simply wraps the
        function, and so the docstring for ivy.atan also applies to this method
        with minimal changes.

        Parameters
        ----------
        x
            input container. Should have a real-valued floating-point data type.
        key_chains
            The key-chains to apply or not apply the method to. Default is None.
        to_apply
            If True, the method will be applied to key_chains, otherwise key_chains
            will be skipped. Default is True.
        prune_unapplied
            Whether to prune key_chains for which the function was not applied.
            Default is False.
        map_sequences
            Whether to also map method to sequences (lists, tuples). Default is False.
        out
            optional output container, for writing the result to. It must have a shape
            that the inputs broadcast to.

        Returns
        -------
        ret
            a container containing the inverse tangent of each element in ``x``.
            The returned container must have a floating-point data type
            determined by :ref:`type-promotion`.

        Examples
        --------
        >>> x = ivy.Container(a=ivy.array([0., -1, 1]), b=ivy.array([1., 0., -6]))
        >>> y = ivy.Container.static_atan(x)
        >>> print(y)
        {
            a: ivy.array([0., -0.785, 0.785]),
            b: ivy.array([0.785, 0., -1.41])
        }


        """
        return ContainerBase.multi_map_in_static_method(
            "atan",
            x,
            key_chains=key_chains,
            to_apply=to_apply,
            prune_unapplied=prune_unapplied,
            map_sequences=map_sequences,
            out=out,
        )

    def atan(
        self: ivy.Container,
        *,
        key_chains: Optional[Union[List[str], Dict[str, str]]] = None,
        to_apply: bool = True,
        prune_unapplied: bool = False,
        map_sequences: bool = False,
        out: Optional[ivy.Container] = None,
    ) -> ivy.Container:
        """
        ivy.Container instance method variant of ivy.atan.
        This method simply wraps the function, and so the docstring for
        ivy.atan also applies to this method with minimal changes.

        Parameters
        ----------
        self
            input container. Should have a real-valued floating-point data type.
        key_chains
            The key-chains to apply or not apply the method to. Default is None.
        to_apply
            If True, the method will be applied to key_chains, otherwise key_chains
            will be skipped. Default is True.
        prune_unapplied
            Whether to prune key_chains for which the function was not applied.
            Default is False.
        map_sequences
            Whether to also map method to sequences (lists, tuples). Default is False.
        out
            optional output container, for writing the result to. It must have a shape
            that the inputs broadcast to.

        Returns
        -------
        ret
            a container containing the inverse tangent of each element in ``x``.
            The returned container must have a floating-point data
            type determined by :ref:`type-promotion`.

        Examples
        --------
        >>> x = ivy.Container(a=ivy.array([0., -1, 1]), b=ivy.array([1., 0., -6]))
        >>> y = x.atan()
        >>> print(y)
        {
            a: ivy.array([0., -0.785, 0.785]),
            b: ivy.array([0.785, 0., -1.41])
        }

        """
        return self.static_atan(
            self,
            key_chains=key_chains,
            to_apply=to_apply,
            prune_unapplied=prune_unapplied,
            map_sequences=map_sequences,
            out=out,
        )

    @staticmethod
    def static_atan2(
        x1: Union[ivy.Array, ivy.NativeArray, ivy.Container],
        x2: Union[ivy.Array, ivy.NativeArray, ivy.Container],
        /,
        *,
        key_chains: Optional[Union[List[str], Dict[str, str]]] = None,
        to_apply: bool = True,
        prune_unapplied: bool = False,
        map_sequences: bool = False,
        out: Optional[ivy.Container] = None,
    ) -> ivy.Container:
        """
        ivy.Container static method variant of ivy.atan2.
        This method simply wraps the function, and so the docstring for
        ivy.atan2 also applies to this method with minimal changes.

        Parameters
        ----------
        x1
            first input array or container corresponding to the y-coordinates.
            Should have a real-valued floating-point data type.
        x2
            second input array or container corresponding to the x-coordinates.
            Must be compatible with ``x1``
            (see :ref:`broadcasting`). Should have a real-valued
            floating-point data type.
        key_chains
            The key-chains to apply or not apply the method to. Default is None.
        to_apply
            If True, the method will be applied to key_chains, otherwise key_chains
            will be skipped. Default is True.
        prune_unapplied
            Whether to prune key_chains for which the function was not applied.
            Default is False.
        map_sequences
            Whether to also map method to sequences (lists, tuples). Default is False.
        out
            optional output container, for writing the result to. It must have a shape
            that the inputs broadcast to.

        Returns
        -------
        ret
            a container containing the inverse tangent of the quotient ``x1/x2``.
            The returned array must have a real-valued floating-point data type
            determined by :ref:`type-promotion`.

        Examples
        --------
        >>> x = ivy.Container(a=ivy.array([0., 2.6, -3.5]),\
                            b=ivy.array([4.5, -5.3, -0]))
        >>> y = ivy.array([3.0, 2.0, 1.0])
        >>> ivy.Container.static_atan2(x, y)
        {
            a: ivy.array([0., 0.915, -1.29]),
            b: ivy.array([0.983, -1.21, 0.])
        }

        >>> x = ivy.Container(a=ivy.array([0., 2.6, -3.5]),\
                              b=ivy.array([4.5, -5.3, -0, -2.3]))
        >>> y = ivy.Container(a=ivy.array([-2.5, 1.75, 3.5]),\
                              b=ivy.array([2.45, 6.35, 0, 1.5]))
        >>> z = ivy.Container.static_atan2(x, y)
        >>> print(z)
        {
            a: ivy.array([3.14, 0.978, -0.785]),
            b: ivy.array([1.07, -0.696, 0., -0.993])
        }
        """
        return ContainerBase.multi_map_in_static_method(
            "atan2",
            x1,
            x2,
            key_chains=key_chains,
            to_apply=to_apply,
            prune_unapplied=prune_unapplied,
            map_sequences=map_sequences,
            out=out,
        )

    def atan2(
        self: ivy.Container,
        x2: Union[ivy.Container, ivy.Array, ivy.NativeArray],
        /,
        *,
        key_chains: Optional[Union[List[str], Dict[str, str]]] = None,
        to_apply: bool = True,
        prune_unapplied: bool = False,
        map_sequences: bool = False,
        out: Optional[ivy.Container] = None,
    ) -> ivy.Container:
        """
        ivy.Container instance method variant of ivy.atan2.
        This method simply wraps the function, and so the docstring for ivy.atan2
        also applies to this method with minimal changes.

        Parameters
        ----------
        self
            first input array or container corresponding to the y-coordinates.
            Should have a real-valued floating-point data type.
        x2
            second input array or container corresponding to the x-coordinates.
            Must be compatible with ``self`` (see :ref:`broadcasting`).
            Should have a real-valued floating-point data type.
        key_chains
            The key-chains to apply or not apply the method to. Default is None.
        to_apply
            If True, the method will be applied to key_chains, otherwise key_chains
            will be skipped. Default is True.
        prune_unapplied
            Whether to prune key_chains for which the function was not applied.
            Default is False.
        map_sequences
            Whether to also map method to sequences (lists, tuples). Default is False.
        out
            optional output container, for writing the result to. It must have a shape
            that the inputs broadcast to.

        Returns
        -------
        ret
            a container containing the inverse tangent of the quotient ``self/x2``.
            The returned array must have a real-valued floating-point data
            type determined by :ref:`type-promotion`.

        Examples
        --------
        >>> x = ivy.Container(a=ivy.array([0., 2.6, -3.5]),\
                            b=ivy.array([4.5, -5.3, -0]))
        >>> y = ivy.array([3.0, 2.0, 1.0])
        >>> x.atan2(y)
        {
            a: ivy.array([0., 0.915, -1.29]),
            b: ivy.array([0.983, -1.21, 0.])
        }

        >>> x = ivy.Container(a=ivy.array([0., 2.6, -3.5]),\
                              b=ivy.array([4.5, -5.3, -0, -2.3]))
        >>> y = ivy.Container(a=ivy.array([-2.5, 1.75, 3.5]),\
                              b=ivy.array([2.45, 6.35, 0, 1.5]))
        >>> z = x.atan2(y)
        >>> print(z)
        {
            a: ivy.array([3.14, 0.978, -0.785]),
            b: ivy.array([1.07, -0.696, 0., -0.993])
        }
        """
        return self.static_atan2(
            self,
            x2,
            key_chains=key_chains,
            to_apply=to_apply,
            prune_unapplied=prune_unapplied,
            map_sequences=map_sequences,
            out=out,
        )

    @staticmethod
    def static_atanh(
        x: Union[ivy.Container, ivy.Array, ivy.NativeArray],
        /,
        *,
        key_chains: Optional[Union[List[str], Dict[str, str]]] = None,
        to_apply: bool = True,
        prune_unapplied: bool = False,
        map_sequences: bool = False,
        out: Optional[ivy.Container] = None,
    ) -> ivy.Container:
        """
        ivy.Container static method variant of ivy.atanh.
        This method simply wraps the function, and so the docstring for
        ivy.atanh also applies to this method with minimal changes.

        Parameters
        ----------
        x
            input container whose elements each represent the area of a hyperbolic
            sector. Should have a floating-point data type.
        key_chains
            The key-chains to apply or not apply the method to. Default is None.
        to_apply
            If True, the method will be applied to key_chains, otherwise key_chains
            will be skipped. Default is True.
        prune_unapplied
            Whether to prune key_chains for which the function was not applied.
            Default is False.
        map_sequences
            Whether to also map method to sequences (lists, tuples). Default is False.
        out
            optional output container, for writing the result to. It must have a shape
            that the inputs broadcast to.

        Returns
        -------
        ret
            a container containing the inverse hyperbolic tangent of each
            element in ``x``. The returned container must have a floating-point data
            type determined by :ref:`type-promotion`.

        Examples
        --------
        >>> x = ivy.Container(a=ivy.array([0, 0.5, -0.5]), b=ivy.array([0., 0.2, 0.9]))
        >>> y = ivy.Container.static_atanh(x)
        >>> print(y)
        {
            a: ivy.array([0., 0.549, -0.549]),
            b: ivy.array([0., 0.203, 1.47])
        }

        """
        return ContainerBase.multi_map_in_static_method(
            "atanh",
            x,
            key_chains=key_chains,
            to_apply=to_apply,
            prune_unapplied=prune_unapplied,
            map_sequences=map_sequences,
            out=out,
        )

    def atanh(
        self: ivy.Container,
        *,
        key_chains: Optional[Union[List[str], Dict[str, str]]] = None,
        to_apply: bool = True,
        prune_unapplied: bool = False,
        map_sequences: bool = False,
        out: Optional[ivy.Container] = None,
    ) -> ivy.Container:
        """
        ivy.Container instance method variant of ivy.atanh.
        This method simply wraps the function, and so the docstring for
        ivy.atanh also applies to this method with minimal changes.

        Parameters
        ----------
        self
            input container whose elements each represent the area of a
            hyperbolic sector. Should have a floating-point data type.
        key_chains
            The key-chains to apply or not apply the method to. Default is None.
        to_apply
            If True, the method will be applied to key_chains, otherwise key_chains
            will be skipped. Default is True.
        prune_unapplied
            Whether to prune key_chains for which the function was not applied.
            Default is False.
        map_sequences
            Whether to also map method to sequences (lists, tuples). Default is False.
        out
            optional output container, for writing the result to. It must have a shape
            that the inputs broadcast to.

        Returns
        -------
        ret
            a container containing the inverse hyperbolic tangent of each element
            in ``self``. The returned container must have a floating-point
            data type determined by :ref:`type-promotion`.

        Examples
        --------
        >>> x = ivy.Container(a=ivy.array([0, 0.5, -0.5]), b=ivy.array([0., 0.2, 0.9]))
        >>> y = x.atanh()
        >>> print(y)
        {
            a: ivy.array([0., 0.549, -0.549]),
            b: ivy.array([0., 0.203, 1.47])
        }

        """
        return self.static_atanh(
            self,
            key_chains=key_chains,
            to_apply=to_apply,
            prune_unapplied=prune_unapplied,
            map_sequences=map_sequences,
            out=out,
        )

    @staticmethod
    def static_bitwise_and(
        x1: Union[ivy.Array, ivy.NativeArray, ivy.Container],
        x2: Union[ivy.Array, ivy.NativeArray, ivy.Container],
        /,
        *,
        key_chains: Optional[Union[List[str], Dict[str, str]]] = None,
        to_apply: bool = True,
        prune_unapplied: bool = False,
        map_sequences: bool = False,
        out: Optional[ivy.Container] = None,
    ) -> ivy.Container:
        """
        ivy.Container static method variant of ivy.bitwise_and.
        This method simply wraps the function, and so the docstring for
        ivy.bitwise_and also applies to this method with minimal changes.

        Parameters
        ----------
        x1
            first input array or container. Should have an integer or boolean
            data type.
        x2
            second input array or container Must be compatible with ``x1``
            (see :ref:`broadcasting`).
            Should have an integer or boolean data type.
        key_chains
            The key-chains to apply or not apply the method to. Default is None.
        to_apply
            If True, the method will be applied to key_chains, otherwise key_chains
            will be skipped. Default is True.
        prune_unapplied
            Whether to prune key_chains for which the function was not applied.
            Default is False.
        map_sequences
            Whether to also map method to sequences (lists, tuples). Default is False.
        out
            optional output container, for writing the result to. It must have a shape
            that the inputs broadcast to.

        Returns
        -------
        ret
            a container containing the element-wise results.
            The returned container must have a data type determined
            by :ref:`type-promotion`.
        """
        return ContainerBase.multi_map_in_static_method(
            "bitwise_and",
            x1,
            x2,
            key_chains=key_chains,
            to_apply=to_apply,
            prune_unapplied=prune_unapplied,
            map_sequences=map_sequences,
            out=out,
        )

    def bitwise_and(
        self: ivy.Container,
        x2: Union[ivy.Container, ivy.Array, ivy.NativeArray],
        /,
        *,
        key_chains: Optional[Union[List[str], Dict[str, str]]] = None,
        to_apply: bool = True,
        prune_unapplied: bool = False,
        map_sequences: bool = False,
        out: Optional[ivy.Container] = None,
    ) -> ivy.Container:
        """
        ivy.Container instance method variant of ivy.bitwise_and.
        This method simply wraps the function, and so the docstring for
        ivy.bitwise_and also applies to this method with minimal changes.

        Parameters
        ----------
        self
            first input array or container. Should have an integer or boolean
            data type.
        x2
            second input array or container Must be compatible with ``self``
            (see :ref:`broadcasting`).
            Should have an integer or boolean data type.
        key_chains
            The key-chains to apply or not apply the method to. Default is None.
        to_apply
            If True, the method will be applied to key_chains, otherwise key_chains
            will be skipped. Default is True.
        prune_unapplied
            Whether to prune key_chains for which the function was not applied.
            Default is False.
        map_sequences
            Whether to also map method to sequences (lists, tuples). Default is False.
        out
            optional output container, for writing the result to. It must have a shape
            that the inputs broadcast to.

        Returns
        -------
        ret
            a container containing the element-wise results.
            The returned container must have a data type determined
            by :ref:`type-promotion`.
        """
        return self.static_bitwise_and(
            self,
            x2,
            key_chains=key_chains,
            to_apply=to_apply,
            prune_unapplied=prune_unapplied,
            map_sequences=map_sequences,
            out=out,
        )

    @staticmethod
    def static_bitwise_left_shift(
        x1: Union[ivy.Array, ivy.NativeArray, ivy.Container],
        x2: Union[ivy.Array, ivy.NativeArray, ivy.Container],
        /,
        *,
        key_chains: Optional[Union[List[str], Dict[str, str]]] = None,
        to_apply: bool = True,
        prune_unapplied: bool = False,
        map_sequences: bool = False,
        out: Optional[ivy.Container] = None,
    ) -> ivy.Container:
        """
        ivy.Container static method variant of ivy.bitwise_left_shift.
        This method simply wraps the function, and so the docstring for
        ivy.bitwise_left_shift also applies to this method with minimal changes.

        Parameters
        ----------
        x1
            first input array or container. Should have an integer or boolean
            data type.
        x2
            second input array or container Must be compatible with ``x1``
            (see :ref:`broadcasting`).
            Should have an integer or boolean data type.
        key_chains
            The key-chains to apply or not apply the method to. Default is None.
        to_apply
            If True, the method will be applied to key_chains, otherwise key_chains
            will be skipped. Default is True.
        prune_unapplied
            Whether to prune key_chains for which the function was not applied.
            Default is False.
        map_sequences
            Whether to also map method to sequences (lists, tuples). Default is False.
        out
            optional output container, for writing the result to. It must have a shape
            that the inputs broadcast to.

        Returns
        -------
        ret
            a container containing the element-wise results.
            The returned container must have a data type determined by
            :ref:`type-promotion`.
        """
        return ContainerBase.multi_map_in_static_method(
            "bitwise_left_shift",
            x1,
            x2,
            key_chains=key_chains,
            to_apply=to_apply,
            prune_unapplied=prune_unapplied,
            map_sequences=map_sequences,
            out=out,
        )

    def bitwise_left_shift(
        self: ivy.Container,
        x2: Union[ivy.Container, ivy.Array, ivy.NativeArray],
        /,
        *,
        key_chains: Optional[Union[List[str], Dict[str, str]]] = None,
        to_apply: bool = True,
        prune_unapplied: bool = False,
        map_sequences: bool = False,
        out: Optional[ivy.Container] = None,
    ) -> ivy.Container:
        """
        ivy.Container instance method variant of ivy.bitwise_left_shift.
        This method simply wraps the function, and so the docstring for
        ivy.bitwise_left_shift also applies to this method with minimal changes.

        Parameters
        ----------
        self
            first input array or container. Should have an integer or boolean
            data type.
        x2
            second input array or container Must be compatible with ``self``
            (see :ref:`broadcasting`).
            Should have an integer or boolean data type.
        key_chains
            The key-chains to apply or not apply the method to. Default is None.
        to_apply
            If True, the method will be applied to key_chains, otherwise key_chains
            will be skipped. Default is True.
        prune_unapplied
            Whether to prune key_chains for which the function was not applied.
            Default is False.
        map_sequences
            Whether to also map method to sequences (lists, tuples). Default is False.
        out
            optional output container, for writing the result to. It must have a shape
            that the inputs broadcast to.

        Returns
        -------
        ret
            a container containing the element-wise results. The returned container
            must have a data type determined by :ref:`type-promotion`.
        """
        return self.static_bitwise_left_shift(
            self,
            x2,
            key_chains=key_chains,
            to_apply=to_apply,
            prune_unapplied=prune_unapplied,
            map_sequences=map_sequences,
            out=out,
        )

    @staticmethod
    def static_bitwise_invert(
        x: Union[ivy.Container, ivy.Array, ivy.NativeArray],
        /,
        *,
        key_chains: Optional[Union[List[str], Dict[str, str]]] = None,
        to_apply: bool = True,
        prune_unapplied: bool = False,
        map_sequences: bool = False,
        out: Optional[ivy.Container] = None,
    ) -> ivy.Container:
        """
        ivy.Container static method variant of ivy.bitwise_invert.
        This method simply wraps the function, and so the docstring for
        ivy.bitwise_invert also applies to this method with minimal changes.

        Parameters
        ----------
        x
            input container. Should have an integer or boolean data type.
        key_chains
            The key-chains to apply or not apply the method to. Default is None.
        to_apply
            If True, the method will be applied to key_chains, otherwise key_chains
            will be skipped. Default is True.
        prune_unapplied
            Whether to prune key_chains for which the function was not applied.
            Default is False.
        map_sequences
            Whether to also map method to sequences (lists, tuples). Default is False.
        out
            optional output container, for writing the result to. It must have a shape
            that the inputs broadcast to.

        Returns
        -------
        ret
            a container containing the element-wise results.
            The returned array must have the same data type as ``x``.
        """
        return ContainerBase.multi_map_in_static_method(
            "bitwise_invert",
            x,
            key_chains=key_chains,
            to_apply=to_apply,
            prune_unapplied=prune_unapplied,
            map_sequences=map_sequences,
            out=out,
        )

    def bitwise_invert(
        self: ivy.Container,
        *,
        key_chains: Optional[Union[List[str], Dict[str, str]]] = None,
        to_apply: bool = True,
        prune_unapplied: bool = False,
        map_sequences: bool = False,
        out: Optional[ivy.Container] = None,
    ) -> ivy.Container:
        """
        ivy.Container instance method variant of ivy.bitwise_invert.
        This method simply wraps the function, and so the docstring for
        ivy.bitwise_invert also applies to this method with minimal changes.

        Parameters
        ----------
        self
            input container. Should have an integer or boolean data type.
        key_chains
            The key-chains to apply or not apply the method to. Default is None.
        to_apply
            If True, the method will be applied to key_chains, otherwise key_chains
            will be skipped. Default is True.
        prune_unapplied
            Whether to prune key_chains for which the function was not applied.
            Default is False.
        map_sequences
            Whether to also map method to sequences (lists, tuples). Default is False.
        out
            optional output container, for writing the result to. It must have a shape
            that the inputs broadcast to.

        Returns
        -------
        ret
            a container containing the element-wise results.
            The returned array must have the same data type as ``self``.
        """
        return self.static_bitwise_invert(
            self,
            key_chains=key_chains,
            to_apply=to_apply,
            prune_unapplied=prune_unapplied,
            map_sequences=map_sequences,
            out=out,
        )

    @staticmethod
    def static_cos(
        x: ivy.Container,
        /,
        *,
        key_chains: Optional[Union[List[str], Dict[str, str]]] = None,
        to_apply: bool = True,
        prune_unapplied: bool = False,
        map_sequences: bool = False,
        out: Optional[ivy.Container] = None,
    ) -> ivy.Container:
        """
        ivy.Container static method variant of ivy.cos.
        This method simply wraps the function, and so the docstring for
        ivy.cos also applies to this method with minimal changes.

        Parameters
        ----------
        x
            input container whose elements are each expressed in radians.
            Should have a floating-point data type.
        key_chains
            The key-chains to apply or not apply the method to. Default is None.
        to_apply
            If True, the method will be applied to key_chains, otherwise key_chains
            will be skipped. Default is True.
        prune_unapplied
            Whether to prune key_chains for which the function was not applied.
            Default is False.
        map_sequences
            Whether to also map method to sequences (lists, tuples). Default is False.
        out
            optional output container, for writing the result to. It must have a shape
            that the inputs broadcast to.

        Returns
        -------
        ret
            a container containing the cosine of each element in ``x``. The returned
            container must have a floating-point data type determined by
            :ref:`type-promotion`.

        Examples
        --------
        With :code:`ivy.Container` input:

        >>> x = ivy.Container(a=ivy.array([0., -1, 1]), b=ivy.array([1., 0., -6]))
        >>> y = ivy.Container.static_cos(x)
        >>> print(y)
        {
            a: ivy.array([1., 0.54, 0.54]),
            b: ivy.array([0.54, 1., 0.96])
        }
        """
        return ivy.ContainerBase.multi_map_in_static_method(
            "cos",
            x,
            key_chains=key_chains,
            to_apply=to_apply,
            prune_unapplied=prune_unapplied,
            map_sequences=map_sequences,
            out=out,
        )

    def cos(
        self: ivy.Container,
        *,
        key_chains: Optional[Union[List[str], Dict[str, str]]] = None,
        to_apply: bool = True,
        prune_unapplied: bool = False,
        map_sequences: bool = False,
        out: Optional[ivy.Container] = None,
    ) -> ivy.Container:
        """
        ivy.Container instance method variant of ivy.cos.
        This method simply wraps the function, and so the docstring for
        ivy.cos also applies to this method with minimal changes.

        Parameters
        ----------
        self
            input container whose elements are each expressed in radians.
            Should have a floating-point data type.
        key_chains
            The key-chains to apply or not apply the method to. Default is None.
        to_apply
            If True, the method will be applied to key_chains, otherwise key_chains
            will be skipped. Default is True.
        prune_unapplied
            Whether to prune key_chains for which the function was not applied.
            Default is False.
        map_sequences
            Whether to also map method to sequences (lists, tuples). Default is False.
        out
            optional output container, for writing the result to. It must have a shape
            that the inputs broadcast to.

        Returns
        -------
        ret
            a container containing the cosine of each element in ``self``.
            The returned container must have a floating-point data type
            determined by :ref:`type-promotion`.

        Examples
        --------
        With :code:`ivy.Container` input:

        >>> x = ivy.Container(a=ivy.array([0., -1, 1]), b=ivy.array([1., 0., -6]))
        >>> y = x.cos()
        >>> print(y)
        {
            a: ivy.array([1., 0.54, 0.54]),
            b: ivy.array([0.54, 1., 0.96])
        }
        """
        return self.static_cos(
            self,
            key_chains=key_chains,
            to_apply=to_apply,
            prune_unapplied=prune_unapplied,
            map_sequences=map_sequences,
            out=out,
        )

    @staticmethod
    def static_bitwise_or(
        x1: Union[ivy.Array, ivy.NativeArray, ivy.Container],
        x2: Union[ivy.Array, ivy.NativeArray, ivy.Container],
        /,
        *,
        key_chains: Optional[Union[List[str], Dict[str, str]]] = None,
        to_apply: bool = True,
        prune_unapplied: bool = False,
        map_sequences: bool = False,
        out: Optional[ivy.Container] = None,
    ) -> ivy.Container:
        """
        ivy.Container static method variant of ivy.bitwise_or. This method simply
        wraps the function, and so the docstring for ivy.bitwise_or also applies
        to this method with minimal changes.

        Parameters
        ----------
        x
            input container. Should have an integer or boolean data type.
        key_chains
            The key-chains to apply or not apply the method to. Default is None.
        to_apply
            If True, the method will be applied to key_chains, otherwise key_chains
            will be skipped. Default is True.
        prune_unapplied
            Whether to prune key_chains for which the function was not applied.
            Default is False.
        map_sequences
            Whether to also map method to sequences (lists, tuples). Default is False.
        out
            optional output container, for writing the result to. It must have a shape
            that the inputs broadcast to.

        Returns
        -------
        ret
            a container containing the element-wise results.
            The returned array must have the same data type as ``x``.

        Examples
        --------
        With one :code:`ivy.Container` input:

        >>> y = ivy.array([1, 2, 3])
        >>> x = ivy.Container(a=ivy.array([4, 5, 6]))
        >>> z = ivy.Container.static_bitwise_or(x, y)
        >>> print(z)
        {
            a: ivy.array([5, 7, 7]),
        }

        With multiple :code:`ivy.Container` inputs:

        >>> x = ivy.Container(a=ivy.array([1, 2, 3]), \
                            b=ivy.array([2, 3, 4]))
        >>> y = ivy.Container(a=ivy.array([4, 5, 6]),\
                            b=ivy.array([5, 6, 7]))
        >>> z = ivy.Container.static_bitwise_or(x, y)
        >>> print(z)
        {
            a: ivy.array([5, 7, 7]),
            b: ivy.array([7, 7, 7])
        }
        """
        return ContainerBase.multi_map_in_static_method(
            "bitwise_or",
            x1,
            x2,
            key_chains=key_chains,
            to_apply=to_apply,
            prune_unapplied=prune_unapplied,
            map_sequences=map_sequences,
            out=out,
        )

    def bitwise_or(
        self: ivy.Container,
        x2: Union[ivy.Container, ivy.Array, ivy.NativeArray],
        /,
        *,
        key_chains: Optional[Union[List[str], Dict[str, str]]] = None,
        to_apply: bool = True,
        prune_unapplied: bool = False,
        map_sequences: bool = False,
        out: Optional[ivy.Container] = None,
    ) -> ivy.Container:
        """
        ivy.Container instance method variant of ivy.bitwise_or. This method simply
        wraps the function, and so the docstring for ivy.bitwise_or also applies to
        this method with minimal changes.

        Parameters
        ----------
        self
            input container. Should have an integer or boolean data type.
        key_chains
            The key-chains to apply or not apply the method to. Default is None.
        to_apply
            If True, the method will be applied to key_chains, otherwise key_chains
            will be skipped. Default is True.
        prune_unapplied
            Whether to prune key_chains for which the function was not applied.
            Default is False.
        map_sequences
            Whether to also map method to sequences (lists, tuples). Default is False.
        out
            optional output container, for writing the result to. It must have a shape
            that the inputs broadcast to.

        Returns
        -------
        ret
            a container containing the element-wise results.
            The returned array must have the same data type as ``self``.

        Examples
        --------
        Using :code:`ivy.Container` instance method:

        >>> x = ivy.Container(a=ivy.array([1, 2, 3]), \
                                b=ivy.array([2, 3, 4]))
        >>> y = ivy.Container(a=ivy.array([4, 5, 6]), \
                                b=ivy.array([5, 6, 7]))
        >>> z = x.bitwise_or(y)
        >>> print(z)
        {
            a: ivy.array([5, 7, 7]),
            b: ivy.array([7, 7, 7])
        }
        """
        return self.static_bitwise_or(
            self,
            x2,
            key_chains=key_chains,
            to_apply=to_apply,
            prune_unapplied=prune_unapplied,
            map_sequences=map_sequences,
            out=out,
        )

    @staticmethod
    def static_bitwise_right_shift(
        x1: Union[ivy.Array, ivy.NativeArray, ivy.Container],
        x2: Union[ivy.Array, ivy.NativeArray, ivy.Container],
        /,
        *,
        key_chains: Optional[Union[List[str], Dict[str, str]]] = None,
        to_apply: bool = True,
        prune_unapplied: bool = False,
        map_sequences: bool = False,
        out: Optional[ivy.Container] = None,
    ) -> ivy.Container:
        """
        ivy.Container static method variant of ivy.bitwise_right_shift.
        This method simply wraps the function, and so the docstring for
        ivy.bitwise_right_shift also applies to this method with minimal changes.

        Parameters
        ----------
        x1
            first input array or container. Should have an integer or boolean data type.
        x2
            second input array or container Must be compatible with ``x1``
            (see :ref:`broadcasting`).
            Should have an integer or boolean data type.
        key_chains
            The key-chains to apply or not apply the method to. Default is None.
        to_apply
            If True, the method will be applied to key_chains, otherwise key_chains
            will be skipped. Default is True.
        prune_unapplied
            Whether to prune key_chains for which the function was not applied.
            Default is False.
        map_sequences
            Whether to also map method to sequences (lists, tuples). Default is False.
        out
            optional output container, for writing the result to. It must have a shape
            that the inputs broadcast to.

        Returns
        -------
        ret
            a container containing the element-wise results.
            The returned container must have a data type determined
            by :ref:`type-promotion`.

        Examples
        --------
        With one :code:`ivy.Container` input:

        >>> a = ivy.Container(a = ivy.array([2, 3, 4]), b = ivy.array([5, 10, 64]))
        >>> b = ivy.array([0, 1, 2])
        >>> y = ivy.Container.static_bitwise_right_shift(a, b)
        >>> print(y)
        {
            a: ivy.array([2, 1, 1]),
            b: ivy.array([5, 5, 16])
        }

        With multiple :code:`ivy.Container` inputs:

        >>> a = ivy.Container(a = ivy.array([2, 3, 4]), b = ivy.array([5, 10, 64]))
        >>> b = ivy.Container(a = ivy.array([0, 1, 2]), b = ivy.array([2]))
        >>> y = ivy.Container.static_bitwise_right_shift(a, b)
        >>> print(y)
        {
            a: ivy.array([2, 1, 1]),
            b: ivy.array([1, 2, 16])
        }
        """
        return ContainerBase.multi_map_in_static_method(
            "bitwise_right_shift",
            x1,
            x2,
            key_chains=key_chains,
            to_apply=to_apply,
            prune_unapplied=prune_unapplied,
            map_sequences=map_sequences,
            out=out,
        )

    def bitwise_right_shift(
        self: ivy.Container,
        x2: Union[ivy.Container, ivy.Array, ivy.NativeArray],
        /,
        *,
        key_chains: Optional[Union[List[str], Dict[str, str]]] = None,
        to_apply: bool = True,
        prune_unapplied: bool = False,
        map_sequences: bool = False,
        out: Optional[ivy.Container] = None,
    ) -> ivy.Container:
        """
        ivy.Container instance method variant of ivy.bitwise_right_shift.
        This method simply wraps the function, and so the docstring for
        ivy.bitwise_right_shift also applies to this method with minimal changes.

        Parameters
        ----------
        self
            first input array or container. Should have an integer or boolean data type.
        x2
            second input array or container Must be compatible with ``self``
            (see :ref:`broadcasting`).
            Should have an integer or boolean data type.
        key_chains
            The key-chains to apply or not apply the method to. Default is None.
        to_apply
            If True, the method will be applied to key_chains, otherwise key_chains
            will be skipped. Default is True.
        prune_unapplied
            Whether to prune key_chains for which the function was not applied.
            Default is False.
        map_sequences
            Whether to also map method to sequences (lists, tuples). Default is False.
        out
            optional output container, for writing the result to. It must have a shape
            that the inputs broadcast to.

        Returns
        -------
        ret
            a container containing the element-wise results. The returned container
            must have a data type determined by :ref:`type-promotion`.

        Examples
        --------
        >>> a = ivy.Container(a = ivy.array([2, 3, 4]), b = ivy.array([5, 10, 64]))
        >>> b = ivy.Container(a = ivy.array([0, 1, 2]), b = ivy.array([2]))
        >>> y = a.bitwise_right_shift(b)
        >>> print(y)
        {
            a: ivy.array([2, 1, 1]),
            b: ivy.array([1, 2, 16])
        }
        """
        return self.static_bitwise_right_shift(
            self,
            x2,
            key_chains=key_chains,
            to_apply=to_apply,
            prune_unapplied=prune_unapplied,
            map_sequences=map_sequences,
            out=out,
        )

    @staticmethod
    def static_bitwise_xor(
        x1: Union[ivy.Array, ivy.NativeArray, ivy.Container],
        x2: Union[ivy.Array, ivy.NativeArray, ivy.Container],
        /,
        *,
        key_chains: Optional[Union[List[str], Dict[str, str]]] = None,
        to_apply: bool = True,
        prune_unapplied: bool = False,
        map_sequences: bool = False,
        out: Optional[ivy.Container] = None,
    ) -> ivy.Container:
        """
        ivy.Container static method variant of ivy.bitwise_xor.
        This method simply wraps the function, and so the docstring for
        ivy.bitwise_xor also applies to this method with minimal changes.

        Parameters
        ----------
        x1
            first input array or container. Should have an integer or boolean
            data type.
        x2
            second input array or container Must be compatible with ``x1``
            (see :ref:`broadcasting`).
            Should have an integer or boolean data type.
        key_chains
            The key-chains to apply or not apply the method to. Default is None.
        to_apply
            If True, the method will be applied to key_chains, otherwise key_chains
            will be skipped. Default is True.
        prune_unapplied
            Whether to prune key_chains for which the function was not applied.
            Default is False.
        map_sequences
            Whether to also map method to sequences (lists, tuples). Default is False.
        out
            optional output container, for writing the result to. It must have a shape
            that the inputs broadcast to.

        Returns
        -------
        ret
            a container containing the element-wise results.
            The returned container must have a data type determined by
            :ref:`type-promotion`.
        """
        return ContainerBase.multi_map_in_static_method(
            "bitwise_xor",
            x1,
            x2,
            key_chains=key_chains,
            to_apply=to_apply,
            prune_unapplied=prune_unapplied,
            map_sequences=map_sequences,
            out=out,
        )

    def bitwise_xor(
        self: ivy.Container,
        x2: Union[ivy.Container, ivy.Array, ivy.NativeArray],
        /,
        *,
        key_chains: Optional[Union[List[str], Dict[str, str]]] = None,
        to_apply: bool = True,
        prune_unapplied: bool = False,
        map_sequences: bool = False,
        out: Optional[ivy.Container] = None,
    ) -> ivy.Container:
        """
        ivy.Container instance method variant of ivy.bitwise_xor.
        This method simply wraps the function, and so the docstring for ivy.bitwise_xor
        also applies to this method with minimal changes.

        Parameters
        ----------
        self
            first input array or container. Should have an integer or
            boolean data type.
        x2
            second input array or container Must be compatible with ``self``
            (see :ref:`broadcasting`).
            Should have an integer or boolean data type.
        key_chains
            The key-chains to apply or not apply the method to. Default is None.
        to_apply
            If True, the method will be applied to key_chains, otherwise key_chains
            will be skipped. Default is True.
        prune_unapplied
            Whether to prune key_chains for which the function was not applied.
            Default is False.
        map_sequences
            Whether to also map method to sequences (lists, tuples). Default is False.
        out
            optional output container, for writing the result to. It must have a shape
            that the inputs broadcast to.

        Returns
        -------
        ret
            a container containing the element-wise results.
            The returned container must have a data type determined
            by :ref:`type-promotion`.
        """
        return self.static_bitwise_xor(
            self,
            x2,
            key_chains=key_chains,
            to_apply=to_apply,
            prune_unapplied=prune_unapplied,
            map_sequences=map_sequences,
            out=out,
        )

    @staticmethod
    def static_ceil(
        x: Union[ivy.Container, ivy.Array, ivy.NativeArray],
        /,
        *,
        key_chains: Optional[Union[List[str], Dict[str, str]]] = None,
        to_apply: bool = True,
        prune_unapplied: bool = False,
        map_sequences: bool = False,
        out: Optional[ivy.Container] = None,
    ) -> ivy.Container:
        """
        ivy.Container static method variant of ivy.ceil.
        This method simply wraps the function, and so the docstring for ivy.ceil
        also applies to this method with minimal changes.

        Parameters
        ----------
        x
            input container. Should have a numeric data type.
        key_chains
            The key-chains to apply or not apply the method to. Default is None.
        to_apply
            If True, the method will be applied to key_chains, otherwise key_chains
            will be skipped. Default is True.
        prune_unapplied
            Whether to prune key_chains for which the function was not applied.
            Default is False.
        map_sequences
            Whether to also map method to sequences (lists, tuples). Default is False.
        out
            optional output container, for writing the result to. It must have a shape
            that the inputs broadcast to.

        Returns
        -------
        ret
            an container containing the rounded result for each element in ``x``.
            The returned array must have the same data type as ``x``.
        """
        return ContainerBase.multi_map_in_static_method(
            "ceil",
            x,
            key_chains=key_chains,
            to_apply=to_apply,
            prune_unapplied=prune_unapplied,
            map_sequences=map_sequences,
            out=out,
        )

    def ceil(
        self: ivy.Container,
        *,
        key_chains: Optional[Union[List[str], Dict[str, str]]] = None,
        to_apply: bool = True,
        prune_unapplied: bool = False,
        map_sequences: bool = False,
        out: Optional[ivy.Container] = None,
    ) -> ivy.Container:
        """
        ivy.Container instance method variant of ivy.ceil.
        This method simply wraps the function, and so the docstring for
        ivy.ceil also applies to this method with minimal changes.

        Parameters
        ----------
        self
            input container. Should have a numeric data type.
        key_chains
            The key-chains to apply or not apply the method to. Default is None.
        to_apply
            If True, the method will be applied to key_chains, otherwise key_chains
            will be skipped. Default is True.
        prune_unapplied
            Whether to prune key_chains for which the function was not applied.
            Default is False.
        map_sequences
            Whether to also map method to sequences (lists, tuples). Default is False.
        out
            optional output container, for writing the result to. It must have a shape
            that the inputs broadcast to.

        Returns
        -------
        ret
            an container containing the rounded result for each element in ``self``.
            The returned container must have the same data type as ``self``.

        Examples
        --------
        >>> x = ivy.Container(a=ivy.array([2.5, 0.5, -1.4]),\
                              b=ivy.array([5.4, -3.2, 5.2]))
        >>> y = x.ceil()
        >>> print(y)
        {
            a: ivy.array([3., 1., -1.]),
            b: ivy.array([6., -3., 6.])
        }
        """
        return self.static_ceil(
            self,
            key_chains=key_chains,
            to_apply=to_apply,
            prune_unapplied=prune_unapplied,
            map_sequences=map_sequences,
            out=out,
        )

    @staticmethod
    def static_cosh(
        x: ivy.Container,
        /,
        *,
        key_chains: Optional[Union[List[str], Dict[str, str]]] = None,
        to_apply: bool = True,
        prune_unapplied: bool = False,
        map_sequences: bool = False,
        out: Optional[ivy.Container] = None,
    ) -> ivy.Container:
        """
        ivy.Container static method variant of ivy.cosh. This method simply wraps the
        function, and so the docstring for ivy.cosh also applies to this method
        with minimal changes.

        Parameters
        ----------
        x
            input container whose elements each represent a hyperbolic angle. Should
            have a floating-point data type.
        key_chains
            The key-chains to apply or not apply the method to. Default is None.
        to_apply
            If True, the method will be applied to key_chains, otherwise key_chains
            will be skipped. Default is True.
        prune_unapplied
            Whether to prune key_chains for which the function was not applied.
            Default is False.
        map_sequences
            Whether to also map method to sequences (lists, tuples). Default is False.
        out
            optional output container, for writing the result to. It must have a shape
            that the inputs broadcast to.

        Returns
        -------
        ret
            an container containing the hyperbolic cosine of each element in ``x``. The
            returned container must have a floating-point data type determined by
            :ref:`type-promotion`.

        Examples
        --------
        With :code:`ivy.Container` input:

        >>> x = ivy.Container(a=ivy.array([-1, 0.23, 1.12]), b=ivy.array([1, -2, 0.76]))
        >>> y = ivy.Container.static_cosh(x)
        >>> print(y)
        {
            a: ivy.array([1.54, 1.03, 1.7]),
            b: ivy.array([1.54, 3.76, 1.3])
        }

        >>> x = ivy.Container(a=ivy.array([-3, 0.34, 2.]),\
                    b=ivy.array([0.67, -0.98, -3]))
        >>> y = ivy.Container(a=ivy.zeros(1), b=ivy.zeros(1))
        >>> ivy.Container.static_cosh(x, out=y)
        >>> print(y)
        {
            a: ivy.array([10.1, 1.06, 3.76]),
            b: ivy.array([1.23, 1.52, 10.1])
        }
        """
        return ContainerBase.multi_map_in_static_method(
            "cosh",
            x,
            key_chains=key_chains,
            to_apply=to_apply,
            prune_unapplied=prune_unapplied,
            map_sequences=map_sequences,
            out=out,
        )

    def cosh(
        self: ivy.Container,
        *,
        key_chains: Optional[Union[List[str], Dict[str, str]]] = None,
        to_apply: bool = True,
        prune_unapplied: bool = False,
        map_sequences: bool = False,
        out: Optional[ivy.Container] = None,
    ) -> ivy.Container:
        """
        ivy.Container instance method variant of ivy.cosh. This method simply wraps the
        function, and so the docstring for ivy.cosh also applies to this method
        with minimal changes.

        Parameters
        ----------
        self
            input container whose elements each represent a hyperbolic angle. Should
            have a floating-point data type.
        key_chains
            The key-chains to apply or not apply the method to. Default is None.
        to_apply
            If True, the method will be applied to key_chains, otherwise key_chains
            will be skipped. Default is True.
        prune_unapplied
            Whether to prune key_chains for which the function was not applied.
            Default is False.
        map_sequences
            Whether to also map method to sequences (lists, tuples). Default is False.
        out
            optional output container, for writing the result to. It must have a shape
            that the inputs broadcast to.

        Returns
        -------
        ret
            an container containing the hyperbolic cosine of each element in ``self``.
            The returned container must have a floating-point data type determined by
            :ref:`type-promotion`.

        Examples
        --------
        With :code:`ivy.Container` input:

        >>> x = ivy.Container(a=ivy.array([-1, 0.23, 1.12]), b=ivy.array([1, -2, 0.76]))
        >>> y = x.cosh()
        >>> print(y)
        {
            a: ivy.array([1.54, 1.03, 1.7]),
            b: ivy.array([1.54, 3.76, 1.3])
        }

        >>> x = ivy.Container(a=ivy.array([-3, 0.34, 2.]),\
                    b=ivy.array([0.67, -0.98, -3]))
        >>> y = ivy.Container(a=ivy.zeros(1), b=ivy.zeros(1))
        >>> ivy.Container.cosh(x, out=y)
        >>> print(y)
        {
            a: ivy.array([10.1, 1.06, 3.76]),
            b: ivy.array([1.23, 1.52, 10.1])
        }
        """
        return self.static_cosh(
            self,
            key_chains=key_chains,
            to_apply=to_apply,
            prune_unapplied=prune_unapplied,
            map_sequences=map_sequences,
            out=out,
        )

    @staticmethod
    def static_divide(
        x1: Union[ivy.Array, ivy.NativeArray, ivy.Container],
        x2: Union[ivy.Array, ivy.NativeArray, ivy.Container],
        /,
        *,
        key_chains: Optional[Union[List[str], Dict[str, str]]] = None,
        to_apply: bool = True,
        prune_unapplied: bool = False,
        map_sequences: bool = False,
        out: Optional[ivy.Container] = None,
    ) -> ivy.Container:
        """
        ivy.Container static method variant of ivy.divide. This method simply wraps
        the function, and so the docstring for ivy.divide also applies to this method
        with minimal changes.

        Parameters
        ----------
        x1
            dividend input array or container. Should have a real-valued data type.
        x2
            divisor input array or container. Must be compatible with ``x1``
            (see :ref:`broadcasting`).
            Should have a real-valued data type.
        key_chains
            The key-chains to apply or not apply the method to. Default is None.
        to_apply
            If True, the method will be applied to key_chains, otherwise key_chains
            will be skipped. Default is True.
        prune_unapplied
            Whether to prune key_chains for which the function was not applied.
            Default is False.
        map_sequences
            Whether to also map method to sequences (lists, tuples). Default is False.
        out
            optional output container, for writing the result to. It must have a shape
            that the inputs broadcast to.

        Returns
        -------
        ret
            a container containing the element-wise results.
            The returned container must have a data type determined
            by :ref:`type-promotion`.

        Examples
        --------
        With :code:`ivy.Container` inputs:

        >>> x1 = ivy.Container(a=ivy.array([12., 3.5, 6.3]), b=ivy.array([3., 1., 0.9]))
        >>> x2 = ivy.Container(a=ivy.array([1., 2.3, 3]), b=ivy.array([2.4, 3., 2.]))
        >>> y = ivy.Container.static_divide(x1, x2)
        >>> print(y)
        {
            a: ivy.array([12., 1.52, 2.1]),
            b: ivy.array([1.25, 0.333, 0.45])
        }
        """
        return ContainerBase.multi_map_in_static_method(
            "divide",
            x1,
            x2,
            key_chains=key_chains,
            to_apply=to_apply,
            prune_unapplied=prune_unapplied,
            map_sequences=map_sequences,
            out=out,
        )

    def divide(
        self: ivy.Container,
        x2: Union[ivy.Container, ivy.Array, ivy.NativeArray],
        /,
        *,
        key_chains: Optional[Union[List[str], Dict[str, str]]] = None,
        to_apply: bool = True,
        prune_unapplied: bool = False,
        map_sequences: bool = False,
        out: Optional[ivy.Container] = None,
    ) -> ivy.Container:
        """
        ivy.Container instance method variant of ivy.divide.
        This method simply wraps the function, and so the docstring for
        ivy.divide also applies to this method with minimal changes.

        Parameters
        ----------
        self
            dividend input array or container. Should have a real-valued
            data type.
        x2
            divisor input array or container. Must be compatible with ``self``
            (see :ref:`broadcasting`).
            Should have a real-valued data type.
        key_chains
            The key-chains to apply or not apply the method to. Default is None.
        to_apply
            If True, the method will be applied to key_chains, otherwise key_chains
            will be skipped. Default is True.
        prune_unapplied
            Whether to prune key_chains for which the function was not applied.
            Default is False.
        map_sequences
            Whether to also map method to sequences (lists, tuples). Default is False.
        out
            optional output container, for writing the result to. It must have a shape
            that the inputs broadcast to.

        Returns
        -------
        ret
            a container containing the element-wise results.
            The returned container must have a data type determined
            by :ref:`type-promotion`.

        Examples
        --------
        With :code:`ivy.Container` inputs:

        >>> x1 = ivy.Container(a=ivy.array([12., 3.5, 6.3]), b=ivy.array([3., 1., 0.9]))
        >>> x2 = ivy.Container(a=ivy.array([1., 2.3, 3]), b=ivy.array([2.4, 3., 2.]))
        >>> y = x1.divide(x2)
        >>> print(y)
        {
            a: ivy.array([12., 1.52, 2.1]),
            b: ivy.array([1.25, 0.333, 0.45])
        }
        """
        return self.static_divide(
            self,
            x2,
            key_chains=key_chains,
            to_apply=to_apply,
            prune_unapplied=prune_unapplied,
            map_sequences=map_sequences,
            out=out,
        )

    @staticmethod
    def static_equal(
        x1: Union[ivy.Array, ivy.NativeArray, ivy.Container],
        x2: Union[ivy.Array, ivy.NativeArray, ivy.Container],
        /,
        *,
        key_chains: Optional[Union[List[str], Dict[str, str]]] = None,
        to_apply: bool = True,
        prune_unapplied: bool = False,
        map_sequences: bool = False,
        out: Optional[ivy.Container] = None,
    ) -> ivy.Container:
        """
        ivy.Container static method variant of ivy.equal.
        This method simply wraps the function, and so the docstring for
        ivy.equal also applies to this method with minimal changes.

        Parameters
        ----------
        x1
            input array or container. May have any data type.
        x2
            input array or container. Must be compatible with ``x1``
            (see :ref:`broadcasting`).
            May have any data type.
        key_chains
            The key-chains to apply or not apply the method to. Default is None.
        to_apply
            If True, the method will be applied to key_chains, otherwise key_chains
            will be skipped. Default is True.
        prune_unapplied
            Whether to prune key_chains for which the function was not applied.
            Default is False.
        map_sequences
            Whether to also map method to sequences (lists, tuples). Default is False.
        out
            optional output container, for writing the result to. It must have a shape
            that the inputs broadcast to.

        Returns
        -------
        ret
            a container containing the element-wise results. The returned container
            must have a data type of ``bool``.
        """
        return ContainerBase.multi_map_in_static_method(
            "equal",
            x1,
            x2,
            key_chains=key_chains,
            to_apply=to_apply,
            prune_unapplied=prune_unapplied,
            map_sequences=map_sequences,
            out=out,
        )

    def equal(
        self: ivy.Container,
        x2: Union[ivy.Container, ivy.Array, ivy.NativeArray],
        /,
        *,
        key_chains: Optional[Union[List[str], Dict[str, str]]] = None,
        to_apply: bool = True,
        prune_unapplied: bool = False,
        map_sequences: bool = False,
        out: Optional[ivy.Container] = None,
    ) -> ivy.Container:
        """
        ivy.Container instance method variant of ivy.equal.
        This method simply wraps the function, and so the docstring for
        ivy.equal also applies to this method with minimal changes.

        Parameters
        ----------
        x1
            input array or container. May have any data type.
        x2
            input array or container. Must be compatible with ``x1``
            (see :ref:`broadcasting`).
            May have any data type.
        key_chains
            The key-chains to apply or not apply the method to. Default is None.
        to_apply
            If True, the method will be applied to key_chains, otherwise key_chains
            will be skipped. Default is True.
        prune_unapplied
            Whether to prune key_chains for which the function was not applied.
            Default is False.
        map_sequences
            Whether to also map method to sequences (lists, tuples). Default is False.
        out
            optional output container, for writing the result to. It must have a shape
            that the inputs broadcast to.

        Returns
        -------
        ret
            a container containing the element-wise results. The returned container
            must have a data type of ``bool``.

        With :code:`ivy.Container` inputs:

        >>> x1 = ivy.Container(a=ivy.array([12, 3.5, 6.3]), b=ivy.array([3., 1., 0.9]))
        >>> x2 = ivy.Container(a=ivy.array([12, 2.3, 3]), b=ivy.array([2.4, 3., 2.]))
        >>> y = x1.equal(x2)
        >>> print(y)
        {
            a: ivy.array([True, False, False]),
            b: ivy.array([False, False, False])
        }

        With mixed :code:`ivy.Container` and :code:`ivy.Array` inputs:

        >>> x1 = ivy.Container(a=ivy.array([12., 3.5, 6.3]), b=ivy.array([3., 1., 0.9]))
        >>> x2 = ivy.array([3., 1., 0.9])
        >>> y = x1.equal(x2)
        >>> print(y)
        {
            a: ivy.array([False, False, False]),
            b: ivy.array([True, True, True])
        }
        """
        return self.static_equal(
            self,
            x2,
            key_chains=key_chains,
            to_apply=to_apply,
            prune_unapplied=prune_unapplied,
            map_sequences=map_sequences,
            out=out,
        )

    @staticmethod
    def static_exp(
        x: Union[ivy.Container, ivy.Array, ivy.NativeArray],
        /,
        *,
        key_chains: Optional[Union[List[str], Dict[str, str]]] = None,
        to_apply: bool = True,
        prune_unapplied: bool = False,
        map_sequences: bool = False,
        out: Optional[ivy.Container] = None,
    ) -> ivy.Container:
        """
        ivy.Container static method variant of ivy.exp. This method simply
        wraps the function, and so the docstring for ivy.exp also applies to
        this method with minimal changes.

        Parameters
        ----------
        x
            input container. Should have a floating-point data type.
        key_chains
            The key-chains to apply or not apply the method to. Default is None.
        to_apply
            If True, the method will be applied to key_chains, otherwise key_chains
            will be skipped. Default is True.
        prune_unapplied
            Whether to prune key_chains for which the function was not applied.
            Default is False.
        map_sequences
            Whether to also map method to sequences (lists, tuples). Default is False.
        out
            optional output container, for writing the result to. It must have a shape
            that the inputs broadcast to.

        Returns
        -------
        ret
            a container containing the evaluated result for each element in ``x``.
            The returned array must have a real-valued floating-point data type
            determined by :ref:`type-promotion`.

        """
        return ContainerBase.multi_map_in_static_method(
            "exp",
            x,
            key_chains=key_chains,
            to_apply=to_apply,
            prune_unapplied=prune_unapplied,
            map_sequences=map_sequences,
            out=out,
        )

    def exp(
        self: ivy.Container,
        *,
        key_chains: Optional[Union[List[str], Dict[str, str]]] = None,
        to_apply: bool = True,
        prune_unapplied: bool = False,
        map_sequences: bool = False,
        out: Optional[ivy.Container] = None,
    ) -> ivy.Container:
        """
        ivy.Container instance method variant of ivy.exp.
        This method simply wraps the function, and so the docstring
        for ivy.exp also applies to this method with minimal changes.

        Parameters
        ----------
        self
            input container. Should have a floating-point data type.
        key_chains
            The key-chains to apply or not apply the method to. Default is None.
        to_apply
            If True, the method will be applied to key_chains, otherwise key_chains
            will be skipped. Default is True.
        prune_unapplied
            Whether to prune key_chains for which the function was not applied.
            Default is False.
        map_sequences
            Whether to also map method to sequences (lists, tuples). Default is False.
        out
            optional output container, for writing the result to. It must have a shape
            that the inputs broadcast to.

        Returns
        -------
        ret
            a container containing the evaluated result for each element in ``self``.
            The returned array must have a real-valued floating-point data type
            determined by :ref:`type-promotion`.

        """
        return self.static_exp(
            self,
            key_chains=key_chains,
            to_apply=to_apply,
            prune_unapplied=prune_unapplied,
            map_sequences=map_sequences,
            out=out,
        )

    @staticmethod
    def static_expm1(
        x: Union[ivy.Container, ivy.Array, ivy.NativeArray],
        /,
        *,
        key_chains: Optional[Union[List[str], Dict[str, str]]] = None,
        to_apply: bool = True,
        prune_unapplied: bool = False,
        map_sequences: bool = False,
        out: Optional[ivy.Container] = None,
    ) -> ivy.Container:
        """
        ivy.Container static method variant of ivy.expm1.
        This method simply wraps thefunction, and so the docstring
        for ivy.expm1 also applies to this method with minimal changes.

        Parameters
        ----------
        x
            input container. Should have a floating-point data type.
        key_chains
            The key-chains to apply or not apply the method to. Default is None.
        to_apply
            If True, the method will be applied to key_chains, otherwise key_chains
            will be skipped. Default is True.
        prune_unapplied
            Whether to prune key_chains for which the function was not applied.
            Default is False.
        map_sequences
            Whether to also map method to sequences (lists, tuples). Default is False.
        out
            optional output container, for writing the result to. It must have a shape
            that the inputs broadcast to.

        Returns
        -------
        ret
            a container containing the evaluated result for each element in ``x``.
            The returned array must have areal-valued floating-point data type
            determined by :ref:`type-promotion`.

        """
        return ContainerBase.multi_map_in_static_method(
            "expm1",
            x,
            key_chains=key_chains,
            to_apply=to_apply,
            prune_unapplied=prune_unapplied,
            map_sequences=map_sequences,
            out=out,
        )

    def expm1(
        self: ivy.Container,
        *,
        key_chains: Optional[Union[List[str], Dict[str, str]]] = None,
        to_apply: bool = True,
        prune_unapplied: bool = False,
        map_sequences: bool = False,
        out: Optional[ivy.Container] = None,
    ) -> ivy.Container:
        """
        ivy.Container instance method variant of ivy.expm1.
        This method simply wraps the function, and so the docstring
        for ivy.expm1 also applies to this method with minimal changes.

        Parameters
        ----------
        self
            input container. Should have a floating-point data type.
        key_chains
            The key-chains to apply or not apply the method to. Default is None.
        to_apply
            If True, the method will be applied to key_chains, otherwise key_chains
            will be skipped. Default is True.
        prune_unapplied
            Whether to prune key_chains for which the function was not applied.
            Default is False.
        map_sequences
            Whether to also map method to sequences (lists, tuples). Default is False.
        out
            optional output container, for writing the result to. It must have a shape
            that the inputs broadcast to.

        Returns
        -------
        ret
            a container containing the evaluated result for each element in ``self``.
            The returned array must have a real-valued floating-point data type
            determined by :ref:`type-promotion`.

        Examples
        --------
        >>> x = ivy.Container(a=ivy.array([2.5, 0.5]),\
                              b=ivy.array([5.4, -3.2]))
        >>> y = x.expm1()
        >>> print(y)
        {
            a: ivy.array([11.2, 0.649]),
            b: ivy.array([220., -0.959])
        }

        >>> y = ivy.Container(a=ivy.array([0., 0.]))
        >>> x = ivy.Container(a=ivy.array([4., -2.]))
        >>> _ = x.expm1(out=y)
        >>> print(y)
        {
            a: ivy.array([53.6, -0.865])
        }

        """
        return self.static_expm1(
            self,
            key_chains=key_chains,
            to_apply=to_apply,
            prune_unapplied=prune_unapplied,
            map_sequences=map_sequences,
            out=out,
        )

    @staticmethod
    def static_floor(
        x: Union[ivy.Container, ivy.Array, ivy.NativeArray],
        /,
        *,
        key_chains: Optional[Union[List[str], Dict[str, str]]] = None,
        to_apply: bool = True,
        prune_unapplied: bool = False,
        map_sequences: bool = False,
        out: Optional[ivy.Container] = None,
    ) -> ivy.Container:
        """
        ivy.Container static method variant of ivy.floor.
        This method simply wraps thefunction, and so the docstring for
        ivy.floor also applies to this method with minimal changes.

        Parameters
        ----------
        x
            input container. Should have a numeric data type.
        key_chains
            The key-chains to apply or not apply the method to. Default is None.
        to_apply
            If True, the method will be applied to key_chains, otherwise key_chains
            will be skipped. Default is True.
        prune_unapplied
            Whether to prune key_chains for which the function was not applied.
            Default is False.
        map_sequences
            Whether to also map method to sequences (lists, tuples). Default is False.
        out
            optional output container, for writing the result to. It must have a shape
            that the inputs broadcast to.

        Returns
        -------
        ret
            a container containing the rounded result for each element in ``x``. The
            returned array must have the same data type as ``x``.

        """
        return ContainerBase.multi_map_in_static_method(
            "floor",
            x,
            key_chains=key_chains,
            to_apply=to_apply,
            prune_unapplied=prune_unapplied,
            map_sequences=map_sequences,
            out=out,
        )

    def floor(
        self: ivy.Container,
        *,
        key_chains: Optional[Union[List[str], Dict[str, str]]] = None,
        to_apply: bool = True,
        prune_unapplied: bool = False,
        map_sequences: bool = False,
        out: Optional[ivy.Container] = None,
    ) -> ivy.Container:
        """
        ivy.Container instance method variant of ivy.floor.
        This method simply wraps the function, and so the docstring for
        ivy.floor also applies to this method with minimal changes.

        Parameters
        ----------
        x
            input container. Should have a numeric data type.
        key_chains
            The key-chains to apply or not apply the method to. Default is None.
        to_apply
            If True, the method will be applied to key_chains, otherwise key_chains
            will be skipped. Default is True.
        prune_unapplied
            Whether to prune key_chains for which the function was not applied.
            Default is False.
        map_sequences
            Whether to also map method to sequences (lists, tuples). Default is False.
        out
            optional output container, for writing the result to. It must have a shape
            that the inputs broadcast to.

        Returns
        -------
        ret
            a container containing the rounded result for each element in ``self``.
            The returned array must have the same data type as ``self``.

        Examples
        --------
        >>> x = ivy.Container(a=ivy.array([2.5, 0.5, -1.4]),\
                              b=ivy.array([5.4, -3.2, 5.2]))
        >>> y = x.floor()
        >>> print(y)
        {
            a: ivy.array([2., 0., -2.]),
            b: ivy.array([5., -4., 5.])
        }
        """
        return self.static_floor(
            self,
            key_chains=key_chains,
            to_apply=to_apply,
            prune_unapplied=prune_unapplied,
            map_sequences=map_sequences,
            out=out,
        )

    @staticmethod
    def static_floor_divide(
        x1: Union[ivy.Array, ivy.NativeArray, ivy.Container],
        x2: Union[ivy.Array, ivy.NativeArray, ivy.Container],
        /,
        *,
        key_chains: Optional[Union[List[str], Dict[str, str]]] = None,
        to_apply: bool = True,
        prune_unapplied: bool = False,
        map_sequences: bool = False,
        out: Optional[ivy.Container] = None,
    ) -> ivy.Container:
        """
        ivy.Container static method variant of ivy.floor_divide.
        This method simply wraps the function, and so the docstring for
        ivy.floor_divide also applies to this method with minimal changes.

        Parameters
        ----------
        x1
            dividend input array or container. Should have a real-valued data type.
        x2
            divisor input array or container. Must be compatible with ``x1``
            (see :ref:`broadcasting`).
            Should have a real-valued data type.
        key_chains
            The key-chains to apply or not apply the method to. Default is None.
        to_apply
            If True, the method will be applied to key_chains, otherwise key_chains
            will be skipped. Default is True.
        prune_unapplied
            Whether to prune key_chains for which the function was not applied.
            Default is False.
        map_sequences
            Whether to also map method to sequences (lists, tuples). Default is False.
        out
            optional output container, for writing the result to. It must have a shape
            that the inputs broadcast to.

        Returns
        -------
        ret
            a container containing the element-wise results.
            The returned container must have a data type determined
            by :ref:`type-promotion`.

        Examples
        --------
        With :code:`ivy.Container` inputs:

        >>> x1 = ivy.Container(a=ivy.array([4., 5., 6.]), b=ivy.array([7., 8., 9.]))
        >>> x2 = ivy.Container(a=ivy.array([5., 4., 2.5]), b=ivy.array([2.3, 3.7, 5]))
        >>> y = ivy.Container.static_floor_divide(x1, x2)
        >>> print(y)
        {
            a: ivy.array([0., 1., 2.]),
            b: ivy.array([3., 2., 1.])
        }

        With mixed :code:`ivy.Container` and :code:`ivy.Array` inputs:

        >>> x1 = ivy.Container(a=ivy.array([4., 5., 6.]), b=ivy.array([7., 8., 9.]))
        >>> x2 = ivy.array([2, 3, 4])
        >>> y = ivy.Container.static_floor_divide(x1, x2)
        >>> print(y)
        {
            a: ivy.array([2., 1., 1.]),
            b: ivy.array([3., 2., 2.])
        }
        """
        return ContainerBase.multi_map_in_static_method(
            "floor_divide",
            x1,
            x2,
            key_chains=key_chains,
            to_apply=to_apply,
            prune_unapplied=prune_unapplied,
            map_sequences=map_sequences,
            out=out,
        )

    def floor_divide(
        self: ivy.Container,
        x2: Union[ivy.Container, ivy.Array, ivy.NativeArray],
        /,
        *,
        key_chains: Optional[Union[List[str], Dict[str, str]]] = None,
        to_apply: bool = True,
        prune_unapplied: bool = False,
        map_sequences: bool = False,
        out: Optional[ivy.Container] = None,
    ) -> ivy.Container:
        """
        ivy.Container instance method variant of ivy.floor_divide.
        This method simply wraps the function, and so the docstring for
        ivy.floor_divide also applies to this method with minimal changes.

        Parameters
        ----------
        self
            dividend input array or container. Should have a real-valued
            data type.
        x2
            divisor input array or container. Must be compatible with ``x1``
            (see :ref:`broadcasting`).
            Should have a real-valued data type.
        key_chains
            The key-chains to apply or not apply the method to. Default is None.
        to_apply
            If True, the method will be applied to key_chains, otherwise key_chains
            will be skipped. Default is True.
        prune_unapplied
            Whether to prune key_chains for which the function was not applied.
            Default is False.
        map_sequences
            Whether to also map method to sequences (lists, tuples). Default is False.
        out
            optional output container, for writing the result to. It must have a shape
            that the inputs broadcast to.

        Returns
        -------
        ret
            a container containing the element-wise results.
            The returned container must have a data type determined
            by :ref:`type-promotion`.

        Examples
        --------
        With :code:`ivy.Container` inputs:

        >>> x1 = ivy.Container(a=ivy.array([4., 5., 6.]), b=ivy.array([7., 8., 9.]))
        >>> x2 = ivy.Container(a=ivy.array([5., 4., 2.5]), b=ivy.array([2.3, 3.7, 5]))
        >>> y = x1.floor_divide(x2)
        >>> print(y)
        {
            a: ivy.array([0., 1., 2.]),
            b: ivy.array([3., 2., 1.])
        }

        With mixed :code:`ivy.Container` and :code:`ivy.Array` inputs:

        >>> x1 = ivy.Container(a=ivy.array([4., 5., 6.]), b=ivy.array([7., 8., 9.]))
        >>> x2 = ivy.array([2, 3, 4])
        >>> y = x1.floor_divide(x2)
        >>> print(y)
        {
            a: ivy.array([2., 1., 1.]),
            b: ivy.array([3., 2., 2.])
        }
        """
        return self.static_floor_divide(
            self,
            x2,
            key_chains=key_chains,
            to_apply=to_apply,
            prune_unapplied=prune_unapplied,
            map_sequences=map_sequences,
            out=out,
        )

    @staticmethod
    def static_greater(
        x1: Union[ivy.Array, ivy.NativeArray, ivy.Container],
        x2: Union[ivy.Array, ivy.NativeArray, ivy.Container],
        /,
        *,
        key_chains: Optional[Union[List[str], Dict[str, str]]] = None,
        to_apply: bool = True,
        prune_unapplied: bool = False,
        map_sequences: bool = False,
        out: Optional[ivy.Container] = None,
    ) -> ivy.Container:
        """
        ivy.Container static method variant of ivy.greater.
        This method simply wraps the function, and so the docstring
        for ivy.greater also applies to this method with minimal changes.

        Parameters
        ----------
        x1
            input array or container. Should have a real-valued data type.
        x2
            divisor input array or container. Must be compatible with ``x1``
            (see :ref:`broadcasting`).
            Should have a real-valued data type.
        key_chains
            The key-chains to apply or not apply the method to. Default is None.
        to_apply
            If True, the method will be applied to key_chains, otherwise key_chains
            will be skipped. Default is True.
        prune_unapplied
            Whether to prune key_chains for which the function was not applied.
            Default is False.
        map_sequences
            Whether to also map method to sequences (lists, tuples). Default is False.
        out
            optional output container, for writing the result to. It must have a shape
            that the inputs broadcast to.

        Returns
        -------
        ret
            a container containing the element-wise results. The returned array must
            have a data type of ``bool``.

        Examples
        --------
        >>> x = ivy.Container(a=ivy.array([4, 5, 6]),\
                          b=ivy.array([2, 3, 4]))
        >>> y = ivy.Container(a=ivy.array([1, 2, 3]),\
                          b=ivy.array([5, 6, 7]))
        >>> z = ivy.Container.static_greater(y,x)
        >>> print(z)
        {
            a: ivy.array([False, False, False]),
            b: ivy.array([True, True, True])
        }

        """
        return ContainerBase.multi_map_in_static_method(
            "greater",
            x1,
            x2,
            key_chains=key_chains,
            to_apply=to_apply,
            prune_unapplied=prune_unapplied,
            map_sequences=map_sequences,
            out=out,
        )

    def greater(
        self: ivy.Container,
        x2: Union[ivy.Container, ivy.Array, ivy.NativeArray],
        /,
        *,
        key_chains: Optional[Union[List[str], Dict[str, str]]] = None,
        to_apply: bool = True,
        prune_unapplied: bool = False,
        map_sequences: bool = False,
        out: Optional[ivy.Container] = None,
    ) -> ivy.Container:
        """
        ivy.Container instance method variant of ivy.greater.
        This method simply wraps the function, and so the docstring for
        ivy.greater also applies to this method with minimal changes.

        Parameters
        ----------
        self
            input array or container. Should have a real-valued data type.
        x2
            divisor input array or container. Must be compatible with ``self``
            (see :ref:`broadcasting`).
            Should have a real-valued data type.
        key_chains
            The key-chains to apply or not apply the method to. Default is None.
        to_apply
            If True, the method will be applied to key_chains, otherwise key_chains
            will be skipped. Default is True.
        prune_unapplied
            Whether to prune key_chains for which the function was not applied.
            Default is False.
        map_sequences
            Whether to also map method to sequences (lists, tuples). Default is False.
        out
            optional output container, for writing the result to. It must have a shape
            that the inputs broadcast to.

        Returns
        -------
        ret
            a container containing the element-wise results. The returned array must
            have a data type of ``bool``.

        Examples
        --------
        >>> x = ivy.Container(a=ivy.array([4, 5, 6]),\
                          b=ivy.array([2, 3, 4]))
        >>> y = ivy.Container(a=ivy.array([1, 2, 3]),\
                          b=ivy.array([5, 6, 7]))
        >>> z = x.greater(y)
        >>> print(z)
        {
            a: ivy.array([True, True, True]),
            b: ivy.array([False, False, False])
        }

        """
        return self.static_greater(
            self,
            x2,
            key_chains=key_chains,
            to_apply=to_apply,
            prune_unapplied=prune_unapplied,
            map_sequences=map_sequences,
            out=out,
        )

    @staticmethod
    def static_greater_equal(
        x1: Union[ivy.Array, ivy.NativeArray, ivy.Container],
        x2: Union[ivy.Array, ivy.NativeArray, ivy.Container],
        /,
        *,
        key_chains: Optional[Union[List[str], Dict[str, str]]] = None,
        to_apply: bool = True,
        prune_unapplied: bool = False,
        map_sequences: bool = False,
        out: Optional[ivy.Container] = None,
    ) -> ivy.Container:
        """
        ivy.Container static method variant of ivy.greater_equal.
        This method simply wraps the function, and so the docstring for
        ivy.greater_equal also applies to this method with minimal changes.

        Parameters
        ----------
        x1
            input array or container. Should have a real-valued data type.
        x2
            input array or container. Must be compatible with ``x1``
            (see :ref:`broadcasting`).
            Should have a real-valued data type.
        key_chains
            The key-chains to apply or not apply the method to. Default is None.
        to_apply
            If True, the method will be applied to key_chains, otherwise key_chains
            will be skipped. Default is True.
        prune_unapplied
            Whether to prune key_chains for which the function was not applied.
            Default is False.
        map_sequences
            Whether to also map method to sequences (lists, tuples). Default is False.
        out
            optional output container, for writing the result to. It must have a shape
            that the inputs broadcast to.

        Returns
        -------
        ret
            a container containing the element-wise results. The returned container
            must have a data type of ``bool``.
        """
        return ContainerBase.multi_map_in_static_method(
            "greater_equal",
            x1,
            x2,
            key_chains=key_chains,
            to_apply=to_apply,
            prune_unapplied=prune_unapplied,
            map_sequences=map_sequences,
            out=out,
        )

    def greater_equal(
        self: ivy.Container,
        x2: Union[ivy.Container, ivy.Array, ivy.NativeArray],
        /,
        *,
        key_chains: Optional[Union[List[str], Dict[str, str]]] = None,
        to_apply: bool = True,
        prune_unapplied: bool = False,
        map_sequences: bool = False,
        out: Optional[ivy.Container] = None,
    ) -> ivy.Container:
        """
        ivy.Container instance method variant of ivy.greater_equal.
        This method simply wraps the function, and so the docstring for
        ivy.greater_equal also applies to this metho with minimal changes.

        Parameters
        ----------
        self
            input array or container. Should have a real-valued data type.
        x2
            input array or container. Must be compatible with ``self``
            (see :ref:`broadcasting`).
            Should have a real-valued data type.
        key_chains
            The key-chains to apply or not apply the method to. Default is None.
        to_apply
            If True, the method will be applied to key_chains, otherwise key_chains
            will be skipped. Default is True.
        prune_unapplied
            Whether to prune key_chains for which the function was not applied.
            Default is False.
        map_sequences
            Whether to also map method to sequences (lists, tuples). Default is False.
        out
            optional output container, for writing the result to. It must have a shape
            that the inputs broadcast to.

        Returns
        -------
        ret
            a container containing the element-wise results. The returned container
            must have a data type of ``bool``.
        """
        return self.static_greater_equal(
            self,
            x2,
            key_chains=key_chains,
            to_apply=to_apply,
            prune_unapplied=prune_unapplied,
            map_sequences=map_sequences,
            out=out,
        )

    @staticmethod
    def static_isfinite(
        x: Union[ivy.Container, ivy.Array, ivy.NativeArray],
        /,
        *,
        key_chains: Optional[Union[List[str], Dict[str, str]]] = None,
        to_apply: bool = True,
        prune_unapplied: bool = False,
        map_sequences: bool = False,
        out: Optional[ivy.Container] = None,
    ) -> ivy.Container:
        """
        ivy.Container static method variant of ivy.isfinite.
        This method simply wraps the function, and so the docstring for
        ivy.isfinite also applies to this method with minimal changes.

        Parameters
        ----------
        x
            input container. Should have a real-valued data type.
        key_chains
            The key-chains to apply or not apply the method to. Default is None.
        to_apply
            If True, the method will be applied to key_chains, otherwise key_chains
            will be skipped. Default is True.
        prune_unapplied
            Whether to prune key_chains for which the function was not applied.
            Default is False.
        map_sequences
            Whether to also map method to sequences (lists, tuples). Default is False.
        out
            optional output container, for writing the result to. It must have a shape
            that the inputs broadcast to.

        Returns
        -------
        ret
            a container containing the test result. An element ``out_i`` is ``True``
            if ``x_i`` is finite and ``False`` otherwise.
            The returned array must have a data type of ``bool``.

        Examples
        --------
        >>> x = ivy.Container(a=ivy.array([0., 999999999999]),\
                          b=ivy.array([float('-0'), ivy.nan]))
        >>> y = ivy.Container.static_isfinite(x)
        >>> print(y)
        {
            a: ivy.array([True, True]),
            b: ivy.array([True, False])
        }
        """
        return ContainerBase.multi_map_in_static_method(
            "isfinite",
            x,
            key_chains=key_chains,
            to_apply=to_apply,
            prune_unapplied=prune_unapplied,
            map_sequences=map_sequences,
            out=out,
        )

    def isfinite(
        self: ivy.Container,
        *,
        key_chains: Optional[Union[List[str], Dict[str, str]]] = None,
        to_apply: bool = True,
        prune_unapplied: bool = False,
        map_sequences: bool = False,
        out: Optional[ivy.Container] = None,
    ) -> ivy.Container:
        """
        ivy.Container instance method variant of ivy.isfinite.
        This method simply wraps the function, and so the docstring for
        ivy.isfinite also applies to this method with minimal changes.

        Parameters
        ----------
        self
            input container. Should have a real-valued data type.
        key_chains
            The key-chains to apply or not apply the method to. Default is None.
        to_apply
            If True, the method will be applied to key_chains, otherwise key_chains
            will be skipped. Default is True.
        prune_unapplied
            Whether to prune key_chains for which the function was not applied.
            Default is False.
        map_sequences
            Whether to also map method to sequences (lists, tuples). Default is False.
        out
            optional output container, for writing the result to. It must have a shape
            that the inputs broadcast to.

        Returns
        -------
        ret
            a container containing the test result. An element ``out_i`` is ``True``
            if ``self_i`` is finite and ``False`` otherwise.
            The returned array must have a data type of ``bool``.

        Examples
        --------
        >>> x = ivy.Container(a=ivy.array([0., 999999999999]),\
                          b=ivy.array([float('-0'), ivy.nan]))
        >>> y = x.isfinite()
        >>> print(y)
        {
            a: ivy.array([True, True]),
            b: ivy.array([True, False])
        }
        """
        return self.static_isfinite(
            self,
            key_chains=key_chains,
            to_apply=to_apply,
            prune_unapplied=prune_unapplied,
            map_sequences=map_sequences,
            out=out,
        )

    @staticmethod
    def static_isinf(
        x: Union[ivy.Container, ivy.Array, ivy.NativeArray],
        /,
        *,
        key_chains: Optional[Union[List[str], Dict[str, str]]] = None,
        to_apply: bool = True,
        prune_unapplied: bool = False,
        map_sequences: bool = False,
        out: Optional[ivy.Container] = None,
    ) -> ivy.Container:
        """
        ivy.Container static method variant of ivy.isinf.
        This method simply wraps the function, and so the docstring for
        ivy.isinf also applies to this method with minimal changes.

        Parameters
        ----------
        x
            input container. Should have a real-valued data type.
        key_chains
            The key-chains to apply or not apply the method to. Default is None.
        to_apply
            If True, the method will be applied to key_chains, otherwise key_chains
            will be skipped. Default is True.
        prune_unapplied
            Whether to prune key_chains for which the function was not applied.
            Default is False.
        map_sequences
            Whether to also map method to sequences (lists, tuples). Default is False.
        out
            optional output container, for writing the result to. It must have a shape
            that the inputs broadcast to.

        Returns
        -------
        ret
            a container containing the test result. An element ``out_i`` is ``True``
            if ``x_i`` is either positive or negative infinity and ``False``
            otherwise. The returned array must have a data type of ``bool``.

        """
        return ContainerBase.multi_map_in_static_method(
            "isinf",
            x,
            key_chains=key_chains,
            to_apply=to_apply,
            prune_unapplied=prune_unapplied,
            map_sequences=map_sequences,
            out=out,
        )

    def isinf(
        self: ivy.Container,
        *,
        key_chains: Optional[Union[List[str], Dict[str, str]]] = None,
        to_apply: bool = True,
        prune_unapplied: bool = False,
        map_sequences: bool = False,
        out: Optional[ivy.Container] = None,
    ) -> ivy.Container:
        """
        ivy.Container instance method variant of ivy.isinf.
        This method simply wraps the function, and so the docstring for
        ivy.isinf also applies to this method with minimal changes.

        Parameters
        ----------
        self
            input container. Should have a real-valued data type.
        key_chains
            The key-chains to apply or not apply the method to. Default is None.
        to_apply
            If True, the method will be applied to key_chains, otherwise key_chains
            will be skipped. Default is True.
        prune_unapplied
            Whether to prune key_chains for which the function was not applied.
            Default is False.
        map_sequences
            Whether to also map method to sequences (lists, tuples). Default is False.
        out
            optional output container, for writing the result to. It must have a shape
            that the inputs broadcast to.

        Returns
        -------
        ret
            a container containing the test result. An element ``out_i`` is ``True``
            if ``self_i`` is either positive or negative infinity and ``False``
            otherwise. The returned array must have a data type of ``bool``.

        """
        return self.static_isinf(
            self,
            key_chains=key_chains,
            to_apply=to_apply,
            prune_unapplied=prune_unapplied,
            map_sequences=map_sequences,
            out=out,
        )

    @staticmethod
    def static_isnan(
        x: Union[ivy.Container, ivy.Array, ivy.NativeArray],
        /,
        *,
        key_chains: Optional[Union[List[str], Dict[str, str]]] = None,
        to_apply: bool = True,
        prune_unapplied: bool = False,
        map_sequences: bool = False,
        out: Optional[ivy.Container] = None,
    ) -> ivy.Container:
        """
        ivy.Container static method variant of ivy.isnan.
        This method simply wraps the function, and so the docstring for
        ivy.isnan also applies to this method with minimal changes.

        Parameters
        ----------
        x
            input container. Should have a real-valued data type.
        key_chains
            The key-chains to apply or not apply the method to. Default is None.
        to_apply
            If True, the method will be applied to key_chains, otherwise key_chains
            will be skipped. Default is True.
        prune_unapplied
            Whether to prune key_chains for which the function was not applied.
            Default is False.
        map_sequences
            Whether to also map method to sequences (lists, tuples). Default is False.
        out
            optional output container, for writing the result to. It must have a shape
            that the inputs broadcast to.

        Returns
        -------
        ret
            a container containing the test result. An element ``out_i`` is ``True``
            if ``x_i`` is ``NaN`` and ``False`` otherwise.
            The returned array should have a data type of ``bool``.

        """
        return ContainerBase.multi_map_in_static_method(
            "isnan",
            x,
            key_chains=key_chains,
            to_apply=to_apply,
            prune_unapplied=prune_unapplied,
            map_sequences=map_sequences,
            out=out,
        )

    def isnan(
        self: ivy.Container,
        *,
        key_chains: Optional[Union[List[str], Dict[str, str]]] = None,
        to_apply: bool = True,
        prune_unapplied: bool = False,
        map_sequences: bool = False,
        out: Optional[ivy.Container] = None,
    ) -> ivy.Container:
        """
        ivy.Container instance method variant of ivy.isnan.
        This method simply wraps the function, and so the docstring
        for ivy.isnan also applies to this method with minimal changes.

        Parameters
        ----------
        self
            input container. Should have a real-valued data type.
        key_chains
            The key-chains to apply or not apply the method to. Default is None.
        to_apply
            If True, the method will be applied to key_chains, otherwise key_chains
            will be skipped. Default is True.
        prune_unapplied
            Whether to prune key_chains for which the function was not applied.
            Default is False.
        map_sequences
            Whether to also map method to sequences (lists, tuples). Default is False.
        out
            optional output container, for writing the result to. It must have a shape
            that the inputs broadcast to.

        Returns
        -------
        ret
            a container containing the test result. An element ``out_i`` is ``True``
            if ``self_i`` is ``NaN`` and ``False`` otherwise.
            The returned array should have a data type of ``bool``.

        """
        return self.static_isnan(
            self,
            key_chains=key_chains,
            to_apply=to_apply,
            prune_unapplied=prune_unapplied,
            map_sequences=map_sequences,
            out=out,
        )

    @staticmethod
    def static_less(
        x1: Union[ivy.Array, ivy.NativeArray, ivy.Container],
        x2: Union[ivy.Array, ivy.NativeArray, ivy.Container],
        /,
        *,
        key_chains: Optional[Union[List[str], Dict[str, str]]] = None,
        to_apply: bool = True,
        prune_unapplied: bool = False,
        map_sequences: bool = False,
        out: Optional[ivy.Container] = None,
    ) -> ivy.Container:
        """
        ivy.Container static method variant of ivy.less.
        This method simply wraps the function, and so the docstring for
         ivy.less also applies to this method with minimal changes.

        Parameters
        ----------
        x1
            input array or container. Should have a real-valued data type.
        x2
            input array or container. Must be compatible with ``x1``
            (see :ref:`broadcasting`).
            Should have a real-valued data type.
        key_chains
            The key-chains to apply or not apply the method to. Default is None.
        to_apply
            If True, the method will be applied to key_chains, otherwise key_chains
            will be skipped. Default is True.
        prune_unapplied
            Whether to prune key_chains for which the function was not applied.
            Default is False.
        map_sequences
            Whether to also map method to sequences (lists, tuples). Default is False.
        out
            optional output container, for writing the result to. It must have a shape
            that the inputs broadcast to.

        Returns
        -------
        ret
            a container containing the element-wise results. The returned container
            must have a data type of ``bool``.

        Examples
        --------
        >>> x = ivy.Container(a=ivy.array([4, 5, 6]),\
                              b=ivy.array([2, 3, 4]))
        >>> y = ivy.Container(a=ivy.array([1, 2, 3]),\
                              b=ivy.array([5, 6, 7]))
        >>> z = ivy.Container.static_less(y,x)
        >>> print(z)
        {
            a: ivy.array([True, True, True]),
            b: ivy.array([False, False, False])
        }
        """
        return ContainerBase.multi_map_in_static_method(
            "less",
            x1,
            x2,
            key_chains=key_chains,
            to_apply=to_apply,
            prune_unapplied=prune_unapplied,
            map_sequences=map_sequences,
            out=out,
        )

    def less(
        self: ivy.Container,
        x2: Union[ivy.Container, ivy.Array, ivy.NativeArray],
        /,
        *,
        key_chains: Optional[Union[List[str], Dict[str, str]]] = None,
        to_apply: bool = True,
        prune_unapplied: bool = False,
        map_sequences: bool = False,
        out: Optional[ivy.Container] = None,
    ) -> ivy.Container:
        """
        ivy.Container instance method variant of ivy.less.
        This method simply wraps the function, and so the docstring for
        ivy.less also applies to this method with minimal changes.

        Parameters
        ----------
        self
            input array or container. Should have a real-valued data type.
        x2
            input array or container. Must be compatible with ``self``
            (see :ref:`broadcasting`).
            Should have a real-valued data type.
        key_chains
            The key-chains to apply or not apply the method to. Default is None.
        to_apply
            If True, the method will be applied to key_chains, otherwise key_chains
            will be skipped. Default is True.
        prune_unapplied
            Whether to prune key_chains for which the function was not applied.
            Default is False.
        map_sequences
            Whether to also map method to sequences (lists, tuples). Default is False.
        out
            optional output container, for writing the result to. It must have a shape
            that the inputs broadcast to.

        Returns
        -------
        ret
            a container containing the element-wise results. The returned container
            must have a data type of ``bool``.

        Examples
        --------
        >>> x = ivy.Container(a=ivy.array([4, 5, 6]),\
                              b=ivy.array([2, 3, 4]))
        >>> y = ivy.Container(a=ivy.array([1, 2, 3]),\
                              b=ivy.array([5, 6, 7]))
        >>> z = x.less(y)
        >>> print(z)
        {
            a: ivy.array([False, False, False]),
            b: ivy.array([True, True, True])
        }

        """
        return self.static_less(
            self,
            x2,
            key_chains=key_chains,
            to_apply=to_apply,
            prune_unapplied=prune_unapplied,
            map_sequences=map_sequences,
            out=out,
        )

    @staticmethod
    def static_less_equal(
        x1: Union[ivy.Array, ivy.NativeArray, ivy.Container],
        x2: Union[ivy.Array, ivy.NativeArray, ivy.Container],
        /,
        *,
        key_chains: Optional[Union[List[str], Dict[str, str]]] = None,
        to_apply: bool = True,
        prune_unapplied: bool = False,
        map_sequences: bool = False,
        out: Optional[ivy.Container] = None,
    ) -> ivy.Container:
        """
        ivy.Container static method variant of ivy.less_equal.
        This method simply wraps the function, and so the docstring for
        ivy.less_equal also applies to this method with minimal changes.

        Parameters
        ----------
        x1
            input array or container. Should have a real-valued data type.
        x2
            input array or container. Must be compatible with ``x1``
            (see :ref:`broadcasting`).
            Should have a real-valued data type.
        key_chains
            The key-chains to apply or not apply the method to. Default is None.
        to_apply
            If True, the method will be applied to key_chains, otherwise key_chains
            will be skipped. Default is True.
        prune_unapplied
            Whether to prune key_chains for which the function was not applied.
            Default is False.
        map_sequences
            Whether to also map method to sequences (lists, tuples). Default is False.
        out
            optional output container, for writing the result to. It must have a shape
            that the inputs broadcast to.

        Returns
        -------
        ret
            a container containing the element-wise results. The returned container
            must have a data type of ``bool``.
        """
        return ContainerBase.multi_map_in_static_method(
            "less_equal",
            x1,
            x2,
            key_chains=key_chains,
            to_apply=to_apply,
            prune_unapplied=prune_unapplied,
            map_sequences=map_sequences,
            out=out,
        )

    def less_equal(
        self: ivy.Container,
        x2: Union[ivy.Container, ivy.Array, ivy.NativeArray],
        /,
        *,
        key_chains: Optional[Union[List[str], Dict[str, str]]] = None,
        to_apply: bool = True,
        prune_unapplied: bool = False,
        map_sequences: bool = False,
        out: Optional[ivy.Container] = None,
    ) -> ivy.Container:
        """
        ivy.Container instance method variant of ivy.less_equal.
        This method simply wraps the function, and so the docstring for
        ivy.less_equal also applies to this method with minimal changes.

        Parameters
        ----------
        self
            input array or container. Should have a real-valued data type.
        x2
            input array or container. Must be compatible with ``self``
            (see :ref:`broadcasting`).
            Should have a real-valued data type.
        key_chains
            The key-chains to apply or not apply the method to. Default is None.
        to_apply
            If True, the method will be applied to key_chains, otherwise key_chains
            will be skipped. Default is True.
        prune_unapplied
            Whether to prune key_chains for which the function was not applied.
            Default is False.
        map_sequences
            Whether to also map method to sequences (lists, tuples). Default is False.
        out
            optional output container, for writing the result to. It must have a shape
            that the inputs broadcast to.

        Returns
        -------
        ret
            a container containing the element-wise results. The returned container
            must have a data type of ``bool``.

        With :code:'ivy.Container' inputs:

        >>> x1 = ivy.Container(a=ivy.array([12, 3.5, 9.2]), b=ivy.array([2., 1.1, 5.5]))
        >>> x2 = ivy.Container(a=ivy.array([12, 2.2, 4.1]), b=ivy.array([1, 0.7, 3.8]))
        >>> y = x1.less_equal(x2)
        >>> print(y)
        {
            a: ivy.array([True, False, False]),
            b: ivy.array([False, False, False])
        }

        With mixed :code:'ivy.Container' and :code:'ivy.Array' inputs:

        >>> x1 = ivy.Container(a=ivy.array([12., 3.5, 9.2]), b=ivy.array([2., 1., 5.5]))
        >>> x2 = ivy.array([2., 1.1, 5.5])
        >>> y = x1.less_equal(x2)
        >>> print(y)
        {
            a: ivy.array([False, False, False]),
            b: ivy.array([True, True, True])
        }


        """
        return self.static_less_equal(
            self,
            x2,
            key_chains=key_chains,
            to_apply=to_apply,
            prune_unapplied=prune_unapplied,
            map_sequences=map_sequences,
            out=out,
        )

    @staticmethod
    def static_log(
        x: Union[ivy.Container, ivy.Array, ivy.NativeArray],
        /,
        *,
        key_chains: Optional[Union[List[str], Dict[str, str]]] = None,
        to_apply: bool = True,
        prune_unapplied: bool = False,
        map_sequences: bool = False,
        out: Optional[ivy.Container] = None,
    ) -> ivy.Container:
        """
        ivy.Container static method variant of ivy.log.
        This method simply wraps the function, and so the docstring for
        ivy.log also applies to this method with minimal changes.

        Parameters
        ----------
        x
            input container. Should have a real-valued floating-point data type.
        key_chains
            The key-chains to apply or not apply the method to. Default is None.
        to_apply
            If True, the method will be applied to key_chains, otherwise key_chains
            will be skipped. Default is True.
        prune_unapplied
            Whether to prune key_chains for which the function was not applied.
            Default is False.
        map_sequences
            Whether to also map method to sequences (lists, tuples). Default is False.
        out
            optional output container, for writing the result to. It must have a shape
            that the inputs broadcast to.

        Returns
        -------
        ret
            a container containing the log for each element in ``x``.
            The returned array must have a real-valued floating-point data type
            determined by :ref:`type-promotion`.

        """
        return ContainerBase.multi_map_in_static_method(
            "log",
            x,
            key_chains=key_chains,
            to_apply=to_apply,
            prune_unapplied=prune_unapplied,
            map_sequences=map_sequences,
            out=out,
        )

    def log(
        self: ivy.Container,
        *,
        key_chains: Optional[Union[List[str], Dict[str, str]]] = None,
        to_apply: bool = True,
        prune_unapplied: bool = False,
        map_sequences: bool = False,
        out: Optional[ivy.Container] = None,
    ) -> ivy.Container:
        """
        ivy.Container instance method variant of ivy.log.
        This method simply wraps the function, and so the docstring for
        ivy.log also applies to this method with minimal changes.

        Parameters
        ----------
        self
            input container. Should have a real-valued floating-point data type.
        key_chains
            The key-chains to apply or not apply the method to. Default is None.
        to_apply
            If True, the method will be applied to key_chains, otherwise key_chains
            will be skipped. Default is True.
        prune_unapplied
            Whether to prune key_chains for which the function was not applied.
            Default is False.
        map_sequences
            Whether to also map method to sequences (lists, tuples). Default is False.
        out
            optional output container, for writing the result to. It must have a shape
            that the inputs broadcast to.

        Returns
        -------
        ret
            a container containing the log for each element in ``self``.
            The returned array must have a real-valued floating-point data type
            determined by :ref:`type-promotion`.

        """
        return self.static_log(
            self,
            key_chains=key_chains,
            to_apply=to_apply,
            prune_unapplied=prune_unapplied,
            map_sequences=map_sequences,
            out=out,
        )

    @staticmethod
    def static_log1p(
        x: Union[ivy.Container, ivy.Array, ivy.NativeArray],
        /,
        *,
        key_chains: Optional[Union[List[str], Dict[str, str]]] = None,
        to_apply: bool = True,
        prune_unapplied: bool = False,
        map_sequences: bool = False,
        out: Optional[ivy.Container] = None,
    ) -> ivy.Container:
        """
        ivy.Container static method variant of ivy.log1p.
        This method simply wraps the function, and so the docstring for
        ivy.log1p also applies to this method with minimal changes.

        Parameters
        ----------
        x
            input container. Should have a real-valued floating-point data type.
        key_chains
            The key-chains to apply or not apply the method to. Default is None.
        to_apply
            If True, the method will be applied to key_chains, otherwise key_chains
            will be skipped. Default is True.
        prune_unapplied
            Whether to prune key_chains for which the function was not applied.
            Default is False.
        map_sequences
            Whether to also map method to sequences (lists, tuples). Default is False.
        out
            optional output container, for writing the result to. It must have a shape
            that the inputs broadcast to.

        Returns
        -------
        ret
            a container containing the evaluated result for each element in ``x``.
            The returned array must have a real-valued floating-point data type
            determined by :ref:`type-promotion`.

        Examples
        --------
        >>> x = ivy.Container(a=ivy.array([0., 1., 2.]), b=ivy.array([3., 4., 5.1]))
        >>> y = ivy.Container.static_log1p(x)
        >>> print(y)
        {
            a: ivy.array([0., 0.693, 1.1]),
            b: ivy.array([1.39, 1.61, 1.81])
        }

        >>> x = ivy.Container(a=ivy.array([0., 2.]), b=ivy.array([ 4., 5.1]))
        >>> ivy.Container.static_log1p(x , out = x)
        >>> print(y)
        {
            a: ivy.array([0., 0.693, 1.1]),
            b: ivy.array([1.39, 1.61, 1.81])
        }

        """
        return ContainerBase.multi_map_in_static_method(
            "log1p",
            x,
            key_chains=key_chains,
            to_apply=to_apply,
            prune_unapplied=prune_unapplied,
            map_sequences=map_sequences,
            out=out,
        )

    def log1p(
        self: ivy.Container,
        *,
        key_chains: Optional[Union[List[str], Dict[str, str]]] = None,
        to_apply: bool = True,
        prune_unapplied: bool = False,
        map_sequences: bool = False,
        out: Optional[ivy.Container] = None,
    ) -> ivy.Container:
        """
        ivy.Container instance method variant of ivy.log1p.
        This method simply wraps the function, and so the docstring for
        ivy.log1p also applies to this method with minimal changes.

        Parameters
        ----------
        self
            input container. Should have a real-valued floating-point data type.
        key_chains
            The key-chains to apply or not apply the method to. Default is None.
        to_apply
            If True, the method will be applied to key_chains, otherwise key_chains
            will be skipped. Default is True.
        prune_unapplied
            Whether to prune key_chains for which the function was not applied.
            Default is False.
        map_sequences
            Whether to also map method to sequences (lists, tuples). Default is False.
        out
            optional output container, for writing the result to. It must have a shape
            that the inputs broadcast to.

        Returns
        -------
        ret
            a container containing the evaluated result for each element in ``self``.
            The returned array must have a real-valued floating-point data type
            determined by :ref:`type-promotion`.

        Examples
        --------
        >>> x = ivy.Container(a=ivy.array([1.6, 2.6, 3.5]),\
                            b=ivy.array([4.5, 5.3, 2.3]))
        >>> y = x.log1p()
        >>> print(y)
        {
            a: ivy.array([0.956, 1.28, 1.5]),
            b: ivy.array([1.7, 1.84, 1.19])
        }

        """
        return self.static_log1p(
            self,
            key_chains=key_chains,
            to_apply=to_apply,
            prune_unapplied=prune_unapplied,
            map_sequences=map_sequences,
            out=out,
        )

    @staticmethod
    def static_log2(
        x: Union[ivy.Container, ivy.Array, ivy.NativeArray],
        /,
        *,
        key_chains: Optional[Union[List[str], Dict[str, str]]] = None,
        to_apply: bool = True,
        prune_unapplied: bool = False,
        map_sequences: bool = False,
        out: Optional[ivy.Container] = None,
    ) -> ivy.Container:
        """
        ivy.Container static method variant of ivy.log2.
        This method simply wraps the function, and so the docstring for
        ivy.log2 also applies to this method with minimal changes.

        Parameters
        ----------
        x
            input container. Should have a real-valued floating-point data type.
        key_chains
            The key-chains to apply or not apply the method to. Default is None.
        to_apply
            If True, the method will be applied to key_chains, otherwise key_chains
            will be skipped. Default is True.
        prune_unapplied
            Whether to prune key_chains for which the function was not applied.
            Default is False.
        map_sequences
            Whether to also map method to sequences (lists, tuples). Default is False.
        out
            optional output container, for writing the result to. It must have a shape
            that the inputs broadcast to.

        Returns
        -------
        ret
            a container containing the evaluated base ``2`` logarithm for
            each element in ``x``. The returned array must have a real-valued
            floating-point data type determined by :ref:`type-promotion`.

        """
        return ContainerBase.multi_map_in_static_method(
            "log2",
            x,
            key_chains=key_chains,
            to_apply=to_apply,
            prune_unapplied=prune_unapplied,
            map_sequences=map_sequences,
            out=out,
        )

    def log2(
        self: ivy.Container,
        *,
        key_chains: Optional[Union[List[str], Dict[str, str]]] = None,
        to_apply: bool = True,
        prune_unapplied: bool = False,
        map_sequences: bool = False,
        out: Optional[ivy.Container] = None,
    ) -> ivy.Container:
        """
        ivy.Container instance method variant of ivy.log2.
        This method simply wraps the function, and so the docstring for
        ivy.log2 also applies to this metho with minimal changes.

        Parameters
        ----------
        self
            input container. Should have a real-valued floating-point data type.
        key_chains
            The key-chains to apply or not apply the method to. Default is None.
        to_apply
            If True, the method will be applied to key_chains, otherwise key_chains
            will be skipped. Default is True.
        prune_unapplied
            Whether to prune key_chains for which the function was not applied.
            Default is False.
        map_sequences
            Whether to also map method to sequences (lists, tuples). Default is False.
        out
            optional output container, for writing the result to. It must have a shape
            that the inputs broadcast to.

        Returns
        -------
        ret
            a container containing the evaluated base ``2`` logarithm for each
            element in ``self``. The returned array must have a real-valued
            floating-point data type determined by :ref:`type-promotion`.

        """
        return self.static_log2(
            self,
            key_chains=key_chains,
            to_apply=to_apply,
            prune_unapplied=prune_unapplied,
            map_sequences=map_sequences,
            out=out,
        )

    @staticmethod
    def static_log10(
        x: Union[ivy.Container, ivy.Array, ivy.NativeArray],
        /,
        *,
        key_chains: Optional[Union[List[str], Dict[str, str]]] = None,
        to_apply: bool = True,
        prune_unapplied: bool = False,
        map_sequences: bool = False,
        out: Optional[ivy.Container] = None,
    ) -> ivy.Container:
        """
        ivy.Container static method variant of ivy.log10.
        This method simply wraps the function, and so the docstring for
        ivy.log10 also applies to this method with minimal changes.

        Parameters
        ----------
        x
            input container. Should have a real-valued floating-point data type.
        key_chains
            The key-chains to apply or not apply the method to. Default is None.
        to_apply
            If True, the method will be applied to key_chains, otherwise key_chains
            will be skipped. Default is True.
        prune_unapplied
            Whether to prune key_chains for which the function was not applied.
            Default is False.
        map_sequences
            Whether to also map method to sequences (lists, tuples). Default is False.
        out
            optional output container, for writing the result to. It must have a shape
            that the inputs broadcast to.

        Returns
        -------
        ret
            a container containing the evaluated base ``10`` logarithm for each
            element in ``x``. The returned array must have a real-valued
            floating-point data type determined by :ref:`type-promotion`.

        Examples
        --------
        Using :code:`ivy.Container` input:

        >>> x = ivy.Container(a=ivy.array([0.0, float('nan')]),\
                              b=ivy.array([-0., -3.9, float('+inf')]),\
                              c=ivy.array([7.9, 1.1, 1.]))
        >>> y = ivy.Container.static_log10(x)
        >>> print(y)
        {
            a: ivy.array([-inf, nan]),
            b: ivy.array([-inf, nan, inf]),
            c: ivy.array([0.898, 0.0414, 0.])
        }

        """
        return ContainerBase.multi_map_in_static_method(
            "log10",
            x,
            key_chains=key_chains,
            to_apply=to_apply,
            prune_unapplied=prune_unapplied,
            map_sequences=map_sequences,
            out=out,
        )

    def log10(
        self: ivy.Container,
        *,
        key_chains: Optional[Union[List[str], Dict[str, str]]] = None,
        to_apply: bool = True,
        prune_unapplied: bool = False,
        map_sequences: bool = False,
        out: Optional[ivy.Container] = None,
    ) -> ivy.Container:
        """
        ivy.Container instance method variant of ivy.log10.
        This method simply wraps the function, and so the docstring for
        ivy.log10 also applies to this method with minimal changes.

        Parameters
        ----------
        self
            input container. Should have a real-valued floating-point data type.
        key_chains
            The key-chains to apply or not apply the method to. Default is None.
        to_apply
            If True, the method will be applied to key_chains, otherwise key_chains
            will be skipped. Default is True.
        prune_unapplied
            Whether to prune key_chains for which the function was not applied.
            Default is False.
        map_sequences
            Whether to also map method to sequences (lists, tuples). Default is False.
        out
            optional output container, for writing the result to. It must have a shape
            that the inputs broadcast to.

        Returns
        -------
        ret
            a container containing the evaluated base ``10`` logarithm for
            each element in ``self``. The returned array must have a real-valued
            floating-point data type determined by :ref:`type-promotion`.

        Examples
        --------
        Using :code:`ivy.Container` instance method:

        >>> x = ivy.Container(a=ivy.array([0.0, float('nan')]), \
                              b=ivy.array([-0., -3.9, float('+inf')]), \
                              c=ivy.array([7.9, 1.1, 1.]))
        >>> y = x.log10()
        >>> print(y)
        {
            a: ivy.array([-inf, nan]),
            b: ivy.array([-inf, nan, inf]),
            c: ivy.array([0.898, 0.0414, 0.])
        }
        """
        return self.static_log10(
            self,
            key_chains=key_chains,
            to_apply=to_apply,
            prune_unapplied=prune_unapplied,
            map_sequences=map_sequences,
            out=out,
        )

    @staticmethod
    def static_logaddexp(
        x1: Union[ivy.Array, ivy.NativeArray, ivy.Container],
        x2: Union[ivy.Array, ivy.NativeArray, ivy.Container],
        /,
        *,
        key_chains: Optional[Union[List[str], Dict[str, str]]] = None,
        to_apply: bool = True,
        prune_unapplied: bool = False,
        map_sequences: bool = False,
        out: Optional[ivy.Container] = None,
    ) -> ivy.Container:
        """
        ivy.Container static method variant of ivy.greater_equal.
        This method simply wraps the function, and so the docstring for
        ivy.greater_equal also applies to this method with minimal changes.

        Parameters
        ----------
        x1
            input array or container. Should have a real-valued data type.
        x2
            input array or container. Must be compatible with ``x1``
            (see :ref:`broadcasting`).
            Should have a real-valued data type.
        key_chains
            The key-chains to apply or not apply the method to. Default is None.
        to_apply
            If True, the method will be applied to key_chains, otherwise key_chains
            will be skipped. Default is True.
        prune_unapplied
            Whether to prune key_chains for which the function was not applied.
            Default is False.
        map_sequences
            Whether to also map method to sequences (lists, tuples). Default is False.
        out
            optional output container, for writing the result to. It must have a shape
            that the inputs broadcast to.

        Returns
        -------
        ret
            a container containing the element-wise results. The returned container
            must have a real-valued floating-point data type determined
            by :ref:`type-promotion`.

        Examples
        --------
        Using :code:`ivy.Container` input:

        >>> x = ivy.Container(a=ivy.array([4., 5., .]),\
                              b=ivy.array([2., 3., 4.]))
        >>> y = ivy.Container(a=ivy.array([1., 2., 3.]),\
                              b=ivy.array([5., 6., 7.]))
        >>> z = ivy.Container.static_logaddexp(y,x)
        >>> print(z)
        {
            a: ivy.array([4.05, 5.05, 6.05]),
            b: ivy.array([5.05, 6.05, 7.05])
        }
        """
        return ContainerBase.multi_map_in_static_method(
            "logaddexp",
            x1,
            x2,
            key_chains=key_chains,
            to_apply=to_apply,
            prune_unapplied=prune_unapplied,
            map_sequences=map_sequences,
            out=out,
        )

    def logaddexp(
        self: ivy.Container,
        x2: Union[ivy.Container, ivy.Array, ivy.NativeArray],
        /,
        *,
        key_chains: Optional[Union[List[str], Dict[str, str]]] = None,
        to_apply: bool = True,
        prune_unapplied: bool = False,
        map_sequences: bool = False,
        out: Optional[ivy.Container] = None,
    ) -> ivy.Container:
        """
        ivy.Container instance method variant of ivy.greater_equal.
        This method simply wraps the function, and so the docstring for
        ivy.greater_equal also applies to this method with minimal changes.

        Parameters
        ----------
        self
            input array or container. Should have a real-valued data type.
        x2
            input array or container. Must be compatible with ``self``
            (see :ref:`broadcasting`).
            Should have a real-valued data type.
        key_chains
            The key-chains to apply or not apply the method to. Default is None.
        to_apply
            If True, the method will be applied to key_chains, otherwise key_chains
            will be skipped. Default is True.
        prune_unapplied
            Whether to prune key_chains for which the function was not applied.
            Default is False.
        map_sequences
            Whether to also map method to sequences (lists, tuples). Default is False.
        out
            optional output container, for writing the result to. It must have a shape
            that the inputs broadcast to.

        Returns
        -------
        ret
            a container containing the element-wise results. The returned container
            must have a real-valued floating-point data type determined
            by :ref:`type-promotion`.

        Examples
        --------
        Using :code:`ivy.Container` input:
        
        >>> x = ivy.Container(a=ivy.array([4., 5., 6.]),\
                              b=ivy.array([2., 3., 4.]))
        >>> y = ivy.Container(a=ivy.array([1., 2., 3.]),\
                              b=ivy.array([5., 6., 7.]))
        >>> z = ivy.logaddexp(y,x)
        >>> print(z)
        {
            a: ivy.array([4.05, 5.05, 6.05]),
            b: ivy.array([5.05, 6.05, 7.05])
        }
        """
        return self.static_logaddexp(
            self,
            x2,
            key_chains=key_chains,
            to_apply=to_apply,
            prune_unapplied=prune_unapplied,
            map_sequences=map_sequences,
            out=out,
        )

    @staticmethod
    def static_logical_and(
        x1: Union[ivy.Array, ivy.NativeArray, ivy.Container],
        x2: Union[ivy.Array, ivy.NativeArray, ivy.Container],
        /,
        *,
        key_chains: Optional[Union[List[str], Dict[str, str]]] = None,
        to_apply: bool = True,
        prune_unapplied: bool = False,
        map_sequences: bool = False,
        out: Optional[ivy.Container] = None,
    ) -> ivy.Container:
        """
        ivy.Container static method variant of ivy.logical_and.
        This method simply wraps the function, and so the docstring for
        ivy.logical_and also applies to this method with minimal changes.

        Parameters
        ----------
        x1
            input array or container. Should have a boolean data type.
        x2
            input array or container. Must be compatible with ``x1``
            (see :ref:`broadcasting`).
            Should have a boolean data type.
        key_chains
            The key-chains to apply or not apply the method to. Default is None.
        to_apply
            If True, the method will be applied to key_chains, otherwise key_chains
            will be skipped. Default is True.
        prune_unapplied
            Whether to prune key_chains for which the function was not applied.
            Default is False.
        map_sequences
            Whether to also map method to sequences (lists, tuples). Default is False.
        out
            optional output container, for writing the result to. It must have a shape
            that the inputs broadcast to.

        Returns
        -------
        ret
            a container containing the element-wise results. The returned container
            must have a data type of ``bool``.

        Examples
        --------
        Using 'ivy.Container' instance

        >>> i = ivy.Container(a=ivy.array([True, False, True, False]))
        >>> j = ivy.Container(a=ivy.array([True, True, False, False]))
        >>> k = ivy.Container(a=ivy.array([True, False, True]), \
            b=ivy.array([True, False, False]))
        >>> l = ivy.Container(a=ivy.array([True, True, True]), \
            b=ivy.array([False, False, False]))
        >>> m = ivy.array([False, True, False, True])
        >>> n = ivy.array([True, False, True, False])

        >>> w = ivy.Container.static_logical_and(i, j)
        >>> x = ivy.Container.static_logical_and(j, m)
        >>> y = ivy.Container.static_logical_and(m, n)
        >>> z = ivy.Container.static_logical_and(k, l)

        {
            a: ivy.array([True, False, False, False])
        }

        >>> print(x)
        {
            a: ivy.array([False, True, False, False])
        }

        >>> print(y)
            ivy.array([False, False, False, False])

        >>> print(z)
        {
            a: ivy.array([True, False, True]),
            b: ivy.array([False, False, False])
        }
        """
        return ContainerBase.multi_map_in_static_method(
            "logical_and",
            x1,
            x2,
            key_chains=key_chains,
            to_apply=to_apply,
            prune_unapplied=prune_unapplied,
            map_sequences=map_sequences,
            out=out,
        )

    def logical_and(
        self: ivy.Container,
        x2: Union[ivy.Container, ivy.Array, ivy.NativeArray],
        /,
        *,
        key_chains: Optional[Union[List[str], Dict[str, str]]] = None,
        to_apply: bool = True,
        prune_unapplied: bool = False,
        map_sequences: bool = False,
        out: Optional[ivy.Container] = None,
    ) -> ivy.Container:
        """
        ivy.Container instance method variant of ivy.logical_and.
        This method simply wraps the function, and so the docstring for
        ivy.logical_and also applies to this method with minimal changes.

        Parameters
        ----------
        self
            input array or container. Should have a boolean data type.
        x2
            input array or container. Must be compatible with ``self``
            (see :ref:`broadcasting`).
            Should have a boolean data type.
        key_chains
            The key-chains to apply or not apply the method to. Default is None.
        to_apply
            If True, the method will be applied to key_chains, otherwise key_chains
            will be skipped. Default is True.
        prune_unapplied
            Whether to prune key_chains for which the function was not applied.
            Default is False.
        map_sequences
            Whether to also map method to sequences (lists, tuples). Default is False.
        out
            optional output container, for writing the result to. It must have a shape
            that the inputs broadcast to.

        Returns
        -------
        ret
            a container containing the element-wise results. The returned container
            must have a data type of ``bool``.

        Examples
        --------
        Using 'ivy.Container' instance

        >>> i = ivy.Container(a=ivy.array([True, False, True, False]))
        >>> j = ivy.Container(a=ivy.array([True, True, False, False]))
        >>> k = ivy.Container(a=ivy.array([True, False, True]), \
            b=ivy.array([True, False, False]))
        >>> l = ivy.Container(a=ivy.array([True, True, True]), \
            b=ivy.array([False, False, False]))
        >>> m = ivy.array([False, True, False, True])
        >>> n = ivy.array([True, False, True, False])

        >>> w = i.logical_and(j)
        >>> x = j.logical_and(m)
        >>> y = m.logical_and(n)
        >>> z = k.logical_and(l)

        >>> print(w)
        {a:ivy.array([True,False,False,False])}

        >>> print(x)
        {a:ivy.array([False,True,False,False])}

        >>> print(y)
            ivy.array([False, False, False, False])

        >>> print(z)
        {a:ivy.array([True,False,True]),b:ivy.array([False,False,False])}
        """
        return self.static_logical_and(
            self,
            x2,
            key_chains=key_chains,
            to_apply=to_apply,
            prune_unapplied=prune_unapplied,
            map_sequences=map_sequences,
            out=out,
        )

    @staticmethod
    def static_logical_not(
        x: Union[ivy.Container, ivy.Array, ivy.NativeArray],
        /,
        *,
        key_chains: Optional[Union[List[str], Dict[str, str]]] = None,
        to_apply: bool = True,
        prune_unapplied: bool = False,
        map_sequences: bool = False,
        out: Optional[ivy.Container] = None,
    ) -> ivy.Container:
        """
        ivy.Container static method variant of ivy.logical_not.
        This method simply wraps the function, and so the docstring for
        ivy.logical_not also applies to this method with minimal changes.

        Parameters
        ----------
        x
            input container. Should have a boolean data type.
        key_chains
            The key-chains to apply or not apply the method to. Default is None.
        to_apply
            If True, the method will be applied to key_chains, otherwise key_chains
            will be skipped. Default is True.
        prune_unapplied
            Whether to prune key_chains for which the function was not applied.
            Default is False.
        map_sequences
            Whether to also map method to sequences (lists, tuples). Default is False.
        out
            optional output container, for writing the result to. It must have a shape
            that the inputs broadcast to.

        Returns
        -------
        ret
            a container containing the evaluated result for each element in ``x``.
            The returned container must have a data type of ``bool``.

        """
        return ContainerBase.multi_map_in_static_method(
            "logical_not",
            x,
            key_chains=key_chains,
            to_apply=to_apply,
            prune_unapplied=prune_unapplied,
            map_sequences=map_sequences,
            out=out,
        )

    def logical_not(
        self: ivy.Container,
        *,
        key_chains: Optional[Union[List[str], Dict[str, str]]] = None,
        to_apply: bool = True,
        prune_unapplied: bool = False,
        map_sequences: bool = False,
        out: Optional[ivy.Container] = None,
    ) -> ivy.Container:
        """
        ivy.Container instance method variant of ivy.logical_not.
        This method simply wraps the function, and so the docstring for
        ivy.logical_not also applies to this method with minimal changes.

        Parameters
        ----------
        self
            input container. Should have a boolean data type.
        key_chains
            The key-chains to apply or not apply the method to. Default is None.
        to_apply
            If True, the method will be applied to key_chains, otherwise key_chains
            will be skipped. Default is True.
        prune_unapplied
            Whether to prune key_chains for which the function was not applied.
            Default is False.
        map_sequences
            Whether to also map method to sequences (lists, tuples). Default is False.
        out
            optional output container, for writing the result to. It must have a shape
            that the inputs broadcast to.

        Returns
        -------
        ret
            a container containing the evaluated result for each element in ``self``.
            The returned container must have a data type of ``bool``.

        """
        return self.static_logical_not(
            self,
            key_chains=key_chains,
            to_apply=to_apply,
            prune_unapplied=prune_unapplied,
            map_sequences=map_sequences,
            out=out,
        )

    @staticmethod
    def static_logical_or(
        x1: Union[ivy.Array, ivy.NativeArray, ivy.Container],
        x2: Union[ivy.Array, ivy.NativeArray, ivy.Container],
        /,
        *,
        key_chains: Optional[Union[List[str], Dict[str, str]]] = None,
        to_apply: bool = True,
        prune_unapplied: bool = False,
        map_sequences: bool = False,
        out: Optional[ivy.Container] = None,
    ) -> ivy.Container:
        """
        ivy.Container static method variant of ivy.logical_or.
        This method simply wraps the function, and so the docstring for
        ivy.logical_or also applies to this method with minimal changes.

        Parameters
        ----------
        x1
            input array or container. Should have a boolean data type.
        x2
            input array or container. Must be compatible with ``x1``
            (see :ref:`broadcasting`).
            Should have a boolean data type.
        key_chains
            The key-chains to apply or not apply the method to. Default is None.
        to_apply
            If True, the method will be applied to key_chains, otherwise key_chains
            will be skipped. Default is True.
        prune_unapplied
            Whether to prune key_chains for which the function was not applied.
            Default is False.
        map_sequences
            Whether to also map method to sequences (lists, tuples). Default is False.
        out
            optional output container, for writing the result to. It must have a shape
            that the inputs broadcast to.

        Returns
        -------
        ret
            a container containing the element-wise results. The returned container
            must have a data type of ``bool``.

        Examples
        --------
        >>> x = ivy.Container(a=ivy.array([False, False, True]), \
                            b=ivy.array([True, False, True]))
        >>> y = ivy.Container(a=ivy.array([False, True, False]), \
                                b=ivy.array([True, True, False]))
        >>> z = ivy.Container.static_logical_or(x, y)
        >>> print(z)
        {
            a: ivy.array([False, True, True]),
            b: ivy.array([True, True, True])
        }
        """
        return ContainerBase.multi_map_in_static_method(
            "logical_or",
            x1,
            x2,
            key_chains=key_chains,
            to_apply=to_apply,
            prune_unapplied=prune_unapplied,
            map_sequences=map_sequences,
            out=out,
        )

    def logical_or(
        self: ivy.Container,
        x2: Union[ivy.Container, ivy.Array, ivy.NativeArray],
        /,
        *,
        key_chains: Optional[Union[List[str], Dict[str, str]]] = None,
        to_apply: bool = True,
        prune_unapplied: bool = False,
        map_sequences: bool = False,
        out: Optional[ivy.Container] = None,
    ) -> ivy.Container:
        """
        ivy.Container instance method variant of ivy.logical_or.
        This method simply wraps the function, and so the docstring for
        ivy.logical_or also applies to this method with minimal changes.

        Parameters
        ----------
        self
            input array or container. Should have a boolean data type.
        x2
            input array or container. Must be compatible with ``self``
            (see :ref:`broadcasting`).
            Should have a boolean data type.
        key_chains
            The key-chains to apply or not apply the method to. Default is None.
        to_apply
            If True, the method will be applied to key_chains, otherwise key_chains
            will be skipped. Default is True.
        prune_unapplied
            Whether to prune key_chains for which the function was not applied.
            Default is False.
        map_sequences
            Whether to also map method to sequences (lists, tuples). Default is False.
        out
            optional output container, for writing the result to. It must have a shape
            that the inputs broadcast to.

        Returns
        -------
        ret
            a container containing the element-wise results. The returned container
            must have a data type of ``bool``.

        This function conforms to the `Array API Standard
        <https://data-apis.org/array-api/latest/>`_. This docstring is an extension of the
        `docstring <https://data-apis.org/array-api/latest/API_specification/generated/signatures.elementwise_functions.logical_or.html>`_ # noqa
        in the standard.

        Both the description and the type hints above assumes an array input for simplicity,
        but this function is *nestable*, and therefore also accepts :code:`ivy.Container`
        instances in place of any of the arguments.

        Examples
        --------
        Using :code:`ivy.Container` instance method:

        >>> x = ivy.Container(a=ivy.array([False,True,True]), b=ivy.array([3.14, 2.718, 1.618]))
        >>> y = ivy.Container(a=ivy.array([0, 5.2, 0.8]), b=ivy.array([0.2, 0, 0.9]))
        >>> z = x.logical_or(y)
        >>> print(z)
        {
            a: ivy.array([False, True, True]),
            b: ivy.array([True, True, True])
        }
        """
        return self.static_logical_or(
            self,
            x2,
            key_chains=key_chains,
            to_apply=to_apply,
            prune_unapplied=prune_unapplied,
            map_sequences=map_sequences,
            out=out,
        )

    @staticmethod
    def static_logical_xor(
        x1: Union[ivy.Array, ivy.NativeArray, ivy.Container],
        x2: Union[ivy.Array, ivy.NativeArray, ivy.Container],
        /,
        *,
        key_chains: Optional[Union[List[str], Dict[str, str]]] = None,
        to_apply: bool = True,
        prune_unapplied: bool = False,
        map_sequences: bool = False,
        out: Optional[ivy.Container] = None,
    ) -> ivy.Container:
        """
        ivy.Container static method variant of ivy.logical_xor.
        This method simply wraps the function, and so the docstring for
        ivy.logical_xor also applies to this method with minimal changes.

        Parameters
        ----------
        x1
            input array or container. Should have a boolean data type.
        x2
            input array or container. Must be compatible with ``x1``
            (see :ref:`broadcasting`).
            Should have a boolean data type.
        key_chains
            The key-chains to apply or not apply the method to. Default is None.
        to_apply
            If True, the method will be applied to key_chains, otherwise key_chains
            will be skipped. Default is True.
        prune_unapplied
            Whether to prune key_chains for which the function was not applied.
            Default is False.
        map_sequences
            Whether to also map method to sequences (lists, tuples). Default is False.
        out
            optional output container, for writing the result to. It must have a shape
            that the inputs broadcast to.

        Returns
        -------
        ret
            a container containing the element-wise results. The returned container
            must have a data type of ``bool``.

        Examples
        --------
        With one :code:`ivy.Container` input:

        >>> x = ivy.array([0,0,1,1,0])
        >>> y = ivy.Container(a=ivy.array([1,0,0,1,0]), b=ivy.array([1,0,1,0,0]))
        >>> z = ivy.Container.static_logical_xor(x, y)
        >>> print(z)
        {
            a: ivy.array([True, False, True, False, False]),
            b: ivy.array([True, False, False, True, False])
        }

        With multiple :code:`ivy.Container` inputs:

        >>> x = ivy.Container(a=ivy.array([1,0,0,1,0]), b=ivy.array([1,0,1,0,0]))
        >>> y = ivy.Container(a=ivy.array([0,0,1,1,0]), b=ivy.array([1,0,1,1,0]))
        >>> z = ivy.Container.static_logical_xor(x, y)
        >>> print(z)
        {
            a: ivy.array([True, False, True, False, False]),
            b: ivy.array([False, False, False, True, False])
        }
        """
        return ContainerBase.multi_map_in_static_method(
            "logical_xor",
            x1,
            x2,
            key_chains=key_chains,
            to_apply=to_apply,
            prune_unapplied=prune_unapplied,
            map_sequences=map_sequences,
            out=out,
        )

    def logical_xor(
        self: ivy.Container,
        x2: Union[ivy.Container, ivy.Array, ivy.NativeArray],
        /,
        *,
        key_chains: Optional[Union[List[str], Dict[str, str]]] = None,
        to_apply: bool = True,
        prune_unapplied: bool = False,
        map_sequences: bool = False,
        out: Optional[ivy.Container] = None,
    ) -> ivy.Container:
        """
        ivy.Container instance method variant of ivy.logical_xor.
        This method simply wraps the function, and so the docstring for
        ivy.logical_xor also applies to this method with minimal changes.

        Parameters
        ----------
        self
            input array or container. Should have a boolean data type.
        x2
            input array or container. Must be compatible with ``self``
            (see :ref:`broadcasting`).
            Should have a boolean data type.
        key_chains
            The key-chains to apply or not apply the method to. Default is None.
        to_apply
            If True, the method will be applied to key_chains, otherwise key_chains
            will be skipped. Default is True.
        prune_unapplied
            Whether to prune key_chains for which the function was not applied.
            Default is False.
        map_sequences
            Whether to also map method to sequences (lists, tuples). Default is False.
        out
            optional output container, for writing the result to. It must have a shape
            that the inputs broadcast to.

        Returns
        -------
        ret
            a container containing the element-wise results. The returned container
            must have a data type of ``bool``.

        Examples
        --------
        >>> x = ivy.Container(a=ivy.array([1,0,0,1,0]), b=ivy.array([1,0,1,0,0]))
        >>> y = ivy.Container(a=ivy.array([0,0,1,1,0]), b=ivy.array([1,0,1,1,0]))
        >>> z = x.logical_xor(y)
        >>> print(z)
        {
            a: ivy.array([True, False, True, False, False]),
            b: ivy.array([False, False, False, True, False])
        }
        """
        return self.static_logical_xor(
            self,
            x2,
            key_chains=key_chains,
            to_apply=to_apply,
            prune_unapplied=prune_unapplied,
            map_sequences=map_sequences,
            out=out,
        )

    @staticmethod
    def static_multiply(
        x1: Union[ivy.Array, ivy.NativeArray, ivy.Container],
        x2: Union[ivy.Array, ivy.NativeArray, ivy.Container],
        /,
        *,
        key_chains: Optional[Union[List[str], Dict[str, str]]] = None,
        to_apply: bool = True,
        prune_unapplied: bool = False,
        map_sequences: bool = False,
        out: Optional[ivy.Container] = None,
    ) -> ivy.Container:
        """
        ivy.Container static method variant of ivy.multiply.
        This method simply wraps the function, and so the docstring for
        ivy.multiply also applies to this method with minimal changes.

        Parameters
        ----------
        x1
            input array or container. Should have a real-valued data type.
        x2
            input array or container. Must be compatible with ``x1``
            (see :ref:`broadcasting`).
            Should have a real-valued data type.
        key_chains
            The key-chains to apply or not apply the method to. Default is None.
        to_apply
            If True, the method will be applied to key_chains, otherwise key_chains
            will be skipped. Default is True.
        prune_unapplied
            Whether to prune key_chains for which the function was not applied.
            Default is False.
        map_sequences
            Whether to also map method to sequences (lists, tuples). Default is False.
        out
            optional output container, for writing the result to. It must have a shape
            that the inputs broadcast to.

        Returns
        -------
        ret
            a container containing the element-wise results. The returned container
            must have a data type determined by :ref:`type-promotion`.
        """
        return ContainerBase.multi_map_in_static_method(
            "multiply",
            x1,
            x2,
            key_chains=key_chains,
            to_apply=to_apply,
            prune_unapplied=prune_unapplied,
            map_sequences=map_sequences,
            out=out,
        )

    def multiply(
        self: ivy.Container,
        x2: Union[ivy.Container, ivy.Array, ivy.NativeArray],
        /,
        *,
        key_chains: Optional[Union[List[str], Dict[str, str]]] = None,
        to_apply: bool = True,
        prune_unapplied: bool = False,
        map_sequences: bool = False,
        out: Optional[ivy.Container] = None,
    ) -> ivy.Container:
        """
        ivy.Container instance method variant of ivy.multiply.
        This method simply wraps the function, and so the docstring for
        ivy.multiply also applies to this method with minimal changes.

        Parameters
        ----------
        self
            input array or container. Should have a real-valued data type.
        x2
            input array or container. Must be compatible with ``self``
            (see :ref:`broadcasting`).
            Should have a real-valued data type.
        key_chains
            The key-chains to apply or not apply the method to. Default is None.
        to_apply
            If True, the method will be applied to key_chains, otherwise key_chains
            will be skipped. Default is True.
        prune_unapplied
            Whether to prune key_chains for which the function was not applied.
            Default is False.
        map_sequences
            Whether to also map method to sequences (lists, tuples). Default is False.
        out
            optional output container, for writing the result to. It must have a shape
            that the inputs broadcast to.

        Returns
        -------
        ret
            a container containing the element-wise results. The returned container
            must have a data type determined by :ref:`type-promotion`.
        """
        return self.static_multiply(
            self,
            x2,
            key_chains=key_chains,
            to_apply=to_apply,
            prune_unapplied=prune_unapplied,
            map_sequences=map_sequences,
            out=out,
        )

    @staticmethod
    def static_negative(
        x: Union[ivy.Container, ivy.Array, ivy.NativeArray],
        /,
        *,
        key_chains: Optional[Union[List[str], Dict[str, str]]] = None,
        to_apply: bool = True,
        prune_unapplied: bool = False,
        map_sequences: bool = False,
        out: Optional[ivy.Container] = None,
    ) -> ivy.Container:
        """
        ivy.Container static method variant of ivy.negative.
        This method simply wraps the function, and so the docstring for
        ivy.negative also applies to this method with minimal changes.

        Parameters
        ----------
        x
            input container. Should have a numeric data type.
        key_chains
            The key-chains to apply or not apply the method to. Default is None.
        to_apply
            If True, the method will be applied to key_chains, otherwise key_chains
            will be skipped. Default is True.
        prune_unapplied
            Whether to prune key_chains for which the function was not applied.
            Default is False.
        map_sequences
            Whether to also map method to sequences (lists, tuples). Default is False.
        out
            optional output container, for writing the result to. It must have a shape
            that the inputs broadcast to.

        Returns
        -------
        ret
            a container containing the evaluated result for each element in ``x``.
            The returned container must have the same data type as ``x``.

        """
        return ContainerBase.multi_map_in_static_method(
            "negative",
            x,
            key_chains=key_chains,
            to_apply=to_apply,
            prune_unapplied=prune_unapplied,
            map_sequences=map_sequences,
            out=out,
        )

    def negative(
        self: ivy.Container,
        *,
        key_chains: Optional[Union[List[str], Dict[str, str]]] = None,
        to_apply: bool = True,
        prune_unapplied: bool = False,
        map_sequences: bool = False,
        out: Optional[ivy.Container] = None,
    ) -> ivy.Container:
        """
        ivy.Container instance method variant of ivy.negative.
        This method simply wraps the function, and so the docstring for
        ivy.negative also applies to this method with minimal changes.

        Parameters
        ----------
        self
            input container. Should have a numeric data type.
        key_chains
            The key-chains to apply or not apply the method to. Default is None.
        to_apply
            If True, the method will be applied to key_chains, otherwise key_chains
            will be skipped. Default is True.
        prune_unapplied
            Whether to prune key_chains for which the function was not applied.
            Default is False.
        map_sequences
            Whether to also map method to sequences (lists, tuples). Default is False.
        out
            optional output container, for writing the result to. It must have a shape
            that the inputs broadcast to.

        Returns
        -------
        ret
            a container containing the evaluated result for each element in ``self``.
            The returned container must have the same data type as ``self``.

        """
        return self.static_negative(
            self,
            key_chains=key_chains,
            to_apply=to_apply,
            prune_unapplied=prune_unapplied,
            map_sequences=map_sequences,
            out=out,
        )

    @staticmethod
    def static_not_equal(
        x1: Union[ivy.Array, ivy.NativeArray, ivy.Container],
        x2: Union[ivy.Array, ivy.NativeArray, ivy.Container],
        /,
        *,
        key_chains: Optional[Union[List[str], Dict[str, str]]] = None,
        to_apply: bool = True,
        prune_unapplied: bool = False,
        map_sequences: bool = False,
        out: Optional[ivy.Container] = None,
    ) -> ivy.Container:
        """
        ivy.Container static method variant of ivy.not_equal.
        This method simply wraps the function, and so the docstring for
        ivy.not_equal also applies to this method with minimal changes.

        Parameters
        ----------
        x1
            input array or container. May have any data type.
        x2
            input array or container. Must be compatible with ``x1``
            (see :ref:`broadcasting`).
            May have any data type.
        key_chains
            The key-chains to apply or not apply the method to. Default is None.
        to_apply
            If True, the method will be applied to key_chains, otherwise key_chains
            will be skipped. Default is True.
        prune_unapplied
            Whether to prune key_chains for which the function was not applied.
            Default is False.
        map_sequences
            Whether to also map method to sequences (lists, tuples). Default is False.
        out
            optional output container, for writing the result to. It must have a shape
            that the inputs broadcast to.

        Returns
        -------
        ret
            a container containing the element-wise results. The returned container
            must have a data type of ``bool``.
        """
        return ContainerBase.multi_map_in_static_method(
            "not_equal",
            x1,
            x2,
            key_chains=key_chains,
            to_apply=to_apply,
            prune_unapplied=prune_unapplied,
            map_sequences=map_sequences,
            out=out,
        )

    def not_equal(
        self: ivy.Container,
        x2: Union[ivy.Container, ivy.Array, ivy.NativeArray],
        /,
        *,
        key_chains: Optional[Union[List[str], Dict[str, str]]] = None,
        to_apply: bool = True,
        prune_unapplied: bool = False,
        map_sequences: bool = False,
        out: Optional[ivy.Container] = None,
    ) -> ivy.Container:
        """
        ivy.Container instance method variant of ivy.not_equal.
        This method simply wraps the function, and so the docstring for
        ivy.not_equal also applies to this method with minimal changes.

        Parameters
        ----------
        self
            input array or container. May have any data type.
        x2
            input array or container. Must be compatible with ``self``
            (see :ref:`broadcasting`).
            May have any data type.
        key_chains
            The key-chains to apply or not apply the method to. Default is None.
        to_apply
            If True, the method will be applied to key_chains, otherwise key_chains
            will be skipped. Default is True.
        prune_unapplied
            Whether to prune key_chains for which the function was not applied.
            Default is False.
        map_sequences
            Whether to also map method to sequences (lists, tuples). Default is False.
        out
            optional output container, for writing the result to. It must have a shape
            that the inputs broadcast to.

        Returns
        -------
        ret
            a container containing the element-wise results. The returned container
            must have a data type of ``bool``.
        """
        return self.static_not_equal(
            self,
            x2,
            key_chains=key_chains,
            to_apply=to_apply,
            prune_unapplied=prune_unapplied,
            map_sequences=map_sequences,
            out=out,
        )

    @staticmethod
    def static_positive(
        x: Union[ivy.Container, ivy.Array, ivy.NativeArray],
        /,
        *,
        key_chains: Optional[Union[List[str], Dict[str, str]]] = None,
        to_apply: bool = True,
        prune_unapplied: bool = False,
        map_sequences: bool = False,
        out: Optional[ivy.Container] = None,
    ) -> ivy.Container:
        """
        ivy.Container static method variant of ivy.positive.
        This method simply wraps the function, and so the docstring for
        ivy.positive also applies to this method with minimal changes.

        Parameters
        ----------
        x
            input container. Should have a numeric data type.
        key_chains
            The key-chains to apply or not apply the method to. Default is None.
        to_apply
            If True, the method will be applied to key_chains, otherwise key_chains
            will be skipped. Default is True.
        prune_unapplied
            Whether to prune key_chains for which the function was not applied.
            Default is False.
        map_sequences
            Whether to also map method to sequences (lists, tuples). Default is False.
        out
            optional output container, for writing the result to. It must have a shape
            that the inputs broadcast to.

        Returns
        -------
        ret
            a container containing the evaluated result for each element in ``x``.
            The returned container must have the same data type as ``x``.

        """
        return ContainerBase.multi_map_in_static_method(
            "positive",
            x,
            key_chains=key_chains,
            to_apply=to_apply,
            prune_unapplied=prune_unapplied,
            map_sequences=map_sequences,
            out=out,
        )

    def positive(
        self: ivy.Container,
        *,
        key_chains: Optional[Union[List[str], Dict[str, str]]] = None,
        to_apply: bool = True,
        prune_unapplied: bool = False,
        map_sequences: bool = False,
        out: Optional[ivy.Container] = None,
    ) -> ivy.Container:
        """
        ivy.Container instance method variant of ivy.positive.
        This method simply wraps the function, and so the docstring for
        ivy.positive also applies to this method with minimal changes.

        Parameters
        ----------
        self
            input container. Should have a numeric data type.
        key_chains
            The key-chains to apply or not apply the method to. Default is None.
        to_apply
            If True, the method will be applied to key_chains, otherwise key_chains
            will be skipped. Default is True.
        prune_unapplied
            Whether to prune key_chains for which the function was not applied.
            Default is False.
        map_sequences
            Whether to also map method to sequences (lists, tuples). Default is False.
        out
            optional output container, for writing the result to. It must have a shape
            that the inputs broadcast to.

        Returns
        -------
        ret
            a container containing the evaluated result for each element in ``self``.
            The returned container must have the same data type as ``self``.

        """
        return self.static_positive(
            self,
            key_chains=key_chains,
            to_apply=to_apply,
            prune_unapplied=prune_unapplied,
            map_sequences=map_sequences,
            out=out,
        )

    @staticmethod
    def static_pow(
        x1: Union[ivy.Array, ivy.NativeArray, ivy.Container],
        x2: Union[ivy.Array, ivy.NativeArray, ivy.Container],
        /,
        *,
        key_chains: Optional[Union[List[str], Dict[str, str]]] = None,
        to_apply: bool = True,
        prune_unapplied: bool = False,
        map_sequences: bool = False,
        out: Optional[ivy.Container] = None,
    ) -> ivy.Container:
        """
        ivy.Container static method variant of ivy.pow. This method simply wraps
        the function, and so the docstring for ivy.pow also applies to this
        method with minimal changes.

        Parameters
        ----------
        x1
            input array or container. Should have a real-valued data type.
        x2
            input array or container. Must be compatible with ``x1``
            (see :ref:`broadcasting`).
            Should have a real-valued data type.
        key_chains
            The key-chains to apply or not apply the method to. Default is None.
        to_apply
            If True, the method will be applied to key_chains, otherwise key_chains
            will be skipped. Default is True.
        prune_unapplied
            Whether to prune key_chains for which the function was not applied.
            Default is False.
        map_sequences
            Whether to also map method to sequences (lists, tuples). Default is False.
        out
            optional output container, for writing the result to. It must have a shape
            that the inputs broadcast to.

        Returns
        -------
        ret
            a container containing the element-wise results. The returned container
            must have a data type determined by :ref:`type-promotion`.
        """
        return ContainerBase.multi_map_in_static_method(
            "pow",
            x1,
            x2,
            key_chains=key_chains,
            to_apply=to_apply,
            prune_unapplied=prune_unapplied,
            map_sequences=map_sequences,
            out=out,
        )

    def pow(
        self: ivy.Container,
        x2: Union[ivy.Container, ivy.Array, ivy.NativeArray],
        /,
        *,
        key_chains: Optional[Union[List[str], Dict[str, str]]] = None,
        to_apply: bool = True,
        prune_unapplied: bool = False,
        map_sequences: bool = False,
        out: Optional[ivy.Container] = None,
    ) -> ivy.Container:
        """
        ivy.Container instance method variant of ivy.pow. This method simply
        wraps the function, and so the docstring for ivy.pow also applies to
        this method with minimal changes.

        Parameters
        ----------
        self
            input array or container. Should have a real-valued data type.
        x2
            input array or container. Must be compatible with ``self``
            (see :ref:`broadcasting`).
            Should have a real-valued data type.
        key_chains
            The key-chains to apply or not apply the method to. Default is None.
        to_apply
            If True, the method will be applied to key_chains, otherwise key_chains
            will be skipped. Default is True.
        prune_unapplied
            Whether to prune key_chains for which the function was not applied.
            Default is False.
        map_sequences
            Whether to also map method to sequences (lists, tuples). Default is False.
        out
            optional output container, for writing the result to. It must have a shape
            that the inputs broadcast to.

        Returns
        -------
        ret
            a container containing the element-wise results. The returned container
            must have a data type determined by :ref:`type-promotion`.
        """
        return self.static_pow(
            self,
            x2,
            key_chains=key_chains,
            to_apply=to_apply,
            prune_unapplied=prune_unapplied,
            map_sequences=map_sequences,
            out=out,
        )

    @staticmethod
    def static_remainder(
        x1: Union[ivy.Array, ivy.NativeArray, ivy.Container],
        x2: Union[ivy.Array, ivy.NativeArray, ivy.Container],
        /,
        *,
        modulus: bool = True,
        key_chains: Optional[Union[List[str], Dict[str, str]]] = None,
        to_apply: bool = True,
        prune_unapplied: bool = False,
        map_sequences: bool = False,
        out: Optional[ivy.Container] = None,
    ) -> ivy.Container:
        """
        ivy.Container static method variant of ivy.remainder.
        This method simply wraps the function, and so the docstring for
        ivy.remainder also applies to this method with minimal changes.

        Parameters
        ----------
        x1
            input array or container. Should have a real-valued data type.
        x2
            input array or container. Must be compatible with ``x1``
            (see :ref:`broadcasting`).
            Should have a real-valued data type.
        modulus
            whether to compute the modulus instead of the remainder. Default is True.
        key_chains
            The key-chains to apply or not apply the method to. Default is None.
        to_apply
            If True, the method will be applied to key_chains, otherwise key_chains
            will be skipped. Default is True.
        prune_unapplied
            Whether to prune key_chains for which the function was not applied.
            Default is False.
        map_sequences
            Whether to also map method to sequences (lists, tuples). Default is False.
        out
            optional output container, for writing the result to. It must have a shape
            that the inputs broadcast to.

        Returns
        -------
        ret
            a container containing the element-wise results. The returned container
            must have the same sign as the respective element ``x2_i``.

        Examples
        --------
        With :code:`ivy.Container` inputs:

        >>> x1 = ivy.Container(a=ivy.array([2., 3., 5.]), b=ivy.array([2., 2., 4.]))
        >>> x2 = ivy.Container(a=ivy.array([1., 3., 4.]), b=ivy.array([1., 3., 3.]))
        >>> y = ivy.Container.static_remainder(x1, x2)
        >>> print(y)
        {
            a: ivy.array([0., 0., 1.]),
            b: ivy.array([0., 2., 1.])
        }

        With mixed :code:`ivy.Container` and `ivy.Array` inputs:

        >>> x1 = ivy.Container(a=ivy.array([2., 3., 5.]), b=ivy.array([2., 2., 4.]))
        >>> x2 = ivy.array([1., 2., 3.])
        >>> y = ivy.Container.static_remainder(x1, x2)
        >>> print(y)
        {
            a: ivy.array([0., 1., 2.]),
            b: ivy.array([0., 0., 1.])
        }

        With mixed :code:`ivy.Container` and `ivy.NativeArray` inputs:

        >>> x1 = ivy.Container(a=ivy.array([2., 3., 5.]), b=ivy.array([2., 2., 4.]))
        >>> x2 = ivy.native_array([1., 2., 3.])
        >>> y = ivy.Container.static_remainder(x1, x2)
        >>> print(y)
        {
            a: ivy.array([0., 1., 2.]),
            b: ivy.array([0., 0., 1.])
        }
        """
        return ContainerBase.multi_map_in_static_method(
            "remainder",
            x1,
            x2,
            modulus=modulus,
            key_chains=key_chains,
            to_apply=to_apply,
            prune_unapplied=prune_unapplied,
            map_sequences=map_sequences,
            out=out,
        )

    def remainder(
        self: ivy.Container,
        x2: Union[ivy.Container, ivy.Array, ivy.NativeArray],
        /,
        *,
        modulus: bool = True,
        key_chains: Optional[Union[List[str], Dict[str, str]]] = None,
        to_apply: bool = True,
        prune_unapplied: bool = False,
        map_sequences: bool = False,
        out: Optional[ivy.Container] = None,
    ) -> ivy.Container:
        """
        ivy.Container instance method variant of ivy.remainder.
        This method simply wraps the function, and so the docstring for
        ivy.remainder also applies to this method with minimal changes.

        Parameters
        ----------
        self
            input array or container. Should have a real-valued data type.
        x2
            input array or container. Must be compatible with ``self``
            (see :ref:`broadcasting`).
            Should have a real-valued data type.
        modulus
            whether to compute the modulus instead of the remainder. Default is True.
        key_chains
            The key-chains to apply or not apply the method to. Default is None.
        to_apply
            If True, the method will be applied to key_chains, otherwise key_chains
            will be skipped. Default is True.
        prune_unapplied
            Whether to prune key_chains for which the function was not applied.
            Default is False.
        map_sequences
            Whether to also map method to sequences (lists, tuples). Default is False.
        out
            optional output container, for writing the result to. It must have a shape
            that the inputs broadcast to.

        Returns
        -------
        ret
            a container containing the element-wise results. The returned container
            must have the same sign as the respective element ``x2_i``.

        Examples
        --------
        With :code:`ivy.Container` inputs:

        >>> x1 = ivy.Container(a=ivy.array([2., 3., 5.]), b=ivy.array([2., 2., 4.]))
        >>> x2 = ivy.Container(a=ivy.array([1., 3., 4.]), b=ivy.array([1., 3., 3.]))
        >>> y = x1.remainder(x2)
        >>> print(y)
        {
            a: ivy.array([0., 0., 1.]),
            b: ivy.array([0., 2., 1.])
        }

        With mixed :code:`ivy.Container` and `ivy.Array` inputs:

        >>> x1 = ivy.Container(a=ivy.array([2., 3., 5.]), b=ivy.array([2., 2., 4.]))
        >>> x2 = ivy.array([1., 2., 3.])
        >>> y = x1.remainder(x2)
        >>> print(y)
        {
            a: ivy.array([0., 1., 2.]),
            b: ivy.array([0., 0., 1.])
        }

        With mixed :code:`ivy.Container` and `ivy.NativeArray` inputs:

        >>> x1 = ivy.Container(a=ivy.array([2., 3., 5.]), b=ivy.array([2., 2., 4.]))
        >>> x2 = ivy.native_array([1., 2., 3.])
        >>> y = x1.remainder(x2)
        >>> print(y)
        {
            a: ivy.array([0., 1., 2.]),
            b: ivy.array([0., 0., 1.])
        }
        """
        return self.static_remainder(
            self,
            x2,
            modulus=modulus,
            key_chains=key_chains,
            to_apply=to_apply,
            prune_unapplied=prune_unapplied,
            map_sequences=map_sequences,
            out=out,
        )

    @staticmethod
    def static_round(
        x: Union[ivy.Container, ivy.Array, ivy.NativeArray],
        /,
        *,
        key_chains: Optional[Union[List[str], Dict[str, str]]] = None,
        to_apply: bool = True,
        prune_unapplied: bool = False,
        map_sequences: bool = False,
        out: Optional[ivy.Container] = None,
    ) -> ivy.Container:
        """
        ivy.Container static method variant of ivy.round. This method simply
        wraps thevfunction, and so the docstring for ivy.round also
        applies to this method with minimal changes.

        Parameters
        ----------
        x
            input container. Should have a numeric data type.
        key_chains
            The key-chains to apply or not apply the method to. Default is None.
        to_apply
            If True, the method will be applied to key_chains, otherwise key_chains
            will be skipped. Default is True.
        prune_unapplied
            Whether to prune key_chains for which the function was not applied.
            Default is False.
        map_sequences
            Whether to also map method to sequences (lists, tuples). Default is False.
        out
            optional output container, for writing the result to. It must have a shape
            that the inputs broadcast to.

        Returns
        -------
        ret
            a container containing the rounded result for each element in ``x``.
            The returned container must have the same data type as ``x``.

        Examples
        --------
        With :code:`ivy.Container` input:

        >>> x = ivy.Container(a=ivy.array([4.20, 8.6, 6.90, 0.0]),\
                    b=ivy.array([-300.9, -527.3, 4.5]))
        >>> y = ivy.Container.static_round(x)
        >>> print(y)
        {
            a: ivy.array([4., 9., 7., 0.]),
            b: ivy.array([-301., -527., 4.])
        }
        """
        return ContainerBase.multi_map_in_static_method(
            "round",
            x,
            key_chains=key_chains,
            to_apply=to_apply,
            prune_unapplied=prune_unapplied,
            map_sequences=map_sequences,
            out=out,
        )

    def round(
        self: ivy.Container,
        *,
        key_chains: Optional[Union[List[str], Dict[str, str]]] = None,
        to_apply: bool = True,
        prune_unapplied: bool = False,
        map_sequences: bool = False,
        out: Optional[ivy.Container] = None,
    ) -> ivy.Container:
        """
        ivy.Container instance method variant of ivy.round. This method simply
        wraps the function, and so the docstring for ivy.round also applies
        to this method with minimal changes.

        Parameters
        ----------
        self
            input container. Should have a numeric data type.
        key_chains
            The key-chains to apply or not apply the method to. Default is None.
        to_apply
            If True, the method will be applied to key_chains, otherwise key_chains
            will be skipped. Default is True.
        prune_unapplied
            Whether to prune key_chains for which the function was not applied.
            Default is False.
        map_sequences
            Whether to also map method to sequences (lists, tuples). Default is False.
        out
            optional output container, for writing the result to. It must have a shape
            that the inputs broadcast to.

        Returns
        -------
        ret
            a container containing the rounded result for each element in ``self``.
            The returned container must have the same data type as ``self``.

        Examples
        --------
        With :code:`ivy.Container` input:

        >>> x = ivy.Container(a=ivy.array([4.20, 8.6, 6.90, 0.0]),\
                    b=ivy.array([-300.9, -527.3, 4.5]))
        >>> y = x.round()
        >>> print(y)
        {
            a: ivy.array([4., 9., 7., 0.]),
            b: ivy.array([-301., -527., 4.])
        }
        """
        return self.static_round(
            self,
            key_chains=key_chains,
            to_apply=to_apply,
            prune_unapplied=prune_unapplied,
            map_sequences=map_sequences,
            out=out,
        )

    @staticmethod
    def static_sign(
        x: Union[float, ivy.Container, ivy.Array, ivy.NativeArray],
        /,
        *,
        key_chains: Optional[Union[List[str], Dict[str, str]]] = None,
        to_apply: bool = True,
        prune_unapplied: bool = False,
        map_sequences: bool = False,
        out: Optional[ivy.Container] = None,
    ) -> ivy.Container:
        """
        ivy.Container static method variant of ivy.sign. This method simply
        wraps the function, and so the docstring for ivy.sign also applies
        to this method with minimal changes.

        Parameters
        ----------
        x
            input container. Should have a numeric data type.
        key_chains
            The key-chains to apply or not apply the method to. Default is None.
        to_apply
            If True, the method will be applied to key_chains, otherwise key_chains
            will be skipped. Default is True.
        prune_unapplied
            Whether to prune key_chains for which the function was not applied.
            Default is False.
        map_sequences
            Whether to also map method to sequences (lists, tuples). Default is False.
        out
            optional output container, for writing the result to. It must have a shape
            that the inputs broadcast to.

        Returns
        -------
        ret
            a container containing the evaluated result for each element in ``x``.
            The returned container must have the same data type as ``x``.

        Examples
        --------
        >>> x = ivy.Container(a=ivy.array([0, -1., 6.6]),\
                            b=ivy.array([-14.2, 8.3, 0.1, -0]))
        >>> y = ivy.Container.static_sign(x)
        >>> print(y)
        {
            a: ivy.array([0., -1., 1.]),
            b: ivy.array([-1., 1., 1., 0.])
        }
        """
        return ContainerBase.multi_map_in_static_method(
            "sign",
            x,
            key_chains=key_chains,
            to_apply=to_apply,
            prune_unapplied=prune_unapplied,
            map_sequences=map_sequences,
            out=out,
        )

    def sign(
        self: ivy.Container,
        *,
        key_chains: Optional[Union[List[str], Dict[str, str]]] = None,
        to_apply: bool = True,
        prune_unapplied: bool = False,
        map_sequences: bool = False,
        out: Optional[ivy.Container] = None,
    ) -> ivy.Container:
        """
        ivy.Container instance method variant of ivy.sign. This method simply
        wraps the function, and so the docstring for ivy.sign also
        applies to this method with minimal changes.

        Parameters
        ----------
        self
            input container. Should have a numeric data type.
        key_chains
            The key-chains to apply or not apply the method to. Default is None.
        to_apply
            If True, the method will be applied to key_chains, otherwise key_chains
            will be skipped. Default is True.
        prune_unapplied
            Whether to prune key_chains for which the function was not applied.
            Default is False.
        map_sequences
            Whether to also map method to sequences (lists, tuples). Default is False.
        out
            optional output container, for writing the result to. It must have a shape
            that the inputs broadcast to.

        Returns
        -------
        ret
            a container containing the evaluated result for each element in ``self``.
            The returned container must have the same data type as ``self``.

        Examples
        --------
        >>> x = ivy.Container(a=ivy.array([-6.7, 2.4, -8.5]),\
                              b=ivy.array([1.5, -0.3, 0]),\
                              c=ivy.array([-4.7, -5.4, 7.5]))
        >>> y = x.sign()
        >>> print(y)
        {
            a: ivy.array([-1., 1., -1.]),
            b: ivy.array([1., -1., 0.]),
            c: ivy.array([-1., -1., 1.])
        }
        """
        return self.static_sign(
            self,
            key_chains=key_chains,
            to_apply=to_apply,
            prune_unapplied=prune_unapplied,
            map_sequences=map_sequences,
            out=out,
        )

    @staticmethod
    def static_sin(
        x: ivy.Container,
        /,
        *,
        key_chains: Optional[Union[List[str], Dict[str, str]]] = None,
        to_apply: bool = True,
        prune_unapplied: bool = False,
        map_sequences: bool = False,
        out: Optional[ivy.Container] = None,
    ) -> ivy.Container:
        """
        ivy.Container static method variant of ivy.sin. This method simply
        wraps the function, and so the docstring for ivy.sin also
        applies to this method with minimal changes.

        Parameters
        ----------
        x
            input container whose elements are each expressed in radians.
            Should have a floating-point data type.
        key_chains
            The key-chains to apply or not apply the method to. Default is None.
        to_apply
            If True, the method will be applied to key_chains, otherwise key_chains
            will be skipped. Default is True.
        prune_unapplied
            Whether to prune key_chains for which the function was not applied.
            Default is False.
        map_sequences
            Whether to also map method to sequences (lists, tuples). Default is False.
        out
            optional output container, for writing the result to. It must have a shape
            that the inputs broadcast to.

        Returns
        -------
        ret
            a container containing the sine of each element in ``x``. The returned
            container must have a floating-point data type determined by
            :ref:`type-promotion`.

        Examples
        --------
        >>> x = ivy.Container(a=ivy.array([-1., -2., -3.]),\
                              b=ivy.array([4., 5., 6.]))
        >>> y = ivy.Container.static_sin(x)
        >>> print(y)
        {
            a: ivy.array([-0.841, -0.909, -0.141]),
            b: ivy.array([-0.757, -0.959, -0.279])
        }
        """
        return ContainerBase.multi_map_in_static_method(
            "sin",
            x,
            key_chains=key_chains,
            to_apply=to_apply,
            prune_unapplied=prune_unapplied,
            map_sequences=map_sequences,
            out=out,
        )

    def sin(
        self: ivy.Container,
        *,
        key_chains: Optional[Union[List[str], Dict[str, str]]] = None,
        to_apply: bool = True,
        prune_unapplied: bool = False,
        map_sequences: bool = False,
        out: Optional[ivy.Container] = None,
    ) -> ivy.Container:
        """
        ivy.Container instance method variant of ivy.sin. This method simply
        wraps the function, and so the docstring for ivy.sin also
        applies to this method with minimal changes.

        Parameters
        ----------
        self
            input container whose elements are each expressed in radians.
            Should have a floating-point data type.
        key_chains
            The key-chains to apply or not apply the method to. Default is None.
        to_apply
            If True, the method will be applied to key_chains, otherwise key_chains
            will be skipped. Default is True.
        prune_unapplied
            Whether to prune key_chains for which the function was not applied.
            Default is False.
        map_sequences
            Whether to also map method to sequences (lists, tuples). Default is False.
        out
            optional output container, for writing the result to. It must have a shape
            that the inputs broadcast to.

        Returns
        -------
        ret
            a container containing the sine of each element in ``self``.
            The returned container must have a floating-point data type
            determined by :ref:`type-promotion`.

        Examples
        --------
        >>> x = ivy.Container(a=ivy.array([1., 2., 3.]),\
                              b=ivy.array([-4., -5., -6.]))
        >>> y = x.sin()
        >>> print(y)
        {
            a: ivy.array([0.841, 0.909, 0.141]),
            b: ivy.array([0.757, 0.959, 0.279])
        }
        """
        return self.static_sin(
            self,
            key_chains=key_chains,
            to_apply=to_apply,
            prune_unapplied=prune_unapplied,
            map_sequences=map_sequences,
            out=out,
        )

    @staticmethod
    def static_sinh(
        x,
        /,
        *,
        key_chains: Optional[Union[List[str], Dict[str, str]]] = None,
        to_apply: bool = True,
        prune_unapplied: bool = False,
        map_sequences: bool = False,
        out: Optional[ivy.Container] = None,
    ) -> ivy.Container:
        """
        ivy.Container instance method variant of ivy.sinh.
        This method simply wraps the function, and so the docstring for
        ivy.sinh also applies to this method with minimal changes.

        Parameters
        ----------
        x
            input container whose elements each represent a hyperbolic angle.
            Should have a floating-point data type.
        key_chains
            The key-chains to apply or not apply the method to. Default is None.
        to_apply
            If True, the method will be applied to key_chains, otherwise key_chains
            will be skipped. Default is True.
        prune_unapplied
            Whether to prune key_chains for which the function was not applied.
            Default is False.
        map_sequences
            Whether to also map method to sequences (lists, tuples). Default is False.
        out
            optional output container, for writing the result to. It must have a shape
            that the inputs broadcast to.

        Returns
        -------
        ret
            an container containing the hyperbolic sine of each element in ``x``.
            The returned container must have a floating-point data type determined
            by :ref:`type-promotion`.

        Examples
        --------
        >>> x = ivy.Container(a=ivy.array([-1, 0.23, 1.12]), b=ivy.array([1, -2, 0.76]))
        >>> y = ivy.Container.static_sinh(x)
        >>> print(y)
        {
            a: ivy.array([-1.18, 0.232, 1.37]),
            b: ivy.array([1.18, -3.63, 0.835])
        }

        >>> x = ivy.Container(a=ivy.array([-3, 0.34, 2.]),\
                    b=ivy.array([0.67, -0.98, -3]))
        >>> y = ivy.Container(a=ivy.zeros(1), b=ivy.zeros(1))
        >>> ivy.Container.static_sinh(x, out=y)
        >>> print(y)
        {
            a: ivy.array([-10., 0.347, 3.63]),
            b: ivy.array([0.721, -1.14, -10.])
        }
        """
        return ContainerBase.multi_map_in_static_method(
            "sinh",
            x,
            key_chains=key_chains,
            to_apply=to_apply,
            prune_unapplied=prune_unapplied,
            map_sequences=map_sequences,
            out=out,
        )

    def sinh(
        self: ivy.Container,
        *,
        key_chains: Optional[Union[List[str], Dict[str, str]]] = None,
        to_apply: bool = True,
        prune_unapplied: bool = False,
        map_sequences: bool = False,
        out: Optional[ivy.Container] = None,
    ) -> ivy.Container:
        """
        ivy.Container instance method variant of ivy.sinh.
        This method simply wraps the function, and so the docstring for
        ivy.sinh also applies to this method with minimal changes.

        Parameters
        ----------
        self
            input container whose elements each represent a hyperbolic angle.
            Should have a floating-point data type.
        key_chains
            The key-chains to apply or not apply the method to. Default is None.
        to_apply
            If True, the method will be applied to key_chains, otherwise key_chains
            will be skipped. Default is True.
        prune_unapplied
            Whether to prune key_chains for which the function was not applied.
            Default is False.
        map_sequences
            Whether to also map method to sequences (lists, tuples). Default is False.
        out
            optional output container, for writing the result to. It must have a shape
            that the inputs broadcast to.

        Returns
        -------
        ret
            an container containing the hyperbolic sine of each element in ``self``.
            The returned container must have a floating-point data type determined
            by :ref:`type-promotion`.

        Examples
        --------
        >>> x = ivy.Container(a=ivy.array([-1, 0.23, 1.12]), b=ivy.array([1, -2, 0.76]))
        >>> y = x.sinh()
        >>> print(y)
        {
            a: ivy.array([-1.18, 0.232, 1.37]),
            b: ivy.array([1.18, -3.63, 0.835])
        }

        >>> x = ivy.Container(a=ivy.array([-3, 0.34, 2.]),\
                    b=ivy.array([0.67, -0.98, -3]))
        >>> y = ivy.Container(a=ivy.zeros(1), b=ivy.zeros(1))
        >>> x.sinh(out=y)
        >>> print(y)
        {
            a: ivy.array([-10., 0.347, 3.63]),
            b: ivy.array([0.721, -1.14, -10.])
        }
        """
        return self.static_sinh(
            self,
            key_chains=key_chains,
            to_apply=to_apply,
            prune_unapplied=prune_unapplied,
            map_sequences=map_sequences,
            out=out,
        )

    @staticmethod
    def static_square(
        x: Union[ivy.Container, ivy.Array, ivy.NativeArray],
        /,
        *,
        key_chains: Optional[Union[List[str], Dict[str, str]]] = None,
        to_apply: bool = True,
        prune_unapplied: bool = False,
        map_sequences: bool = False,
        out: Optional[ivy.Container] = None,
    ) -> ivy.Container:
        """
        ivy.Container static method variant of ivy.square.
        This method simply wraps the function, and so the docstring for
        ivy.square also applies to this method with minimal changes.

        Parameters
        ----------
        x
            input container. Should have a real-valued floating-point data type.
        key_chains
            The key-chains to apply or not apply the method to. Default is None.
        to_apply
            If True, the method will be applied to key_chains, otherwise key_chains
            will be skipped. Default is True.
        prune_unapplied
            Whether to prune key_chains for which the function was not applied.
            Default is False.
        map_sequences
            Whether to also map method to sequences (lists, tuples). Default is False.
        out
            optional output container, for writing the result to. It must have a shape
            that the inputs broadcast to.

        Returns
        -------
        ret
            a container containing the square of each element in ``x``.
            The returned container must have a real-valued floating-point
            data type determined by :ref:`type-promotion`.

        """
        return ContainerBase.multi_map_in_static_method(
            "square",
            x,
            key_chains=key_chains,
            to_apply=to_apply,
            prune_unapplied=prune_unapplied,
            map_sequences=map_sequences,
            out=out,
        )

    def square(
        self: ivy.Container,
        *,
        key_chains: Optional[Union[List[str], Dict[str, str]]] = None,
        to_apply: bool = True,
        prune_unapplied: bool = False,
        map_sequences: bool = False,
        out: Optional[ivy.Container] = None,
    ) -> ivy.Container:
        """
        ivy.Container instance method variant of ivy.square.
        This method simply wraps the function, and so the docstring for
        ivy.square also applies to this method with minimal changes.

        Parameters
        ----------
        self
            input container. Should have a real-valued floating-point data type.
        key_chains
            The key-chains to apply or not apply the method to. Default is None.
        to_apply
            If True, the method will be applied to key_chains, otherwise key_chains
            will be skipped. Default is True.
        prune_unapplied
            Whether to prune key_chains for which the function was not applied.
            Default is False.
        map_sequences
            Whether to also map method to sequences (lists, tuples). Default is False.
        out
            optional output container, for writing the result to. It must have a shape
            that the inputs broadcast to.

        Returns
        -------
        ret
            a container containing the square of each element in ``self``.
            The returned container must have a real-valued floating-point
            data type determined by :ref:`type-promotion`.

        """
        return self.static_square(
            self,
            key_chains=key_chains,
            to_apply=to_apply,
            prune_unapplied=prune_unapplied,
            map_sequences=map_sequences,
            out=out,
        )

    @staticmethod
    def static_sqrt(
        x: Union[ivy.Container, ivy.Array, ivy.NativeArray],
        /,
        *,
        key_chains: Optional[Union[List[str], Dict[str, str]]] = None,
        to_apply: bool = True,
        prune_unapplied: bool = False,
        map_sequences: bool = False,
        out: Optional[ivy.Container] = None,
    ) -> ivy.Container:
        """
        ivy.Container static method variant of ivy.sqrt.
        This method simply wraps the function, and so the docstring for
        ivy.sqrt also applies to this method with minimal changes.

        Parameters
        ----------
        x
            input container. Should have a real-valued floating-point data type.
        key_chains
            The key-chains to apply or not apply the method to. Default is None.
        to_apply
            If True, the method will be applied to key_chains, otherwise key_chains
            will be skipped. Default is True.
        prune_unapplied
            Whether to prune key_chains for which the function was not applied.
            Default is False.
        map_sequences
            Whether to also map method to sequences (lists, tuples). Default is False.
        out
            optional output container, for writing the result to. It must have a shape
            that the inputs broadcast to.

        Returns
        -------
        ret
            a container containing the square root of each element in ``x``.
            The returned container must have a real-valued floating-point
            data type determined by :ref:`type-promotion`.

        """
        return ContainerBase.multi_map_in_static_method(
            "sqrt",
            x,
            key_chains=key_chains,
            to_apply=to_apply,
            prune_unapplied=prune_unapplied,
            map_sequences=map_sequences,
            out=out,
        )

    def sqrt(
        self: ivy.Container,
        *,
        key_chains: Optional[Union[List[str], Dict[str, str]]] = None,
        to_apply: bool = True,
        prune_unapplied: bool = False,
        map_sequences: bool = False,
        out: Optional[ivy.Container] = None,
    ) -> ivy.Container:
        """
        ivy.Container instance method variant of ivy.sqrt.
        This method simply wraps the function, and so the docstring
        for ivy.sqrt also applies to this method with minimal changes.

        Parameters
        ----------
        self
            input container. Should have a real-valued floating-point data type.
        key_chains
            The key-chains to apply or not apply the method to. Default is None.
        to_apply
            If True, the method will be applied to key_chains, otherwise key_chains
            will be skipped. Default is True.
        prune_unapplied
            Whether to prune key_chains for which the function was not applied.
            Default is False.
        map_sequences
            Whether to also map method to sequences (lists, tuples). Default is False.
        out
            optional output container, for writing the result to. It must have a shape
            that the inputs broadcast to.

        Returns
        -------
        ret
            a container containing the square root of each element in
            ``self``. The returned container must have a real-valued
            floating-point data type determined by :ref:`type-promotion`.

        """
        return self.static_sqrt(
            self,
            key_chains=key_chains,
            to_apply=to_apply,
            prune_unapplied=prune_unapplied,
            map_sequences=map_sequences,
            out=out,
        )

    @staticmethod
    def static_subtract(
        x1: Union[ivy.Array, ivy.NativeArray, ivy.Container],
        x2: Union[ivy.Array, ivy.NativeArray, ivy.Container],
        /,
        *,
        key_chains: Optional[Union[List[str], Dict[str, str]]] = None,
        to_apply: bool = True,
        prune_unapplied: bool = False,
        map_sequences: bool = False,
        alpha: Optional[Union[int, float]] = None,
        out: Optional[ivy.Container] = None,
    ) -> ivy.Container:
        """
        ivy.Container static method variant of ivy.subtract.
        This method simply wraps the function, and so the docstring
        for ivy.subtract also applies to this method with minimal changes.

        Parameters
        ----------
        x1
            first input array or container. Should have a numeric data type.
        x2
            second input array or container. Must be compatible with ``x1``
            (see :ref:`broadcasting`). Should have a numeric data type.
        key_chains
            The key-chains to apply or not apply the method to. Default is None.
        to_apply
            If True, the method will be applied to key_chains, otherwise key_chains
            will be skipped. Default is True.
        prune_unapplied
            Whether to prune key_chains for which the function was not applied.
            Default is False.
        map_sequences
            Whether to also map method to sequences (lists, tuples). Default is False.
        alpha
            optional scalar multiplier for ``x2``.
        out
            optional output container, for writing the result to. It must have a shape
            that the inputs broadcast to.

        Returns
        -------
        ret
            a container containing the element-wise sums.
            The returned container must have a data type determined
            by :ref:`type-promotion`.

<<<<<<< HEAD
                Examples
        --------
        >>> x = ivy.Container(a=ivy.array([1, 2, 3]), \
                       b=ivy.array([2, 3, 4]))
        >>> y = ivy.Container(a=ivy.array([4, 1, 3]), \
                       b=ivy.array([1, -1, 0]))
        >>> z = ivy.Container.static_subtract(x, y)
        >>> print(z)
        {
            a: ivy.array([-3, 1, 0]),
            b: ivy.array([1, 4, 4])
        }

        >>> z = ivy.Container.static_subtract(x, y, alpha=3)
        >>> print(z)
        {
            a: ivy.array([-11, -1, -6]),
            b: ivy.array([-1, 6, 4])
=======
        Examples
        --------
        With one :code:`ivy.Container` input:

        >>> x = ivy.array([[1.1, 2.3, -3.6]])
        >>> y = ivy.Container(a=ivy.array([[4.], [5.], [6.]]),\
                              b=ivy.array([[5.], [6.], [7.]]))
        >>> z = ivy.Container.static_subtract(x, y)
        >>> print(z)
        {
            a: ivy.array([[-2.9, -1.7, -7.6], 
                          [-3.9, -2.7, -8.6], 
                          [-4.9, -3.7, -9.6]]),
            b: ivy.array([[-3.9, -2.7, -8.6], 
                          [-4.9, -3.7, -9.6], 
                          [-5.9, -4.7, -10.6]])
        }

        With multiple :code:`ivy.Container` inputs:

        >>> x = ivy.Container(a=ivy.array([1, 2, 3]), \
                              b=ivy.array([4, 3, 2]))
        >>> y = ivy.Container(a=ivy.array([4, 5, 6]),\
                              b=ivy.array([6, 5, 4]))
        >>> z = ivy.Container.static_subtract(x, y)
        >>> print(z)
        {
            a: ivy.array([-3, -3, -3]),
            b: ivy.array([-2, -2, -2])
>>>>>>> fdacc277
        }
        """
        return ContainerBase.multi_map_in_static_method(
            "subtract",
            x1,
            x2,
            key_chains=key_chains,
            to_apply=to_apply,
            prune_unapplied=prune_unapplied,
            map_sequences=map_sequences,
            alpha=alpha,
            out=out,
        )

    def subtract(
        self: ivy.Container,
        x2: Union[ivy.Container, ivy.Array, ivy.NativeArray],
        *,
        key_chains: Optional[Union[List[str], Dict[str, str]]] = None,
        to_apply: bool = True,
        prune_unapplied: bool = False,
        map_sequences: bool = False,
        alpha: Optional[Union[int, float]] = None,
        out: Optional[ivy.Container] = None,
    ) -> ivy.Container:
        """
        ivy.Container instance method variant of ivy.subtract.
        This method simply wraps the function, and so the docstring
        for ivy.subtract also applies to this method with minimal changes.

        Parameters
        ----------
        self
            first input array or container. Should have a numeric data type.
        x2
            second input array or container. Must be compatible with ``self``
            (see :ref:`broadcasting`). Should have a numeric data type.
        key_chains
            The key-chains to apply or not apply the method to. Default is None.
        to_apply
            If True, the method will be applied to key_chains, otherwise key_chains
            will be skipped. Default is True.
        prune_unapplied
            Whether to prune key_chains for which the function was not applied.
            Default is False.
        map_sequences
            Whether to also map method to sequences (lists, tuples). Default is False.
        alpha
            optional scalar multiplier for ``x2``.
        out
            optional output container, for writing the result to. It must have a shape
            that the inputs broadcast to.

        Returns
        -------
        ret
            a container containing the element-wise sums.
            The returned container must have a data type determined
            by :ref:`type-promotion`.

        Examples
        --------
        >>> x = ivy.Container(a=ivy.array([1, 2, 3]), \
<<<<<<< HEAD
                       b=ivy.array([2, 3, 4]))
        >>> y = ivy.Container(a=ivy.array([4, 1, 3]), \
                       b=ivy.array([1, -1, 0]))
        >>> z = x.subtract(y)
        >>> print(z)
        {
            a: ivy.array([-3, 1, 0]),
            b: ivy.array([1, 4, 4])
        }

        >>> z = x.subtract(y, alpha=3)
        >>> print(z)
        {
            a: ivy.array([-11, -1, -6]),
            b: ivy.array([-1, 6, 4])
        }

=======
                              b=ivy.array([4, 3, 2]))
        >>> y = ivy.Container(a=ivy.array([4, 5, 6]),\
                              b=ivy.array([6, 5, 4]))
        >>> z = x.subtract(y)
        >>> print(z)
        {
            a: ivy.array([-3, -3, -3]),
            b: ivy.array([-2, -2, -2])
        }
>>>>>>> fdacc277
        """
        return self.static_subtract(
            self,
            x2,
            key_chains=key_chains,
            to_apply=to_apply,
            prune_unapplied=prune_unapplied,
            map_sequences=map_sequences,
            alpha=alpha,
            out=out,
        )

    @staticmethod
    def static_tan(
        x: ivy.Container,
        /,
        *,
        key_chains: Optional[Union[List[str], Dict[str, str]]] = None,
        to_apply: bool = True,
        prune_unapplied: bool = False,
        map_sequences: bool = False,
        out: Optional[ivy.Container] = None,
    ) -> ivy.Container:
        """
        ivy.Container static method variant of ivy.tan.
        This method simply wraps the function, and so the docstring for
        ivy.tan also applies to this method with minimal changes.

        Parameters
        ----------
        x
            input array whose elements are expressed in radians. Should have a
            floating-point data type.
        key_chains
            The key-chains to apply or not apply the method to. Default is None.
        to_apply
            If True, the method will be applied to key_chains, otherwise key_chains
            will be skipped. Default is True.
        prune_unapplied
            Whether to prune key_chains for which the function was not applied.
            Default is False.
        map_sequences
            Whether to also map method to sequences (lists, tuples). Default is False.
        out
            optional output, for writing the result to. It must have a shape that the
            inputs broadcast to.

        Returns
        -------
        ret
            an array containing the tangent of each element in ``x``.
            The return must have a floating-point data type determined
            by :ref:`type-promotion`.

        Examples
        --------
        >>> x = ivy.Container(a=ivy.array([0., 1., 2.]), b=ivy.array([3., 4., 5.]))
        >>> y = ivy.Container.static_tan(x)
        >>> print(y)
        {
            a: ivy.array([0., 1.56, -2.19]),
            b: ivy.array([-0.143, 1.16, -3.38])
        }
        """
        return ContainerBase.multi_map_in_static_method(
            "tan",
            x,
            key_chains=key_chains,
            to_apply=to_apply,
            prune_unapplied=prune_unapplied,
            map_sequences=map_sequences,
            out=out,
        )

    def tan(
        self: ivy.Container,
        *,
        key_chains: Optional[Union[List[str], Dict[str, str]]] = None,
        to_apply: bool = True,
        prune_unapplied: bool = False,
        map_sequences: bool = False,
        out: Optional[ivy.Container] = None,
    ) -> ivy.Container:
        """
        ivy.Container instance method variant of ivy.tan.
        This method simply wraps the function, and so the docstring for
        ivy.tan also applies to this method with minimal changes.

        Parameters
        ----------
        self
            input array whose elements are expressed in radians. Should have a
            floating-point data type.
        key_chains
            The key-chains to apply or not apply the method to. Default is None.
        to_apply
            If True, the method will be applied to key_chains, otherwise key_chains
            will be skipped. Default is True.
        prune_unapplied
            Whether to prune key_chains for which the function was not applied.
            Default is False.
        map_sequences
            Whether to also map method to sequences (lists, tuples). Default is False.
        out
            optional output, for writing the result to. It must have a shape that the
            inputs broadcast to.

        Returns
        -------
        ret
            a container containing the tangent of each element in ``self``.
            The return must have a floating-point data type determined
            by :ref:`type-promotion`.

        Examples
        --------
        >>> x = ivy.Container(a=ivy.array([0., 1., 2.]), b=ivy.array([3., 4., 5.]))
        >>> y = x.tan()
        >>> print(y)
        {
            a:ivy.array([0., 1.56, -2.19]),
            b:ivy.array([-0.143, 1.16, -3.38])
        }
        """
        return self.static_tan(
            self,
            key_chains=key_chains,
            to_apply=to_apply,
            prune_unapplied=prune_unapplied,
            map_sequences=map_sequences,
            out=out,
        )

    @staticmethod
    def static_tanh(
        x: ivy.Container,
        /,
        *,
        key_chains: Optional[Union[List[str], Dict[str, str]]] = None,
        to_apply: bool = True,
        prune_unapplied: bool = False,
        map_sequences: bool = False,
        out: Optional[ivy.Container] = None,
    ) -> ivy.Container:
        """
        ivy.Container static method variant of ivy.tanh.
        This method simply wraps the function, and so the docstring for
        ivy.tanh also applies to this method with minimal changes.

        Parameters
        ----------
        x
            input container whose elements each represent a hyperbolic angle.
            Should have a real-valued floating-point data type.
        key_chains
            The key-chains to apply or not apply the method to. Default is None.
        to_apply
            If True, the method will be applied to key_chains, otherwise key_chains
            will be skipped. Default is True.
        prune_unapplied
            Whether to prune key_chains for which the function was not applied.
            Default is False.
        map_sequences
            Whether to also map method to sequences (lists, tuples). Default is False.
        out
            optional output container, for writing the result to. It must have a shape
            that the inputs broadcast to.

        Returns
        -------
        ret
            a container containing the hyperbolic tangent of each element in ``x``.
            The returned array must have a real-valued floating-point data type
            determined by :ref:`type-promotion`.

        Examples
        --------
        >>> x = ivy.Container(a=ivy.array([0., 1., 2.]), b=ivy.array([3., 4., 5.]))
        >>> y = ivy.Container.static_tanh(x)
        >>> print(y)
        {
            a: ivy.array([0., 0.76, 0.96]),
            b: ivy.array([0.995, 0.999, 0.9999])
        }
        """
        return ContainerBase.multi_map_in_static_method(
            "tanh",
            x,
            key_chains=key_chains,
            to_apply=to_apply,
            prune_unapplied=prune_unapplied,
            map_sequences=map_sequences,
            out=out,
        )

    def tanh(
        self: ivy.Container,
        *,
        key_chains: Optional[Union[List[str], Dict[str, str]]] = None,
        to_apply: bool = True,
        prune_unapplied: bool = False,
        map_sequences: bool = False,
        out: Optional[ivy.Container] = None,
    ) -> ivy.Container:
        """
        ivy.Container instance method variant of ivy.tanh.
        This method simply wraps the function, and so the docstring for
        ivy.tanh also applies to this method with minimal changes.

        Parameters
        ----------
        self
            input container whose elements each represent a hyperbolic angle.
            Should have a real-valued floating-point data type.
        key_chains
            The key-chains to apply or not apply the method to. Default is None.
        to_apply
            If True, the method will be applied to key_chains, otherwise key_chains
            will be skipped. Default is True.
        prune_unapplied
            Whether to prune key_chains for which the function was not applied.
            Default is False.
        map_sequences
            Whether to also map method to sequences (lists, tuples). Default is False.
        out
            optional output container, for writing the result to. It must have a shape
            that the inputs broadcast to.

        Returns
        -------
        ret
            a container containing the hyperbolic tangent of each element in
            ``self``. The returned container must have a real-valued floating-point
            data type determined by :ref:`type-promotion`.

        Examples
        --------
        >>> x = ivy.Container(a=ivy.array([0., 1., 2.]),\
                              b=ivy.array([3., 4., 5.]))
        >>> y = x.tanh()
        >>> print(y)
        {
            a:ivy.array([0., 0.762, 0.964]),
            b:ivy.array([0.995, 0.999, 1.])
        }
        """
        return self.static_tanh(
            self,
            key_chains=key_chains,
            to_apply=to_apply,
            prune_unapplied=prune_unapplied,
            map_sequences=map_sequences,
            out=out,
        )

    @staticmethod
    def static_trunc(
        x: Union[ivy.Container, ivy.Array, ivy.NativeArray],
        /,
        *,
        key_chains: Optional[Union[List[str], Dict[str, str]]] = None,
        to_apply: bool = True,
        prune_unapplied: bool = False,
        map_sequences: bool = False,
        out: Optional[ivy.Container] = None,
    ) -> ivy.Container:
        """
        ivy.Container static method variant of ivy.trunc.
        This method simply wraps the function, and so the docstring for
        ivy.trunc also applies to this method with minimal changes.

        Parameters
        ----------
        x
            input container. Should have a real-valued data type.
        key_chains
            The key-chains to apply or not apply the method to. Default is None.
        to_apply
            If True, the method will be applied to key_chains, otherwise key_chains
            will be skipped. Default is True.
        prune_unapplied
            Whether to prune key_chains for which the function was not applied.
            Default is False.
        map_sequences
            Whether to also map method to sequences (lists, tuples). Default is False.
        out
            optional output container, for writing the result to. It must have a shape
            that the inputs broadcast to.

        Returns
        -------
        ret
            a container containing the rounded result for each element in ``x``.
            The returned container must have the same data type as ``x``.

        """
        return ContainerBase.multi_map_in_static_method(
            "trunc",
            x,
            key_chains=key_chains,
            to_apply=to_apply,
            prune_unapplied=prune_unapplied,
            map_sequences=map_sequences,
            out=out,
        )

    def trunc(
        self: ivy.Container,
        *,
        key_chains: Optional[Union[List[str], Dict[str, str]]] = None,
        to_apply: bool = True,
        prune_unapplied: bool = False,
        map_sequences: bool = False,
        out: Optional[ivy.Container] = None,
    ) -> ivy.Container:
        """
        ivy.Container instance method variant of ivy.trunc.
        This method simply wraps the function, and so the docstring for
        ivy.trunc also applies to this method with minimal changes.

        Parameters
        ----------
        self
            input container. Should have a real-valued data type.
        key_chains
            The key-chains to apply or not apply the method to. Default is None.
        to_apply
            If True, the method will be applied to key_chains, otherwise key_chains
            will be skipped. Default is True.
        prune_unapplied
            Whether to prune key_chains for which the function was not applied.
            Default is False.
        map_sequences
            Whether to also map method to sequences (lists, tuples). Default is False.
        out
            optional output container, for writing the result to. It must have a shape
            that the inputs broadcast to.

        Returns
        -------
        ret
            a container containing the rounded result for each element in ``self``.
            The returned container must have the same data type as ``self``.

        """
        return self.static_trunc(
            self,
            key_chains=key_chains,
            to_apply=to_apply,
            prune_unapplied=prune_unapplied,
            map_sequences=map_sequences,
            out=out,
        )

    @staticmethod
    def static_erf(
        x: Union[ivy.Container, ivy.Array, ivy.NativeArray],
        /,
        *,
        key_chains: Optional[Union[List[str], Dict[str, str]]] = None,
        to_apply: bool = True,
        prune_unapplied: bool = False,
        map_sequences: bool = False,
        out: Optional[ivy.Container] = None,
    ) -> ivy.Container:
        """
        ivy.Container static method variant of ivy.erf.
        This method simply wraps the function, and so the docstring for
        ivy.erf also applies to this method with minimal changes.

        Parameters
        ----------
        x
            input container to compute exponential for.
        key_chains
            The key-chains to apply or not apply the method to. Default is None.
        to_apply
            If True, the method will be applied to key_chains, otherwise key_chains
            will be skipped. Default is True.
        prune_unapplied
            Whether to prune key_chains for which the function was not applied.
            Default is False.
        map_sequences
            Whether to also map method to sequences (lists, tuples). Default is False.
        out
            optional output container, for writing the result to. It must have a shape
            that the inputs broadcast to.

        Returns
        -------
        ret
            a container containing the Gauss error of ``x``.

        """
        return ContainerBase.multi_map_in_static_method(
            "erf",
            x,
            key_chains=key_chains,
            to_apply=to_apply,
            prune_unapplied=prune_unapplied,
            map_sequences=map_sequences,
            out=out,
        )

    def erf(
        self: ivy.Container,
        *,
        key_chains: Optional[Union[List[str], Dict[str, str]]] = None,
        to_apply: bool = True,
        prune_unapplied: bool = False,
        map_sequences: bool = False,
        out: Optional[ivy.Container] = None,
    ) -> ivy.Container:
        """
        ivy.Container instance method variant of ivy.erf.
        This method simply wraps thefunction, and so the docstring for
        ivy.erf also applies to this method with minimal changes.

        Parameters
        ----------
        self
            input container to compute exponential for.
        key_chains
            The key-chains to apply or not apply the method to. Default is None.
        to_apply
            If True, the method will be applied to key_chains, otherwise key_chains
            will be skipped. Default is True.
        prune_unapplied
            Whether to prune key_chains for which the function was not applied.
            Default is False.
        map_sequences
            Whether to also map method to sequences (lists, tuples). Default is False.
        out
            optional output container, for writing the result to. It must have a shape
            that the inputs broadcast to.

        Returns
        -------
        ret
            a container containing the Gauss error of ``self``.

        """
        return self.static_erf(
            self,
            key_chains=key_chains,
            to_apply=to_apply,
            prune_unapplied=prune_unapplied,
            map_sequences=map_sequences,
            out=out,
        )

    @staticmethod
    def static_minimum(
        x1: Union[ivy.Container, ivy.Array, ivy.NativeArray],
        x2: Union[ivy.Container, ivy.Array, ivy.NativeArray],
        /,
        *,
        key_chains: Optional[Union[List[str], Dict[str, str]]] = None,
        to_apply: bool = True,
        prune_unapplied: bool = False,
        map_sequences: bool = False,
        out: Optional[ivy.Container] = None,
    ) -> ivy.Container:
        """
        ivy.Container static method variant of ivy.minimum.
        This method simply wraps the function, and so the docstring for
        ivy.minimum also applies to this method with minimal changes.

        Parameters
        ----------
        x1
            Input array containing elements to minimum threshold.
        x2
            The other container or number to compute the minimum against.
        key_chains
            The key-chains to apply or not apply the method to. Default is None.
        to_apply
            If True, the method will be applied to key_chains, otherwise key_chains
            will be skipped. Default is True.
        prune_unapplied
            Whether to prune key_chains for which the function was not applied.
            Default is False.
        map_sequences
            Whether to also map method to sequences (lists, tuples). Default is False.
        out
            optional output array, for writing the result to. It must have a shape that
            the inputs broadcast to.

        Returns
        -------
            Container object with all sub-arrays having the minimum values computed.

        """
        return ContainerBase.multi_map_in_static_method(
            "minimum",
            x1,
            x2,
            key_chains=key_chains,
            to_apply=to_apply,
            prune_unapplied=prune_unapplied,
            map_sequences=map_sequences,
            out=out,
        )

    def minimum(
        self: Union[ivy.Container, ivy.Array, ivy.NativeArray],
        x2: Union[ivy.Container, ivy.Array, ivy.NativeArray],
        /,
        *,
        key_chains: Optional[Union[List[str], Dict[str, str]]] = None,
        to_apply: bool = True,
        prune_unapplied: bool = False,
        map_sequences: bool = False,
        out: Optional[ivy.Container] = None,
    ) -> ivy.Container:
        """
        ivy.Container instance method variant of ivy.minimum.
        This method simply wraps the function, and so the docstring for
        ivy.minimum also applies to this method with minimal changes.


        Parameters
        ----------
        self
            Input array containing elements to minimum threshold.
        x2
            The other container or number to compute the minimum against.
        key_chains
            The key-chains to apply or not apply the method to. Default is None.
        to_apply
            If True, the method will be applied to key_chains, otherwise key_chains
            will be skipped. Default is True.
        prune_unapplied
            Whether to prune key_chains for which the function was not applied.
            Default is False.
        map_sequences
            Whether to also map method to sequences (lists, tuples). Default is False.
        out
            optional output array, for writing the result to. It must have a shape that
            the inputs broadcast to.

        Returns
        -------
            Container object with all sub-arrays having the minimum values computed.

        """
        return self.static_minimum(
            self,
            x2,
            key_chains=key_chains,
            to_apply=to_apply,
            prune_unapplied=prune_unapplied,
            map_sequences=map_sequences,
            out=out,
        )

    @staticmethod
    def static_maximum(
        x1: Union[ivy.Container, ivy.Array, ivy.NativeArray],
        x2: Union[ivy.Container, ivy.Array, ivy.NativeArray],
        /,
        *,
        key_chains: Optional[Union[List[str], Dict[str, str]]] = None,
        to_apply: bool = True,
        prune_unapplied: bool = False,
        map_sequences: bool = False,
        out: Optional[ivy.Container] = None,
    ) -> ivy.Container:
        """
        ivy.Container static method variant of ivy.maximum.
        This method simply wraps the function, and so the docstring for
        ivy.maximum also applies to this method with minimal changes.

        Parameters
        ----------
        x1
            Input array containing elements to maximum threshold.
        x2
            Tensor containing maximum values, must be broadcastable to x1.
        out
            optional output array, for writing the result to.
            It must have a shape that the inputs broadcast to.

        Returns
        -------
        ret
            An array with the elements of x1, but clipped to not be lower than the x2
            values.


        """
        return ContainerBase.multi_map_in_static_method(
            "maximum",
            x1,
            x2,
            key_chains=key_chains,
            to_apply=to_apply,
            prune_unapplied=prune_unapplied,
            map_sequences=map_sequences,
            out=out,
        )

    def maximum(
        self: Union[ivy.Container, ivy.Array, ivy.NativeArray],
        x2: Union[ivy.Container, ivy.Array, ivy.NativeArray],
        /,
        *,
        key_chains: Optional[Union[List[str], Dict[str, str]]] = None,
        to_apply: bool = True,
        prune_unapplied: bool = False,
        map_sequences: bool = False,
        out: Optional[ivy.Container] = None,
    ) -> ivy.Container:
        """
        ivy.Container instance method variant of ivy.maximum.
        This method simply wraps the function, and so the docstring for
        ivy.maximum also applies to this method with minimal changes.

        Parameters
        ----------
        self
            Input array containing elements to maximum threshold.
        x2
            Tensor containing maximum values, must be broadcastable to x1.
        out
            optional output array, for writing the result to.
            It must have a shape that the inputs broadcast to.

        Returns
        -------
        ret
            An array with the elements of x1, but clipped to not be lower than the x2
            values.


        """
        return self.static_maximum(
            self,
            x2,
            key_chains=key_chains,
            to_apply=to_apply,
            prune_unapplied=prune_unapplied,
            map_sequences=map_sequences,
            out=out,
        )

    @staticmethod
    def static_deg2rad(
        x: Union[ivy.Container, ivy.Array, ivy.NativeArray],
        /,
        *,
        key_chains: Optional[Union[List[str], Dict[str, str]]] = None,
        to_apply: bool = True,
        prune_unapplied: bool = False,
        map_sequences: bool = False,
        out: Optional[ivy.Container] = None,
    ) -> ivy.Container:
        """
        ivy.Container static method variant of ivy.deg2rad.
        This method simply wraps the function, and so the docstring for
        ivy.deg2rad also applies to this method with minimal changes.

        Parameters
        ----------
        x
            input container. to be converted from degrees to radians.
        key_chains
            The key-chains to apply or not apply the method to. Default is None.
        to_apply
            If True, the method will be applied to key_chains, otherwise key_chains
            will be skipped. Default is True.
        prune_unapplied
            Whether to prune key_chains for which the function was not applied.
            Default is False.
        map_sequences
            Whether to also map method to sequences (lists, tuples). Default is False.
        out
            optional output container, for writing the result to. It must have a shape
            that the inputs broadcast to.

        Returns
        -------
        ret
            a container with each element in ``x`` converted from degrees to radians.

        Examples
        --------
        >>> x=ivy.Container(a=ivy.array([0,90,180,270,360]),\
            b=ivy.native_array([0,-1.5,-50,ivy.nan]))
        >>> y=ivy.Container.static_deg2rad(x)
        >>> print(y)
        {
            a: ivy.array([0., 1.57, 3.14, 4.71, 6.28]),
            b: ivy.array([0., -0.0262, -0.873, nan])
        }
        
        """
        return ContainerBase.multi_map_in_static_method(
            "deg2rad",
            x,
            key_chains=key_chains,
            to_apply=to_apply,
            prune_unapplied=prune_unapplied,
            map_sequences=map_sequences,
            out=out,
        )

    def deg2rad(
        self: ivy.Container,
        *,
        key_chains: Optional[Union[List[str], Dict[str, str]]] = None,
        to_apply: bool = True,
        prune_unapplied: bool = False,
        map_sequences: bool = False,
        out: Optional[ivy.Container] = None,
    ) -> ivy.Container:
        """
        ivy.Container instance method variant of ivy.deg2rad.
        This method simply wraps the function, and so the docstring for
        ivy.deg2rad also applies to this method with minimal changes.

        Parameters
        ----------
        self
            input container. to be converted from degrees to radians.
        key_chains
            The key-chains to apply or not apply the method to. Default is None.
        to_apply
            If True, the method will be applied to key_chains, otherwise key_chains
            will be skipped. Default is True.
        prune_unapplied
            Whether to prune key_chains for which the function was not applied.
            Default is False.
        map_sequences
            Whether to also map method to sequences (lists, tuples). Default is False.
        out
            optional output container, for writing the result to. It must have a shape
            that the inputs broadcast to.

        Returns
        -------
        ret
            a container with each element in ``x`` converted from degrees to radians.
        
        Examples
        --------
        With :code:`ivy.Container` input:

        >>> x=ivy.Container(a=ivy.array([0., 0.351, -0.881, ivy.nan]),\
            b=ivy.native_array([0,-1.5,-50,ivy.nan]))
        >>> y=x.deg2rad()
        >>> print(y)
        {
            a: ivy.array([0., 0.00613, -0.0154, nan]),
            b: ivy.array([0., -0.0262, -0.873, nan])
        }

        """
        return self.static_deg2rad(
            self,
            key_chains=key_chains,
            to_apply=to_apply,
            prune_unapplied=prune_unapplied,
            map_sequences=map_sequences,
            out=out,
        )

    @staticmethod
    def static_rad2deg(
        x: Union[ivy.Container, ivy.Array, ivy.NativeArray],
        /,
        *,
        key_chains: Optional[Union[List[str], Dict[str, str]]] = None,
        to_apply: bool = True,
        prune_unapplied: bool = False,
        map_sequences: bool = False,
        out: Optional[ivy.Container] = None,
    ) -> ivy.Container:
        """
        ivy.Container static method variant of ivy.rad2deg.
        This method simply wraps the function, and so the docstring for
        ivy.rad2deg also applies to this method with minimal changes.

        Parameters
        ----------
        x
            input container. to be converted from radians to degrees.
        key_chains
            The key-chains to apply or not apply the method to. Default is None.
        to_apply
            If True, the method will be applied to key_chains, otherwise key_chains
            will be skipped. Default is True.
        prune_unapplied
            Whether to prune key_chains for which the function was not applied.
            Default is False.
        map_sequences
            Whether to also map method to sequences (lists, tuples). Default is False.
        out
            optional output container, for writing the result to. It must have a shape
            that the inputs broadcast to.

        Returns
        -------
        ret
            a container with each element in ``x`` converted from radians to degrees.

        Examples
        --------
        >>> x=ivy.Container(a=ivy.array([0,90,180,270,360]),\
            b=ivy.native_array([0,-1.5,-50,ivy.nan]))
        >>> y=ivy.Container.static_rad2deg(x)
        >>> print(y)
        {
            a: ivy.array([0., 5160., 10300., 15500., 20600.]),
            b: ivy.array([0., -85.9, -2860., nan])
        }
        
        """
        return ContainerBase.multi_map_in_static_method(
            "rad2deg",
            x,
            key_chains=key_chains,
            to_apply=to_apply,
            prune_unapplied=prune_unapplied,
            map_sequences=map_sequences,
            out=out,
        )

    def rad2deg(
        self: ivy.Container,
        *,
        key_chains: Optional[Union[List[str], Dict[str, str]]] = None,
        to_apply: bool = True,
        prune_unapplied: bool = False,
        map_sequences: bool = False,
        out: Optional[ivy.Container] = None,
    ) -> ivy.Container:
        """
        ivy.Container instance method variant of ivy.rad2deg.
        This method simply wraps the function, and so the docstring for
        ivy.rad2deg also applies to this method with minimal changes.

        Parameters
        ----------
        self
            input container. to be converted from radians to degrees.
        key_chains
            The key-chains to apply or not apply the method to. Default is None.
        to_apply
            If True, the method will be applied to key_chains, otherwise key_chains
            will be skipped. Default is True.
        prune_unapplied
            Whether to prune key_chains for which the function was not applied.
            Default is False.
        map_sequences
            Whether to also map method to sequences (lists, tuples). Default is False.
        out
            optional output container, for writing the result to. It must have a shape
            that the inputs broadcast to.

        Returns
        -------
        ret
            a container with each element in ``x`` converted from radians to degrees.
        
        Examples
        --------
        With :code:`ivy.Container` input:

        >>> x=ivy.Container(a=ivy.array([0., 0.351, -0.881, ivy.nan]),\
            b=ivy.native_array([0,-1.5,-50,7.2]))
        >>> y=x.rad2deg()
        >>> print(y)
        {
            a: ivy.array([0., 20.1, -50.5, nan]),
            b: ivy.array([0., -85.9, -2860., 413.])
        }

        """
        return self.static_rad2deg(
            self,
            key_chains=key_chains,
            to_apply=to_apply,
            prune_unapplied=prune_unapplied,
            map_sequences=map_sequences,
            out=out,
        )

    @staticmethod
    def static_trunc_divide(
            x1: Union[ivy.Array, ivy.NativeArray, ivy.Container],
            x2: Union[ivy.Array, ivy.NativeArray, ivy.Container],
            /,
            *,
            key_chains: Optional[Union[List[str], Dict[str, str]]] = None,
            to_apply: bool = True,
            prune_unapplied: bool = False,
            map_sequences: bool = False,
            out: Optional[ivy.Container] = None,
    ) -> ivy.Container:
        """
        ivy.Container static method variant of ivy.trunc_divide. This method simply
        wraps the function, and so the docstring for ivy.trunc_divide also applies
        to this method with minimal changes.

        Parameters
        ----------
        x1
            dividend input array or container. Should have a real-valued data type.
        x2
            divisor input array or container. Must be compatible with ``x1``
            (see :ref:`broadcasting`).
            Should have a real-valued data type.
        key_chains
            The key-chains to apply or not apply the method to. Default is None.
        to_apply
            If True, the method will be applied to key_chains, otherwise key_chains
            will be skipped. Default is True.
        prune_unapplied
            Whether to prune key_chains for which the function was not applied.
            Default is False.
        map_sequences
            Whether to also map method to sequences (lists, tuples). Default is False.
        out
            optional output container, for writing the result to. It must have a shape
            that the inputs broadcast to.

        Returns
        -------
        ret
            a container containing the element-wise results.
            The returned container must have a data type determined
            by :ref:`type-promotion`.

        Examples
        --------
        With :code:`ivy.Container` inputs:

        >>> x1 = ivy.Container(a=ivy.array([12., 3.5, 6.3]), b=ivy.array([3., 1., 9.]))
        >>> x2 = ivy.Container(a=ivy.array([1., 2.3, -3]), b=ivy.array([2.4, 3., -2.]))
        >>> y = ivy.Container.static_divide(x1, x2)
        >>> print(y)
        {
            a: ivy.array([12., 1., -2.]),
            b: ivy.array([1., 0., -4.])
        }
        """
        return ContainerBase.multi_map_in_static_method(
            "trunc_divide",
            x1,
            x2,
            key_chains=key_chains,
            to_apply=to_apply,
            prune_unapplied=prune_unapplied,
            map_sequences=map_sequences,
            out=out,
        )

    def trunc_divide(
            self: ivy.Container,
            x2: Union[ivy.Container, ivy.Array, ivy.NativeArray],
            /,
            *,
            key_chains: Optional[Union[List[str], Dict[str, str]]] = None,
            to_apply: bool = True,
            prune_unapplied: bool = False,
            map_sequences: bool = False,
            out: Optional[ivy.Container] = None,
    ) -> ivy.Container:
        """
        ivy.Container instance method variant of ivy.trunc_divide.
        This method simply wraps the function, and so the docstring for
        ivy.trunc_divide also applies to this method with minimal changes.

        Parameters
        ----------
        self
            dividend input array or container. Should have a real-valued
            data type.
        x2
            divisor input array or container. Must be compatible with ``self``
            (see :ref:`broadcasting`).
            Should have a real-valued data type.
        key_chains
            The key-chains to apply or not apply the method to. Default is None.
        to_apply
            If True, the method will be applied to key_chains, otherwise key_chains
            will be skipped. Default is True.
        prune_unapplied
            Whether to prune key_chains for which the function was not applied.
            Default is False.
        map_sequences
            Whether to also map method to sequences (lists, tuples). Default is False.
        out
            optional output container, for writing the result to. It must have a shape
            that the inputs broadcast to.

        Returns
        -------
        ret
            a container containing the element-wise results.
            The returned container must have a data type determined
            by :ref:`type-promotion`.

        Examples
        --------
        With :code:`ivy.Container` inputs:

        >>> x1 = ivy.Container(a=ivy.array([12., 3.5, 6.3]), b=ivy.array([3., 1., 9.]))
        >>> x2 = ivy.Container(a=ivy.array([1., 2.3, -3]), b=ivy.array([2.4, 3., -2.]))
        >>> y = x1.trunc_divide(x2)
        >>> print(y)
        {
            a: ivy.array([12., 1., -2.]),
            b: ivy.array([1., 0., -4.])
        }
        """
        return self.static_trunc_divide(
            self,
            x2,
            key_chains=key_chains,
            to_apply=to_apply,
            prune_unapplied=prune_unapplied,
            map_sequences=map_sequences,
            out=out,
        )<|MERGE_RESOLUTION|>--- conflicted
+++ resolved
@@ -6574,8 +6574,8 @@
             The returned container must have a data type determined
             by :ref:`type-promotion`.
 
-<<<<<<< HEAD
-                Examples
+
+        Examples
         --------
         >>> x = ivy.Container(a=ivy.array([1, 2, 3]), \
                        b=ivy.array([2, 3, 4]))
@@ -6593,37 +6593,6 @@
         {
             a: ivy.array([-11, -1, -6]),
             b: ivy.array([-1, 6, 4])
-=======
-        Examples
-        --------
-        With one :code:`ivy.Container` input:
-
-        >>> x = ivy.array([[1.1, 2.3, -3.6]])
-        >>> y = ivy.Container(a=ivy.array([[4.], [5.], [6.]]),\
-                              b=ivy.array([[5.], [6.], [7.]]))
-        >>> z = ivy.Container.static_subtract(x, y)
-        >>> print(z)
-        {
-            a: ivy.array([[-2.9, -1.7, -7.6], 
-                          [-3.9, -2.7, -8.6], 
-                          [-4.9, -3.7, -9.6]]),
-            b: ivy.array([[-3.9, -2.7, -8.6], 
-                          [-4.9, -3.7, -9.6], 
-                          [-5.9, -4.7, -10.6]])
-        }
-
-        With multiple :code:`ivy.Container` inputs:
-
-        >>> x = ivy.Container(a=ivy.array([1, 2, 3]), \
-                              b=ivy.array([4, 3, 2]))
-        >>> y = ivy.Container(a=ivy.array([4, 5, 6]),\
-                              b=ivy.array([6, 5, 4]))
-        >>> z = ivy.Container.static_subtract(x, y)
-        >>> print(z)
-        {
-            a: ivy.array([-3, -3, -3]),
-            b: ivy.array([-2, -2, -2])
->>>>>>> fdacc277
         }
         """
         return ContainerBase.multi_map_in_static_method(
@@ -6687,7 +6656,6 @@
         Examples
         --------
         >>> x = ivy.Container(a=ivy.array([1, 2, 3]), \
-<<<<<<< HEAD
                        b=ivy.array([2, 3, 4]))
         >>> y = ivy.Container(a=ivy.array([4, 1, 3]), \
                        b=ivy.array([1, -1, 0]))
@@ -6705,17 +6673,6 @@
             b: ivy.array([-1, 6, 4])
         }
 
-=======
-                              b=ivy.array([4, 3, 2]))
-        >>> y = ivy.Container(a=ivy.array([4, 5, 6]),\
-                              b=ivy.array([6, 5, 4]))
-        >>> z = x.subtract(y)
-        >>> print(z)
-        {
-            a: ivy.array([-3, -3, -3]),
-            b: ivy.array([-2, -2, -2])
-        }
->>>>>>> fdacc277
         """
         return self.static_subtract(
             self,
