# global
from typing import Optional, Union, List, Dict

# local
import ivy
from ivy.container.base import ContainerBase

# ToDo: implement all methods here as public instance methods


# noinspection PyMissingConstructor
class ContainerWithElementwise(ContainerBase):
    @staticmethod
    def static_abs(
        x: Union[ivy.Container, ivy.Array, ivy.NativeArray],
        key_chains: Optional[Union[List[str], Dict[str, str]]] = None,
        to_apply: bool = True,
        prune_unapplied: bool = False,
        map_sequences: bool = False,
        *,
        out: Optional[ivy.Container] = None,
    ) -> ivy.Container:
        """
        ivy.Container static method variant of ivy.abs. This method simply wraps the
        function, and so the docstring for ivy.abs also applies to this method
        with minimal changes.

        Examples
        --------
        With one :code:`ivy.Container` input:

        >>> x = ivy.Container(a=ivy.array([0., 2.6, -3.5]),\
                            b=ivy.array([4.5, -5.3, -0, -2.3]))
        >>> y = ivy.Container.static_abs(x)
        >>> print(y)
        {
            a: ivy.array([0., 2.6, 3.5]),
            b: ivy.array([4.5, 5.3, 0, 2.3])
        }

        """
        return ContainerBase.multi_map_in_static_method(
            "abs",
            x,
            key_chains=key_chains,
            to_apply=to_apply,
            prune_unapplied=prune_unapplied,
            map_sequences=map_sequences,
            out=out,
        )
    
    def abs(
        self: ivy.Container,
        key_chains: Optional[Union[List[str], Dict[str, str]]] = None,
        to_apply: bool = True,
        prune_unapplied: bool = False,
        map_sequences: bool = False,
        *,
        out: Optional[ivy.Container] = None,
    ) -> ivy.Container:
        """
        ivy.Container instance method variant of ivy.abs. This method simply wraps the
        function, and so the docstring for ivy.abs also applies to this method
        with minimal changes.

        Examples
        --------
        Using :code:`ivy.Container` instance method:

        >>> x = ivy.Container(a=ivy.array([-1.6, 2.6, -3.5]),\
                            b=ivy.array([4.5, -5.3, -2.3]))
        >>> y = x.abs()
        >>> print(y)
        {
            a: ivy.array([1.6, 2.6, 3.5]),
            b: ivy.array([4.5, 5.3, 2.3])
        }

        """
        return self.static_abs(
            self, 
            key_chains, 
            to_apply, 
            prune_unapplied, 
            map_sequences, 
            out=out
        )

    @staticmethod
    def static_acosh(
            x: Union[ivy.Container, ivy.Array, ivy.NativeArray],
            key_chains: Optional[Union[List[str], Dict[str, str]]] = None,
            to_apply: bool = True,
            prune_unapplied: bool = False,
            map_sequences: bool = False,
            *,
            out: Optional[ivy.Container] = None,
    ) -> ivy.Container:

        return ContainerBase.multi_map_in_static_method(
            "acosh",
            x,
            key_chains=key_chains,
            to_apply=to_apply,
            prune_unapplied=prune_unapplied,
            map_sequences=map_sequences,
            out=out,
        )

    def acosh(
        self: ivy.Container,
        key_chains: Optional[Union[List[str], Dict[str, str]]] = None,
        to_apply: bool = True,
        prune_unapplied: bool = False,
        map_sequences: bool = False,
        *,
        out: Optional[ivy.Container] = None,
    ) -> ivy.Container:
        return self.static_acosh(
            self,
            key_chains,
            to_apply,
            prune_unapplied,
            map_sequences,
            out=out
        )

    @staticmethod
    def static_acos(
            x: Union[ivy.Container, ivy.Array, ivy.NativeArray],
            key_chains: Optional[Union[List[str], Dict[str, str]]] = None,
            to_apply: bool = True,
            prune_unapplied: bool = False,
            map_sequences: bool = False,
            *,
            out: Optional[ivy.Container] = None,
    ) -> ivy.Container:

        return ContainerBase.multi_map_in_static_method(
            "acos",
            x,
            key_chains=key_chains,
            to_apply=to_apply,
            prune_unapplied=prune_unapplied,
            map_sequences=map_sequences,
            out=out,
        )

    def acos(
        self: ivy.Container,
        key_chains: Optional[Union[List[str], Dict[str, str]]] = None,
        to_apply: bool = True,
        prune_unapplied: bool = False,
        map_sequences: bool = False,
        *,
        out: Optional[ivy.Container] = None,
    ) -> ivy.Container:
        return self.static_acos(
            self,
            key_chains,
            to_apply,
            prune_unapplied,
            map_sequences,
            out=out
        )

    @staticmethod
    def static_add(
        x1: Union[ivy.Array, ivy.NativeArray, ivy.Container],
        x2: Union[ivy.Array, ivy.NativeArray, ivy.Container],
        key_chains: Optional[Union[List[str], Dict[str, str]]] = None,
        to_apply: bool = True,
        prune_unapplied: bool = False,
        map_sequences: bool = False,
        *,
        out: Optional[ivy.Container] = None,
    ) -> ivy.Container:
        """
        ivy.Container static method variant of ivy.add. This method simply wraps the
        function, and so the docstring for ivy.add also applies to this method
        with minimal changes.

        Examples
        --------
        With one :code:`ivy.Container` input:

        >>> x = ivy.array([[1.1, 2.3, -3.6]])
        >>> y = ivy.Container(a=ivy.array([[4.], [5.], [6.]]),\
                            b=ivy.array([[5.], [6.], [7.]]))
        >>> z = ivy.Container.static_add(x, y)
        >>> print(z)
        {
            a: ivy.array([[5.1, 6.3, 0.4],
                          [6.1, 7.3, 1.4],
                          [7.1, 8.3, 2.4]]),
            b: ivy.array([[6.1, 7.3, 1.4],
                          [7.1, 8.3, 2.4],
                          [8.1, 9.3, 3.4]])
        }

        With multiple :code:`ivy.Container` inputs:

        >>> x = ivy.Container(a=ivy.array([1, 2, 3]), \
                            b=ivy.array([2, 3, 4]))
        >>> y = ivy.Container(a=ivy.array([4, 5, 6]),\
                            b=ivy.array([5, 6, 7]))
        >>> z = ivy.Container.static_add(x, y)
        >>> print(z)
        {
            a: ivy.array([5, 7, 9]),
            b: ivy.array([7, 9, 11])
        }
        """
        return ContainerBase.multi_map_in_static_method(
            "add",
            x1,
            x2,
            key_chains=key_chains,
            to_apply=to_apply,
            prune_unapplied=prune_unapplied,
            map_sequences=map_sequences,
            out=out,
        )

    def add(
        self: ivy.Container,
        x2: Union[ivy.Container, ivy.Array, ivy.NativeArray],
        key_chains: Optional[Union[List[str], Dict[str, str]]] = None,
        to_apply: bool = True,
        prune_unapplied: bool = False,
        map_sequences: bool = False,
        *,
        out: Optional[ivy.Container] = None,
    ) -> ivy.Container:
        """
        ivy.Container instance method variant of ivy.add. This method simply wraps the
        function, and so the docstring for ivy.add also applies to this method
        with minimal changes.

        Examples
        --------
        >>> x = ivy.Container(a=ivy.array([1, 2, 3]),\
                             b=ivy.array([2, 3, 4]))
        >>> y = ivy.Container(a=ivy.array([4, 5, 6]),\
                             b=ivy.array([5, 6, 7]))

        >>> z = x.add(y)
        >>> print(z)
        {
            a: ivy.array([5, 7, 9]),
            b: ivy.array([7, 9, 11])
        }
        """
        return self.static_add(
            self, x2, key_chains, to_apply, prune_unapplied, map_sequences, out=out
        )

    @staticmethod
    def static_asin(
            x: Union[ivy.Container, ivy.Array, ivy.NativeArray],
            key_chains: Optional[Union[List[str], Dict[str, str]]] = None,
            to_apply: bool = True,
            prune_unapplied: bool = False,
            map_sequences: bool = False,
            *,
            out: Optional[ivy.Container] = None,
    ) -> ivy.Container:

        return ContainerBase.multi_map_in_static_method(
            "asin",
            x,
            key_chains=key_chains,
            to_apply=to_apply,
            prune_unapplied=prune_unapplied,
            map_sequences=map_sequences,
            out=out,
        )

    def asin(
        self: ivy.Container,
        key_chains: Optional[Union[List[str], Dict[str, str]]] = None,
        to_apply: bool = True,
        prune_unapplied: bool = False,
        map_sequences: bool = False,
        *,
        out: Optional[ivy.Container] = None,
    ) -> ivy.Container:
        return self.static_asin(
            self,
            key_chains,
            to_apply,
            prune_unapplied,
            map_sequences,
            out=out
        )

    @staticmethod
    def static_asinh(
            x: Union[ivy.Container, ivy.Array, ivy.NativeArray],
            key_chains: Optional[Union[List[str], Dict[str, str]]] = None,
            to_apply: bool = True,
            prune_unapplied: bool = False,
            map_sequences: bool = False,
            *,
            out: Optional[ivy.Container] = None,
    ) -> ivy.Container:

        return ContainerBase.multi_map_in_static_method(
            "asinh",
            x,
            key_chains=key_chains,
            to_apply=to_apply,
            prune_unapplied=prune_unapplied,
            map_sequences=map_sequences,
            out=out,
        )

    @staticmethod
    def static_asinh(
        x: ivy.Container,
        key_chains: Optional[Union[List[str], Dict[str, str]]] = None,
        to_apply: bool = True,
        prune_unapplied: bool = False,
        map_sequences: bool = False,
        *,
        out: Optional[ivy.Container] = None,
    ) -> ivy.Container:
        """
        ivy.Container static method variant of ivy.asinh. This method simply wraps the
        function, and so the docstring for ivy.asinh also applies to this method
        with minimal changes.

        Examples
        --------
        With one :code:`ivy.Container` input:

        >>> x = ivy.Container(a=ivy.array([1.5, 0., -3.5]),\
                            b=ivy.array([3.4, -5.3, -0, -2.8]))
        >>> y = ivy.Container.static_asinh(x)
        >>> print(y)
        {
            a: ivy.array([1.19, 0., -1.97]),
            b: ivy.array([1.94, -2.37, 0., -1.75])
        }
        """
        return ContainerBase.multi_map_in_static_method(
            "asinh",
            x,
            key_chains=key_chains,
            to_apply=to_apply,
            prune_unapplied=prune_unapplied,
            map_sequences=map_sequences,
            out=out,
        )

    def asinh(
        self: ivy.Container,
        key_chains: Optional[Union[List[str], Dict[str, str]]] = None,
        to_apply: bool = True,
        prune_unapplied: bool = False,
        map_sequences: bool = False,
        *,
        out: Optional[ivy.Container] = None,
    ) -> ivy.Container:
<<<<<<< HEAD
        return self.static_asinh(
            self,
            key_chains,
            to_apply,
            prune_unapplied,
            map_sequences,
            out=out
        )

    @staticmethod
    def static_atan(
            x: Union[ivy.Container, ivy.Array, ivy.NativeArray],
            key_chains: Optional[Union[List[str], Dict[str, str]]] = None,
            to_apply: bool = True,
            prune_unapplied: bool = False,
            map_sequences: bool = False,
            *,
            out: Optional[ivy.Container] = None,
    ) -> ivy.Container:

        return ContainerBase.multi_map_in_static_method(
            "atan",
            x,
            key_chains=key_chains,
            to_apply=to_apply,
            prune_unapplied=prune_unapplied,
            map_sequences=map_sequences,
            out=out,
=======
        """
        ivy.Container instance method variant of ivy.asinh. This method simply wraps the
        function, and so the docstring for ivy.asinh also applies to this method
        with minimal changes.

        Examples
        --------
        Using :code:`ivy.Container` instance method:

        >>> x = ivy.Container(a=ivy.array([-1, 3.7, -5.1]),\
                            b=ivy.array([4.5, -2.4, -1.5]))
        >>> y = x.asinh()
        >>> print(y)
        {
            a: ivy.array([-0.881, 2.02, -2.33]),
            b: ivy.array([2.21, -1.61, -1.19])
        }
        """
        return self.static_asinh(
            self, key_chains, to_apply, prune_unapplied, map_sequences, out=out
>>>>>>> 4b64d516
        )

    def atan(
        self: ivy.Container,
        key_chains: Optional[Union[List[str], Dict[str, str]]] = None,
        to_apply: bool = True,
        prune_unapplied: bool = False,
        map_sequences: bool = False,
        *,
        out: Optional[ivy.Container] = None,
    ) -> ivy.Container:
        return self.static_atan(
            self,
            key_chains,
            to_apply,
            prune_unapplied,
            map_sequences,
            out=out
        )

    @staticmethod
    def static_atan2(
            x1: Union[ivy.Array, ivy.NativeArray, ivy.Container],
            x2: Union[ivy.Array, ivy.NativeArray, ivy.Container],
            key_chains: Optional[Union[List[str], Dict[str, str]]] = None,
            to_apply: bool = True,
            prune_unapplied: bool = False,
            map_sequences: bool = False,
            *,
            out: Optional[ivy.Container] = None,
    ) -> ivy.Container:

        return ContainerBase.multi_map_in_static_method(
            "atan2",
            x1,
            x2,
            key_chains=key_chains,
            to_apply=to_apply,
            prune_unapplied=prune_unapplied,
            map_sequences=map_sequences,
            out=out,
        )

    def atan2(
        self: ivy.Container,
        x2: Union[ivy.Container, ivy.Array, ivy.NativeArray],
        key_chains: Optional[Union[List[str], Dict[str, str]]] = None,
        to_apply: bool = True,
        prune_unapplied: bool = False,
        map_sequences: bool = False,
        *,
        out: Optional[ivy.Container] = None,
    ) -> ivy.Container:
        return self.static_atan2(
            self,
            x2,
            key_chains,
            to_apply,
            prune_unapplied,
            map_sequences,
            out=out
        )

    @staticmethod
    def static_atanh(
            x: Union[ivy.Container, ivy.Array, ivy.NativeArray],
            key_chains: Optional[Union[List[str], Dict[str, str]]] = None,
            to_apply: bool = True,
            prune_unapplied: bool = False,
            map_sequences: bool = False,
            *,
            out: Optional[ivy.Container] = None,
    ) -> ivy.Container:

        return ContainerBase.multi_map_in_static_method(
            "atanh",
            x,
            key_chains=key_chains,
            to_apply=to_apply,
            prune_unapplied=prune_unapplied,
            map_sequences=map_sequences,
            out=out,
        )

    def atanh(
        self: ivy.Container,
        key_chains: Optional[Union[List[str], Dict[str, str]]] = None,
        to_apply: bool = True,
        prune_unapplied: bool = False,
        map_sequences: bool = False,
        *,
        out: Optional[ivy.Container] = None,
    ) -> ivy.Container:
        return self.static_atanh(
            self,
            key_chains,
            to_apply,
            prune_unapplied,
            map_sequences,
            out=out
        )

    @staticmethod
    def static_bitwise_and(
            x1: Union[ivy.Array, ivy.NativeArray, ivy.Container],
            x2: Union[ivy.Array, ivy.NativeArray, ivy.Container],
            key_chains: Optional[Union[List[str], Dict[str, str]]] = None,
            to_apply: bool = True,
            prune_unapplied: bool = False,
            map_sequences: bool = False,
            *,
            out: Optional[ivy.Container] = None,
    ) -> ivy.Container:

        return ContainerBase.multi_map_in_static_method(
            "bitwise_and",
            x1,
            x2,
            key_chains=key_chains,
            to_apply=to_apply,
            prune_unapplied=prune_unapplied,
            map_sequences=map_sequences,
            out=out,
        )

    def bitwise_and(
        self: ivy.Container,
        x2: Union[ivy.Container, ivy.Array, ivy.NativeArray],
        key_chains: Optional[Union[List[str], Dict[str, str]]] = None,
        to_apply: bool = True,
        prune_unapplied: bool = False,
        map_sequences: bool = False,
        *,
        out: Optional[ivy.Container] = None,
    ) -> ivy.Container:
        return self.static_bitwise_and(
            self,
            x2,
            key_chains,
            to_apply,
            prune_unapplied,
            map_sequences,
            out=out
        )

    @staticmethod
    def static_bitwise_left_shift(
            x1: Union[ivy.Array, ivy.NativeArray, ivy.Container],
            x2: Union[ivy.Array, ivy.NativeArray, ivy.Container],
            key_chains: Optional[Union[List[str], Dict[str, str]]] = None,
            to_apply: bool = True,
            prune_unapplied: bool = False,
            map_sequences: bool = False,
            *,
            out: Optional[ivy.Container] = None,
    ) -> ivy.Container:

        return ContainerBase.multi_map_in_static_method(
            "bitwise_left_shift",
            x1,
            x2,
            key_chains=key_chains,
            to_apply=to_apply,
            prune_unapplied=prune_unapplied,
            map_sequences=map_sequences,
            out=out,
        )

    def bitwise_left_shift(
        self: ivy.Container,
        x2: Union[ivy.Container, ivy.Array, ivy.NativeArray],
        key_chains: Optional[Union[List[str], Dict[str, str]]] = None,
        to_apply: bool = True,
        prune_unapplied: bool = False,
        map_sequences: bool = False,
        *,
        out: Optional[ivy.Container] = None,
    ) -> ivy.Container:
        return self.static_bitwise_left_shift(
            self,
            x2,
            key_chains,
            to_apply,
            prune_unapplied,
            map_sequences,
            out=out
        )

    @staticmethod
    def static_bitwise_invert(
            x: Union[ivy.Container, ivy.Array, ivy.NativeArray],
            key_chains: Optional[Union[List[str], Dict[str, str]]] = None,
            to_apply: bool = True,
            prune_unapplied: bool = False,
            map_sequences: bool = False,
            *,
            out: Optional[ivy.Container] = None,
    ) -> ivy.Container:

        return ContainerBase.multi_map_in_static_method(
            "bitwise_invert",
            x,
            key_chains=key_chains,
            to_apply=to_apply,
            prune_unapplied=prune_unapplied,
            map_sequences=map_sequences,
            out=out,
        )

    def bitwise_invert(
        self: ivy.Container,
        key_chains: Optional[Union[List[str], Dict[str, str]]] = None,
        to_apply: bool = True,
        prune_unapplied: bool = False,
        map_sequences: bool = False,
        *,
        out: Optional[ivy.Container] = None,
    ) -> ivy.Container:
        return self.static_bitwise_invert(
            self,
            key_chains,
            to_apply,
            prune_unapplied,
            map_sequences,
            out=out
        )

    @staticmethod
    def static_bitwise_or(
            x1: Union[ivy.Array, ivy.NativeArray, ivy.Container],
            x2: Union[ivy.Array, ivy.NativeArray, ivy.Container],
            key_chains: Optional[Union[List[str], Dict[str, str]]] = None,
            to_apply: bool = True,
            prune_unapplied: bool = False,
            map_sequences: bool = False,
            *,
            out: Optional[ivy.Container] = None,
    ) -> ivy.Container:

        return ContainerBase.multi_map_in_static_method(
            "bitwise_or",
            x1,
            x2,
            key_chains=key_chains,
            to_apply=to_apply,
            prune_unapplied=prune_unapplied,
            map_sequences=map_sequences,
            out=out,
        )

    def bitwise_or(
        self: ivy.Container,
        x2: Union[ivy.Container, ivy.Array, ivy.NativeArray],
        key_chains: Optional[Union[List[str], Dict[str, str]]] = None,
        to_apply: bool = True,
        prune_unapplied: bool = False,
        map_sequences: bool = False,
        *,
        out: Optional[ivy.Container] = None,
    ) -> ivy.Container:
        return self.static_bitwise_or(
            self,
            x2,
            key_chains,
            to_apply,
            prune_unapplied,
            map_sequences,
            out=out
        )

    @staticmethod
    def static_bitwise_right_shift(
            x1: Union[ivy.Array, ivy.NativeArray, ivy.Container],
            x2: Union[ivy.Array, ivy.NativeArray, ivy.Container],
            key_chains: Optional[Union[List[str], Dict[str, str]]] = None,
            to_apply: bool = True,
            prune_unapplied: bool = False,
            map_sequences: bool = False,
            *,
            out: Optional[ivy.Container] = None,
    ) -> ivy.Container:

        return ContainerBase.multi_map_in_static_method(
            "bitwise_right_shift",
            x1,
            x2,
            key_chains=key_chains,
            to_apply=to_apply,
            prune_unapplied=prune_unapplied,
            map_sequences=map_sequences,
            out=out,
        )

    def bitwise_right_shift(
        self: ivy.Container,
        x2: Union[ivy.Container, ivy.Array, ivy.NativeArray],
        key_chains: Optional[Union[List[str], Dict[str, str]]] = None,
        to_apply: bool = True,
        prune_unapplied: bool = False,
        map_sequences: bool = False,
        *,
        out: Optional[ivy.Container] = None,
    ) -> ivy.Container:
        return self.static_bitwise_right_shift(
            self,
            x2,
            key_chains,
            to_apply,
            prune_unapplied,
            map_sequences,
            out=out
        )

    @staticmethod
    def static_bitwise_xor(
            x1: Union[ivy.Array, ivy.NativeArray, ivy.Container],
            x2: Union[ivy.Array, ivy.NativeArray, ivy.Container],
            key_chains: Optional[Union[List[str], Dict[str, str]]] = None,
            to_apply: bool = True,
            prune_unapplied: bool = False,
            map_sequences: bool = False,
            *,
            out: Optional[ivy.Container] = None,
    ) -> ivy.Container:

        return ContainerBase.multi_map_in_static_method(
            "bitwise_xor",
            x1,
            x2,
            key_chains=key_chains,
            to_apply=to_apply,
            prune_unapplied=prune_unapplied,
            map_sequences=map_sequences,
            out=out,
        )

    def bitwise_xor(
        self: ivy.Container,
        x2: Union[ivy.Container, ivy.Array, ivy.NativeArray],
        key_chains: Optional[Union[List[str], Dict[str, str]]] = None,
        to_apply: bool = True,
        prune_unapplied: bool = False,
        map_sequences: bool = False,
        *,
        out: Optional[ivy.Container] = None,
    ) -> ivy.Container:
        return self.static_bitwise_xor(
            self,
            x2,
            key_chains,
            to_apply,
            prune_unapplied,
            map_sequences,
            out=out
        )

    @staticmethod
    def static_ceil(
            x: Union[ivy.Container, ivy.Array, ivy.NativeArray],
            key_chains: Optional[Union[List[str], Dict[str, str]]] = None,
            to_apply: bool = True,
            prune_unapplied: bool = False,
            map_sequences: bool = False,
            *,
            out: Optional[ivy.Container] = None,
    ) -> ivy.Container:

        return ContainerBase.multi_map_in_static_method(
            "ceil",
            x,
            key_chains=key_chains,
            to_apply=to_apply,
            prune_unapplied=prune_unapplied,
            map_sequences=map_sequences,
            out=out,
        )

    def ceil(
        self: ivy.Container,
        key_chains: Optional[Union[List[str], Dict[str, str]]] = None,
        to_apply: bool = True,
        prune_unapplied: bool = False,
        map_sequences: bool = False,
        *,
        out: Optional[ivy.Container] = None,
    ) -> ivy.Container:
        """
        ivy.Container instance method variant of ivy.ceil. This method simply wraps the
        function, and so the docstring for ivy.ceil also applies to this method
        with minimal changes.

        Examples
        --------
        >>> x = ivy.Container(a=ivy.array([2.5, 0.5, -1.4]),\
                              b=ivy.array([5.4, -3.2, 5.2]))
        >>> y = x.ceil()
        >>> print(y)
        {
            a: ivy.array([3., 1., -1.]),
            b: ivy.array([6., -3., 6.])
        }
        """
        return self.handle_inplace(
            self.map(
                lambda x_, _: ivy.ceil(x_) if ivy.is_array(x_) else x_,
                key_chains,
                to_apply,
                prune_unapplied,
                map_sequences,
            ),
            out=out,
        )

    @staticmethod
    def static_cos(
            x: Union[ivy.Container, ivy.Array, ivy.NativeArray],
            key_chains: Optional[Union[List[str], Dict[str, str]]] = None,
            to_apply: bool = True,
            prune_unapplied: bool = False,
            map_sequences: bool = False,
            *,
            out: Optional[ivy.Container] = None,
    ) -> ivy.Container:

        return ContainerBase.multi_map_in_static_method(
            "cos",
            x,
            key_chains=key_chains,
            to_apply=to_apply,
            prune_unapplied=prune_unapplied,
            map_sequences=map_sequences,
            out=out,
        )

    def cos(
        self: ivy.Container,
        key_chains: Optional[Union[List[str], Dict[str, str]]] = None,
        to_apply: bool = True,
        prune_unapplied: bool = False,
        map_sequences: bool = False,
        *,
        out: Optional[ivy.Container] = None,
    ) -> ivy.Container:
        return self.static_cos(
            self,
            key_chains,
            to_apply,
            prune_unapplied,
            map_sequences,
            out=out
        )

    @staticmethod
    def static_cosh(
            x: Union[ivy.Container, ivy.Array, ivy.NativeArray],
            key_chains: Optional[Union[List[str], Dict[str, str]]] = None,
            to_apply: bool = True,
            prune_unapplied: bool = False,
            map_sequences: bool = False,
            *,
            out: Optional[ivy.Container] = None,
    ) -> ivy.Container:

        return ContainerBase.multi_map_in_static_method(
            "cosh",
            x,
            key_chains=key_chains,
            to_apply=to_apply,
            prune_unapplied=prune_unapplied,
            map_sequences=map_sequences,
            out=out,
        )

    def cosh(
        self: ivy.Container,
        key_chains: Optional[Union[List[str], Dict[str, str]]] = None,
        to_apply: bool = True,
        prune_unapplied: bool = False,
        map_sequences: bool = False,
        *,
        out: Optional[ivy.Container] = None,
    ) -> ivy.Container:
        return self.static_cosh(
            self,
            key_chains,
            to_apply,
            prune_unapplied,
            map_sequences,
            out=out
        )

    @staticmethod
    def static_divide(
        x1: Union[ivy.Array, ivy.NativeArray, ivy.Container],
        x2: Union[ivy.Array, ivy.NativeArray, ivy.Container],
        key_chains: Optional[Union[List[str], Dict[str, str]]] = None,
        to_apply: bool = True,
        prune_unapplied: bool = False,
        map_sequences: bool = False,
        *,
        out: Optional[ivy.Container] = None,
    ) -> ivy.Container:
        return ContainerBase.multi_map_in_static_method(
            "divide",
            x1,
            x2,
            key_chains=key_chains,
            to_apply=to_apply,
            prune_unapplied=prune_unapplied,
            map_sequences=map_sequences,
            out=out,
        )

    def divide(
        self: ivy.Container,
        x2: Union[ivy.Container, ivy.Array, ivy.NativeArray],
        key_chains: Optional[Union[List[str], Dict[str, str]]] = None,
        to_apply: bool = True,
        prune_unapplied: bool = False,
        map_sequences: bool = False,
        *,
        out: Optional[ivy.Container] = None,
    ) -> ivy.Container:
        return self.static_divide(
            self, x2, key_chains, to_apply, prune_unapplied, map_sequences, out=out
        )

    @staticmethod
    def static_equal(
            x1: Union[ivy.Array, ivy.NativeArray, ivy.Container],
            x2: Union[ivy.Array, ivy.NativeArray, ivy.Container],
            key_chains: Optional[Union[List[str], Dict[str, str]]] = None,
            to_apply: bool = True,
            prune_unapplied: bool = False,
            map_sequences: bool = False,
            *,
            out: Optional[ivy.Container] = None,
    ) -> ivy.Container:

        return ContainerBase.multi_map_in_static_method(
            "equal",
            x1,
            x2,
            key_chains=key_chains,
            to_apply=to_apply,
            prune_unapplied=prune_unapplied,
            map_sequences=map_sequences,
            out=out,
        )

    def equal(
        self: ivy.Container,
        x2: Union[ivy.Container, ivy.Array, ivy.NativeArray],
        key_chains: Optional[Union[List[str], Dict[str, str]]] = None,
        to_apply: bool = True,
        prune_unapplied: bool = False,
        map_sequences: bool = False,
        *,
        out: Optional[ivy.Container] = None,
    ) -> ivy.Container:
        return self.static_equal(
            self,
            x2,
            key_chains,
            to_apply,
            prune_unapplied,
            map_sequences,
            out=out
        )

    @staticmethod
    def static_exp(
            x: Union[ivy.Container, ivy.Array, ivy.NativeArray],
            key_chains: Optional[Union[List[str], Dict[str, str]]] = None,
            to_apply: bool = True,
            prune_unapplied: bool = False,
            map_sequences: bool = False,
            *,
            out: Optional[ivy.Container] = None,
    ) -> ivy.Container:

        return ContainerBase.multi_map_in_static_method(
            "exp",
            x,
            key_chains=key_chains,
            to_apply=to_apply,
            prune_unapplied=prune_unapplied,
            map_sequences=map_sequences,
            out=out,
        )

    def exp(
        self: ivy.Container,
        key_chains: Optional[Union[List[str], Dict[str, str]]] = None,
        to_apply: bool = True,
        prune_unapplied: bool = False,
        map_sequences: bool = False,
        *,
        out: Optional[ivy.Container] = None,
    ) -> ivy.Container:
        return self.static_exp(
            self,
            key_chains,
            to_apply,
            prune_unapplied,
            map_sequences,
            out=out
        )

    @staticmethod
    def static_expm1(
            x: Union[ivy.Container, ivy.Array, ivy.NativeArray],
            key_chains: Optional[Union[List[str], Dict[str, str]]] = None,
            to_apply: bool = True,
            prune_unapplied: bool = False,
            map_sequences: bool = False,
            *,
            out: Optional[ivy.Container] = None,
    ) -> ivy.Container:

        return ContainerBase.multi_map_in_static_method(
            "expm1",
            x,
            key_chains=key_chains,
            to_apply=to_apply,
            prune_unapplied=prune_unapplied,
            map_sequences=map_sequences,
            out=out,
        )

    def expm1(
        self: ivy.Container,
        key_chains: Optional[Union[List[str], Dict[str, str]]] = None,
        to_apply: bool = True,
        prune_unapplied: bool = False,
        map_sequences: bool = False,
        *,
        out: Optional[ivy.Container] = None,
    ) -> ivy.Container:
        return self.static_expm1(
            self,
            key_chains,
            to_apply,
            prune_unapplied,
            map_sequences,
            out=out
        )

    @staticmethod
    def static_floor(
            x: Union[ivy.Container, ivy.Array, ivy.NativeArray],
            key_chains: Optional[Union[List[str], Dict[str, str]]] = None,
            to_apply: bool = True,
            prune_unapplied: bool = False,
            map_sequences: bool = False,
            *,
            out: Optional[ivy.Container] = None,
    ) -> ivy.Container:

        return ContainerBase.multi_map_in_static_method(
            "floor",
            x,
            key_chains=key_chains,
            to_apply=to_apply,
            prune_unapplied=prune_unapplied,
            map_sequences=map_sequences,
            out=out,
        )

    def floor(
        self: ivy.Container,
        key_chains: Optional[Union[List[str], Dict[str, str]]] = None,
        to_apply: bool = True,
        prune_unapplied: bool = False,
        map_sequences: bool = False,
        *,
        out: Optional[ivy.Container] = None,
    ) -> ivy.Container:
        """
        ivy.Container instance method variant of ivy.floor. This method simply wraps the
        function, and so the docstring for ivy.floor also applies to this method
        with minimal changes.

        Examples
        --------
        >>> x = ivy.Container(a=ivy.array([2.5, 0.5, -1.4]),\
                              b=ivy.array([5.4, -3.2, 5.2]))
        >>> y = x.floor()
        >>> print(y)
        {
            a: ivy.array([2., 0., -2.]),
            b: ivy.array([5., -4., 5.])
        }
        """
        return self.handle_inplace(
            self.map(
                lambda x_, _: ivy.floor(x_) if ivy.is_array(x_) else x_,
                key_chains,
                to_apply,
                prune_unapplied,
                map_sequences,
            ),
            out=out,
        )

    @staticmethod
    def static_floor_divide(
            x1: Union[ivy.Array, ivy.NativeArray, ivy.Container],
            x2: Union[ivy.Array, ivy.NativeArray, ivy.Container],
            key_chains: Optional[Union[List[str], Dict[str, str]]] = None,
            to_apply: bool = True,
            prune_unapplied: bool = False,
            map_sequences: bool = False,
            *,
            out: Optional[ivy.Container] = None,
    ) -> ivy.Container:

        return ContainerBase.multi_map_in_static_method(
            "floor_divide",
            x1,
            x2,
            key_chains=key_chains,
            to_apply=to_apply,
            prune_unapplied=prune_unapplied,
            map_sequences=map_sequences,
            out=out,
        )

    def floor_divide(
        self: ivy.Container,
        x2: Union[ivy.Container, ivy.Array, ivy.NativeArray],
        key_chains: Optional[Union[List[str], Dict[str, str]]] = None,
        to_apply: bool = True,
        prune_unapplied: bool = False,
        map_sequences: bool = False,
        *,
        out: Optional[ivy.Container] = None,
    ) -> ivy.Container:
        return self.static_floor_divide(
            self,
            x2,
            key_chains,
            to_apply,
            prune_unapplied,
            map_sequences,
            out=out
        )

    @staticmethod
    def static_greater(
            x1: Union[ivy.Array, ivy.NativeArray, ivy.Container],
            x2: Union[ivy.Array, ivy.NativeArray, ivy.Container],
            key_chains: Optional[Union[List[str], Dict[str, str]]] = None,
            to_apply: bool = True,
            prune_unapplied: bool = False,
            map_sequences: bool = False,
            *,
            out: Optional[ivy.Container] = None,
    ) -> ivy.Container:

        return ContainerBase.multi_map_in_static_method(
            "greater",
            x1,
            x2,
            key_chains=key_chains,
            to_apply=to_apply,
            prune_unapplied=prune_unapplied,
            map_sequences=map_sequences,
            out=out,
        )

    def greater(
        self: ivy.Container,
        x2: Union[ivy.Container, ivy.Array, ivy.NativeArray],
        key_chains: Optional[Union[List[str], Dict[str, str]]] = None,
        to_apply: bool = True,
        prune_unapplied: bool = False,
        map_sequences: bool = False,
        *,
        out: Optional[ivy.Container] = None,
    ) -> ivy.Container:
        return self.static_greater(
            self,
            x2,
            key_chains,
            to_apply,
            prune_unapplied,
            map_sequences,
            out=out
        )

    @staticmethod
    def static_greater_equal(
            x1: Union[ivy.Array, ivy.NativeArray, ivy.Container],
            x2: Union[ivy.Array, ivy.NativeArray, ivy.Container],
            key_chains: Optional[Union[List[str], Dict[str, str]]] = None,
            to_apply: bool = True,
            prune_unapplied: bool = False,
            map_sequences: bool = False,
            *,
            out: Optional[ivy.Container] = None,
    ) -> ivy.Container:

        return ContainerBase.multi_map_in_static_method(
            "greater_equal",
            x1,
            x2,
            key_chains=key_chains,
            to_apply=to_apply,
            prune_unapplied=prune_unapplied,
            map_sequences=map_sequences,
            out=out,
        )

    def greater_equal(
        self: ivy.Container,
        x2: Union[ivy.Container, ivy.Array, ivy.NativeArray],
        key_chains: Optional[Union[List[str], Dict[str, str]]] = None,
        to_apply: bool = True,
        prune_unapplied: bool = False,
        map_sequences: bool = False,
        *,
        out: Optional[ivy.Container] = None,
    ) -> ivy.Container:
        return self.static_greater_equal(
            self,
            x2,
            key_chains,
            to_apply,
            prune_unapplied,
            map_sequences,
            out=out
        )

    @staticmethod
    def static_isfinite(
            x: Union[ivy.Container, ivy.Array, ivy.NativeArray],
            key_chains: Optional[Union[List[str], Dict[str, str]]] = None,
            to_apply: bool = True,
            prune_unapplied: bool = False,
            map_sequences: bool = False,
            *,
            out: Optional[ivy.Container] = None,
    ) -> ivy.Container:

        return ContainerBase.multi_map_in_static_method(
            "isfinite",
            x,
            key_chains=key_chains,
            to_apply=to_apply,
            prune_unapplied=prune_unapplied,
            map_sequences=map_sequences,
            out=out,
        )

    def isfinite(
        self: ivy.Container,
        key_chains: Optional[Union[List[str], Dict[str, str]]] = None,
        to_apply: bool = True,
        prune_unapplied: bool = False,
        map_sequences: bool = False,
        *,
        out: Optional[ivy.Container] = None,
    ) -> ivy.Container:
        return self.static_isfinite(
            self,
            key_chains,
            to_apply,
            prune_unapplied,
            map_sequences,
            out=out
        )

    @staticmethod
    def static_isinf(
            x: Union[ivy.Container, ivy.Array, ivy.NativeArray],
            key_chains: Optional[Union[List[str], Dict[str, str]]] = None,
            to_apply: bool = True,
            prune_unapplied: bool = False,
            map_sequences: bool = False,
            *,
            out: Optional[ivy.Container] = None,
    ) -> ivy.Container:

        return ContainerBase.multi_map_in_static_method(
            "isinf",
            x,
            key_chains=key_chains,
            to_apply=to_apply,
            prune_unapplied=prune_unapplied,
            map_sequences=map_sequences,
            out=out,
        )

    def isinf(
        self: ivy.Container,
        key_chains: Optional[Union[List[str], Dict[str, str]]] = None,
        to_apply: bool = True,
        prune_unapplied: bool = False,
        map_sequences: bool = False,
        *,
        out: Optional[ivy.Container] = None,
    ) -> ivy.Container:
        return self.static_isinf(
            self,
            key_chains,
            to_apply,
            prune_unapplied,
            map_sequences,
            out=out
        )

    @staticmethod
    def static_isnan(
            x: Union[ivy.Container, ivy.Array, ivy.NativeArray],
            key_chains: Optional[Union[List[str], Dict[str, str]]] = None,
            to_apply: bool = True,
            prune_unapplied: bool = False,
            map_sequences: bool = False,
            *,
            out: Optional[ivy.Container] = None,
    ) -> ivy.Container:

        return ContainerBase.multi_map_in_static_method(
            "isnan",
            x,
            key_chains=key_chains,
            to_apply=to_apply,
            prune_unapplied=prune_unapplied,
            map_sequences=map_sequences,
            out=out,
        )

    def isnan(
        self: ivy.Container,
        key_chains: Optional[Union[List[str], Dict[str, str]]] = None,
        to_apply: bool = True,
        prune_unapplied: bool = False,
        map_sequences: bool = False,
        *,
        out: Optional[ivy.Container] = None,
    ) -> ivy.Container:
        return self.static_isnan(
            self,
            key_chains,
            to_apply,
            prune_unapplied,
            map_sequences,
            out=out
        )

    @staticmethod
    def static_less(
            x1: Union[ivy.Array, ivy.NativeArray, ivy.Container],
            x2: Union[ivy.Array, ivy.NativeArray, ivy.Container],
            key_chains: Optional[Union[List[str], Dict[str, str]]] = None,
            to_apply: bool = True,
            prune_unapplied: bool = False,
            map_sequences: bool = False,
            *,
            out: Optional[ivy.Container] = None,
    ) -> ivy.Container:

        return ContainerBase.multi_map_in_static_method(
            "less",
            x1,
            x2,
            key_chains=key_chains,
            to_apply=to_apply,
            prune_unapplied=prune_unapplied,
            map_sequences=map_sequences,
            out=out,
        )

    def less(
        self: ivy.Container,
        x2: Union[ivy.Container, ivy.Array, ivy.NativeArray],
        key_chains: Optional[Union[List[str], Dict[str, str]]] = None,
        to_apply: bool = True,
        prune_unapplied: bool = False,
        map_sequences: bool = False,
        *,
        out: Optional[ivy.Container] = None,
    ) -> ivy.Container:
        return self.static_less(
            self,
            x2,
            key_chains,
            to_apply,
            prune_unapplied,
            map_sequences,
            out=out
        )

    @staticmethod
    def static_less_equal(
            x1: Union[ivy.Array, ivy.NativeArray, ivy.Container],
            x2: Union[ivy.Array, ivy.NativeArray, ivy.Container],
            key_chains: Optional[Union[List[str], Dict[str, str]]] = None,
            to_apply: bool = True,
            prune_unapplied: bool = False,
            map_sequences: bool = False,
            *,
            out: Optional[ivy.Container] = None,
    ) -> ivy.Container:

        return ContainerBase.multi_map_in_static_method(
            "less_equal",
            x1,
            x2,
            key_chains=key_chains,
            to_apply=to_apply,
            prune_unapplied=prune_unapplied,
            map_sequences=map_sequences,
            out=out,
        )

    def less_equal(
        self: ivy.Container,
        x2: Union[ivy.Container, ivy.Array, ivy.NativeArray],
        key_chains: Optional[Union[List[str], Dict[str, str]]] = None,
        to_apply: bool = True,
        prune_unapplied: bool = False,
        map_sequences: bool = False,
        *,
        out: Optional[ivy.Container] = None,
    ) -> ivy.Container:
        return self.static_atan2(
            self,
            x2,
            key_chains,
            to_apply,
            prune_unapplied,
            map_sequences,
            out=out
        )

    @staticmethod
    def static_log(
            x: Union[ivy.Container, ivy.Array, ivy.NativeArray],
            key_chains: Optional[Union[List[str], Dict[str, str]]] = None,
            to_apply: bool = True,
            prune_unapplied: bool = False,
            map_sequences: bool = False,
            *,
            out: Optional[ivy.Container] = None,
    ) -> ivy.Container:

        return ContainerBase.multi_map_in_static_method(
            "log",
            x,
            key_chains=key_chains,
            to_apply=to_apply,
            prune_unapplied=prune_unapplied,
            map_sequences=map_sequences,
            out=out,
        )

    def log(
        self: ivy.Container,
        key_chains: Optional[Union[List[str], Dict[str, str]]] = None,
        to_apply: bool = True,
        prune_unapplied: bool = False,
        map_sequences: bool = False,
        *,
        out: Optional[ivy.Container] = None,
    ) -> ivy.Container:
        return self.static_log(
            self,
            key_chains,
            to_apply,
            prune_unapplied,
            map_sequences,
            out=out
        )

    @staticmethod
    def static_log1p(
            x: Union[ivy.Container, ivy.Array, ivy.NativeArray],
            key_chains: Optional[Union[List[str], Dict[str, str]]] = None,
            to_apply: bool = True,
            prune_unapplied: bool = False,
            map_sequences: bool = False,
            *,
            out: Optional[ivy.Container] = None,
    ) -> ivy.Container:

        return ContainerBase.multi_map_in_static_method(
            "log1p",
            x,
            key_chains=key_chains,
            to_apply=to_apply,
            prune_unapplied=prune_unapplied,
            map_sequences=map_sequences,
            out=out,
        )

    def log1p(
        self: ivy.Container,
        key_chains: Optional[Union[List[str], Dict[str, str]]] = None,
        to_apply: bool = True,
        prune_unapplied: bool = False,
        map_sequences: bool = False,
        *,
        out: Optional[ivy.Container] = None,
    ) -> ivy.Container:
        return self.static_log1p(
            self,
            key_chains,
            to_apply,
            prune_unapplied,
            map_sequences,
            out=out
        )

    @staticmethod
    def static_log2(
            x: Union[ivy.Container, ivy.Array, ivy.NativeArray],
            key_chains: Optional[Union[List[str], Dict[str, str]]] = None,
            to_apply: bool = True,
            prune_unapplied: bool = False,
            map_sequences: bool = False,
            *,
            out: Optional[ivy.Container] = None,
    ) -> ivy.Container:

        return ContainerBase.multi_map_in_static_method(
            "log2",
            x,
            key_chains=key_chains,
            to_apply=to_apply,
            prune_unapplied=prune_unapplied,
            map_sequences=map_sequences,
            out=out,
        )

    def log2(
        self: ivy.Container,
        key_chains: Optional[Union[List[str], Dict[str, str]]] = None,
        to_apply: bool = True,
        prune_unapplied: bool = False,
        map_sequences: bool = False,
        *,
        out: Optional[ivy.Container] = None,
    ) -> ivy.Container:
        return self.static_log2(
            self,
            key_chains,
            to_apply,
            prune_unapplied,
            map_sequences,
            out=out
        )

    @staticmethod
    def static_log10(
            x: Union[ivy.Container, ivy.Array, ivy.NativeArray],
            key_chains: Optional[Union[List[str], Dict[str, str]]] = None,
            to_apply: bool = True,
            prune_unapplied: bool = False,
            map_sequences: bool = False,
            *,
            out: Optional[ivy.Container] = None,
    ) -> ivy.Container:

        return ContainerBase.multi_map_in_static_method(
            "log10",
            x,
            key_chains=key_chains,
            to_apply=to_apply,
            prune_unapplied=prune_unapplied,
            map_sequences=map_sequences,
            out=out,
        )

    def log10(
        self: ivy.Container,
        key_chains: Optional[Union[List[str], Dict[str, str]]] = None,
        to_apply: bool = True,
        prune_unapplied: bool = False,
        map_sequences: bool = False,
        *,
        out: Optional[ivy.Container] = None,
    ) -> ivy.Container:
        return self.static_log10(
            self,
            key_chains,
            to_apply,
            prune_unapplied,
            map_sequences,
            out=out
        )

    @staticmethod
    def static_logaddexp(
            x1: Union[ivy.Array, ivy.NativeArray, ivy.Container],
            x2: Union[ivy.Array, ivy.NativeArray, ivy.Container],
            key_chains: Optional[Union[List[str], Dict[str, str]]] = None,
            to_apply: bool = True,
            prune_unapplied: bool = False,
            map_sequences: bool = False,
            *,
            out: Optional[ivy.Container] = None,
    ) -> ivy.Container:

        return ContainerBase.multi_map_in_static_method(
            "logaddexp",
            x1,
            x2,
            key_chains=key_chains,
            to_apply=to_apply,
            prune_unapplied=prune_unapplied,
            map_sequences=map_sequences,
            out=out,
        )

    def logaddexp(
        self: ivy.Container,
        x2: Union[ivy.Container, ivy.Array, ivy.NativeArray],
        key_chains: Optional[Union[List[str], Dict[str, str]]] = None,
        to_apply: bool = True,
        prune_unapplied: bool = False,
        map_sequences: bool = False,
        *,
        out: Optional[ivy.Container] = None,
    ) -> ivy.Container:
        return self.static_logaddexp(
            self,
            x2,
            key_chains,
            to_apply,
            prune_unapplied,
            map_sequences,
            out=out
        )

    @staticmethod
    def static_logical_and(
            x1: Union[ivy.Array, ivy.NativeArray, ivy.Container],
            x2: Union[ivy.Array, ivy.NativeArray, ivy.Container],
            key_chains: Optional[Union[List[str], Dict[str, str]]] = None,
            to_apply: bool = True,
            prune_unapplied: bool = False,
            map_sequences: bool = False,
            *,
            out: Optional[ivy.Container] = None,
    ) -> ivy.Container:

        return ContainerBase.multi_map_in_static_method(
            "logical_and",
            x1,
            x2,
            key_chains=key_chains,
            to_apply=to_apply,
            prune_unapplied=prune_unapplied,
            map_sequences=map_sequences,
            out=out,
        )

    def logical_and(
        self: ivy.Container,
        x2: Union[ivy.Container, ivy.Array, ivy.NativeArray],
        key_chains: Optional[Union[List[str], Dict[str, str]]] = None,
        to_apply: bool = True,
        prune_unapplied: bool = False,
        map_sequences: bool = False,
        *,
        out: Optional[ivy.Container] = None,
    ) -> ivy.Container:
        return self.static_logical_and(
            self,
            x2,
            key_chains,
            to_apply,
            prune_unapplied,
            map_sequences,
            out=out
        )

    @staticmethod
    def static_logical_not(
            x: Union[ivy.Container, ivy.Array, ivy.NativeArray],
            key_chains: Optional[Union[List[str], Dict[str, str]]] = None,
            to_apply: bool = True,
            prune_unapplied: bool = False,
            map_sequences: bool = False,
            *,
            out: Optional[ivy.Container] = None,
    ) -> ivy.Container:

        return ContainerBase.multi_map_in_static_method(
            "logical_not",
            x,
            key_chains=key_chains,
            to_apply=to_apply,
            prune_unapplied=prune_unapplied,
            map_sequences=map_sequences,
            out=out,
        )

    def logical_not(
        self: ivy.Container,
        key_chains: Optional[Union[List[str], Dict[str, str]]] = None,
        to_apply: bool = True,
        prune_unapplied: bool = False,
        map_sequences: bool = False,
        *,
        out: Optional[ivy.Container] = None,
    ) -> ivy.Container:
        return self.static_logical_not(
            self,
            key_chains,
            to_apply,
            prune_unapplied,
            map_sequences,
            out=out
        )

    @staticmethod
    def static_logical_or(
            x1: Union[ivy.Array, ivy.NativeArray, ivy.Container],
            x2: Union[ivy.Array, ivy.NativeArray, ivy.Container],
            key_chains: Optional[Union[List[str], Dict[str, str]]] = None,
            to_apply: bool = True,
            prune_unapplied: bool = False,
            map_sequences: bool = False,
            *,
            out: Optional[ivy.Container] = None,
    ) -> ivy.Container:

        return ContainerBase.multi_map_in_static_method(
            "logical_or",
            x1,
            x2,
            key_chains=key_chains,
            to_apply=to_apply,
            prune_unapplied=prune_unapplied,
            map_sequences=map_sequences,
            out=out,
        )

    def logical_or(
        self: ivy.Container,
        x2: Union[ivy.Container, ivy.Array, ivy.NativeArray],
        key_chains: Optional[Union[List[str], Dict[str, str]]] = None,
        to_apply: bool = True,
        prune_unapplied: bool = False,
        map_sequences: bool = False,
        *,
        out: Optional[ivy.Container] = None,
    ) -> ivy.Container:
        return self.static_logical_or(
            self,
            x2,
            key_chains,
            to_apply,
            prune_unapplied,
            map_sequences,
            out=out
        )

    @staticmethod
    def static_logical_xor(
            x1: Union[ivy.Array, ivy.NativeArray, ivy.Container],
            x2: Union[ivy.Array, ivy.NativeArray, ivy.Container],
            key_chains: Optional[Union[List[str], Dict[str, str]]] = None,
            to_apply: bool = True,
            prune_unapplied: bool = False,
            map_sequences: bool = False,
            *,
            out: Optional[ivy.Container] = None,
    ) -> ivy.Container:

        return ContainerBase.multi_map_in_static_method(
            "logical_xor",
            x1,
            x2,
            key_chains=key_chains,
            to_apply=to_apply,
            prune_unapplied=prune_unapplied,
            map_sequences=map_sequences,
            out=out,
        )

    def logical_xor(
        self: ivy.Container,
        x2: Union[ivy.Container, ivy.Array, ivy.NativeArray],
        key_chains: Optional[Union[List[str], Dict[str, str]]] = None,
        to_apply: bool = True,
        prune_unapplied: bool = False,
        map_sequences: bool = False,
        *,
        out: Optional[ivy.Container] = None,
    ) -> ivy.Container:
        return self.static_logical_xor(
            self,
            x2,
            key_chains,
            to_apply,
            prune_unapplied,
            map_sequences,
            out=out
        )

    @staticmethod
    def static_multiply(
        x1: Union[ivy.Array, ivy.NativeArray, ivy.Container],
        x2: Union[ivy.Array, ivy.NativeArray, ivy.Container],
        key_chains: Optional[Union[List[str], Dict[str, str]]] = None,
        to_apply: bool = True,
        prune_unapplied: bool = False,
        map_sequences: bool = False,
        *,
        out: Optional[ivy.Container] = None,
    ) -> ivy.Container:
        return ContainerBase.multi_map_in_static_method(
            "multiply",
            x1,
            x2,
            key_chains=key_chains,
            to_apply=to_apply,
            prune_unapplied=prune_unapplied,
            map_sequences=map_sequences,
            out=out,
        )

    def multiply(
        self: ivy.Container,
        x2: Union[ivy.Container, ivy.Array, ivy.NativeArray],
        key_chains: Optional[Union[List[str], Dict[str, str]]] = None,
        to_apply: bool = True,
        prune_unapplied: bool = False,
        map_sequences: bool = False,
        *,
        out: Optional[ivy.Container] = None,
    ) -> ivy.Container:
        return self.static_multiply(
            self, x2, key_chains, to_apply, prune_unapplied, map_sequences, out=out
        )

    @staticmethod
    def static_negative(
            x: Union[ivy.Container, ivy.Array, ivy.NativeArray],
            key_chains: Optional[Union[List[str], Dict[str, str]]] = None,
            to_apply: bool = True,
            prune_unapplied: bool = False,
            map_sequences: bool = False,
            *,
            out: Optional[ivy.Container] = None,
    ) -> ivy.Container:

        return ContainerBase.multi_map_in_static_method(
            "negative",
            x,
            key_chains=key_chains,
            to_apply=to_apply,
            prune_unapplied=prune_unapplied,
            map_sequences=map_sequences,
            out=out,
        )

    def negative(
        self: ivy.Container,
        key_chains: Optional[Union[List[str], Dict[str, str]]] = None,
        to_apply: bool = True,
        prune_unapplied: bool = False,
        map_sequences: bool = False,
        *,
        out: Optional[ivy.Container] = None,
    ) -> ivy.Container:
        return self.static_negative(
            self,
            key_chains,
            to_apply,
            prune_unapplied,
            map_sequences,
            out=out
        )

    @staticmethod
    def static_not_equal(
            x1: Union[ivy.Array, ivy.NativeArray, ivy.Container],
            x2: Union[ivy.Array, ivy.NativeArray, ivy.Container],
            key_chains: Optional[Union[List[str], Dict[str, str]]] = None,
            to_apply: bool = True,
            prune_unapplied: bool = False,
            map_sequences: bool = False,
            *,
            out: Optional[ivy.Container] = None,
    ) -> ivy.Container:

        return ContainerBase.multi_map_in_static_method(
            "not_equal",
            x1,
            x2,
            key_chains=key_chains,
            to_apply=to_apply,
            prune_unapplied=prune_unapplied,
            map_sequences=map_sequences,
            out=out,
        )

    def not_equal(
        self: ivy.Container,
        x2: Union[ivy.Container, ivy.Array, ivy.NativeArray],
        key_chains: Optional[Union[List[str], Dict[str, str]]] = None,
        to_apply: bool = True,
        prune_unapplied: bool = False,
        map_sequences: bool = False,
        *,
        out: Optional[ivy.Container] = None,
    ) -> ivy.Container:
        return self.static_not_equal(
            self,
            x2,
            key_chains,
            to_apply,
            prune_unapplied,
            map_sequences,
            out=out
        )

    @staticmethod
    def static_positive(
            x: Union[ivy.Container, ivy.Array, ivy.NativeArray],
            key_chains: Optional[Union[List[str], Dict[str, str]]] = None,
            to_apply: bool = True,
            prune_unapplied: bool = False,
            map_sequences: bool = False,
            *,
            out: Optional[ivy.Container] = None,
    ) -> ivy.Container:

        return ContainerBase.multi_map_in_static_method(
            "positive",
            x,
            key_chains=key_chains,
            to_apply=to_apply,
            prune_unapplied=prune_unapplied,
            map_sequences=map_sequences,
            out=out,
        )

    def positive(
        self: ivy.Container,
        key_chains: Optional[Union[List[str], Dict[str, str]]] = None,
        to_apply: bool = True,
        prune_unapplied: bool = False,
        map_sequences: bool = False,
        *,
        out: Optional[ivy.Container] = None,
    ) -> ivy.Container:
        return self.static_positive(
            self,
            key_chains,
            to_apply,
            prune_unapplied,
            map_sequences,
            out=out
        )

    @staticmethod
    def static_pow(
            x1: Union[ivy.Array, ivy.NativeArray, ivy.Container],
            x2: Union[ivy.Array, ivy.NativeArray, ivy.Container],
            key_chains: Optional[Union[List[str], Dict[str, str]]] = None,
            to_apply: bool = True,
            prune_unapplied: bool = False,
            map_sequences: bool = False,
            *,
            out: Optional[ivy.Container] = None,
    ) -> ivy.Container:

        return ContainerBase.multi_map_in_static_method(
            "pow",
            x1,
            x2,
            key_chains=key_chains,
            to_apply=to_apply,
            prune_unapplied=prune_unapplied,
            map_sequences=map_sequences,
            out=out,
        )

    def pow(
        self: ivy.Container,
        x2: Union[ivy.Container, ivy.Array, ivy.NativeArray],
        key_chains: Optional[Union[List[str], Dict[str, str]]] = None,
        to_apply: bool = True,
        prune_unapplied: bool = False,
        map_nests: bool = False,
        *,
        out: Optional[ivy.Container] = None,
    ) -> ivy.Container:
        kw = {}
        conts = {"x1": self}
        if ivy.is_array(x2):
            kw["x2"] = x2
        else:
            conts["x2"] = x2
        return ContainerBase.handle_inplace(
            ContainerBase.multi_map(
                lambda xs, _: ivy.pow(**dict(zip(conts.keys(), xs)), **kw)
                if ivy.is_array(xs[0])
                else xs,
                list(conts.values()),
                key_chains,
                to_apply,
                prune_unapplied,
                map_nests=map_nests,
            ),
            out=out,
        )

    @staticmethod
    def static_remainder(
            x1: Union[ivy.Array, ivy.NativeArray, ivy.Container],
            x2: Union[ivy.Array, ivy.NativeArray, ivy.Container],
            key_chains: Optional[Union[List[str], Dict[str, str]]] = None,
            to_apply: bool = True,
            prune_unapplied: bool = False,
            map_sequences: bool = False,
            *,
            out: Optional[ivy.Container] = None,
    ) -> ivy.Container:

        return ContainerBase.multi_map_in_static_method(
            "remainder",
            x1,
            x2,
            key_chains=key_chains,
            to_apply=to_apply,
            prune_unapplied=prune_unapplied,
            map_sequences=map_sequences,
            out=out,
        )

    def remainder(
        self: ivy.Container,
        x2: Union[ivy.Container, ivy.Array, ivy.NativeArray],
        key_chains: Optional[Union[List[str], Dict[str, str]]] = None,
        to_apply: bool = True,
        prune_unapplied: bool = False,
        map_sequences: bool = False,
        *,
        out: Optional[ivy.Container] = None,
    ) -> ivy.Container:
        return self.static_remainder(
            self,
            x2,
            key_chains,
            to_apply,
            prune_unapplied,
            map_sequences,
            out=out
        )

    @staticmethod
    def static_round(
            x: Union[ivy.Container, ivy.Array, ivy.NativeArray],
            key_chains: Optional[Union[List[str], Dict[str, str]]] = None,
            to_apply: bool = True,
            prune_unapplied: bool = False,
            map_sequences: bool = False,
            *,
            out: Optional[ivy.Container] = None,
    ) -> ivy.Container:

        return ContainerBase.multi_map_in_static_method(
            "round",
            x,
            key_chains=key_chains,
            to_apply=to_apply,
            prune_unapplied=prune_unapplied,
            map_sequences=map_sequences,
            out=out,
        )

    def round(
        self: ivy.Container,
        key_chains: Optional[Union[List[str], Dict[str, str]]] = None,
        to_apply: bool = True,
        prune_unapplied: bool = False,
        map_sequences: bool = False,
        *,
        out: Optional[ivy.Container] = None,
    ) -> ivy.Container:
        return self.static_round(
            self,
            key_chains,
            to_apply,
            prune_unapplied,
            map_sequences,
            out=out
        )

    @staticmethod
    def static_sign(
            x: Union[ivy.Container, ivy.Array, ivy.NativeArray],
            key_chains: Optional[Union[List[str], Dict[str, str]]] = None,
            to_apply: bool = True,
            prune_unapplied: bool = False,
            map_sequences: bool = False,
            *,
            out: Optional[ivy.Container] = None,
    ) -> ivy.Container:

        return ContainerBase.multi_map_in_static_method(
            "sign",
            x,
            key_chains=key_chains,
            to_apply=to_apply,
            prune_unapplied=prune_unapplied,
            map_sequences=map_sequences,
            out=out,
        )

    def sign(
        self: ivy.Container,
        key_chains: Optional[Union[List[str], Dict[str, str]]] = None,
        to_apply: bool = True,
        prune_unapplied: bool = False,
        map_sequences: bool = False,
        *,
        out: Optional[ivy.Container] = None,
    ) -> ivy.Container:
        return self.static_sign(
            self,
            key_chains,
            to_apply,
            prune_unapplied,
            map_sequences,
            out=out
        )

    @staticmethod
    def static_sin(
            x: Union[ivy.Container, ivy.Array, ivy.NativeArray],
            key_chains: Optional[Union[List[str], Dict[str, str]]] = None,
            to_apply: bool = True,
            prune_unapplied: bool = False,
            map_sequences: bool = False,
            *,
            out: Optional[ivy.Container] = None,
    ) -> ivy.Container:

        return ContainerBase.multi_map_in_static_method(
            "sin",
            x,
            key_chains=key_chains,
            to_apply=to_apply,
            prune_unapplied=prune_unapplied,
            map_sequences=map_sequences,
            out=out,
        )

    def sin(
        self: ivy.Container,
        key_chains: Optional[Union[List[str], Dict[str, str]]] = None,
        to_apply: bool = True,
        prune_unapplied: bool = False,
        map_sequences: bool = False,
        *,
        out: Optional[ivy.Container] = None,
    ) -> ivy.Container:
        return self.static_sin(
            self,
            key_chains,
            to_apply,
            prune_unapplied,
            map_sequences,
            out=out
        )

    @staticmethod
    def static_sinh(
            x: Union[ivy.Container, ivy.Array, ivy.NativeArray],
            key_chains: Optional[Union[List[str], Dict[str, str]]] = None,
            to_apply: bool = True,
            prune_unapplied: bool = False,
            map_sequences: bool = False,
            *,
            out: Optional[ivy.Container] = None,
    ) -> ivy.Container:

        return ContainerBase.multi_map_in_static_method(
            "sinh",
            x,
            key_chains=key_chains,
            to_apply=to_apply,
            prune_unapplied=prune_unapplied,
            map_sequences=map_sequences,
            out=out,
        )

    def sinh(
        self: ivy.Container,
        key_chains: Optional[Union[List[str], Dict[str, str]]] = None,
        to_apply: bool = True,
        prune_unapplied: bool = False,
        map_sequences: bool = False,
        *,
        out: Optional[ivy.Container] = None,
    ) -> ivy.Container:
        return self.static_sinh(
            self,
            key_chains,
            to_apply,
            prune_unapplied,
            map_sequences,
            out=out
        )

    @staticmethod
    def static_square(
            x: Union[ivy.Container, ivy.Array, ivy.NativeArray],
            key_chains: Optional[Union[List[str], Dict[str, str]]] = None,
            to_apply: bool = True,
            prune_unapplied: bool = False,
            map_sequences: bool = False,
            *,
            out: Optional[ivy.Container] = None,
    ) -> ivy.Container:

        return ContainerBase.multi_map_in_static_method(
            "square",
            x,
            key_chains=key_chains,
            to_apply=to_apply,
            prune_unapplied=prune_unapplied,
            map_sequences=map_sequences,
            out=out,
        )

    def square(
        self: ivy.Container,
        key_chains: Optional[Union[List[str], Dict[str, str]]] = None,
        to_apply: bool = True,
        prune_unapplied: bool = False,
        map_sequences: bool = False,
        *,
        out: Optional[ivy.Container] = None,
    ) -> ivy.Container:
        return self.static_square(
            self,
            key_chains,
            to_apply,
            prune_unapplied,
            map_sequences,
            out=out
        )

    @staticmethod
    def static_sqrt(
            x: Union[ivy.Container, ivy.Array, ivy.NativeArray],
            key_chains: Optional[Union[List[str], Dict[str, str]]] = None,
            to_apply: bool = True,
            prune_unapplied: bool = False,
            map_sequences: bool = False,
            *,
            out: Optional[ivy.Container] = None,
    ) -> ivy.Container:

        return ContainerBase.multi_map_in_static_method(
            "sqrt",
            x,
            key_chains=key_chains,
            to_apply=to_apply,
            prune_unapplied=prune_unapplied,
            map_sequences=map_sequences,
            out=out,
        )

    def sqrt(
        self: ivy.Container,
        key_chains: Optional[Union[List[str], Dict[str, str]]] = None,
        to_apply: bool = True,
        prune_unapplied: bool = False,
        map_sequences: bool = False,
        *,
        out: Optional[ivy.Container] = None,
    ) -> ivy.Container:
        return self.static_sqrt(
            self,
            key_chains,
            to_apply,
            prune_unapplied,
            map_sequences,
            out=out
        )

    @staticmethod
    def static_subtract(
        x1: Union[ivy.Array, ivy.NativeArray, ivy.Container],
        x2: Union[ivy.Array, ivy.NativeArray, ivy.Container],
        key_chains: Optional[Union[List[str], Dict[str, str]]] = None,
        to_apply: bool = True,
        prune_unapplied: bool = False,
        map_sequences: bool = False,
        *,
        out: Optional[ivy.Container] = None,
    ) -> ivy.Container:
        return ContainerBase.multi_map_in_static_method(
            "subtract",
            x1,
            x2,
            key_chains=key_chains,
            to_apply=to_apply,
            prune_unapplied=prune_unapplied,
            map_sequences=map_sequences,
            out=out,
        )

    def subtract(
        self: ivy.Container,
        x2: Union[ivy.Container, ivy.Array, ivy.NativeArray],
        key_chains: Optional[Union[List[str], Dict[str, str]]] = None,
        to_apply: bool = True,
        prune_unapplied: bool = False,
        map_sequences: bool = False,
        *,
        out: Optional[ivy.Container] = None,
    ) -> ivy.Container:
        return self.static_subtract(
            self, x2, key_chains, to_apply, prune_unapplied, map_sequences, out=out
        )

    @staticmethod
    def static_tan(
        x: ivy.Container,
        key_chains: Optional[Union[List[str], Dict[str, str]]] = None,
        to_apply: bool = True,
        prune_unapplied: bool = False,
        map_sequences: bool = False,
        *,
        out: Optional[ivy.Container] = None,
    ) -> ivy.Container:
        """
        ivy.Container static method variant of ivy.tan. This method simply wraps the
        function, and so the docstring for ivy.tan also applies to this method
        with minimal changes.

        Examples
        --------
        With :code:`ivy.Container` input:

        >>> x = ivy.Container(a=ivy.array([0., 1., 2.]), b=ivy.array([3., 4., 5.]))
        >>> y = ivy.Container.static_tan(x)
        >>> print(y)
        {
            a: ivy.array([0., 1.56, -2.19]),
            b: ivy.array([-0.143, 1.16, -3.38])
        }
        """
        return ContainerBase.multi_map_in_static_method(
            "tan",
            x,
            key_chains=key_chains,
            to_apply=to_apply,
            prune_unapplied=prune_unapplied,
            map_sequences=map_sequences,
            out=out,
        )

    def tan(
        self: ivy.Container,
        key_chains: Optional[Union[List[str], Dict[str, str]]] = None,
        to_apply: bool = True,
        prune_unapplied: bool = False,
        map_sequences: bool = False,
        *,
        out: Optional[ivy.Container] = None,
    ) -> ivy.Container:
        """
        ivy.Container instance method variant of ivy.tan. This method simply wraps the
        function, and so the docstring for ivy.tan also applies to this method
        with minimal changes.

        Examples
        --------
        >>> x = ivy.Container(a=ivy.array([0., 1., 2.]), b=ivy.array([3., 4., 5.]))
        >>> y = x.tan()
        >>> print(y)
        {
            a:ivy.array([0., 1.56, -2.19]),
            b:ivy.array([-0.143, 1.16, -3.38])
        }
        """
        return self.static_tan(
            self, key_chains, to_apply, prune_unapplied, map_sequences, out=out
        )

    @staticmethod
    def static_tanh(
            x: ivy.Container,
            key_chains: Optional[Union[List[str], Dict[str, str]]] = None,
            to_apply: bool = True,
            prune_unapplied: bool = False,
            map_sequences: bool = False,
            *,
            out: Optional[ivy.Container] = None,
    ) -> ivy.Container:
        """
        ivy.Container static method variant of ivy.tanh. This method simply wraps the
        function, and so the docstring for ivy.tanh also applies to this method
        with minimal changes.

        Examples
        --------
        With :code:`ivy.Container` input:

        >>> x = ivy.Container(a=ivy.array([0., 1., 2.]), b=ivy.array([3., 4., 5.]))
        >>> y = ivy.Container.static_tanh(x)
        >>> print(y)
        {
            a: ivy.array([0., 0.76, 0.96]),
            b: ivy.array([0.995, 0.999, 0.9999])
        }
        """
        return ContainerBase.multi_map_in_static_method(
            "tanh",
            x,
            key_chains=key_chains,
            to_apply=to_apply,
            prune_unapplied=prune_unapplied,
            map_sequences=map_sequences,
            out=out,
        )

    def tanh(
        self: ivy.Container,
        key_chains: Optional[Union[List[str], Dict[str, str]]] = None,
        to_apply: bool = True,
        prune_unapplied: bool = False,
        map_sequences: bool = False,
        *,
        out: Optional[ivy.Container] = None,
    ) -> ivy.Container:
        """
        ivy.Container instance method variant of ivy.tanh. This method simply wraps the
        function, and so the docstring for ivy.tanh also applies to this method
        with minimal changes.

        Examples
        --------
        >>> x = ivy.Container(a=ivy.array([0., 1., 2.]),\
                              b=ivy.array([3., 4., 5.]))
        >>> y = x.tanh()
        >>> print(y)
        {
            a:ivy.array([0., 0.762, 0.964]),
            b:ivy.array([0.995, 0.999, 1.])
        }
        """
        return self.static_tanh(
            self, key_chains, to_apply, prune_unapplied, map_sequences, out=out
        )

    @staticmethod
    def static_trunc(
            x: Union[ivy.Container, ivy.Array, ivy.NativeArray],
            key_chains: Optional[Union[List[str], Dict[str, str]]] = None,
            to_apply: bool = True,
            prune_unapplied: bool = False,
            map_sequences: bool = False,
            *,
            out: Optional[ivy.Container] = None,
    ) -> ivy.Container:

        return ContainerBase.multi_map_in_static_method(
            "trunc",
            x,
            key_chains=key_chains,
            to_apply=to_apply,
            prune_unapplied=prune_unapplied,
            map_sequences=map_sequences,
            out=out,
        )

    def trunc(
        self: ivy.Container,
        key_chains: Optional[Union[List[str], Dict[str, str]]] = None,
        to_apply: bool = True,
        prune_unapplied: bool = False,
        map_sequences: bool = False,
        *,
        out: Optional[ivy.Container] = None,
    ) -> ivy.Container:
        return self.static_trunc(
            self,
            key_chains,
            to_apply,
            prune_unapplied,
            map_sequences,
            out=out
        )

    @staticmethod
    def static_erf(
            x: Union[ivy.Container, ivy.Array, ivy.NativeArray],
            key_chains: Optional[Union[List[str], Dict[str, str]]] = None,
            to_apply: bool = True,
            prune_unapplied: bool = False,
            map_sequences: bool = False,
            *,
            out: Optional[ivy.Container] = None,
    ) -> ivy.Container:

        return ContainerBase.multi_map_in_static_method(
            "erf",
            x,
            key_chains=key_chains,
            to_apply=to_apply,
            prune_unapplied=prune_unapplied,
            map_sequences=map_sequences,
            out=out,
        )

    def erf(
        self: ivy.Container,
        key_chains: Optional[Union[List[str], Dict[str, str]]] = None,
        to_apply: bool = True,
        prune_unapplied: bool = False,
        map_sequences: bool = False,
        *,
        out: Optional[ivy.Container] = None,
    ) -> ivy.Container:
        return self.static_erf(
            self,
            key_chains,
            to_apply,
            prune_unapplied,
            map_sequences,
            out=out
        )<|MERGE_RESOLUTION|>--- conflicted
+++ resolved
@@ -362,45 +362,13 @@
         *,
         out: Optional[ivy.Container] = None,
     ) -> ivy.Container:
-<<<<<<< HEAD
-        return self.static_asinh(
-            self,
-            key_chains,
-            to_apply,
-            prune_unapplied,
-            map_sequences,
-            out=out
-        )
-
-    @staticmethod
-    def static_atan(
-            x: Union[ivy.Container, ivy.Array, ivy.NativeArray],
-            key_chains: Optional[Union[List[str], Dict[str, str]]] = None,
-            to_apply: bool = True,
-            prune_unapplied: bool = False,
-            map_sequences: bool = False,
-            *,
-            out: Optional[ivy.Container] = None,
-    ) -> ivy.Container:
-
-        return ContainerBase.multi_map_in_static_method(
-            "atan",
-            x,
-            key_chains=key_chains,
-            to_apply=to_apply,
-            prune_unapplied=prune_unapplied,
-            map_sequences=map_sequences,
-            out=out,
-=======
         """
         ivy.Container instance method variant of ivy.asinh. This method simply wraps the
         function, and so the docstring for ivy.asinh also applies to this method
         with minimal changes.
-
         Examples
         --------
         Using :code:`ivy.Container` instance method:
-
         >>> x = ivy.Container(a=ivy.array([-1, 3.7, -5.1]),\
                             b=ivy.array([4.5, -2.4, -1.5]))
         >>> y = x.asinh()
@@ -412,8 +380,29 @@
         """
         return self.static_asinh(
             self, key_chains, to_apply, prune_unapplied, map_sequences, out=out
->>>>>>> 4b64d516
-        )
+        )
+
+    @staticmethod
+    def static_atan(
+            x: Union[ivy.Container, ivy.Array, ivy.NativeArray],
+            key_chains: Optional[Union[List[str], Dict[str, str]]] = None,
+            to_apply: bool = True,
+            prune_unapplied: bool = False,
+            map_sequences: bool = False,
+            *,
+            out: Optional[ivy.Container] = None,
+    ) -> ivy.Container:
+
+        return ContainerBase.multi_map_in_static_method(
+            "atan",
+            x,
+            key_chains=key_chains,
+            to_apply=to_apply,
+            prune_unapplied=prune_unapplied,
+            map_sequences=map_sequences,
+            out=out
+        )
+
 
     def atan(
         self: ivy.Container,
