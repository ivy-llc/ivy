# global
from typing import Optional, Union, List, Dict

# local
import ivy
from ivy.container.base import ContainerBase


# noinspection PyMissingConstructor
class ContainerWithElementwise(ContainerBase):
    @staticmethod
    def static_abs(
        x: Union[ivy.Container, ivy.Array, ivy.NativeArray],
        key_chains: Optional[Union[List[str], Dict[str, str]]] = None,
        to_apply: bool = True,
        prune_unapplied: bool = False,
        map_sequences: bool = False,
        *,
        out: Optional[ivy.Container] = None,
    ) -> ivy.Container:
        """
        ivy.Container static method variant of ivy.abs. This method simply wraps the
        function, and so the docstring for ivy.abs also applies to this method
        with minimal changes.

        Parameters
        ----------
        x
            input container. Should have a numeric data type.
        key_chains
            The key-chains to apply or not apply the method to. Default is None.
        to_apply
            If True, the method will be applied to key_chains, otherwise key_chains
            will be skipped. Default is True.
        prune_unapplied
            Whether to prune key_chains for which the function was not applied.
            Default is False.
        map_sequences
            Whether to also map method to sequences (lists, tuples). Default is False.
        out
            optional output container, for writing the result to. It must have a shape
            that the inputs broadcast to.

        Returns
        -------
        ret
            a container containing the absolute value of each element in ``x``. The
            returned container must have the same data type as ``x``.

        Examples
        --------
        >>> x = ivy.Container(a=ivy.array([0., 2.6, -3.5]),\
                            b=ivy.array([4.5, -5.3, -0, -2.3]))
        >>> y = ivy.Container.static_abs(x)
        >>> print(y)
        {
            a: ivy.array([0., 2.6, 3.5]),
            b: ivy.array([4.5, 5.3, 0, 2.3])
        }

        """
        return ContainerBase.multi_map_in_static_method(
            "abs",
            x,
            key_chains=key_chains,
            to_apply=to_apply,
            prune_unapplied=prune_unapplied,
            map_sequences=map_sequences,
            out=out,
        )

    def abs(
        self: ivy.Container,
        key_chains: Optional[Union[List[str], Dict[str, str]]] = None,
        to_apply: bool = True,
        prune_unapplied: bool = False,
        map_sequences: bool = False,
        *,
        out: Optional[ivy.Container] = None,
    ) -> ivy.Container:
        """
        ivy.Container instance method variant of ivy.abs. This method simply wraps the
        function, and so the docstring for ivy.abs also applies to this method
        with minimal changes.

        Parameters
        ----------
        self
            input container. Should have a numeric data type.
        key_chains
            The key-chains to apply or not apply the method to. Default is None.
        to_apply
            If True, the method will be applied to key_chains, otherwise key_chains
            will be skipped. Default is True.
        prune_unapplied
            Whether to prune key_chains for which the function was not applied.
            Default is False.
        map_sequences
            Whether to also map method to sequences (lists, tuples). Default is False.
        out
            optional output container, for writing the result to. It must have a shape
            that the inputs broadcast to.

        Returns
        -------
        ret
            a container containing the absolute value of each element in ``self``. The
            returned container must have the same data type as ``self``.

        Examples
        --------
        >>> x = ivy.Container(a=ivy.array([-1.6, 2.6, -3.5]),\
                            b=ivy.array([4.5, -5.3, -2.3]))
        >>> y = x.abs()
        >>> print(y)
        {
            a: ivy.array([1.6, 2.6, 3.5]),
            b: ivy.array([4.5, 5.3, 2.3])
        }

        """
        return self.static_abs(
            self, key_chains, to_apply, prune_unapplied, map_sequences, out=out
        )

    @staticmethod
    def static_acosh(
        x: Union[ivy.Container, ivy.Array, ivy.NativeArray],
        key_chains: Optional[Union[List[str], Dict[str, str]]] = None,
        to_apply: bool = True,
        prune_unapplied: bool = False,
        map_sequences: bool = False,
        *,
        out: Optional[ivy.Container] = None,
    ) -> ivy.Container:
        """
        ivy.Container static method variant of ivy.cosh. This method simply wraps the
        function, and so the docstring for ivy.cosh also applies to this method
        with minimal changes.

        Parameters
        ----------
        x
            input container whose elements each represent the area of a hyperbolic
            sector. Should have a floating-point data type.
        key_chains
            The key-chains to apply or not apply the method to. Default is None.
        to_apply
            If True, the method will be applied to key_chains, otherwise key_chains
            will be skipped. Default is True.
        prune_unapplied
            Whether to prune key_chains for which the function was not applied.
            Default is False.
        map_sequences
            Whether to also map method to sequences (lists, tuples). Default is False.
        out
            optional output container, for writing the result to. It must have a shape
            that the inputs broadcast to.

        Returns
        -------
        ret
            a container containing the inverse hyperbolic cosine of each element
            in ``x``. The returned container must have a floating-point data
            type determined by :ref:`type-promotion`.

        Examples
        --------
        >>> x = ivy.Container(a=ivy.array([1., 2., 3, 4]),\
                              b=ivy.array([1., 3., 10.0, 6]))
        >>> y = ivy.Container.static_acosh(x)
        >>> print(y)
        {
            a: ivy.array([0., 1.32, 1.76, 2.06]),
            b: ivy.array([0., 1.76, 2.99, 2.48])
        }

        """
        return ContainerBase.multi_map_in_static_method(
            "acosh",
            x,
            key_chains=key_chains,
            to_apply=to_apply,
            prune_unapplied=prune_unapplied,
            map_sequences=map_sequences,
            out=out,
        )

    def acosh(
        self: ivy.Container,
        key_chains: Optional[Union[List[str], Dict[str, str]]] = None,
        to_apply: bool = True,
        prune_unapplied: bool = False,
        map_sequences: bool = False,
        *,
        out: Optional[ivy.Container] = None,
    ) -> ivy.Container:
        """
        ivy.Container instance method variant of ivy.acosh.
        This method simply wraps the function, and so the docstring for
        ivy.acosh also applies to this method with minimal changes.

        Parameters
        ----------
        self
            input container whose elements each represent the area of a hyperbolic
            sector. Should have a floating-point data type.
        key_chains
            The key-chains to apply or not apply the method to. Default is None.
        to_apply
            If True, the method will be applied to key_chains, otherwise key_chains
            will be skipped. Default is True.
        prune_unapplied
            Whether to prune key_chains for which the function was not applied.
            Default is False.
        map_sequences
            Whether to also map method to sequences (lists, tuples). Default is False.
        out
            optional output container, for writing the result to. It must have a shape
            that the inputs broadcast to.

        Returns
        -------
        ret
            a container containing the inverse hyperbolic cosine of each element in
            ``self``. The returned container must have a floating-point data
            type determined by :ref:`type-promotion`.

        Examples
        --------
        >>> x = ivy.Container(a=ivy.array([1., 2., 3, 4]),\
                              b=ivy.array([1., 3., 10.0, 6]))
        >>> y = x.acosh()
        >>> print(y)
        {
            a: ivy.array([0., 1.32, 1.76, 2.06]),
            b: ivy.array([0., 1.76, 2.99, 2.48])
        }

        """
        return self.static_acosh(
            self, key_chains, to_apply, prune_unapplied, map_sequences, out=out
        )

    @staticmethod
    def static_acos(
        x: Union[ivy.Container, ivy.Array, ivy.NativeArray],
        key_chains: Optional[Union[List[str], Dict[str, str]]] = None,
        to_apply: bool = True,
        prune_unapplied: bool = False,
        map_sequences: bool = False,
        *,
        out: Optional[ivy.Container] = None,
    ) -> ivy.Container:
        """
        ivy.Container static method variant of ivy.acos.
        This method simply wraps the function, and so the docstring for
        ivy.acos also applies to this method with minimal changes.

        Parameters
        ----------
        x
            input container. Should have a real-valued floating-point data type.
        key_chains
            The key-chains to apply or not apply the method to. Default is None.
        to_apply
            If True, the method will be applied to key_chains, otherwise key_chains
            will be skipped. Default is True.
        prune_unapplied
            Whether to prune key_chains for which the function was not applied.
            Default is False.
        map_sequences
            Whether to also map method to sequences (lists, tuples). Default is False.
        out
            optional output container, for writing the result to. It must have a shape
            that the inputs broadcast to.

        Returns
        -------
        ret
            a container containing the inverse cosine of each element in ``x``.
            The returned container must have a floating-point data type
            determined by :ref:`type-promotion`.

        Examples
        --------
        >>> x = ivy.Container(a=ivy.array([0., -1, 1]), b=ivy.array([1., 0., -1.]))
        >>> y = ivy.Container.static_acos(x)
        >>> print(y)
        {
            a: ivy.array([1.57, 3.14, 0.]),
            b: ivy.array([0., 1.57, 3.14])
        }

        """
        return ContainerBase.multi_map_in_static_method(
            "acos",
            x,
            key_chains=key_chains,
            to_apply=to_apply,
            prune_unapplied=prune_unapplied,
            map_sequences=map_sequences,
            out=out,
        )

    def acos(
        self: ivy.Container,
        key_chains: Optional[Union[List[str], Dict[str, str]]] = None,
        to_apply: bool = True,
        prune_unapplied: bool = False,
        map_sequences: bool = False,
        *,
        out: Optional[ivy.Container] = None,
    ) -> ivy.Container:
        """
        ivy.Container instance method variant of ivy.acos.
        This method simply wraps the function, and so the docstring for
        ivy.acos also applies to this method with minimal changes.

        Parameters
        ----------
        self
            input container. Should have a real-valued floating-point data type.
        key_chains
            The key-chains to apply or not apply the method to. Default is None.
        to_apply
            If True, the method will be applied to key_chains, otherwise key_chains
            will be skipped. Default is True.
        prune_unapplied
            Whether to prune key_chains for which the function was not applied.
            Default is False.
        map_sequences
            Whether to also map method to sequences (lists, tuples). Default is False.
        out
            optional output container, for writing the result to. It must have a shape
            that the inputs broadcast to.

        Returns
        -------
        ret
            a container containing the inverse cosine of each element in ``self``.
            The returned container must have a floating-point data type
            determined by :ref:`type-promotion`.

        Examples
        --------
        >>> x = ivy.Container(a=ivy.array([0., -1, 1]), b=ivy.array([1., 0., -1.]))
        >>> y = x.acos()
        >>> print(y)
        {
            a: ivy.array([1.57, 3.14, 0.]),
            b: ivy.array([0., 1.57, 3.14])
        }

        """
        return self.static_acos(
            self, key_chains, to_apply, prune_unapplied, map_sequences, out=out
        )

    @staticmethod
    def static_add(
        x1: Union[ivy.Array, ivy.NativeArray, ivy.Container],
        x2: Union[ivy.Array, ivy.NativeArray, ivy.Container],
        key_chains: Optional[Union[List[str], Dict[str, str]]] = None,
        to_apply: bool = True,
        prune_unapplied: bool = False,
        map_sequences: bool = False,
        *,
        out: Optional[ivy.Container] = None,
    ) -> ivy.Container:
        """
        ivy.Container static method variant of ivy.add.
        This method simply wraps the function, and so the docstring for
        ivy.add also applies to this method with minimal changes.

        Parameters
        ----------
        x1
            first input array or container. Should have a numeric data type.
        x2
            second input array or container. Must be compatible with ``x1``
            (see :ref:`broadcasting`). Should have a numeric data type.
        key_chains
            The key-chains to apply or not apply the method to. Default is None.
        to_apply
            If True, the method will be applied to key_chains, otherwise key_chains
            will be skipped. Default is True.
        prune_unapplied
            Whether to prune key_chains for which the function was not applied.
            Default is False.
        map_sequences
            Whether to also map method to sequences (lists, tuples). Default is False.
        out
            optional output container, for writing the result to. It must have a shape
            that the inputs broadcast to.

        Returns
        -------
        ret
            a container containing the element-wise sums.
            The returned container must have a data type determined
            by :ref:`type-promotion`.

        Examples
        --------
        With one :code:`ivy.Container` input:

        >>> x = ivy.array([[1.1, 2.3, -3.6]])
        >>> y = ivy.Container(a=ivy.array([[4.], [5.], [6.]]),\
                            b=ivy.array([[5.], [6.], [7.]]))
        >>> z = ivy.Container.static_add(x, y)
        >>> print(z)
        {
            a: ivy.array([[5.1, 6.3, 0.4],
                          [6.1, 7.3, 1.4],
                          [7.1, 8.3, 2.4]]),
            b: ivy.array([[6.1, 7.3, 1.4],
                          [7.1, 8.3, 2.4],
                          [8.1, 9.3, 3.4]])
        }

        With multiple :code:`ivy.Container` inputs:

        >>> x = ivy.Container(a=ivy.array([1, 2, 3]), \
                            b=ivy.array([2, 3, 4]))
        >>> y = ivy.Container(a=ivy.array([4, 5, 6]),\
                            b=ivy.array([5, 6, 7]))
        >>> z = ivy.Container.static_add(x, y)
        >>> print(z)
        {
            a: ivy.array([5, 7, 9]),
            b: ivy.array([7, 9, 11])
        }
        """
        return ContainerBase.multi_map_in_static_method(
            "add",
            x1,
            x2,
            key_chains=key_chains,
            to_apply=to_apply,
            prune_unapplied=prune_unapplied,
            map_sequences=map_sequences,
            out=out,
        )

    def add(
        self: ivy.Container,
        x2: Union[ivy.Container, ivy.Array, ivy.NativeArray],
        key_chains: Optional[Union[List[str], Dict[str, str]]] = None,
        to_apply: bool = True,
        prune_unapplied: bool = False,
        map_sequences: bool = False,
        *,
        out: Optional[ivy.Container] = None,
    ) -> ivy.Container:
        """
        ivy.Container instance method variant of ivy.add.
        This method simply wraps the function, and so the docstring for
        ivy.add also applies to this method with minimal changes.

        Parameters
        ----------
        self
            first input container. Should have a numeric data type.
        x2
            second input array or container. Must be compatible with ``self``
            (see :ref:`broadcasting`). Should have a numeric data type.
        key_chains
            The key-chains to apply or not apply the method to. Default is None.
        to_apply
            If True, the method will be applied to key_chains, otherwise key_chains
            will be skipped. Default is True.
        prune_unapplied
            Whether to prune key_chains for which the function was not applied.
            Default is False.
        map_sequences
            Whether to also map method to sequences (lists, tuples). Default is False.
        out
            optional output container, for writing the result to. It must have a shape
            that the inputs broadcast to.

        Returns
        -------
        ret
            a container containing the element-wise sums.
            The returned container must have a data type determined
            by :ref:`type-promotion`.

        Examples
        --------
        >>> x = ivy.Container(a=ivy.array([1, 2, 3]),\
                             b=ivy.array([2, 3, 4]))
        >>> y = ivy.Container(a=ivy.array([4, 5, 6]),\
                             b=ivy.array([5, 6, 7]))

        >>> z = x.add(y)
        >>> print(z)
        {
            a: ivy.array([5, 7, 9]),
            b: ivy.array([7, 9, 11])
        }
        """
        return self.static_add(
            self, x2, key_chains, to_apply, prune_unapplied, map_sequences, out=out
        )

    @staticmethod
    def static_asin(
        x: ivy.Container,
        key_chains: Optional[Union[List[str], Dict[str, str]]] = None,
        to_apply: bool = True,
        prune_unapplied: bool = False,
        map_sequences: bool = False,
        *,
        out: Optional[ivy.Container] = None,
    ) -> ivy.Container:
        """
        ivy.Container static method variant of ivy.asin.
        This method simply wraps the function, and so the docstring for
        ivy.asin also applies to this method with minimal changes.

        Parameters
        ----------
        x
            input container. Should have a real-valued floating-point data type.
        key_chains
            The key-chains to apply or not apply the method to. Default is None.
        to_apply
            If True, the method will be applied to key_chains, otherwise key_chains
            will be skipped. Default is True.
        prune_unapplied
            Whether to prune key_chains for which the function was not applied.
            Default is False.
        map_sequences
            Whether to also map method to sequences (lists, tuples). Default is False.
        out
            optional output container, for writing the result to. It must have a shape
            that the inputs broadcast to.

        Returns
        -------
        ret
            a container containing the inverse sine of each element in ``x``. 
            The returned container must have a floating-point data
            type determined by :ref:`type-promotion`.

        Examples
        --------
        >>> x = ivy.Container(a=ivy.array([0., -0.5, -1.]),\
                              b=ivy.array([0.1, 0.8, 2.]))
        >>> y = ivy.Container.static_asin()
        >>> print(y)
        {
            a: ivy.array([0., -0.524, -1.57]),
            b: ivy.array([0.1, 0.927, nan])
        }
        
        >>> x = ivy.Container(a=ivy.array([0.4, 0.9, -0.9]),\
                              b=ivy.array([[4, -3, -0.2]))
        >>> y = ivy.Container(a=ivy.zeros(3), b=ivy.zeros(3))
        >>> ivy.Container.static_asin(out=y)
        >>> print(y)
        {
            a: ivy.array([0.412, 1.12, -1.12]),
            b: ivy.array([nan, nan, -0.201])
        }
        """
        return ContainerBase.multi_map_in_static_method(
            "asin",
            x,
            key_chains=key_chains,
            to_apply=to_apply,
            prune_unapplied=prune_unapplied,
            map_sequences=map_sequences,
            out=out,
        )

    def asin(
        self: ivy.Container,
        key_chains: Optional[Union[List[str], Dict[str, str]]] = None,
        to_apply: bool = True,
        prune_unapplied: bool = False,
        map_sequences: bool = False,
        *,
        out: Optional[ivy.Container] = None,
    ) -> ivy.Container:
        """
        ivy.Container instance method variant of ivy.asin.
        This method simply wraps the function, and so the docstring for 
        ivy.asin also applies to this method with minimal changes.

        Parameters
        ----------
        self
            input container. Should have a real-valued floating-point data type.
        key_chains
            The key-chains to apply or not apply the method to. Default is None.
        to_apply
            If True, the method will be applied to key_chains, otherwise key_chains
            will be skipped. Default is True.
        prune_unapplied
            Whether to prune key_chains for which the function was not applied.
            Default is False.
        map_sequences
            Whether to also map method to sequences (lists, tuples). Default is False.
        out
            optional output container, for writing the result to. It must have a shape
            that the inputs broadcast to.

        Returns
        -------
        ret
            a container containing the inverse sine of each element in ``self``.
            The returned container must have a floating-point
            data type determined by :ref:`type-promotion`.

        Examples
        --------
        >>> x = ivy.Container(a=ivy.array([0., 0.5, 1.]),\
                              b=ivy.array([-4., 0.8, 2.]))
        >>> y = x.asin()
        >>> print(y)
        {
            a: ivy.array([0., 0.524, 1.57]),
            b: ivy.array([nan, 0.927, nan])
        }
        
        >>> x = ivy.Container(a=ivy.array([12., 1.5, 0.]),\
                              b=ivy.array([-0.85, 0.6, 0.3]))
        >>> y = ivy.Container(a=ivy.zeros(3), b=ivy.zeros(3))
        >>> x.asin(out=y)
        >>> print(y)
        {
            a: ivy.array([nan, nan, 0.]),
            b: ivy.array([-1.02, 0.644, 0.305])
        }
        """
        return self.static_asin(
            self, key_chains, to_apply, prune_unapplied, map_sequences, out=out
        )

    @staticmethod
    def static_asinh(
        x: ivy.Container,
        key_chains: Optional[Union[List[str], Dict[str, str]]] = None,
        to_apply: bool = True,
        prune_unapplied: bool = False,
        map_sequences: bool = False,
        *,
        out: Optional[ivy.Container] = None,
    ) -> ivy.Container:
        """
        ivy.Container static method variant of ivy.asinh.
        This method simply wraps the function, and so the docstring for
        ivy.asinh also applies to this method with minimal changes.

        Parameters
        ----------
        x
            input container whose elements each represent the area of a hyperbolic
            sector. Should have a floating-point data type.
        key_chains
            The key-chains to apply or not apply the method to. Default is None.
        to_apply
            If True, the method will be applied to key_chains, otherwise key_chains
            will be skipped. Default is True.
        prune_unapplied
            Whether to prune key_chains for which the function was not applied.
            Default is False.
        map_sequences
            Whether to also map method to sequences (lists, tuples). Default is False.
        out
            optional output container, for writing the result to. It must have a shape
            that the inputs broadcast to.

        Returns
        -------
        ret
            a container containing the inverse hyperbolic sine of each element
            in ``x``. The returned container must have a floating-point data
            type determined by :ref:`type-promotion`.

        Examples
        --------
        >>> x = ivy.Container(a=ivy.array([1.5, 0., -3.5]),\
                            b=ivy.array([3.4, -5.3, -0, -2.8]))
        >>> y = ivy.Container.static_asinh(x)
        >>> print(y)
        {
            a: ivy.array([1.19, 0., -1.97]),
            b: ivy.array([1.94, -2.37, 0., -1.75])
        }
        """
        return ContainerBase.multi_map_in_static_method(
            "asinh",
            x,
            key_chains=key_chains,
            to_apply=to_apply,
            prune_unapplied=prune_unapplied,
            map_sequences=map_sequences,
            out=out,
        )

    def asinh(
        self: ivy.Container,
        key_chains: Optional[Union[List[str], Dict[str, str]]] = None,
        to_apply: bool = True,
        prune_unapplied: bool = False,
        map_sequences: bool = False,
        *,
        out: Optional[ivy.Container] = None,
    ) -> ivy.Container:
        """
        ivy.Container instance method variant of ivy.asinh.
        This method simply wraps the function, and so the docstring
        for ivy.asinh also applies to this method with minimal changes.

        Parameters
        ----------
        self
            input container whose elements each represent the area of a hyperbolic
            sector. Should have a floating-point data type.
        key_chains
            The key-chains to apply or not apply the method to. Default is None.
        to_apply
            If True, the method will be applied to key_chains, otherwise key_chains
            will be skipped. Default is True.
        prune_unapplied
            Whether to prune key_chains for which the function was not applied.
            Default is False.
        map_sequences
            Whether to also map method to sequences (lists, tuples). Default is False.
        out
            optional output container, for writing the result to. It must have a shape
            that the inputs broadcast to.

        Returns
        -------
        ret
            a container containing the inverse hyperbolic sine of each element in
            ``self``. The returned container must have a floating-point
            data type determined by :ref:`type-promotion`.

        Examples
        --------
        >>> x = ivy.Container(a=ivy.array([-1, 3.7, -5.1]),\
                            b=ivy.array([4.5, -2.4, -1.5]))
        >>> y = x.asinh()
        >>> print(y)
        {
            a: ivy.array([-0.881, 2.02, -2.33]),
            b: ivy.array([2.21, -1.61, -1.19])
        }
        """
        return self.static_asinh(
            self, key_chains, to_apply, prune_unapplied, map_sequences, out=out
        )

    @staticmethod
    def static_atan(
        x: Union[ivy.Container, ivy.Array, ivy.NativeArray],
        key_chains: Optional[Union[List[str], Dict[str, str]]] = None,
        to_apply: bool = True,
        prune_unapplied: bool = False,
        map_sequences: bool = False,
        *,
        out: Optional[ivy.Container] = None,
    ) -> ivy.Container:
        """
        ivy.Container static method variant of ivy.atan. This method simply wraps the
        function, and so the docstring for ivy.atan also applies to this method
        with minimal changes.

        Parameters
        ----------
        x
            input container. Should have a real-valued floating-point data type.
        key_chains
            The key-chains to apply or not apply the method to. Default is None.
        to_apply
            If True, the method will be applied to key_chains, otherwise key_chains
            will be skipped. Default is True.
        prune_unapplied
            Whether to prune key_chains for which the function was not applied.
            Default is False.
        map_sequences
            Whether to also map method to sequences (lists, tuples). Default is False.
        out
            optional output container, for writing the result to. It must have a shape
            that the inputs broadcast to.

        Returns
        -------
        ret
            a container containing the inverse tangent of each element in ``x``.
            The returned container must have a floating-point data type
            determined by :ref:`type-promotion`.

        Examples
        --------
        >>> x = ivy.Container(a=ivy.array([0., -1, 1]), b=ivy.array([1., 0., -6]))
        >>> y = ivy.Container.static_atan(x)
        >>> print(y)
        {
            a: ivy.array([0., -0.785, 0.785]),
            b: ivy.array([0.785, 0., -1.41])
        }


        """
        return ContainerBase.multi_map_in_static_method(
            "atan",
            x,
            key_chains=key_chains,
            to_apply=to_apply,
            prune_unapplied=prune_unapplied,
            map_sequences=map_sequences,
            out=out,
        )

    def atan(
        self: ivy.Container,
        key_chains: Optional[Union[List[str], Dict[str, str]]] = None,
        to_apply: bool = True,
        prune_unapplied: bool = False,
        map_sequences: bool = False,
        *,
        out: Optional[ivy.Container] = None,
    ) -> ivy.Container:
        """
        ivy.Container instance method variant of ivy.atan.
        This method simply wraps the function, and so the docstring for
        ivy.atan also applies to this method with minimal changes.

        Parameters
        ----------
        self
            input container. Should have a real-valued floating-point data type.
        key_chains
            The key-chains to apply or not apply the method to. Default is None.
        to_apply
            If True, the method will be applied to key_chains, otherwise key_chains
            will be skipped. Default is True.
        prune_unapplied
            Whether to prune key_chains for which the function was not applied.
            Default is False.
        map_sequences
            Whether to also map method to sequences (lists, tuples). Default is False.
        out
            optional output container, for writing the result to. It must have a shape
            that the inputs broadcast to.

        Returns
        -------
        ret
            a container containing the inverse tangent of each element in ``x``.
            The returned container must have a floating-point data
            type determined by :ref:`type-promotion`.

        Examples
        --------
        >>> x = ivy.Container(a=ivy.array([0., -1, 1]), b=ivy.array([1., 0., -6]))
        >>> y = x.atan()
        >>> print(y)
        {
            a: ivy.array([0., -0.785, 0.785]),
            b: ivy.array([0.785, 0., -1.41])
        }

        """
        return self.static_atan(
            self, key_chains, to_apply, prune_unapplied, map_sequences, out=out
        )

    @staticmethod
    def static_atan2(
        x1: Union[ivy.Array, ivy.NativeArray, ivy.Container],
        x2: Union[ivy.Array, ivy.NativeArray, ivy.Container],
        key_chains: Optional[Union[List[str], Dict[str, str]]] = None,
        to_apply: bool = True,
        prune_unapplied: bool = False,
        map_sequences: bool = False,
        *,
        out: Optional[ivy.Container] = None,
    ) -> ivy.Container:
        """
        ivy.Container static method variant of ivy.atan2.
        This method simply wraps the function, and so the docstring for
        ivy.atan2 also applies to this method with minimal changes.

        Parameters
        ----------
        x1
            first input array or container corresponding to the y-coordinates.
            Should have a real-valued floating-point data type.
        x2
            second input array or container corresponding to the x-coordinates.
            Must be compatible with ``x1``
            (see :ref:`broadcasting`). Should have a real-valued
            floating-point data type.
        key_chains
            The key-chains to apply or not apply the method to. Default is None.
        to_apply
            If True, the method will be applied to key_chains, otherwise key_chains
            will be skipped. Default is True.
        prune_unapplied
            Whether to prune key_chains for which the function was not applied.
            Default is False.
        map_sequences
            Whether to also map method to sequences (lists, tuples). Default is False.
        out
            optional output container, for writing the result to. It must have a shape
            that the inputs broadcast to.

        Returns
        -------
        ret
            a container containing the inverse tangent of the quotient ``x1/x2``.
            The returned array must have a real-valued floating-point data type
            determined by :ref:`type-promotion`.

        Examples
        --------
        >>> x = ivy.Container(a=ivy.array([0., 2.6, -3.5]),\
                            b=ivy.array([4.5, -5.3, -0]))
        >>> y = ivy.array([3.0, 2.0, 1.0])
        >>> ivy.Container.static_atan2(x, y)
        {
            a: ivy.array([0., 0.915, -1.29]),
            b: ivy.array([0.983, -1.21, 0.])
        }

        >>> x = ivy.Container(a=ivy.array([0., 2.6, -3.5]),\
                              b=ivy.array([4.5, -5.3, -0, -2.3]))
        >>> y = ivy.Container(a=ivy.array([-2.5, 1.75, 3.5]),\
                              b=ivy.array([2.45, 6.35, 0, 1.5]))
        >>> z = ivy.Container.static_atan2(x, y)
        >>> print(z)
        {
            a: ivy.array([3.14, 0.978, -0.785]),
            b: ivy.array([1.07, -0.696, 0., -0.993])
        }
        """
        return ContainerBase.multi_map_in_static_method(
            "atan2",
            x1,
            x2,
            key_chains=key_chains,
            to_apply=to_apply,
            prune_unapplied=prune_unapplied,
            map_sequences=map_sequences,
            out=out,
        )

    def atan2(
        self: ivy.Container,
        x2: Union[ivy.Container, ivy.Array, ivy.NativeArray],
        key_chains: Optional[Union[List[str], Dict[str, str]]] = None,
        to_apply: bool = True,
        prune_unapplied: bool = False,
        map_sequences: bool = False,
        *,
        out: Optional[ivy.Container] = None,
    ) -> ivy.Container:
        """
        ivy.Container instance method variant of ivy.atan2.
        This method simply wraps the function, and so the docstring for ivy.atan2
        also applies to this method with minimal changes.

        Parameters
        ----------
        self
            first input array or container corresponding to the y-coordinates.
            Should have a real-valued floating-point data type.
        x2
            second input array or container corresponding to the x-coordinates.
            Must be compatible with ``self`` (see :ref:`broadcasting`).
            Should have a real-valued floating-point data type.
        key_chains
            The key-chains to apply or not apply the method to. Default is None.
        to_apply
            If True, the method will be applied to key_chains, otherwise key_chains
            will be skipped. Default is True.
        prune_unapplied
            Whether to prune key_chains for which the function was not applied.
            Default is False.
        map_sequences
            Whether to also map method to sequences (lists, tuples). Default is False.
        out
            optional output container, for writing the result to. It must have a shape
            that the inputs broadcast to.

        Returns
        -------
        ret
            a container containing the inverse tangent of the quotient ``self/x2``.
            The returned array must have a real-valued floating-point data
            type determined by :ref:`type-promotion`.

        Examples
        --------
        >>> x = ivy.Container(a=ivy.array([0., 2.6, -3.5]),\
                            b=ivy.array([4.5, -5.3, -0]))
        >>> y = ivy.array([3.0, 2.0, 1.0])
        >>> x.atan2(y)
        {
            a: ivy.array([0., 0.915, -1.29]),
            b: ivy.array([0.983, -1.21, 0.])
        }

        >>> x = ivy.Container(a=ivy.array([0., 2.6, -3.5]),\
                              b=ivy.array([4.5, -5.3, -0, -2.3]))
        >>> y = ivy.Container(a=ivy.array([-2.5, 1.75, 3.5]),\
                              b=ivy.array([2.45, 6.35, 0, 1.5]))
        >>> z = x.atan2(y)
        >>> print(z)
        {
            a: ivy.array([3.14, 0.978, -0.785]),
            b: ivy.array([1.07, -0.696, 0., -0.993])
        }
        """
        return self.static_atan2(
            self, x2, key_chains, to_apply, prune_unapplied, map_sequences, out=out
        )

    @staticmethod
    def static_atanh(
        x: Union[ivy.Container, ivy.Array, ivy.NativeArray],
        key_chains: Optional[Union[List[str], Dict[str, str]]] = None,
        to_apply: bool = True,
        prune_unapplied: bool = False,
        map_sequences: bool = False,
        *,
        out: Optional[ivy.Container] = None,
    ) -> ivy.Container:
        """
        ivy.Container static method variant of ivy.atanh.
        This method simply wraps the function, and so the docstring for
        ivy.atanh also applies to this method with minimal changes.

        Parameters
        ----------
        x
            input container whose elements each represent the area of a hyperbolic
            sector. Should have a floating-point data type.
        key_chains
            The key-chains to apply or not apply the method to. Default is None.
        to_apply
            If True, the method will be applied to key_chains, otherwise key_chains
            will be skipped. Default is True.
        prune_unapplied
            Whether to prune key_chains for which the function was not applied.
            Default is False.
        map_sequences
            Whether to also map method to sequences (lists, tuples). Default is False.
        out
            optional output container, for writing the result to. It must have a shape
            that the inputs broadcast to.

        Returns
        -------
        ret
            a container containing the inverse hyperbolic tangent of each
            element in ``x``. The returned container must have a floating-point data
            type determined by :ref:`type-promotion`.

        Examples
        --------
        >>> x = ivy.Container(a=ivy.array([0, 0.5, -0.5]), b=ivy.array([0., 0.2, 0.9]))
        >>> y = ivy.Container.static_atanh(x)
        >>> print(y)
        {
            a: ivy.array([0., 0.549, -0.549]),
            b: ivy.array([0., 0.203, 1.47])
        }

        """
        return ContainerBase.multi_map_in_static_method(
            "atanh",
            x,
            key_chains=key_chains,
            to_apply=to_apply,
            prune_unapplied=prune_unapplied,
            map_sequences=map_sequences,
            out=out,
        )

    def atanh(
        self: ivy.Container,
        key_chains: Optional[Union[List[str], Dict[str, str]]] = None,
        to_apply: bool = True,
        prune_unapplied: bool = False,
        map_sequences: bool = False,
        *,
        out: Optional[ivy.Container] = None,
    ) -> ivy.Container:
        """
        ivy.Container instance method variant of ivy.atanh.
        This method simply wraps the function, and so the docstring for
        ivy.atanh also applies to this method with minimal changes.

        Parameters
        ----------
        self
            input container whose elements each represent the area of a
            hyperbolic sector. Should have a floating-point data type.
        key_chains
            The key-chains to apply or not apply the method to. Default is None.
        to_apply
            If True, the method will be applied to key_chains, otherwise key_chains
            will be skipped. Default is True.
        prune_unapplied
            Whether to prune key_chains for which the function was not applied.
            Default is False.
        map_sequences
            Whether to also map method to sequences (lists, tuples). Default is False.
        out
            optional output container, for writing the result to. It must have a shape
            that the inputs broadcast to.

        Returns
        -------
        ret
            a container containing the inverse hyperbolic tangent of each element
            in ``self``. The returned container must have a floating-point
            data type determined by :ref:`type-promotion`.

        Examples
        --------
        >>> x = ivy.Container(a=ivy.array([0, 0.5, -0.5]), b=ivy.array([0., 0.2, 0.9]))
        >>> y = x.atanh()
        >>> print(y)
        {
            a: ivy.array([0., 0.549, -0.549]),
            b: ivy.array([0., 0.203, 1.47])
        }

        """
        return self.static_atanh(
            self, key_chains, to_apply, prune_unapplied, map_sequences, out=out
        )

    @staticmethod
    def static_bitwise_and(
        x1: Union[ivy.Array, ivy.NativeArray, ivy.Container],
        x2: Union[ivy.Array, ivy.NativeArray, ivy.Container],
        key_chains: Optional[Union[List[str], Dict[str, str]]] = None,
        to_apply: bool = True,
        prune_unapplied: bool = False,
        map_sequences: bool = False,
        *,
        out: Optional[ivy.Container] = None,
    ) -> ivy.Container:
        """
        ivy.Container static method variant of ivy.bitwise_and.
        This method simply wraps the function, and so the docstring for
        ivy.bitwise_and also applies to this method with minimal changes.

        Parameters
        ----------
        x1
            first input array or container. Should have an integer or boolean
            data type.
        x2
            second input array or container Must be compatible with ``x1``
            (see :ref:`broadcasting`).
            Should have an integer or boolean data type.
        key_chains
            The key-chains to apply or not apply the method to. Default is None.
        to_apply
            If True, the method will be applied to key_chains, otherwise key_chains
            will be skipped. Default is True.
        prune_unapplied
            Whether to prune key_chains for which the function was not applied.
            Default is False.
        map_sequences
            Whether to also map method to sequences (lists, tuples). Default is False.
        out
            optional output container, for writing the result to. It must have a shape
            that the inputs broadcast to.

        Returns
        -------
        ret
            a container containing the element-wise results.
            The returned container must have a data type determined
            by :ref:`type-promotion`.
        """
        return ContainerBase.multi_map_in_static_method(
            "bitwise_and",
            x1,
            x2,
            key_chains=key_chains,
            to_apply=to_apply,
            prune_unapplied=prune_unapplied,
            map_sequences=map_sequences,
            out=out,
        )

    def bitwise_and(
        self: ivy.Container,
        x2: Union[ivy.Container, ivy.Array, ivy.NativeArray],
        key_chains: Optional[Union[List[str], Dict[str, str]]] = None,
        to_apply: bool = True,
        prune_unapplied: bool = False,
        map_sequences: bool = False,
        *,
        out: Optional[ivy.Container] = None,
    ) -> ivy.Container:
        """
        ivy.Container instance method variant of ivy.bitwise_and.
        This method simply wraps the function, and so the docstring for
        ivy.bitwise_and also applies to this method with minimal changes.

        Parameters
        ----------
        self
            first input array or container. Should have an integer or boolean
            data type.
        x2
            second input array or container Must be compatible with ``self``
            (see :ref:`broadcasting`).
            Should have an integer or boolean data type.
        key_chains
            The key-chains to apply or not apply the method to. Default is None.
        to_apply
            If True, the method will be applied to key_chains, otherwise key_chains
            will be skipped. Default is True.
        prune_unapplied
            Whether to prune key_chains for which the function was not applied.
            Default is False.
        map_sequences
            Whether to also map method to sequences (lists, tuples). Default is False.
        out
            optional output container, for writing the result to. It must have a shape
            that the inputs broadcast to.

        Returns
        -------
        ret
            a container containing the element-wise results.
            The returned container must have a data type determined
            by :ref:`type-promotion`.
        """
        return self.static_bitwise_and(
            self, x2, key_chains, to_apply, prune_unapplied, map_sequences, out=out
        )

    @staticmethod
    def static_bitwise_left_shift(
        x1: Union[ivy.Array, ivy.NativeArray, ivy.Container],
        x2: Union[ivy.Array, ivy.NativeArray, ivy.Container],
        key_chains: Optional[Union[List[str], Dict[str, str]]] = None,
        to_apply: bool = True,
        prune_unapplied: bool = False,
        map_sequences: bool = False,
        *,
        out: Optional[ivy.Container] = None,
    ) -> ivy.Container:
        """
        ivy.Container static method variant of ivy.bitwise_left_shift.
        This method simply wraps the function, and so the docstring for
        ivy.bitwise_left_shift also applies to this method with minimal changes.

        Parameters
        ----------
        x1
            first input array or container. Should have an integer or boolean
            data type.
        x2
            second input array or container Must be compatible with ``x1``
            (see :ref:`broadcasting`).
            Should have an integer or boolean data type.
        key_chains
            The key-chains to apply or not apply the method to. Default is None.
        to_apply
            If True, the method will be applied to key_chains, otherwise key_chains
            will be skipped. Default is True.
        prune_unapplied
            Whether to prune key_chains for which the function was not applied.
            Default is False.
        map_sequences
            Whether to also map method to sequences (lists, tuples). Default is False.
        out
            optional output container, for writing the result to. It must have a shape
            that the inputs broadcast to.

        Returns
        -------
        ret
            a container containing the element-wise results.
            The returned container must have a data type determined by
            :ref:`type-promotion`.
        """
        return ContainerBase.multi_map_in_static_method(
            "bitwise_left_shift",
            x1,
            x2,
            key_chains=key_chains,
            to_apply=to_apply,
            prune_unapplied=prune_unapplied,
            map_sequences=map_sequences,
            out=out,
        )

    def bitwise_left_shift(
        self: ivy.Container,
        x2: Union[ivy.Container, ivy.Array, ivy.NativeArray],
        key_chains: Optional[Union[List[str], Dict[str, str]]] = None,
        to_apply: bool = True,
        prune_unapplied: bool = False,
        map_sequences: bool = False,
        *,
        out: Optional[ivy.Container] = None,
    ) -> ivy.Container:
        """
        ivy.Container instance method variant of ivy.bitwise_left_shift.
        This method simply wraps the function, and so the docstring for
        ivy.bitwise_left_shift also applies to this method with minimal changes.

        Parameters
        ----------
        self
            first input array or container. Should have an integer or boolean
            data type.
        x2
            second input array or container Must be compatible with ``self``
            (see :ref:`broadcasting`).
            Should have an integer or boolean data type.
        key_chains
            The key-chains to apply or not apply the method to. Default is None.
        to_apply
            If True, the method will be applied to key_chains, otherwise key_chains
            will be skipped. Default is True.
        prune_unapplied
            Whether to prune key_chains for which the function was not applied.
            Default is False.
        map_sequences
            Whether to also map method to sequences (lists, tuples). Default is False.
        out
            optional output container, for writing the result to. It must have a shape
            that the inputs broadcast to.

        Returns
        -------
        ret
            a container containing the element-wise results. The returned container
            must have a data type determined by :ref:`type-promotion`.
        """
        return self.static_bitwise_left_shift(
            self, x2, key_chains, to_apply, prune_unapplied, map_sequences, out=out
        )

    @staticmethod
    def static_bitwise_invert(
        x: Union[ivy.Container, ivy.Array, ivy.NativeArray],
        key_chains: Optional[Union[List[str], Dict[str, str]]] = None,
        to_apply: bool = True,
        prune_unapplied: bool = False,
        map_sequences: bool = False,
        *,
        out: Optional[ivy.Container] = None,
    ) -> ivy.Container:
        """
        ivy.Container static method variant of ivy.bitwise_invert.
        This method simply wraps the function, and so the docstring for
        ivy.bitwise_invert also applies to this method with minimal changes.

        Parameters
        ----------
        x
            input container. Should have an integer or boolean data type.
        key_chains
            The key-chains to apply or not apply the method to. Default is None.
        to_apply
            If True, the method will be applied to key_chains, otherwise key_chains
            will be skipped. Default is True.
        prune_unapplied
            Whether to prune key_chains for which the function was not applied.
            Default is False.
        map_sequences
            Whether to also map method to sequences (lists, tuples). Default is False.
        out
            optional output container, for writing the result to. It must have a shape
            that the inputs broadcast to.

        Returns
        -------
        ret
            a container containing the element-wise results.
            The returned array must have the same data type as ``x``.
        """
        return ContainerBase.multi_map_in_static_method(
            "bitwise_invert",
            x,
            key_chains=key_chains,
            to_apply=to_apply,
            prune_unapplied=prune_unapplied,
            map_sequences=map_sequences,
            out=out,
        )

    def bitwise_invert(
        self: ivy.Container,
        key_chains: Optional[Union[List[str], Dict[str, str]]] = None,
        to_apply: bool = True,
        prune_unapplied: bool = False,
        map_sequences: bool = False,
        *,
        out: Optional[ivy.Container] = None,
    ) -> ivy.Container:
        """
        ivy.Container instance method variant of ivy.bitwise_invert.
        This method simply wraps the function, and so the docstring for
        ivy.bitwise_invert also applies to this method with minimal changes.

        Parameters
        ----------
        self
            input container. Should have an integer or boolean data type.
        key_chains
            The key-chains to apply or not apply the method to. Default is None.
        to_apply
            If True, the method will be applied to key_chains, otherwise key_chains
            will be skipped. Default is True.
        prune_unapplied
            Whether to prune key_chains for which the function was not applied.
            Default is False.
        map_sequences
            Whether to also map method to sequences (lists, tuples). Default is False.
        out
            optional output container, for writing the result to. It must have a shape
            that the inputs broadcast to.

        Returns
        -------
        ret
            a container containing the element-wise results.
            The returned array must have the same data type as ``self``.
        """
        return self.static_bitwise_invert(
            self, key_chains, to_apply, prune_unapplied, map_sequences, out=out
        )

    @staticmethod
    def static_cos(
        x: ivy.Container,
        key_chains: Optional[Union[List[str], Dict[str, str]]] = None,
        to_apply: bool = True,
        prune_unapplied: bool = False,
        map_sequences: bool = False,
        *,
        out: Optional[ivy.Container] = None,
    ) -> ivy.Container:
        """
        ivy.Container static method variant of ivy.cos.
        This method simply wraps the function, and so the docstring for
        ivy.cos also applies to this method with minimal changes.

        Parameters
        ----------
        x
            input container whose elements are each expressed in radians.
            Should have a floating-point data type.
        key_chains
            The key-chains to apply or not apply the method to. Default is None.
        to_apply
            If True, the method will be applied to key_chains, otherwise key_chains
            will be skipped. Default is True.
        prune_unapplied
            Whether to prune key_chains for which the function was not applied.
            Default is False.
        map_sequences
            Whether to also map method to sequences (lists, tuples). Default is False.
        out
            optional output container, for writing the result to. It must have a shape
            that the inputs broadcast to.

        Returns
        -------
        ret
            a container containing the cosine of each element in ``x``. The returned
            container must have a floating-point data type determined by
            :ref:`type-promotion`.

        Examples
        --------
        With :code:`ivy.Container` input:

        >>> x = ivy.Container(a=ivy.array([0., -1, 1]), b=ivy.array([1., 0., -6]))
        >>> y = ivy.Container.static_cos(x)
        >>> print(y)
        {
            a: ivy.array([1., 0.54, 0.54]),
            b: ivy.array([0.54, 1., 0.96])
        }
        """
        return ivy.ContainerBase.multi_map_in_static_method(
            "cos",
            x,
            key_chains=key_chains,
            to_apply=to_apply,
            prune_unapplied=prune_unapplied,
            map_sequences=map_sequences,
            out=out,
        )

    def cos(
        self: ivy.Container,
        key_chains: Optional[Union[List[str], Dict[str, str]]] = None,
        to_apply: bool = True,
        prune_unapplied: bool = False,
        map_sequences: bool = False,
        *,
        out: Optional[ivy.Container] = None,
    ) -> ivy.Container:
        """
        ivy.Container instance method variant of ivy.cos.
        This method simply wraps the function, and so the docstring for
        ivy.cos also applies to this method with minimal changes.

        Parameters
        ----------
        self
            input container whose elements are each expressed in radians.
            Should have a floating-point data type.
        key_chains
            The key-chains to apply or not apply the method to. Default is None.
        to_apply
            If True, the method will be applied to key_chains, otherwise key_chains
            will be skipped. Default is True.
        prune_unapplied
            Whether to prune key_chains for which the function was not applied.
            Default is False.
        map_sequences
            Whether to also map method to sequences (lists, tuples). Default is False.
        out
            optional output container, for writing the result to. It must have a shape
            that the inputs broadcast to.

        Returns
        -------
        ret
            a container containing the cosine of each element in ``self``.
            The returned container must have a floating-point data type
            determined by :ref:`type-promotion`.

        Examples
        --------
        With :code:`ivy.Container` input:

        >>> x = ivy.Container(a=ivy.array([0., -1, 1]), b=ivy.array([1., 0., -6]))
        >>> y = x.cos()
        >>> print(y)
        {
            a: ivy.array([1., 0.54, 0.54]),
            b: ivy.array([0.54, 1., 0.96])
        }
        """
        return self.static_cos(
            self, key_chains, to_apply, prune_unapplied, map_sequences, out=out
        )

    @staticmethod
    def static_bitwise_or(
        x1: Union[ivy.Array, ivy.NativeArray, ivy.Container],
        x2: Union[ivy.Array, ivy.NativeArray, ivy.Container],
        key_chains: Optional[Union[List[str], Dict[str, str]]] = None,
        to_apply: bool = True,
        prune_unapplied: bool = False,
        map_sequences: bool = False,
        *,
        out: Optional[ivy.Container] = None,
    ) -> ivy.Container:
        """
        ivy.Container static method variant of ivy.bitwise_or. This method simply
        wraps the function, and so the docstring for ivy.bitwise_or also applies
        to this method with minimal changes.

        Parameters
        ----------
        x
            input container. Should have an integer or boolean data type.
        key_chains
            The key-chains to apply or not apply the method to. Default is None.
        to_apply
            If True, the method will be applied to key_chains, otherwise key_chains
            will be skipped. Default is True.
        prune_unapplied
            Whether to prune key_chains for which the function was not applied.
            Default is False.
        map_sequences
            Whether to also map method to sequences (lists, tuples). Default is False.
        out
            optional output container, for writing the result to. It must have a shape
            that the inputs broadcast to.

        Returns
        -------
        ret
            a container containing the element-wise results.
            The returned array must have the same data type as ``x``.

        Examples
        --------
        With one :code:`ivy.Container` input:

        >>> y = ivy.array([1, 2, 3])
        >>> x = ivy.Container(a=ivy.array([4, 5, 6]))
        >>> z = ivy.Container.static_bitwise_or(x, y)
        >>> print(z)
        {
            a: ivy.array([5, 7, 7]),
        }

        With multiple :code:`ivy.Container` inputs:

        >>> x = ivy.Container(a=ivy.array([1, 2, 3]), \
                            b=ivy.array([2, 3, 4]))
        >>> y = ivy.Container(a=ivy.array([4, 5, 6]),\
                            b=ivy.array([5, 6, 7]))
        >>> z = ivy.Container.static_bitwise_or(x, y)
        >>> print(z)
        {
            a: ivy.array([5, 7, 7]),
            b: ivy.array([7, 7, 7])
        }
        """
        return ContainerBase.multi_map_in_static_method(
            "bitwise_or",
            x1,
            x2,
            key_chains=key_chains,
            to_apply=to_apply,
            prune_unapplied=prune_unapplied,
            map_sequences=map_sequences,
            out=out,
        )

    def bitwise_or(
        self: ivy.Container,
        x2: Union[ivy.Container, ivy.Array, ivy.NativeArray],
        key_chains: Optional[Union[List[str], Dict[str, str]]] = None,
        to_apply: bool = True,
        prune_unapplied: bool = False,
        map_sequences: bool = False,
        *,
        out: Optional[ivy.Container] = None,
    ) -> ivy.Container:
        """
        ivy.Container instance method variant of ivy.bitwise_or. This method simply
        wraps the function, and so the docstring for ivy.bitwise_or also applies to
        this method with minimal changes.

        Parameters
        ----------
        self
            input container. Should have an integer or boolean data type.
        key_chains
            The key-chains to apply or not apply the method to. Default is None.
        to_apply
            If True, the method will be applied to key_chains, otherwise key_chains
            will be skipped. Default is True.
        prune_unapplied
            Whether to prune key_chains for which the function was not applied.
            Default is False.
        map_sequences
            Whether to also map method to sequences (lists, tuples). Default is False.
        out
            optional output container, for writing the result to. It must have a shape
            that the inputs broadcast to.

        Returns
        -------
        ret
            a container containing the element-wise results.
            The returned array must have the same data type as ``self``.

        Examples
        --------
        Using :code:`ivy.Container` instance method:

        >>> x = ivy.Container(a=ivy.array([1, 2, 3]), \
                                b=ivy.array([2, 3, 4]))
        >>> y = ivy.Container(a=ivy.array([4, 5, 6]), \
                                b=ivy.array([5, 6, 7]))
        >>> z = x.bitwise_or(y)
        >>> print(z)
        {
            a: ivy.array([5, 7, 7]),
            b: ivy.array([7, 7, 7])
        }
        """
        return self.static_bitwise_or(
            self, x2, key_chains, to_apply, prune_unapplied, map_sequences, out=out
        )

    @staticmethod
    def static_bitwise_right_shift(
        x1: Union[ivy.Array, ivy.NativeArray, ivy.Container],
        x2: Union[ivy.Array, ivy.NativeArray, ivy.Container],
        key_chains: Optional[Union[List[str], Dict[str, str]]] = None,
        to_apply: bool = True,
        prune_unapplied: bool = False,
        map_sequences: bool = False,
        *,
        out: Optional[ivy.Container] = None,
    ) -> ivy.Container:
        """
        ivy.Container static method variant of ivy.bitwise_right_shift.
        This method simply wraps the function, and so the docstring for
        ivy.bitwise_right_shift also applies to this method with minimal changes.

        Parameters
        ----------
        x1
            first input array or container. Should have an integer or boolean data type.
        x2
            second input array or container Must be compatible with ``x1``
            (see :ref:`broadcasting`).
            Should have an integer or boolean data type.
        key_chains
            The key-chains to apply or not apply the method to. Default is None.
        to_apply
            If True, the method will be applied to key_chains, otherwise key_chains
            will be skipped. Default is True.
        prune_unapplied
            Whether to prune key_chains for which the function was not applied.
            Default is False.
        map_sequences
            Whether to also map method to sequences (lists, tuples). Default is False.
        out
            optional output container, for writing the result to. It must have a shape
            that the inputs broadcast to.

        Returns
        -------
        ret
            a container containing the element-wise results.
            The returned container must have a data type determined
            by :ref:`type-promotion`.
        """
        return ContainerBase.multi_map_in_static_method(
            "bitwise_right_shift",
            x1,
            x2,
            key_chains=key_chains,
            to_apply=to_apply,
            prune_unapplied=prune_unapplied,
            map_sequences=map_sequences,
            out=out,
        )

    def bitwise_right_shift(
        self: ivy.Container,
        x2: Union[ivy.Container, ivy.Array, ivy.NativeArray],
        key_chains: Optional[Union[List[str], Dict[str, str]]] = None,
        to_apply: bool = True,
        prune_unapplied: bool = False,
        map_sequences: bool = False,
        *,
        out: Optional[ivy.Container] = None,
    ) -> ivy.Container:
        """
        ivy.Container instance method variant of ivy.bitwise_right_shift.
        This method simply wraps the function, and so the docstring for
        ivy.bitwise_right_shift also applies to this method with minimal changes.

        Parameters
        ----------
        self
            first input array or container. Should have an integer or boolean data type.
        x2
            second input array or container Must be compatible with ``self``
            (see :ref:`broadcasting`).
            Should have an integer or boolean data type.
        key_chains
            The key-chains to apply or not apply the method to. Default is None.
        to_apply
            If True, the method will be applied to key_chains, otherwise key_chains
            will be skipped. Default is True.
        prune_unapplied
            Whether to prune key_chains for which the function was not applied.
            Default is False.
        map_sequences
            Whether to also map method to sequences (lists, tuples). Default is False.
        out
            optional output container, for writing the result to. It must have a shape
            that the inputs broadcast to.

        Returns
        -------
        ret
            a container containing the element-wise results. The returned container
            must have a data type determined by :ref:`type-promotion`.
        """
        return self.static_bitwise_right_shift(
            self, x2, key_chains, to_apply, prune_unapplied, map_sequences, out=out
        )

    @staticmethod
    def static_bitwise_xor(
        x1: Union[ivy.Array, ivy.NativeArray, ivy.Container],
        x2: Union[ivy.Array, ivy.NativeArray, ivy.Container],
        key_chains: Optional[Union[List[str], Dict[str, str]]] = None,
        to_apply: bool = True,
        prune_unapplied: bool = False,
        map_sequences: bool = False,
        *,
        out: Optional[ivy.Container] = None,
    ) -> ivy.Container:
        """
        ivy.Container static method variant of ivy.bitwise_xor.
        This method simply wraps the function, and so the docstring for
        ivy.bitwise_xor also applies to this method with minimal changes.

        Parameters
        ----------
        x1
            first input array or container. Should have an integer or boolean
            data type.
        x2
            second input array or container Must be compatible with ``x1``
            (see :ref:`broadcasting`).
            Should have an integer or boolean data type.
        key_chains
            The key-chains to apply or not apply the method to. Default is None.
        to_apply
            If True, the method will be applied to key_chains, otherwise key_chains
            will be skipped. Default is True.
        prune_unapplied
            Whether to prune key_chains for which the function was not applied.
            Default is False.
        map_sequences
            Whether to also map method to sequences (lists, tuples). Default is False.
        out
            optional output container, for writing the result to. It must have a shape
            that the inputs broadcast to.

        Returns
        -------
        ret
            a container containing the element-wise results.
            The returned container must have a data type determined by
            :ref:`type-promotion`.
        """
        return ContainerBase.multi_map_in_static_method(
            "bitwise_xor",
            x1,
            x2,
            key_chains=key_chains,
            to_apply=to_apply,
            prune_unapplied=prune_unapplied,
            map_sequences=map_sequences,
            out=out,
        )

    def bitwise_xor(
        self: ivy.Container,
        x2: Union[ivy.Container, ivy.Array, ivy.NativeArray],
        key_chains: Optional[Union[List[str], Dict[str, str]]] = None,
        to_apply: bool = True,
        prune_unapplied: bool = False,
        map_sequences: bool = False,
        *,
        out: Optional[ivy.Container] = None,
    ) -> ivy.Container:
        """
        ivy.Container instance method variant of ivy.bitwise_xor.
        This method simply wraps the function, and so the docstring for ivy.bitwise_xor
        also applies to this method with minimal changes.

        Parameters
        ----------
        self
            first input array or container. Should have an integer or
            boolean data type.
        x2
            second input array or container Must be compatible with ``self``
            (see :ref:`broadcasting`).
            Should have an integer or boolean data type.
        key_chains
            The key-chains to apply or not apply the method to. Default is None.
        to_apply
            If True, the method will be applied to key_chains, otherwise key_chains
            will be skipped. Default is True.
        prune_unapplied
            Whether to prune key_chains for which the function was not applied.
            Default is False.
        map_sequences
            Whether to also map method to sequences (lists, tuples). Default is False.
        out
            optional output container, for writing the result to. It must have a shape
            that the inputs broadcast to.

        Returns
        -------
        ret
            a container containing the element-wise results.
            The returned container must have a data type determined
            by :ref:`type-promotion`.
        """
        return self.static_bitwise_xor(
            self, x2, key_chains, to_apply, prune_unapplied, map_sequences, out=out
        )

    @staticmethod
    def static_ceil(
        x: Union[ivy.Container, ivy.Array, ivy.NativeArray],
        key_chains: Optional[Union[List[str], Dict[str, str]]] = None,
        to_apply: bool = True,
        prune_unapplied: bool = False,
        map_sequences: bool = False,
        *,
        out: Optional[ivy.Container] = None,
    ) -> ivy.Container:
        """
        ivy.Container static method variant of ivy.ceil.
        This method simply wraps the function, and so the docstring for ivy.ceil
        also applies to this method with minimal changes.

        Parameters
        ----------
        x
            input container. Should have a numeric data type.
        key_chains
            The key-chains to apply or not apply the method to. Default is None.
        to_apply
            If True, the method will be applied to key_chains, otherwise key_chains
            will be skipped. Default is True.
        prune_unapplied
            Whether to prune key_chains for which the function was not applied.
            Default is False.
        map_sequences
            Whether to also map method to sequences (lists, tuples). Default is False.
        out
            optional output container, for writing the result to. It must have a shape
            that the inputs broadcast to.

        Returns
        -------
        ret
            an container containing the rounded result for each element in ``x``.
            The returned array must have the same data type as ``x``.
        """
        return ContainerBase.multi_map_in_static_method(
            "ceil",
            x,
            key_chains=key_chains,
            to_apply=to_apply,
            prune_unapplied=prune_unapplied,
            map_sequences=map_sequences,
            out=out,
        )

    def ceil(
        self: ivy.Container,
        key_chains: Optional[Union[List[str], Dict[str, str]]] = None,
        to_apply: bool = True,
        prune_unapplied: bool = False,
        map_sequences: bool = False,
        *,
        out: Optional[ivy.Container] = None,
    ) -> ivy.Container:
        """
        ivy.Container instance method variant of ivy.ceil.
        This method simply wraps the function, and so the docstring for
        ivy.ceil also applies to this method with minimal changes.

        Parameters
        ----------
        self
            input container. Should have a numeric data type.
        key_chains
            The key-chains to apply or not apply the method to. Default is None.
        to_apply
            If True, the method will be applied to key_chains, otherwise key_chains
            will be skipped. Default is True.
        prune_unapplied
            Whether to prune key_chains for which the function was not applied.
            Default is False.
        map_sequences
            Whether to also map method to sequences (lists, tuples). Default is False.
        out
            optional output container, for writing the result to. It must have a shape
            that the inputs broadcast to.

        Returns
        -------
        ret
            an container containing the rounded result for each element in ``self``.
            The returned container must have the same data type as ``self``.

        Examples
        --------
        >>> x = ivy.Container(a=ivy.array([2.5, 0.5, -1.4]),\
                              b=ivy.array([5.4, -3.2, 5.2]))
        >>> y = x.ceil()
        >>> print(y)
        {
            a: ivy.array([3., 1., -1.]),
            b: ivy.array([6., -3., 6.])
        }
        """
        return self.static_ceil(
            self, key_chains, to_apply, prune_unapplied, map_sequences, out=out
        )

    @staticmethod
    def static_cosh(
        x: ivy.Container,
        key_chains: Optional[Union[List[str], Dict[str, str]]] = None,
        to_apply: bool = True,
        prune_unapplied: bool = False,
        map_sequences: bool = False,
        *,
        out: Optional[ivy.Container] = None,
    ) -> ivy.Container:
        """
        ivy.Container static method variant of ivy.cosh. This method simply wraps the
        function, and so the docstring for ivy.cosh also applies to this method
        with minimal changes.

        Parameters
        ----------
        x
            input container whose elements each represent a hyperbolic angle. Should
            have a floating-point data type.
        key_chains
            The key-chains to apply or not apply the method to. Default is None.
        to_apply
            If True, the method will be applied to key_chains, otherwise key_chains
            will be skipped. Default is True.
        prune_unapplied
            Whether to prune key_chains for which the function was not applied.
            Default is False.
        map_sequences
            Whether to also map method to sequences (lists, tuples). Default is False.
        out
            optional output container, for writing the result to. It must have a shape
            that the inputs broadcast to.

        Returns
        -------
        ret
            an container containing the hyperbolic cosine of each element in ``x``. The
            returned container must have a floating-point data type determined by
            :ref:`type-promotion`.

        Examples
        --------
        With :code:`ivy.Container` input:

        >>> x = ivy.Container(a=ivy.array([-1, 0.23, 1.12]), b=ivy.array([1, -2, 0.76]))
        >>> y = ivy.Container.static_cosh(x)
        >>> print(y)
        {
            a: ivy.array([1.54, 1.03, 1.7]),
            b: ivy.array([1.54, 3.76, 1.3])
        }

        >>> x = ivy.Container(a=ivy.array([-3, 0.34, 2.]),\
                    b=ivy.array([0.67, -0.98, -3]))
        >>> y = ivy.Container(a=ivy.zeros(1), b=ivy.zeros(1))
        >>> ivy.Container.static_cosh(x, out=y)
        >>> print(y)
        {
            a: ivy.array([10.1, 1.06, 3.76]),
            b: ivy.array([1.23, 1.52, 10.1])
        }
        """
        return ContainerBase.multi_map_in_static_method(
            "cosh",
            x,
            key_chains=key_chains,
            to_apply=to_apply,
            prune_unapplied=prune_unapplied,
            map_sequences=map_sequences,
            out=out,
        )

    def cosh(
        self: ivy.Container,
        key_chains: Optional[Union[List[str], Dict[str, str]]] = None,
        to_apply: bool = True,
        prune_unapplied: bool = False,
        map_sequences: bool = False,
        *,
        out: Optional[ivy.Container] = None,
    ) -> ivy.Container:
        """
        ivy.Container instance method variant of ivy.cosh. This method simply wraps the
        function, and so the docstring for ivy.cosh also applies to this method
        with minimal changes.

        Parameters
        ----------
        self
            input container whose elements each represent a hyperbolic angle. Should
            have a floating-point data type.
        key_chains
            The key-chains to apply or not apply the method to. Default is None.
        to_apply
            If True, the method will be applied to key_chains, otherwise key_chains
            will be skipped. Default is True.
        prune_unapplied
            Whether to prune key_chains for which the function was not applied.
            Default is False.
        map_sequences
            Whether to also map method to sequences (lists, tuples). Default is False.
        out
            optional output container, for writing the result to. It must have a shape
            that the inputs broadcast to.

        Returns
        -------
        ret
            an container containing the hyperbolic cosine of each element in ``self``.
            The returned container must have a floating-point data type determined by
            :ref:`type-promotion`.

        Examples
        --------
        With :code:`ivy.Container` input:

        >>> x = ivy.Container(a=ivy.array([-1, 0.23, 1.12]), b=ivy.array([1, -2, 0.76]))
        >>> y = x.cosh()
        >>> print(y)
        {
            a: ivy.array([1.54, 1.03, 1.7]),
            b: ivy.array([1.54, 3.76, 1.3])
        }

        >>> x = ivy.Container(a=ivy.array([-3, 0.34, 2.]),\
                    b=ivy.array([0.67, -0.98, -3]))
        >>> y = ivy.Container(a=ivy.zeros(1), b=ivy.zeros(1))
        >>> ivy.Container.cosh(x, out=y)
        >>> print(y)
        {
            a: ivy.array([10.1, 1.06, 3.76]),
            b: ivy.array([1.23, 1.52, 10.1])
        }
        """
        return self.static_cosh(
            self, key_chains, to_apply, prune_unapplied, map_sequences, out=out
        )

    @staticmethod
    def static_divide(
        x1: Union[ivy.Array, ivy.NativeArray, ivy.Container],
        x2: Union[ivy.Array, ivy.NativeArray, ivy.Container],
        key_chains: Optional[Union[List[str], Dict[str, str]]] = None,
        to_apply: bool = True,
        prune_unapplied: bool = False,
        map_sequences: bool = False,
        *,
        out: Optional[ivy.Container] = None,
    ) -> ivy.Container:
        """
        ivy.Container static method variant of ivy.divide. This method simply wraps
        the function, and so the docstring for ivy.divide also applies to this method
        with minimal changes.

        Parameters
        ----------
        x1
            dividend input array or container. Should have a real-valued data type.
        x2
            divisor input array or container. Must be compatible with ``x1``
            (see :ref:`broadcasting`).
            Should have a real-valued data type.
        key_chains
            The key-chains to apply or not apply the method to. Default is None.
        to_apply
            If True, the method will be applied to key_chains, otherwise key_chains
            will be skipped. Default is True.
        prune_unapplied
            Whether to prune key_chains for which the function was not applied.
            Default is False.
        map_sequences
            Whether to also map method to sequences (lists, tuples). Default is False.
        out
            optional output container, for writing the result to. It must have a shape
            that the inputs broadcast to.

        Returns
        -------
        ret
            a container containing the element-wise results.
            The returned container must have a data type determined
            by :ref:`type-promotion`.

        Examples
        --------
        With :code:`ivy.Container` inputs:

        >>> x1 = ivy.Container(a=ivy.array([12., 3.5, 6.3]), b=ivy.array([3., 1., 0.9]))
        >>> x2 = ivy.Container(a=ivy.array([1., 2.3, 3]), b=ivy.array([2.4, 3., 2.]))
        >>> y = ivy.Container.static_divide(x1, x2)
        >>> print(y)
        {
            a: ivy.array([12., 1.52, 2.1]),
            b: ivy.array([1.25, 0.333, 0.45])
        }
        """
        return ContainerBase.multi_map_in_static_method(
            "divide",
            x1,
            x2,
            key_chains=key_chains,
            to_apply=to_apply,
            prune_unapplied=prune_unapplied,
            map_sequences=map_sequences,
            out=out,
        )

    def divide(
        self: ivy.Container,
        x2: Union[ivy.Container, ivy.Array, ivy.NativeArray],
        key_chains: Optional[Union[List[str], Dict[str, str]]] = None,
        to_apply: bool = True,
        prune_unapplied: bool = False,
        map_sequences: bool = False,
        *,
        out: Optional[ivy.Container] = None,
    ) -> ivy.Container:
        """
        ivy.Container instance method variant of ivy.divide.
        This method simply wraps the function, and so the docstring for
        ivy.divide also applies to this method with minimal changes.

        Parameters
        ----------
        self
            dividend input array or container. Should have a real-valued
            data type.
        x2
            divisor input array or container. Must be compatible with ``self``
            (see :ref:`broadcasting`).
            Should have a real-valued data type.
        key_chains
            The key-chains to apply or not apply the method to. Default is None.
        to_apply
            If True, the method will be applied to key_chains, otherwise key_chains
            will be skipped. Default is True.
        prune_unapplied
            Whether to prune key_chains for which the function was not applied.
            Default is False.
        map_sequences
            Whether to also map method to sequences (lists, tuples). Default is False.
        out
            optional output container, for writing the result to. It must have a shape
            that the inputs broadcast to.

        Returns
        -------
        ret
            a container containing the element-wise results.
            The returned container must have a data type determined
            by :ref:`type-promotion`.

        Examples
        --------
        With :code:`ivy.Container` inputs:

        >>> x1 = ivy.Container(a=ivy.array([12., 3.5, 6.3]), b=ivy.array([3., 1., 0.9]))
        >>> x2 = ivy.Container(a=ivy.array([1., 2.3, 3]), b=ivy.array([2.4, 3., 2.]))
        >>> y = x1.divide(x2)
        >>> print(y)
        {
            a: ivy.array([12., 1.52, 2.1]),
            b: ivy.array([1.25, 0.333, 0.45])
        }
        """
        return self.static_divide(
            self, x2, key_chains, to_apply, prune_unapplied, map_sequences, out=out
        )

    @staticmethod
    def static_equal(
        x1: Union[ivy.Array, ivy.NativeArray, ivy.Container],
        x2: Union[ivy.Array, ivy.NativeArray, ivy.Container],
        key_chains: Optional[Union[List[str], Dict[str, str]]] = None,
        to_apply: bool = True,
        prune_unapplied: bool = False,
        map_sequences: bool = False,
        *,
        out: Optional[ivy.Container] = None,
    ) -> ivy.Container:
        """
        ivy.Container static method variant of ivy.equal.
        This method simply wraps the function, and so the docstring for
        ivy.equal also applies to this method with minimal changes.

        Parameters
        ----------
        x1
            input array or container. May have any data type.
        x2
            input array or container. Must be compatible with ``x1``
            (see :ref:`broadcasting`).
            May have any data type.
        key_chains
            The key-chains to apply or not apply the method to. Default is None.
        to_apply
            If True, the method will be applied to key_chains, otherwise key_chains
            will be skipped. Default is True.
        prune_unapplied
            Whether to prune key_chains for which the function was not applied.
            Default is False.
        map_sequences
            Whether to also map method to sequences (lists, tuples). Default is False.
        out
            optional output container, for writing the result to. It must have a shape
            that the inputs broadcast to.

        Returns
        -------
        ret
            a container containing the element-wise results. The returned container
            must have a data type of ``bool``.
        """
        return ContainerBase.multi_map_in_static_method(
            "equal",
            x1,
            x2,
            key_chains=key_chains,
            to_apply=to_apply,
            prune_unapplied=prune_unapplied,
            map_sequences=map_sequences,
            out=out,
        )

    def equal(
        self: ivy.Container,
        x2: Union[ivy.Container, ivy.Array, ivy.NativeArray],
        key_chains: Optional[Union[List[str], Dict[str, str]]] = None,
        to_apply: bool = True,
        prune_unapplied: bool = False,
        map_sequences: bool = False,
        *,
        out: Optional[ivy.Container] = None,
    ) -> ivy.Container:
        """
        ivy.Container instance method variant of ivy.equal.
        This method simply wraps the function, and so the docstring for
        ivy.equal also applies to this method with minimal changes.

        Parameters
        ----------
        x1
            input array or container. May have any data type.
        x2
            input array or container. Must be compatible with ``x1``
            (see :ref:`broadcasting`).
            May have any data type.
        key_chains
            The key-chains to apply or not apply the method to. Default is None.
        to_apply
            If True, the method will be applied to key_chains, otherwise key_chains
            will be skipped. Default is True.
        prune_unapplied
            Whether to prune key_chains for which the function was not applied.
            Default is False.
        map_sequences
            Whether to also map method to sequences (lists, tuples). Default is False.
        out
            optional output container, for writing the result to. It must have a shape
            that the inputs broadcast to.

        Returns
        -------
        ret
            a container containing the element-wise results. The returned container
            must have a data type of ``bool``.

        With :code:`ivy.Container` inputs:

        >>> x1 = ivy.Container(a=ivy.array([12, 3.5, 6.3]), b=ivy.array([3., 1., 0.9]))
        >>> x2 = ivy.Container(a=ivy.array([12, 2.3, 3]), b=ivy.array([2.4, 3., 2.]))
        >>> y = x1.equal(x2)
        >>> print(y)
        {
            a: ivy.array([True, False, False]),
            b: ivy.array([False, False, False])
        }

        With mixed :code:`ivy.Container` and :code:`ivy.Array` inputs:

        >>> x1 = ivy.Container(a=ivy.array([12., 3.5, 6.3]), b=ivy.array([3., 1., 0.9]))
        >>> x2 = ivy.array([3., 1., 0.9])
        >>> y = x1.equal(x2)
        >>> print(y)
        {
            a: ivy.array([False, False, False]),
            b: ivy.array([True, True, True])
        }
        """
        return self.static_equal(
            self, x2, key_chains, to_apply, prune_unapplied, map_sequences, out=out
        )

    @staticmethod
    def static_exp(
        x: Union[ivy.Container, ivy.Array, ivy.NativeArray],
        key_chains: Optional[Union[List[str], Dict[str, str]]] = None,
        to_apply: bool = True,
        prune_unapplied: bool = False,
        map_sequences: bool = False,
        *,
        out: Optional[ivy.Container] = None,
    ) -> ivy.Container:
        """
        ivy.Container static method variant of ivy.exp. This method simply
        wraps the function, and so the docstring for ivy.exp also applies to
        this method with minimal changes.

        Parameters
        ----------
        x
            input container. Should have a floating-point data type.
        key_chains
            The key-chains to apply or not apply the method to. Default is None.
        to_apply
            If True, the method will be applied to key_chains, otherwise key_chains
            will be skipped. Default is True.
        prune_unapplied
            Whether to prune key_chains for which the function was not applied.
            Default is False.
        map_sequences
            Whether to also map method to sequences (lists, tuples). Default is False.
        out
            optional output container, for writing the result to. It must have a shape
            that the inputs broadcast to.

        Returns
        -------
        ret
            a container containing the evaluated result for each element in ``x``.
            The returned array must have a real-valued floating-point data type
            determined by :ref:`type-promotion`.

        """
        return ContainerBase.multi_map_in_static_method(
            "exp",
            x,
            key_chains=key_chains,
            to_apply=to_apply,
            prune_unapplied=prune_unapplied,
            map_sequences=map_sequences,
            out=out,
        )

    def exp(
        self: ivy.Container,
        key_chains: Optional[Union[List[str], Dict[str, str]]] = None,
        to_apply: bool = True,
        prune_unapplied: bool = False,
        map_sequences: bool = False,
        *,
        out: Optional[ivy.Container] = None,
    ) -> ivy.Container:
        """
        ivy.Container instance method variant of ivy.exp.
        This method simply wraps the function, and so the docstring
        for ivy.exp also applies to this method with minimal changes.

        Parameters
        ----------
        self
            input container. Should have a floating-point data type.
        key_chains
            The key-chains to apply or not apply the method to. Default is None.
        to_apply
            If True, the method will be applied to key_chains, otherwise key_chains
            will be skipped. Default is True.
        prune_unapplied
            Whether to prune key_chains for which the function was not applied.
            Default is False.
        map_sequences
            Whether to also map method to sequences (lists, tuples). Default is False.
        out
            optional output container, for writing the result to. It must have a shape
            that the inputs broadcast to.

        Returns
        -------
        ret
            a container containing the evaluated result for each element in ``self``.
            The returned array must have a real-valued floating-point data type
            determined by :ref:`type-promotion`.

        """
        return self.static_exp(
            self, key_chains, to_apply, prune_unapplied, map_sequences, out=out
        )

    @staticmethod
    def static_expm1(
        x: Union[ivy.Container, ivy.Array, ivy.NativeArray],
        key_chains: Optional[Union[List[str], Dict[str, str]]] = None,
        to_apply: bool = True,
        prune_unapplied: bool = False,
        map_sequences: bool = False,
        *,
        out: Optional[ivy.Container] = None,
    ) -> ivy.Container:
        """
        ivy.Container static method variant of ivy.expm1.
        This method simply wraps thefunction, and so the docstring
        for ivy.expm1 also applies to this method with minimal changes.

        Parameters
        ----------
        x
            input container. Should have a floating-point data type.
        key_chains
            The key-chains to apply or not apply the method to. Default is None.
        to_apply
            If True, the method will be applied to key_chains, otherwise key_chains
            will be skipped. Default is True.
        prune_unapplied
            Whether to prune key_chains for which the function was not applied.
            Default is False.
        map_sequences
            Whether to also map method to sequences (lists, tuples). Default is False.
        out
            optional output container, for writing the result to. It must have a shape
            that the inputs broadcast to.

        Returns
        -------
        ret
            a container containing the evaluated result for each element in ``x``.
            The returned array must have areal-valued floating-point data type
            determined by :ref:`type-promotion`.

        """
        return ContainerBase.multi_map_in_static_method(
            "expm1",
            x,
            key_chains=key_chains,
            to_apply=to_apply,
            prune_unapplied=prune_unapplied,
            map_sequences=map_sequences,
            out=out,
        )

    def expm1(
        self: ivy.Container,
        key_chains: Optional[Union[List[str], Dict[str, str]]] = None,
        to_apply: bool = True,
        prune_unapplied: bool = False,
        map_sequences: bool = False,
        *,
        out: Optional[ivy.Container] = None,
    ) -> ivy.Container:
        """
        ivy.Container instance method variant of ivy.expm1.
        This method simply wraps the function, and so the docstring
        for ivy.expm1 also applies to this method with minimal changes.

        Parameters
        ----------
        self
            input container. Should have a floating-point data type.
        key_chains
            The key-chains to apply or not apply the method to. Default is None.
        to_apply
            If True, the method will be applied to key_chains, otherwise key_chains
            will be skipped. Default is True.
        prune_unapplied
            Whether to prune key_chains for which the function was not applied.
            Default is False.
        map_sequences
            Whether to also map method to sequences (lists, tuples). Default is False.
        out
            optional output container, for writing the result to. It must have a shape
            that the inputs broadcast to.

        Returns
        -------
        ret
            a container containing the evaluated result for each element in ``self``.
            The returned array must have a real-valued floating-point data type
            determined by :ref:`type-promotion`.

        Examples
        --------
        >>> x = ivy.Container(a=ivy.array([2.5, 0.5]),\
                              b=ivy.array([5.4, -3.2]))
        >>> y = x.expm1()
        >>> print(y)
        {
            a: ivy.array([11.2, 0.649]),
            b: ivy.array([220., -0.959])
        }

        >>> y = ivy.Container(a=ivy.array([0., 0.]))
        >>> x = ivy.Container(a=ivy.array([4., -2.]))
        >>> _ = x.expm1(out=y)
        >>> print(y)
        {
            a: ivy.array([53.6, -0.865])
        }

        """
        return self.static_expm1(
            self, key_chains, to_apply, prune_unapplied, map_sequences, out=out
        )

    @staticmethod
    def static_floor(
        x: Union[ivy.Container, ivy.Array, ivy.NativeArray],
        key_chains: Optional[Union[List[str], Dict[str, str]]] = None,
        to_apply: bool = True,
        prune_unapplied: bool = False,
        map_sequences: bool = False,
        *,
        out: Optional[ivy.Container] = None,
    ) -> ivy.Container:
        """
        ivy.Container static method variant of ivy.floor.
        This method simply wraps thefunction, and so the docstring for
        ivy.floor also applies to this method with minimal changes.

        Parameters
        ----------
        x
            input container. Should have a numeric data type.
        key_chains
            The key-chains to apply or not apply the method to. Default is None.
        to_apply
            If True, the method will be applied to key_chains, otherwise key_chains
            will be skipped. Default is True.
        prune_unapplied
            Whether to prune key_chains for which the function was not applied.
            Default is False.
        map_sequences
            Whether to also map method to sequences (lists, tuples). Default is False.
        out
            optional output container, for writing the result to. It must have a shape
            that the inputs broadcast to.

        Returns
        -------
        ret
            a container containing the rounded result for each element in ``x``. The
            returned array must have the same data type as ``x``.

        """
        return ContainerBase.multi_map_in_static_method(
            "floor",
            x,
            key_chains=key_chains,
            to_apply=to_apply,
            prune_unapplied=prune_unapplied,
            map_sequences=map_sequences,
            out=out,
        )

    def floor(
        self: ivy.Container,
        key_chains: Optional[Union[List[str], Dict[str, str]]] = None,
        to_apply: bool = True,
        prune_unapplied: bool = False,
        map_sequences: bool = False,
        *,
        out: Optional[ivy.Container] = None,
    ) -> ivy.Container:
        """
        ivy.Container instance method variant of ivy.floor.
        This method simply wraps the function, and so the docstring for
        ivy.floor also applies to this method with minimal changes.

        Parameters
        ----------
        x
            input container. Should have a numeric data type.
        key_chains
            The key-chains to apply or not apply the method to. Default is None.
        to_apply
            If True, the method will be applied to key_chains, otherwise key_chains
            will be skipped. Default is True.
        prune_unapplied
            Whether to prune key_chains for which the function was not applied.
            Default is False.
        map_sequences
            Whether to also map method to sequences (lists, tuples). Default is False.
        out
            optional output container, for writing the result to. It must have a shape
            that the inputs broadcast to.

        Returns
        -------
        ret
            a container containing the rounded result for each element in ``self``.
            The returned array must have the same data type as ``self``.

        Examples
        --------
        >>> x = ivy.Container(a=ivy.array([2.5, 0.5, -1.4]),\
                              b=ivy.array([5.4, -3.2, 5.2]))
        >>> y = x.floor()
        >>> print(y)
        {
            a: ivy.array([2., 0., -2.]),
            b: ivy.array([5., -4., 5.])
        }
        """
        return self.static_floor(
            self, key_chains, to_apply, prune_unapplied, map_sequences, out=out
        )

    @staticmethod
    def static_floor_divide(
        x1: Union[ivy.Array, ivy.NativeArray, ivy.Container],
        x2: Union[ivy.Array, ivy.NativeArray, ivy.Container],
        key_chains: Optional[Union[List[str], Dict[str, str]]] = None,
        to_apply: bool = True,
        prune_unapplied: bool = False,
        map_sequences: bool = False,
        *,
        out: Optional[ivy.Container] = None,
    ) -> ivy.Container:
        """
        ivy.Container static method variant of ivy.floor_divide.
        This method simply wraps the function, and so the docstring for
        ivy.floor_divide also applies to this method with minimal changes.

        Parameters
        ----------
        x1
            dividend input array or container. Should have a real-valued data type.
        x2
            divisor input array or container. Must be compatible with ``x1``
            (see :ref:`broadcasting`).
            Should have a real-valued data type.
        key_chains
            The key-chains to apply or not apply the method to. Default is None.
        to_apply
            If True, the method will be applied to key_chains, otherwise key_chains
            will be skipped. Default is True.
        prune_unapplied
            Whether to prune key_chains for which the function was not applied.
            Default is False.
        map_sequences
            Whether to also map method to sequences (lists, tuples). Default is False.
        out
            optional output container, for writing the result to. It must have a shape
            that the inputs broadcast to.

        Returns
        -------
        ret
            a container containing the element-wise results.
            The returned container must have a data type determined
            by :ref:`type-promotion`.

        Examples
        --------
        With :code:`ivy.Container` inputs:

        >>> x1 = ivy.Container(a=ivy.array([4., 5., 6.]), b=ivy.array([7., 8., 9.]))
        >>> x2 = ivy.Container(a=ivy.array([5., 4., 2.5]), b=ivy.array([2.3, 3.7, 5]))
        >>> y = ivy.Container.static_floor_divide(x1, x2)
        >>> print(y)
        {
            a: ivy.array([0., 1., 2.]),
            b: ivy.array([3., 2., 1.])
        }

        With mixed :code:`ivy.Container` and :code:`ivy.Array` inputs:

        >>> x1 = ivy.Container(a=ivy.array([4., 5., 6.]), b=ivy.array([7., 8., 9.]))
        >>> x2 = ivy.array([2, 3, 4])
        >>> y = ivy.Container.static_floor_divide(x1, x2)
        >>> print(y)
        {
            a: ivy.array([2., 1., 1.]),
            b: ivy.array([3., 2., 2.])
        }
        """
        return ContainerBase.multi_map_in_static_method(
            "floor_divide",
            x1,
            x2,
            key_chains=key_chains,
            to_apply=to_apply,
            prune_unapplied=prune_unapplied,
            map_sequences=map_sequences,
            out=out,
        )

    def floor_divide(
        self: ivy.Container,
        x2: Union[ivy.Container, ivy.Array, ivy.NativeArray],
        key_chains: Optional[Union[List[str], Dict[str, str]]] = None,
        to_apply: bool = True,
        prune_unapplied: bool = False,
        map_sequences: bool = False,
        *,
        out: Optional[ivy.Container] = None,
    ) -> ivy.Container:
        """
        ivy.Container instance method variant of ivy.floor_divide.
        This method simply wraps the function, and so the docstring for
        ivy.floor_divide also applies to this method with minimal changes.

        Parameters
        ----------
        self
            dividend input array or container. Should have a real-valued
            data type.
        x2
            divisor input array or container. Must be compatible with ``x1``
            (see :ref:`broadcasting`).
            Should have a real-valued data type.
        key_chains
            The key-chains to apply or not apply the method to. Default is None.
        to_apply
            If True, the method will be applied to key_chains, otherwise key_chains
            will be skipped. Default is True.
        prune_unapplied
            Whether to prune key_chains for which the function was not applied.
            Default is False.
        map_sequences
            Whether to also map method to sequences (lists, tuples). Default is False.
        out
            optional output container, for writing the result to. It must have a shape
            that the inputs broadcast to.

        Returns
        -------
        ret
            a container containing the element-wise results.
            The returned container must have a data type determined
            by :ref:`type-promotion`.

        Examples
        --------
        With :code:`ivy.Container` inputs:

        >>> x1 = ivy.Container(a=ivy.array([4., 5., 6.]), b=ivy.array([7., 8., 9.]))
        >>> x2 = ivy.Container(a=ivy.array([5., 4., 2.5]), b=ivy.array([2.3, 3.7, 5]))
        >>> y = x1.floor_divide(x2)
        >>> print(y)
        {
            a: ivy.array([0., 1., 2.]),
            b: ivy.array([3., 2., 1.])
        }

        With mixed :code:`ivy.Container` and :code:`ivy.Array` inputs:

        >>> x1 = ivy.Container(a=ivy.array([4., 5., 6.]), b=ivy.array([7., 8., 9.]))
        >>> x2 = ivy.array([2, 3, 4])
        >>> y = x1.floor_divide(x2)
        >>> print(y)
        {
            a: ivy.array([2., 1., 1.]),
            b: ivy.array([3., 2., 2.])
        }
        """
        return self.static_floor_divide(
            self, x2, key_chains, to_apply, prune_unapplied, map_sequences, out=out
        )

    @staticmethod
    def static_greater(
        x1: Union[ivy.Array, ivy.NativeArray, ivy.Container],
        x2: Union[ivy.Array, ivy.NativeArray, ivy.Container],
        key_chains: Optional[Union[List[str], Dict[str, str]]] = None,
        to_apply: bool = True,
        prune_unapplied: bool = False,
        map_sequences: bool = False,
        *,
        out: Optional[ivy.Container] = None,
    ) -> ivy.Container:
        """
        ivy.Container static method variant of ivy.greater.
        This method simply wraps the function, and so the docstring
        for ivy.greater also applies to this method with minimal changes.

        Parameters
        ----------
        x1
            input array or container. Should have a real-valued data type.
        x2
            divisor input array or container. Must be compatible with ``x1``
            (see :ref:`broadcasting`).
            Should have a real-valued data type.
        key_chains
            The key-chains to apply or not apply the method to. Default is None.
        to_apply
            If True, the method will be applied to key_chains, otherwise key_chains
            will be skipped. Default is True.
        prune_unapplied
            Whether to prune key_chains for which the function was not applied.
            Default is False.
        map_sequences
            Whether to also map method to sequences (lists, tuples). Default is False.
        out
            optional output container, for writing the result to. It must have a shape
            that the inputs broadcast to.

        Returns
        -------
        ret
            a container containing the element-wise results. The returned array must
            have a data type of ``bool``.

        Examples
        --------
        >>> x = ivy.Container(a=ivy.array([4, 5, 6]),\
                          b=ivy.array([2, 3, 4]))
        >>> y = ivy.Container(a=ivy.array([1, 2, 3]),\
                          b=ivy.array([5, 6, 7]))
        >>> z = ivy.Container.static_greater(y,x)
        >>> print(z)
        {
            a: ivy.array([False, False, False]),
            b: ivy.array([True, True, True])
        }

        """
        return ContainerBase.multi_map_in_static_method(
            "greater",
            x1,
            x2,
            key_chains=key_chains,
            to_apply=to_apply,
            prune_unapplied=prune_unapplied,
            map_sequences=map_sequences,
            out=out,
        )

    def greater(
        self: ivy.Container,
        x2: Union[ivy.Container, ivy.Array, ivy.NativeArray],
        key_chains: Optional[Union[List[str], Dict[str, str]]] = None,
        to_apply: bool = True,
        prune_unapplied: bool = False,
        map_sequences: bool = False,
        *,
        out: Optional[ivy.Container] = None,
    ) -> ivy.Container:
        """
        ivy.Container instance method variant of ivy.greater.
        This method simply wraps the function, and so the docstring for
        ivy.greater also applies to this method with minimal changes.

        Parameters
        ----------
        self
            input array or container. Should have a real-valued data type.
        x2
            divisor input array or container. Must be compatible with ``self``
            (see :ref:`broadcasting`).
            Should have a real-valued data type.
        key_chains
            The key-chains to apply or not apply the method to. Default is None.
        to_apply
            If True, the method will be applied to key_chains, otherwise key_chains
            will be skipped. Default is True.
        prune_unapplied
            Whether to prune key_chains for which the function was not applied.
            Default is False.
        map_sequences
            Whether to also map method to sequences (lists, tuples). Default is False.
        out
            optional output container, for writing the result to. It must have a shape
            that the inputs broadcast to.

        Returns
        -------
        ret
            a container containing the element-wise results. The returned array must
            have a data type of ``bool``.

        Examples
        --------
        >>> x = ivy.Container(a=ivy.array([4, 5, 6]),\
                          b=ivy.array([2, 3, 4]))
        >>> y = ivy.Container(a=ivy.array([1, 2, 3]),\
                          b=ivy.array([5, 6, 7]))
        >>> z = x.greater(y)
        >>> print(z)
        {
            a: ivy.array([True, True, True]),
            b: ivy.array([False, False, False])
        }

        """
        return self.static_greater(
            self, x2, key_chains, to_apply, prune_unapplied, map_sequences, out=out
        )

    @staticmethod
    def static_greater_equal(
        x1: Union[ivy.Array, ivy.NativeArray, ivy.Container],
        x2: Union[ivy.Array, ivy.NativeArray, ivy.Container],
        key_chains: Optional[Union[List[str], Dict[str, str]]] = None,
        to_apply: bool = True,
        prune_unapplied: bool = False,
        map_sequences: bool = False,
        *,
        out: Optional[ivy.Container] = None,
    ) -> ivy.Container:
        """
        ivy.Container static method variant of ivy.greater_equal.
        This method simply wraps the function, and so the docstring for
        ivy.greater_equal also applies to this method with minimal changes.

        Parameters
        ----------
        x1
            input array or container. Should have a real-valued data type.
        x2
            input array or container. Must be compatible with ``x1``
            (see :ref:`broadcasting`).
            Should have a real-valued data type.
        key_chains
            The key-chains to apply or not apply the method to. Default is None.
        to_apply
            If True, the method will be applied to key_chains, otherwise key_chains
            will be skipped. Default is True.
        prune_unapplied
            Whether to prune key_chains for which the function was not applied.
            Default is False.
        map_sequences
            Whether to also map method to sequences (lists, tuples). Default is False.
        out
            optional output container, for writing the result to. It must have a shape
            that the inputs broadcast to.

        Returns
        -------
        ret
            a container containing the element-wise results. The returned container
            must have a data type of ``bool``.
        """
        return ContainerBase.multi_map_in_static_method(
            "greater_equal",
            x1,
            x2,
            key_chains=key_chains,
            to_apply=to_apply,
            prune_unapplied=prune_unapplied,
            map_sequences=map_sequences,
            out=out,
        )

    def greater_equal(
        self: ivy.Container,
        x2: Union[ivy.Container, ivy.Array, ivy.NativeArray],
        key_chains: Optional[Union[List[str], Dict[str, str]]] = None,
        to_apply: bool = True,
        prune_unapplied: bool = False,
        map_sequences: bool = False,
        *,
        out: Optional[ivy.Container] = None,
    ) -> ivy.Container:
        """
        ivy.Container instance method variant of ivy.greater_equal.
        This method simply wraps the function, and so the docstring for
        ivy.greater_equal also applies to this metho with minimal changes.

        Parameters
        ----------
        self
            input array or container. Should have a real-valued data type.
        x2
            input array or container. Must be compatible with ``self``
            (see :ref:`broadcasting`).
            Should have a real-valued data type.
        key_chains
            The key-chains to apply or not apply the method to. Default is None.
        to_apply
            If True, the method will be applied to key_chains, otherwise key_chains
            will be skipped. Default is True.
        prune_unapplied
            Whether to prune key_chains for which the function was not applied.
            Default is False.
        map_sequences
            Whether to also map method to sequences (lists, tuples). Default is False.
        out
            optional output container, for writing the result to. It must have a shape
            that the inputs broadcast to.

        Returns
        -------
        ret
            a container containing the element-wise results. The returned container
            must have a data type of ``bool``.
        """
        return self.static_greater_equal(
            self, x2, key_chains, to_apply, prune_unapplied, map_sequences, out=out
        )

    @staticmethod
    def static_isfinite(
        x: Union[ivy.Container, ivy.Array, ivy.NativeArray],
        key_chains: Optional[Union[List[str], Dict[str, str]]] = None,
        to_apply: bool = True,
        prune_unapplied: bool = False,
        map_sequences: bool = False,
        *,
        out: Optional[ivy.Container] = None,
    ) -> ivy.Container:
        """
        ivy.Container static method variant of ivy.isfinite.
        This method simply wraps the function, and so the docstring for
        ivy.isfinite also applies to this method with minimal changes.

        Parameters
        ----------
        x
            input container. Should have a real-valued data type.
        key_chains
            The key-chains to apply or not apply the method to. Default is None.
        to_apply
            If True, the method will be applied to key_chains, otherwise key_chains
            will be skipped. Default is True.
        prune_unapplied
            Whether to prune key_chains for which the function was not applied.
            Default is False.
        map_sequences
            Whether to also map method to sequences (lists, tuples). Default is False.
        out
            optional output container, for writing the result to. It must have a shape
            that the inputs broadcast to.

        Returns
        -------
        ret
            a container containing the test result. An element ``out_i`` is ``True``
            if ``x_i`` is finite and ``False`` otherwise.
            The returned array must have a data type of ``bool``.

        Examples
        --------
        >>> x = ivy.Container(a=ivy.array([0., 999999999999]),\
                          b=ivy.array([float('-0'), ivy.nan]))
        >>> y = ivy.Container.static_isfinite(x)
        >>> print(y)
        {
            a: ivy.array([True, True]),
            b: ivy.array([True, False])
        }
        """
        return ContainerBase.multi_map_in_static_method(
            "isfinite",
            x,
            key_chains=key_chains,
            to_apply=to_apply,
            prune_unapplied=prune_unapplied,
            map_sequences=map_sequences,
            out=out,
        )

    def isfinite(
        self: ivy.Container,
        key_chains: Optional[Union[List[str], Dict[str, str]]] = None,
        to_apply: bool = True,
        prune_unapplied: bool = False,
        map_sequences: bool = False,
        *,
        out: Optional[ivy.Container] = None,
    ) -> ivy.Container:
        """
        ivy.Container instance method variant of ivy.isfinite.
        This method simply wraps the function, and so the docstring for
        ivy.isfinite also applies to this method with minimal changes.

        Parameters
        ----------
        self
            input container. Should have a real-valued data type.
        key_chains
            The key-chains to apply or not apply the method to. Default is None.
        to_apply
            If True, the method will be applied to key_chains, otherwise key_chains
            will be skipped. Default is True.
        prune_unapplied
            Whether to prune key_chains for which the function was not applied.
            Default is False.
        map_sequences
            Whether to also map method to sequences (lists, tuples). Default is False.
        out
            optional output container, for writing the result to. It must have a shape
            that the inputs broadcast to.

        Returns
        -------
        ret
            a container containing the test result. An element ``out_i`` is ``True``
            if ``self_i`` is finite and ``False`` otherwise.
            The returned array must have a data type of ``bool``.

        Examples
        --------
        >>> x = ivy.Container(a=ivy.array([0., 999999999999]),\
                          b=ivy.array([float('-0'), ivy.nan]))
        >>> y = x.isfinite()
        >>> print(y)
        {
            a: ivy.array([True, True]),
            b: ivy.array([True, False])
        }
        """
        return self.static_isfinite(
            self, key_chains, to_apply, prune_unapplied, map_sequences, out=out
        )

    @staticmethod
    def static_isinf(
        x: Union[ivy.Container, ivy.Array, ivy.NativeArray],
        key_chains: Optional[Union[List[str], Dict[str, str]]] = None,
        to_apply: bool = True,
        prune_unapplied: bool = False,
        map_sequences: bool = False,
        *,
        out: Optional[ivy.Container] = None,
    ) -> ivy.Container:
        """
        ivy.Container static method variant of ivy.isinf.
        This method simply wraps the function, and so the docstring for
        ivy.isinf also applies to this method with minimal changes.

        Parameters
        ----------
        x
            input container. Should have a real-valued data type.
        key_chains
            The key-chains to apply or not apply the method to. Default is None.
        to_apply
            If True, the method will be applied to key_chains, otherwise key_chains
            will be skipped. Default is True.
        prune_unapplied
            Whether to prune key_chains for which the function was not applied.
            Default is False.
        map_sequences
            Whether to also map method to sequences (lists, tuples). Default is False.
        out
            optional output container, for writing the result to. It must have a shape
            that the inputs broadcast to.

        Returns
        -------
        ret
            a container containing the test result. An element ``out_i`` is ``True``
            if ``x_i`` is either positive or negative infinity and ``False``
            otherwise. The returned array must have a data type of ``bool``.

        """
        return ContainerBase.multi_map_in_static_method(
            "isinf",
            x,
            key_chains=key_chains,
            to_apply=to_apply,
            prune_unapplied=prune_unapplied,
            map_sequences=map_sequences,
            out=out,
        )

    def isinf(
        self: ivy.Container,
        key_chains: Optional[Union[List[str], Dict[str, str]]] = None,
        to_apply: bool = True,
        prune_unapplied: bool = False,
        map_sequences: bool = False,
        *,
        out: Optional[ivy.Container] = None,
    ) -> ivy.Container:
        """
        ivy.Container instance method variant of ivy.isinf.
        This method simply wraps the function, and so the docstring for
        ivy.isinf also applies to this method with minimal changes.

        Parameters
        ----------
        self
            input container. Should have a real-valued data type.
        key_chains
            The key-chains to apply or not apply the method to. Default is None.
        to_apply
            If True, the method will be applied to key_chains, otherwise key_chains
            will be skipped. Default is True.
        prune_unapplied
            Whether to prune key_chains for which the function was not applied.
            Default is False.
        map_sequences
            Whether to also map method to sequences (lists, tuples). Default is False.
        out
            optional output container, for writing the result to. It must have a shape
            that the inputs broadcast to.

        Returns
        -------
        ret
            a container containing the test result. An element ``out_i`` is ``True``
            if ``self_i`` is either positive or negative infinity and ``False``
            otherwise. The returned array must have a data type of ``bool``.

        """
        return self.static_isinf(
            self, key_chains, to_apply, prune_unapplied, map_sequences, out=out
        )

    @staticmethod
    def static_isnan(
        x: Union[ivy.Container, ivy.Array, ivy.NativeArray],
        key_chains: Optional[Union[List[str], Dict[str, str]]] = None,
        to_apply: bool = True,
        prune_unapplied: bool = False,
        map_sequences: bool = False,
        *,
        out: Optional[ivy.Container] = None,
    ) -> ivy.Container:
        """
        ivy.Container static method variant of ivy.isnan.
        This method simply wraps the function, and so the docstring for
        ivy.isnan also applies to this method with minimal changes.

        Parameters
        ----------
        x
            input container. Should have a real-valued data type.
        key_chains
            The key-chains to apply or not apply the method to. Default is None.
        to_apply
            If True, the method will be applied to key_chains, otherwise key_chains
            will be skipped. Default is True.
        prune_unapplied
            Whether to prune key_chains for which the function was not applied.
            Default is False.
        map_sequences
            Whether to also map method to sequences (lists, tuples). Default is False.
        out
            optional output container, for writing the result to. It must have a shape
            that the inputs broadcast to.

        Returns
        -------
        ret
            a container containing the test result. An element ``out_i`` is ``True``
            if ``x_i`` is ``NaN`` and ``False`` otherwise.
            The returned array should have a data type of ``bool``.

        """
        return ContainerBase.multi_map_in_static_method(
            "isnan",
            x,
            key_chains=key_chains,
            to_apply=to_apply,
            prune_unapplied=prune_unapplied,
            map_sequences=map_sequences,
            out=out,
        )

    def isnan(
        self: ivy.Container,
        key_chains: Optional[Union[List[str], Dict[str, str]]] = None,
        to_apply: bool = True,
        prune_unapplied: bool = False,
        map_sequences: bool = False,
        *,
        out: Optional[ivy.Container] = None,
    ) -> ivy.Container:
        """
        ivy.Container instance method variant of ivy.isnan.
        This method simply wraps the function, and so the docstring
        for ivy.isnan also applies to this method with minimal changes.

        Parameters
        ----------
        self
            input container. Should have a real-valued data type.
        key_chains
            The key-chains to apply or not apply the method to. Default is None.
        to_apply
            If True, the method will be applied to key_chains, otherwise key_chains
            will be skipped. Default is True.
        prune_unapplied
            Whether to prune key_chains for which the function was not applied.
            Default is False.
        map_sequences
            Whether to also map method to sequences (lists, tuples). Default is False.
        out
            optional output container, for writing the result to. It must have a shape
            that the inputs broadcast to.

        Returns
        -------
        ret
            a container containing the test result. An element ``out_i`` is ``True``
            if ``self_i`` is ``NaN`` and ``False`` otherwise.
            The returned array should have a data type of ``bool``.

        """
        return self.static_isnan(
            self, key_chains, to_apply, prune_unapplied, map_sequences, out=out
        )

    @staticmethod
    def static_less(
        x1: Union[ivy.Array, ivy.NativeArray, ivy.Container],
        x2: Union[ivy.Array, ivy.NativeArray, ivy.Container],
        key_chains: Optional[Union[List[str], Dict[str, str]]] = None,
        to_apply: bool = True,
        prune_unapplied: bool = False,
        map_sequences: bool = False,
        *,
        out: Optional[ivy.Container] = None,
    ) -> ivy.Container:
        """
        ivy.Container static method variant of ivy.less.
        This method simply wraps the function, and so the docstring for
         ivy.less also applies to this method with minimal changes.

        Parameters
        ----------
        x1
            input array or container. Should have a real-valued data type.
        x2
            input array or container. Must be compatible with ``x1``
            (see :ref:`broadcasting`).
            Should have a real-valued data type.
        key_chains
            The key-chains to apply or not apply the method to. Default is None.
        to_apply
            If True, the method will be applied to key_chains, otherwise key_chains
            will be skipped. Default is True.
        prune_unapplied
            Whether to prune key_chains for which the function was not applied.
            Default is False.
        map_sequences
            Whether to also map method to sequences (lists, tuples). Default is False.
        out
            optional output container, for writing the result to. It must have a shape
            that the inputs broadcast to.

        Returns
        -------
        ret
            a container containing the element-wise results. The returned container
            must have a data type of ``bool``.

        Examples
        --------
        >>> x = ivy.Container(a=ivy.array([4, 5, 6]),\
                              b=ivy.array([2, 3, 4]))
        >>> y = ivy.Container(a=ivy.array([1, 2, 3]),\
                              b=ivy.array([5, 6, 7]))
        >>> z = ivy.Container.static_less(y,x)
        >>> print(z)
        {
            a: ivy.array([True, True, True]),
            b: ivy.array([False, False, False])
        }
        """
        return ContainerBase.multi_map_in_static_method(
            "less",
            x1,
            x2,
            key_chains=key_chains,
            to_apply=to_apply,
            prune_unapplied=prune_unapplied,
            map_sequences=map_sequences,
            out=out,
        )

    def less(
        self: ivy.Container,
        x2: Union[ivy.Container, ivy.Array, ivy.NativeArray],
        key_chains: Optional[Union[List[str], Dict[str, str]]] = None,
        to_apply: bool = True,
        prune_unapplied: bool = False,
        map_sequences: bool = False,
        *,
        out: Optional[ivy.Container] = None,
    ) -> ivy.Container:
        """
        ivy.Container instance method variant of ivy.less.
        This method simply wraps the function, and so the docstring for
        ivy.less also applies to this method with minimal changes.

        Parameters
        ----------
        self
            input array or container. Should have a real-valued data type.
        x2
            input array or container. Must be compatible with ``self``
            (see :ref:`broadcasting`).
            Should have a real-valued data type.
        key_chains
            The key-chains to apply or not apply the method to. Default is None.
        to_apply
            If True, the method will be applied to key_chains, otherwise key_chains
            will be skipped. Default is True.
        prune_unapplied
            Whether to prune key_chains for which the function was not applied.
            Default is False.
        map_sequences
            Whether to also map method to sequences (lists, tuples). Default is False.
        out
            optional output container, for writing the result to. It must have a shape
            that the inputs broadcast to.

        Returns
        -------
        ret
            a container containing the element-wise results. The returned container
            must have a data type of ``bool``.

        Examples
        --------
        >>> x = ivy.Container(a=ivy.array([4, 5, 6]),\
                              b=ivy.array([2, 3, 4]))
        >>> y = ivy.Container(a=ivy.array([1, 2, 3]),\
                              b=ivy.array([5, 6, 7]))
        >>> z = x.less(y)
        >>> print(z)
        {
            a: ivy.array([False, False, False]),
            b: ivy.array([True, True, True])
        }

        """
        return self.static_less(
            self, x2, key_chains, to_apply, prune_unapplied, map_sequences, out=out
        )

    @staticmethod
    def static_less_equal(
        x1: Union[ivy.Array, ivy.NativeArray, ivy.Container],
        x2: Union[ivy.Array, ivy.NativeArray, ivy.Container],
        key_chains: Optional[Union[List[str], Dict[str, str]]] = None,
        to_apply: bool = True,
        prune_unapplied: bool = False,
        map_sequences: bool = False,
        *,
        out: Optional[ivy.Container] = None,
    ) -> ivy.Container:
        """
        ivy.Container static method variant of ivy.less_equal.
        This method simply wraps the function, and so the docstring for
        ivy.less_equal also applies to this method with minimal changes.

        Parameters
        ----------
        x1
            input array or container. Should have a real-valued data type.
        x2
            input array or container. Must be compatible with ``x1``
            (see :ref:`broadcasting`).
            Should have a real-valued data type.
        key_chains
            The key-chains to apply or not apply the method to. Default is None.
        to_apply
            If True, the method will be applied to key_chains, otherwise key_chains
            will be skipped. Default is True.
        prune_unapplied
            Whether to prune key_chains for which the function was not applied.
            Default is False.
        map_sequences
            Whether to also map method to sequences (lists, tuples). Default is False.
        out
            optional output container, for writing the result to. It must have a shape
            that the inputs broadcast to.

        Returns
        -------
        ret
            a container containing the element-wise results. The returned container
            must have a data type of ``bool``.
        """
        return ContainerBase.multi_map_in_static_method(
            "less_equal",
            x1,
            x2,
            key_chains=key_chains,
            to_apply=to_apply,
            prune_unapplied=prune_unapplied,
            map_sequences=map_sequences,
            out=out,
        )

    def less_equal(
        self: ivy.Container,
        x2: Union[ivy.Container, ivy.Array, ivy.NativeArray],
        key_chains: Optional[Union[List[str], Dict[str, str]]] = None,
        to_apply: bool = True,
        prune_unapplied: bool = False,
        map_sequences: bool = False,
        *,
        out: Optional[ivy.Container] = None,
    ) -> ivy.Container:
        """
        ivy.Container instance method variant of ivy.less_equal.
        This method simply wraps the function, and so the docstring for
        ivy.less_equal also applies to this method with minimal changes.

        Parameters
        ----------
        self
            input array or container. Should have a real-valued data type.
        x2
            input array or container. Must be compatible with ``self``
            (see :ref:`broadcasting`).
            Should have a real-valued data type.
        key_chains
            The key-chains to apply or not apply the method to. Default is None.
        to_apply
            If True, the method will be applied to key_chains, otherwise key_chains
            will be skipped. Default is True.
        prune_unapplied
            Whether to prune key_chains for which the function was not applied.
            Default is False.
        map_sequences
            Whether to also map method to sequences (lists, tuples). Default is False.
        out
            optional output container, for writing the result to. It must have a shape
            that the inputs broadcast to.

        Returns
        -------
        ret
            a container containing the element-wise results. The returned container
            must have a data type of ``bool``.

        With :code:'ivy.Container' inputs:

        >>> x1 = ivy.Container(a=ivy.array([12, 3.5, 9.2]), b=ivy.array([2., 1.1, 5.5]))
        >>> x2 = ivy.Container(a=ivy.array([12, 2.2, 4.1]), b=ivy.array([1, 0.7, 3.8]))
        >>> y = x1.less_equal(x2)
        >>> print(y)
        {
            a: ivy.array([True, False, False]),
            b: ivy.array([False, False, False])
        }

        With mixed :code:'ivy.Container' and :code:'ivy.Array' inputs:

        >>> x1 = ivy.Container(a=ivy.array([12., 3.5, 9.2]), b=ivy.array([2., 1., 5.5]))
        >>> x2 = ivy.array([2., 1.1, 5.5])
        >>> y = x1.less_equal(x2)
        >>> print(y)
        {
            a: ivy.array([False, False, False]),
            b: ivy.array([True, True, True])
        }


        """
        return self.static_less_equal(
            self, x2, key_chains, to_apply, prune_unapplied, map_sequences, out=out
        )

    @staticmethod
    def static_log(
        x: Union[ivy.Container, ivy.Array, ivy.NativeArray],
        key_chains: Optional[Union[List[str], Dict[str, str]]] = None,
        to_apply: bool = True,
        prune_unapplied: bool = False,
        map_sequences: bool = False,
        *,
        out: Optional[ivy.Container] = None,
    ) -> ivy.Container:
        """
        ivy.Container static method variant of ivy.log.
        This method simply wraps the function, and so the docstring for
        ivy.log also applies to this method with minimal changes.

        Parameters
        ----------
        x
            input container. Should have a real-valued floating-point data type.
        key_chains
            The key-chains to apply or not apply the method to. Default is None.
        to_apply
            If True, the method will be applied to key_chains, otherwise key_chains
            will be skipped. Default is True.
        prune_unapplied
            Whether to prune key_chains for which the function was not applied.
            Default is False.
        map_sequences
            Whether to also map method to sequences (lists, tuples). Default is False.
        out
            optional output container, for writing the result to. It must have a shape
            that the inputs broadcast to.

        Returns
        -------
        ret
            a container containing the log for each element in ``x``.
            The returned array must have a real-valued floating-point data type
            determined by :ref:`type-promotion`.

        """
        return ContainerBase.multi_map_in_static_method(
            "log",
            x,
            key_chains=key_chains,
            to_apply=to_apply,
            prune_unapplied=prune_unapplied,
            map_sequences=map_sequences,
            out=out,
        )

    def log(
        self: ivy.Container,
        key_chains: Optional[Union[List[str], Dict[str, str]]] = None,
        to_apply: bool = True,
        prune_unapplied: bool = False,
        map_sequences: bool = False,
        *,
        out: Optional[ivy.Container] = None,
    ) -> ivy.Container:
        """
        ivy.Container instance method variant of ivy.log.
        This method simply wraps the function, and so the docstring for
        ivy.log also applies to this method with minimal changes.

        Parameters
        ----------
        self
            input container. Should have a real-valued floating-point data type.
        key_chains
            The key-chains to apply or not apply the method to. Default is None.
        to_apply
            If True, the method will be applied to key_chains, otherwise key_chains
            will be skipped. Default is True.
        prune_unapplied
            Whether to prune key_chains for which the function was not applied.
            Default is False.
        map_sequences
            Whether to also map method to sequences (lists, tuples). Default is False.
        out
            optional output container, for writing the result to. It must have a shape
            that the inputs broadcast to.

        Returns
        -------
        ret
            a container containing the log for each element in ``self``.
            The returned array must have a real-valued floating-point data type
            determined by :ref:`type-promotion`.

        """
        return self.static_log(
            self, key_chains, to_apply, prune_unapplied, map_sequences, out=out
        )

    @staticmethod
    def static_log1p(
        x: Union[ivy.Container, ivy.Array, ivy.NativeArray],
        key_chains: Optional[Union[List[str], Dict[str, str]]] = None,
        to_apply: bool = True,
        prune_unapplied: bool = False,
        map_sequences: bool = False,
        *,
        out: Optional[ivy.Container] = None,
    ) -> ivy.Container:
        """
        ivy.Container static method variant of ivy.log1p.
        This method simply wraps the function, and so the docstring for
        ivy.log1p also applies to this method with minimal changes.

        Parameters
        ----------
        x
            input container. Should have a real-valued floating-point data type.
        key_chains
            The key-chains to apply or not apply the method to. Default is None.
        to_apply
            If True, the method will be applied to key_chains, otherwise key_chains
            will be skipped. Default is True.
        prune_unapplied
            Whether to prune key_chains for which the function was not applied.
            Default is False.
        map_sequences
            Whether to also map method to sequences (lists, tuples). Default is False.
        out
            optional output container, for writing the result to. It must have a shape
            that the inputs broadcast to.

        Returns
        -------
        ret
            a container containing the evaluated result for each element in ``x``.
            The returned array must have a real-valued floating-point data type
            determined by :ref:`type-promotion`.

        Examples
        --------
        >>> x = ivy.Container(a=ivy.array([0., 1., 2.]), b=ivy.array([3., 4., 5.1]))
        >>> y = ivy.Container.static_log1p(x)
        >>> print(y)
        {
            a: ivy.array([0., 0.693, 1.1]),
            b: ivy.array([1.39, 1.61, 1.81])
        }

        >>> x = ivy.Container(a=ivy.array([0., 2.]), b=ivy.array([ 4., 5.1]))
        >>> ivy.Container.static_log1p(x , out = x)
        >>> print(y)
        {
            a: ivy.array([0., 0.693, 1.1]),
            b: ivy.array([1.39, 1.61, 1.81])
        }

        """
        return ContainerBase.multi_map_in_static_method(
            "log1p",
            x,
            key_chains=key_chains,
            to_apply=to_apply,
            prune_unapplied=prune_unapplied,
            map_sequences=map_sequences,
            out=out,
        )

    def log1p(
        self: ivy.Container,
        key_chains: Optional[Union[List[str], Dict[str, str]]] = None,
        to_apply: bool = True,
        prune_unapplied: bool = False,
        map_sequences: bool = False,
        *,
        out: Optional[ivy.Container] = None,
    ) -> ivy.Container:
        """
        ivy.Container instance method variant of ivy.log1p.
        This method simply wraps the function, and so the docstring for
        ivy.log1p also applies to this method with minimal changes.

        Parameters
        ----------
        self
            input container. Should have a real-valued floating-point data type.
        key_chains
            The key-chains to apply or not apply the method to. Default is None.
        to_apply
            If True, the method will be applied to key_chains, otherwise key_chains
            will be skipped. Default is True.
        prune_unapplied
            Whether to prune key_chains for which the function was not applied.
            Default is False.
        map_sequences
            Whether to also map method to sequences (lists, tuples). Default is False.
        out
            optional output container, for writing the result to. It must have a shape
            that the inputs broadcast to.

        Returns
        -------
        ret
            a container containing the evaluated result for each element in ``self``.
            The returned array must have a real-valued floating-point data type
            determined by :ref:`type-promotion`.

        Examples
        --------
        >>> x = ivy.Container(a=ivy.array([1.6, 2.6, 3.5]),\
                            b=ivy.array([4.5, 5.3, 2.3]))
        >>> y = x.log1p()
        >>> print(y)
        {
            a: ivy.array([0.956, 1.28, 1.5]),
            b: ivy.array([1.7, 1.84, 1.19])
        }

        """
        return self.static_log1p(
            self, key_chains, to_apply, prune_unapplied, map_sequences, out=out
        )

    @staticmethod
    def static_log2(
        x: Union[ivy.Container, ivy.Array, ivy.NativeArray],
        key_chains: Optional[Union[List[str], Dict[str, str]]] = None,
        to_apply: bool = True,
        prune_unapplied: bool = False,
        map_sequences: bool = False,
        *,
        out: Optional[ivy.Container] = None,
    ) -> ivy.Container:
        """
        ivy.Container static method variant of ivy.log2.
        This method simply wraps the function, and so the docstring for
        ivy.log2 also applies to this method with minimal changes.

        Parameters
        ----------
        x
            input container. Should have a real-valued floating-point data type.
        key_chains
            The key-chains to apply or not apply the method to. Default is None.
        to_apply
            If True, the method will be applied to key_chains, otherwise key_chains
            will be skipped. Default is True.
        prune_unapplied
            Whether to prune key_chains for which the function was not applied.
            Default is False.
        map_sequences
            Whether to also map method to sequences (lists, tuples). Default is False.
        out
            optional output container, for writing the result to. It must have a shape
            that the inputs broadcast to.

        Returns
        -------
        ret
            a container containing the evaluated base ``2`` logarithm for
            each element in ``x``. The returned array must have a real-valued
            floating-point data type determined by :ref:`type-promotion`.

        """
        return ContainerBase.multi_map_in_static_method(
            "log2",
            x,
            key_chains=key_chains,
            to_apply=to_apply,
            prune_unapplied=prune_unapplied,
            map_sequences=map_sequences,
            out=out,
        )

    def log2(
        self: ivy.Container,
        key_chains: Optional[Union[List[str], Dict[str, str]]] = None,
        to_apply: bool = True,
        prune_unapplied: bool = False,
        map_sequences: bool = False,
        *,
        out: Optional[ivy.Container] = None,
    ) -> ivy.Container:
        """
        ivy.Container instance method variant of ivy.log2.
        This method simply wraps the function, and so the docstring for
        ivy.log2 also applies to this metho with minimal changes.

        Parameters
        ----------
        self
            input container. Should have a real-valued floating-point data type.
        key_chains
            The key-chains to apply or not apply the method to. Default is None.
        to_apply
            If True, the method will be applied to key_chains, otherwise key_chains
            will be skipped. Default is True.
        prune_unapplied
            Whether to prune key_chains for which the function was not applied.
            Default is False.
        map_sequences
            Whether to also map method to sequences (lists, tuples). Default is False.
        out
            optional output container, for writing the result to. It must have a shape
            that the inputs broadcast to.

        Returns
        -------
        ret
            a container containing the evaluated base ``2`` logarithm for each
            element in ``self``. The returned array must have a real-valued
            floating-point data type determined by :ref:`type-promotion`.

        """
        return self.static_log2(
            self, key_chains, to_apply, prune_unapplied, map_sequences, out=out
        )

    @staticmethod
    def static_log10(
        x: Union[ivy.Container, ivy.Array, ivy.NativeArray],
        key_chains: Optional[Union[List[str], Dict[str, str]]] = None,
        to_apply: bool = True,
        prune_unapplied: bool = False,
        map_sequences: bool = False,
        *,
        out: Optional[ivy.Container] = None,
    ) -> ivy.Container:
        """
        ivy.Container static method variant of ivy.log10.
        This method simply wraps the function, and so the docstring for
        ivy.log10 also applies to this method with minimal changes.

        Parameters
        ----------
        x
            input container. Should have a real-valued floating-point data type.
        key_chains
            The key-chains to apply or not apply the method to. Default is None.
        to_apply
            If True, the method will be applied to key_chains, otherwise key_chains
            will be skipped. Default is True.
        prune_unapplied
            Whether to prune key_chains for which the function was not applied.
            Default is False.
        map_sequences
            Whether to also map method to sequences (lists, tuples). Default is False.
        out
            optional output container, for writing the result to. It must have a shape
            that the inputs broadcast to.

        Returns
        -------
        ret
            a container containing the evaluated base ``10`` logarithm for each
            element in ``x``. The returned array must have a real-valued
            floating-point data type determined by :ref:`type-promotion`.

        Examples
        --------
        Using :code:`ivy.Container` input:

        >>> x = ivy.Container(a=ivy.array([0.0, float('nan')]),\
                              b=ivy.array([-0., -3.9, float('+inf')]),\
                              c=ivy.array([7.9, 1.1, 1.]))
        >>> y = ivy.Container.static_log10(x)
        >>> print(y)
        {
            a: ivy.array([-inf, nan]),
            b: ivy.array([-inf, nan, inf]),
            c: ivy.array([0.898, 0.0414, 0.])
        }

        """
        return ContainerBase.multi_map_in_static_method(
            "log10",
            x,
            key_chains=key_chains,
            to_apply=to_apply,
            prune_unapplied=prune_unapplied,
            map_sequences=map_sequences,
            out=out,
        )

    def log10(
        self: ivy.Container,
        key_chains: Optional[Union[List[str], Dict[str, str]]] = None,
        to_apply: bool = True,
        prune_unapplied: bool = False,
        map_sequences: bool = False,
        *,
        out: Optional[ivy.Container] = None,
    ) -> ivy.Container:
        """
        ivy.Container instance method variant of ivy.log10.
        This method simply wraps the function, and so the docstring for
        ivy.log10 also applies to this method with minimal changes.

        Parameters
        ----------
        self
            input container. Should have a real-valued floating-point data type.
        key_chains
            The key-chains to apply or not apply the method to. Default is None.
        to_apply
            If True, the method will be applied to key_chains, otherwise key_chains
            will be skipped. Default is True.
        prune_unapplied
            Whether to prune key_chains for which the function was not applied.
            Default is False.
        map_sequences
            Whether to also map method to sequences (lists, tuples). Default is False.
        out
            optional output container, for writing the result to. It must have a shape
            that the inputs broadcast to.

        Returns
        -------
        ret
            a container containing the evaluated base ``10`` logarithm for
            each element in ``self``. The returned array must have a real-valued
            floating-point data type determined by :ref:`type-promotion`.

        Examples
        --------
        Using :code:`ivy.Container` instance method:

        >>> x = ivy.Container(a=ivy.array([0.0, float('nan')]), \
                              b=ivy.array([-0., -3.9, float('+inf')]), \
                              c=ivy.array([7.9, 1.1, 1.]))
        >>> y = x.log10(x)
        >>> print(y)
        {
            a: ivy.array([-inf, nan]),
            b: ivy.array([-inf, nan, inf]),
            c: ivy.array([0.898, 0.0414, 0.])
        }
        """
        return self.static_log10(
            self, key_chains, to_apply, prune_unapplied, map_sequences, out=out
        )

    @staticmethod
    def static_logaddexp(
        x1: Union[ivy.Array, ivy.NativeArray, ivy.Container],
        x2: Union[ivy.Array, ivy.NativeArray, ivy.Container],
        key_chains: Optional[Union[List[str], Dict[str, str]]] = None,
        to_apply: bool = True,
        prune_unapplied: bool = False,
        map_sequences: bool = False,
        *,
        out: Optional[ivy.Container] = None,
    ) -> ivy.Container:
        """
        ivy.Container static method variant of ivy.greater_equal.
        This method simply wraps the function, and so the docstring for
        ivy.greater_equal also applies to this method with minimal changes.

        Parameters
        ----------
        x1
            input array or container. Should have a real-valued data type.
        x2
            input array or container. Must be compatible with ``x1``
            (see :ref:`broadcasting`).
            Should have a real-valued data type.
        key_chains
            The key-chains to apply or not apply the method to. Default is None.
        to_apply
            If True, the method will be applied to key_chains, otherwise key_chains
            will be skipped. Default is True.
        prune_unapplied
            Whether to prune key_chains for which the function was not applied.
            Default is False.
        map_sequences
            Whether to also map method to sequences (lists, tuples). Default is False.
        out
            optional output container, for writing the result to. It must have a shape
            that the inputs broadcast to.

        Returns
        -------
        ret
            a container containing the element-wise results. The returned container
            must have a real-valued floating-point data type determined
            by :ref:`type-promotion`.
        """
        return ContainerBase.multi_map_in_static_method(
            "logaddexp",
            x1,
            x2,
            key_chains=key_chains,
            to_apply=to_apply,
            prune_unapplied=prune_unapplied,
            map_sequences=map_sequences,
            out=out,
        )

    def logaddexp(
        self: ivy.Container,
        x2: Union[ivy.Container, ivy.Array, ivy.NativeArray],
        key_chains: Optional[Union[List[str], Dict[str, str]]] = None,
        to_apply: bool = True,
        prune_unapplied: bool = False,
        map_sequences: bool = False,
        *,
        out: Optional[ivy.Container] = None,
    ) -> ivy.Container:
        """
        ivy.Container instance method variant of ivy.greater_equal.
        This method simply wraps the function, and so the docstring for
        ivy.greater_equal also applies to this method with minimal changes.

        Parameters
        ----------
        self
            input array or container. Should have a real-valued data type.
        x2
            input array or container. Must be compatible with ``self``
            (see :ref:`broadcasting`).
            Should have a real-valued data type.
        key_chains
            The key-chains to apply or not apply the method to. Default is None.
        to_apply
            If True, the method will be applied to key_chains, otherwise key_chains
            will be skipped. Default is True.
        prune_unapplied
            Whether to prune key_chains for which the function was not applied.
            Default is False.
        map_sequences
            Whether to also map method to sequences (lists, tuples). Default is False.
        out
            optional output container, for writing the result to. It must have a shape
            that the inputs broadcast to.

        Returns
        -------
        ret
            a container containing the element-wise results. The returned container
            must have a real-valued floating-point data type determined
            by :ref:`type-promotion`.
        """
        return self.static_logaddexp(
            self, x2, key_chains, to_apply, prune_unapplied, map_sequences, out=out
        )

    @staticmethod
    def static_logical_and(
        x1: Union[ivy.Array, ivy.NativeArray, ivy.Container],
        x2: Union[ivy.Array, ivy.NativeArray, ivy.Container],
        key_chains: Optional[Union[List[str], Dict[str, str]]] = None,
        to_apply: bool = True,
        prune_unapplied: bool = False,
        map_sequences: bool = False,
        *,
        out: Optional[ivy.Container] = None,
    ) -> ivy.Container:
        """
        ivy.Container static method variant of ivy.logical_and.
        This method simply wraps the function, and so the docstring for
        ivy.logical_and also applies to this method with minimal changes.

        Parameters
        ----------
        x1
            input array or container. Should have a boolean data type.
        x2
            input array or container. Must be compatible with ``x1``
            (see :ref:`broadcasting`).
            Should have a boolean data type.
        key_chains
            The key-chains to apply or not apply the method to. Default is None.
        to_apply
            If True, the method will be applied to key_chains, otherwise key_chains
            will be skipped. Default is True.
        prune_unapplied
            Whether to prune key_chains for which the function was not applied.
            Default is False.
        map_sequences
            Whether to also map method to sequences (lists, tuples). Default is False.
        out
            optional output container, for writing the result to. It must have a shape
            that the inputs broadcast to.

        Returns
        -------
        ret
            a container containing the element-wise results. The returned container
            must have a data type of ``bool``.

        Examples
        --------
        Using 'ivy.Container' instance

        >>> i = ivy.Container(a=ivy.array([True, False, True, False]))
        >>> j = ivy.Container(a=ivy.array([True, True, False, False]))
        >>> k = ivy.Container(a=ivy.array([True, False, True]), \
            b=ivy.array([True, False, False]))
        >>> l = ivy.Container(a=ivy.array([True, True, True]), \
            b=ivy.array([False, False, False]))
        >>> m = ivy.array([False, True, False, True])
        >>> n = ivy.array([True, False, True, False])

        >>> w = ivy.Container.static_logical_and(i, j)
        >>> x = ivy.Container.static_logical_and(j, m)
        >>> y = ivy.Container.static_logical_and(m, n)
        >>> z = ivy.Container.static_logical_and(k, l)

        {
            a: ivy.array([True, False, False, False])
        }

        >>> print(x)
        {
            a: ivy.array([False, True, False, False])
        }

        >>> print(y)
            ivy.array([False, False, False, False])

        >>> print(z)
        {
            a: ivy.array([True, False, True]),
            b: ivy.array([False, False, False])
        }
        """
        return ContainerBase.multi_map_in_static_method(
            "logical_and",
            x1,
            x2,
            key_chains=key_chains,
            to_apply=to_apply,
            prune_unapplied=prune_unapplied,
            map_sequences=map_sequences,
            out=out,
        )

    def logical_and(
        self: ivy.Container,
        x2: Union[ivy.Container, ivy.Array, ivy.NativeArray],
        key_chains: Optional[Union[List[str], Dict[str, str]]] = None,
        to_apply: bool = True,
        prune_unapplied: bool = False,
        map_sequences: bool = False,
        *,
        out: Optional[ivy.Container] = None,
    ) -> ivy.Container:
        """
        ivy.Container instance method variant of ivy.logical_and.
        This method simply wraps the function, and so the docstring for
        ivy.logical_and also applies to this method with minimal changes.

        Parameters
        ----------
        self
            input array or container. Should have a boolean data type.
        x2
            input array or container. Must be compatible with ``self``
            (see :ref:`broadcasting`).
            Should have a boolean data type.
        key_chains
            The key-chains to apply or not apply the method to. Default is None.
        to_apply
            If True, the method will be applied to key_chains, otherwise key_chains
            will be skipped. Default is True.
        prune_unapplied
            Whether to prune key_chains for which the function was not applied.
            Default is False.
        map_sequences
            Whether to also map method to sequences (lists, tuples). Default is False.
        out
            optional output container, for writing the result to. It must have a shape
            that the inputs broadcast to.

        Returns
        -------
        ret
            a container containing the element-wise results. The returned container
            must have a data type of ``bool``.

        Examples
        --------
        Using 'ivy.Container' instance

        Using 'ivy.Container' instance

        >>> i = ivy.Container(a=ivy.array([True, False, True, False]))
        >>> j = ivy.Container(a=ivy.array([True, True, False, False]))
        >>> k = ivy.Container(a=ivy.array([True, False, True]), \
            b=ivy.array([True, False, False]))
        >>> l = ivy.Container(a=ivy.array([True, True, True]), \
            b=ivy.array([False, False, False]))
        >>> m = ivy.array([False, True, False, True])
        >>> n = ivy.array([True, False, True, False])

        >>> w = i.logical_and(j)
        >>> x = j.logical_and(m)
        >>> y = m.logical_and(n)
        >>> z = k.logical_and(l)
        >>> print(w)
        {a:ivy.array([True,False,False,False])}

        >>> print(x)
        {a:ivy.array([False,True,False,False])}

        >>> print(y)
<<<<<<< HEAD
            ivy.array([False, False, False, False])
        >>> print(z)
        {
            a:ivy.array([True,False,True]),
            b:ivy.array([False,False,False])
        }
=======
        ivy.array([False,False,False,False])

        >>> print(z)
        {a:ivy.array([True,False,True]),b:ivy.array([False,False,False])}
>>>>>>> 7ce491b8
        """
        return self.static_logical_and(
            self, x2, key_chains, to_apply, prune_unapplied, map_sequences, out=out
        )


    @staticmethod
    def static_logical_not(
        x: Union[ivy.Container, ivy.Array, ivy.NativeArray],
        key_chains: Optional[Union[List[str], Dict[str, str]]] = None,
        to_apply: bool = True,
        prune_unapplied: bool = False,
        map_sequences: bool = False,
        *,
        out: Optional[ivy.Container] = None,
    ) -> ivy.Container:
        """
        ivy.Container static method variant of ivy.logical_not.
        This method simply wraps the function, and so the docstring for
        ivy.logical_not also applies to this method with minimal changes.

        Parameters
        ----------
        x
            input container. Should have a boolean data type.
        key_chains
            The key-chains to apply or not apply the method to. Default is None.
        to_apply
            If True, the method will be applied to key_chains, otherwise key_chains
            will be skipped. Default is True.
        prune_unapplied
            Whether to prune key_chains for which the function was not applied.
            Default is False.
        map_sequences
            Whether to also map method to sequences (lists, tuples). Default is False.
        out
            optional output container, for writing the result to. It must have a shape
            that the inputs broadcast to.

        Returns
        -------
        ret
            a container containing the evaluated result for each element in ``x``.
            The returned container must have a data type of ``bool``.

        """
        return ContainerBase.multi_map_in_static_method(
            "logical_not",
            x,
            key_chains=key_chains,
            to_apply=to_apply,
            prune_unapplied=prune_unapplied,
            map_sequences=map_sequences,
            out=out,
        )

    def logical_not(
        self: ivy.Container,
        key_chains: Optional[Union[List[str], Dict[str, str]]] = None,
        to_apply: bool = True,
        prune_unapplied: bool = False,
        map_sequences: bool = False,
        *,
        out: Optional[ivy.Container] = None,
    ) -> ivy.Container:
        """
        ivy.Container instance method variant of ivy.logical_not.
        This method simply wraps the function, and so the docstring for
        ivy.logical_not also applies to this method with minimal changes.

        Parameters
        ----------
        self
            input container. Should have a boolean data type.
        key_chains
            The key-chains to apply or not apply the method to. Default is None.
        to_apply
            If True, the method will be applied to key_chains, otherwise key_chains
            will be skipped. Default is True.
        prune_unapplied
            Whether to prune key_chains for which the function was not applied.
            Default is False.
        map_sequences
            Whether to also map method to sequences (lists, tuples). Default is False.
        out
            optional output container, for writing the result to. It must have a shape
            that the inputs broadcast to.

        Returns
        -------
        ret
            a container containing the evaluated result for each element in ``self``.
            The returned container must have a data type of ``bool``.

        """
        return self.static_logical_not(
            self, key_chains, to_apply, prune_unapplied, map_sequences, out=out
        )

    @staticmethod
    def static_logical_or(
        x1: Union[ivy.Array, ivy.NativeArray, ivy.Container],
        x2: Union[ivy.Array, ivy.NativeArray, ivy.Container],
        key_chains: Optional[Union[List[str], Dict[str, str]]] = None,
        to_apply: bool = True,
        prune_unapplied: bool = False,
        map_sequences: bool = False,
        *,
        out: Optional[ivy.Container] = None,
    ) -> ivy.Container:
        """
        ivy.Container static method variant of ivy.logical_or.
        This method simply wraps the function, and so the docstring for
        ivy.logical_or also applies to this method with minimal changes.

        Parameters
        ----------
        x1
            input array or container. Should have a boolean data type.
        x2
            input array or container. Must be compatible with ``x1``
            (see :ref:`broadcasting`).
            Should have a boolean data type.
        key_chains
            The key-chains to apply or not apply the method to. Default is None.
        to_apply
            If True, the method will be applied to key_chains, otherwise key_chains
            will be skipped. Default is True.
        prune_unapplied
            Whether to prune key_chains for which the function was not applied.
            Default is False.
        map_sequences
            Whether to also map method to sequences (lists, tuples). Default is False.
        out
            optional output container, for writing the result to. It must have a shape
            that the inputs broadcast to.

        Returns
        -------
        ret
            a container containing the element-wise results. The returned container
            must have a data type of ``bool``.
        """
        return ContainerBase.multi_map_in_static_method(
            "logical_or",
            x1,
            x2,
            key_chains=key_chains,
            to_apply=to_apply,
            prune_unapplied=prune_unapplied,
            map_sequences=map_sequences,
            out=out,
        )

    def logical_or(
        self: ivy.Container,
        x2: Union[ivy.Container, ivy.Array, ivy.NativeArray],
        key_chains: Optional[Union[List[str], Dict[str, str]]] = None,
        to_apply: bool = True,
        prune_unapplied: bool = False,
        map_sequences: bool = False,
        *,
        out: Optional[ivy.Container] = None,
    ) -> ivy.Container:
        """
        ivy.Container instance method variant of ivy.logical_or.
        This method simply wraps the function, and so the docstring for
        ivy.logical_or also applies to this method with minimal changes.

        Parameters
        ----------
        self
            input array or container. Should have a boolean data type.
        x2
            input array or container. Must be compatible with ``self``
            (see :ref:`broadcasting`).
            Should have a boolean data type.
        key_chains
            The key-chains to apply or not apply the method to. Default is None.
        to_apply
            If True, the method will be applied to key_chains, otherwise key_chains
            will be skipped. Default is True.
        prune_unapplied
            Whether to prune key_chains for which the function was not applied.
            Default is False.
        map_sequences
            Whether to also map method to sequences (lists, tuples). Default is False.
        out
            optional output container, for writing the result to. It must have a shape
            that the inputs broadcast to.

        Returns
        -------
        ret
            a container containing the element-wise results. The returned container
            must have a data type of ``bool``.
        """
        return self.static_logical_or(
            self, x2, key_chains, to_apply, prune_unapplied, map_sequences, out=out
        )

    @staticmethod
    def static_logical_xor(
        x1: Union[ivy.Array, ivy.NativeArray, ivy.Container],
        x2: Union[ivy.Array, ivy.NativeArray, ivy.Container],
        key_chains: Optional[Union[List[str], Dict[str, str]]] = None,
        to_apply: bool = True,
        prune_unapplied: bool = False,
        map_sequences: bool = False,
        *,
        out: Optional[ivy.Container] = None,
    ) -> ivy.Container:
        """
        ivy.Container static method variant of ivy.logical_xor.
        This method simply wraps the function, and so the docstring for
        ivy.logical_xor also applies to this method with minimal changes.

        Parameters
        ----------
        x1
            input array or container. Should have a boolean data type.
        x2
            input array or container. Must be compatible with ``x1``
            (see :ref:`broadcasting`).
            Should have a boolean data type.
        key_chains
            The key-chains to apply or not apply the method to. Default is None.
        to_apply
            If True, the method will be applied to key_chains, otherwise key_chains
            will be skipped. Default is True.
        prune_unapplied
            Whether to prune key_chains for which the function was not applied.
            Default is False.
        map_sequences
            Whether to also map method to sequences (lists, tuples). Default is False.
        out
            optional output container, for writing the result to. It must have a shape
            that the inputs broadcast to.

        Returns
        -------
        ret
            a container containing the element-wise results. The returned container
            must have a data type of ``bool``.

        Examples
        --------
        With one :code:`ivy.Container` input:

        >>> x = ivy.array([0,0,1,1,0])
        >>> y = ivy.Container(a=ivy.array([1,0,0,1,0]), b=ivy.array([1,0,1,0,0]))
        >>> z = ivy.Container.static_logical_xor(x, y)
        >>> print(z)
        {
            a: ivy.array([True, False, True, False, False]),
            b: ivy.array([True, False, False, True, False])
        }

        With multiple :code:`ivy.Container` inputs:

        >>> x = ivy.Container(a=ivy.array([1,0,0,1,0]), b=ivy.array([1,0,1,0,0]))
        >>> y = ivy.Container(a=ivy.array([0,0,1,1,0]), b=ivy.array([1,0,1,1,0]))
        >>> z = ivy.Container.static_logical_xor(x, y)
        >>> print(z)
        {
            a: ivy.array([True, False, True, False, False]),
            b: ivy.array([False, False, False, True, False])
        }
        """
        return ContainerBase.multi_map_in_static_method(
            "logical_xor",
            x1,
            x2,
            key_chains=key_chains,
            to_apply=to_apply,
            prune_unapplied=prune_unapplied,
            map_sequences=map_sequences,
            out=out,
        )

    def logical_xor(
        self: ivy.Container,
        x2: Union[ivy.Container, ivy.Array, ivy.NativeArray],
        key_chains: Optional[Union[List[str], Dict[str, str]]] = None,
        to_apply: bool = True,
        prune_unapplied: bool = False,
        map_sequences: bool = False,
        *,
        out: Optional[ivy.Container] = None,
    ) -> ivy.Container:
        """
        ivy.Container instance method variant of ivy.logical_xor.
        This method simply wraps the function, and so the docstring for
        ivy.logical_xor also applies to this method with minimal changes.

        Parameters
        ----------
        self
            input array or container. Should have a boolean data type.
        x2
            input array or container. Must be compatible with ``self``
            (see :ref:`broadcasting`).
            Should have a boolean data type.
        key_chains
            The key-chains to apply or not apply the method to. Default is None.
        to_apply
            If True, the method will be applied to key_chains, otherwise key_chains
            will be skipped. Default is True.
        prune_unapplied
            Whether to prune key_chains for which the function was not applied.
            Default is False.
        map_sequences
            Whether to also map method to sequences (lists, tuples). Default is False.
        out
            optional output container, for writing the result to. It must have a shape
            that the inputs broadcast to.

        Returns
        -------
        ret
            a container containing the element-wise results. The returned container
            must have a data type of ``bool``.

        Examples
        --------
        >>> x = ivy.Container(a=ivy.array([1,0,0,1,0]), b=ivy.array([1,0,1,0,0]))
        >>> y = ivy.Container(a=ivy.array([0,0,1,1,0]), b=ivy.array([1,0,1,1,0]))
        >>> z = x.logical_xor(y)
        >>> print(z)
        {
            a: ivy.array([True, False, True, False, False]),
            b: ivy.array([False, False, False, True, False])
        }
        """
        return self.static_logical_xor(
            self, x2, key_chains, to_apply, prune_unapplied, map_sequences, out=out
        )

    @staticmethod
    def static_multiply(
        x1: Union[ivy.Array, ivy.NativeArray, ivy.Container],
        x2: Union[ivy.Array, ivy.NativeArray, ivy.Container],
        key_chains: Optional[Union[List[str], Dict[str, str]]] = None,
        to_apply: bool = True,
        prune_unapplied: bool = False,
        map_sequences: bool = False,
        *,
        out: Optional[ivy.Container] = None,
    ) -> ivy.Container:
        """
        ivy.Container static method variant of ivy.multiply.
        This method simply wraps the function, and so the docstring for
        ivy.multiply also applies to this method with minimal changes.

        Parameters
        ----------
        x1
            input array or container. Should have a real-valued data type.
        x2
            input array or container. Must be compatible with ``x1``
            (see :ref:`broadcasting`).
            Should have a real-valued data type.
        key_chains
            The key-chains to apply or not apply the method to. Default is None.
        to_apply
            If True, the method will be applied to key_chains, otherwise key_chains
            will be skipped. Default is True.
        prune_unapplied
            Whether to prune key_chains for which the function was not applied.
            Default is False.
        map_sequences
            Whether to also map method to sequences (lists, tuples). Default is False.
        out
            optional output container, for writing the result to. It must have a shape
            that the inputs broadcast to.

        Returns
        -------
        ret
            a container containing the element-wise results. The returned container
            must have a data type determined by :ref:`type-promotion`.
        """
        return ContainerBase.multi_map_in_static_method(
            "multiply",
            x1,
            x2,
            key_chains=key_chains,
            to_apply=to_apply,
            prune_unapplied=prune_unapplied,
            map_sequences=map_sequences,
            out=out,
        )

    def multiply(
        self: ivy.Container,
        x2: Union[ivy.Container, ivy.Array, ivy.NativeArray],
        key_chains: Optional[Union[List[str], Dict[str, str]]] = None,
        to_apply: bool = True,
        prune_unapplied: bool = False,
        map_sequences: bool = False,
        *,
        out: Optional[ivy.Container] = None,
    ) -> ivy.Container:
        """
        ivy.Container instance method variant of ivy.multiply.
        This method simply wraps the function, and so the docstring for
        ivy.multiply also applies to this method with minimal changes.

        Parameters
        ----------
        self
            input array or container. Should have a real-valued data type.
        x2
            input array or container. Must be compatible with ``self``
            (see :ref:`broadcasting`).
            Should have a real-valued data type.
        key_chains
            The key-chains to apply or not apply the method to. Default is None.
        to_apply
            If True, the method will be applied to key_chains, otherwise key_chains
            will be skipped. Default is True.
        prune_unapplied
            Whether to prune key_chains for which the function was not applied.
            Default is False.
        map_sequences
            Whether to also map method to sequences (lists, tuples). Default is False.
        out
            optional output container, for writing the result to. It must have a shape
            that the inputs broadcast to.

        Returns
        -------
        ret
            a container containing the element-wise results. The returned container
            must have a data type determined by :ref:`type-promotion`.
        """
        return self.static_multiply(
            self, x2, key_chains, to_apply, prune_unapplied, map_sequences, out=out
        )

    @staticmethod
    def static_negative(
        x: Union[ivy.Container, ivy.Array, ivy.NativeArray],
        key_chains: Optional[Union[List[str], Dict[str, str]]] = None,
        to_apply: bool = True,
        prune_unapplied: bool = False,
        map_sequences: bool = False,
        *,
        out: Optional[ivy.Container] = None,
    ) -> ivy.Container:
        """
        ivy.Container static method variant of ivy.negative.
        This method simply wraps the function, and so the docstring for
        ivy.negative also applies to this method with minimal changes.

        Parameters
        ----------
        x
            input container. Should have a numeric data type.
        key_chains
            The key-chains to apply or not apply the method to. Default is None.
        to_apply
            If True, the method will be applied to key_chains, otherwise key_chains
            will be skipped. Default is True.
        prune_unapplied
            Whether to prune key_chains for which the function was not applied.
            Default is False.
        map_sequences
            Whether to also map method to sequences (lists, tuples). Default is False.
        out
            optional output container, for writing the result to. It must have a shape
            that the inputs broadcast to.

        Returns
        -------
        ret
            a container containing the evaluated result for each element in ``x``.
            The returned container must have the same data type as ``x``.

        """
        return ContainerBase.multi_map_in_static_method(
            "negative",
            x,
            key_chains=key_chains,
            to_apply=to_apply,
            prune_unapplied=prune_unapplied,
            map_sequences=map_sequences,
            out=out,
        )

    def negative(
        self: ivy.Container,
        key_chains: Optional[Union[List[str], Dict[str, str]]] = None,
        to_apply: bool = True,
        prune_unapplied: bool = False,
        map_sequences: bool = False,
        *,
        out: Optional[ivy.Container] = None,
    ) -> ivy.Container:
        """
        ivy.Container instance method variant of ivy.negative.
        This method simply wraps the function, and so the docstring for
        ivy.negative also applies to this method with minimal changes.

        Parameters
        ----------
        self
            input container. Should have a numeric data type.
        key_chains
            The key-chains to apply or not apply the method to. Default is None.
        to_apply
            If True, the method will be applied to key_chains, otherwise key_chains
            will be skipped. Default is True.
        prune_unapplied
            Whether to prune key_chains for which the function was not applied.
            Default is False.
        map_sequences
            Whether to also map method to sequences (lists, tuples). Default is False.
        out
            optional output container, for writing the result to. It must have a shape
            that the inputs broadcast to.

        Returns
        -------
        ret
            a container containing the evaluated result for each element in ``self``.
            The returned container must have the same data type as ``self``.

        """
        return self.static_negative(
            self, key_chains, to_apply, prune_unapplied, map_sequences, out=out
        )

    @staticmethod
    def static_not_equal(
        x1: Union[ivy.Array, ivy.NativeArray, ivy.Container],
        x2: Union[ivy.Array, ivy.NativeArray, ivy.Container],
        key_chains: Optional[Union[List[str], Dict[str, str]]] = None,
        to_apply: bool = True,
        prune_unapplied: bool = False,
        map_sequences: bool = False,
        *,
        out: Optional[ivy.Container] = None,
    ) -> ivy.Container:
        """
        ivy.Container static method variant of ivy.not_equal.
        This method simply wraps the function, and so the docstring for
        ivy.not_equal also applies to this method with minimal changes.

        Parameters
        ----------
        x1
            input array or container. May have any data type.
        x2
            input array or container. Must be compatible with ``x1``
            (see :ref:`broadcasting`).
            May have any data type.
        key_chains
            The key-chains to apply or not apply the method to. Default is None.
        to_apply
            If True, the method will be applied to key_chains, otherwise key_chains
            will be skipped. Default is True.
        prune_unapplied
            Whether to prune key_chains for which the function was not applied.
            Default is False.
        map_sequences
            Whether to also map method to sequences (lists, tuples). Default is False.
        out
            optional output container, for writing the result to. It must have a shape
            that the inputs broadcast to.

        Returns
        -------
        ret
            a container containing the element-wise results. The returned container
            must have a data type of ``bool``.
        """
        return ContainerBase.multi_map_in_static_method(
            "not_equal",
            x1,
            x2,
            key_chains=key_chains,
            to_apply=to_apply,
            prune_unapplied=prune_unapplied,
            map_sequences=map_sequences,
            out=out,
        )

    def not_equal(
        self: ivy.Container,
        x2: Union[ivy.Container, ivy.Array, ivy.NativeArray],
        key_chains: Optional[Union[List[str], Dict[str, str]]] = None,
        to_apply: bool = True,
        prune_unapplied: bool = False,
        map_sequences: bool = False,
        *,
        out: Optional[ivy.Container] = None,
    ) -> ivy.Container:
        """
        ivy.Container instance method variant of ivy.not_equal.
        This method simply wraps the function, and so the docstring for
        ivy.not_equal also applies to this method with minimal changes.

        Parameters
        ----------
        self
            input array or container. May have any data type.
        x2
            input array or container. Must be compatible with ``self``
            (see :ref:`broadcasting`).
            May have any data type.
        key_chains
            The key-chains to apply or not apply the method to. Default is None.
        to_apply
            If True, the method will be applied to key_chains, otherwise key_chains
            will be skipped. Default is True.
        prune_unapplied
            Whether to prune key_chains for which the function was not applied.
            Default is False.
        map_sequences
            Whether to also map method to sequences (lists, tuples). Default is False.
        out
            optional output container, for writing the result to. It must have a shape
            that the inputs broadcast to.

        Returns
        -------
        ret
            a container containing the element-wise results. The returned container
            must have a data type of ``bool``.
        """
        return self.static_not_equal(
            self, x2, key_chains, to_apply, prune_unapplied, map_sequences, out=out
        )

    @staticmethod
    def static_positive(
        x: Union[ivy.Container, ivy.Array, ivy.NativeArray],
        key_chains: Optional[Union[List[str], Dict[str, str]]] = None,
        to_apply: bool = True,
        prune_unapplied: bool = False,
        map_sequences: bool = False,
        *,
        out: Optional[ivy.Container] = None,
    ) -> ivy.Container:
        """
        ivy.Container static method variant of ivy.positive.
        This method simply wraps the function, and so the docstring for
        ivy.positive also applies to this method with minimal changes.

        Parameters
        ----------
        x
            input container. Should have a numeric data type.
        key_chains
            The key-chains to apply or not apply the method to. Default is None.
        to_apply
            If True, the method will be applied to key_chains, otherwise key_chains
            will be skipped. Default is True.
        prune_unapplied
            Whether to prune key_chains for which the function was not applied.
            Default is False.
        map_sequences
            Whether to also map method to sequences (lists, tuples). Default is False.
        out
            optional output container, for writing the result to. It must have a shape
            that the inputs broadcast to.

        Returns
        -------
        ret
            a container containing the evaluated result for each element in ``x``.
            The returned container must have the same data type as ``x``.

        """
        return ContainerBase.multi_map_in_static_method(
            "positive",
            x,
            key_chains=key_chains,
            to_apply=to_apply,
            prune_unapplied=prune_unapplied,
            map_sequences=map_sequences,
            out=out,
        )

    def positive(
        self: ivy.Container,
        key_chains: Optional[Union[List[str], Dict[str, str]]] = None,
        to_apply: bool = True,
        prune_unapplied: bool = False,
        map_sequences: bool = False,
        *,
        out: Optional[ivy.Container] = None,
    ) -> ivy.Container:
        """
        ivy.Container instance method variant of ivy.positive.
        This method simply wraps the function, and so the docstring for
        ivy.positive also applies to this method with minimal changes.

        Parameters
        ----------
        self
            input container. Should have a numeric data type.
        key_chains
            The key-chains to apply or not apply the method to. Default is None.
        to_apply
            If True, the method will be applied to key_chains, otherwise key_chains
            will be skipped. Default is True.
        prune_unapplied
            Whether to prune key_chains for which the function was not applied.
            Default is False.
        map_sequences
            Whether to also map method to sequences (lists, tuples). Default is False.
        out
            optional output container, for writing the result to. It must have a shape
            that the inputs broadcast to.

        Returns
        -------
        ret
            a container containing the evaluated result for each element in ``self``.
            The returned container must have the same data type as ``self``.

        """
        return self.static_positive(
            self, key_chains, to_apply, prune_unapplied, map_sequences, out=out
        )

    @staticmethod
    def static_pow(
        x1: Union[ivy.Array, ivy.NativeArray, ivy.Container],
        x2: Union[ivy.Array, ivy.NativeArray, ivy.Container],
        key_chains: Optional[Union[List[str], Dict[str, str]]] = None,
        to_apply: bool = True,
        prune_unapplied: bool = False,
        map_sequences: bool = False,
        *,
        out: Optional[ivy.Container] = None,
    ) -> ivy.Container:
        """
        ivy.Container static method variant of ivy.pow. This method simply wraps
        the function, and so the docstring for ivy.pow also applies to this
        method with minimal changes.

        Parameters
        ----------
        x1
            input array or container. Should have a real-valued data type.
        x2
            input array or container. Must be compatible with ``x1``
            (see :ref:`broadcasting`).
            Should have a real-valued data type.
        key_chains
            The key-chains to apply or not apply the method to. Default is None.
        to_apply
            If True, the method will be applied to key_chains, otherwise key_chains
            will be skipped. Default is True.
        prune_unapplied
            Whether to prune key_chains for which the function was not applied.
            Default is False.
        map_sequences
            Whether to also map method to sequences (lists, tuples). Default is False.
        out
            optional output container, for writing the result to. It must have a shape
            that the inputs broadcast to.

        Returns
        -------
        ret
            a container containing the element-wise results. The returned container
            must have a data type determined by :ref:`type-promotion`.
        """
        return ContainerBase.multi_map_in_static_method(
            "pow",
            x1,
            x2,
            key_chains=key_chains,
            to_apply=to_apply,
            prune_unapplied=prune_unapplied,
            map_sequences=map_sequences,
            out=out,
        )

    def pow(
        self: ivy.Container,
        x2: Union[ivy.Container, ivy.Array, ivy.NativeArray],
        key_chains: Optional[Union[List[str], Dict[str, str]]] = None,
        to_apply: bool = True,
        prune_unapplied: bool = False,
        map_sequences: bool = False,
        *,
        out: Optional[ivy.Container] = None,
    ) -> ivy.Container:
        """
        ivy.Container instance method variant of ivy.pow. This method simply
        wraps the function, and so the docstring for ivy.pow also applies to
        this method with minimal changes.

        Parameters
        ----------
        self
            input array or container. Should have a real-valued data type.
        x2
            input array or container. Must be compatible with ``self``
            (see :ref:`broadcasting`).
            Should have a real-valued data type.
        key_chains
            The key-chains to apply or not apply the method to. Default is None.
        to_apply
            If True, the method will be applied to key_chains, otherwise key_chains
            will be skipped. Default is True.
        prune_unapplied
            Whether to prune key_chains for which the function was not applied.
            Default is False.
        map_sequences
            Whether to also map method to sequences (lists, tuples). Default is False.
        out
            optional output container, for writing the result to. It must have a shape
            that the inputs broadcast to.

        Returns
        -------
        ret
            a container containing the element-wise results. The returned container
            must have a data type determined by :ref:`type-promotion`.
        """
        return self.static_pow(
            self, x2, key_chains, to_apply, prune_unapplied, map_sequences, out=out
        )

    @staticmethod
    def static_remainder(
        x1: Union[ivy.Array, ivy.NativeArray, ivy.Container],
        x2: Union[ivy.Array, ivy.NativeArray, ivy.Container],
        key_chains: Optional[Union[List[str], Dict[str, str]]] = None,
        to_apply: bool = True,
        prune_unapplied: bool = False,
        map_sequences: bool = False,
        *,
        out: Optional[ivy.Container] = None,
    ) -> ivy.Container:
        """
        ivy.Container static method variant of ivy.remainder.
        This method simply wraps the function, and so the docstring for
        ivy.remainder also applies to this method with minimal changes.

        Parameters
        ----------
        x1
            input array or container. Should have a real-valued data type.
        x2
            input array or container. Must be compatible with ``x1``
            (see :ref:`broadcasting`).
            Should have a real-valued data type.
        key_chains
            The key-chains to apply or not apply the method to. Default is None.
        to_apply
            If True, the method will be applied to key_chains, otherwise key_chains
            will be skipped. Default is True.
        prune_unapplied
            Whether to prune key_chains for which the function was not applied.
            Default is False.
        map_sequences
            Whether to also map method to sequences (lists, tuples). Default is False.
        out
            optional output container, for writing the result to. It must have a shape
            that the inputs broadcast to.

        Returns
        -------
        ret
            a container containing the element-wise results. The returned container
            must have the same sign as the respective element ``x2_i``.

        Examples
        --------
        With :code:`ivy.Container` inputs:

        >>> x1 = ivy.Container(a=ivy.array([2., 3., 5.]), b=ivy.array([2., 2., 4.]))
        >>> x2 = ivy.Container(a=ivy.array([1., 3., 4.]), b=ivy.array([1., 3., 3.]))
        >>> y = ivy.Container.static_remainder(x1, x2)
        >>> print(y)
        {
            a: ivy.array([0., 0., 1.]),
            b: ivy.array([0., 2., 1.])
        }

        With mixed :code:`ivy.Container` and `ivy.Array` inputs:

        >>> x1 = ivy.Container(a=ivy.array([2., 3., 5.]), b=ivy.array([2., 2., 4.]))
        >>> x2 = ivy.array([1., 2., 3.])
        >>> y = ivy.Container.static_remainder(x1, x2)
        >>> print(y)
        {
            a: ivy.array([0., 1., 2.]),
            b: ivy.array([0., 0., 1.])
        }

        With mixed :code:`ivy.Container` and `ivy.NativeArray` inputs:

        >>> x1 = ivy.Container(a=ivy.array([2., 3., 5.]), b=ivy.array([2., 2., 4.]))
        >>> x2 = ivy.native_array([1., 2., 3.])
        >>> y = ivy.Container.static_remainder(x1, x2)
        >>> print(y)
        {
            a: ivy.array([0., 1., 2.]),
            b: ivy.array([0., 0., 1.])
        }
        """
        return ContainerBase.multi_map_in_static_method(
            "remainder",
            x1,
            x2,
            key_chains=key_chains,
            to_apply=to_apply,
            prune_unapplied=prune_unapplied,
            map_sequences=map_sequences,
            out=out,
        )

    def remainder(
        self: ivy.Container,
        x2: Union[ivy.Container, ivy.Array, ivy.NativeArray],
        key_chains: Optional[Union[List[str], Dict[str, str]]] = None,
        to_apply: bool = True,
        prune_unapplied: bool = False,
        map_sequences: bool = False,
        *,
        out: Optional[ivy.Container] = None,
    ) -> ivy.Container:
        """
        ivy.Container instance method variant of ivy.remainder.
        This method simply wraps the function, and so the docstring for
        ivy.remainder also applies to this method with minimal changes.

        Parameters
        ----------
        self
            input array or container. Should have a real-valued data type.
        x2
            input array or container. Must be compatible with ``self``
            (see :ref:`broadcasting`).
            Should have a real-valued data type.
        key_chains
            The key-chains to apply or not apply the method to. Default is None.
        to_apply
            If True, the method will be applied to key_chains, otherwise key_chains
            will be skipped. Default is True.
        prune_unapplied
            Whether to prune key_chains for which the function was not applied.
            Default is False.
        map_sequences
            Whether to also map method to sequences (lists, tuples). Default is False.
        out
            optional output container, for writing the result to. It must have a shape
            that the inputs broadcast to.

        Returns
        -------
        ret
            a container containing the element-wise results. The returned container
            must have the same sign as the respective element ``x2_i``.

        Examples
        --------
        With :code:`ivy.Container` inputs:

        >>> x1 = ivy.Container(a=ivy.array([2., 3., 5.]), b=ivy.array([2., 2., 4.]))
        >>> x2 = ivy.Container(a=ivy.array([1., 3., 4.]), b=ivy.array([1., 3., 3.]))
        >>> y = x1.remainder(x2)
        >>> print(y)
        {
            a: ivy.array([0., 0., 1.]),
            b: ivy.array([0., 2., 1.])
        }

        With mixed :code:`ivy.Container` and `ivy.Array` inputs:

        >>> x1 = ivy.Container(a=ivy.array([2., 3., 5.]), b=ivy.array([2., 2., 4.]))
        >>> x2 = ivy.array([1., 2., 3.])
        >>> y = x1.remainder(x2)
        >>> print(y)
        {
            a: ivy.array([0., 1., 2.]),
            b: ivy.array([0., 0., 1.])
        }

        With mixed :code:`ivy.Container` and `ivy.NativeArray` inputs:

        >>> x1 = ivy.Container(a=ivy.array([2., 3., 5.]), b=ivy.array([2., 2., 4.]))
        >>> x2 = ivy.native_array([1., 2., 3.])
        >>> y = x1.remainder(x2)
        >>> print(y)
        {
            a: ivy.array([0., 1., 2.]),
            b: ivy.array([0., 0., 1.])
        }
        """
        return self.static_remainder(
            self, x2, key_chains, to_apply, prune_unapplied, map_sequences, out=out
        )

    @staticmethod
    def static_round(
        x: Union[ivy.Container, ivy.Array, ivy.NativeArray],
        key_chains: Optional[Union[List[str], Dict[str, str]]] = None,
        to_apply: bool = True,
        prune_unapplied: bool = False,
        map_sequences: bool = False,
        *,
        out: Optional[ivy.Container] = None,
    ) -> ivy.Container:
        """
        ivy.Container static method variant of ivy.round. This method simply
        wraps thevfunction, and so the docstring for ivy.round also
        applies to this method with minimal changes.

        Parameters
        ----------
        x
            input container. Should have a numeric data type.
        key_chains
            The key-chains to apply or not apply the method to. Default is None.
        to_apply
            If True, the method will be applied to key_chains, otherwise key_chains
            will be skipped. Default is True.
        prune_unapplied
            Whether to prune key_chains for which the function was not applied.
            Default is False.
        map_sequences
            Whether to also map method to sequences (lists, tuples). Default is False.
        out
            optional output container, for writing the result to. It must have a shape
            that the inputs broadcast to.

        Returns
        -------
        ret
            a container containing the rounded result for each element in ``x``.
            The returned container must have the same data type as ``x``.

        Examples
        --------
        With :code:`ivy.Container` input:

        >>> x = ivy.Container(a=ivy.array([4.20, 8.6, 6.90, 0.0]),\
                    b=ivy.array([-300.9, -527.3, 4.5]))
        >>> y = ivy.Container.static_round(x)
        >>> print(y)
        {
            a: ivy.array([4., 9., 7., 0.]),
            b: ivy.array([-301., -527., 4.])
        }
        """
        return ContainerBase.multi_map_in_static_method(
            "round",
            x,
            key_chains=key_chains,
            to_apply=to_apply,
            prune_unapplied=prune_unapplied,
            map_sequences=map_sequences,
            out=out,
        )

    def round(
        self: ivy.Container,
        key_chains: Optional[Union[List[str], Dict[str, str]]] = None,
        to_apply: bool = True,
        prune_unapplied: bool = False,
        map_sequences: bool = False,
        *,
        out: Optional[ivy.Container] = None,
    ) -> ivy.Container:
        """
        ivy.Container instance method variant of ivy.round. This method simply
        wraps the function, and so the docstring for ivy.round also applies
        to this method with minimal changes.

        Parameters
        ----------
        self
            input container. Should have a numeric data type.
        key_chains
            The key-chains to apply or not apply the method to. Default is None.
        to_apply
            If True, the method will be applied to key_chains, otherwise key_chains
            will be skipped. Default is True.
        prune_unapplied
            Whether to prune key_chains for which the function was not applied.
            Default is False.
        map_sequences
            Whether to also map method to sequences (lists, tuples). Default is False.
        out
            optional output container, for writing the result to. It must have a shape
            that the inputs broadcast to.

        Returns
        -------
        ret
            a container containing the rounded result for each element in ``self``.
            The returned container must have the same data type as ``self``.

        Examples
        --------
        With :code:`ivy.Container` input:

        >>> x = ivy.Container(a=ivy.array([4.20, 8.6, 6.90, 0.0]),\
                    b=ivy.array([-300.9, -527.3, 4.5]))
        >>> y = x.round()
        >>> print(y)
        {
            a: ivy.array([4., 9., 7., 0.]),
            b: ivy.array([-301., -527., 4.])
        }
        """
        return self.static_round(
            self, key_chains, to_apply, prune_unapplied, map_sequences, out=out
        )

    @staticmethod
    def static_sign(
        x: Union[float, ivy.Container, ivy.Array, ivy.NativeArray],
        key_chains: Optional[Union[List[str], Dict[str, str]]] = None,
        to_apply: bool = True,
        prune_unapplied: bool = False,
        map_sequences: bool = False,
        *,
        out: Optional[ivy.Container] = None,
    ) -> ivy.Container:
        """
        ivy.Container static method variant of ivy.sign. This method simply
        wraps the function, and so the docstring for ivy.sign also applies
        to this method with minimal changes.

        Parameters
        ----------
        x
            input container. Should have a numeric data type.
        key_chains
            The key-chains to apply or not apply the method to. Default is None.
        to_apply
            If True, the method will be applied to key_chains, otherwise key_chains
            will be skipped. Default is True.
        prune_unapplied
            Whether to prune key_chains for which the function was not applied.
            Default is False.
        map_sequences
            Whether to also map method to sequences (lists, tuples). Default is False.
        out
            optional output container, for writing the result to. It must have a shape
            that the inputs broadcast to.

        Returns
        -------
        ret
            a container containing the evaluated result for each element in ``x``.
            The returned container must have the same data type as ``x``.

        Examples
        --------
        >>> x = ivy.Container(a=ivy.array([0, -1., 6.6]),\
                            b=ivy.array([-14.2, 8.3, 0.1, -0]))
        >>> y = ivy.Container.static_sign(x)
        >>> print(y)
        {
            a: ivy.array([0., -1., 1.]),
            b: ivy.array([-1., 1., 1., 0.])
        }
        """
        return ContainerBase.multi_map_in_static_method(
            "sign",
            x,
            key_chains=key_chains,
            to_apply=to_apply,
            prune_unapplied=prune_unapplied,
            map_sequences=map_sequences,
            out=out,
        )

    def sign(
        self: ivy.Container,
        key_chains: Optional[Union[List[str], Dict[str, str]]] = None,
        to_apply: bool = True,
        prune_unapplied: bool = False,
        map_sequences: bool = False,
        *,
        out: Optional[ivy.Container] = None,
    ) -> ivy.Container:
        """
        ivy.Container instance method variant of ivy.sign. This method simply
        wraps the function, and so the docstring for ivy.sign also
        applies to this method with minimal changes.

        Parameters
        ----------
        self
            input container. Should have a numeric data type.
        key_chains
            The key-chains to apply or not apply the method to. Default is None.
        to_apply
            If True, the method will be applied to key_chains, otherwise key_chains
            will be skipped. Default is True.
        prune_unapplied
            Whether to prune key_chains for which the function was not applied.
            Default is False.
        map_sequences
            Whether to also map method to sequences (lists, tuples). Default is False.
        out
            optional output container, for writing the result to. It must have a shape
            that the inputs broadcast to.

        Returns
        -------
        ret
            a container containing the evaluated result for each element in ``self``.
            The returned container must have the same data type as ``self``.

        Examples
        --------
        >>> x = ivy.Container(a=ivy.array([-6.7, 2.4, -8.5]),\
                              b=ivy.array([1.5, -0.3, 0]),\
                              c=ivy.array([-4.7, -5.4, 7.5]))
        >>> y = x.sign()
        >>> print(y)
        {
            a: ivy.array([-1., 1., -1.]),
            b: ivy.array([1., -1., 0.]),
            c: ivy.array([-1., -1., 1.])
        }
        """
        return self.static_sign(
            self, key_chains, to_apply, prune_unapplied, map_sequences, out=out
        )

    @staticmethod
    def static_sin(
        x: ivy.Container,
        key_chains: Optional[Union[List[str], Dict[str, str]]] = None,
        to_apply: bool = True,
        prune_unapplied: bool = False,
        map_sequences: bool = False,
        *,
        out: Optional[ivy.Container] = None,
    ) -> ivy.Container:
        """
        ivy.Container static method variant of ivy.sin. This method simply
        wraps the function, and so the docstring for ivy.sin also
        applies to this method with minimal changes.

        Parameters
        ----------
        x
            input container whose elements are each expressed in radians.
            Should have a floating-point data type.
        key_chains
            The key-chains to apply or not apply the method to. Default is None.
        to_apply
            If True, the method will be applied to key_chains, otherwise key_chains
            will be skipped. Default is True.
        prune_unapplied
            Whether to prune key_chains for which the function was not applied.
            Default is False.
        map_sequences
            Whether to also map method to sequences (lists, tuples). Default is False.
        out
            optional output container, for writing the result to. It must have a shape
            that the inputs broadcast to.

        Returns
        -------
        ret
            a container containing the sine of each element in ``x``. The returned
            container must have a floating-point data type determined by
            :ref:`type-promotion`.

        Examples
        --------
        >>> x = ivy.Container(a=ivy.array([-1., -2., -3.]),\
                              b=ivy.array([4., 5., 6.]))
        >>> y = ivy.Container.static_sin(x)
        >>> print(y)
        {
            a: ivy.array([-0.841, -0.909, -0.141]),
            b: ivy.array([-0.757, -0.959, -0.279])
        }
        """
        return ContainerBase.multi_map_in_static_method(
            "sin",
            x,
            key_chains=key_chains,
            to_apply=to_apply,
            prune_unapplied=prune_unapplied,
            map_sequences=map_sequences,
            out=out,
        )

    def sin(
        self: ivy.Container,
        key_chains: Optional[Union[List[str], Dict[str, str]]] = None,
        to_apply: bool = True,
        prune_unapplied: bool = False,
        map_sequences: bool = False,
        *,
        out: Optional[ivy.Container] = None,
    ) -> ivy.Container:
        """
        ivy.Container instance method variant of ivy.sin. This method simply
        wraps the function, and so the docstring for ivy.sin also
        applies to this method with minimal changes.

        Parameters
        ----------
        self
            input container whose elements are each expressed in radians.
            Should have a floating-point data type.
        key_chains
            The key-chains to apply or not apply the method to. Default is None.
        to_apply
            If True, the method will be applied to key_chains, otherwise key_chains
            will be skipped. Default is True.
        prune_unapplied
            Whether to prune key_chains for which the function was not applied.
            Default is False.
        map_sequences
            Whether to also map method to sequences (lists, tuples). Default is False.
        out
            optional output container, for writing the result to. It must have a shape
            that the inputs broadcast to.

        Returns
        -------
        ret
            a container containing the sine of each element in ``self``.
            The returned container must have a floating-point data type
            determined by :ref:`type-promotion`.

        Examples
        --------
        >>> x = ivy.Container(a=ivy.array([1., 2., 3.]),\
                              b=ivy.array([-4., -5., -6.]))
        >>> y = x.sin()
        >>> print(y)
        {
            a: ivy.array([0.841, 0.909, 0.141]),
            b: ivy.array([0.757, 0.959, 0.279])
        }
        """
        return self.static_sin(
            self, key_chains, to_apply, prune_unapplied, map_sequences, out=out
        )

    @staticmethod
    def static_sinh(
        x,
        key_chains: Optional[Union[List[str], Dict[str, str]]] = None,
        to_apply: bool = True,
        prune_unapplied: bool = False,
        map_sequences: bool = False,
        *,
        out: Optional[ivy.Container] = None,
    ) -> ivy.Container:
        """
        ivy.Container instance method variant of ivy.sinh.
        This method simply wraps the function, and so the docstring for
        ivy.sinh also applies to this method with minimal changes.

        Parameters
        ----------
        x
            input container whose elements each represent a hyperbolic angle.
            Should have a floating-point data type.
        key_chains
            The key-chains to apply or not apply the method to. Default is None.
        to_apply
            If True, the method will be applied to key_chains, otherwise key_chains
            will be skipped. Default is True.
        prune_unapplied
            Whether to prune key_chains for which the function was not applied.
            Default is False.
        map_sequences
            Whether to also map method to sequences (lists, tuples). Default is False.
        out
            optional output container, for writing the result to. It must have a shape
            that the inputs broadcast to.

        Returns
        -------
        ret
            an container containing the hyperbolic sine of each element in ``x``.
            The returned container must have a floating-point data type determined
            by :ref:`type-promotion`.

        Examples
        --------
        >>> x = ivy.Container(a=ivy.array([-1, 0.23, 1.12]), b=ivy.array([1, -2, 0.76]))
        >>> y = ivy.Container.static_sinh(x)
        >>> print(y)
        {
            a: ivy.array([-1.18, 0.232, 1.37]),
            b: ivy.array([1.18, -3.63, 0.835])
        }

        >>> x = ivy.Container(a=ivy.array([-3, 0.34, 2.]),\
                    b=ivy.array([0.67, -0.98, -3]))
        >>> y = ivy.Container(a=ivy.zeros(1), b=ivy.zeros(1))
        >>> ivy.Container.static_sinh(x, out=y)
        >>> print(y)
        {
            a: ivy.array([-10., 0.347, 3.63]),
            b: ivy.array([0.721, -1.14, -10.])
        }
        """
        return ContainerBase.multi_map_in_static_method(
            "sinh",
            x,
            key_chains=key_chains,
            to_apply=to_apply,
            prune_unapplied=prune_unapplied,
            map_sequences=map_sequences,
            out=out,
        )

    def sinh(
        self: ivy.Container,
        key_chains: Optional[Union[List[str], Dict[str, str]]] = None,
        to_apply: bool = True,
        prune_unapplied: bool = False,
        map_sequences: bool = False,
        *,
        out: Optional[ivy.Container] = None,
    ) -> ivy.Container:
        """
        ivy.Container instance method variant of ivy.sinh.
        This method simply wraps the function, and so the docstring for
        ivy.sinh also applies to this method with minimal changes.

        Parameters
        ----------
        self
            input container whose elements each represent a hyperbolic angle.
            Should have a floating-point data type.
        key_chains
            The key-chains to apply or not apply the method to. Default is None.
        to_apply
            If True, the method will be applied to key_chains, otherwise key_chains
            will be skipped. Default is True.
        prune_unapplied
            Whether to prune key_chains for which the function was not applied.
            Default is False.
        map_sequences
            Whether to also map method to sequences (lists, tuples). Default is False.
        out
            optional output container, for writing the result to. It must have a shape
            that the inputs broadcast to.

        Returns
        -------
        ret
            an container containing the hyperbolic sine of each element in ``self``.
            The returned container must have a floating-point data type determined
            by :ref:`type-promotion`.

        Examples
        --------
        >>> x = ivy.Container(a=ivy.array([-1, 0.23, 1.12]), b=ivy.array([1, -2, 0.76]))
        >>> y = x.sinh()
        >>> print(y)
        {
            a: ivy.array([-1.18, 0.232, 1.37]),
            b: ivy.array([1.18, -3.63, 0.835])
        }

        >>> x = ivy.Container(a=ivy.array([-3, 0.34, 2.]),\
                    b=ivy.array([0.67, -0.98, -3]))
        >>> y = ivy.Container(a=ivy.zeros(1), b=ivy.zeros(1))
        >>> x.sinh(out=y)
        >>> print(y)
        {
            a: ivy.array([-10., 0.347, 3.63]),
            b: ivy.array([0.721, -1.14, -10.])
        }
        """
        return self.static_sinh(
            self, key_chains, to_apply, prune_unapplied, map_sequences, out=out
        )

    @staticmethod
    def static_square(
        x: Union[ivy.Container, ivy.Array, ivy.NativeArray],
        key_chains: Optional[Union[List[str], Dict[str, str]]] = None,
        to_apply: bool = True,
        prune_unapplied: bool = False,
        map_sequences: bool = False,
        *,
        out: Optional[ivy.Container] = None,
    ) -> ivy.Container:
        """
        ivy.Container static method variant of ivy.square.
        This method simply wraps the function, and so the docstring for
        ivy.square also applies to this method with minimal changes.

        Parameters
        ----------
        x
            input container. Should have a real-valued floating-point data type.
        key_chains
            The key-chains to apply or not apply the method to. Default is None.
        to_apply
            If True, the method will be applied to key_chains, otherwise key_chains
            will be skipped. Default is True.
        prune_unapplied
            Whether to prune key_chains for which the function was not applied.
            Default is False.
        map_sequences
            Whether to also map method to sequences (lists, tuples). Default is False.
        out
            optional output container, for writing the result to. It must have a shape
            that the inputs broadcast to.

        Returns
        -------
        ret
            a container containing the square of each element in ``x``.
            The returned container must have a real-valued floating-point
            data type determined by :ref:`type-promotion`.

        """
        return ContainerBase.multi_map_in_static_method(
            "square",
            x,
            key_chains=key_chains,
            to_apply=to_apply,
            prune_unapplied=prune_unapplied,
            map_sequences=map_sequences,
            out=out,
        )

    def square(
        self: ivy.Container,
        key_chains: Optional[Union[List[str], Dict[str, str]]] = None,
        to_apply: bool = True,
        prune_unapplied: bool = False,
        map_sequences: bool = False,
        *,
        out: Optional[ivy.Container] = None,
    ) -> ivy.Container:
        """
        ivy.Container instance method variant of ivy.square.
        This method simply wraps the function, and so the docstring for
        ivy.square also applies to this method with minimal changes.

        Parameters
        ----------
        self
            input container. Should have a real-valued floating-point data type.
        key_chains
            The key-chains to apply or not apply the method to. Default is None.
        to_apply
            If True, the method will be applied to key_chains, otherwise key_chains
            will be skipped. Default is True.
        prune_unapplied
            Whether to prune key_chains for which the function was not applied.
            Default is False.
        map_sequences
            Whether to also map method to sequences (lists, tuples). Default is False.
        out
            optional output container, for writing the result to. It must have a shape
            that the inputs broadcast to.

        Returns
        -------
        ret
            a container containing the square of each element in ``self``.
            The returned container must have a real-valued floating-point
            data type determined by :ref:`type-promotion`.

        """
        return self.static_square(
            self, key_chains, to_apply, prune_unapplied, map_sequences, out=out
        )

    @staticmethod
    def static_sqrt(
        x: Union[ivy.Container, ivy.Array, ivy.NativeArray],
        key_chains: Optional[Union[List[str], Dict[str, str]]] = None,
        to_apply: bool = True,
        prune_unapplied: bool = False,
        map_sequences: bool = False,
        *,
        out: Optional[ivy.Container] = None,
    ) -> ivy.Container:
        """
        ivy.Container static method variant of ivy.sqrt.
        This method simply wraps the function, and so the docstring for
        ivy.sqrt also applies to this method with minimal changes.

        Parameters
        ----------
        x
            input container. Should have a real-valued floating-point data type.
        key_chains
            The key-chains to apply or not apply the method to. Default is None.
        to_apply
            If True, the method will be applied to key_chains, otherwise key_chains
            will be skipped. Default is True.
        prune_unapplied
            Whether to prune key_chains for which the function was not applied.
            Default is False.
        map_sequences
            Whether to also map method to sequences (lists, tuples). Default is False.
        out
            optional output container, for writing the result to. It must have a shape
            that the inputs broadcast to.

        Returns
        -------
        ret
            a container containing the square root of each element in ``x``.
            The returned container must have a real-valued floating-point
            data type determined by :ref:`type-promotion`.

        """
        return ContainerBase.multi_map_in_static_method(
            "sqrt",
            x,
            key_chains=key_chains,
            to_apply=to_apply,
            prune_unapplied=prune_unapplied,
            map_sequences=map_sequences,
            out=out,
        )

    def sqrt(
        self: ivy.Container,
        key_chains: Optional[Union[List[str], Dict[str, str]]] = None,
        to_apply: bool = True,
        prune_unapplied: bool = False,
        map_sequences: bool = False,
        *,
        out: Optional[ivy.Container] = None,
    ) -> ivy.Container:
        """
        ivy.Container instance method variant of ivy.sqrt.
        This method simply wraps the function, and so the docstring
        for ivy.sqrt also applies to this method with minimal changes.

        Parameters
        ----------
        self
            input container. Should have a real-valued floating-point data type.
        key_chains
            The key-chains to apply or not apply the method to. Default is None.
        to_apply
            If True, the method will be applied to key_chains, otherwise key_chains
            will be skipped. Default is True.
        prune_unapplied
            Whether to prune key_chains for which the function was not applied.
            Default is False.
        map_sequences
            Whether to also map method to sequences (lists, tuples). Default is False.
        out
            optional output container, for writing the result to. It must have a shape
            that the inputs broadcast to.

        Returns
        -------
        ret
            a container containing the square root of each element in
            ``self``. The returned container must have a real-valued
            floating-point data type determined by :ref:`type-promotion`.

        """
        return self.static_sqrt(
            self, key_chains, to_apply, prune_unapplied, map_sequences, out=out
        )

    @staticmethod
    def static_subtract(
        x1: Union[ivy.Array, ivy.NativeArray, ivy.Container],
        x2: Union[ivy.Array, ivy.NativeArray, ivy.Container],
        key_chains: Optional[Union[List[str], Dict[str, str]]] = None,
        to_apply: bool = True,
        prune_unapplied: bool = False,
        map_sequences: bool = False,
        *,
        out: Optional[ivy.Container] = None,
    ) -> ivy.Container:
        """
        ivy.Container static method variant of ivy.subtract.
        This method simply wraps the function, and so the docstring
        for ivy.subtract also applies to this method with minimal changes.

        Parameters
        ----------
        x1
            first input array or container. Should have a numeric data type.
        x2
            second input array or container. Must be compatible with ``x1``
            (see :ref:`broadcasting`). Should have a numeric data type.
        key_chains
            The key-chains to apply or not apply the method to. Default is None.
        to_apply
            If True, the method will be applied to key_chains, otherwise key_chains
            will be skipped. Default is True.
        prune_unapplied
            Whether to prune key_chains for which the function was not applied.
            Default is False.
        map_sequences
            Whether to also map method to sequences (lists, tuples). Default is False.
        out
            optional output container, for writing the result to. It must have a shape
            that the inputs broadcast to.

        Returns
        -------
        ret
            a container containing the element-wise sums.
            The returned container must have a data type determined
            by :ref:`type-promotion`.
        """
        return ContainerBase.multi_map_in_static_method(
            "subtract",
            x1,
            x2,
            key_chains=key_chains,
            to_apply=to_apply,
            prune_unapplied=prune_unapplied,
            map_sequences=map_sequences,
            out=out,
        )

    def subtract(
        self: ivy.Container,
        x2: Union[ivy.Container, ivy.Array, ivy.NativeArray],
        key_chains: Optional[Union[List[str], Dict[str, str]]] = None,
        to_apply: bool = True,
        prune_unapplied: bool = False,
        map_sequences: bool = False,
        *,
        out: Optional[ivy.Container] = None,
    ) -> ivy.Container:
        """
        ivy.Container instance method variant of ivy.subtract.
        This method simply wraps the function, and so the docstring
        for ivy.subtract also applies to this method with minimal changes.

        Parameters
        ----------
        self
            first input array or container. Should have a numeric data type.
        x2
            second input array or container. Must be compatible with ``self``
            (see :ref:`broadcasting`). Should have a numeric data type.
        key_chains
            The key-chains to apply or not apply the method to. Default is None.
        to_apply
            If True, the method will be applied to key_chains, otherwise key_chains
            will be skipped. Default is True.
        prune_unapplied
            Whether to prune key_chains for which the function was not applied.
            Default is False.
        map_sequences
            Whether to also map method to sequences (lists, tuples). Default is False.
        out
            optional output container, for writing the result to. It must have a shape
            that the inputs broadcast to.

        Returns
        -------
        ret
            a container containing the element-wise sums.
            The returned container must have a data type determined
            by :ref:`type-promotion`.
        """
        return self.static_subtract(
            self, x2, key_chains, to_apply, prune_unapplied, map_sequences, out=out
        )

    @staticmethod
    def static_tan(
        x: ivy.Container,
        key_chains: Optional[Union[List[str], Dict[str, str]]] = None,
        to_apply: bool = True,
        prune_unapplied: bool = False,
        map_sequences: bool = False,
        *,
        out: Optional[ivy.Container] = None,
    ) -> ivy.Container:
        """
        ivy.Container static method variant of ivy.tan.
        This method simply wraps the function, and so the docstring for
        ivy.tan also applies to this method with minimal changes.

        Parameters
        ----------
        x
            input array whose elements are expressed in radians. Should have a
            floating-point data type.
        key_chains
            The key-chains to apply or not apply the method to. Default is None.
        to_apply
            If True, the method will be applied to key_chains, otherwise key_chains
            will be skipped. Default is True.
        prune_unapplied
            Whether to prune key_chains for which the function was not applied.
            Default is False.
        map_sequences
            Whether to also map method to sequences (lists, tuples). Default is False.
        out
            optional output, for writing the result to. It must have a shape that the
            inputs broadcast to.

        Returns
        -------
        ret
            an array containing the tangent of each element in ``x``.
            The return must have a floating-point data type determined
            by :ref:`type-promotion`.

        Examples
        --------
        >>> x = ivy.Container(a=ivy.array([0., 1., 2.]), b=ivy.array([3., 4., 5.]))
        >>> y = ivy.Container.static_tan(x)
        >>> print(y)
        {
            a: ivy.array([0., 1.56, -2.19]),
            b: ivy.array([-0.143, 1.16, -3.38])
        }
        """
        return ContainerBase.multi_map_in_static_method(
            "tan",
            x,
            key_chains=key_chains,
            to_apply=to_apply,
            prune_unapplied=prune_unapplied,
            map_sequences=map_sequences,
            out=out,
        )

    def tan(
        self: ivy.Container,
        key_chains: Optional[Union[List[str], Dict[str, str]]] = None,
        to_apply: bool = True,
        prune_unapplied: bool = False,
        map_sequences: bool = False,
        *,
        out: Optional[ivy.Container] = None,
    ) -> ivy.Container:
        """
        ivy.Container instance method variant of ivy.tan.
        This method simply wraps the function, and so the docstring for
        ivy.tan also applies to this method with minimal changes.

        Parameters
        ----------
        self
            input array whose elements are expressed in radians. Should have a
            floating-point data type.
        key_chains
            The key-chains to apply or not apply the method to. Default is None.
        to_apply
            If True, the method will be applied to key_chains, otherwise key_chains
            will be skipped. Default is True.
        prune_unapplied
            Whether to prune key_chains for which the function was not applied.
            Default is False.
        map_sequences
            Whether to also map method to sequences (lists, tuples). Default is False.
        out
            optional output, for writing the result to. It must have a shape that the
            inputs broadcast to.

        Returns
        -------
        ret
            a container containing the tangent of each element in ``self``.
            The return must have a floating-point data type determined
            by :ref:`type-promotion`.

        Examples
        --------
        >>> x = ivy.Container(a=ivy.array([0., 1., 2.]), b=ivy.array([3., 4., 5.]))
        >>> y = x.tan()
        >>> print(y)
        {
            a:ivy.array([0., 1.56, -2.19]),
            b:ivy.array([-0.143, 1.16, -3.38])
        }
        """
        return self.static_tan(
            self, key_chains, to_apply, prune_unapplied, map_sequences, out=out
        )

    @staticmethod
    def static_tanh(
        x: ivy.Container,
        key_chains: Optional[Union[List[str], Dict[str, str]]] = None,
        to_apply: bool = True,
        prune_unapplied: bool = False,
        map_sequences: bool = False,
        *,
        out: Optional[ivy.Container] = None,
    ) -> ivy.Container:
        """
        ivy.Container static method variant of ivy.tanh.
        This method simply wraps the function, and so the docstring for
        ivy.tanh also applies to this method with minimal changes.

        Parameters
        ----------
        x
            input container whose elements each represent a hyperbolic angle.
            Should have a real-valued floating-point data type.
        key_chains
            The key-chains to apply or not apply the method to. Default is None.
        to_apply
            If True, the method will be applied to key_chains, otherwise key_chains
            will be skipped. Default is True.
        prune_unapplied
            Whether to prune key_chains for which the function was not applied.
            Default is False.
        map_sequences
            Whether to also map method to sequences (lists, tuples). Default is False.
        out
            optional output container, for writing the result to. It must have a shape
            that the inputs broadcast to.

        Returns
        -------
        ret
            a container containing the hyperbolic tangent of each element in ``x``.
            The returned array must have a real-valued floating-point data type
            determined by :ref:`type-promotion`.

        Examples
        --------
        >>> x = ivy.Container(a=ivy.array([0., 1., 2.]), b=ivy.array([3., 4., 5.]))
        >>> y = ivy.Container.static_tanh(x)
        >>> print(y)
        {
            a: ivy.array([0., 0.76, 0.96]),
            b: ivy.array([0.995, 0.999, 0.9999])
        }
        """
        return ContainerBase.multi_map_in_static_method(
            "tanh",
            x,
            key_chains=key_chains,
            to_apply=to_apply,
            prune_unapplied=prune_unapplied,
            map_sequences=map_sequences,
            out=out,
        )

    def tanh(
        self: ivy.Container,
        key_chains: Optional[Union[List[str], Dict[str, str]]] = None,
        to_apply: bool = True,
        prune_unapplied: bool = False,
        map_sequences: bool = False,
        *,
        out: Optional[ivy.Container] = None,
    ) -> ivy.Container:
        """
        ivy.Container instance method variant of ivy.tanh.
        This method simply wraps the function, and so the docstring for
        ivy.tanh also applies to this method with minimal changes.

        Parameters
        ----------
        self
            input container whose elements each represent a hyperbolic angle.
            Should have a real-valued floating-point data type.
        key_chains
            The key-chains to apply or not apply the method to. Default is None.
        to_apply
            If True, the method will be applied to key_chains, otherwise key_chains
            will be skipped. Default is True.
        prune_unapplied
            Whether to prune key_chains for which the function was not applied.
            Default is False.
        map_sequences
            Whether to also map method to sequences (lists, tuples). Default is False.
        out
            optional output container, for writing the result to. It must have a shape
            that the inputs broadcast to.

        Returns
        -------
        ret
            a container containing the hyperbolic tangent of each element in
            ``self``. The returned container must have a real-valued floating-point
            data type determined by :ref:`type-promotion`.

        Examples
        --------
        >>> x = ivy.Container(a=ivy.array([0., 1., 2.]),\
                              b=ivy.array([3., 4., 5.]))
        >>> y = x.tanh()
        >>> print(y)
        {
            a:ivy.array([0., 0.762, 0.964]),
            b:ivy.array([0.995, 0.999, 1.])
        }
        """
        return self.static_tanh(
            self, key_chains, to_apply, prune_unapplied, map_sequences, out=out
        )

    @staticmethod
    def static_trunc(
        x: Union[ivy.Container, ivy.Array, ivy.NativeArray],
        key_chains: Optional[Union[List[str], Dict[str, str]]] = None,
        to_apply: bool = True,
        prune_unapplied: bool = False,
        map_sequences: bool = False,
        *,
        out: Optional[ivy.Container] = None,
    ) -> ivy.Container:
        """
        ivy.Container static method variant of ivy.trunc.
        This method simply wraps the function, and so the docstring for
        ivy.trunc also applies to this method with minimal changes.

        Parameters
        ----------
        x
            input container. Should have a real-valued data type.
        key_chains
            The key-chains to apply or not apply the method to. Default is None.
        to_apply
            If True, the method will be applied to key_chains, otherwise key_chains
            will be skipped. Default is True.
        prune_unapplied
            Whether to prune key_chains for which the function was not applied.
            Default is False.
        map_sequences
            Whether to also map method to sequences (lists, tuples). Default is False.
        out
            optional output container, for writing the result to. It must have a shape
            that the inputs broadcast to.

        Returns
        -------
        ret
            a container containing the rounded result for each element in ``x``.
            The returned container must have the same data type as ``x``.

        """
        return ContainerBase.multi_map_in_static_method(
            "trunc",
            x,
            key_chains=key_chains,
            to_apply=to_apply,
            prune_unapplied=prune_unapplied,
            map_sequences=map_sequences,
            out=out,
        )

    def trunc(
        self: ivy.Container,
        key_chains: Optional[Union[List[str], Dict[str, str]]] = None,
        to_apply: bool = True,
        prune_unapplied: bool = False,
        map_sequences: bool = False,
        *,
        out: Optional[ivy.Container] = None,
    ) -> ivy.Container:
        """
        ivy.Container instance method variant of ivy.trunc.
        This method simply wraps the function, and so the docstring for
        ivy.trunc also applies to this method with minimal changes.

        Parameters
        ----------
        self
            input container. Should have a real-valued data type.
        key_chains
            The key-chains to apply or not apply the method to. Default is None.
        to_apply
            If True, the method will be applied to key_chains, otherwise key_chains
            will be skipped. Default is True.
        prune_unapplied
            Whether to prune key_chains for which the function was not applied.
            Default is False.
        map_sequences
            Whether to also map method to sequences (lists, tuples). Default is False.
        out
            optional output container, for writing the result to. It must have a shape
            that the inputs broadcast to.

        Returns
        -------
        ret
            a container containing the rounded result for each element in ``self``.
            The returned container must have the same data type as ``self``.

        """
        return self.static_trunc(
            self, key_chains, to_apply, prune_unapplied, map_sequences, out=out
        )

    @staticmethod
    def static_erf(
        x: Union[ivy.Container, ivy.Array, ivy.NativeArray],
        key_chains: Optional[Union[List[str], Dict[str, str]]] = None,
        to_apply: bool = True,
        prune_unapplied: bool = False,
        map_sequences: bool = False,
        *,
        out: Optional[ivy.Container] = None,
    ) -> ivy.Container:
        """
        ivy.Container static method variant of ivy.erf.
        This method simply wraps the function, and so the docstring for
        ivy.erf also applies to this method with minimal changes.

        Parameters
        ----------
        x
            input container to compute exponential for.
        key_chains
            The key-chains to apply or not apply the method to. Default is None.
        to_apply
            If True, the method will be applied to key_chains, otherwise key_chains
            will be skipped. Default is True.
        prune_unapplied
            Whether to prune key_chains for which the function was not applied.
            Default is False.
        map_sequences
            Whether to also map method to sequences (lists, tuples). Default is False.
        out
            optional output container, for writing the result to. It must have a shape
            that the inputs broadcast to.

        Returns
        -------
        ret
            a container containing the Gauss error of ``x``.

        """
        return ContainerBase.multi_map_in_static_method(
            "erf",
            x,
            key_chains=key_chains,
            to_apply=to_apply,
            prune_unapplied=prune_unapplied,
            map_sequences=map_sequences,
            out=out,
        )

    def erf(
        self: ivy.Container,
        key_chains: Optional[Union[List[str], Dict[str, str]]] = None,
        to_apply: bool = True,
        prune_unapplied: bool = False,
        map_sequences: bool = False,
        *,
        out: Optional[ivy.Container] = None,
    ) -> ivy.Container:
        """
        ivy.Container instance method variant of ivy.erf.
        This method simply wraps thefunction, and so the docstring for
        ivy.erf also applies to this method with minimal changes.

        Parameters
        ----------
        self
            input container to compute exponential for.
        key_chains
            The key-chains to apply or not apply the method to. Default is None.
        to_apply
            If True, the method will be applied to key_chains, otherwise key_chains
            will be skipped. Default is True.
        prune_unapplied
            Whether to prune key_chains for which the function was not applied.
            Default is False.
        map_sequences
            Whether to also map method to sequences (lists, tuples). Default is False.
        out
            optional output container, for writing the result to. It must have a shape
            that the inputs broadcast to.

        Returns
        -------
        ret
            a container containing the Gauss error of ``self``.

        """
        return self.static_erf(
            self, key_chains, to_apply, prune_unapplied, map_sequences, out=out
        )

    @staticmethod
    def static_minimum(
        x1: Union[ivy.Container, ivy.Array, ivy.NativeArray],
        x2: Union[ivy.Container, ivy.Array, ivy.NativeArray],
        key_chains: Optional[Union[List[str], Dict[str, str]]] = None,
        to_apply: bool = True,
        prune_unapplied: bool = False,
        map_sequences: bool = False,
        *,
        out: Optional[ivy.Container] = None,
    ) -> ivy.Container:
        """
        ivy.Container static method variant of ivy.minimum.
        This method simply wraps the function, and so the docstring for
        ivy.minimum also applies to this method with minimal changes.

        Parameters
        ----------
        x1
            Input array containing elements to minimum threshold.
        x2
            The other container or number to compute the minimum against.
        key_chains
            The key-chains to apply or not apply the method to. Default is None.
        to_apply
            If True, the method will be applied to key_chains, otherwise key_chains
            will be skipped. Default is True.
        prune_unapplied
            Whether to prune key_chains for which the function was not applied.
            Default is False.
        map_sequences
            Whether to also map method to sequences (lists, tuples). Default is False.
        out
            optional output array, for writing the result to. It must have a shape that
            the inputs broadcast to.

        Returns
        -------
            Container object with all sub-arrays having the minimum values computed.

        """
        return ContainerBase.multi_map_in_static_method(
            "minimum",
            x1,
            x2,
            key_chains=key_chains,
            to_apply=to_apply,
            prune_unapplied=prune_unapplied,
            map_sequences=map_sequences,
            out=out,
        )

    def minimum(
        self: Union[ivy.Container, ivy.Array, ivy.NativeArray],
        x2: Union[ivy.Container, ivy.Array, ivy.NativeArray],
        key_chains: Optional[Union[List[str], Dict[str, str]]] = None,
        to_apply: bool = True,
        prune_unapplied: bool = False,
        map_sequences: bool = False,
        *,
        out: Optional[ivy.Container] = None,
    ) -> ivy.Container:
        """
        ivy.Container instance method variant of ivy.minimum.
        This method simply wraps the function, and so the docstring for
        ivy.minimum also applies to this method with minimal changes.


        Parameters
        ----------
        self
            Input array containing elements to minimum threshold.
        x2
            The other container or number to compute the minimum against.
        key_chains
            The key-chains to apply or not apply the method to. Default is None.
        to_apply
            If True, the method will be applied to key_chains, otherwise key_chains
            will be skipped. Default is True.
        prune_unapplied
            Whether to prune key_chains for which the function was not applied.
            Default is False.
        map_sequences
            Whether to also map method to sequences (lists, tuples). Default is False.
        out
            optional output array, for writing the result to. It must have a shape that
            the inputs broadcast to.

        Returns
        -------
            Container object with all sub-arrays having the minimum values computed.

        """
        return self.static_minimum(
            self, x2, key_chains, to_apply, prune_unapplied, map_sequences, out=out
        )

    @staticmethod
    def static_maximum(
        x1: Union[ivy.Container, ivy.Array, ivy.NativeArray],
        x2: Union[ivy.Container, ivy.Array, ivy.NativeArray],
        key_chains: Optional[Union[List[str], Dict[str, str]]] = None,
        to_apply: bool = True,
        prune_unapplied: bool = False,
        map_sequences: bool = False,
        *,
        out: Optional[ivy.Container] = None,
    ) -> ivy.Container:
        """
        ivy.Container static method variant of ivy.maximum.
        This method simply wraps the function, and so the docstring for
        ivy.maximum also applies to this method with minimal changes.

        Parameters
        ----------
        x1
            Input array containing elements to maximum threshold.
        x2
            Tensor containing maximum values, must be broadcastable to x1.
        out
            optional output array, for writing the result to.
            It must have a shape that the inputs broadcast to.

        Returns
        -------
        ret
            An array with the elements of x1, but clipped to not be lower than the x2
            values.


        """
        return ContainerBase.multi_map_in_static_method(
            "maximum",
            x1,
            x2,
            key_chains=key_chains,
            to_apply=to_apply,
            prune_unapplied=prune_unapplied,
            map_sequences=map_sequences,
            out=out,
        )

    def maximum(
        self: Union[ivy.Container, ivy.Array, ivy.NativeArray],
        x2: Union[ivy.Container, ivy.Array, ivy.NativeArray],
        key_chains: Optional[Union[List[str], Dict[str, str]]] = None,
        to_apply: bool = True,
        prune_unapplied: bool = False,
        map_sequences: bool = False,
        *,
        out: Optional[ivy.Container] = None,
    ) -> ivy.Container:
        """
        ivy.Container instance method variant of ivy.maximum.
        This method simply wraps the function, and so the docstring for
        ivy.maximum also applies to this method with minimal changes.

        Parameters
        ----------
        self
            Input array containing elements to maximum threshold.
        x2
            Tensor containing maximum values, must be broadcastable to x1.
        out
            optional output array, for writing the result to.
            It must have a shape that the inputs broadcast to.

        Returns
        -------
        ret
            An array with the elements of x1, but clipped to not be lower than the x2
            values.


        """
        return self.static_maximum(
            self, x2, key_chains, to_apply, prune_unapplied, map_sequences, out=out
        )<|MERGE_RESOLUTION|>--- conflicted
+++ resolved
@@ -4337,8 +4337,6 @@
         --------
         Using 'ivy.Container' instance
 
-        Using 'ivy.Container' instance
-
         >>> i = ivy.Container(a=ivy.array([True, False, True, False]))
         >>> j = ivy.Container(a=ivy.array([True, True, False, False]))
         >>> k = ivy.Container(a=ivy.array([True, False, True]), \
@@ -4352,6 +4350,7 @@
         >>> x = j.logical_and(m)
         >>> y = m.logical_and(n)
         >>> z = k.logical_and(l)
+
         >>> print(w)
         {a:ivy.array([True,False,False,False])}
 
@@ -4359,24 +4358,14 @@
         {a:ivy.array([False,True,False,False])}
 
         >>> print(y)
-<<<<<<< HEAD
             ivy.array([False, False, False, False])
-        >>> print(z)
-        {
-            a:ivy.array([True,False,True]),
-            b:ivy.array([False,False,False])
-        }
-=======
-        ivy.array([False,False,False,False])
 
         >>> print(z)
         {a:ivy.array([True,False,True]),b:ivy.array([False,False,False])}
->>>>>>> 7ce491b8
         """
         return self.static_logical_and(
             self, x2, key_chains, to_apply, prune_unapplied, map_sequences, out=out
         )
-
 
     @staticmethod
     def static_logical_not(
