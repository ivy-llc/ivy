"""Base Container Object."""

# global
import re
import abc
import copy
import termcolor
import numpy as _np
import json as _json

try:
    # noinspection PyPackageRequirements
    import h5py as _h5py
except ModuleNotFoundError:
    _h5py = None
import pickle as _pickle
import random as _random
from operator import lt as _lt
from operator import le as _le
from operator import eq as _eq
from operator import ne as _ne
from operator import gt as _gt
from operator import ge as _ge
from operator import mul as _mul
from operator import pow as _pow
from operator import not_ as _not
from functools import reduce as _reduce
from typing import Union, Iterable, Dict
from operator import truediv as _truediv
from operator import floordiv as _floordiv
from builtins import set as _set

# local
import ivy


ansi_escape = re.compile(r"\x1B(?:[@-Z\\-_]|\[[0-?]*[ -/]*[@-~])")


def _is_jsonable(x):
    try:
        _json.dumps(x)
        return True
    except (TypeError, OverflowError):
        return False


def _repr(x):
    try:
        return x.__repr__()
    except TypeError:
        return str(x)


# noinspection PyMissingConstructor
class ContainerBase(dict, abc.ABC):
    def __init__(
        self,
        dict_in=None,
        queues=None,
        queue_load_sizes=None,
        container_combine_method="list_join",
        queue_timeout=None,
        print_limit=10,
        key_length_limit=None,
        print_indent=4,
        print_line_spacing=0,
        ivyh=None,
        default_key_color="green",
        keyword_color_dict=None,
        rebuild_child_containers=False,
        types_to_iteratively_nest=None,
        alphabetical_keys=True,
        **kwargs
    ):
        """Initialize container object from input dict representation.

        Parameters
        ----------
        dict_in
            the dictionary the container should wrap around. Default is None.
        queues
            Sequence of multiprocessing queues, each of which returns containers.
            This enables the current container to be passed around asynchronously while
            waiting for data. Default is None.
        queue_load_sizes
            Size of leading dimension of the containers returned by each queue.
            Default is None.
        container_combine_method
            The method to use for combining containers arriving from different queues.
            Default is ivy.Container.list_join
        queue_timeout
            The timeout when waiting for containers to arrive from the queues.
            Default is global.
        print_limit
            The total array size limit when printing the container. Default is 10.
        key_length_limit
            The maximum key length when printing the container. Default is None.
        print_indent
            The number of whitespaces to use for indenting when printing the container.
            Default is 4.
        print_line_spacing
            The number of extra newlines to use between keys when printing the
            container. Default is 0.
        ivyh
            Handle to ivy module to use for the calculations. Default is None, which
            results in the global ivy.
        default_key_color
            The default key color for printing the container to the terminal.
            Default is 'green'.
        keyword_color_dict
            A dict mapping keywords to their termcolor color codes for printing the
            container. (Default value = None)
        rebuild_child_containers
            Whether to rebuild container found in dict_in with these constructor params.
            Default is False, in which case the original container are kept as are.
        types_to_iteratively_nest
            The data types to nest iteratively in the dict structure, each type must be
            iterable. Default is None.
        alphabetical_keys
            Whether to sort the container keys alphabetically, or preserve the dict
            order. Default is True.
        kwargs
            keyword arguments for dict creation. Default is None.

        """
        self._queues = queues
        self._container_combine_method = container_combine_method
        if ivy.exists(self._queues):
            if isinstance(self._container_combine_method, str):
                self._container_combine_method = {
                    "list_join": self.list_join,
                    "concat": lambda conts: self.concat(conts, 0),
                }[self._container_combine_method]
            self._loaded_containers_from_queues = dict()
            self._queue_load_sizes_cum = _np.cumsum(queue_load_sizes)
            self._queue_timeout = ivy.default(queue_timeout, ivy.queue_timeout())
        if dict_in is None:
            if kwargs:
                dict_in = dict(**kwargs)
            else:
                dict_in = dict()
        elif kwargs:
            raise Exception(
                "dict_in and **kwargs cannot both be specified for ivy.Container "
                "constructor, please specify one or the other, not both."
            )
        self._config_in = dict(
            print_limit=print_limit,
            print_indent=print_indent,
            key_length_limit=key_length_limit,
            print_line_spacing=print_line_spacing,
            ivyh=ivyh,
            default_key_color=default_key_color,
            keyword_color_dict=keyword_color_dict,
            rebuild_child_containers=rebuild_child_containers,
            types_to_iteratively_nest=types_to_iteratively_nest,
            alphabetical_keys=alphabetical_keys,
        )
        self._config = dict()
        self.inplace_update(dict_in, **self._config_in)

    # Class Methods #
    # --------------#

    @staticmethod
    def handle_inplace(ret, out):
        """Returns an inplace update of out, provided it is not None, by updating with
        the values in ret.

        Parameters
        ----------
        ret
            The container with the return values
        out
            The optional out container, which is primed for being overwritten if it
            exists

        Returns
        -------
            The out container, but filled with the values from the ret container

        """
        if ivy.exists(out):
            out.inplace_update(ret)
            ret = out
        return ret

    @staticmethod
    def list_join(containers, config=None):
        """Join containers of lists together along the specified dimension.

        Parameters
        ----------
        containers
            containers to list join
        config
            The configuration for the containers. Default is the same as container0.

        Returns
        -------
            List joined containers, with each entry being a list of arrays

        """
        container0 = containers[0]
        if not ivy.exists(config):
            config = container0.config if isinstance(container0, ivy.Container) else {}

        if isinstance(container0, ivy.Container):
            return_dict = dict()
            for key in container0.keys():
                new_list = list()
                for container in containers:
                    new_list.append(container[key])
                return_dict[key] = ivy.Container.list_join(new_list, config)
            return ivy.Container(return_dict, **config)
        else:
            return [item for sublist in containers for item in sublist]

    @staticmethod
    def list_stack(containers, dim, config=None):
        """List stack containers together along the specified dimension.

        Parameters
        ----------
        containers
            containers to list stack
        dim
            dimension along which to list stack
        config
            The configuration for the containers. Default is the same as container0.

        Returns
        -------
            Stacked containers, with each entry being a list of arrays

        """
        container0 = containers[0]
        if not ivy.exists(config):
            config = container0.config if isinstance(container0, ivy.Container) else {}

        if isinstance(container0, ivy.Container):
            return_dict = dict()
            for key in container0.keys():
                return_dict[key] = ivy.Container.list_stack(
                    [container[key] for container in containers], dim, config
                )
            return ivy.Container(return_dict, **config)
        else:
            return containers

    @staticmethod
    def _concat_unify(containers, device, axis=0):
        return ivy.concat([cont.to_dev(device) for cont in containers.values()], axis)

    @staticmethod
    def _sum_unify(containers, device, _=None, _1=None):
        return sum([cont.to_dev(device) for cont in containers.values()])

    @staticmethod
    def _mean_unify(containers, device, _=None, _1=None):
        return ivy.Container._sum_unify(containers, device) / len(containers)

    @staticmethod
    def unify(containers, device, mode, axis=0):
        """Unify a list of containers, on arbitrary devices, to a single container on
        the specified device.

        Parameters
        ----------
        containers
            containers to unify
        dev
            The device to unify the containers to.
        mode
            The mode by which to unify, must be one of [ concat | mean | sum ]
        axis
            The axis along which to concattenate the container, if concat mode is set.
            Default is 0.

        Returns
        -------
            Unified container

        """
        return {
            "concat": ivy.Container._concat_unify,
            "sum": ivy.Container._sum_unify,
            "mean": ivy.Container._mean_unify,
        }[mode](containers, device, axis)

    @staticmethod
    def stack(containers, dim, config=None):
        """Stack containers together along the specified dimension.

        Parameters
        ----------
        containers
            containers to stack
        dim
            dimension along which to stack
        config
            The configuration for the containers. Default is the same as container0.

        Returns
        -------
            Stacked containers

        """
        container0 = containers[0]
        if not ivy.exists(config):
            config = container0.config if isinstance(container0, ivy.Container) else {}

        if isinstance(container0, ivy.Container):
            return_dict = dict()
            for key in container0.keys():
                return_dict[key] = ivy.Container.stack(
                    [container[key] for container in containers], dim, config
                )
            return ivy.Container(return_dict, **config)
        else:
            # noinspection PyProtectedMember
            ivyh = ivy.default(lambda: config["ivyh"], ivy, True)
            # noinspection PyBroadException
            try:
                if len(containers[0].shape) == 0:
                    return ivyh.stack(
                        [ivyh.reshape(item, [1] * (dim + 1)) for item in containers],
                        dim,
                        config,
                    )
                else:
                    return ivyh.stack(containers, dim)
            except Exception as e:
                raise Exception(
                    str(e)
                    + "\nContainer stack operation only valid for containers of arrays"
                )

    @staticmethod
    def combine(*containers, config=None):
        """Combine keys and values in a sequence of containers, with priority given to
        the right-most container in the case of duplicates.

        Parameters
        ----------
        containers
            containers to compare
        config
            The configuration for the containers. Default is the same as
            container_rightmost.

        Returns
        -------
            Combined containers

        """
        # if inputs are not dicts, then simply return the right-most value
        container_rightmost = containers[-1]
        if not isinstance(container_rightmost, dict):
            return container_rightmost

        if not ivy.exists(config):
            # noinspection PyUnresolvedReferences
            config = (
                container_rightmost.config
                if isinstance(container_rightmost, ivy.Container)
                else {}
            )

        # return if len==1
        if len(containers) == 1:
            return container_rightmost

        # otherwise, check that the keys are aligned between each container, and apply
        # this method recursively
        return_dict = dict()
        all_keys = _set(
            [
                item
                for sublist in [list(cont.keys()) for cont in containers]
                for item in sublist
            ]
        )
        for key in all_keys:
            keys_present = [key in cont for cont in containers]
            return_dict[key] = ivy.Container.combine(
                *[cont[key] for cont, kp in zip(containers, keys_present) if kp],
                config=config
            )
        return ivy.Container(return_dict, **config)

    @staticmethod
    def diff(
        *containers,
        mode="all",
        diff_keys="diff",
        detect_key_diffs=True,
        detect_value_diffs=True,
        detect_shape_diffs=True,
        config=None
    ):
        """Compare keys and values in a sequence of containers, returning the single
        shared values where they are the same, and new nested sub-dicts with all values
        where they are different.

        Parameters
        ----------
        containers
            containers to compare
        mode
            The mode of the diff operation, returning either all keys and values,
            only those that are consist across the containers, or only the differences.
            Default is all.
        diff_keys
            The key/keys to add to the returned container when differences are found.
            Default is "diff".
        detect_key_diffs
            Whether to treat different keys as detected differences. If not, the keys
            among the input containers are simply combined without flagging differences.
            Default is True.
        detect_value_diffs
            Whether to treat different values as detected differences. Default is True.
        detect_shape_diffs
            Whether to treat different array shapes as detected differences.
            Default is True.
        config
            The configuration for the containers. Default is the same as container0.
        *containers


        Returns
        -------
            Compared containers

        """
        if mode not in ["all", "same_only", "diff_only"]:
            raise Exception(
                'mode must be one of [ "all" | "same_only" | "diff_only" ], '
                "but found {}".format(mode)
            )

        # if inputs are not dicts, then compare their values to determine the diff dict
        num_containers = len(containers)
        container0 = containers[0]
        if not ivy.exists(config):
            config = container0.config if isinstance(container0, ivy.Container) else {}
        if not isinstance(container0, dict):
            equal_mat = ivy.all_equal(*containers, equality_matrix=True)
            if not detect_value_diffs:
                equal_mat = ivy.ones_like(equal_mat)
            if detect_shape_diffs:
                shape_equal_mat = ivy.all_equal(
                    *[c.shape if ivy.is_array(c) else None for c in containers],
                    equality_matrix=True
                )
                equal_mat = ivy.logical_and(equal_mat, shape_equal_mat)
            # noinspection PyTypeChecker
            if ivy.min(ivy.astype(equal_mat, "int32")) == 1:
                if mode == "diff_only":
                    return ivy.Container(**config)
                return container0
            elif mode == "same_only":
                return ivy.Container(**config)
            else:
                cont_range = range(num_containers)
                diff_dict = dict()
                cont_dict = dict(zip(cont_range, containers))
                idxs_added = list()
                for idx in cont_range:
                    if idx not in idxs_added:
                        idxs_to_add = ivy.indices_where(equal_mat[idx])
                        idxs_to_add_list = sorted(
                            ivy.to_numpy(idxs_to_add).reshape(-1).tolist()
                        )
                        if isinstance(diff_keys, str):
                            key = diff_keys + "_" + str(idxs_to_add_list)[1:-1]
                        elif isinstance(diff_keys, (list, tuple)):
                            key = diff_keys[idx]
                        else:
                            raise Exception(
                                "diff_keys must be either a string or list of strings,"
                                "but found {} of type {}".format(
                                    diff_keys, type(diff_keys)
                                )
                            )
                        diff_dict[key] = cont_dict[idx]
                        idxs_added += idxs_to_add_list
                return ivy.Container(diff_dict, **config)

        # otherwise, check that the keys are aligned between each container, and apply
        # this method recursively
        return_dict = dict()
        all_keys = _set(
            [
                item
                for sublist in [list(cont.keys()) for cont in containers]
                for item in sublist
            ]
        )
        for key in all_keys:
            keys_present = [key in cont for cont in containers]
            all_keys_present = sum(keys_present) == num_containers
            if all_keys_present:
                res = ivy.Container.diff(
                    *[cont[key] for cont in containers],
                    mode=mode,
                    diff_keys=diff_keys,
                    detect_key_diffs=detect_key_diffs,
                    detect_value_diffs=detect_value_diffs,
                    detect_shape_diffs=detect_shape_diffs,
                    config=config
                )
                if not isinstance(res, dict) or res:
                    return_dict[key] = res
                continue
            elif sum(keys_present) == 1 and not detect_key_diffs:
                if mode == "all":
                    return_dict[key] = containers[keys_present.index(True)][key]
                continue
            diff_dict = dict()
            for i, (key_present, cont) in enumerate(zip(keys_present, containers)):
                if detect_key_diffs:
                    if key_present and mode != "same_only":
                        if isinstance(diff_keys, str):
                            diff_dict[diff_keys + "_" + str(i)] = cont[key]
                        elif isinstance(diff_keys, (list, tuple)):
                            diff_dict[diff_keys[i]] = cont[key]
                        else:
                            raise Exception(
                                "diff_keys must be either a string or list of strings,"
                                "but found {} of type {}".format(
                                    diff_keys, type(diff_keys)
                                )
                            )
            if diff_dict:
                return_dict[key] = diff_dict
        return ivy.Container(return_dict, **config)

    @staticmethod
    def structural_diff(
        *containers,
        mode="all",
        diff_keys="diff",
        detect_key_diffs=True,
        detect_shape_diffs=True,
        config=None
    ):
        """Compare keys and shapes in a sequence of containers, returning the single
        shared values where they are the same, and new nested sub-dicts with all values
        where they are different.

        Parameters
        ----------
        containers
            containers to compare
        mode
            The mode of the diff operation, returning either all keys and values,
            only those that are consist across the containers, or only the differences.
            Default is all.
        diff_keys
            The key/keys to add to the returned container when differences are found.
            Default is "diff".
        detect_key_diffs
            Whether to treat different keys as detected differences.
            If not, the keys among the input containers are simply combined without
            flagging differences. Default is True.
        detect_shape_diffs
            Whether to treat different array shapes as detected differences.
            Default is True.
        config
            The configuration for the containers. Default is the same as container0.
        *containers

        Returns
        -------
            Compared containers

        """
        return ivy.Container.diff(
            *containers,
            mode=mode,
            diff_keys=diff_keys,
            detect_key_diffs=detect_key_diffs,
            detect_value_diffs=False,
            detect_shape_diffs=detect_shape_diffs,
            config=config
        )

    @staticmethod
    def multi_map(
        func,
        containers,
        key_chains=None,
        to_apply=True,
        prune_unapplied=False,
        key_chain="",
        config=None,
    ):
        """Apply function to all array values from a collection of identically
        structured containers.

        Parameters
        ----------
        func
            Function to apply to each container entry.
        containers
            containers to map.
        key_chains
            The key-chains to apply or not apply the method to. Default is None.
        to_apply
            If True, the method will be applied to key_chains, otherwise key_chains will
            be skipped. Default is True.
        prune_unapplied
            Whether to prune key_chains for which the function was not applied,
            otherwise the leftmost container value is used. Default is False.
        key_chain
            Chain of keys for this dict entry (Default value = '')
        config
            The configuration for the containers. Default is the same as container0.

        Returns
        -------
            Contaienr

        """
        container0 = containers[0]
        if not ivy.exists(config):
            config = container0.config if isinstance(container0, ivy.Container) else {}
        return_dict = dict()
        for key in container0.keys():
            values = [cont[key] for cont in containers]
            value0 = values[0]
            this_key_chain = key if key_chain == "" else (key_chain + "/" + key)
            if isinstance(value0, ivy.Container):
                ret = ivy.Container.multi_map(
                    func,
                    values,
                    key_chains,
                    to_apply,
                    prune_unapplied,
                    this_key_chain,
                    config,
                )
                if ret:
                    return_dict[key] = ret
            else:
                if key_chains is not None:
                    if (this_key_chain in key_chains and not to_apply) or (
                        this_key_chain not in key_chains and to_apply
                    ):
                        if prune_unapplied:
                            continue
                        return_dict[key] = value0
                        continue
                return_dict[key] = func(values, this_key_chain)
        # noinspection PyProtectedMember
        return ivy.Container(return_dict, **config)

    @staticmethod
    def common_key_chains(containers):
        """Return the key-chains common across all containers.

        Parameters
        ----------
        containers
            Containers to check.

        Returns
        -------
            list of key-chains.

        """
        if len(containers) == 1:
            return containers[0].all_key_chains()
        sets = [_set(cont.all_key_chains()) for cont in containers]
        return list(sets[0].intersection(*sets[1:]))

    @staticmethod
    def identical(
        containers,
        check_types=True,
        check_shapes=True,
        same_arrays=True,
        arrays_equal=True,
        key_chains=None,
        to_apply=True,
        partial=False,
        key_chain="",
    ):
        """Returns a single boolean as to whether the input containers have identical
        key-chains and data types.

        Parameters
        ----------
        containers
            containers to check.
        check_types
            Whether to check if the datatypes of the leaf nodes are the same.
            Default is True.
        check_shapes
            Whether to check if the shapes of the leaf nodes are the same.
            Default is True.
        same_arrays
            Whether to check if the arrays are the exact same instances.
            Default is True.
        arrays_equal
            Whether to check if the arrays have equal values. Default is True.
        key_chains
            The key-chains to apply or not apply the method to. Default is None.
        to_apply
            If True, the method will be applied to key_chains, otherwise key_chains will
            be skipped. Default is True.
        partial
            Whether to also check for partially complete sub-containers.
            Default is False.
        key_chain
            Chain of keys for this dict entry (Default value = '')

        Returns
        -------
        Boolean

        """
        if partial:
            common_key_chains = ivy.Container.common_key_chains(containers)
            if not common_key_chains:
                return False
            containers = [cont.at_key_chains(common_key_chains) for cont in containers]
        keys = _set(
            [i for sl in [list(cont.keys()) for cont in containers] for i in sl]
        )
        # noinspection PyProtectedMember
        for key in keys:
            if not min([key in cont for cont in containers]):
                return False
            values = [cont[key] for cont in containers]
            value_0 = values[0]
            type_0 = type(value_0)
            types = [type(val) for val in values]
            if not min([type_n is type_0 for type_n in types]):
                if isinstance(value_0, ivy.Container) or check_types:
                    return False
            if ivy.is_array(value_0):
                if check_shapes:
                    shape_0 = value_0.shape
                    shapes = [val.shape for val in values]
                    if not min([shape_n == shape_0 for shape_n in shapes]):
                        return False
                if same_arrays:
                    id_0 = id(value_0)
                    ids = [id(val) for val in values]
                    if not min([id_n == id_0 for id_n in ids]):
                        return False
                elif arrays_equal:
                    if not ivy.arrays_equal(values):
                        return False
            this_key_chain = key if key_chain == "" else (key_chain + "/" + key)
            if isinstance(value_0, ivy.Container):
                ret = ivy.Container.identical(
                    values,
                    check_types,
                    check_shapes,
                    same_arrays,
                    arrays_equal,
                    key_chains,
                    to_apply,
                    partial,
                    this_key_chain,
                )
                if not ret:
                    return False
        return True

    @staticmethod
    def assert_identical(
        containers,
        check_types=True,
        check_shapes=True,
        same_arrays=True,
        arrays_equal=True,
        key_chains=None,
        to_apply=True,
        partial=False,
    ):
        """Assert whether the input containers are identical. Otherwise, the diff is
        shown in an exception.

        Parameters
        ----------
        containers
            containers to check.
        check_types
            Whether to check if the datatypes of the leaf nodes are the same.
            Default is True.
        check_shapes
            Whether to check if the shapes of the leaf nodes are the same.
            Default is True.
        same_arrays
            Whether to check if the arrays are the exact same instances.
            Default is True.
        arrays_equal
            Whether to check if the arrays have equal values. Default is True.
        key_chains
            The key-chains to apply or not apply the method to. Default is None.
        to_apply
            If True, the method will be applied to key_chains, otherwise key_chains
            will be skipped. Default is True.
        partial
            Whether to also check for partially complete sub-containers.
            Default is False.

        """
        assert ivy.Container.identical(
            containers,
            check_types,
            check_shapes,
            same_arrays,
            arrays_equal,
            key_chains,
            to_apply,
            partial,
        ), "Containers were not identical:\n\n{}".format(
            ivy.Container.diff(*containers)
        )

    @staticmethod
    def identical_structure(
        containers,
        check_types=True,
        check_shapes=True,
        key_chains=None,
        to_apply=True,
        partial=False,
        key_chain="",
    ):
        """Returns a single boolean as to whether the input containers have identical
        structure.

        Parameters
        ----------
        containers
            containers to check.
        check_types
            Whether to also check whether the datatypes of the leaf nodes are the same.
            Default is True.
        check_shapes
            Whether to also check whether the shapes of the leaf nodes are the same.
            Default is True.
        key_chains
            The key-chains to apply or not apply the method to. Default is None.
        to_apply
            If True, the method will be applied to key_chains, otherwise key_chains
            will be skipped. Default is True.
        partial
            Whether to also check for partially complete sub-containers.
            Default is False.
        key_chain
            Chain of keys for this dict entry (Default value = '')

        Returns
        -------
            Boolean

        """
        return ivy.Container.identical(
            containers,
            check_types,
            check_shapes,
            False,
            False,
            key_chains,
            to_apply,
            partial,
            key_chain,
        )

    @staticmethod
    def assert_identical_structure(
        containers,
        check_types=True,
        check_shapes=True,
        key_chains=None,
        to_apply=True,
        partial=False,
    ):
        """Assert whether the input containers have identical structure. Otherwise, the
        diff is shown in an exception.

        Parameters
        ----------
        containers
            containers to check.
        check_types
            Whether to also check whether the datatypes of the leaf nodes are the same.
            Default is True.
        check_shapes
            Whether to also check whether the shapes of the leaf nodes are the same.
            Default is True.
        key_chains
            The key-chains to apply or not apply the method to. Default is None.
        to_apply
            If True, the method will be applied to key_chains, otherwise key_chains
            will be skipped. Default is True.
        partial
            Whether to also check for partially complete sub-containers.
            Default is False.

        """
        assert ivy.Container.identical_structure(
            containers, check_types, check_shapes, key_chains, to_apply, partial
        ), "Containers did not have identical structure:\n\n{}".format(
            ivy.Container.structural_diff(*containers)
        )

    @staticmethod
    def identical_configs(containers):
        """Returns a single boolean as to whether the input containers all have
        identical configs.

        Parameters
        ----------
        containers
            containers to check.

        """
        assert len(containers) > 1
        configs = [cont.config for cont in containers]
        config0 = configs[0]
        for k, v in config0.items():
            if not min([config[k] == v for config in configs]):
                return False
        return True

    @staticmethod
    def identical_array_shapes(containers, exclusive=False):
        """Determine whether all of the containers have identical number of arrays and
        identical array shapes, regardless of their key-chain structures.

        Parameters
        ----------
        containers
            containers to check.
        exclusive
            Whether to check if the data type is exclusively an array, rather than a
            variable or traced array. (Default value = False)

        Returns
        -------
            Boolean

        """
        array_conts = [cont.size_ordered_arrays(exclusive) for cont in containers]
        array_cont0 = array_conts[0]
        array_cont0_len = len(array_cont0)
        for array_cont in array_conts[1:]:
            if len(array_cont) != array_cont0_len:
                return False
            elif not min(
                [
                    a.shape == a0.shape
                    for a, a0 in zip(array_cont.values(), array_cont0.values())
                ]
            ):
                return False
        return True

    @staticmethod
    def from_disk_as_hdf5(
        h5_obj_or_filepath, slice_obj=slice(None), alphabetical_keys=True, ivyh=None
    ):
        """Load container object from disk, as an h5py file, at the specified hdf5
        filepath.

        Parameters
        ----------
        h5_obj_or_filepath
            Filepath where the container object is saved to disk, or h5 object.
        slice_obj
            slice object to slice all h5 elements. (Default value = slice(None))
        alphabetical_keys
            Whether to sort the container keys alphabetically, or preserve the dict
            order. Default is True.
        ivyh
            Handle to ivy module to use for the calculations. Default is None, which
            results in the global ivy.

        Returns
        -------
            Container loaded from disk

        """
        if not ivy.exists(_h5py):
            raise Exception(
                "You must install python package h5py in order to load hdf5 files from "
                "disk into a container."
            )
        container_dict = dict()
        if type(h5_obj_or_filepath) is str:
            h5_obj = _h5py.File(h5_obj_or_filepath, "r")
        else:
            h5_obj = h5_obj_or_filepath
        items = sorted(h5_obj.items()) if alphabetical_keys else h5_obj.items()
        for key, value in items:
            if isinstance(value, _h5py.Group):
                container_dict[key] = ivy.Container.from_disk_as_hdf5(
                    value, slice_obj, ivyh
                )
            elif isinstance(value, _h5py.Dataset):
                container_dict[key] = ivy.default(ivyh, ivy).array(
                    list(value[slice_obj])
                )
            else:
                raise Exception(
                    "Item found inside h5_obj which was neither a Group nor a Dataset."
                )
        return ivy.Container(container_dict, ivyh=ivyh)

    @staticmethod
    def from_disk_as_pickled(pickle_filepath, ivyh=None):
        """Load container object from disk at the specified pickle filepath.

        Parameters
        ----------
        pickle_filepath
            Filepath where the container object is saved to disk.
        ivyh
            Handle to ivy module to use for the calculations. Default is None, which
            results in the global ivy.

        Returns
        -------
            Container loaded from disk

        """
        return ivy.Container(
            _pickle.load(open(pickle_filepath, "rb")),
            rebuild_child_containers=True,
            ivyh=ivyh,
        ).to_ivy()

    @staticmethod
    def from_disk_as_json(json_filepath, ivyh=None):
        """Load container object from disk at the specified json filepath. If some
        objects were not json-able during saving, then they will be loaded as strings.

        Parameters
        ----------
        json_filepath
            Filepath where the container object is saved to disk.
        ivyh
            Handle to ivy module to use for the calculations. Default is None, which
            results in the global ivy.

        Returns
        -------
            Container loaded from disk

        """
        with open(json_filepath) as json_data_file:
            return ivy.Container(_json.load(json_data_file), ivyh=ivyh)

    @staticmethod
    def h5_file_size(h5_obj_or_filepath):
        """Get file size of h5 file contents.

        Parameters
        ----------
        h5_obj_or_filepath
            Filepath where the container object is saved to disk, or h5 object.

        Returns
        -------
            Size of h5 file contents, and batch size.

        """
        if not ivy.exists(_h5py):
            raise Exception(
                "You must install python package h5py in order to determine the size "
                "of hdf5 files."
            )
        if type(h5_obj_or_filepath) is str:
            h5_obj = _h5py.File(h5_obj_or_filepath, "r")
        else:
            h5_obj = h5_obj_or_filepath

        size = 0
        batch_size = 0
        for key, value in h5_obj.items():
            if isinstance(value, _h5py.Group):
                size_to_add, batch_size = ivy.Container.h5_file_size(value)
                size += size_to_add
            elif isinstance(value, _h5py.Dataset):
                value_shape = value.shape
                size += _reduce(_mul, value_shape, 1) * value.dtype.itemsize
                batch_size = value_shape[0]
            else:
                raise Exception(
                    "Item found inside h5_obj which was neither a Group nor a Dataset."
                )
        return size, batch_size

    @staticmethod
    def shuffle_h5_file(h5_obj_or_filepath, seed_value=0):
        """Shuffle entries in all datasets of h5 file, such that they are still aligned
        along axis 0.

        Parameters
        ----------
        h5_obj_or_filepath
            Filepath where the container object is saved to disk, or h5 object.
        seed_value
            random seed to use for array shuffling (Default value = 0)

        """
        if not ivy.exists(_h5py):
            raise Exception(
                "You must install python package h5py in order to "
                "shuffle hdf5 files on disk."
            )
        if seed_value is None:
            seed_value = _random.randint(0, 1000)
        if type(h5_obj_or_filepath) is str:
            h5_obj = _h5py.File(h5_obj_or_filepath, "a")
        else:
            h5_obj = h5_obj_or_filepath

        for key, value in h5_obj.items():
            if isinstance(value, _h5py.Group):
                ivy.Container.shuffle_h5_file(value, seed_value)
            elif isinstance(value, _h5py.Dataset):
                _random.seed(seed_value)
                # noinspection PyTypeChecker
                _random.shuffle(value)
            else:
                raise Exception(
                    "Item found inside h5_obj which was neither a Group nor a Dataset."
                )
        if isinstance(h5_obj, _h5py.File):
            h5_obj.close()

    @staticmethod
    def reduce(containers, reduction, config=None):
        """Reduce containers.

        Parameters
        ----------
        containers
            containers to reduce
        reduction
            the reduction function
        config
            The configuration for the containers. Default is the same as container0.

        Returns
        -------
            reduced containers

        """
        container0 = containers[0]
        if not ivy.exists(config):
            config = container0.config if isinstance(container0, ivy.Container) else {}

        if isinstance(container0, ivy.Container):
            return_dict = dict()
            for key in container0.keys():
                return_dict[key] = ivy.Container.reduce(
                    [container[key] for container in containers], reduction
                )
            return ivy.Container(return_dict, **config)
        else:
            # noinspection PyBroadException
            try:
                return reduction(containers)
            except Exception as e:
                raise Exception(
                    str(e)
                    + "\nContainer reduce operation only valid for containers of arrays"
                )

    @staticmethod
    def flatten_key_chain(
        key_chain, replacement="__", above_height=None, below_depth=None
    ):
        """Summary.

        Parameters
        ----------
        key_chain
            param replacement: (Default value = '__')
        above_height
            Default value = None)
        below_depth
            Default value = None)
        replacement
             (Default value = '__')

        """
        # noinspection RegExpSingleCharAlternation
        flat_keys = re.split("/|\.", key_chain)  # noqa
        num_keys = len(flat_keys)
        pre_keys = list()
        post_keys = list()
        if above_height and num_keys > above_height:
            post_keys = flat_keys[-above_height:]
            del flat_keys[-above_height:]
        if below_depth and num_keys > below_depth:
            pre_keys = flat_keys[0:below_depth]
            del flat_keys[0:below_depth]
        return "/".join(
            [
                k
                for k in [
                    "/".join(pre_keys),
                    replacement.join(flat_keys),
                    "/".join(post_keys),
                ]
                if k
            ]
        )

    @staticmethod
    def trim_key(key, max_length):
        """Summary.

        Parameters
        ----------
        key
            param max_length:
        max_length

        """
        key_len = len(key)
        if not ivy.exists(max_length) or key_len <= max_length:
            return key
        idxs = (
            _np.round(
                (key_len - 1)
                / (max_length - 1)
                * _np.linspace(0, max_length - 1, max_length)
            )
            .astype(_np.int32)
            .tolist()
        )
        return "".join([key[idx] for idx in idxs])

    # Private Methods #
    # ----------------#

    def _get_shape(self):

        if not len(self.keys()):
            if ivy.exists(self._queues):
                return [self._queue_load_sizes_cum[-1]]
            return [0]
        sub_shapes = [
            v
            for k, v in self.map(
                lambda x, kc: list(x.shape)
                if self._ivy.is_native_array(x) or isinstance(x, ivy.Array)
                else ([len(x)] if isinstance(x, (list, tuple, ivy.MultiDev)) else None)
            ).to_iterator()
            if v
        ]
        if not sub_shapes:
            return sub_shapes
        min_num_dims = min([len(sub_shape) for sub_shape in sub_shapes])
        sub_shapes_array = _np.asarray(
            [sub_shape[0:min_num_dims] for sub_shape in sub_shapes]
        )
        sub_shapes_array = _np.where(sub_shapes_array == 0, -1, sub_shapes_array)
        mask = _np.prod(sub_shapes_array / sub_shapes_array[0:1], 0) == 1
        # noinspection PyTypeChecker
        return [
            None if _np.isnan(i) else int(i)
            for i in _np.where(
                mask, sub_shapes_array[0], _np.ones(min_num_dims) * float("nan")
            ).tolist()
        ]

    def _get_shapes(self):

        return self.map(lambda x, kc: x.shape if hasattr(x, "shape") else None)

    def _get_dev(self, as_str=False):
        sub_devs = [
            v
            for k, v in self.map(
                lambda x, kc: self._ivy.dev(x, as_str=as_str)
                if self._ivy.is_native_array(x) or isinstance(x, ivy.Array)
                else None
            ).to_iterator()
            if v
        ]
        if len(_set(sub_devs)) <= 1:
            return sub_devs[0]
        return None

    def _at_key_chains_input_as_seq(self, key_chains, ignore_key_errors=False):
        return_cont = ivy.Container(dict(), **self._config)
        for kc in key_chains:
            val = self.at_key_chain(kc, ignore_key_errors=ignore_key_errors)
            if ignore_key_errors and not ivy.exists(val):
                continue
            return_cont.set_at_key_chain(kc, val, inplace=True)
        return return_cont

    def _at_key_chains_input_as_dict(
        self, key_chains, current_chain="", ignore_key_errors=False
    ):
        return_dict = dict()
        for k, v in key_chains.items():
            if current_chain == "":
                new_current_chain = k
            else:
                new_current_chain = current_chain + "/" + k
            if isinstance(v, dict):
                return_dict[k] = self._at_key_chains_input_as_dict(
                    v, new_current_chain, ignore_key_errors=ignore_key_errors
                )
            else:
                val = self.at_key_chain(
                    new_current_chain, ignore_key_errors=ignore_key_errors
                )
                if ignore_key_errors and not ivy.exists(val):
                    continue
                return_dict[k] = val
        return ivy.Container(return_dict, **self._config)

    def _prune_key_chains_input_as_seq(self, key_chains):
        return_cont = self.copy()
        for kc in key_chains:
            return_cont = return_cont.prune_key_chain(kc)
        return return_cont

    def _prune_key_chains_input_as_dict(self, key_chains, return_cont=None):
        if return_cont is None:
            return_cont = self.copy()
        for k, v in key_chains.items():
            if isinstance(v, dict):
                ret_cont = self._prune_key_chains_input_as_dict(v, return_cont[k])
                if ret_cont.shape[0] == 0:
                    del return_cont[k]
            else:
                del return_cont[k]
        return return_cont

    # Public Methods #
    # ---------------#

    def update_config(self, **config):
        new_config = dict()
        for k, v in config.items():
            att_name = "_" + k
            if k in self._config_in:
                if k == "types_to_iteratively_nest":
                    v = ivy.default(lambda: tuple(v), (), True)
                elif k == "keyword_color_dict":
                    v = ivy.default(v, {})
                elif k == "ivyh":
                    att_name = "_local_ivy"
                new_config[k] = v
                self.__setattr__(att_name, v)

        self._config = new_config

    def inplace_update(self, dict_in, **config):
        """Update the contents of this container inplace, using either a new dict or
        container.

        Parameters
        ----------
        dict_in
            New dict or container to update the current container inplace with.
        **config

        """
        # update config
        self.update_config(**config)

        # update container values inplace
        if dict_in is None:
            return
        dict_types = tuple([dict] + ivy.container_types())
        if isinstance(dict_in, dict_types):
            dict_in = dict_in
        elif isinstance(dict_in, tuple(self._types_to_iteratively_nest)):
            dict_in = dict(
                zip(
                    [
                        "it_{}".format(str(i).zfill(len(str(len(dict_in)))))
                        for i in range(len(dict_in))
                    ],
                    dict_in,
                )
            )
        else:
            raise Exception("invalid input {}".format(dict_in))
        items = sorted(dict_in.items()) if self._alphabetical_keys else dict_in.items()
        for key, value in items:
            if (
                isinstance(value, dict_types)
                and (
                    not isinstance(value, ivy.Container)
                    or self._rebuild_child_containers
                )
            ) or isinstance(value, tuple(self._types_to_iteratively_nest)):
                self[key] = ivy.Container(value, **self._config)
            else:
                self[key] = value

    def set_framework(self, ivyh):
        """Update the framework to use for the container.

        Parameters
        ----------
        ivyh

        """
        self._ivy = ivyh
        self._config["ivyh"] = ivyh
        return self

    def all_true(
        self,
        assert_is_bool=False,
        key_chains=None,
        to_apply=True,
        prune_unapplied=False,
        map_sequences=False,
    ):
        """Determine whether all the entries in the container boolean evaluate to True.

        Parameters
        ----------
        assert_is_bool
            Whether or not to assert each entry is of type Boolean.
            (Default value = False)
        key_chains
            The key-chains to apply or not apply the method to. Default is None.
        to_apply
            If True, the method will be applied to key_chains, otherwise key_chains
            will be skipped. Default is True.
        prune_unapplied
            Whether to prune key_chains for which the function was not applied.
            Default is False.
        map_sequences
            Whether to also map method to sequences (lists, tuples). Default is False.

        Returns
        -------
            Boolean, whether all entries are boolean True.

        """
        return bool(
            _np.prod(
                [
                    v
                    for k, v in self.as_bools(
                        assert_is_bool,
                        key_chains,
                        to_apply,
                        prune_unapplied,
                        map_sequences,
                    ).to_iterator()
                ]
            )
        )

    def all_false(
        self,
        assert_is_bool=False,
        key_chains=None,
        to_apply=True,
        prune_unapplied=False,
        map_sequences=False,
    ):
        """Determine whether all the entries in the container boolean evaluate to False.

        Parameters
        ----------
        assert_is_bool
            Whether or not to assert each entry is of type Boolean.
            (Default value = False)
        key_chains
            The key-chains to apply or not apply the method to. Default is None.
        to_apply
            If True, the method will be applied to key_chains, otherwise key_chains
            will be skipped. Default is True.
        prune_unapplied
            Whether to prune key_chains for which the function was not applied.
            Default is False.
        map_sequences
            Whether to also map method to sequences (lists, tuples). Default is False.

        Returns
        -------
            Boolean, whether all entries are boolean False.

        """
        return not bool(
            _np.sum(
                [
                    v
                    for k, v in self.as_bools(
                        assert_is_bool,
                        key_chains,
                        to_apply,
                        prune_unapplied,
                        map_sequences,
                    ).to_iterator()
                ]
            )
        )

    def std(
        self,
        axis=None,
        keepdims=False,
        key_chains=None,
        to_apply=True,
        prune_unapplied=False,
        map_sequences=False,
    ):
        """Computes standard deviation of array elements along a given axis for all sub-
        arrays of container object.

        Parameters
        ----------
        axis
            Axis or axes along which a var is performed. The default, axis=None, will
            var all of the elements of the input array. If axis is negative it counts
            from the last to the first axis. If axis is a tuple of ints, a var is
            performed on all of the axes specified in the tuple instead of a single axis
            or all the axes as before.
        keepdims
            If this is set to True, the axes which are reduced are left in the result as
            dimensions with size one. With this option, the result will broadcast
            correctly against the input array. (Default value = False)
        key_chains
            The key-chains to apply or not apply the method to. Default is None.
        to_apply
            If True, the method will be applied to key_chains, otherwise key_chains will
            be skipped. Default is True.
        prune_unapplied
            Whether to prune key_chains for which the function was not applied.
            Default is False.
        map_sequences
            Whether to also map method to sequences (lists, tuples). Default is False.

        Returns
        -------
            Container object with the standard deviation computed for all sub-arrays.

        """
        return self.map(
            lambda x, kc: self._ivy.std(x=x, axis=axis, keepdims=keepdims)
            if self._ivy.is_native_array(x) or isinstance(x, ivy.Array)
            else x,
            key_chains,
            to_apply,
            prune_unapplied,
            map_sequences,
        )

    def minimum(
        self,
        x2,
        key_chains=None,
        to_apply=True,
        prune_unapplied=False,
        map_sequences=False,
<<<<<<< HEAD
        out = None,
=======
        out=None,
>>>>>>> 5765a841
    ):
        """Computes the elementwise minimum between this container and another container
        or number.

        Parameters
        ----------
        x2
            The other container or number to compute the minimum against.
        key_chains
            The key-chains to apply or not apply the method to. Default is None.
        to_apply
            If True, the method will be applied to key_chains, otherwise key_chains
            will be skipped. Default is True.
        prune_unapplied
            Whether to prune key_chains for which the function was not applied.
            Default is False.
        map_sequences
            Whether to also map method to sequences (lists, tuples). Default is False.

        Returns
        -------
            Container object with all sub-arrays having the minimum values computed.

        """
<<<<<<< HEAD
        is_container = isinstance(other, ivy.Container)
        return self.handle_inplace(self.map(
            lambda x, kc: self._ivy.minimum(x, other[kc] if is_container else other)
=======
        is_container = isinstance(x2, ivy.Container)
        return self.handle_inplace(self.map(
            lambda x, kc: self._ivy.minimum(x, x2[kc] if is_container else x2)
>>>>>>> 5765a841
            if self._ivy.is_native_array(x) or isinstance(x, ivy.Array)
            else x,
            key_chains,
            to_apply,
            prune_unapplied,
            map_sequences,
        ),
        out)

    def maximum(
        self,
        x2,
        key_chains=None,
        to_apply=True,
        prune_unapplied=False,
        map_sequences=False,
<<<<<<< HEAD
        out = None,
=======
        out=None,
>>>>>>> 5765a841
    ):
        """Computes the elementwise maximum between this container and another container
        or number.

        Parameters
        ----------
        other
            The other container or number to compute the maximum against.
        key_chains
            The key-chains to apply or not apply the method to. Default is None.
        to_apply
            If True, the method will be applied to key_chains, otherwise key_chains
            will be skipped. Default is True.
        prune_unapplied
            Whether to prune key_chains for which the function was not applied.
            Default is False.
        map_sequences
            Whether to also map method to sequences (lists, tuples). Default is False.

        Returns
        -------
            Container object with all sub-arrays having the maximum values computed.

        """
<<<<<<< HEAD
        is_container = isinstance(other, ivy.Container)
        return self.handle_inplace(self.map(
            lambda x, kc: self._ivy.maximum(x, other[kc] if is_container else other)
=======
        is_container = isinstance(x2, ivy.Container)
        return self.handle_inplace(self.map(
            lambda x, kc: self._ivy.maximum(x, x2[kc] if is_container else x2)
>>>>>>> 5765a841
            if self._ivy.is_native_array(x) or isinstance(x, ivy.Array)
            else x,
            key_chains,
            to_apply,
            prune_unapplied,
            map_sequences,
            ),
<<<<<<< HEAD
            out
=======
            out,
>>>>>>> 5765a841
        )

    def clip(
        self,
        x_min,
        x_max,
        key_chains=None,
        to_apply=True,
        prune_unapplied=False,
        map_sequences=False,
<<<<<<< HEAD
        out = None,
=======
        out=None,
>>>>>>> 5765a841
    ):
        """Computes the elementwise clipped values between this container and clip_min
        and clip_max containers or numbers.

        Parameters
        ----------
        x_min
            The minimum container or number to clip against.
        x_max
            The maximum container or number to clip against.
        key_chains
            The key-chains to apply or not apply the method to. Default is None.
        to_apply
            If True, the method will be applied to key_chains, otherwise key_chains
            will be skipped. Default is True.
        prune_unapplied
            Whether to prune key_chains for which the function was not applied.
            Default is False.
        map_sequences
            Whether to also map method to sequences (lists, tuples). Default is False.

        Returns
        -------
            Container object with all sub-arrays having the clipped values returned.

        """
<<<<<<< HEAD
        min_is_container = isinstance(clip_min, ivy.Container)
        max_is_container = isinstance(clip_max, ivy.Container)
=======
        min_is_container = isinstance(x_min, ivy.Container)
        max_is_container = isinstance(x_max, ivy.Container)
>>>>>>> 5765a841
        return self.handle_inplace(self.map(
            lambda x, kc: self._ivy.clip(
                x,
                x_min[kc] if min_is_container else x_min,
                x_max[kc] if max_is_container else x_max,
            )
            if self._ivy.is_native_array(x) or isinstance(x, ivy.Array)
            else x,
            key_chains,
            to_apply,
            prune_unapplied,
            map_sequences,
        ),
        out)


    def einsum(
        self,
        equation,
        key_chains=None,
        to_apply=True,
        prune_unapplied=False,
        map_sequences=False,
    ):
        """Sums the product of the elements of the input operands along dimensions
        specified using a notation based on the Einstein summation convention, for each
        array in the container.

        Parameters
        ----------
        equation
            A str describing the contraction, in the same format as numpy.einsum.
        key_chains
            The key-chains to apply or not apply the method to. Default is None.
        to_apply
            If True, the method will be applied to key_chains, otherwise key_chains
            will be skipped. Default is True.
        prune_unapplied
            Whether to prune key_chains for which the function was not applied.
            Default is False.
        map_sequences
            Whether to also map method to sequences (lists, tuples). Default is False.

        Returns
        -------
            Container object with all sub-array dimensions expanded along the axis.

        """
        return self.map(
            lambda x, kc: self._ivy.einsum(equation, x)
            if self._ivy.is_native_array(x) or isinstance(x, ivy.Array)
            else x,
            key_chains,
            to_apply,
            prune_unapplied,
            map_sequences,
        )

    def vector_norm(
        self,
        ord=2,
        axis=None,
        keepdims=False,
        global_norm=False,
        key_chains=None,
        to_apply=True,
        prune_unapplied=False,
        map_sequences=False,
    ):
        """Compute vector p-norm for each array in the container.

        Parameters
        ----------
        ord
            Order of the norm. Default is 2.
        axis
            If axis is an integer, it specifies the axis of x along which to compute the
            vector norms. Default is None, in which case the flattened array is
            considered.
        keepdims
            If this is set to True, the axes which are normed over are left in the
            result as dimensions with size one. With this option the result will
            broadcast correctly against the original x. Default is False.
        global_norm
            Whether to compute the norm across all the concattenated sub-arrays.
            Default is False.
        key_chains
            The key-chains to apply or not apply the method to. Default is None.
        to_apply
            If True, the method will be applied to key_chains, otherwise key_chains
            will be skipped. Default is True.
        prune_unapplied
            Whether to prune key_chains for which the function was not applied.
            Default is False.
        map_sequences
            Whether to also map method to sequences (lists, tuples). Default is False.

        Returns
        -------
            Container object with the vector norms for each sub-array returned.

        """
        p_is_container = isinstance(ord, ivy.Container)
        if global_norm:
            if p_is_container:
                raise Exception(
                    "global_norm can only be computed for scalar p argument,"
                    "but found {} of type {}".format(ord, type(ord))
                )
            return sum(
                [
                    v
                    for k, v in self.map(
                        lambda x, kc: self._ivy.sum(x**ord)
                    ).to_iterator()
                ]
            ) ** (1 / ord)
        return self.map(
            lambda x, kc: self._ivy.vector_norm(
                x, axis, keepdims, ord[kc] if p_is_container else ord
            )
            if self._ivy.is_native_array(x) or isinstance(x, ivy.Array)
            else x,
            key_chains,
            to_apply,
            prune_unapplied,
            map_sequences,
        )

    def matrix_norm(
        self,
        ord=2,
        keepdims=False,
        key_chains=None,
        to_apply=True,
        prune_unapplied=False,
        map_sequences=False,
    ):
        """Compute matrix p-norm for each array in the container.

        Parameters
        ----------
        p
            Order of the norm. Default is 2.
        axis
            If axis is an integer, it specifies the axis of x along which to compute the
            matrix norms. Default is None, in which case the flattened array is
            considered.
        keepdims
            If this is set to True, the axes which are normed over are left in the
            result as dimensions with size one. With this option the result will
            broadcast correctly against the original x. Default is False.
        key_chains
            The key-chains to apply or not apply the method to. Default is None.
        to_apply
            If True, the method will be applied to key_chains, otherwise key_chains
            will be skipped. Default is True.
        prune_unapplied
            Whether to prune key_chains for which the function was not applied.
            Default is False.
        map_sequences
            Whether to also map method to sequences (lists, tuples). Default is False.
        ord
            Default value = 2)

        Returns
        -------
            Container object with the matrix norms for each sub-array returned.

        """
        return self.map(
            lambda x, kc: self._ivy.matrix_norm(x, ord, keepdims)
            if self._ivy.is_native_array(x) or isinstance(x, ivy.Array)
            else x,
            key_chains,
            to_apply,
            prune_unapplied,
            map_sequences,
        )

    def flip(
        self,
        axis=None,
        key_chains=None,
        to_apply=True,
        prune_unapplied=False,
        map_sequences=False,
    ):
        """Reverses the order of elements in for each array in the container, along the
        given axis. The shape of the array is preserved, but the elements are reordered.

        Parameters
        ----------
        axis
            Axis or axes along which to flip over. The default, axis=None, will flip
            over all axes.
        key_chains
            The key-chains to apply or not apply the method to. Default is None.
        to_apply
            If True, the method will be applied to key_chains, otherwise key_chains
            will be skipped. Default is True.
        prune_unapplied
            Whether to prune key_chains for which the function was not applied.
            Default is False.
        map_sequences
            Whether to also map method to sequences (lists, tuples). Default is False.

        Returns
        -------
            Container object with all sub-array dimensions expanded along the axis.

        """
        return self.map(
            lambda x, kc: self._ivy.flip(x, axis)
            if self._ivy.is_native_array(x) or isinstance(x, ivy.Array)
            else x,
            key_chains,
            to_apply,
            prune_unapplied,
            map_sequences,
        )

    def shuffle(
        self,
        seed_value=None,
        key_chains=None,
        to_apply=True,
        prune_unapplied=False,
        map_sequences=False,
        key_chain="",
    ):
        """Shuffle entries in all sub-arrays, such that they are still aligned along
        axis 0.

        Parameters
        ----------
        seed_value
            random seed to use for array shuffling (Default value = None)
        key_chains
            The key-chains to apply or not apply the method to. Default is None.
        to_apply
            If True, the method will be applied to key_chains, otherwise key_chains
            will be skipped. Default is True.
        prune_unapplied
            Whether to prune key_chains for which the function was not applied.
            Default is False.
        map_sequences
            Whether to also map method to sequences (lists, tuples). Default is False.
        key_chain
            Chain of keys for this dict entry (Default value = '')

        """
        return_dict = dict()
        if seed_value is None:
            seed_value = self._ivy.to_numpy(
                self._ivy.random.randint(0, 1000, ())
            ).item()
        for key, value in self.items():
            this_key_chain = key if key_chain == "" else (key_chain + "/" + key)
            if isinstance(value, ivy.Container):
                ret = value.shuffle(
                    seed_value,
                    key_chains,
                    to_apply,
                    prune_unapplied,
                    map_sequences,
                    this_key_chain,
                )
                if ret:
                    return_dict[key] = ret
            elif isinstance(value, (list, tuple)) and map_sequences:

                def _shuffle(v):
                    self._ivy.seed(seed_value)
                    return self._ivy.shuffle(v)

                ret = ivy.nested_map(value, _shuffle)
                if ret:
                    return_dict[key] = ret
            else:
                if key_chains is not None:
                    if (this_key_chain in key_chains and not to_apply) or (
                        this_key_chain not in key_chains and to_apply
                    ):
                        if prune_unapplied:
                            continue
                        return_dict[key] = value
                        continue
                self._ivy.seed(seed_value)
                return_dict[key] = self._ivy.shuffle(value)
        return ivy.Container(return_dict, **self._config)

    def slice_via_key(self, slice_key):
        """Get slice of container, based on key.

        Parameters
        ----------
        slice_key
            key to slice container at.

        Returns
        -------
            Container object sliced at desired key.

        """
        return_dict = dict()
        for key, value in self.items():
            if key == slice_key:
                return value
            elif isinstance(value, ivy.Container):
                return_dict[key] = value.slice_via_key(slice_key)
            else:
                return_dict[key] = value
        return ivy.Container(return_dict, **self._config)

    def as_ones(
        self, key_chains=None, to_apply=True, prune_unapplied=False, map_sequences=False
    ):
        """Return arrays of ones for all nested arrays in the container.

        Parameters
        ----------
        key_chains
            The key-chains to apply or not apply the method to. Default is None.
        to_apply
            If True, the method will be applied to key_chains, otherwise key_chains
            will be skipped. Default is True.
        prune_unapplied
            Whether to prune key_chains for which the function was not applied.
            Default is False.
        map_sequences
            Whether to also map method to sequences (lists, tuples). Default is False.

        Returns
        -------
            Container object with all sub-arrays filled with ones.

        """
        return self.map(
            lambda x, kc: self._ivy.ones_like(x)
            if self._ivy.is_native_array(x) or isinstance(x, ivy.Array)
            else x,
            key_chains,
            to_apply,
            prune_unapplied,
            map_sequences,
        )

    def as_zeros(
        self, key_chains=None, to_apply=True, prune_unapplied=False, map_sequences=False
    ):
        """Return arrays of zeros for all nested arrays in the container.

        Parameters
        ----------
        key_chains
            The key-chains to apply or not apply the method to. Default is None.
        to_apply
            If True, the method will be applied to key_chains, otherwise key_chains
            will be skipped. Default is True.
        prune_unapplied
            Whether to prune key_chains for which the function was not applied.
            Default is False.
        map_sequences
            Whether to also map method to sequences (lists, tuples). Default is False.

        Returns
        -------
            Container object with all sub-arrays filled with zeros.

        """
        return self.map(
            lambda x, kc: self._ivy.zeros_like(x)
            if self._ivy.is_native_array(x) or isinstance(x, ivy.Array)
            else x,
            key_chains,
            to_apply,
            prune_unapplied,
            map_sequences,
        )

    def as_bools(
        self,
        assert_is_bool=False,
        key_chains=None,
        to_apply=True,
        prune_unapplied=False,
        map_sequences=False,
    ):
        """Return boolean evaluation for all nested items in the container.

        Parameters
        ----------
        assert_is_bool
            Whether or not to assert the entry is of type Boolean.
            (Default value = False)
        key_chains
            The key-chains to apply or not apply the method to. Default is None.
        to_apply
            If True, the method will be applied to key_chains, otherwise key_chains
            will be skipped. Default is True.
        prune_unapplied
            Whether to prune key_chains for which the function was not applied.
            Default is False.
        map_sequences
            Whether to also map method to sequences (lists, tuples). Default is False.

        Returns
        -------
            Container object with all entries boolean evaluated.

        """

        def _ret_bool(x):
            if assert_is_bool:
                assert isinstance(x, bool)
                return x
            return bool(x)

        return self.map(
            lambda x, kc: _ret_bool(x),
            key_chains,
            to_apply,
            prune_unapplied,
            map_sequences,
        )

    def as_random_uniform(
        self,
        low=0.0,
        high=1.0,
        key_chains=None,
        to_apply=True,
        prune_unapplied=False,
        map_sequences=False,
    ):
        """Return arrays of random uniform values for all nested arrays in the
        container.

        Parameters
        ----------
        low
            Lower boundary of the output interval. All values generated will be greater
            than or equal to low. The default value is 0.
        high
            Upper boundary of the output interval. All values generated will be less
            than high. The default value is 1.0.
        key_chains
            The key-chains to apply or not apply the method to. Default is None.
        to_apply
            If True, the method will be applied to key_chains, otherwise key_chains will
            be skipped. Default is True.
        prune_unapplied
            Whether to prune key_chains for which the function was not applied.
            Default is False.
        map_sequences
            Whether to also map method to sequences (lists, tuples). Default is False.

        Returns
        -------
            Container object with all sub-arrays filled with random uniform values.

        """
        return self.map(
            lambda x, kc: self._ivy.random_uniform(low, high, x.shape, self._ivy.dev(x))
            if self._ivy.is_native_array(x) or isinstance(x, ivy.Array)
            else x,
            key_chains,
            to_apply,
            prune_unapplied,
            map_sequences,
        )

    def to_native(
        self,
        nested=False,
        key_chains=None,
        to_apply=True,
        prune_unapplied=False,
        map_sequences=False,
    ):
        """Return native framework arrays for all nested arrays in the container.

        Parameters
        ----------
        nested
            Whether to apply the conversion on arguments in a nested manner. If so, all
            dicts, lists and tuples will be traversed to their lowest leaves in search
            of ivy.Array and ivy.Variable instances. Default is False.
        key_chains
            The key-chains to apply or not apply the method to. Default is None.
        to_apply
            If True, the method will be applied to key_chains, otherwise key_chains
            will be skipped. Default is True.
        prune_unapplied
            Whether to prune key_chains for which the function was not applied.
            Default is False.
        map_sequences
            Whether to also map method to sequences (lists, tuples). Default is False.

        Returns
        -------
            Container object with all sub-arrays converted to their native format.

        """
        return self.map(
            lambda x, kc: self._ivy.to_native(x, nested=nested),
            key_chains,
            to_apply,
            prune_unapplied,
            map_sequences,
        )

    def to_ivy(
        self,
        nested=False,
        key_chains=None,
        to_apply=True,
        prune_unapplied=False,
        map_sequences=False,
    ):
        """Return ivy arrays for all nested native framework arrays in the container.

        Parameters
        ----------
        nested
            Whether to apply the conversion on arguments in a nested manner. If so, all
            dicts, lists and tuples will be traversed to their lowest leaves in search
            of ivy.Array and ivy.Variable instances. Default is False.
        key_chains
            The key-chains to apply or not apply the method to. Default is None.
        to_apply
            If True, the method will be applied to key_chains, otherwise key_chains
            will be skipped. Default is True.
        prune_unapplied
            Whether to prune key_chains for which the function was not applied.
            Default is False.
        map_sequences
            Whether to also map method to sequences (lists, tuples). Default is False.

        Returns
        -------
            Container object with all native sub-arrays converted to their ivy.Array
            instances.

        """
        return self.map(
            lambda x, kc: self._ivy.to_ivy(x, nested=nested),
            key_chains,
            to_apply,
            prune_unapplied,
            map_sequences,
        )

    def expand_dims(
        self,
        axis,
        key_chains=None,
        to_apply=True,
        prune_unapplied=False,
        map_sequences=False,
    ):
        """Expand dims of all sub-arrays of container object.

        Parameters
        ----------
        axis
            Axis along which to expand dimensions of the sub-arrays.
        key_chains
            The key-chains to apply or not apply the method to. Default is None.
        to_apply
            If True, the method will be applied to key_chains, otherwise key_chains
            will be skipped. Default is True.
        prune_unapplied
            Whether to prune key_chains for which the function was not applied.
            Default is False.
        map_sequences
            Whether to also map method to sequences (lists, tuples). Default is False.

        Returns
        -------
            Container object with all sub-array dimensions expanded along the axis.

        """
        return self.map(
            lambda x, kc: self._ivy.expand_dims(x, axis)
            if self._ivy.is_native_array(x) or isinstance(x, ivy.Array)
            else x,
            key_chains,
            to_apply,
            prune_unapplied,
            map_sequences,
        )

    def dev_clone(self, devices):
        """Clone the current container across multiple devices.

        Parameters
        ----------
        devs
            The devices on which to clone the container.

        Returns
        -------
            a set of cloned containers across the specified devices.

        """
        return self._ivy.DevClonedItem(
            {device: self.to_dev(device) for device in devices}
        )

    def dev_dist(self, devices: Union[Iterable[str], Dict[str, int]], axis=0):
        """Distribute the current container across multiple devices.

        Parameters
        ----------
        devs
            The devices along which to distribute the container.
        axis
            The axis along which to split the arrays at the container leaves.
            Default is 0.

        Returns
        -------
            a set of distributed sub-containers across the specified devices.

        """
        split_arg = (
            list(devices.values()) if isinstance(devices, dict) else len(devices)
        )
        return self._ivy.DevDistItem(
            {
                device: cont.to_dev(device)
                for cont, device in zip(
                    self.split(split_arg, axis, with_remainder=True), devices
                )
            }
        )

    def to_multi_dev(self, devices, axis=0):
        """Return a single MultiDevContainer, which shares the same structure as the
        current container, but replaces arrays at the leaves with DistributedArray
        instances.

        Parameters
        ----------
        devs
            The devices along which to distribute each array in the container.
        axis
            The axis along which to split the arrays at the container leaves.
            Default is 0.

        Returns
        -------
            a MultiDevContainer instance, with all leafs arrays replaced by
            DistributedArray instances.

        """
        return ivy.MultiDevContainer(
            self.map(lambda x, kc: self._ivy.dev_dist_array(x, devices, axis)),
            devices,
            **self._config
        )

    def unstack(self, axis, keepdims=False, dim_size=None):
        """Unstack containers along specified dimension.

        Parameters
        ----------
        axis
            Dimensions along which to unstack.
        keepdims
            Whether to keep dimension 1 in the unstack dimensions. Default is False.
        dim_size
            Size of the dimension to unstack. Determined from inputs by default.

        Returns
        -------
            List of containers, unstacked along the specified dimension.

        """
        if dim_size is None:
            dim_size = self.shape[axis]
        if keepdims:
            # noinspection PyTypeChecker
            return [
                self[
                    slice(i, i + 1, 1)
                    if axis == 0
                    else tuple([slice(None, None, None)] * axis + [slice(i, i + 1, 1)])
                ]
                for i in range(dim_size)
            ]
        # noinspection PyTypeChecker
        return [
            self[i if axis == 0 else tuple([slice(None, None, None)] * axis + [i])]
            for i in range(dim_size)
        ]

    def split(
        self,
        num_or_size_splits=None,
        axis=0,
        with_remainder=False,
        key_chains=None,
        to_apply=True,
        prune_unapplied=False,
        map_sequences=False,
    ):
        """Splits a container into multiple sub-containers, by splitting their
        constituent arrays.

        Parameters
        ----------
        num_or_size_splits
            Number of equal arrays to divide the array into along the given axis if an
            integer. The size of each split element if a sequence of integers. Default
            is to divide into as many 1-dimensional arrays as the axis dimension.
        axis
            The axis along which to split, default is 0.
        with_remainder
            If the tensor does not split evenly, then store the last remainder entry.
            Default is False.
        key_chains
            The key-chains to apply or not apply the method to. Default is None.
        to_apply
            If True, the method will be applied to key_chains, otherwise key_chains will
            be skipped. Default is True.
        prune_unapplied
            Whether to prune key_chains for which the function was not applied. Default
            is False.
        map_sequences
            Whether to also map method to sequences (lists, tuples). Default is False.

        Returns
        -------
            A list of sub-arrays.

        """
        dim_size = (
            num_or_size_splits
            if isinstance(num_or_size_splits, int)
            else len(num_or_size_splits)
        )
        # noinspection PyTypeChecker
        return self.map(
            lambda x, kc: self._ivy.split(x, num_or_size_splits, axis, with_remainder)
            if self._ivy.is_native_array(x) or isinstance(x, ivy.Array)
            else x,
            key_chains,
            to_apply,
            prune_unapplied,
            map_sequences,
        ).unstack(0, dim_size=dim_size)

    def gather(
        self,
        indices,
        axis=-1,
        key_chains=None,
        to_apply=True,
        prune_unapplied=False,
        map_sequences=False,
    ):
        """Gather slices from all container params at axis according to indices.

        Parameters
        ----------
        indices
            Index array.
        axis
            The axis from which to gather from. Default is -1.
        key_chains
            The key-chains to apply or not apply the method to. Default is None.
        to_apply
            If True, the method will be applied to key_chains, otherwise key_chains will
            be skipped. Default is True.
        prune_unapplied
            Whether to prune key_chains for which the function was not applied. Default
            is False.
        map_sequences
            Whether to also map method to sequences (lists, tuples). Default is False.

        Returns
        -------
            Container object with all sub-array dimensions gathered along the axis.

        """
        return self.map(
            lambda x, kc: self._ivy.gather(x, indices, axis)
            if self._ivy.is_native_array(x) or isinstance(x, ivy.Array)
            else x,
            key_chains,
            to_apply,
            prune_unapplied,
            map_sequences,
        )

    def gather_nd(
        self,
        indices,
        key_chains=None,
        to_apply=True,
        prune_unapplied=False,
        map_sequences=False,
    ):
        """Gather slices from all container params into a arrays with shape specified by
        indices.

        Parameters
        ----------
        indices
            Index array.
        key_chains
            The key-chains to apply or not apply the method to. Default is None.
        to_apply
            If True, the method will be applied to key_chains, otherwise key_chains will
            be skipped. Default is True.
        prune_unapplied
            Whether to prune key_chains for which the function was not applied. Default
            is False.
        map_sequences
            Whether to also map method to sequences (lists, tuples). Default is False.

        Returns
        -------
            Container object with all sub-array dimensions gathered.

        """
        return self.map(
            lambda x, kc: self._ivy.gather_nd(x, indices)
            if self._ivy.is_native_array(x) or isinstance(x, ivy.Array)
            else x,
            key_chains,
            to_apply,
            prune_unapplied,
            map_sequences,
        )

    def repeat(
        self,
        repeats,
        axis=None,
        key_chains=None,
        to_apply=True,
        prune_unapplied=False,
        map_sequences=False,
    ):
        """Repeat values along a given dimension for each array in the container.

        Parameters
        ----------
        repeats
            Number of repetitions for each element. repeats is broadcast to fit the
            shape of the given axis.
        axis
            The axis along which to repeat values.
            By default, use the flattened input array, and return a flat output array.
        key_chains
            The key-chains to apply or not apply the method to. Default is None.
        to_apply
            If True, the method will be applied to key_chains, otherwise key_chains will
            be skipped. Default is True.
        prune_unapplied
            Whether to prune key_chains for which the function was not applied. Default
            is False.
        map_sequences
            Whether to also map method to sequences (lists, tuples). Default is False.

        Returns
        -------
            container with each array being repeated along the specified dimension.

        """
        return self.map(
            lambda x, kc: self._ivy.repeat(x, repeats, axis)
            if self._ivy.is_native_array(x) or isinstance(x, ivy.Array)
            else x,
            key_chains,
            to_apply,
            prune_unapplied,
            map_sequences,
        )

    def swapaxes(
        self,
        axis0,
        axis1,
        key_chains=None,
        to_apply=True,
        prune_unapplied=False,
        map_sequences=False,
    ):
        """Interchange two axes for each array in the container.

        Parameters
        ----------
        axis0
            First axis to be swapped.
        axis1
            Second axis to be swapped.
        key_chains
            The key-chains to apply or not apply the method to. Default is None.
        to_apply
            If True, the method will be applied to key_chains, otherwise key_chains will
            be skipped. Default is True.
        prune_unapplied
            Whether to prune key_chains for which the function was not applied. Default
            is False.
        map_sequences
            Whether to also map method to sequences (lists, tuples). Default is False.

        Returns
        -------
            ivy.Container with each chosen array having the axes swapped.

        """
        return self.map(
            lambda x, kc: self._ivy.swapaxes(x, axis0, axis1)
            if self._ivy.is_native_array(x) or isinstance(x, ivy.Array)
            else x,
            key_chains,
            to_apply,
            prune_unapplied,
            map_sequences,
        )

    def reshape(
        self,
        pre_shape=None,
        shape_slice=None,
        post_shape=None,
        key_chains=None,
        to_apply=True,
        prune_unapplied=False,
        map_sequences=False,
    ):
        """Reshapes each array x in the container, to a new shape given by pre_shape +
        x.shape[shape_slice] + post_shape. If shape_slice or post_shape are not
        specified, then the term is ignored.

        Parameters
        ----------
        pre_shape
            The first elements in the new array shape. (Default value = None)
        shape_slice
            The slice of the original shape to use in the new shape. Default is None.
        post_shape
            The final elements in the new array shape. Default is None.
        key_chains
            The key-chains to apply or not apply the method to. Default is None.
        to_apply
            If True, the method will be applied to key_chains, otherwise key_chains will
            be skipped. Default is True.
        prune_unapplied
            Whether to prune key_chains for which the function was not applied. Default
            is False.
        map_sequences
            Whether to also map method to sequences (lists, tuples). Default is False.

        Returns
        -------
            ivy.Container with each array reshaped as specified.

        """
        pre_shape = (
            []
            if pre_shape is None
            else ([pre_shape] if isinstance(pre_shape, int) else list(pre_shape))
        )
        post_shape = (
            []
            if post_shape is None
            else ([post_shape] if isinstance(post_shape, int) else list(post_shape))
        )
        if shape_slice is None:
            return self.map(
                lambda x, kc: self._ivy.reshape(x, pre_shape + post_shape)
                if self._ivy.is_native_array(x) or isinstance(x, ivy.Array)
                else x,
                key_chains,
                to_apply,
                prune_unapplied,
                map_sequences,
            )
        shape_slice = (
            slice(shape_slice, shape_slice + 1)
            if isinstance(shape_slice, int)
            else shape_slice
        )
        return self.map(
            lambda x, kc: self._ivy.reshape(
                x, pre_shape + list(x.shape[shape_slice]) + post_shape
            )
            if self._ivy.is_native_array(x) or isinstance(x, ivy.Array)
            else x,
            key_chains,
            to_apply,
            prune_unapplied,
            map_sequences,
        )

    def einops_rearrange(
        self,
        pattern,
        key_chains=None,
        to_apply=True,
        prune_unapplied=False,
        map_sequences=False,
        **axes_lengths
    ):
        """Perform einops rearrange operation on each sub array in the container.

        Parameters
        ----------
        pattern
            Rearrangement pattern.
        key_chains
            The key-chains to apply or not apply the method to. Default is None.
        to_apply
            If True, the method will be applied to key_chains, otherwise key_chains will
            be skipped. Default is True.
        prune_unapplied
            Whether to prune key_chains for which the function was not applied. Default
            is False.
        map_sequences
            Whether to also map method to sequences (lists, tuples). Default is False.
        axes_lengths
            Any additional specifications for dimensions.
        **axes_lengths


        Returns
        -------
            ivy.Container with each array having einops.rearrange applied.

        """
        return self.map(
            lambda x, kc: ivy.einops_rearrange(x, pattern, **axes_lengths)
            if self._ivy.is_native_array(x) or isinstance(x, ivy.Array)
            else x,
            key_chains,
            to_apply,
            prune_unapplied,
            map_sequences,
        )

    def einops_reduce(
        self,
        pattern,
        reduction,
        key_chains=None,
        to_apply=True,
        prune_unapplied=False,
        map_sequences=False,
        **axes_lengths
    ):
        """Perform einops reduce operation on each sub array in the container.

        Parameters
        ----------
        pattern
            Reduction pattern.
        reduction
            One of available reductions ('min', 'max', 'sum', 'mean', 'prod'), or
            callable.
        key_chains
            The key-chains to apply or not apply the method to. Default is None.
        to_apply
            If True, the method will be applied to key_chains, otherwise key_chains will
            be skipped. Default is True.
        prune_unapplied
            Whether to prune key_chains for which the function was not applied. Default
            is False.
        map_sequences
            Whether to also map method to sequences (lists, tuples). Default is False.
        axes_lengths
            Any additional specifications for dimensions.
        **axes_lengths

        Returns
        -------
            ivy.Container with each array having einops.reduce applied.

        """
        return self.map(
            lambda x, kc: ivy.einops_reduce(x, pattern, reduction, **axes_lengths)
            if self._ivy.is_native_array(x) or isinstance(x, ivy.Array)
            else x,
            key_chains,
            to_apply,
            prune_unapplied,
            map_sequences,
        )

    def einops_repeat(
        self,
        pattern,
        key_chains=None,
        to_apply=True,
        prune_unapplied=False,
        map_sequences=False,
        **axes_lengths
    ):
        """Perform einops repeat operation on each sub array in the container.

        Parameters
        ----------
        pattern
            Rearrangement pattern.
        key_chains
            The key-chains to apply or not apply the method to. Default is None.
        to_apply
            If True, the method will be applied to key_chains, otherwise key_chains will
            be skipped. Default is True.
        prune_unapplied
            Whether to prune key_chains for which the function was not applied. Default
            is False.
        map_sequences
            Whether to also map method to sequences (lists, tuples). Default is False.
        axes_lengths
            Any additional specifications for dimensions.
        **axes_lengths

        Returns
        -------
            ivy.Container with each array having einops.repeat applied.

        """
        return self.map(
            lambda x, kc: ivy.einops_repeat(x, pattern, **axes_lengths)
            if self._ivy.is_native_array(x) or isinstance(x, ivy.Array)
            else x,
            key_chains,
            to_apply,
            prune_unapplied,
            map_sequences,
        )

    def to_dev(
        self,
        device,
        key_chains=None,
        to_apply=True,
        prune_unapplied=False,
        map_sequences=False,
    ):
        """Move the container arrays to the desired device, specified by device string.

        Parameters
        ----------
        dev
            device to move the array to 'cuda:0', 'cuda:1', 'cpu' etc. Keep same device
            if None.
        key_chains
            The key-chains to apply or not apply the method to. Default is None.
        to_apply
            If True, the method will be applied to key_chains, otherwise key_chains will
            be skipped. Default is True.
        prune_unapplied
            Whether to prune key_chains for which the function was not applied. Default
            is False.
        map_sequences
            Whether to also map method to sequences (lists, tuples). Default is False.

        Returns
        -------
            The container, but with each sub-array now placed on the target device.

        """
        return self.map(
            lambda x, kc: self._ivy.stop_gradient(self._ivy.to_dev(x, device))
            if self._ivy.is_native_array(x) or isinstance(x, ivy.Array)
            else x,
            key_chains,
            to_apply,
            prune_unapplied,
            map_sequences,
        )

    def stop_gradients(
        self,
        preserve_type=True,
        key_chains=None,
        to_apply=True,
        prune_unapplied=False,
        map_sequences=False,
    ):
        """Stop gradients of all array entries in the container.

        Parameters
        ----------
        preserve_type
            Whether to preserve the input type (ivy.Variable or ivy.Array),
            otherwise an array is always returned. Default is True.
        preserve_type
            bool, optional (Default value = True)
        key_chains
            The key-chains to apply or not apply the method to. Default is None.
        to_apply
            If True, the method will be applied to key_chains, otherwise key_chains will
            be skipped. Default is True.
        prune_unapplied
            Whether to prune key_chains for which the function was not applied. Default
            is False.
        map_sequences
            Whether to also map method to sequences (lists, tuples). Default is False.

        Returns
        -------
            container with each array having their gradients stopped.

        """
        return self.map(
            lambda x, kc: self._ivy.stop_gradient(x, preserve_type)
            if self._ivy.is_variable(x)
            else x,
            key_chains,
            to_apply,
            prune_unapplied,
            map_sequences,
        )

    def as_variables(
        self, key_chains=None, to_apply=True, prune_unapplied=False, map_sequences=False
    ):
        """Converts all nested arrays to variables, which support gradient computation.

        Parameters
        ----------
        key_chains
            The key-chains to apply or not apply the method to. Default is None.
        to_apply
            If True, the method will be applied to key_chains, otherwise key_chains will
            be skipped. Default is True.
        prune_unapplied
            Whether to prune key_chains for which the function was not applied. Default
            is False.
        map_sequences
            Whether to also map method to sequences (lists, tuples). Default is False.

        Returns
        -------
            container with each array converted to a variable.

        """
        return self.map(
            lambda x, kc: self._ivy.variable(x)
            if self._ivy.is_native_array(x) or isinstance(x, ivy.Array)
            else x,
            key_chains,
            to_apply,
            prune_unapplied,
            map_sequences,
        )

    def as_arrays(
        self, key_chains=None, to_apply=True, prune_unapplied=False, map_sequences=False
    ):
        """Converts all nested variables to arrays, which do not support gradient
        computation.

        Parameters
        ----------
        key_chains
            The key-chains to apply or not apply the method to. Default is None.
        to_apply
            If True, the method will be applied to key_chains, otherwise key_chains will
            be skipped. Default is True.
        prune_unapplied
            Whether to prune key_chains for which the function was not applied. Default
            is False.
        map_sequences
            Whether to also map method to sequences (lists, tuples). Default is False.

        Returns
        -------
            container with each variable converted to an array.

        """
        return self.map(
            lambda x, kc: self._ivy.stop_gradient(x, False)
            if self._ivy.is_variable(x)
            else (
                x
                if self._ivy.is_native_array(x) or isinstance(x, ivy.Array)
                else self._ivy.array(x)
            ),
            key_chains,
            to_apply,
            prune_unapplied,
            map_sequences,
        )

    def num_arrays(self, exclusive=False):
        """Compute the number of arrays present at the leaf nodes, including variables
        by default.

        Parameters
        ----------
        exclusive
            Whether to check if the data type is exclusively an array,
            rather than a variable or traced array. (Default value = False)

        """
        return sum(
            self.map(lambda x, kc: ivy.is_array(x, exclusive)).to_iterator_values()
        )

    def size_ordered_arrays(self, exclusive=False):
        """Return a container with keychains mapped to flat keys, and arrays given in
        order of smallest to largest.

        Parameters
        ----------
        exclusive
            Whether to check if the data type is exclusively an array,
            rather than a variable or traced array. (Default value = False)

        """
        array_dict = {
            ivy.Container.flatten_key_chain(kc): v
            for kc, v in self.to_iterator()
            if ivy.is_array(v, exclusive)
        }
        return ivy.Container(
            dict(
                sorted(
                    array_dict.items(), key=lambda item: _reduce(_mul, item[1].shape, 1)
                )
            ),
            alphabetical_keys=False,
        )

    def to_numpy(
        self,
        key_chains=None,
        to_apply=True,
        prune_unapplied=False,
        map_sequences=False,
        update_backend=True,
    ):
        """Converts all nested ivy arrays to numpy arrays.

        Parameters
        ----------
        key_chains
            The key-chains to apply or not apply the method to. Default is None.
        to_apply
            If True, the method will be applied to key_chains, otherwise key_chains will
            be skipped. Default is True.
        prune_unapplied
            Whether to prune key_chains for which the function was not applied. Default
            is False.
        map_sequences
            Whether to also map method to sequences (lists, tuples). Default is False.
        update_backend
            Whether to update the ivy backend of the returned container to numpy.
            Default is True.

        Returns
        -------
            container with each ivy array converted to a numpy array.

        """
        import ivy.functional.backends.numpy

        ret = self.map(
            lambda x, kc: self._ivy.to_numpy(x)
            if self._ivy.is_native_array(x) or isinstance(x, ivy.Array)
            else x,
            key_chains,
            to_apply,
            prune_unapplied,
            map_sequences,
        )
        if update_backend:
            ret.set_ivy_backend(ivy.get_framework("numpy"))
        return ret

    def from_numpy(
        self, key_chains=None, to_apply=True, prune_unapplied=False, map_sequences=False
    ):
        """Converts all nested numpy arrays to native backend arrays.

        Parameters
        ----------
        key_chains
            The key-chains to apply or not apply the method to. Default is None.
        to_apply
            If True, the method will be applied to key_chains, otherwise key_chains will
            be skipped. Default is True.
        prune_unapplied
            Whether to prune key_chains for which the function was not applied. Default
            is False.
        map_sequences
            Whether to also map method to sequences (lists, tuples). Default is False.

        Returns
        -------
            container with each ivy array converted to a numpy array.

        """
        ret = self.map(
            lambda x, kc: self._ivy.array(x) if isinstance(x, _np.ndarray) else x,
            key_chains,
            to_apply,
            prune_unapplied,
            map_sequences,
        )
        return ret

    def arrays_as_lists(
        self, key_chains=None, to_apply=True, prune_unapplied=False, map_sequences=False
    ):
        """Converts all nested arrays to lists, a useful intermediate step for
        conversion to other framework array types.

        Parameters
        ----------
        key_chains
            The key-chains to apply or not apply the method to. Default is None.
        to_apply
            If True, the method will be applied to key_chains, otherwise key_chains will
            be skipped. Default is True.
        prune_unapplied
            Whether to prune key_chains for which the function was not applied. Default
            is False.
        map_sequences
            Whether to also map method to sequences (lists, tuples). Default is False.

        Returns
        -------
            container with each array converted to a list.

        """
        return self.map(
            lambda x, kc: self._ivy.to_list(x)
            if self._ivy.is_native_array(x) or isinstance(x, ivy.Array)
            else x,
            key_chains,
            to_apply,
            prune_unapplied,
            map_sequences,
        )

    def to_disk_as_hdf5(
        self, h5_obj_or_filepath, starting_index=0, mode="a", max_batch_size=None
    ):
        """Save container object to disk, as an h5py file, at the specified filepath.

        Parameters
        ----------
        h5_obj_or_filepath
            Filepath for where to save the container to disk, or h5 object.
        starting_index
            Batch index for which to start writing to file, if it already exists
            (Default value = 0)
        mode
            H5 read/write mode for writing to disk, ['r', 'r+', 'w', 'w-', 'a'],
            default is 'a'.
        max_batch_size
            Maximum batch size for the container on disk, this is useful if later
            appending to file. (Default value = None)

        """
        if not ivy.exists(_h5py):
            raise Exception(
                "You must install python package h5py in order to save containers "
                "to disk as hdf5 files."
            )
        if type(h5_obj_or_filepath) is str:
            h5_obj = _h5py.File(h5_obj_or_filepath, mode)
        else:
            h5_obj = h5_obj_or_filepath
        for key, value in self.items():
            if isinstance(value, ivy.Container):
                if key not in h5_obj.keys():
                    h5_group = h5_obj.create_group(key)
                else:
                    h5_group = h5_obj[key]
                value.to_disk_as_hdf5(h5_group, starting_index, mode, max_batch_size)
            else:
                value_as_np = self._ivy.to_numpy(value)
                value_shape = value_as_np.shape
                this_batch_size = value_shape[0]
                if not max_batch_size:
                    max_batch_size = starting_index + this_batch_size
                if key not in h5_obj.keys():
                    dataset_shape = [max_batch_size] + list(value_shape[1:])
                    maxshape = [None for _ in dataset_shape]
                    h5_obj.create_dataset(
                        key, dataset_shape, dtype=value_as_np.dtype, maxshape=maxshape
                    )
                space_left = max_batch_size - starting_index
                amount_to_write = min(this_batch_size, space_left)
                h5_obj[key][
                    starting_index : starting_index + amount_to_write
                ] = value_as_np[0:amount_to_write]

    def to_disk_as_pickled(self, pickle_filepath):
        """Save container object to disk, as an pickled file, at the specified filepath.

        Parameters
        ----------
        pickle_filepath
            Filepath for where to save the container to disk.

        """
        _pickle.dump(self.to_native().to_dict(), open(pickle_filepath, "wb"))

    def to_jsonable(self, return_dict=None):
        """

        Parameters
        ----------
        return_dict
            Default value = None)

        """
        if return_dict is None:
            return_dict = self.copy()
        for k, v in return_dict.items():
            if not _is_jsonable(v):
                if isinstance(v, dict):
                    return_dict[k] = self.to_jsonable(v)
                else:
                    return_dict[k] = str(v)
        return return_dict

    def to_disk_as_json(self, json_filepath):
        """Save container object to disk, as an json file, at the specified filepath.

        Parameters
        ----------
        json_filepath
            Filepath for where to save the container to disk.

        """
        with open(json_filepath, "w+") as json_data_file:
            _json.dump(self.to_jsonable().to_dict(), json_data_file, indent=4)

    def to_list(self):
        return_list = list()
        for key, value in self.items():
            if isinstance(value, ivy.Container):
                return_list.append(value.to_list())
            elif value is not None and key != "_f":
                return_list.append(value)
        return return_list

    def to_raw(self):
        """Constructor to their original form.

        Returns
        -------
        ret
             Container data in it's raw form.

        """
        return_item = dict()
        for i, (key, value) in enumerate(self.items()):
            if isinstance(value, ivy.Container):
                return_item[key] = value.to_raw()
            elif key[0:3] == "it_" and tuple(self._types_to_iteratively_nest):
                return_item = list(
                    [
                        v.to_raw() if isinstance(v, ivy.Container) else v
                        for v in self.values()
                    ]
                )
                break
            else:
                return_item[key] = value
        return return_item

    def to_dict(self):
        """Summary.

        Returns
        -------
            ret Container as nested dict.

        """
        return_dict = dict()
        for key, value in self.items():
            if isinstance(value, ivy.Container):
                return_dict[key] = value.to_dict()
            else:
                return_dict[key] = value
        return return_dict

    def to_iterator(self, key_chain="", leaf_keys_only=False, include_empty=False):
        """

        Parameters
        ----------
        key_chain
            Default value = '')
        leaf_keys_only
            Default value = False)
        include_empty
            Default value = False)

        Returns
        -------
            Iterator for the container elements.

        """
        for key, value in self.items():
            if leaf_keys_only:
                kc = key
            else:
                kc = key_chain + "/" + key if key_chain != "" else key
            if isinstance(value, ivy.Container) and (not include_empty or value):
                yield from value.to_iterator(kc, leaf_keys_only, include_empty)
            else:
                yield kc, value

    def to_iterator_values(self, include_empty=False):
        """

        Parameters
        ----------
        include_empty
            Default value = False)

        Returns
        -------
            Iterator for the container values.

        """
        for key, value in self.items():
            if isinstance(value, ivy.Container) and (not include_empty or value):
                # noinspection PyCompatibility
                yield from value.to_iterator_values(include_empty)
            else:
                yield value

    def to_iterator_keys(self, key_chain="", leaf_keys_only=False, include_empty=False):
        """

        Parameters
        ----------
        key_chain
            Default value = '')
        leaf_keys_only
            Default value = False)
        include_empty
            Default value = False)

        Returns
        -------
            Iterator for the container elements.

        """
        for key, value in self.items():
            if leaf_keys_only:
                kc = key
            else:
                kc = key_chain + "/" + key if key_chain != "" else key
            if isinstance(value, ivy.Container) and (not include_empty or value):
                # noinspection PyCompatibility
                yield from value.to_iterator_keys(kc, leaf_keys_only, include_empty)
            else:
                yield kc

    def to_flat_list(self):
        """Summary.

        Returns
        -------
        ret
            Container as flat list.

        """
        return list([item for key, item in self.to_iterator()])

    def from_flat_list(self, flat_list):
        """Return new container object with the same hierarchy, but with values replaced
        from flat list.

        Parameters
        ----------
        flat_list
            flat list of values to populate container with.

        Returns
        -------
            Container.

        """
        new_dict = dict()
        for key, value in self.items():
            if isinstance(value, ivy.Container):
                new_value = value.from_flat_list(flat_list)
            else:
                new_value = flat_list.pop(0)
            new_dict[key] = new_value
        return ivy.Container(new_dict, **self._config)

    def has_key(self, query_key):
        """Determine whether container object has specified key somewhere in the nested
        structure.

        Parameters
        ----------
        query_key


        Returns
        -------
        ret
            Boolean

        """
        has_key = False

        def map_fn(x, kc):
            """

            Parameters
            ----------
            x
                param kc:
            kc

            """
            nonlocal has_key
            if query_key in kc:
                has_key = True
            return x

        self.map(map_fn)
        return has_key

    def has_key_chain(self, key_chain):
        """Determine whether container object has specified key-chain.

        Parameters
        ----------
        key_chain


        Returns
        -------
        ret
            Boolean

        """
        keys = re.split("[/.]", key_chain)
        ret = self
        for key in keys:
            try:
                ret = ret[key]
            except KeyError:
                return False
        return True

    def find_sub_container(self, sub_cont_to_find, partial=False):
        """Find the sub-container in the current container if it exsits.

        Parameters
        ----------
        sub_cont_to_find
            The sub-container to find.
        partial
            Whether to also check for partially complete sub-containers.
            Default is False.

        """
        key_chain_found = False

        def _check_sub_cont(sub_cont, kc):
            sub_cont_key_chains = sub_cont_to_find.all_key_chains()
            kcs_in_sub_cont = [kc in sub_cont for kc in sub_cont_key_chains]
            if (
                kcs_in_sub_cont
                and min(kcs_in_sub_cont)
                and ivy.Container.identical(
                    [sub_cont, sub_cont_to_find], partial=partial
                )
            ):
                nonlocal key_chain_found
                key_chain_found = kc
            return sub_cont

        self.map_conts(_check_sub_cont)

        return key_chain_found

    def contains_sub_container(self, sub_cont, partial=False):
        """Determine whether the current container contains the sub-container, with
        matching structure and array values.

        Parameters
        ----------
        sub_cont
            The sub-container to check.
        partial
            Whether to also check for partially complete sub-containers.
            Default is False.

        Returns
        -------
            Bool

        """
        return (
            True
            if isinstance(self.find_sub_container(sub_cont, partial), str)
            else False
        )

    def assert_contains_sub_container(self, sub_cont, partial=False):
        """Asserts that the current container contains the sub-container, otherwise
        exception raised with the diff printed to screen.

        Parameters
        ----------
        sub_cont
            The sub-container to check.
        partial
            Whether to also check for partially complete sub-containers.
            Default is False.

        """
        try:
            assert self.contains_sub_container(sub_cont, partial)
        except AssertionError:
            key_chain = self.find_sub_structure(
                sub_cont, check_shapes=False, partial=True
            )
            if not key_chain:
                key_chain = ""
            # noinspection PyTypeChecker
            raise AssertionError(
                "Containers did not have identical structure and values:\n\n{}".format(
                    ivy.Container.diff(self[key_chain], sub_cont)
                )
            )

    def find_sub_structure(self, sub_struc_to_find, check_shapes=True, partial=False):
        """Find the sub-container structure in the current container if it exsits.

        Parameters
        ----------
        sub_struc_to_find
            The sub-container to find.
        check_shapes
            Whether to check array shapes in the sub-structure. Default is True.
        partial
            Whether to also check for partially complete sub-containers.
            Default is False.

        """
        key_chain_found = False

        def _check_sub_cont(sub_cont, kc):
            """

            Parameters
            ----------
            sub_cont
                param kc:
            kc

            """
            sub_struc_key_chains = sub_struc_to_find.all_key_chains()
            kcs_in_sub_cont = [kc in sub_cont for kc in sub_struc_key_chains]
            if (
                kcs_in_sub_cont
                and min(kcs_in_sub_cont)
                and ivy.Container.identical_structure(
                    [sub_cont, sub_struc_to_find],
                    check_shapes=check_shapes,
                    partial=partial,
                )
            ):
                nonlocal key_chain_found
                key_chain_found = kc
            return sub_cont

        self.map_conts(_check_sub_cont)

        return key_chain_found

    def contains_sub_structure(self, sub_cont, check_shapes=True, partial=False):
        """Determine whether the current container contains the sub-container structure.

        Parameters
        ----------
        sub_cont
            The sub-container to check.
        check_shapes
            Whether to check array shapes in the sub-structure. Default is True.
        partial
            Whether to also check for partially complete sub-containers.
            Default is False.

        """
        return (
            True
            if isinstance(self.find_sub_structure(sub_cont, check_shapes, partial), str)
            else False
        )

    def assert_contains_sub_structure(self, sub_cont, check_shapes=True, partial=False):
        """Asserts that the current container contains the sub-container structure,
        otherwise exception raised with the diff printed to screen.

        Parameters
        ----------
        sub_cont
            The sub-container to check.
        check_shapes
            Whether to check array shapes in the sub-structure. Default is True.
        partial
            Whether to also check for partially complete sub-containers.
            Default is False.

        """
        try:
            assert self.contains_sub_structure(sub_cont, check_shapes, partial)
        except AssertionError:
            key_chain = self.find_sub_structure(
                sub_cont, check_shapes=False, partial=True
            )
            if not key_chain:
                key_chain = ""
            # noinspection PyTypeChecker
            raise AssertionError(
                "Containers did not have identical structure:\n\n{}".format(
                    ivy.Container.structural_diff(
                        self[key_chain],
                        sub_cont,
                        detect_key_diffs=not partial,
                        detect_shape_diffs=check_shapes,
                        mode="diff_only" if partial else "all",
                    )
                )
            )

    def has_nans(self, include_infs=True, leafwise=False):
        """Determine whether arrays in the container contain any nans, as well as infs
        or -infs if specified.

        Parameters
        ----------
        include_infs
            Whether to include infs and -infs in the check. Default is True.
        leafwise
            Whether to apply the check leaf-wise, and return a container of booleans.
            Default is False, in which case the check is applied across the entire
            container, returning a single boolean.

        Returns
        -------
            Whether the container has any nans, applied either leafwise or across the
            entire container.

        """
        leafwise_res = self.map(lambda x, kc: ivy.has_nans(x, include_infs))
        if leafwise:
            return leafwise_res
        return max([v for k, v in leafwise_res.to_iterator()])

    def at_keys(
        self, queries, ignore_none=True, containing=False, ignore_key_errors=False
    ):
        """Query container object at specified keys, either as list or nested dict.

        Parameters
        ----------
        queries
            The keys to query.
        ignore_none
            Whether to ignore None input. Default is True.
        containing
            Whether to include keys which only contain the query substrings.
            Default is False.
        ignore_key_errors
            Whether to ignore Key-errors when trying to access the dict.
            Default is False.

        Returns
        -------
            sub-container containing only key-chains containing the specified keys.

        """
        if queries is None and ignore_none:
            return self
        key_chains_to_keep = list()
        if isinstance(queries, str):
            queries = [queries]

        def map_fn(x, kc):
            nonlocal key_chains_to_keep
            kc_split = re.split("[/.]", kc)
            for query_key in queries:
                if query_key in kc_split or (
                    containing and min([query_key in k for k in kc_split])
                ):
                    key_chains_to_keep.append(kc)
            return x

        self.map(map_fn)
        return self.at_key_chains(
            key_chains_to_keep, ignore_key_errors=ignore_key_errors
        )

    def at_key_chain(self, key_chain, ignore_key_errors=False):
        """Query container object at a specified key-chain.

        Parameters
        ----------
        key_chain
            param ignore_key_errors: (Default value = False)
        ignore_key_errors
             (Default value = False)

        Returns
        -------
        ret
            sub-container or value at specified key chain

        """
        keys = re.split("[/.]", key_chain)
        ret = self
        for key in keys:
            try:
                ret = ret[key]
            except KeyError as e:
                if ignore_key_errors:
                    return
                raise e
        return ret

    def at_key_chains(self, key_chains, ignore_none=True, ignore_key_errors=False):
        """Query container object at specified key-chains, either as list or nested
        dict.

        Parameters
        ----------
        key_chains
            param ignore_none: (Default value = True)
        ignore_key_errors
            Default value = False)
        ignore_none
             (Default value = True)

        Returns
        -------
        type
            sub-container containing only the specified key chains

        """
        if key_chains is None and ignore_none:
            return self
        if isinstance(key_chains, (list, tuple)):
            return self._at_key_chains_input_as_seq(
                key_chains, ignore_key_errors=ignore_key_errors
            )
        elif isinstance(key_chains, dict):
            return self._at_key_chains_input_as_dict(
                key_chains, ignore_key_errors=ignore_key_errors
            )
        elif isinstance(key_chains, str):
            return self._at_key_chains_input_as_seq(
                [key_chains], ignore_key_errors=ignore_key_errors
            )
        else:
            raise Exception(
                "Invalid type for input key_chains, must either be a list, tuple, dict"
                " or ivy.Container, but found type {}".format(type(key_chains))
            )

    def all_key_chains(self, include_empty=False):
        """

        Parameters
        ----------
        include_empty
            Default value = False)

        """
        return [kc for kc, v in self.to_iterator(include_empty=include_empty)]

    def key_chains_containing(self, sub_str, include_empty=False):
        """

        Parameters
        ----------
        sub_str
            param include_empty: (Default value = False)
        include_empty
             (Default value = False)

        """
        return [
            kc
            for kc, v in self.to_iterator(include_empty=include_empty)
            if sub_str in kc
        ]

    def set_at_keys(self, target_dict):
        """Set values of container object at specified keys.

        Parameters
        ----------
        target_dict


        Returns
        -------
        type
            new container with updated value at each key

        """
        return_dict = dict()
        for key, val in self.items():
            if key in target_dict:
                return_dict[key] = target_dict[key]
            elif isinstance(val, ivy.Container):
                return_dict[key] = val.set_at_keys(target_dict)
            else:
                return_dict[key] = val
        return ivy.Container(return_dict, **self._config)

    def set_at_key_chain(self, key_chain, val, inplace=False):
        """Set value of container object at a specified key-chain.

        Parameters
        ----------
        key_chain
            param val:
        inplace
            Default value = False)
        val


        Returns
        -------
        ret
            new container with updated value at key chain

        """
        keys = re.split("[/.]", key_chain)
        if inplace:
            cont = self
        else:
            cont = self.copy()
        sub_cont = cont
        for key in keys[:-1]:
            if key not in sub_cont:
                sub_cont[key] = ivy.Container(**self._config)
            sub_cont = sub_cont[key]
        sub_cont[keys[-1]] = val
        return cont

    def overwrite_at_key_chain(self, key_chain, val, inplace=False):
        """Overwrite value of container object at a specified key-chain.

        Parameters
        ----------
        key_chain
            param val:
        inplace
            Default value = False)
        val


        Returns
        -------
        ret
            new container with updated value at key chain, provided it existed before.

        """
        keys = re.split("[/.]", key_chain)
        if inplace:
            cont = self
        else:
            cont = self.copy()
        sub_cont = cont
        for key in keys[:-1]:
            if key not in sub_cont:
                raise Exception(
                    "key chain must already exist in container in order "
                    "to call overwrite_at_key_chain"
                )
            sub_cont = sub_cont[key]
        if keys[-1] not in sub_cont:
            raise Exception(
                "key chain must already exist in container in order "
                "to call overwrite_at_key_chain"
            )
        sub_cont[keys[-1]] = val
        return cont

    def set_at_key_chains(self, target_dict, return_dict=None, inplace=False):
        """Set values of container object at specified key-chains.

        Parameters
        ----------
        target_dict
            param return_dict: (Default value = None)
        inplace
            Default value = False)
        return_dict
             (Default value = None)

        Returns
        -------
        ret
            new container with updated values at the key chains

        """
        if return_dict is None:
            if inplace:
                return_dict = self
            else:
                return_dict = self.copy()
        for k, v in target_dict.items():
            if isinstance(v, dict):
                return_dict[k] = self.set_at_key_chains(v, return_dict[k], inplace)
            else:
                return_dict[k] = v
        return ivy.Container(return_dict, **self._config)

    def overwrite_at_key_chains(self, target_dict, return_dict=None, inplace=False):
        """Overwrite values of container object at specified key-chains.

        Parameters
        ----------
        target_dict
            param return_dict: (Default value = None)
        inplace
            Default value = False)
        return_dict
             (Default value = None)

        Returns
        -------
        ret
            new container with updated values at the key chains, provided they
            existed before.

        """
        if return_dict is None:
            if inplace:
                return_dict = self
            else:
                return_dict = self.copy()
        for k, v in target_dict.items():
            if k not in return_dict:
                raise Exception(
                    "key chain must already exist in container in order "
                    "to call overwrite_at_key_chains"
                )
            if isinstance(v, dict):
                return_dict[k] = self.overwrite_at_key_chains(
                    v, return_dict[k], inplace
                )
            else:
                return_dict[k] = v
        return ivy.Container(return_dict, **self._config)

    def prune_keys(self, query_keys, ignore_none=True):
        """Recursively prune set of keys.

        Parameters
        ----------
        query_keys
            param ignore_none: (Default value = True)
        ignore_none
             (Default value = True)

        Returns
        -------
        ret
            Container with key-chains containing the specified keys pruned.

        """
        if query_keys is None and ignore_none:
            return self
        key_chains_to_prune = list()
        if isinstance(query_keys, str):
            query_keys = [query_keys]

        def map_fn(x, kc):
            """

            Parameters
            ----------
            x
                param kc:
            kc

            """
            nonlocal key_chains_to_prune
            for query_key in query_keys:
                if query_key in kc:
                    key_chains_to_prune.append(kc)
            return x

        self.map(map_fn)
        return self.prune_key_chains(key_chains_to_prune)

    def prune_key_chain(self, key_chain):
        """Recursively prune chain of keys, specified as 'key1/key2/key3/...'.

        Parameters
        ----------
        key_chain

        Returns
        -------
        ret
            Container with keys in key chain pruned.

        """
        keys_in_chain = re.split("[/.]", key_chain)
        out_dict = dict()
        for key, value in self.items():
            if isinstance(value, ivy.Container):
                if key == keys_in_chain[0]:
                    if len(keys_in_chain) == 1:
                        new_val = []
                    else:
                        new_val = value.prune_key_chain("/".join(keys_in_chain[1:]))
                    if len(new_val) > 0:
                        out_dict[key] = new_val
                else:
                    new_val = value.to_dict()
                    if len(new_val) > 0:
                        out_dict[key] = value.to_dict()
            else:
                if len(keys_in_chain) != 1 or key != keys_in_chain[0]:
                    out_dict[key] = value
        return ivy.Container(out_dict, **self._config)

    def prune_key_chains(self, key_chains, ignore_none=True):
        """Recursively prune set of key chains.

        Parameters
        ----------
        key_chains
            param ignore_none: (Default value = True)
        ignore_none
             (Default value = True)

        Returns
        -------
        ret
            Container with keys in the set of key chains pruned.

        """
        if key_chains is None and ignore_none:
            return self
        if isinstance(key_chains, (list, tuple)):
            return self._prune_key_chains_input_as_seq(key_chains)
        elif isinstance(key_chains, dict):
            return self._prune_key_chains_input_as_dict(key_chains)
        elif isinstance(key_chains, str):
            return self._prune_key_chains_input_as_seq([key_chains])
        else:
            raise Exception(
                "Invalid type for input key_chains, must either be a list, tuple, dict "
                "or ivy.Container, but found type {}".format(type(key_chains))
            )

    def format_key_chains(self, format_fn):
        """Format all key-chains, using the formatting function.

        Parameters
        ----------
        format_fn


        Returns
        -------
        ret
            Container with the same key-chain structure, but the key strings formatted.

        """
        return ivy.Container({format_fn(k): v for k, v in self.to_iterator()})

    def sort_by_key(self):

        new_dict = dict()
        for k, v in self.items():
            if isinstance(v, ivy.Container):
                v_back = v.sort_by_key()
            else:
                v_back = v
            new_dict[k] = v_back
        return ivy.Container(new_dict, **self._config)

    def prune_empty(self, keep_nones=False, base=True):
        """Recursively prunes empty keys from the container dict structure. Returns None
        if the entire container is empty.

        Parameters
        ----------
        keep_nones
            Default value = False)
        base
            Default value = True)

        Returns
        -------
        ret
            Container with empty keys pruned.

        """
        out_dict = dict()
        for key, value in self.items():
            if isinstance(value, ivy.Container):
                new_value = value.prune_empty(keep_nones, False)
                if new_value:
                    out_dict[key] = new_value
            elif self._ivy.exists(value) or keep_nones:
                out_dict[key] = value
        if len(out_dict):
            return ivy.Container(out_dict, **self._config)
        if base:
            return ivy.Container(**self._config)
        return

    def prune_key_from_key_chains(self, absolute=None, containing=None):
        """Recursively prune absolute key or key containing a certain substring from all
        key chains.

        Parameters
        ----------
        absolute
            The absolute key to detect in the key chains. (Default value = None)
        containing
            A substring to check each key for, when deciding which keys to prune.
            (Default value = None)

        Returns
        -------
            Container with specified key or substring-containing-key from all key chains
            removed from the chain.

        """
        if not absolute and not containing:
            raise Exception(
                "At least one of absolute or containing arguments must be specified."
            )
        out_cont = ivy.Container(**self._config)
        for key, value in self.items():
            if (absolute and key == absolute) or (containing and containing in key):
                if isinstance(value, ivy.Container):
                    out_cont = ivy.Container.combine(out_cont, value)
                else:
                    out_cont = value
            elif isinstance(value, ivy.Container):
                out_cont[key] = value.prune_key_from_key_chains(absolute, containing)
            else:
                out_cont[key] = value
        return out_cont

    def prune_keys_from_key_chains(self, absolute=None, containing=None):
        """Recursively prune absolute keys or keys containing certain substrings from
        all key chains.

        Parameters
        ----------
        absolute
            The absolute key to detect in the key chains. (Default value = None)
        containing
            A substring to check each key for, when deciding which keys to prune.
            (Default value = None)

        Returns
        -------
            Container with specified keys or substring-containing-keys from all
            key chains removed from the chain.

        """
        if not absolute and not containing:
            raise Exception(
                "At least one of absolute or containing arguments must be specified."
            )
        out_cont = ivy.Container(**self._config)
        for key, value in self.items():
            if (absolute and key in absolute) or (
                containing and max([con in key for con in containing])
            ):
                if isinstance(value, ivy.Container):
                    out_cont = ivy.Container.combine(out_cont, value)
                else:
                    out_cont = value
            elif isinstance(value, ivy.Container):
                out_cont[key] = value.prune_key_from_key_chains(absolute, containing)
            else:
                out_cont[key] = value
        return out_cont

    def restructure_key_chains(self, keychain_mapping, keep_orig=True, replace=True):
        """Create a new container with the same contents, but a new key-chain structure.
        Given by the mapping with keys as old key-chains and values as new key-chains.

        Parameters
        ----------
        keychain_mapping
            A dict with keys as old key-chains and values as new key-chains.
        keep_orig
            Whether to keep the original keys, or start from a new empty container.
            Default is True.
        replace
            Whether to replace the old key-chains by the new ones. Default is True.

        """
        new_cont = self.copy() if keep_orig else ivy.Container()
        for old_kc, new_kc in keychain_mapping.items():
            if replace and old_kc in new_cont:
                new_cont = new_cont.prune_key_chain(old_kc)
            new_cont = ivy.Container.combine(
                new_cont, ivy.Container({new_kc: self[old_kc]})
            )
        return new_cont

    def restructure(self, mapping, keep_orig=True, replace=True):
        """Create a new container with the same contents, but a new key-chain structure,
        and transposes and/or reshaped arrays. Given by the mapping with keys as old
        key-chains and values as new key-chains.

        Parameters
        ----------
        mapping
            A dict with keys as old key-chains and values as new key-chains.
        keep_orig
            Whether to keep the original keys, are start from a new container.
            Default is True.
        replace
            Whether to replace the old key-chains by the new ones. Default is True.

        """
        new_cont = self.copy() if keep_orig else ivy.Container()
        for old_kc, new in mapping.items():
            if replace and old_kc in new_cont:
                new_cont = new_cont.prune_key_chain(old_kc)
            val = self[old_kc]
            if isinstance(new, dict):
                new_kc = new["key_chain"]
                if "pattern" in new:
                    pattern = new["pattern"]
                    axes_lengths = new["axes_lengths"] if "axes_lengths" in new else {}
                    if isinstance(val, ivy.Container):
                        val = val.einops_rearrange(pattern, **axes_lengths)
                    else:
                        val = ivy.einops_rearrange(val, pattern, **axes_lengths)
            else:
                new_kc = new
            new_cont = ivy.Container.combine(new_cont, ivy.Container({new_kc: val}))
        return new_cont

    def flatten_key_chains(
        self, include_empty=False, above_height=None, below_depth=None
    ):
        """Summary.

        Parameters
        ----------
        include_empty
            Default value = False)
        above_height
            Default value = None)
        below_depth
            Default value = None)

        """
        return ivy.Container(
            {
                ivy.Container.flatten_key_chain(
                    kc, above_height=above_height, below_depth=below_depth
                ): v
                for kc, v in self.to_iterator(include_empty=include_empty)
            },
            **self._config
        )

    def copy(self):
        """Create a copy of this container.

        Returns
        -------
            A copy of the container

        """
        return ivy.Container(self.to_dict(), **self._config)

    def deep_copy(self):
        """Create a deep copy (copying all internal tensors) of this container.

        return: A deep copy of the container

        """
        return self.map(lambda x, kc: ivy.copy_array(x) if ivy.is_array(x) else x)

    def map(
        self,
        func,
        key_chains=None,
        to_apply=True,
        prune_unapplied=False,
        map_sequences=False,
        inplace=False,
        key_chain="",
    ):
        """Apply function to all array values of container.

        Parameters
        ----------
        func
            Function to apply to each container entry
        key_chains
            The key-chains to apply or not apply the method to. Default is None.
        to_apply
            If True, the method will be applied to key_chains, otherwise key_chains
            will be skipped. Default is True.
        prune_unapplied
            Whether to prune key_chains for which the function was not applied.
            Default is False.
        map_sequences
            Whether to also map method to sequences (lists, tuples). Default is False.
        inplace
            Whether to apply the mapping inplace, or return a new container.
            Default is False.
        map_sequences
            Whether to also map to sequences (lists and tuples). Default is False.
        key_chain
            Chain of keys for this dict entry (Default value = '')

        Returns
        -------
            New container following the function mapped to each sub-array.

        """
        return_dict = self if inplace else dict()
        for key, value in self.items():
            this_key_chain = key if key_chain == "" else (key_chain + "/" + key)
            if isinstance(value, ivy.Container):
                ret = value.map(
                    func,
                    key_chains,
                    to_apply,
                    prune_unapplied,
                    map_sequences,
                    inplace,
                    this_key_chain,
                )
                if prune_unapplied and not ret:
                    continue
                if not inplace:
                    return_dict[key] = ret
            elif isinstance(value, (list, tuple)) and map_sequences:
                ret = ivy.nested_map(value, lambda x: func(x, None), True)
                if prune_unapplied and not ret:
                    continue
                return_dict[key] = ret
            else:
                if key_chains is not None:
                    if (this_key_chain in key_chains and not to_apply) or (
                        this_key_chain not in key_chains and to_apply
                    ):
                        if prune_unapplied:
                            continue
                        return_dict[key] = value
                        continue
                return_dict[key] = func(value, this_key_chain)
        if inplace:
            return
        return ivy.Container(return_dict, **self._config)

    def map_conts(
        self,
        func,
        key_chains=None,
        to_apply=True,
        prune_unapplied=False,
        inplace=False,
        key_chain="",
        include_self=True,
    ):
        """Apply function to all sub-contains in the container.

        Parameters
        ----------
        func
            Function to apply to each sub-container
        key_chains
            The key-chains to apply or not apply the method to. Default is None.
        to_apply
            If True, the method will be applied to key_chains, otherwise key_chains
            will be skipped. Default is True.
        prune_unapplied
            Whether to prune key_chains for which the function was not applied.
            Default is False.
        inplace
            Whether to apply the mapping inplace, or return a new container.
            Default is False.
        key_chain
            Chain of keys for this dict entry (Default value = '')
        include_self
            Whether to also apply the (possiby in-place) function to this container.
            Default is True.

        Returns
        -------
            New container following the function mapped to each sub-container.

        """
        return_dict = self if inplace else dict()
        for key, value in self.items():
            this_key_chain = key if key_chain == "" else (key_chain + "/" + key)
            if isinstance(value, ivy.Container):
                ret = value.map_conts(
                    func, key_chains, to_apply, prune_unapplied, inplace, this_key_chain
                )
                if prune_unapplied and not ret:
                    continue
                if not inplace:
                    return_dict[key] = ret
            else:
                if (
                    key_chains is not None
                    and (
                        (this_key_chain in key_chains and not to_apply)
                        or (this_key_chain not in key_chains and to_apply)
                    )
                    and prune_unapplied
                ):
                    continue
                return_dict[key] = value
        ret = return_dict if inplace else ivy.Container(return_dict, **self._config)
        if key_chain != "" or include_self:
            ret = func(ret, key_chain)
        if inplace:
            return
        return ret

    def dtype(self):
        """Summary.

        Returns
        -------
        ret
             New datatype container

        """
        return self.map(lambda x, _: self._ivy.dtype(x))

    def with_entries_as_lists(self):
        def to_list(x, _=""):
            try:
                return self._ivy.to_list(x)
            except (AttributeError, ValueError):
                return x

        return self.map(to_list)

    def reshape_like(self, target_dict, leading_shape=None, return_cont=None):
        """Set shapes of container entries to shapes specified by new container with the
        same key structure.

        Parameters
        ----------
        target_dict
            param leading_shape: (Default value = None)
        return_cont
            Default value = None)
        leading_shape
             (Default value = None)

        Returns
        -------
        ret
            new container with values of updated shapes

        """
        leading_shape = self._ivy.default(leading_shape, list())
        if return_cont is None:
            return_cont = self.copy()
        for (_, v_shape), (k, v) in zip(target_dict.items(), return_cont.items()):
            if isinstance(v_shape, dict):
                return_cont[k] = self.reshape_like(
                    v_shape, leading_shape, return_cont[k]
                )
            else:
                return_cont[k] = self._ivy.reshape(v, leading_shape + list(v_shape))
        return ivy.Container(return_cont, **self._config)

    def create_if_absent(self, key, value, inplace=True):
        """Add a key to the container with corresponding value, if it is not already
        present. otherwise, do nothing.

        Parameters
        ----------
        key
            param value:
        inplace
            Default value = True)
        value

        """
        if key in self:
            return
        self.set_at_key_chain(key, value, inplace)

    def if_exists(self, key):
        """Returns the sub-container at the following key if it exists, otherwise None.

        Parameters
        ----------
        key

        """
        try:
            return self[key]
        except KeyError:
            return

    def try_kc(self, key):
        """Tries the following key or key chain, returning self if not present.

        Parameters
        ----------
        key

        """
        try:
            return self[key]
        except KeyError:
            return self

    def cutoff_at_depth(self, depth_cutoff, inplace=False):
        """Summary.

        Parameters
        ----------
        depth_cutoff
            param inplace: (Default value = False)
        inplace
             (Default value = False)

        """
        total_depth = self.max_depth
        copy = self.copy()

        def _maybe_cutoff(cont, kc):
            if total_depth - copy[kc].max_depth < depth_cutoff:
                return cont
            if inplace:
                cont.clear()
            return ivy.Container()

        ret = self.map_conts(_maybe_cutoff, inplace=inplace)
        if inplace:
            return
        return ret

    def cutoff_at_height(self, height_cutoff, inplace=False):
        """Summary.

        Parameters
        ----------
        height_cutoff
            param inplace: (Default value = False)
        inplace
             (Default value = False)

        """
        copy = self.copy()

        def _maybe_cutoff(cont, kc):
            if copy[kc].max_depth > height_cutoff:
                return cont
            if inplace:
                cont.clear()
            return ivy.Container()

        ret = self.map_conts(_maybe_cutoff, inplace=inplace)
        if inplace:
            return
        return ret

    def _slice_keys(self, key_slice):
        keys = list(self.keys())
        if isinstance(key_slice, str):
            assert len(key_slice) == 3 and key_slice[1] == ":"
            assert self._alphabetical_keys
            start_char = key_slice[0]
            end_char = key_slice[2]
            start_idx = min([i for i, k in enumerate(keys) if k[0] == start_char])
            end_idx = max([i for i, k in enumerate(keys) if k[0] == end_char]) + 1
            key_slice = slice(start_idx, end_idx, 1)
        ret = self.copy()
        desired_keys = keys[key_slice]
        # noinspection PyUnresolvedReferences
        return ret.at_key_chains(desired_keys)

    def slice_keys(self, key_slice, all_depths=False):
        """Summary.

        Parameters
        ----------
        key_slice
            param all_depths: (Default value = False)
        all_depths
             (Default value = False)

        """
        top_depth = self.max_depth
        if all_depths:
            if isinstance(key_slice, dict):
                first_slice = list(key_slice.values())[0]
                for d in range(0, top_depth + 1):
                    if d not in key_slice:
                        key_slice[d] = first_slice
            else:
                key_slice = {d: key_slice for d in range(0, top_depth + 1)}
        if isinstance(key_slice, dict):

            def _fn(cont, kc):
                depth = 0 if kc == "" else len(kc.split("/"))
                if depth in key_slice:
                    # noinspection PyProtectedMember
                    return cont._slice_keys(key_slice[depth])
                return cont

            return self.map_conts(_fn)
        return self._slice_keys(key_slice)

    def with_print_limit(self, print_limit, inplace=False):
        """Summary.

        Parameters
        ----------
        print_limit
            param inplace: (Default value = False)
        inplace
             (Default value = False)

        """

        def _update_print_limit(cont, _):
            cont._print_limit = print_limit
            return cont

        ret = self.map_conts(_update_print_limit, inplace=inplace)
        if inplace:
            return
        return ret

    # noinspection PyTypeChecker
    def remove_print_limit(self, inplace=False):
        """Summary.

        Parameters
        ----------
        inplace
            Default value = False)

        """
        return self.with_print_limit(None, inplace)

    def with_key_length_limit(self, key_length_limit, inplace=False):
        """Summary.

        Parameters
        ----------
        key_length_limit
            param inplace: (Default value = False)
        inplace
             (Default value = False)

        """

        def _update_key_length_limit(cont, _):
            cont._key_length_limit = key_length_limit
            return cont

        ret = self.map_conts(_update_key_length_limit, inplace=inplace)
        if inplace:
            return
        return ret

    def remove_key_length_limit(self, inplace=False):
        """Summary.

        Parameters
        ----------
        inplace
            Default value = False)

        """
        return self.with_key_length_limit(None, inplace)

    def with_print_indent(self, print_indent, inplace=False):
        """Summary.

        Parameters
        ----------
        print_indent
            param inplace: (Default value = False)
        inplace
             (Default value = False)

        """

        def _update_print_indent(cont, _):
            cont._print_indent = print_indent
            return cont

        ret = self.map_conts(_update_print_indent, inplace=inplace)
        if inplace:
            return
        return ret

    def with_print_line_spacing(self, print_line_spacing, inplace=False):
        """Summary.

        Parameters
        ----------
        print_line_spacing
            param inplace: (Default value = False)
        inplace
             (Default value = False)

        """

        def _update_print_line_spacing(cont, _):
            cont._print_line_spacing = print_line_spacing
            return cont

        ret = self.map_conts(_update_print_line_spacing, inplace=inplace)
        if inplace:
            return
        return ret

    def with_default_key_color(self, default_key_color, inplace=False):
        """Summary.

        Parameters
        ----------
        default_key_color
            param inplace: (Default value = False)
        inplace
             (Default value = False)

        """

        def _update_default_key_color(cont, _):
            cont._default_key_color = default_key_color
            return cont

        ret = self.map_conts(_update_default_key_color, inplace=inplace)
        if inplace:
            return
        return ret

    def with_ivy_backend(self, ivy_backend):
        """Summary.

        Parameters
        ----------
        ivy_backend

        """
        return ivy.Container(self, ivyh=ivy_backend)

    def set_ivy_backend(self, ivy_backend):
        """Summary.

        Parameters
        ----------
        ivy_backend

        """
        self._local_ivy = ivy_backend

    def show(self):

        print(self)

    # noinspection PyUnresolvedReferences
    def show_sub_container(self, sub_cont_or_keychain):
        """Summary.

        Parameters
        ----------
        sub_cont_or_keychain

        """
        # copy this container
        this_cont = self.copy()

        # get the sub-container
        if isinstance(sub_cont_or_keychain, str):
            sub_cont = self.at_key_chain(sub_cont_or_keychain)
        else:
            sub_cont = sub_cont_or_keychain

        # find the key chain of the sub-container
        sub_cont_kc = self.find_sub_container(sub_cont)

        # show this container if key-chain not found, and return
        if not sub_cont_kc:
            print(self)
            return

        # otherwise, replace sub-container in this container with known key
        this_cont[sub_cont_kc] = ivy.Container({"SUB_CONT": None})

        # get the formatted reprs
        this_repr = this_cont.with_default_key_color("green").__repr__()
        this_repr_red = this_cont.with_default_key_color("red").__repr__()
        this_repr_stripped = ansi_escape.sub("", this_repr)
        sub_repr = sub_cont.with_default_key_color("red").__repr__()

        # remove the outer brackets from the sub repr
        sub_repr = "\n" + "\n".join(sub_repr.split("\n")[1:-1]) + "\n"

        # find the sub-container placeholder
        idx = this_repr_stripped.find("SUB_CONT: null")

        # count the lines above and below the sub-container
        num_lines_above = this_repr_stripped[0:idx].count("\n")
        num_lines_below = this_repr_stripped[idx:].count("\n")

        # get the str reprs above and below
        this_repr_split = this_repr.split("\n")
        this_repr_red_split = this_repr_red.split("\n")
        this_repr_above = "\n".join(
            this_repr_split[0 : num_lines_above - 1]
            + [this_repr_red_split[num_lines_above - 1]]
        )
        this_repr_below = "\n".join(this_repr_split[-num_lines_below:])

        # count the number of lines needed to be prepended to the sub-container repr
        cur_num_spaces = 0
        for i, s in enumerate(sub_repr[1:]):
            if s != " ":
                break
            cur_num_spaces += 1
        exp_num_spaces = 0
        for i, s in enumerate(this_repr.split("\n")[num_lines_above]):
            if s != " ":
                break
            exp_num_spaces += 1
        num_spaces_to_add = exp_num_spaces - cur_num_spaces

        # prepend these lines to the sub-container
        sub_repr = (
            "\n"
            + "\n".join(
                [" " * num_spaces_to_add + s for s in sub_repr[1:-1].split("\n")]
            )
            + "\n"
        )

        # show
        print(this_repr_above + sub_repr + this_repr_below)

    # Built-ins #
    # ----------#

    def __repr__(self, as_repr=True):

        indent_str = " " * self._print_indent

        def _align_array(array_str_in):
            array_str_in_split = array_str_in.split("([")
            leading_str_to_keep = array_str_in_split[0].replace("\\n", "")
            indented_key_size = len(leading_str_to_keep.replace('"', "").split(": ")[0])
            indented_key_str = " " * (indented_key_size + 2)
            padded = False

            def _pre_pad_alpha_line(str_in):
                nonlocal padded
                padded = True
                return "\\n" + indent_str + indented_key_str + str_in

            leading_str_to_keep = ", ".join(
                [
                    _pre_pad_alpha_line(s) if s[0].isalpha() and i != 0 else s
                    for i, s in enumerate(leading_str_to_keep.split(", "))
                ]
            )
            local_indent_str = "" if padded else indent_str
            leading_str = leading_str_to_keep.split("\\n")[-1].replace('"', "")
            remaining_str = array_str_in_split[1]
            num_extra_dims = 0
            for i, char in enumerate(remaining_str):
                if char != "[":
                    num_extra_dims = i
                    break
            extra_indent = (len(leading_str) + 1 + num_extra_dims) * " "
            array_str_in = "([".join([leading_str_to_keep, remaining_str])
            uniform_indent_wo_overflow = array_str_in.replace(
                "\\n[", "\n" + local_indent_str + extra_indent + "["
            )
            uniform_indent = "\n".join(
                [
                    local_indent_str + extra_indent + " " + s
                    if (
                        s[0].isnumeric()
                        or s[0] == "-"
                        or s[0:3] == "..."
                        or max([ss in s[0:6] for ss in ["nan, ", "inf, "]])
                    )
                    else (
                        indent_str + indented_key_str + s
                        if (not s[0].isspace() and s[0] != '"')
                        else s
                    )
                    for s in uniform_indent_wo_overflow.split("\\n")
                ]
            )
            indented = uniform_indent
            # 10 dimensions is a sensible upper bound for the number in a single array
            for i in range(2, 10):
                indented = indented.replace(" " * (i - 1) + "[" * i, "[" * i)
                indented = "\n".join(
                    [s for s in indented.split("\n") if bool(s) and not s.isspace()]
                )
            return indented

        def _align_arrays(str_in):
            chunks = str_in.split("\n" + indent_str)
            aligned_array_chunks = {
                i: _align_array(c) for i, c in enumerate(chunks) if "\\n" in c
            }
            chunks = [
                aligned_array_chunks[i] if i in aligned_array_chunks else c_orig
                for i, c_orig in enumerate(chunks)
            ]
            return ("\n" + indent_str).join(chunks)

        new_dict = dict()
        for k, v in self.items():
            if isinstance(v, ivy.Container):
                # noinspection PyArgumentList
                rep = v.__repr__(as_repr=False)
            else:
                if (
                    (self._ivy.is_native_array(v) or isinstance(v, ivy.Array))
                    and len(list(v.shape)) > 0
                    and ivy.exists(self._print_limit)
                    and _reduce(_mul, v.shape) > self._print_limit
                ):
                    rep = (type(v), "shape=", list(v.shape))
                elif (
                    isinstance(v, (list, tuple))
                    and v
                    and (self._ivy.is_native_array(v[0]) or isinstance(v[0], ivy.Array))
                ):
                    rep = (
                        "list[{}]".format(len(v)),
                        type(v[0]),
                        "shape=",
                        list(v[0].shape),
                    )
                else:
                    rep = v
            new_dict[k] = rep
        if as_repr:
            json_dumped_str = _align_arrays(
                _json.dumps(
                    ivy.Container(new_dict, **self._config)
                    .map(
                        lambda x, kc: x
                        if _is_jsonable(x)
                        else _repr(x).replace(" ", "").replace(",", ", ")
                    )
                    .to_dict(),
                    indent=self._print_indent,
                )
            )

            def _add_newline(str_in):
                str_in_split = str_in.split("\n")
                str_split_size = len(str_in_split)
                return "\n".join(
                    [
                        ("\n" * self._print_line_spacing + ss)
                        if i == (str_split_size - 1)
                        else ss
                        for i, ss in enumerate(str_in_split)
                    ]
                )

            json_dumped_str = '":'.join(
                [_add_newline(s) for s in json_dumped_str.split('":')]
            )
            # improve tf formatting
            if ivy.framework_stack and ivy.current_framework_str() == "tensorflow":
                json_dumped_str_split = json_dumped_str.split("'Variable:")
                json_dumped_str = (
                    json_dumped_str_split[0]
                    + ", "
                    + ", ".join(
                        [
                            "'".join(ss.split("'")[1:])
                            for ss in json_dumped_str_split[1:]
                        ]
                    )
                )
                json_dumped_str = (
                    json_dumped_str.replace(":shape", ", shape")
                    .replace(")dtype=", "), dtype=")
                    .replace(", ),", ",),")
                )
            # color keys
            json_dumped_str_split = json_dumped_str.split('":')
            split_size = len(json_dumped_str_split)
            json_dumped_str = '":'.join(
                [
                    ' "'.join(
                        sub_str.split(' "')[:-1]
                        + [
                            termcolor.colored(
                                ivy.Container.trim_key(
                                    sub_str.split(' "')[-1], self._key_length_limit
                                ),
                                self._default_key_color,
                            )
                        ]
                    )
                    if i < split_size - 1
                    else sub_str
                    for i, sub_str in enumerate(json_dumped_str_split)
                ]
            )
            # remove quotation marks, shape tuple, and color other elements of the dict
            ret = (
                json_dumped_str.replace('"', "")
                .replace(", 'shape=', [", " shape=[")
                .replace(":", termcolor.colored(":", "magenta"))
                .replace("{", termcolor.colored("{", "blue"))
                .replace("}", termcolor.colored("}", "blue"))
                .replace("shape=", termcolor.colored("shape=", "magenta"))
                .replace("device=", termcolor.colored("device=", "magenta"))
                .replace("<class'", "<class '")
                .replace("'", "")
                .replace("<class", "<" + termcolor.colored("class", "blue"))
            )
            # ToDo: make the solution below more elegant
            for i in range(10):
                ret = ret.replace(
                    "diff_{}".format(i), termcolor.colored("diff_{}".format(i), "red")
                )
            for keyword, color in self._keyword_color_dict.items():
                ret = ret.replace(keyword, termcolor.colored(keyword, color))
            return ret
        return new_dict

    def __dir__(self):
        return list(super.__dir__(self)) + list(self.keys())

    # noinspection PyProtectedMember
    def __getattr__(self, item):
        try:
            ret = dict.__getitem__(self, item)
        except KeyError:
            # noinspection PyUnresolvedReferences
            ret = super.__getattr__(item)
        return ret

    def __setattr__(self, name, value):
        if name[0] != "_":
            self[name] = value
        else:
            super.__setattr__(self, name, value)

    def _get_queue_item(self, query):
        if isinstance(query, int):
            queue_queries = [query]
        elif isinstance(query, slice):
            queue_queries = list(
                range(query.start, query.stop, ivy.default(query.step, 1))
            )
        elif isinstance(query, (list, tuple)):
            queue_queries = list(
                range(query[0].start, query[0].stop, ivy.default(query[0].step, 1))
            )
        else:
            raise Exception(
                "Invalid slice type, must be one of integer, slice "
                "or sequences of slices."
            )
        queue_idxs = _set(
            [_np.sum(q >= self._queue_load_sizes_cum).item() for q in queue_queries]
        )
        conts = list()
        for i in queue_idxs:
            if i not in self._loaded_containers_from_queues:
                cont = ivy.Container(
                    self._queues[i].get(timeout=self._queue_timeout), **self._config
                ).to_ivy()
                self._loaded_containers_from_queues[i] = cont
            else:
                cont = self._loaded_containers_from_queues[i]
            conts.append(cont)
        combined_cont = self._container_combine_method(conts)
        idx = list(queue_idxs)[0]
        offset = 0 if idx == 0 else self._queue_load_sizes_cum[idx - 1]
        if isinstance(query, int):
            shifted_query = query - offset
        elif isinstance(query, slice):
            shifted_query = slice(query.start - offset, query.stop - offset, query.step)
        elif isinstance(query, (list, tuple)):
            shifted_query = tuple(
                [
                    slice(slc.start - offset, slc.stop - offset, slc.step)
                    for slc in query
                ]
            )
        # noinspection PyUnboundLocalVariable
        return combined_cont[shifted_query]

    def __getitem__(self, query):
        """Get slice, key or key chain of container object.

        Parameters
        ----------
        query slice or str
            slice object, key or key chain to query all container elements.

        Returns
        -------
            Container object at desired query.

        """
        if isinstance(query, str):
            if query == "":
                return self
            if "/" in query or "." in query:
                ret = self.at_key_chain(query)
                return ret
            ret = dict.__getitem__(self, query)
            return ret
        elif ivy.exists(self._queues):
            ret = self._get_queue_item(query)
            return ret
        return_dict = dict()
        for key, value in self.items():
            if isinstance(value, ivy.Container):
                return_dict[key] = value[query]
            else:
                # noinspection PyBroadException
                if isinstance(value, list) or isinstance(value, tuple):
                    if len(value) == 0:
                        return_dict[key] = value
                    else:
                        return_dict[key] = value[query]
                elif value is None or hasattr(value, "shape") and value.shape == ():
                    return_dict[key] = value
                else:
                    return_dict[key] = value[query]
        ret = ivy.Container(return_dict, **self._config)
        return ret

    def __setitem__(self, query, val):
        """Set key or key chain of container object.

        Parameters
        ----------
        query slice or str
            slice object, key or key chain at which to set all container elements.
        val ivy.Container, array, or other
            The value to set at the desired query.

        Returns
        -------
            New container after updating.

        """
        if isinstance(query, str) and ("/" in query or "." in query):
            return self.set_at_key_chain(query, val, inplace=True)
        else:
            return dict.__setitem__(self, query, val)

    def __contains__(self, key):
        if isinstance(key, str) and ("/" in key or "." in key):
            return self.has_key_chain(key)
        elif isinstance(key, ivy.Container):
            return self.contains_sub_container(key)
        else:
            return dict.__contains__(self, key)

    def __pos__(self):
        return self

    def __neg__(self):
        return self.map(lambda x, kc: -x)

    def __pow__(self, power):
        if isinstance(power, ivy.Container):
            return self.reduce([self, power], lambda x: _reduce(_pow, x))
        return self.map(lambda x, kc: x**power)

    def __rpow__(self, power):
        return self.map(lambda x, kc: power**x)

    def __add__(self, other):
        if isinstance(other, ivy.Container):
            return self.reduce([self, other], sum)
        return self.map(lambda x, kc: x + other)

    def __radd__(self, other):
        return self + other

    def __sub__(self, other):
        if isinstance(other, ivy.Container):
            return self.reduce([self, -other], sum)
        return self.map(lambda x, kc: x - other)

    def __rsub__(self, other):
        return -self + other

    def __mul__(self, other):
        if isinstance(other, ivy.Container):
            return self.reduce([self, other], lambda x: _reduce(_mul, x))
        return self.map(lambda x, kc: x * other)

    def __rmul__(self, other):
        return self * other

    def __truediv__(self, other):
        if isinstance(other, ivy.Container):
            return self.reduce([self, other], lambda x: _reduce(_truediv, x))
        return self.map(lambda x, kc: x / other)

    def __rtruediv__(self, other):
        return self.map(lambda x, kc: other / x)

    def __floordiv__(self, other):
        if isinstance(other, ivy.Container):
            return self.reduce([self, other], lambda x: _reduce(_floordiv, x))
        return self.map(lambda x, kc: x // other)

    def __rfloordiv__(self, other):
        return self.map(lambda x, kc: other // x)

    def __abs__(self):
        return self.map(lambda x, kc: self._ivy.abs(x))

    def __lt__(self, other):
        if isinstance(other, ivy.Container):
            return self.reduce([self, other], lambda x: _reduce(_lt, x))
        return self.map(lambda x, kc: x < other)

    def __le__(self, other):
        if isinstance(other, ivy.Container):
            return self.reduce([self, other], lambda x: _reduce(_le, x))
        return self.map(lambda x, kc: x <= other)

    def __eq__(self, other):
        if isinstance(other, ivy.Container):
            return self.reduce([self, other], lambda x: _reduce(_eq, x))
        return self.map(lambda x, kc: x == other)

    def __ne__(self, other):
        if isinstance(other, ivy.Container):
            return self.reduce([self, other], lambda x: _reduce(_ne, x))
        return self.map(lambda x, kc: x != other)

    def __gt__(self, other):
        if isinstance(other, ivy.Container):
            return self.reduce([self, other], lambda x: _reduce(_gt, x))
        return self.map(lambda x, kc: x > other)

    def __ge__(self, other):
        if isinstance(other, ivy.Container):
            return self.reduce([self, other], lambda x: _reduce(_ge, x))
        return self.map(lambda x, kc: x >= other)

    def __and__(self, other):
        if isinstance(other, ivy.Container):
            return self.reduce([self, other], lambda x: x[0] and x[1])
        return self.map(lambda x, kc: x and other)

    def __rand__(self, other):
        return self.map(lambda x, kc: other and x)

    def __or__(self, other):
        if isinstance(other, ivy.Container):
            return self.reduce([self, other], lambda x: x[0] or x[1])
        return self.map(lambda x, kc: x or other)

    def __ror__(self, other):
        return self.map(lambda x, kc: other or x)

    def __invert__(self):
        return self.map(lambda x, kc: _not(x))

    def __xor__(self, other):
        if isinstance(other, ivy.Container):
            return self.reduce([self, other], lambda x: x[0] != x[1])
        return self.map(lambda x, kc: x != other)

    def __rxor__(self, other):
        return self.map(lambda x, kc: other != x)

    def __getstate__(self):
        state_dict = copy.copy(self.__dict__)
        state_dict["_local_ivy"] = ivy.try_else_none(
            lambda: state_dict["_local_ivy"].current_framework_str()
        )
        config_in = copy.copy(state_dict["_config_in"])
        config_in["ivyh"] = ivy.try_else_none(
            lambda: config_in["ivyh"].current_framework_str()
        )
        state_dict["_config_in"] = config_in
        config = copy.copy(state_dict["_config"])
        config["ivyh"] = ivy.try_else_none(
            lambda: config["ivyh"].current_framework_str()
        )
        state_dict["_config"] = config
        return state_dict

    def __setstate__(self, state_dict):
        if "_local_ivy" in state_dict:
            if ivy.exists(state_dict["_local_ivy"]):
                state_dict["_local_ivy"] = ivy.get_framework(state_dict["_local_ivy"])
        if "_config_in" in state_dict:
            config_in = copy.copy(state_dict["_config_in"])
            if "ivyh" in config_in:
                if ivy.exists(config_in["ivyh"]):
                    config_in["ivyh"] = ivy.get_framework(config_in["ivyh"])
            state_dict["_config_in"] = config_in
        if "_config" in state_dict:
            config = copy.copy(state_dict["_config"])
            if "ivyh" in config:
                if ivy.exists(config["ivyh"]):
                    config["ivyh"] = ivy.get_framework(config["ivyh"])
            state_dict["_config"] = config
        self.__dict__.update(state_dict)

    # Getters and Setters #
    # --------------------#

    # private

    @property
    def _ivy(self):

        return ivy.default(self._local_ivy, ivy)

    @_ivy.setter
    def _ivy(self, local_ivy):
        self._local_ivy = local_ivy

    # public

    @property
    def shape(self):
        """The shape of the arrays in the container, with None placed in indices which
        are not consistent across arrays.
        """
        return self._get_shape()

    @property
    def shapes(self):
        """The shapes of each array in the container, with None placed in leaf entries
        without a shape attribute.
        """
        return self._get_shapes()

    @property
    def dev(self):
        """The device to which the arrays in the container belong, with None returned if
        the devices are not consistent.
        """
        return self._get_dev()

    @property
    def dev_str(self):
        """The device to which the arrays in the container belong, with None returned if
        the devices are not consistent.
        """
        return self._get_dev(as_str=True)

    @property
    def ivy(self):

        return self._ivy

    @property
    def config(self):

        return self._config

    @property
    def max_depth(self):

        kcs = [kc for kc in self.to_iterator_keys(include_empty=True)]
        if not kcs:
            return 0
        return max([len(kc.split("/")) for kc in kcs])<|MERGE_RESOLUTION|>--- conflicted
+++ resolved
@@ -1570,11 +1570,7 @@
         to_apply=True,
         prune_unapplied=False,
         map_sequences=False,
-<<<<<<< HEAD
-        out = None,
-=======
         out=None,
->>>>>>> 5765a841
     ):
         """Computes the elementwise minimum between this container and another container
         or number.
@@ -1599,15 +1595,9 @@
             Container object with all sub-arrays having the minimum values computed.
 
         """
-<<<<<<< HEAD
-        is_container = isinstance(other, ivy.Container)
-        return self.handle_inplace(self.map(
-            lambda x, kc: self._ivy.minimum(x, other[kc] if is_container else other)
-=======
         is_container = isinstance(x2, ivy.Container)
         return self.handle_inplace(self.map(
             lambda x, kc: self._ivy.minimum(x, x2[kc] if is_container else x2)
->>>>>>> 5765a841
             if self._ivy.is_native_array(x) or isinstance(x, ivy.Array)
             else x,
             key_chains,
@@ -1624,11 +1614,7 @@
         to_apply=True,
         prune_unapplied=False,
         map_sequences=False,
-<<<<<<< HEAD
-        out = None,
-=======
         out=None,
->>>>>>> 5765a841
     ):
         """Computes the elementwise maximum between this container and another container
         or number.
@@ -1653,15 +1639,9 @@
             Container object with all sub-arrays having the maximum values computed.
 
         """
-<<<<<<< HEAD
-        is_container = isinstance(other, ivy.Container)
-        return self.handle_inplace(self.map(
-            lambda x, kc: self._ivy.maximum(x, other[kc] if is_container else other)
-=======
         is_container = isinstance(x2, ivy.Container)
         return self.handle_inplace(self.map(
             lambda x, kc: self._ivy.maximum(x, x2[kc] if is_container else x2)
->>>>>>> 5765a841
             if self._ivy.is_native_array(x) or isinstance(x, ivy.Array)
             else x,
             key_chains,
@@ -1669,11 +1649,7 @@
             prune_unapplied,
             map_sequences,
             ),
-<<<<<<< HEAD
-            out
-=======
             out,
->>>>>>> 5765a841
         )
 
     def clip(
@@ -1684,11 +1660,7 @@
         to_apply=True,
         prune_unapplied=False,
         map_sequences=False,
-<<<<<<< HEAD
-        out = None,
-=======
         out=None,
->>>>>>> 5765a841
     ):
         """Computes the elementwise clipped values between this container and clip_min
         and clip_max containers or numbers.
@@ -1715,13 +1687,8 @@
             Container object with all sub-arrays having the clipped values returned.
 
         """
-<<<<<<< HEAD
-        min_is_container = isinstance(clip_min, ivy.Container)
-        max_is_container = isinstance(clip_max, ivy.Container)
-=======
         min_is_container = isinstance(x_min, ivy.Container)
         max_is_container = isinstance(x_max, ivy.Container)
->>>>>>> 5765a841
         return self.handle_inplace(self.map(
             lambda x, kc: self._ivy.clip(
                 x,
