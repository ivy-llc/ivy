"""Base Container Object."""

# global
import inspect
from itertools import chain
import re
import abc
import copy
import termcolor
import numpy as np
import json

from ivy.exceptions import IvyBackendException, IvyException


try:
    # noinspection PyPackageRequirements
    import h5py
except ModuleNotFoundError:
    h5py = None
import pickle
import random
from operator import mul
from functools import reduce
from typing import Union, Tuple
from builtins import set

# local
import ivy


ansi_escape = re.compile(r"\x1B(?:[@-Z\\-_]|\[[0-?]*[ -/]*[@-~])")


def _is_jsonable(x):
    try:
        json.dumps(x)
        return True
    except (TypeError, OverflowError):
        return False


def _repr(x):
    try:
        return x.__repr__()
    except TypeError:
        return str(x)


# noinspection PyMissingConstructor
class ContainerBase(dict, abc.ABC):
    def __init__(
        self,
        dict_in=None,
        queues=None,
        queue_load_sizes=None,
        container_combine_method="list_join",
        queue_timeout=None,
        print_limit=10,
        key_length_limit=None,
        print_indent=4,
        print_line_spacing=0,
        ivyh=None,
        default_key_color="green",
        keyword_color_dict=None,
        rebuild_child_containers=False,
        types_to_iteratively_nest=None,
        alphabetical_keys=True,
        **kwargs,
    ):
        """Initialize container object from input dict representation.

        Parameters
        ----------
        dict_in
            the dictionary the container should wrap around. Default is ``None``.
        queues
            Sequence of multiprocessing queues, each of which returns containers.
            This enables the current container to be passed around asynchronously while
            waiting for data. Default is ``None``.
        queue_load_sizes
            Size of leading dimension of the containers returned by each queue.
            Default is ``None``.
        container_combine_method
            The method to use for combining containers arriving from different queues.
            Default is ivy.Container.cont_list_join
        queue_timeout
            The timeout when waiting for containers to arrive from the queues.
            Default is global.
        print_limit
            The total array size limit when printing the container. Default is 10.
        key_length_limit
            The maximum key length when printing the container. Default is ``None``.
        print_indent
            The number of whitespaces to use for indenting when printing the container.
            Default is 4.
        print_line_spacing
            The number of extra newlines to use between keys when printing the
            container. Default is ``0``.
        ivyh
            Handle to ivy module to use for the calculations. Default is ``None``, which
            results in the global ivy.
        default_key_color
            The default key color for printing the container to the terminal.
            Default is 'green'.
        keyword_color_dict
            A dict mapping keywords to their termcolor color codes for printing the
            container. (Default value = None)
        rebuild_child_containers
            Whether to rebuild container found in dict_in with these constructor params.
            Default is ``False``, in which case the original container are kept as are.
        types_to_iteratively_nest
            The data types to nest iteratively in the dict structure, each type must be
            iterable. Default is ``None``.
        alphabetical_keys
            Whether to sort the container keys alphabetically, or preserve the dict
            order. Default is ``True``.
        kwargs
            keyword arguments for dict creation. Default is ``None``.

        """
        self._queues = queues
        self._container_combine_method = container_combine_method
        if ivy.exists(self._queues):
            if isinstance(self._container_combine_method, str):
                self._container_combine_method = {
                    "list_join": self.cont_list_join,
                    "concat": lambda conts: self.concat(conts, 0),
                }[self._container_combine_method]
            self._loaded_containers_from_queues = dict()
            self._queue_load_sizes_cum = np.cumsum(queue_load_sizes)
            self._queue_timeout = ivy.default(queue_timeout, ivy.get_queue_timeout())
        if dict_in is None:
            if kwargs:
                dict_in = dict(**kwargs)
            else:
                dict_in = dict()
        elif kwargs:
            raise ivy.exceptions.IvyException(
                "dict_in and **kwargs cannot both be specified for ivy.Container "
                "constructor, please specify one or the other, not both."
            )
        self._config_in = dict(
            print_limit=print_limit,
            print_indent=print_indent,
            key_length_limit=key_length_limit,
            print_line_spacing=print_line_spacing,
            ivyh=ivyh,
            default_key_color=default_key_color,
            keyword_color_dict=keyword_color_dict,
            rebuild_child_containers=rebuild_child_containers,
            types_to_iteratively_nest=types_to_iteratively_nest,
            alphabetical_keys=alphabetical_keys,
        )
        self._config = dict()
        self.cont_inplace_update(dict_in, **self._config_in)

    # Class Methods #
    # --------------#

    @staticmethod
    def cont_multi_map_in_function(
        fn,
        *args,
        key_chains=None,
        to_apply=True,
        prune_unapplied=False,
        map_sequences=None,
        out=None,
        **kwargs,
    ) -> Union[Tuple[ivy.Container, ivy.Container], ivy.Container]:
        inspect_fn = fn
        if isinstance(fn, str):
            inspect_fn = ivy.__dict__[fn]
        # retrieve indices where leaves of args are also nested
        arg_cont_idxs = ivy.nested_argwhere(
            args, ivy.is_ivy_container, to_ignore=ivy.Container
        )
        # retrieve indices where leaves of kwargs are also nested
        kwarg_cont_idxs = ivy.nested_argwhere(
            kwargs, ivy.is_ivy_container, to_ignore=ivy.Container
        )

        # retrieve all the containers in args
        arg_conts = ivy.multi_index_nest(args, arg_cont_idxs)
        num_arg_conts = len(arg_conts)

        # retrieve all the containers in kwargs
        kwarg_conts = ivy.multi_index_nest(kwargs, kwarg_cont_idxs)
        # Combine the retrieved containers from args and kwargs into a single list
        with_out = (
            inspect.signature(inspect_fn).parameters.get("out") is not None
            and out is not None
        )
        if with_out:
            out_conts = [out]
            num_out_conts = 1
            out_cont_idxs = []
            if not ivy.is_array(out) and not ivy.is_ivy_container(out):
                out_cont_idxs = ivy.nested_argwhere(
                    out, ivy.is_ivy_container, to_ignore=ivy.Container
                )
                out_conts = ivy.multi_index_nest(out, out_cont_idxs)
                num_out_conts = len(out_conts)
            conts = arg_conts + kwarg_conts + out_conts
        else:
            conts = arg_conts + kwarg_conts
        ivy.assertions.check_exists(conts, message="no containers found in arguments")
        cont0 = conts[0]
        if isinstance(fn, str):
            fn = cont0.cont_ivy.__dict__[fn]
        # Get the function with the name fn_name, enabling containers to specify
        # their backends irrespective of global ivy's backend

        def map_fn(vals, _):
            if with_out:
                out = vals[-num_out_conts:]
                del vals[-num_out_conts:]
            arg_vals = vals[:num_arg_conts]
            a = ivy.copy_nest(args, to_mutable=True)
            ivy.set_nest_at_indices(a, arg_cont_idxs, arg_vals)
            kwarg_vals = vals[num_arg_conts:]
            kw = ivy.copy_nest(kwargs, to_mutable=True)
            ivy.set_nest_at_indices(kw, kwarg_cont_idxs, kwarg_vals)
            if with_out:
                out = out[0] if len(out) == 1 else out
                return fn(*a, out=out, **kw)
            else:
                return fn(*a, **kw)

        # Replace each container in arg and kwarg with the arrays at the leaf
        # levels of that container using map_fn and call fn using those arrays
        # as inputs
        ret = ivy.Container.cont_multi_map(
            map_fn,
            conts,
            key_chains,
            to_apply,
            prune_unapplied,
            map_nests=map_sequences,
        )

        # Multiple containers for functions returning multiple arrays
        if ivy.is_ivy_container(ret):
            for values in ret.values():
                if isinstance(values, (tuple, list)):
                    for v in values:
                        if ivy.is_ivy_array(v):
                            return ret.cont_unstack_conts(0)

        if with_out:
            for out_cont_idx, out_cont in zip(out_cont_idxs, out_conts):
                out_cont.cont_inplace_update(ivy.index_nest(ret, out_cont_idx))
            if len(out_conts) == 1:
                out.cont_inplace_update(ret)
            ret = out

        return ret

    @staticmethod
    def cont_handle_inplace(ret, out):
        """Returns an inplace update of out, provided it is not None, by updating with
        the values in ret.

        Parameters
        ----------
        ret
            The container with the return values
        out
            The optional out container, which is primed for being overwritten if it
            exists

        Returns
        -------
            The out container, but filled with the values from the ret container

        """
        if ivy.exists(out):
            out.cont_inplace_update(ret)
            ret = out
        return ret

    @staticmethod
    def cont_list_join(containers, config=None):
        """Join containers of lists together along the specified dimension.

        Parameters
        ----------
        containers
            containers to list join
        config
            The configuration for the containers. Default is the same as container0.

        Returns
        -------
            List joined containers, with each entry being a list of arrays

        """
        container0 = containers[0]
        if not ivy.exists(config):
            config = (
                container0.cont_config if isinstance(container0, ivy.Container) else {}
            )

        if isinstance(container0, ivy.Container):
            return_dict = dict()
            for key in container0.keys():
                new_list = list()
                for container in containers:
                    new_list.append(container[key])
                return_dict[key] = ivy.Container.cont_list_join(new_list, config)
            return ivy.Container(return_dict, **config)
        else:
            return [item for sublist in containers for item in sublist]

    @staticmethod
    def cont_list_stack(containers, dim, config=None):
        """List stack containers together along the specified dimension.

        Parameters
        ----------
        containers
            containers to list stack
        dim
            dimension along which to list stack
        config
            The configuration for the containers. Default is the same as container0.

        Returns
        -------
            Stacked containers, with each entry being a list of arrays

        """
        container0 = containers[0]
        if not ivy.exists(config):
            config = (
                container0.cont_config if isinstance(container0, ivy.Container) else {}
            )

        if isinstance(container0, ivy.Container):
            return_dict = dict()
            for key in container0.keys():
                return_dict[key] = ivy.Container.cont_list_stack(
                    [container[key] for container in containers], dim, config
                )
            return ivy.Container(return_dict, **config)
        else:
            return containers

    @staticmethod
    def _cont_concat_unify(containers, device, axis=0):
        return ivy.concat(
            [cont.to_device(device) for cont in containers.values()], axis=axis
        )

    @staticmethod
    def _cont_sum_unify(containers, device, _=None, _1=None):
        return sum(
            [cont.to_device(device) for cont in containers.values()],
            start=ivy.zeros([]),
        )

    @staticmethod
    def _cont_mean_unify(containers, device, _=None, _1=None):
        return ivy.Container._cont_sum_unify(containers, device) / len(containers)

    @staticmethod
    def cont_unify(containers, device, mode, axis=0):
        """Unify a list of containers, on arbitrary devices, to a single container on
        the specified device.

        Parameters
        ----------
        containers
            containers to unify
        dev
            The device to unify the containers to.
        mode
            The mode by which to unify, must be one of [ concat | mean | sum ]
        axis
            The axis along which to concattenate the container, if concat mode is set.
            Default is ``0``.

        Returns
        -------
            Unified container

        """
        return {
            "concat": ivy.Container._cont_concat_unify,
            "sum": ivy.Container._cont_sum_unify,
            "mean": ivy.Container._cont_mean_unify,
        }[mode](containers, device, axis)

    @staticmethod
    def cont_combine(*containers, config=None):
        """Combine keys and values in a sequence of containers, with priority given to
        the right-most container in the case of duplicates.

        Parameters
        ----------
        containers
            containers to compare
        config
            The configuration for the containers. Default is the same as
            container_rightmost.

        Returns
        -------
            Combined containers

        """
        # if inputs are not dicts, then simply return the right-most value
        container_rightmost = containers[-1]
        if not isinstance(container_rightmost, dict):
            return container_rightmost

        if not ivy.exists(config):
            # noinspection PyUnresolvedReferences
            config = (
                container_rightmost.cont_config
                if isinstance(container_rightmost, ivy.Container)
                else {}
            )

        # return if len==1
        if len(containers) == 1:
            return container_rightmost

        # otherwise, check that the keys are aligned between each container, and apply
        # this method recursively
        return_dict = dict()
        all_keys = set(
            [
                item
                for sublist in [list(cont.keys()) for cont in containers]
                for item in sublist
            ]
        )
        for key in all_keys:
            keys_present = [key in cont for cont in containers]
            return_dict[key] = ivy.Container.cont_combine(
                *[cont[key] for cont, kp in zip(containers, keys_present) if kp],
                config=config,
            )
        return ivy.Container(return_dict, **config)

    @staticmethod
    def cont_diff(
        *containers,
        mode="all",
        diff_keys="diff",
        detect_key_diffs=True,
        detect_value_diffs=True,
        detect_shape_diffs=True,
        config=None,
    ):
        """Compare keys and values in a sequence of containers, returning the single
        shared values where they are the same, and new nested sub-dicts with all values
        where they are different.

        Parameters
        ----------
        containers
            containers to compare
        mode
            The mode of the diff operation, returning either all keys and values,
            only those that are consist across the containers, or only the differences.
            Default is all.
        diff_keys
            The key/keys to add to the returned container when differences are found.
            Default is ``"diff"``.
        detect_key_diffs
            Whether to treat different keys as detected differences. If not, the keys
            among the input containers are simply combined without flagging differences.
            Default is ``True``.
        detect_value_diffs
            Whether to treat different values as detected differences.
            Default is ``True``.
        detect_shape_diffs
            Whether to treat different array shapes as detected differences.
            Default is ``True``.
        config
            The configuration for the containers. Default is the same as container0.
        *containers


        Returns
        -------
            Compared containers

        """
        ivy.assertions.check_elem_in_list(mode, ["all", "same_only", "diff_only"])

        # if inputs are not dicts, then compare their values to determine the diff dict
        num_containers = len(containers)
        container0 = containers[0]
        if not ivy.exists(config):
            config = (
                container0.cont_config if isinstance(container0, ivy.Container) else {}
            )
        if not isinstance(container0, dict):
            equal_mat = ivy.all_equal(*containers, equality_matrix=True)
            if not detect_value_diffs:
                equal_mat = ivy.ones_like(equal_mat)
            if detect_shape_diffs:
                shape_equal_mat = ivy.all_equal(
                    *[c.shape if ivy.is_array(c) else None for c in containers],
                    equality_matrix=True,
                )
                equal_mat = ivy.logical_and(equal_mat, shape_equal_mat)
            # noinspection PyTypeChecker
            if ivy.min(ivy.astype(equal_mat, "int32")) == 1:
                if mode == "diff_only":
                    return ivy.Container(**config)
                return container0
            elif mode == "same_only":
                return ivy.Container(**config)
            else:
                cont_range = range(num_containers)
                diff_dict = dict()
                cont_dict = dict(zip(cont_range, containers))
                idxs_added = list()
                for idx in cont_range:
                    if idx not in idxs_added:
                        idxs_to_add = ivy.argwhere(equal_mat[idx])
                        idxs_to_add_list = sorted(
                            ivy.to_numpy(idxs_to_add).reshape(-1).tolist()
                        )
                        if isinstance(diff_keys, str):
                            key = diff_keys + "_" + str(idxs_to_add_list)[1:-1]
                        elif isinstance(diff_keys, (list, tuple)):
                            key = diff_keys[idx]
                        else:
                            raise ivy.exceptions.IvyException(
                                "diff_keys must be either a string or list of strings,"
                                "but found {} of type {}".format(
                                    diff_keys, type(diff_keys)
                                )
                            )
                        diff_dict[key] = cont_dict[idx]
                        idxs_added += idxs_to_add_list
                return ivy.Container(diff_dict, **config)

        # otherwise, check that the keys are aligned between each container, and apply
        # this method recursively
        return_dict = dict()
        all_keys = set(
            [
                item
                for sublist in [list(cont.keys()) for cont in containers]
                for item in sublist
            ]
        )
        for key in all_keys:
            keys_present = [key in cont for cont in containers]
            all_keys_present = sum(keys_present) == num_containers
            if all_keys_present:
                res = ivy.Container.cont_diff(
                    *[cont[key] for cont in containers],
                    mode=mode,
                    diff_keys=diff_keys,
                    detect_key_diffs=detect_key_diffs,
                    detect_value_diffs=detect_value_diffs,
                    detect_shape_diffs=detect_shape_diffs,
                    config=config,
                )
                if not isinstance(res, dict) or res:
                    return_dict[key] = res
                continue
            elif sum(keys_present) == 1 and not detect_key_diffs:
                if mode == "all":
                    return_dict[key] = containers[keys_present.index(True)][key]
                continue
            diff_dict = dict()
            for i, (key_present, cont) in enumerate(zip(keys_present, containers)):
                if detect_key_diffs:
                    if key_present and mode != "same_only":
                        if isinstance(diff_keys, str):
                            diff_dict[diff_keys + "_" + str(i)] = cont[key]
                        elif isinstance(diff_keys, (list, tuple)):
                            diff_dict[diff_keys[i]] = cont[key]
                        else:
                            raise ivy.exceptions.IvyException(
                                "diff_keys must be either a string or list of strings,"
                                "but found {} of type {}".format(
                                    diff_keys, type(diff_keys)
                                )
                            )
            if diff_dict:
                return_dict[key] = diff_dict
        return ivy.Container(return_dict, **config)

    @staticmethod
    def cont_structural_diff(
        *containers,
        mode="all",
        diff_keys="diff",
        detect_key_diffs=True,
        detect_shape_diffs=True,
        config=None,
    ):
        """Compare keys and shapes in a sequence of containers, returning the single
        shared values where they are the same, and new nested sub-dicts with all values
        where they are different.

        Parameters
        ----------
        containers
            containers to compare
        mode
            The mode of the diff operation, returning either all keys and values,
            only those that are consist across the containers, or only the differences.
            Default is all.
        diff_keys
            The key/keys to add to the returned container when differences are found.
            Default is "diff".
        detect_key_diffs
            Whether to treat different keys as detected differences.
            If not, the keys among the input containers are simply combined without
            flagging differences. Default is ``True``.
        detect_shape_diffs
            Whether to treat different array shapes as detected differences.
            Default is ``True``.
        config
            The configuration for the containers. Default is the same as container0.
        *containers

        Returns
        -------
            Compared containers

        """
        return ivy.Container.cont_diff(
            *containers,
            mode=mode,
            diff_keys=diff_keys,
            detect_key_diffs=detect_key_diffs,
            detect_value_diffs=False,
            detect_shape_diffs=detect_shape_diffs,
            config=config,
        )

    @staticmethod
    def cont_multi_map(
        func,
        containers,
        key_chains=None,
        to_apply=True,
        prune_unapplied=False,
        key_chain="",
        config=None,
        map_nests=False,
        assert_identical=False,
    ):
        """Apply function to all array values from a collection of containers.

        Parameters
        ----------
        func
            Function to apply to each container entry.
        containers
            containers to map.
        key_chains
            The key-chains to apply or not apply the method to. Default is ``None``.
        to_apply
            If True, the method will be applied to key_chains, otherwise key_chains will
            be skipped. Default is ``True``.
        prune_unapplied
            Whether to prune key_chains for which the function was not applied,
            otherwise the leftmost container value is used. Default is ``False``.
        key_chain
            Chain of keys for this dict entry (Default value = '')
        config
            The configuration for the containers. Default is the same as container0.
        map_sequences
            Whether to also map method to sequences (lists, tuples).
            Default is ``False``.
        assert_identical
            Whether to assert that the input containers are identical or not.

        Returns
        -------
            Container

        """
        # retrieve all keys and the first container if it exists
        keys = set([])
        container0 = None
        for container in containers:
            if isinstance(container, ivy.Container):
                if container0 is None:
                    container0 = container
                keys = keys.union(container.keys())

        ivy.assertions.check_exists(
            container0,
            message="No containers found in the inputs to ivy.Container.cont_multi_map",
        )
        if not ivy.exists(config):
            config = (
                container0.cont_config if isinstance(container0, ivy.Container) else {}
            )
        return_dict = dict()

        for key in keys:
            values = []
            for cont in containers:
                if isinstance(cont, (ivy.Container, list, tuple)) and key in cont:
                    values.append(cont[key])
                elif not isinstance(cont, (ivy.Container, list, tuple)):
                    values.append(cont)
            value0 = values[0]
            if len(values) >= 1:
                this_key_chain = key if key_chain == "" else (key_chain + "/" + key)
                is_container = [ivy.is_ivy_container(x) for x in values]

                def _found_in_key_chains(this_key_chain, key_chains):
                    if key_chains is None:
                        return False
                    for key_chain in key_chains:
                        if this_key_chain.startswith(key_chain):
                            return True
                    return False

                if not assert_identical and not all(is_container) and any(is_container):
                    found = _found_in_key_chains(this_key_chain, key_chains)
                    if key_chains is not None:
                        if (found and not to_apply) or (not found and to_apply):
                            if prune_unapplied:
                                continue
                            return_dict[key] = value0
                            continue
                    return_dict[key] = func(values, this_key_chain)
                else:
                    if isinstance(value0, ivy.Container):
                        ret = ivy.Container.cont_multi_map(
                            func,
                            values,
                            key_chains,
                            to_apply,
                            prune_unapplied,
                            this_key_chain,
                            config,
                            map_nests,
                            assert_identical,
                        )
                        if ret:
                            return_dict[key] = ret
                    elif (
                        any(isinstance(x, (list, tuple)) for x in values) and map_nests
                    ):
                        ret = ivy.nested_multi_map(
                            lambda x, _: func(x, None), values, to_ivy=False
                        )
                        if prune_unapplied and not ret:
                            continue
                        return_dict[key] = ret
                    else:
                        found = _found_in_key_chains(this_key_chain, key_chains)
                        if key_chains is not None:
                            if (found and not to_apply) or (not found and to_apply):
                                if prune_unapplied:
                                    continue
                                return_dict[key] = value0
                                continue
                        return_dict[key] = func(values, this_key_chain)
            else:
                return_dict[key] = value0

            # noinspection PyProtectedMember
        return ivy.Container(return_dict, **config)

    @staticmethod
    def cont_common_key_chains(containers):
        """Return the key-chains common across all containers.

        Parameters
        ----------
        containers
            Containers to check.

        Returns
        -------
            list of key-chains.

        """
        if len(containers) == 1:
            return containers[0].cont_all_key_chains()
        sets = [set(cont.cont_all_key_chains()) for cont in containers]
        return list(sets[0].intersection(*sets[1:]))

    @staticmethod
    def cont_identical(
        containers,
        check_types=True,
        check_shapes=True,
        same_arrays=True,
        arrays_equal=True,
        key_chains=None,
        to_apply=True,
        partial=False,
        key_chain="",
    ):
        """Returns a single boolean as to whether the input containers have identical
        key-chains and data types.

        Parameters
        ----------
        containers
            containers to check.
        check_types
            Whether to check if the datatypes of the leaf nodes are the same.
            Default is ``True``.
        check_shapes
            Whether to check if the shapes of the leaf nodes are the same.
            Default is ``True``.
        same_arrays
            Whether to check if the arrays are the exact same instances.
            Default is ``True``.
        arrays_equal
            Whether to check if the arrays have equal values. Default is ``True``.
        key_chains
            The key-chains to apply or not apply the method to. Default is ``None``.
        to_apply
            If True, the method will be applied to key_chains, otherwise key_chains will
            be skipped. Default is ``True``.
        partial
            Whether to also check for partially complete sub-containers.
            Default is ``False``.
        key_chain
            Chain of keys for this dict entry (Default value = '')

        Returns
        -------
        Boolean

        """
        if partial:
            common_key_chains = ivy.Container.cont_common_key_chains(containers)
            if not common_key_chains:
                return False
            containers = [
                cont.cont_at_key_chains(common_key_chains) for cont in containers
            ]
        keys = set([i for sl in [list(cont.keys()) for cont in containers] for i in sl])
        # noinspection PyProtectedMember
        for key in keys:
            if not min([key in cont for cont in containers]):
                return False
            values = [cont[key] for cont in containers]
            value_0 = values[0]
            type_0 = type(value_0)
            types = [type(val) for val in values]
            if not min([type_n is type_0 for type_n in types]):
                if isinstance(value_0, ivy.Container) or check_types:
                    return False
            if ivy.is_array(value_0):
                if check_shapes:
                    shape_0 = value_0.shape
                    shapes = [val.shape for val in values]
                    if not min([shape_n == shape_0 for shape_n in shapes]):
                        return False
                if same_arrays:
                    id_0 = id(value_0)
                    ids = [id(val) for val in values]
                    if not min([id_n == id_0 for id_n in ids]):
                        return False
                elif arrays_equal:
                    if not ivy.all_equal(*values):
                        return False
            this_key_chain = key if key_chain == "" else (key_chain + "/" + key)
            if isinstance(value_0, ivy.Container):
                ret = ivy.Container.cont_identical(
                    values,
                    check_types,
                    check_shapes,
                    same_arrays,
                    arrays_equal,
                    key_chains,
                    to_apply,
                    partial,
                    this_key_chain,
                )
                if not ret:
                    return False
        return True

    @staticmethod
    def cont_assert_identical(
        containers,
        check_types=True,
        check_shapes=True,
        same_arrays=True,
        arrays_equal=True,
        key_chains=None,
        to_apply=True,
        partial=False,
    ):
        """Assert whether the input containers are identical. Otherwise, the diff is
        shown in an exception.

        Parameters
        ----------
        containers
            containers to check.
        check_types
            Whether to check if the datatypes of the leaf nodes are the same.
            Default is ``True``.
        check_shapes
            Whether to check if the shapes of the leaf nodes are the same.
            Default is ``True``.
        same_arrays
            Whether to check if the arrays are the exact same instances.
            Default is ``True``.
        arrays_equal
            Whether to check if the arrays have equal values. Default is ``True``.
        key_chains
            The key-chains to apply or not apply the method to. Default is ``None``.
        to_apply
            If True, the method will be applied to key_chains, otherwise key_chains
            will be skipped. Default is ``True``.
        partial
            Whether to also check for partially complete sub-containers.
            Default is ``False``.

        """
        ivy.assertions.check_true(
            ivy.Container.cont_identical(
                containers,
                check_types,
                check_shapes,
                same_arrays,
                arrays_equal,
                key_chains,
                to_apply,
                partial,
            ),
            "Containers were not identical:\n\n{}".format(
                ivy.Container.cont_diff(*containers)
            ),
        )

    @staticmethod
    def cont_identical_structure(
        containers,
        check_types=True,
        check_shapes=True,
        key_chains=None,
        to_apply=True,
        partial=False,
        key_chain="",
    ):
        """Returns a single boolean as to whether the input containers have identical
        structure.

        Parameters
        ----------
        containers
            containers to check.
        check_types
            Whether to also check whether the datatypes of the leaf nodes are the same.
            Default is ``True``.
        check_shapes
            Whether to also check whether the shapes of the leaf nodes are the same.
            Default is ``True``.
        key_chains
            The key-chains to apply or not apply the method to. Default is ``None``.
        to_apply
            If True, the method will be applied to key_chains, otherwise key_chains
            will be skipped. Default is ``True``.
        partial
            Whether to also check for partially complete sub-containers.
            Default is ``False``.
        key_chain
            Chain of keys for this dict entry (Default value = '')

        Returns
        -------
            Boolean

        """
        return ivy.Container.cont_identical(
            containers,
            check_types,
            check_shapes,
            False,
            False,
            key_chains,
            to_apply,
            partial,
            key_chain,
        )

    @staticmethod
    def cont_assert_identical_structure(
        containers,
        check_types=True,
        check_shapes=True,
        key_chains=None,
        to_apply=True,
        partial=False,
    ):
        """Assert whether the input containers have identical structure. Otherwise, the
        diff is shown in an exception.

        Parameters
        ----------
        containers
            containers to check.
        check_types
            Whether to also check whether the datatypes of the leaf nodes are the same.
            Default is ``True``.
        check_shapes
            Whether to also check whether the shapes of the leaf nodes are the same.
            Default is ``True``.
        key_chains
            The key-chains to apply or not apply the method to. Default is ``None``.
        to_apply
            If True, the method will be applied to key_chains, otherwise key_chains
            will be skipped. Default is ``True``.
        partial
            Whether to also check for partially complete sub-containers.
            Default is ``False``.

        """
        ivy.assertions.check_true(
            ivy.Container.cont_identical_structure(
                containers, check_types, check_shapes, key_chains, to_apply, partial
            ),
            "Containers did not have identical structure:\n\n{}".format(
                ivy.Container.cont_structural_diff(*containers)
            ),
        )

    @staticmethod
    def cont_identical_configs(containers):
        """Returns a single boolean as to whether the input containers all have
        identical configs.

        Parameters
        ----------
        containers
            containers to check.

        """
        ivy.assertions.check_greater(len(containers), 1)
        configs = [cont.cont_config for cont in containers]
        config0 = configs[0]
        for k, v in config0.items():
            if not min([config[k] == v for config in configs]):
                return False
        return True

    @staticmethod
    def cont_identical_array_shapes(containers, exclusive=False):
        """Determine whether all of the containers have identical number of arrays and
        identical array shapes, regardless of their key-chain structures.

        Parameters
        ----------
        containers
            containers to check.
        exclusive
            Whether to check if the data type is exclusively an array, rather than a
            variable or traced array. (Default value = False)

        Returns
        -------
            Boolean

        """
        array_conts = [cont.cont_size_ordered_arrays(exclusive) for cont in containers]
        array_cont0 = array_conts[0]
        array_cont0_len = len(array_cont0)
        for array_cont in array_conts[1:]:
            if len(array_cont) != array_cont0_len:
                return False
            elif not min(
                [
                    a.shape == a0.shape
                    for a, a0 in zip(array_cont.values(), array_cont0.values())
                ]
            ):
                return False
        return True

    @staticmethod
    def cont_from_disk_as_hdf5(
        h5_obj_or_filepath, slice_obj=slice(None), alphabetical_keys=True, ivyh=None
    ):
        """Load container object from disk, as an h5py file, at the specified hdf5
        filepath.

        Parameters
        ----------
        h5_obj_or_filepath
            Filepath where the container object is saved to disk, or h5 object.
        slice_obj
            slice object to slice all h5 elements. (Default value = slice(None))
        alphabetical_keys
            Whether to sort the container keys alphabetically, or preserve the dict
            order. Default is ``True``.
        ivyh
            Handle to ivy module to use for the calculations. Default is ``None``, which
            results in the global ivy.

        Returns
        -------
            Container loaded from disk

        """
        ivy.assertions.check_exists(
            h5py,
            message="You must install python package h5py in order to load hdf5 \
            files from disk into a container.",
        )
        container_dict = dict()
        if type(h5_obj_or_filepath) is str:
            h5_obj = h5py.File(h5_obj_or_filepath, "r")
        else:
            h5_obj = h5_obj_or_filepath
        items = sorted(h5_obj.items()) if alphabetical_keys else h5_obj.items()
        for key, value in items:
            if isinstance(value, h5py.Group):
                container_dict[key] = ivy.Container.cont_from_disk_as_hdf5(
                    value, slice_obj, ivyh
                )
            elif isinstance(value, h5py.Dataset):
                container_dict[key] = ivy.default(ivyh, ivy).array(
                    list(value[slice_obj])
                )
            else:
                raise ivy.exceptions.IvyException(
                    "Item found inside h5_obj which was neither a Group nor a Dataset."
                )
        return ivy.Container(container_dict, ivyh=ivyh)

    @staticmethod
    def cont_from_disk_as_pickled(pickle_filepath, ivyh=None):
        """Load container object from disk at the specified pickle filepath.

        Parameters
        ----------
        pickle_filepath
            Filepath where the container object is saved to disk.
        ivyh
            Handle to ivy module to use for the calculations. Default is ``None``, which
            results in the global ivy.

        Returns
        -------
            Container loaded from disk

        """
        return ivy.Container(
            pickle.load(open(pickle_filepath, "rb")),
            rebuild_child_containers=True,
            ivyh=ivyh,
        ).to_ivy()

    @staticmethod
    def cont_from_disk_as_json(json_filepath, ivyh=None):
        """Load container object from disk at the specified json filepath. If some
        objects were not json-able during saving, then they will be loaded as strings.

        Parameters
        ----------
        json_filepath
            Filepath where the container object is saved to disk.
        ivyh
            Handle to ivy module to use for the calculations. Default is ``None``, which
            results in the global ivy.

        Returns
        -------
            Container loaded from disk

        """
        with open(json_filepath) as json_data_file:
            return ivy.Container(json.load(json_data_file), ivyh=ivyh)

    @staticmethod
    def h5_file_size(h5_obj_or_filepath):
        """Get file size of h5 file contents.

        Parameters
        ----------
        h5_obj_or_filepath
            Filepath where the container object is saved to disk, or h5 object.

        Returns
        -------
            Size of h5 file contents, and batch size.

        """
        ivy.assertions.check_exists(
            h5py,
            message="You must install python package h5py in order to determine \
            the size of hdf5 files.",
        )
        if type(h5_obj_or_filepath) is str:
            h5_obj = h5py.File(h5_obj_or_filepath, "r")
        else:
            h5_obj = h5_obj_or_filepath

        size = 0
        batch_size = 0
        for key, value in h5_obj.items():
            if isinstance(value, h5py.Group):
                size_to_add, batch_size = ivy.Container.h5_file_size(value)
                size += size_to_add
            elif isinstance(value, h5py.Dataset):
                value_shape = value.shape
                size += reduce(mul, value_shape, 1) * value.dtype.itemsize
                batch_size = value_shape[0]
            else:
                raise ivy.exceptions.IvyException(
                    "Item found inside h5_obj which was neither a Group nor a Dataset."
                )
        return size, batch_size

    @staticmethod
    def shuffle_h5_file(h5_obj_or_filepath, seed_value=0):
        """Shuffle entries in all datasets of h5 file, such that they are still aligned
        along axis 0.

        Parameters
        ----------
        h5_obj_or_filepath
            Filepath where the container object is saved to disk, or h5 object.
        seed_value
            random seed to use for array shuffling (Default value = 0)

        """
        ivy.assertions.check_exists(
            h5py,
            message="You must install python package h5py in order to shuffle \
            hdf5 files on disk.",
        )
        if seed_value is None:
            seed_value = random.randint(0, 1000)
        if type(h5_obj_or_filepath) is str:
            h5_obj = h5py.File(h5_obj_or_filepath, "a")
        else:
            h5_obj = h5_obj_or_filepath

        for key, value in h5_obj.items():
            if isinstance(value, h5py.Group):
                ivy.Container.shuffle_h5_file(value, seed_value)
            elif isinstance(value, h5py.Dataset):
                random.seed(seed_value)
                # noinspection PyTypeChecker
                random.shuffle(value)
            else:
                raise ivy.exceptions.IvyException(
                    "Item found inside h5_obj which was neither a Group nor a Dataset."
                )
        if isinstance(h5_obj, h5py.File):
            h5_obj.close()

    @staticmethod
    def cont_reduce(containers, reduction, config=None):
        """Reduce containers.

        Parameters
        ----------
        containers
            containers to reduce
        reduction
            the reduction function
        config
            The configuration for the containers. Default is the same as container0.

        Returns
        -------
            reduced containers

        """
        container0 = containers[0]
        if not ivy.exists(config):
            config = (
                container0.cont_config if isinstance(container0, ivy.Container) else {}
            )

        if isinstance(container0, ivy.Container):
            return_dict = dict()
            for key in container0.keys():
                return_dict[key] = ivy.Container.cont_reduce(
                    [container[key] for container in containers], reduction
                )
            return ivy.Container(return_dict, **config)
        else:
            # noinspection PyBroadException
            try:
                return reduction(containers)
            except Exception as e:
                raise ivy.exceptions.IvyException(
                    str(e)
                    + "\nContainer reduce operation only valid for containers of arrays"
                )

    @staticmethod
    def cont_flatten_key_chain(
        key_chain, replacement="__", above_height=None, below_depth=None
    ):
        """Summary.

        Parameters
        ----------
        key_chain
            param replacement: (Default value = '__')
        above_height
            Default value = None)
        below_depth
            Default value = None)
        replacement
             (Default value = '__')

        """
        # noinspection RegExpSingleCharAlternation
        flat_keys = re.split("/|\.", key_chain)  # noqa
        num_keys = len(flat_keys)
        pre_keys = list()
        post_keys = list()
        if above_height and num_keys > above_height:
            post_keys = flat_keys[-above_height:]
            del flat_keys[-above_height:]
        if below_depth and num_keys > below_depth:
            pre_keys = flat_keys[0:below_depth]
            del flat_keys[0:below_depth]
        return "/".join(
            [
                k
                for k in [
                    "/".join(pre_keys),
                    replacement.join(flat_keys),
                    "/".join(post_keys),
                ]
                if k
            ]
        )

    @staticmethod
    def cont_trim_key(key, max_length):
        """Summary.
        Returns a trimmed key with a maximum length of max_length.

        Parameters
        ----------
        key
            key to trim
        max_length
            maximum length of key

        """
        key_len = len(key)
        if not ivy.exists(max_length) or key_len <= max_length:
            return key
        idxs = (
            np.round(
                (key_len - 1)
                / (max_length - 1)
                * np.linspace(0, max_length - 1, max_length)
            )
            .astype(np.int32)
            .tolist()
        )
        return "".join([key[idx] for idx in idxs])

    # Private Methods #
    # ----------------#

    def _cont_call_static_method_with_flexible_args(
        self,
        static_method,
        *args,
        kw,
        required,
        defaults,
        self_idx=0,
        key_chains=None,
        to_apply=True,
        prune_unapplied=False,
        map_sequences=None,
        out=None,
    ) -> ivy.Container:
        if args:
            num_args = len(args)
            kw = {
                k: defaults[k] if k in defaults else v
                for i, (k, v) in enumerate(kw.items())
                if i > num_args
            }
            args = list(args)
            if self_idx > num_args:
                k = list(kw.keys())[self_idx - num_args - 1]
                kw[k] = self
            else:
                args.insert(self_idx, self)
            return static_method(
                *args,
                **kw,
                key_chains=key_chains,
                to_apply=to_apply,
                prune_unapplied=prune_unapplied,
                map_sequences=map_sequences,
                out=out,
            )
        self_set = False
        # set to leftmost non-specified required arg, if present
        for k in required:
            if kw[k] is None:
                kw[k] = self
                self_set = True
                break
        # go through each key and value of the keyword arguments
        for k, v in kw.items():
            if v is None:
                if self_set:
                    if k in defaults:
                        # if self is set and a default value exists, set it
                        kw[k] = defaults[k]
                else:
                    # otherwise set self to this argument
                    kw[k] = self
                    self_set = True
        # call the static method
        return static_method(
            **kw,
            key_chains=key_chains,
            to_apply=to_apply,
            prune_unapplied=prune_unapplied,
            map_sequences=map_sequences,
            out=out,
        )

    def _cont_get_shape(self):

        if not len(self.keys()):
            if ivy.exists(self._queues):
                return [self._queue_load_sizes_cum[-1]]
            return [0]
        sub_shapes = [
            v
            for k, v in self.cont_map(
                lambda x, kc: list(x.shape)
                if self._cont_ivy.is_native_array(x) or isinstance(x, ivy.Array)
                else ([len(x)] if isinstance(x, (list, tuple)) else None)
            ).cont_to_iterator()
            if v
        ]
        if not sub_shapes:
            return sub_shapes
        min_num_dims = min([len(sub_shape) for sub_shape in sub_shapes])
        sub_shapes_array = np.asarray(
            [sub_shape[0:min_num_dims] for sub_shape in sub_shapes]
        )
        sub_shapes_array = np.where(sub_shapes_array == 0, -1, sub_shapes_array)
        mask = np.prod(sub_shapes_array / sub_shapes_array[0:1], 0) == 1
        # noinspection PyTypeChecker
        return [
            None if np.isnan(i) else int(i)
            for i in np.where(
                mask, sub_shapes_array[0], np.ones(min_num_dims) * float("nan")
            ).tolist()
        ]

    def _cont_get_shapes(self):

        return self.cont_map(lambda x, kc: x.shape if hasattr(x, "shape") else None)

    def _cont_get_dev(self, as_native=False):
        sub_devs = [
            v
            for k, v in self.cont_map(
                lambda x, kc: self._cont_ivy.dev(x, as_native=as_native)
                if self._cont_ivy.is_native_array(x) or isinstance(x, ivy.Array)
                else None
            ).cont_to_iterator()
            if v
        ]
        if len(set(sub_devs)) <= 1:
            return sub_devs[0]
        return None

    def _cont_at_key_chains_input_as_seq(self, key_chains, ignore_key_errors=False):
        return_cont = ivy.Container(dict(), **self._config)
        for kc in key_chains:
            val = self.cont_at_key_chain(kc, ignore_key_errors=ignore_key_errors)
            if ignore_key_errors and not ivy.exists(val):
                continue
            return_cont.cont_set_at_key_chain(kc, val, inplace=True)
        return return_cont

    def _cont_at_key_chains_input_as_dict(
        self, key_chains, current_chain="", ignore_key_errors=False
    ):
        return_dict = dict()
        for k, v in key_chains.items():
            if current_chain == "":
                new_current_chain = k
            else:
                new_current_chain = current_chain + "/" + k
            if isinstance(v, dict):
                return_dict[k] = self._cont_at_key_chains_input_as_dict(
                    v, new_current_chain, ignore_key_errors=ignore_key_errors
                )
            else:
                val = self.cont_at_key_chain(
                    new_current_chain, ignore_key_errors=ignore_key_errors
                )
                if ignore_key_errors and not ivy.exists(val):
                    continue
                return_dict[k] = val
        return ivy.Container(return_dict, **self._config)

    def _cont_prune_key_chains_input_as_seq(self, key_chains):
        return_cont = self.cont_copy()
        for kc in key_chains:
            return_cont = return_cont.cont_prune_key_chain(kc)
        return return_cont

    def _cont_prune_key_chains_input_as_dict(self, key_chains, return_cont=None):
        if return_cont is None:
            return_cont = self.cont_copy()
        for k, v in key_chains.items():
            if isinstance(v, dict):
                ret_cont = self._cont_prune_key_chains_input_as_dict(v, return_cont[k])
                if ret_cont.cont_shape[0] == 0:
                    del return_cont[k]
            else:
                del return_cont[k]
        return return_cont

    # Public Methods #
    # ---------------#

    def cont_duplicate_array_keychains(self):
        duplciates = ()
        key_chains = self.cont_all_key_chains()
        skips = set()
        for i in range(len(key_chains)):
            temp_duplicates = ()
            if key_chains[i] in skips:
                continue
            for j in range(i + 1, len(key_chains)):
                if key_chains[j] in skips:
                    continue
                if self[key_chains[i]] is self[key_chains[j]]:
                    if key_chains[i] not in temp_duplicates:
                        temp_duplicates += (key_chains[i],)
                    if key_chains[j] not in temp_duplicates:
                        temp_duplicates += (key_chains[j],)
            if len(temp_duplicates) > 0:
                duplciates += (temp_duplicates,)
            skips = chain.from_iterable(duplciates)
        return duplciates

    def cont_update_config(self, **config):
        new_config = dict()
        for k, v in config.items():
            att_name = "_" + k
            if k in self._config_in:
                if k == "types_to_iteratively_nest":
                    v = ivy.default(lambda: tuple(v), (), catch_exceptions=True)
                elif k == "keyword_color_dict":
                    v = ivy.default(v, {})
                elif k == "ivyh":
                    att_name = "_local_ivy"
                new_config[k] = v
                self.__setattr__(att_name, v)

        self._config = new_config

    def cont_inplace_update(
        self, dict_in: Union[ivy.Container, dict], **config
    ) -> ivy.Container:
        """Update the contents of this container inplace, using either a new dict or
        container.

        Parameters
        ----------
        dict_in
            New dict or container to update the current container inplace with.
        **config

        """
        # update config
        self.cont_update_config(**config)

        # update container values inplace
        if dict_in is None:
            return
        dict_types = tuple([dict] + ivy.container_types())
        if isinstance(dict_in, dict_types):
            dict_in = dict_in
        elif isinstance(dict_in, tuple(self._types_to_iteratively_nest)):
            dict_in = dict(
                zip(
                    [
                        "it_{}".format(str(i).zfill(len(str(len(dict_in)))))
                        for i in range(len(dict_in))
                    ],
                    dict_in,
                )
            )
        else:
            raise ivy.exceptions.IvyException("invalid input {}".format(dict_in))
        items = sorted(dict_in.items()) if self._alphabetical_keys else dict_in.items()
        for key, value in items:
            if (
                isinstance(value, dict_types)
                and (
                    not isinstance(value, ivy.Container)
                    or self._rebuild_child_containers
                )
            ) or isinstance(value, tuple(self._types_to_iteratively_nest)):
                self[key] = ivy.Container(value, **self._config)
            else:
                if key in self and isinstance(self[key], ivy.Container):
                    self[key].cont_inplace_update(value)
                else:
                    self[key] = value

    def cont_all_true(
        self,
        assert_is_bool=False,
        key_chains=None,
        to_apply=True,
        prune_unapplied=False,
        map_sequences=False,
    ):
        """Determine whether all the entries in the container boolean evaluate to True.

        Parameters
        ----------
        assert_is_bool
            Whether or not to assert each entry is of type Boolean.
            (Default value = False)
        key_chains
            The key-chains to apply or not apply the method to. Default is ``None``.
        to_apply
            If True, the method will be applied to key_chains, otherwise key_chains
            will be skipped. Default is ``True``.
        prune_unapplied
            Whether to prune key_chains for which the function was not applied.
            Default is ``False``.
        map_sequences
            Whether to also map method to sequences (lists, tuples).
            Default is ``False``.

        Returns
        -------
            Boolean, whether all entries are boolean True.

        """
        return bool(
            np.prod(
                [
                    v
                    for k, v in self.cont_as_bools(
                        assert_is_bool,
                        key_chains,
                        to_apply,
                        prune_unapplied,
                        map_sequences,
                    ).cont_to_iterator()
                ]
            )
        )

    def cont_all_false(
        self,
        assert_is_bool=False,
        key_chains=None,
        to_apply=True,
        prune_unapplied=False,
        map_sequences=False,
    ):
        """Determine whether all the entries in the container boolean evaluate to False.

        Parameters
        ----------
        assert_is_bool
            Whether or not to assert each entry is of type Boolean.
            (Default value = False)
        key_chains
            The key-chains to apply or not apply the method to. Default is ``None``.
        to_apply
            If True, the method will be applied to key_chains, otherwise key_chains
            will be skipped. Default is ``True``.
        prune_unapplied
            Whether to prune key_chains for which the function was not applied.
            Default is ``False``.
        map_sequences
            Whether to also map method to sequences (lists, tuples).
            Default is ``False``.

        Returns
        -------
            Boolean, whether all entries are boolean False.

        """
        return not bool(
            np.sum(
                [
                    v
                    for k, v in self.cont_as_bools(
                        assert_is_bool,
                        key_chains,
                        to_apply,
                        prune_unapplied,
                        map_sequences,
                    ).cont_to_iterator()
                ]
            )
        )

    def cont_slice_via_key(self, slice_key):
        """Get slice of container, based on key.

        Parameters
        ----------
        slice_key
            key to slice container at.

        Returns
        -------
            Container object sliced at desired key.

        """
        return_dict = dict()
        for key, value in self.items():
            if key == slice_key:
                return value
            elif isinstance(value, ivy.Container):
                return_dict[key] = value.cont_slice_via_key(slice_key)
            else:
                return_dict[key] = value
        return ivy.Container(return_dict, **self._config)

    def cont_as_bools(
        self,
        assert_is_bool=False,
        key_chains=None,
        to_apply=True,
        prune_unapplied=False,
        map_sequences=False,
    ):
        """Return boolean evaluation for all nested items in the container.

        Parameters
        ----------
        assert_is_bool
            Whether or not to assert the entry is of type Boolean.
            (Default value = False)
        key_chains
            The key-chains to apply or not apply the method to. Default is ``None``.
        to_apply
            If True, the method will be applied to key_chains, otherwise key_chains
            will be skipped. Default is ``True``.
        prune_unapplied
            Whether to prune key_chains for which the function was not applied.
            Default is ``False``.
        map_sequences
            Whether to also map method to sequences (lists, tuples).
            Default is ``False``.

        Returns
        -------
            Container object with all entries boolean evaluated.

        """

        def _ret_bool(x):
            if assert_is_bool:
                ivy.assertions.check_isinstance(x, bool)
                return x
            return bool(x)

        return self.cont_map(
            lambda x, kc: _ret_bool(x),
            key_chains,
            to_apply,
            prune_unapplied,
            map_sequences,
        )

    def cont_unstack_conts(self, axis, keepdims=False, dim_size=None):
        """Unstack containers along specified dimension.

        Parameters
        ----------
        axis
            Dimensions along which to unstack.
        keepdims
            Whether to keep dimension 1 in the unstack dimensions. Default is ``False``.
        dim_size
            Size of the dimension to unstack. Determined from inputs by default.

        Returns
        -------
            List of containers, unstacked along the specified dimension.

        """
        if dim_size is None:
            dim_size = self.cont_shape[axis]
        if keepdims:
            # noinspection PyTypeChecker
            return [
                self[
                    slice(i, i + 1, 1)
                    if axis == 0
                    else tuple([slice(None, None, None)] * axis + [slice(i, i + 1, 1)])
                ]
                for i in range(dim_size)
            ]
        # noinspection PyTypeChecker
        return [
            self[i if axis == 0 else tuple([slice(None, None, None)] * axis + [i])]
            for i in range(dim_size)
        ]

    def split_conts(
        self,
        num_or_size_splits=None,
        axis=0,
        with_remainder=False,
        key_chains=None,
        to_apply=True,
        prune_unapplied=False,
        map_sequences=False,
    ):
        """Splits a container into multiple sub-containers, by splitting their
        constituent arrays.

        Parameters
        ----------
        num_or_size_splits
            Number of equal arrays to divide the array into along the given axis if an
            integer. The size of each split element if a sequence of integers. Default
            is to divide into as many 1-dimensional arrays as the axis dimension.
        axis
            The axis along which to split, default is ``0``.
        with_remainder
            If the tensor does not split evenly, then store the last remainder entry.
            Default is ``False``.
        key_chains
            The key-chains to apply or not apply the method to. Default is ``None``.
        to_apply
            If True, the method will be applied to key_chains, otherwise key_chains will
            be skipped. Default is ``True``.
        prune_unapplied
            Whether to prune key_chains for which the function was not applied. Default
            is False.
        map_sequences
            Whether to also map method to sequences (lists, tuples).
            Default is ``False``.

        Returns
        -------
            A list of sub-arrays.

        """
        dim_size = (
            num_or_size_splits
            if isinstance(num_or_size_splits, int)
            else len(num_or_size_splits)
        )
        # noinspection PyTypeChecker
        return self.cont_map(
            lambda x, kc: self._cont_ivy.split(
                x,
                num_or_size_splits=num_or_size_splits,
                axis=axis,
                with_remainder=with_remainder,
            )
            if self._cont_ivy.is_native_array(x) or isinstance(x, ivy.Array)
            else x,
            key_chains,
            to_apply,
            prune_unapplied,
            map_sequences,
        ).cont_unstack_conts(0, dim_size=dim_size)

    def cont_num_arrays(self, exclusive=False):
        """Compute the number of arrays present at the leaf nodes, including variables
        by default.

        Parameters
        ----------
        exclusive
            Whether to check if the data type is exclusively an array,
            rather than a variable or traced array. (Default value = False)

        """
        return sum(
<<<<<<< HEAD
            self.map(
                lambda x, kc: ivy.is_array(x, exclusive=exclusive)
            ).to_iterator_values()
=======
            self.cont_map(
                lambda x, kc: ivy.is_array(x, exclusive=exclusive)
            ).cont_to_iterator_values()
>>>>>>> 35a92a1a
        )

    def cont_size_ordered_arrays(self, exclusive=False):
        """Return a container with keychains mapped to flat keys, and arrays given in
        order of smallest to largest.

        Parameters
        ----------
        exclusive
            Whether to check if the data type is exclusively an array,
            rather than a variable or traced array. (Default value = False)

        """
        array_dict = {
<<<<<<< HEAD
            ivy.Container.flatten_key_chain(kc): v
            for kc, v in self.to_iterator()
=======
            ivy.Container.cont_flatten_key_chain(kc): v
            for kc, v in self.cont_to_iterator()
>>>>>>> 35a92a1a
            if ivy.is_array(v, exclusive=exclusive)
        }
        return ivy.Container(
            dict(
                sorted(
                    array_dict.items(), key=lambda item: reduce(mul, item[1].shape, 1)
                )
            ),
            alphabetical_keys=False,
        )

    def cont_to_disk_as_hdf5(
        self, h5_obj_or_filepath, starting_index=0, mode="a", max_batch_size=None
    ):
        """Save container object to disk, as an h5py file, at the specified filepath.

        Parameters
        ----------
        h5_obj_or_filepath
            Filepath for where to save the container to disk, or h5 object.
        starting_index
            Batch index for which to start writing to file, if it already exists
            (Default value = 0)
        mode
            H5 read/write mode for writing to disk, ['r', 'r+', 'w', 'w-', 'a'],
            default is 'a'.
        max_batch_size
            Maximum batch size for the container on disk, this is useful if later
            appending to file. (Default value = None)

        """
        ivy.assertions.check_exists(
            h5py,
            message="You must install python package h5py in order to save \
            containers to disk as hdf5 files.",
        )
        if type(h5_obj_or_filepath) is str:
            h5_obj = h5py.File(h5_obj_or_filepath, mode)
        else:
            h5_obj = h5_obj_or_filepath
        for key, value in self.items():
            if isinstance(value, ivy.Container):
                if key not in h5_obj.keys():
                    h5_group = h5_obj.create_group(key)
                else:
                    h5_group = h5_obj[key]
                value.cont_to_disk_as_hdf5(
                    h5_group, starting_index, mode, max_batch_size
                )
            else:
                value_as_np = self._cont_ivy.to_numpy(value)
                value_shape = value_as_np.shape
                this_batch_size = value_shape[0]
                if not max_batch_size:
                    max_batch_size = starting_index + this_batch_size
                if key not in h5_obj.keys():
                    dataset_shape = [max_batch_size] + list(value_shape[1:])
                    maxshape = [None for _ in dataset_shape]
                    h5_obj.create_dataset(
                        key, dataset_shape, dtype=value_as_np.dtype, maxshape=maxshape
                    )
                space_left = max_batch_size - starting_index
                amount_to_write = min(this_batch_size, space_left)
                h5_obj[key][
                    starting_index : starting_index + amount_to_write
                ] = value_as_np[0:amount_to_write]

    def cont_to_disk_as_pickled(self, pickle_filepath):
        """Save container object to disk, as an pickled file, at the specified filepath.

        Parameters
        ----------
        pickle_filepath
            Filepath for where to save the container to disk.

        """
        pickle.dump(self.to_native().cont_to_dict(), open(pickle_filepath, "wb"))

    def cont_to_jsonable(self, return_dict=None):
        """

        Parameters
        ----------
        return_dict
            Default value = None)

        """
        if return_dict is None:
            return_dict = self.cont_copy()
        for k, v in return_dict.items():
            if not _is_jsonable(v):
                if isinstance(v, dict):
                    return_dict[k] = self.cont_to_jsonable(v)
                else:
                    return_dict[k] = str(v)
        return return_dict

    def cont_to_disk_as_json(self, json_filepath):
        """Save container object to disk, as an json file, at the specified filepath.

        Parameters
        ----------
        json_filepath
            Filepath for where to save the container to disk.

        """
        with open(json_filepath, "w+") as json_data_file:
            json.dump(self.cont_to_jsonable().cont_to_dict(), json_data_file, indent=4)

    def cont_to_nested_list(self):
        return_list = list()
        for key, value in self.items():
            if isinstance(value, ivy.Container):
                return_list.append(value.cont_to_nested_list())
            elif value is not None and key != "_f":
                return_list.append(value)
        return return_list

    def cont_to_raw(self):
        """Constructor to their original form.

        Returns
        -------
        ret
             Container data in its raw form.

        """
        return_item = dict()
        for i, (key, value) in enumerate(self.items()):
            if isinstance(value, ivy.Container):
                return_item[key] = value.cont_to_raw()
            elif key[0:3] == "it_" and tuple(self._types_to_iteratively_nest):
                return_item = list(
                    [
                        v.cont_to_raw() if isinstance(v, ivy.Container) else v
                        for v in self.values()
                    ]
                )
                break
            else:
                return_item[key] = value
        return return_item

    def cont_to_dict(self):
        """Summary.

        Returns
        -------
            ret Container as nested dict.

        """
        return_dict = dict()
        for key, value in self.items():
            if isinstance(value, ivy.Container):
                return_dict[key] = value.cont_to_dict()
            else:
                return_dict[key] = value
        return return_dict

    def cont_to_iterator(self, key_chain="", leaf_keys_only=False, include_empty=False):
        """

        Parameters
        ----------
        key_chain
            Default value = '')
        leaf_keys_only
            Default value = False)
        include_empty
            Default value = False)

        Returns
        -------
            Iterator for the container elements.

        """
        for key, value in self.items():
            if leaf_keys_only:
                kc = key
            else:
                kc = key_chain + "/" + key if key_chain != "" else key
            if isinstance(value, ivy.Container) and (not include_empty or value):
                yield from value.cont_to_iterator(kc, leaf_keys_only, include_empty)
            else:
                yield kc, value

    def cont_to_iterator_values(self, include_empty=False):
        """

        Parameters
        ----------
        include_empty
            Default value = False)

        Returns
        -------
            Iterator for the container values.

        """
        for key, value in self.items():
            if isinstance(value, ivy.Container) and (not include_empty or value):
                # noinspection PyCompatibility
                yield from value.cont_to_iterator_values(include_empty)
            else:
                yield value

    def cont_to_iterator_keys(
        self, key_chain="", leaf_keys_only=False, include_empty=False
    ):
        """

        Parameters
        ----------
        key_chain
            Default value = '')
        leaf_keys_only
            Default value = False)
        include_empty
            Default value = False)

        Returns
        -------
            Iterator for the container elements.

        """
        for key, value in self.items():
            if leaf_keys_only:
                kc = key
            else:
                kc = key_chain + "/" + key if key_chain != "" else key
            if isinstance(value, ivy.Container) and (not include_empty or value):
                # noinspection PyCompatibility
                yield from value.cont_to_iterator_keys(
                    kc, leaf_keys_only, include_empty
                )
            else:
                yield kc

    def cont_to_flat_list(self):
        """Summary.

        Returns
        -------
        ret
            Container as flat list.

        """
        return list([item for key, item in self.cont_to_iterator()])

    def cont_from_flat_list(self, flat_list):
        """Return new container object with the same hierarchy, but with values replaced
        from flat list.

        Parameters
        ----------
        flat_list
            flat list of values to populate container with.

        Returns
        -------
            Container.

        """
        new_dict = dict()
        for key, value in self.items():
            if isinstance(value, ivy.Container):
                new_value = value.cont_from_flat_list(flat_list)
            else:
                new_value = flat_list.pop(0)
            new_dict[key] = new_value
        return ivy.Container(new_dict, **self._config)

    def cont_has_key(self, query_key):
        """Determine whether container object has specified key somewhere in the nested
        structure.

        Parameters
        ----------
        query_key


        Returns
        -------
        ret
            Boolean

        """
        has_key = False

        def map_fn(x, kc):
            """

            Parameters
            ----------
            x
                param kc:
            kc

            """
            nonlocal has_key
            if query_key in kc:
                has_key = True
            return x

        self.cont_map(map_fn)
        return has_key

    def cont_has_key_chain(self, key_chain):
        """Determine whether container object has specified key-chain.

        Parameters
        ----------
        key_chain


        Returns
        -------
        ret
            Boolean

        """
        keys = re.split("[/.]", key_chain)
        ret = self
        for key in keys:
            try:
                ret = ret[key]
            except KeyError:
                return False
        return True

    def cont_find_sub_container(self, sub_cont_to_find, partial=False):
        """Find the sub-container in the current container if it exsits.

        Parameters
        ----------
        sub_cont_to_find
            The sub-container to find.
        partial
            Whether to also check for partially complete sub-containers.
            Default is ``False``.

        """
        key_chain_found = False

        def _check_sub_cont(sub_cont, kc):
            sub_cont_key_chains = sub_cont_to_find.cont_all_key_chains()
            kcs_in_sub_cont = [kc in sub_cont for kc in sub_cont_key_chains]
            if (
                kcs_in_sub_cont
                and min(kcs_in_sub_cont)
                and ivy.Container.cont_identical(
                    [sub_cont, sub_cont_to_find], partial=partial
                )
            ):
                nonlocal key_chain_found
                key_chain_found = kc
            return sub_cont

        self.cont_map_sub_conts(_check_sub_cont)

        return key_chain_found

    def cont_contains_sub_container(self, sub_cont, partial=False):
        """Determine whether the current container contains the sub-container, with
        matching structure and array values.

        Parameters
        ----------
        sub_cont
            The sub-container to check.
        partial
            Whether to also check for partially complete sub-containers.
            Default is ``False``.

        Returns
        -------
            Bool

        """
        return (
            True
            if isinstance(self.cont_find_sub_container(sub_cont, partial), str)
            else False
        )

    def cont_assert_contains_sub_container(self, sub_cont, partial=False):
        """Asserts that the current container contains the sub-container, otherwise
        exception raised with the diff printed to screen.

        Parameters
        ----------
        sub_cont
            The sub-container to check.
        partial
            Whether to also check for partially complete sub-containers.
            Default is ``False``.

        """
        try:
            ivy.assertions.check_true(
                self.cont_contains_sub_container(sub_cont, partial)
            )
        except ivy.exceptions.IvyException:
            key_chain = self.cont_find_sub_structure(
                sub_cont, check_shapes=False, partial=True
            )
            if not key_chain:
                key_chain = ""
            # noinspection PyTypeChecker
            raise ivy.exceptions.IvyException(
                "Containers did not have identical structure and values:\n\n{}".format(
                    ivy.Container.cont_diff(self[key_chain], sub_cont)
                )
            )

    def cont_find_sub_structure(
        self, sub_struc_to_find, check_shapes=True, partial=False
    ):
        """Find the sub-container structure in the current container if it exsits.

        Parameters
        ----------
        sub_struc_to_find
            The sub-container to find.
        check_shapes
            Whether to check array shapes in the sub-structure. Default is ``True``.
        partial
            Whether to also check for partially complete sub-containers.
            Default is ``False``.

        """
        key_chain_found = False

        def _check_sub_cont(sub_cont, kc):
            """

            Parameters
            ----------
            sub_cont
                param kc:
            kc

            """
            sub_struc_key_chains = sub_struc_to_find.cont_all_key_chains()
            kcs_in_sub_cont = [kc in sub_cont for kc in sub_struc_key_chains]
            if (
                kcs_in_sub_cont
                and min(kcs_in_sub_cont)
                and ivy.Container.cont_identical_structure(
                    [sub_cont, sub_struc_to_find],
                    check_shapes=check_shapes,
                    partial=partial,
                )
            ):
                nonlocal key_chain_found
                key_chain_found = kc
            return sub_cont

        self.cont_map_sub_conts(_check_sub_cont)

        return key_chain_found

    def cont_contains_sub_structure(self, sub_cont, check_shapes=True, partial=False):
        """Determine whether the current container contains the sub-container structure.

        Parameters
        ----------
        sub_cont
            The sub-container to check.
        check_shapes
            Whether to check array shapes in the sub-structure. Default is ``True``.
        partial
            Whether to also check for partially complete sub-containers.
            Default is ``False``.

        """
        return (
            True
            if isinstance(
                self.cont_find_sub_structure(sub_cont, check_shapes, partial), str
            )
            else False
        )

    def cont_assert_contains_sub_structure(
        self, sub_cont, check_shapes=True, partial=False
    ):
        """Asserts that the current container contains the sub-container structure,
        otherwise exception raised with the diff printed to screen.

        Parameters
        ----------
        sub_cont
            The sub-container to check.
        check_shapes
            Whether to check array shapes in the sub-structure. Default is ``True``.
        partial
            Whether to also check for partially complete sub-containers.
            Default is ``False``.

        """
        try:
            ivy.assertions.check_true(
                self.cont_contains_sub_structure(sub_cont, check_shapes, partial)
            )
        except ivy.exceptions.IvyException:
            key_chain = self.cont_find_sub_structure(
                sub_cont, check_shapes=False, partial=True
            )
            if not key_chain:
                key_chain = ""
            # noinspection PyTypeChecker
            raise ivy.exceptions.IvyException(
                "Containers did not have identical structure:\n\n{}".format(
                    ivy.Container.cont_structural_diff(
                        self[key_chain],
                        sub_cont,
                        detect_key_diffs=not partial,
                        detect_shape_diffs=check_shapes,
                        mode="diff_only" if partial else "all",
                    )
                )
            )

    def cont_at_keys(
        self, queries, ignore_none=True, containing=False, ignore_key_errors=False
    ):
        """Query container object at specified keys, either as list or nested dict.

        Parameters
        ----------
        queries
            The keys to query.
        ignore_none
            Whether to ignore None input. Default is ``True``.
        containing
            Whether to include keys which only contain the query substrings.
            Default is ``False``.
        ignore_key_errors
            Whether to ignore Key-errors when trying to access the dict.
            Default is ``False``.

        Returns
        -------
            sub-container containing only key-chains containing the specified keys.

        """
        if queries is None and ignore_none:
            return self
        key_chains_to_keep = list()
        if isinstance(queries, str):
            queries = [queries]

        def map_fn(x, kc):
            nonlocal key_chains_to_keep
            kc_split = re.split("[/.]", kc)
            for query_key in queries:
                if query_key in kc_split or (
                    containing and min([query_key in k for k in kc_split])
                ):
                    key_chains_to_keep.append(kc)
            return x

        self.cont_map(map_fn)
        return self.cont_at_key_chains(
            key_chains_to_keep, ignore_key_errors=ignore_key_errors
        )

    def cont_at_key_chain(self, key_chain, ignore_key_errors=False):
        """Query container object at a specified key-chain.

        Parameters
        ----------
        key_chain
            param ignore_key_errors: (Default value = False)
        ignore_key_errors
             (Default value = False)

        Returns
        -------
        ret
            sub-container or value at specified key chain

        """
        keys = re.split("[/.]", key_chain)
        ret = self
        for key in keys:
            try:
                ret = ret[key]
            except KeyError as e:
                if ignore_key_errors:
                    return
                raise ivy.exceptions.IvyException(repr(e))
        return ret

    def cont_at_key_chains(self, key_chains, ignore_none=True, ignore_key_errors=False):
        """Query container object at specified key-chains, either as list or nested
        dict.

        Parameters
        ----------
        key_chains
            param ignore_none: (Default value = True)
        ignore_key_errors
            Default value = False)
        ignore_none
             (Default value = True)

        Returns
        -------
        type
            sub-container containing only the specified key chains

        """
        if key_chains is None and ignore_none:
            return self
        if isinstance(key_chains, (list, tuple)):
            return self._cont_at_key_chains_input_as_seq(
                key_chains, ignore_key_errors=ignore_key_errors
            )
        elif isinstance(key_chains, dict):
            return self._cont_at_key_chains_input_as_dict(
                key_chains, ignore_key_errors=ignore_key_errors
            )
        elif isinstance(key_chains, str):
            return self._cont_at_key_chains_input_as_seq(
                [key_chains], ignore_key_errors=ignore_key_errors
            )
        else:
            raise ivy.exceptions.IvyException(
                "Invalid type for input key_chains, must either be a list, tuple, dict"
                " or ivy.Container, but found type {}".format(type(key_chains))
            )

    def cont_all_key_chains(self, include_empty=False):
        """

        Parameters
        ----------
        include_empty
            Default value = False)

        """
        return [kc for kc, v in self.cont_to_iterator(include_empty=include_empty)]

    def cont_key_chains_containing(self, sub_str, include_empty=False):
        """

        Parameters
        ----------
        sub_str
            param include_empty: (Default value = False)
        include_empty
             (Default value = False)

        """
        return [
            kc
            for kc, v in self.cont_to_iterator(include_empty=include_empty)
            if sub_str in kc
        ]

    def cont_set_at_keys(self, target_dict):
        """Set values of container object at specified keys.

        Parameters
        ----------
        target_dict


        Returns
        -------
        type
            new container with updated value at each key

        """
        return_dict = dict()
        for key, val in self.items():
            if key in target_dict:
                return_dict[key] = target_dict[key]
            elif isinstance(val, ivy.Container):
                return_dict[key] = val.cont_set_at_keys(target_dict)
            else:
                return_dict[key] = val
        return ivy.Container(return_dict, **self._config)

    def cont_set_at_key_chain(self, key_chain, val, inplace=False):
        """Set value of container object at a specified key-chain.

        Parameters
        ----------
        key_chain
            param val:
        inplace
            Default value = False)
        val


        Returns
        -------
        ret
            new container with updated value at key chain

        """
        keys = re.split("[/.]", key_chain)
        if inplace:
            cont = self
        else:
            cont = self.cont_copy()
        sub_cont = cont
        for key in keys[:-1]:
            if key not in sub_cont:
                sub_cont[key] = ivy.Container(**self._config)
            sub_cont = sub_cont[key]
        sub_cont[keys[-1]] = val
        return cont

    def cont_overwrite_at_key_chain(self, key_chain, val, inplace=False):
        """Overwrite value of container object at a specified key-chain.

        Parameters
        ----------
        key_chain
            param val:
        inplace
            Default value = False)
        val


        Returns
        -------
        ret
            new container with updated value at key chain, provided it existed before.

        """
        keys = re.split("[/.]", key_chain)
        if inplace:
            cont = self
        else:
            cont = self.cont_copy()
        sub_cont = cont
        for key in keys[:-1]:
            ivy.assertions.check_elem_in_list(
                key,
                sub_cont,
                message="key chain must already exist in container in order to \
                call cont_overwrite_at_key_chain",
            )
            sub_cont = sub_cont[key]
        ivy.assertions.check_elem_in_list(
            keys[-1],
            sub_cont,
            message="key chain must already exist in container in order to \
            call cont_overwrite_at_key_chain",
        )
        sub_cont[keys[-1]] = val
        return cont

    def cont_set_at_key_chains(self, target_dict, return_dict=None, inplace=False):
        """Set values of container object at specified key-chains.

        Parameters
        ----------
        target_dict
            param return_dict: (Default value = None)
        inplace
            Default value = False)
        return_dict
             (Default value = None)

        Returns
        -------
        ret
            new container with updated values at the key chains

        """
        if return_dict is None:
            if inplace:
                return_dict = self
            else:
                return_dict = self.cont_copy()
        for k, v in target_dict.items():
            if isinstance(v, dict):
                return_dict[k] = self.cont_set_at_key_chains(v, return_dict[k], inplace)
            else:
                return_dict[k] = v
        return ivy.Container(return_dict, **self._config)

    def cont_overwrite_at_key_chains(
        self, target_dict, return_dict=None, inplace=False
    ):
        """Overwrite values of container object at specified key-chains.

        Parameters
        ----------
        target_dict
            param return_dict: (Default value = None)
        inplace
            Default value = False)
        return_dict
             (Default value = None)

        Returns
        -------
        ret
            new container with updated values at the key chains, provided they
            existed before.

        """
        if return_dict is None:
            if inplace:
                return_dict = self
            else:
                return_dict = self.cont_copy()
        for k, v in target_dict.items():
            ivy.assertions.check_elem_in_list(
                k,
                return_dict,
                message="key chain must already exist in container in order to \
                call cont_overwrite_at_key_chain",
            )
            if isinstance(v, dict):
                return_dict[k] = self.cont_overwrite_at_key_chains(
                    v, return_dict[k], inplace
                )
            else:
                return_dict[k] = v
        return ivy.Container(return_dict, **self._config)

    def cont_prune_keys(self, query_keys, ignore_none=True):
        """Recursively prune set of keys.

        Parameters
        ----------
        query_keys
            param ignore_none: (Default value = True)
        ignore_none
             (Default value = True)

        Returns
        -------
        ret
            Container with key-chains containing the specified keys pruned.

        """
        if query_keys is None and ignore_none:
            return self
        key_chains_to_prune = list()
        if isinstance(query_keys, str):
            query_keys = [query_keys]

        def map_fn(x, kc):
            """

            Parameters
            ----------
            x
                param kc:
            kc

            """
            nonlocal key_chains_to_prune
            for query_key in query_keys:
                if query_key in kc:
                    key_chains_to_prune.append(kc)
            return x

        self.cont_map(map_fn)
        return self.cont_prune_key_chains(key_chains_to_prune)

    def cont_prune_key_chain(self, key_chain):
        """Recursively prune chain of keys, specified as 'key1/key2/key3/...'.

        Parameters
        ----------
        key_chain

        Returns
        -------
        ret
            Container with keys in key chain pruned.

        """
        keys_in_chain = re.split("[/.]", key_chain)
        out_dict = dict()
        for key, value in self.items():
            if isinstance(value, ivy.Container):
                if key == keys_in_chain[0]:
                    if len(keys_in_chain) == 1:
                        new_val = []
                    else:
                        new_val = value.cont_prune_key_chain(
                            "/".join(keys_in_chain[1:])
                        )
                    if len(new_val) > 0:
                        out_dict[key] = new_val
                else:
                    new_val = value.cont_to_dict()
                    if len(new_val) > 0:
                        out_dict[key] = value.cont_to_dict()
            else:
                if len(keys_in_chain) != 1 or key != keys_in_chain[0]:
                    out_dict[key] = value
        return ivy.Container(out_dict, **self._config)

    def cont_prune_key_chains(self, key_chains, ignore_none=True):
        """Recursively prune set of key chains.

        Parameters
        ----------
        key_chains
            param ignore_none: (Default value = True)
        ignore_none
             (Default value = True)

        Returns
        -------
        ret
            Container with keys in the set of key chains pruned.

        """
        if key_chains is None and ignore_none:
            return self
        if isinstance(key_chains, (list, tuple)):
            return self._cont_prune_key_chains_input_as_seq(key_chains)
        elif isinstance(key_chains, dict):
            return self._cont_prune_key_chains_input_as_dict(key_chains)
        elif isinstance(key_chains, str):
            return self._cont_prune_key_chains_input_as_seq([key_chains])
        else:
            raise ivy.exceptions.IvyException(
                "Invalid type for input key_chains, must either be a list, tuple, dict "
                "or ivy.Container, but found type {}".format(type(key_chains))
            )

    def cont_format_key_chains(self, format_fn):
        """Format all key-chains, using the formatting function.

        Parameters
        ----------
        format_fn


        Returns
        -------
        ret
            Container with the same key-chain structure, but the key strings formatted.

        """
        return ivy.Container({format_fn(k): v for k, v in self.cont_to_iterator()})

    def cont_sort_by_key(self):

        new_dict = dict()
        for k, v in self.items():
            if isinstance(v, ivy.Container):
                v_back = v.cont_sort_by_key()
            else:
                v_back = v
            new_dict[k] = v_back
        return ivy.Container(new_dict, **self._config)

    def cont_prune_empty(self, keep_nones=False, base=True):
        """Recursively prunes empty keys from the container dict structure. Returns None
        if the entire container is empty.

        Parameters
        ----------
        keep_nones
            Default value = False)
        base
            Default value = True)

        Returns
        -------
        ret
            Container with empty keys pruned.

        """
        out_dict = dict()
        for key, value in self.items():
            if isinstance(value, ivy.Container):
                new_value = value.cont_prune_empty(keep_nones, False)
                if new_value:
                    out_dict[key] = new_value
            elif self._cont_ivy.exists(value) or keep_nones:
                out_dict[key] = value
        if len(out_dict):
            return ivy.Container(out_dict, **self._config)
        if base:
            return ivy.Container(**self._config)
        return

    def cont_prune_key_from_key_chains(self, absolute=None, containing=None):
        """Recursively prune absolute key or key containing a certain substring from all
        key chains.

        Parameters
        ----------
        absolute
            The absolute key to detect in the key chains. (Default value = None)
        containing
            A substring to check each key for, when deciding which keys to prune.
            (Default value = None)

        Returns
        -------
            Container with specified key or substring-containing-key from all key chains
            removed from the chain.

        """
        ivy.assertions.check_all_or_any_fn(
            absolute,
            containing,
            fn=ivy.exists,
            type="any",
            limit=[1, 2],
            message="at least one of absolute or containing must be specified",
        )
        out_cont = ivy.Container(**self._config)
        for key, value in self.items():
            if (absolute and key == absolute) or (containing and containing in key):
                if isinstance(value, ivy.Container):
                    out_cont = ivy.Container.cont_combine(out_cont, value)
                else:
                    out_cont = value
            elif isinstance(value, ivy.Container):
                out_cont[key] = value.cont_prune_key_from_key_chains(
                    absolute, containing
                )
            else:
                out_cont[key] = value
        return out_cont

    def cont_prune_keys_from_key_chains(self, absolute=None, containing=None):
        """Recursively prune absolute keys or keys containing certain substrings from
        all key chains.

        Parameters
        ----------
        absolute
            The absolute key to detect in the key chains. (Default value = None)
        containing
            A substring to check each key for, when deciding which keys to prune.
            (Default value = None)

        Returns
        -------
            Container with specified keys or substring-containing-keys from all
            key chains removed from the chain.

        """
        ivy.assertions.check_all_or_any_fn(
            absolute,
            containing,
            fn=ivy.exists,
            type="any",
            limit=[1, 2],
            message="at least one of absolute or containing must be specified",
        )
        out_cont = ivy.Container(**self._config)
        for key, value in self.items():
            if (absolute and key in absolute) or (
                containing and max([con in key for con in containing])
            ):
                if isinstance(value, ivy.Container):
                    out_cont = ivy.Container.cont_combine(out_cont, value)
                else:
                    out_cont = value
            elif isinstance(value, ivy.Container):
                out_cont[key] = value.cont_prune_key_from_key_chains(
                    absolute, containing
                )
            else:
                out_cont[key] = value
        return out_cont

    def cont_restructure_key_chains(
        self, keychain_mapping, keep_orig=True, replace=True
    ):
        """Create a new container with the same contents, but a new key-chain structure.
        Given by the mapping with keys as old key-chains and values as new key-chains.

        Parameters
        ----------
        keychain_mapping
            A dict with keys as old key-chains and values as new key-chains.
        keep_orig
            Whether to keep the original keys, or start from a new empty container.
            Default is ``True``.
        replace
            Whether to replace the old key-chains by the new ones. Default is ``True``.

        """
        new_cont = self.cont_copy() if keep_orig else ivy.Container()
        for old_kc, new_kc in keychain_mapping.items():
            if replace and old_kc in new_cont:
                new_cont = new_cont.cont_prune_key_chain(old_kc)
            new_cont = ivy.Container.cont_combine(
                new_cont, ivy.Container({new_kc: self[old_kc]})
            )
        return new_cont

    def cont_restructure(self, mapping, keep_orig=True, replace=True):
        """Create a new container with the same contents, but a new key-chain structure,
        and transposes and/or reshaped arrays. Given by the mapping with keys as old
        key-chains and values as new key-chains.

        Parameters
        ----------
        mapping
            A dict with keys as old key-chains and values as new key-chains.
        keep_orig
            Whether to keep the original keys, are start from a new container.
            Default is ``True``.
        replace
            Whether to replace the old key-chains by the new ones. Default is ``True``.

        """
        new_cont = self.cont_copy() if keep_orig else ivy.Container()
        for old_kc, new in mapping.items():
            if replace and old_kc in new_cont:
                new_cont = new_cont.cont_prune_key_chain(old_kc)
            val = self[old_kc]
            if isinstance(new, dict):
                new_kc = new["key_chain"]
                if "pattern" in new:
                    pattern = new["pattern"]
                    axes_lengths = new["axes_lengths"] if "axes_lengths" in new else {}
                    if isinstance(val, ivy.Container):
                        val = val.einops_rearrange(pattern, **axes_lengths)
                    else:
                        val = ivy.einops_rearrange(val, pattern, **axes_lengths)
            else:
                new_kc = new
            new_cont = ivy.Container.cont_combine(
                new_cont, ivy.Container({new_kc: val})
            )
        return new_cont

    def cont_flatten_key_chains(
        self, include_empty=False, above_height=None, below_depth=None
    ):
        """Summary.

        Parameters
        ----------
        include_empty
            Default value = False)
        above_height
            Default value = None)
        below_depth
            Default value = None)

        """
        return ivy.Container(
            {
                ivy.Container.cont_flatten_key_chain(
                    kc, above_height=above_height, below_depth=below_depth
                ): v
                for kc, v in self.cont_to_iterator(include_empty=include_empty)
            },
            **self._config,
        )

    def cont_copy(self):
        """Create a copy of this container.

        Returns
        -------
            A copy of the container

        """
        return ivy.Container(self.cont_to_dict(), **self._config)

    def cont_deep_copy(self):
        """Create a deep copy (copying all internal tensors) of this container.

        return: A deep copy of the container

        """
        return self.cont_map(lambda x, kc: ivy.copy_array(x) if ivy.is_array(x) else x)

    def __deepcopy__(self, memo):
        return self.cont_deep_copy()

    def cont_map(
        self,
        func,
        key_chains=None,
        to_apply=True,
        prune_unapplied=False,
        map_sequences=False,
        inplace=False,
        key_chain="",
    ):
        """Apply function to all array values of container.

        Parameters
        ----------
        func
            Function to apply to each container entry
        key_chains
            The key-chains to apply or not apply the method to. Default is ``None``.
        to_apply
            If True, the method will be applied to key_chains, otherwise key_chains
            will be skipped. Default is ``True``.
        prune_unapplied
            Whether to prune key_chains for which the function was not applied.
            Default is ``False``.
        map_sequences
            Whether to also map method to sequences (lists, tuples).
            Default is ``False``.
        inplace
            Whether to apply the mapping inplace, or return a new container.
            Default is ``False``.
        key_chain
            Chain of keys for this dict entry (Default value = '')

        Returns
        -------
            New container following the function mapped to each sub-array.

        """
        return_dict = self if inplace else dict()
        for key, value in self.items():
            this_key_chain = key if key_chain == "" else (key_chain + "/" + key)
            if isinstance(value, ivy.Container):
                ret = value.cont_map(
                    func,
                    key_chains,
                    to_apply,
                    prune_unapplied,
                    map_sequences,
                    inplace,
                    this_key_chain,
                )
                if prune_unapplied and not ret:
                    continue
                if not inplace:
                    return_dict[key] = ret
            elif isinstance(value, (list, tuple)) and map_sequences:
                ret = ivy.nested_map(
                    value, lambda x: func(x, None), True, shallow=False
                )
                if prune_unapplied and not ret:
                    continue
                return_dict[key] = ret
            else:
                if key_chains is not None:
                    if (this_key_chain in key_chains and not to_apply) or (
                        this_key_chain not in key_chains and to_apply
                    ):
                        if prune_unapplied:
                            continue
                        return_dict[key] = value
                        continue
                return_dict[key] = func(value, this_key_chain)
        if inplace:
            return self
        return ivy.Container(return_dict, **self._config)

    def cont_map_sub_conts(
        self,
        func,
        key_chains=None,
        to_apply=True,
        prune_unapplied=False,
        inplace=False,
        key_chain="",
        include_self=True,
    ):
        """Apply function to all sub-contains in the container.

        Parameters
        ----------
        func
            Function to apply to each sub-container
        key_chains
            The key-chains to apply or not apply the method to. Default is ``None``.
        to_apply
            If True, the method will be applied to key_chains, otherwise key_chains
            will be skipped. Default is ``True``.
        prune_unapplied
            Whether to prune key_chains for which the function was not applied.
            Default is ``False``.
        inplace
            Whether to apply the mapping inplace, or return a new container.
            Default is ``False``.
        key_chain
            Chain of keys for this dict entry (Default value = '')
        include_self
            Whether to also apply the (possiby in-place) function to this container.
            Default is ``True``.

        Returns
        -------
            New container following the function mapped to each sub-container.

        """
        return_dict = self if inplace else dict()
        for key, value in self.items():
            this_key_chain = key if key_chain == "" else (key_chain + "/" + key)
            if isinstance(value, ivy.Container):
                ret = value.cont_map_sub_conts(
                    func, key_chains, to_apply, prune_unapplied, inplace, this_key_chain
                )
                if prune_unapplied and not ret:
                    continue
                if not inplace:
                    return_dict[key] = ret
            else:
                if (
                    key_chains is not None
                    and (
                        (this_key_chain in key_chains and not to_apply)
                        or (this_key_chain not in key_chains and to_apply)
                    )
                    and prune_unapplied
                ):
                    continue
                return_dict[key] = value
        ret = return_dict if inplace else ivy.Container(return_dict, **self._config)
        if key_chain != "" or include_self:
            ret = func(ret, key_chain)
        if inplace:
            return
        return ret

    def cont_with_entries_as_lists(self):
        def to_list(x, _=""):
            try:
                return self._cont_ivy.to_list(x)
            except (IvyException, IvyBackendException):
                return x

        return self.cont_map(to_list)

    def cont_reshape_like(self, target_dict, leading_shape=None, return_cont=None):
        """Set shapes of container entries to shapes specified by new container with the
        same key structure.

        Parameters
        ----------
        target_dict
            param leading_shape: (Default value = None)
        return_cont
            Default value = None)
        leading_shape
             (Default value = None)

        Returns
        -------
        ret
            new container with values of updated shapes

        """
        leading_shape = self._cont_ivy.default(leading_shape, list())
        if return_cont is None:
            return_cont = self.cont_copy()
        for (_, v_shape), (k, v) in zip(target_dict.items(), return_cont.items()):
            if isinstance(v_shape, dict):
                return_cont[k] = self.cont_reshape_like(
                    v_shape, leading_shape, return_cont[k]
                )
            else:
                return_cont[k] = self._cont_ivy.reshape(
                    v, leading_shape + list(v_shape)
                )
        return ivy.Container(return_cont, **self._config)

    def cont_create_if_absent(self, key, value, inplace=True):
        """Add a key to the container with corresponding value, if it is not already
        present. otherwise, do nothing.

        Parameters
        ----------
        key
            param value:
        inplace
            Default value = True)
        value

        """
        if key in self:
            return
        self.cont_set_at_key_chain(key, value, inplace)

    def cont_if_exists(self, key):
        """Returns the sub-container at the following key if it exists, otherwise None.

        Parameters
        ----------
        key

        """
        try:
            return self[key]
        except KeyError:
            return

    def cont_try_kc(self, key):
        """Tries the following key or key chain, returning self if not present.

        Parameters
        ----------
        key

        """
        try:
            return self[key]
        except IvyException:
            return self

    def cont_cutoff_at_depth(self, depth_cutoff, inplace=False):
        """Summary.

        Parameters
        ----------
        depth_cutoff
            param inplace: (Default value = False)
        inplace
             (Default value = False)

        """
        total_depth = self.cont_max_depth
        copy = self.cont_copy()

        def _maybe_cutoff(cont, kc):
            if total_depth - copy[kc].cont_max_depth < depth_cutoff:
                return cont
            if inplace:
                cont.clear()
            return ivy.Container()

        ret = self.cont_map_sub_conts(_maybe_cutoff, inplace=inplace)
        if inplace:
            return
        return ret

    def cont_cutoff_at_height(self, height_cutoff, inplace=False):
        """Summary.

        Parameters
        ----------
        height_cutoff
            param inplace: (Default value = False)
        inplace
             (Default value = False)

        """
        copy = self.cont_copy()

        def _maybe_cutoff(cont, kc):
            if copy[kc].cont_max_depth > height_cutoff:
                return cont
            if inplace:
                cont.clear()
            return ivy.Container()

        ret = self.cont_map_sub_conts(_maybe_cutoff, inplace=inplace)
        if inplace:
            return
        return ret

    def _cont_slice_keys(self, key_slice):
        keys = list(self.keys())
        if isinstance(key_slice, str):
            ivy.assertions.check_true(len(key_slice) == 3 and key_slice[1] == ":")
            ivy.assertions.check_true(self._alphabetical_keys)
            start_char = key_slice[0]
            end_char = key_slice[2]
            start_idx = min([i for i, k in enumerate(keys) if k[0] == start_char])
            end_idx = max([i for i, k in enumerate(keys) if k[0] == end_char]) + 1
            key_slice = slice(start_idx, end_idx, 1)
        ret = self.cont_copy()
        desired_keys = keys[key_slice]
        # noinspection PyUnresolvedReferences
        return ret.cont_at_key_chains(desired_keys)

    def cont_slice_keys(self, key_slice, all_depths=False):
        """Summary.

        Parameters
        ----------
        key_slice
            param all_depths: (Default value = False)
        all_depths
             (Default value = False)

        """
        top_depth = self.cont_max_depth
        if all_depths:
            if isinstance(key_slice, dict):
                first_slice = list(key_slice.values())[0]
                for d in range(0, top_depth + 1):
                    if d not in key_slice:
                        key_slice[d] = first_slice
            else:
                key_slice = {d: key_slice for d in range(0, top_depth + 1)}
        if isinstance(key_slice, dict):

            def _fn(cont, kc):
                depth = 0 if kc == "" else len(kc.split("/"))
                if depth in key_slice:
                    # noinspection PyProtectedMember
                    return cont._cont_slice_keys(key_slice[depth])
                return cont

            return self.cont_map_sub_conts(_fn)
        return self._cont_slice_keys(key_slice)

    def cont_with_print_limit(self, print_limit, inplace=False):
        """Summary.

        Parameters
        ----------
        print_limit
            param inplace: (Default value = False)
        inplace
             (Default value = False)

        """

        def _update_print_limit(cont, _):
            cont._print_limit = print_limit
            return cont

        ret = self.cont_map_sub_conts(_update_print_limit, inplace=inplace)
        if inplace:
            return
        return ret

    # noinspection PyTypeChecker
    def cont_remove_print_limit(self, inplace=False):
        """Summary.

        Parameters
        ----------
        inplace
            Default value = False)

        """
        return self.cont_with_print_limit(None, inplace)

    def cont_with_key_length_limit(self, key_length_limit, inplace=False):
        """Summary.

        Parameters
        ----------
        key_length_limit
            param inplace: (Default value = False)
        inplace
             (Default value = False)

        """

        def _update_key_length_limit(cont, _):
            cont._key_length_limit = key_length_limit
            return cont

        ret = self.cont_map_sub_conts(_update_key_length_limit, inplace=inplace)
        if inplace:
            return
        return ret

    def cont_remove_key_length_limit(self, inplace=False):
        """Summary.

        Parameters
        ----------
        inplace
            Default value = False)

        """
        return self.cont_with_key_length_limit(None, inplace)

    def cont_with_print_indent(self, print_indent, inplace=False):
        """Summary.

        Parameters
        ----------
        print_indent
            param inplace: (Default value = False)
        inplace
             (Default value = False)

        """

        def _update_print_indent(cont, _):
            cont._print_indent = print_indent
            return cont

        ret = self.cont_map_sub_conts(_update_print_indent, inplace=inplace)
        if inplace:
            return
        return ret

    def cont_with_print_line_spacing(self, print_line_spacing, inplace=False):
        """Summary.

        Parameters
        ----------
        print_line_spacing
            param inplace: (Default value = False)
        inplace
             (Default value = False)

        """

        def _update_print_line_spacing(cont, _):
            cont._print_line_spacing = print_line_spacing
            return cont

        ret = self.cont_map_sub_conts(_update_print_line_spacing, inplace=inplace)
        if inplace:
            return
        return ret

    def cont_with_default_key_color(self, default_key_color, inplace=False):
        """Summary.

        Parameters
        ----------
        default_key_color
            param inplace: (Default value = False)
        inplace
             (Default value = False)

        """

        def _update_default_key_color(cont, _):
            cont._default_key_color = default_key_color
            return cont

        ret = self.cont_map_sub_conts(_update_default_key_color, inplace=inplace)
        if inplace:
            return
        return ret

    def cont_with_ivy_backend(self, ivy_backend: str, inplace=False):
        """Summary.

        Parameters
        ----------
        self
            input Container
        ivy_backend
            backend to use
        inplace
            whether to modify the container or return a copy
        """
        if inplace:
            self._cont_ivy = ivy_backend
            self._config["ivyh"] = ivy_backend
            return self
        else:
            return ivy.Container(self, ivyh=ivy_backend)

    def cont_show(self):

        print(self)

    # noinspection PyUnresolvedReferences
    def cont_show_sub_container(self, sub_cont_or_keychain):
        """Summary.

        Parameters
        ----------
        sub_cont_or_keychain

        """
        # copy this container
        this_cont = self.cont_copy()

        # get the sub-container
        if isinstance(sub_cont_or_keychain, str):
            sub_cont = self.cont_at_key_chain(sub_cont_or_keychain)
        else:
            sub_cont = sub_cont_or_keychain

        # find the key chain of the sub-container
        sub_cont_kc = self.cont_find_sub_container(sub_cont)

        # show this container if key-chain not found, and return
        if not sub_cont_kc:
            print(self)
            return

        # otherwise, replace sub-container in this container with known key
        this_cont[sub_cont_kc] = ivy.Container({"SUB_CONT": None})

        # get the formatted reprs
        this_repr = this_cont.cont_with_default_key_color("green").__repr__()
        this_repr_red = this_cont.cont_with_default_key_color("red").__repr__()
        this_repr_stripped = ansi_escape.sub("", this_repr)
        sub_repr = sub_cont.cont_with_default_key_color("red").__repr__()

        # remove the outer brackets from the sub repr
        sub_repr = "\n" + "\n".join(sub_repr.split("\n")[1:-1]) + "\n"

        # find the sub-container placeholder
        idx = this_repr_stripped.find("SUB_CONT: null")

        # count the lines above and below the sub-container
        num_lines_above = this_repr_stripped[0:idx].count("\n")
        num_lines_below = this_repr_stripped[idx:].count("\n")

        # get the str reprs above and below
        this_repr_split = this_repr.split("\n")
        this_repr_red_split = this_repr_red.split("\n")
        this_repr_above = "\n".join(
            this_repr_split[0 : num_lines_above - 1]
            + [this_repr_red_split[num_lines_above - 1]]
        )
        this_repr_below = "\n".join(this_repr_split[-num_lines_below:])

        # count the number of lines needed to be prepended to the sub-container repr
        cur_num_spaces = 0
        for i, s in enumerate(sub_repr[1:]):
            if s != " ":
                break
            cur_num_spaces += 1
        exp_num_spaces = 0
        for i, s in enumerate(this_repr.split("\n")[num_lines_above]):
            if s != " ":
                break
            exp_num_spaces += 1
        num_spaces_to_add = exp_num_spaces - cur_num_spaces

        # prepend these lines to the sub-container
        sub_repr = (
            "\n"
            + "\n".join(
                [" " * num_spaces_to_add + s for s in sub_repr[1:-1].split("\n")]
            )
            + "\n"
        )

        # show
        print(this_repr_above + sub_repr + this_repr_below)

    # Built-ins #
    # ----------#

    def __repr__(self, as_repr=True):

        indent_str = " " * self._print_indent

        def _align_array(array_str_in):
            array_str_in_split = array_str_in.split("([")
            leading_str_to_keep = array_str_in_split[0].replace("\\n", "")
            indented_key_size = len(leading_str_to_keep.replace('"', "").split(": ")[0])
            indented_key_str = " " * (indented_key_size + 2)
            padded = False

            def _pre_pad_alpha_line(str_in):
                nonlocal padded
                padded = True
                return "\\n" + indent_str + indented_key_str + str_in

            leading_str_to_keep = ", ".join(
                [
                    _pre_pad_alpha_line(s) if s[0].isalpha() and i != 0 else s
                    for i, s in enumerate(leading_str_to_keep.split(", "))
                ]
            )
            local_indent_str = "" if padded else indent_str
            leading_str = leading_str_to_keep.split("\\n")[-1].replace('"', "")
            remaining_str = array_str_in_split[1]
            num_extra_dims = 0
            for i, char in enumerate(remaining_str):
                if char != "[":
                    num_extra_dims = i
                    break
            extra_indent = (len(leading_str) + 1 + num_extra_dims) * " "
            array_str_in = "([".join([leading_str_to_keep, remaining_str])
            uniform_indent_wo_overflow = array_str_in.replace(
                "\\n[", "\n" + local_indent_str + extra_indent + "["
            )
            uniform_indent_wo_overflow_list = list(
                filter(None, uniform_indent_wo_overflow.split("\\n"))
            )
            uniform_indent = "\n".join(
                [
                    local_indent_str + extra_indent + " " + s
                    if (
                        s[0].isnumeric()
                        or s[0] == "-"
                        or s[0:3] == "..."
                        or max([ss in s[0:6] for ss in ["nan, ", "inf, "]])
                    )
                    else (
                        indent_str + indented_key_str + s
                        if (not s[0].isspace() and s[0] != '"')
                        else s
                    )
                    for s in uniform_indent_wo_overflow_list
                ]
            )
            indented = uniform_indent
            # 10 dimensions is a sensible upper bound for the number in a single array
            for i in range(2, 10):
                indented = indented.replace(" " * (i - 1) + "[" * i, "[" * i)
                indented = "\n".join(
                    [s for s in indented.split("\n") if bool(s) and not s.isspace()]
                )
            return indented

        def _align_arrays(str_in):
            chunks = str_in.split("\n" + indent_str)
            aligned_array_chunks = {
                i: _align_array(c) for i, c in enumerate(chunks) if "\\n" in c
            }
            chunks = [
                aligned_array_chunks[i] if i in aligned_array_chunks else c_orig
                for i, c_orig in enumerate(chunks)
            ]
            return ("\n" + indent_str).join(chunks)

        new_dict = dict()
        for k, v in self.items():
            if isinstance(v, ivy.Container):
                # noinspection PyArgumentList
                rep = v.__repr__(as_repr=False)
            else:
                if (
                    (self._cont_ivy.is_native_array(v) or isinstance(v, ivy.Array))
                    and len(list(v.shape)) > 0
                    and ivy.exists(self._print_limit)
                    and reduce(mul, v.shape) > self._print_limit
                ):
                    rep = (type(v), "shape=", list(v.shape))
                elif (
                    isinstance(v, (list, tuple))
                    and v
                    and (
                        self._cont_ivy.is_native_array(v[0])
                        or isinstance(v[0], ivy.Array)
                    )
                ):
                    if (
                        isinstance(v, tuple)
                        and hasattr(v, "_asdict")
                        and hasattr(v, "_fields")
                    ):
                        if len(v) <= self._print_limit:
                            rep = tuple(
                                [
                                    "{} = {}".format(name, v[i])
                                    if v[i].size < self._print_limit
                                    else "{} = {}, shape={}".format(
                                        name, type(v[i]), list(v[i].shape)
                                    )
                                    for i, name in enumerate(v._fields)
                                ],
                            )
                        else:
                            rep = (
                                "NamedTuple({})".format(len(v)),
                                type(v[0]),
                                "shape={}".format(list(v[0].shape)),
                            )

                    elif isinstance(v, tuple):
                        rep = (
                            "tuple({})".format(len(v)),
                            type(v[0]),
                            "shape={}".format(list(v[0].shape)),
                        )
                    else:
                        rep = (
                            "list[{}]".format(len(v)),
                            type(v[0]),
                            "shape={}".format(list(v[0].shape)),
                        )

                else:
                    rep = v
            new_dict[k] = rep
        if as_repr:
            json_dumped_str = _align_arrays(
                json.dumps(
                    ivy.Container(new_dict, **self._config)
                    .cont_map(
                        lambda x, kc: x
                        if _is_jsonable(x)
                        else _repr(x).replace(" ", "").replace(",", ", ")
                    )
                    .cont_to_dict(),
                    indent=self._print_indent,
                )
            )
            json_dumped_str = json_dumped_str.replace("true", "True").replace(
                "false", "False"
            )

            def _add_newline(str_in):
                str_in_split = str_in.split("\n")
                str_split_size = len(str_in_split)
                return "\n".join(
                    [
                        ("\n" * self._print_line_spacing + ss)
                        if i == (str_split_size - 1)
                        else ss
                        for i, ss in enumerate(str_in_split)
                    ]
                )

            json_dumped_str = '":'.join(
                [_add_newline(s) for s in json_dumped_str.split('":')]
            )
            # improve tf formatting
            if ivy.backend_stack and ivy.current_backend_str() == "tensorflow":
                json_dumped_str_split = json_dumped_str.split("'Variable:")
                json_dumped_str = (
                    json_dumped_str_split[0]
                    + ", "
                    + ", ".join(
                        [
                            "'".join(ss.split("'")[1:])
                            for ss in json_dumped_str_split[1:]
                        ]
                    )
                )
                json_dumped_str = (
                    json_dumped_str.replace(":shape", ", shape")
                    .replace(")dtype=", "), dtype=")
                    .replace(", ),", ",),")
                )
                json_dumped_str = re.sub("}, $", "}", json_dumped_str)
            # color keys
            json_dumped_str_split = json_dumped_str.split('":')
            split_size = len(json_dumped_str_split)
            json_dumped_str = '":'.join(
                [
                    ' "'.join(
                        sub_str.split(' "')[:-1]
                        + [
                            termcolor.colored(
                                ivy.Container.cont_trim_key(
                                    sub_str.split(' "')[-1], self._key_length_limit
                                ),
                                self._default_key_color,
                            )
                        ]
                    )
                    if i < split_size - 1
                    else sub_str
                    for i, sub_str in enumerate(json_dumped_str_split)
                ]
            )
            # remove quotation marks, shape tuple, and color other elements of the dict
            ret = (
                json_dumped_str.replace('"', "")
                .replace(", 'shape=', [", " shape=[")
                .replace(":", termcolor.colored(":", "magenta"))
                .replace("{", termcolor.colored("{", "blue"))
                .replace("}", termcolor.colored("}", "blue"))
                .replace("shape=", termcolor.colored("shape=", "magenta"))
                .replace("device=", termcolor.colored("device=", "magenta"))
                .replace("<class'", "<class '")
                .replace("'", "")
                .replace("<class", "<" + termcolor.colored("class", "blue"))
            )
            # ToDo: make the solution below more elegant
            for i in range(10):
                ret = ret.replace(
                    "diff_{}".format(i), termcolor.colored("diff_{}".format(i), "red")
                )
            for keyword, color in self._keyword_color_dict.items():
                ret = ret.replace(keyword, termcolor.colored(keyword, color))
            return ret
        return new_dict

    def __dir__(self):
        return list(super.__dir__(self)) + list(self.keys())

    # noinspection PyProtectedMember
    def __getattr__(self, item, *args, **kwargs):
        try:
            ret = dict.__getitem__(self, item)
        except KeyError:
            # noinspection PyUnresolvedReferences
            ret = ivy.Container()
            for k, v in self.items():
                if isinstance(v, ivy.Container):
                    result = v.__getattr__(item, *args, **kwargs)
                else:
                    # raise error
                    if not hasattr(v, item):
                        raise AttributeError(
                            "'{}' object has no attribute '{}'".format(
                                type(v).__module__, item
                            )
                        )
                    attr = getattr(v, item)
                    result = attr(*args, **kwargs) if callable(attr) else attr
                ret.__setitem__(k, result)
        return ret

    def __setattr__(self, name, value):
        if name[0] != "_":
            self[name] = value
        else:
            super.__setattr__(self, name, value)

    def _get_queue_item(self, query):
        if isinstance(query, int):
            queue_queries = [query]
        elif isinstance(query, slice):
            queue_queries = list(
                range(query.start, query.stop, ivy.default(query.step, 1))
            )
        elif isinstance(query, (list, tuple)):
            queue_queries = list(
                range(query[0].start, query[0].stop, ivy.default(query[0].step, 1))
            )
        else:
            raise ivy.exceptions.IvyException(
                "Invalid slice type, must be one of integer, slice "
                "or sequences of slices."
            )
        queue_idxs = set(
            [np.sum(q >= self._queue_load_sizes_cum).item() for q in queue_queries]
        )
        conts = list()
        for i in queue_idxs:
            if i not in self._loaded_containers_from_queues:
                cont = ivy.Container(
                    self._queues[i].get(timeout=self._queue_timeout), **self._config
                ).to_ivy()
                self._loaded_containers_from_queues[i] = cont
            else:
                cont = self._loaded_containers_from_queues[i]
            conts.append(cont)
        combined_cont = self._container_combine_method(conts)
        idx = list(queue_idxs)[0]
        offset = 0 if idx == 0 else self._queue_load_sizes_cum[idx - 1]
        if isinstance(query, int):
            shifted_query = query - offset
        elif isinstance(query, slice):
            shifted_query = slice(query.start - offset, query.stop - offset, query.step)
        elif isinstance(query, (list, tuple)):
            shifted_query = tuple(
                [
                    slice(slc.start - offset, slc.stop - offset, slc.step)
                    for slc in query
                ]
            )
        # noinspection PyUnboundLocalVariable
        return combined_cont[shifted_query]

    def __getitem__(self, query):
        """Get slice, key or key chain of container object.

        Parameters
        ----------
        query slice or str
            slice object, key or key chain to query all container elements.

        Returns
        -------
            Container object at desired query.

        """
        if isinstance(query, str):
            if query == "":
                return self
            if "/" in query or "." in query:
                ret = self.cont_at_key_chain(query)
                return ret
            ret = dict.__getitem__(self, query)
            return ret
        elif ivy.exists(self._queues):
            ret = self._get_queue_item(query)
            return ret
        return_dict = dict()
        for key, value in self.items():
            if isinstance(value, ivy.Container):
                return_dict[key] = value[query]
            else:
                # noinspection PyBroadException
                if isinstance(value, list) or isinstance(value, tuple):
                    if len(value) == 0:
                        return_dict[key] = value
                    else:
                        return_dict[key] = value[query]
                elif value is None or hasattr(value, "shape") and value.shape == ():
                    return_dict[key] = value
                else:
                    return_dict[key] = value[query]
        ret = ivy.Container(return_dict, **self._config)
        return ret

    def __setitem__(self, query, val):
        """Set key or key chain of container object.

        Parameters
        ----------
        query slice or str
            slice object, key or key chain at which to set all container elements.
        val ivy.Container, array, or other
            The value to set at the desired query.

        Returns
        -------
            New container after updating.

        """
        if isinstance(query, str) and ("/" in query or "." in query):
            return self.cont_set_at_key_chain(query, val, inplace=True)
        else:
            return dict.__setitem__(self, query, val)

    def __contains__(self, key):
        if isinstance(key, str) and ("/" in key or "." in key):
            return self.cont_has_key_chain(key)
        elif isinstance(key, ivy.Container):
            return self.cont_contains_sub_container(key)
        else:
            return dict.__contains__(self, key)

    def __getstate__(self):
        state_dict = copy.copy(self.__dict__)
        state_dict["_local_ivy"] = ivy.try_else_none(
            lambda: state_dict["_local_ivy"].current_backend_str()
        )
        config_in = copy.copy(state_dict["_config_in"])
        config_in["ivyh"] = ivy.try_else_none(
            lambda: config_in["ivyh"].current_backend_str()
        )
        state_dict["_config_in"] = config_in
        config = copy.copy(state_dict["_config"])
        config["ivyh"] = ivy.try_else_none(lambda: config["ivyh"].current_backend_str())
        state_dict["_config"] = config
        return state_dict

    def __setstate__(self, state_dict):
        if "_local_ivy" in state_dict:
            if ivy.exists(state_dict["_local_ivy"]):
                state_dict["_local_ivy"] = ivy.get_backend(state_dict["_local_ivy"])
        if "_config_in" in state_dict:
            config_in = copy.copy(state_dict["_config_in"])
            if "ivyh" in config_in:
                if ivy.exists(config_in["ivyh"]):
                    config_in["ivyh"] = ivy.get_backend(config_in["ivyh"])
            state_dict["_config_in"] = config_in
        if "_config" in state_dict:
            config = copy.copy(state_dict["_config"])
            if "ivyh" in config:
                if ivy.exists(config["ivyh"]):
                    config["ivyh"] = ivy.get_backend(config["ivyh"])
            state_dict["_config"] = config
        self.__dict__.update(state_dict)

    # Getters and Setters #
    # --------------------#

    # private

    @property
    def _cont_ivy(self):

        return ivy.default(self._local_ivy, ivy)

    @_cont_ivy.setter
    def _cont_ivy(self, local_ivy):
        self._local_ivy = local_ivy

    # public

    @property
    def cont_shape(self):
        """The shape of the arrays in the container, with None placed in indices which
        are not consistent across arrays.
        """
        return self._cont_get_shape()

    @property
    def cont_shapes(self):
        """The shapes of each array in the container, with None placed in leaf entries
        without a shape attribute.
        """
        return self._cont_get_shapes()

    @property
    def cont_dev(self):
        """The device to which the arrays in the container belong, with None returned if
        the devices are not consistent.
        """
        return self._cont_get_dev()

    @property
    def cont_dev_str(self):
        """The device to which the arrays in the container belong, with None returned if
        the devices are not consistent.
        """
        return self._cont_get_dev()

    @property
    def cont_ivy(self):

        return self._cont_ivy

    @property
    def cont_config(self):

        return self._config

    @property
    def cont_max_depth(self):

        kcs = [kc for kc in self.cont_to_iterator_keys(include_empty=True)]
        if not kcs:
            return 0
        return max([len(kc.split("/")) for kc in kcs])<|MERGE_RESOLUTION|>--- conflicted
+++ resolved
@@ -1896,15 +1896,9 @@
 
         """
         return sum(
-<<<<<<< HEAD
-            self.map(
-                lambda x, kc: ivy.is_array(x, exclusive=exclusive)
-            ).to_iterator_values()
-=======
             self.cont_map(
                 lambda x, kc: ivy.is_array(x, exclusive=exclusive)
             ).cont_to_iterator_values()
->>>>>>> 35a92a1a
         )
 
     def cont_size_ordered_arrays(self, exclusive=False):
@@ -1919,13 +1913,8 @@
 
         """
         array_dict = {
-<<<<<<< HEAD
-            ivy.Container.flatten_key_chain(kc): v
-            for kc, v in self.to_iterator()
-=======
             ivy.Container.cont_flatten_key_chain(kc): v
             for kc, v in self.cont_to_iterator()
->>>>>>> 35a92a1a
             if ivy.is_array(v, exclusive=exclusive)
         }
         return ivy.Container(
