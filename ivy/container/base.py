--- conflicted
+++ resolved
@@ -1624,54 +1624,6 @@
             )
         )
 
-<<<<<<< HEAD
-=======
-    def maximum(
-        self,
-        x2,
-        key_chains=None,
-        to_apply=True,
-        prune_unapplied=False,
-        map_sequences=False,
-        out=None,
-    ):
-        """Computes the elementwise maximum between this container and another container
-        or number.
-
-        Parameters
-        ----------
-        other
-            The other container or number to compute the maximum against.
-        key_chains
-            The key-chains to apply or not apply the method to. Default is None.
-        to_apply
-            If True, the method will be applied to key_chains, otherwise key_chains
-            will be skipped. Default is True.
-        prune_unapplied
-            Whether to prune key_chains for which the function was not applied.
-            Default is False.
-        map_sequences
-            Whether to also map method to sequences (lists, tuples). Default is False.
-
-        Returns
-        -------
-            Container object with all sub-arrays having the maximum values computed.
-
-        """
-        is_container = isinstance(x2, ivy.Container)
-        return self.handle_inplace(
-            self.map(
-                lambda x, kc: self._ivy.maximum(x, x2[kc] if is_container else x2)
-                if self._ivy.is_native_array(x) or isinstance(x, ivy.Array)
-                else x,
-                key_chains,
-                to_apply,
-                prune_unapplied,
-                map_sequences,
-            ),
-            out,
-        )
->>>>>>> 65b9064d
 
     def clip(
         self,
