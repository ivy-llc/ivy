"""Base Container Object."""

# global
import re
import abc
import copy
import termcolor
import numpy as np
import json

try:
    # noinspection PyPackageRequirements
    import h5py
except ModuleNotFoundError:
    h5py = None
import pickle
import random
from operator import mul
from functools import reduce
from typing import Union
from builtins import set

# local
import ivy


ansi_escape = re.compile(r"\x1B(?:[@-Z\\-_]|\[[0-?]*[ -/]*[@-~])")


def _is_jsonable(x):
    try:
        json.dumps(x)
        return True
    except (TypeError, OverflowError):
        return False


def _repr(x):
    try:
        return x.__repr__()
    except TypeError:
        return str(x)


# noinspection PyMissingConstructor
class ContainerBase(dict, abc.ABC):
    def __init__(
        self,
        dict_in=None,
        queues=None,
        queue_load_sizes=None,
        container_combine_method="list_join",
        queue_timeout=None,
        print_limit=10,
        key_length_limit=None,
        print_indent=4,
        print_line_spacing=0,
        ivyh=None,
        default_key_color="green",
        keyword_color_dict=None,
        rebuild_child_containers=False,
        types_to_iteratively_nest=None,
        alphabetical_keys=True,
        **kwargs,
    ):
        """Initialize container object from input dict representation.

        Parameters
        ----------
        dict_in
            the dictionary the container should wrap around. Default is None.
        queues
            Sequence of multiprocessing queues, each of which returns containers.
            This enables the current container to be passed around asynchronously while
            waiting for data. Default is None.
        queue_load_sizes
            Size of leading dimension of the containers returned by each queue.
            Default is None.
        container_combine_method
            The method to use for combining containers arriving from different queues.
            Default is ivy.Container.list_join
        queue_timeout
            The timeout when waiting for containers to arrive from the queues.
            Default is global.
        print_limit
            The total array size limit when printing the container. Default is 10.
        key_length_limit
            The maximum key length when printing the container. Default is None.
        print_indent
            The number of whitespaces to use for indenting when printing the container.
            Default is 4.
        print_line_spacing
            The number of extra newlines to use between keys when printing the
            container. Default is 0.
        ivyh
            Handle to ivy module to use for the calculations. Default is None, which
            results in the global ivy.
        default_key_color
            The default key color for printing the container to the terminal.
            Default is 'green'.
        keyword_color_dict
            A dict mapping keywords to their termcolor color codes for printing the
            container. (Default value = None)
        rebuild_child_containers
            Whether to rebuild container found in dict_in with these constructor params.
            Default is False, in which case the original container are kept as are.
        types_to_iteratively_nest
            The data types to nest iteratively in the dict structure, each type must be
            iterable. Default is None.
        alphabetical_keys
            Whether to sort the container keys alphabetically, or preserve the dict
            order. Default is True.
        kwargs
            keyword arguments for dict creation. Default is None.

        """
        self._queues = queues
        self._container_combine_method = container_combine_method
        if ivy.exists(self._queues):
            if isinstance(self._container_combine_method, str):
                self._container_combine_method = {
                    "list_join": self.list_join,
                    "concat": lambda conts: self.concat(conts, 0),
                }[self._container_combine_method]
            self._loaded_containers_from_queues = dict()
            self._queue_load_sizes_cum = np.cumsum(queue_load_sizes)
            self._queue_timeout = ivy.default(queue_timeout, ivy.queue_timeout())
        if dict_in is None:
            if kwargs:
                dict_in = dict(**kwargs)
            else:
                dict_in = dict()
        elif kwargs:
            raise Exception(
                "dict_in and **kwargs cannot both be specified for ivy.Container "
                "constructor, please specify one or the other, not both."
            )
        self._config_in = dict(
            print_limit=print_limit,
            print_indent=print_indent,
            key_length_limit=key_length_limit,
            print_line_spacing=print_line_spacing,
            ivyh=ivyh,
            default_key_color=default_key_color,
            keyword_color_dict=keyword_color_dict,
            rebuild_child_containers=rebuild_child_containers,
            types_to_iteratively_nest=types_to_iteratively_nest,
            alphabetical_keys=alphabetical_keys,
        )
        self._config = dict()
        self.inplace_update(dict_in, **self._config_in)

    # Class Methods #
    # --------------#

    @staticmethod
    def multi_map_in_static_method(
        fn_name,
        *args,
        key_chains=None,
        to_apply=True,
        prune_unapplied=False,
        map_sequences=None,
        out=None,
        **kwargs,
    ) -> ivy.Container:
        arg_cont_idxs = ivy.nested_indices_where(
            args, ivy.is_ivy_container, to_ignore=ivy.Container
        )
        kwarg_cont_idxs = ivy.nested_indices_where(
            kwargs, ivy.is_ivy_container, to_ignore=ivy.Container
        )
        # retrieve all the containers in args and kwargs
        arg_conts = ivy.multi_index_nest(args, arg_cont_idxs)
        num_arg_conts = len(arg_conts)
        kwarg_conts = ivy.multi_index_nest(kwargs, kwarg_cont_idxs)
        # Combine the retrieved containers from args and kwargs into a single list
        conts = arg_conts + kwarg_conts
        if not conts:
            raise Exception("no containers found in arguments")
        cont0 = conts[0]
        # Get the function with the name fn_name, enabling containers to specify
        # their backends irrespective of global ivy's backend
        fn = cont0.ivy.__dict__[fn_name]

        def map_fn(vals, _):
            arg_vals = vals[:num_arg_conts]
            a = ivy.copy_nest(args, to_mutable=True)
            ivy.set_nest_at_indices(a, arg_cont_idxs, arg_vals)
            kwarg_vals = vals[num_arg_conts:]
            kw = ivy.copy_nest(kwargs, to_mutable=True)
            ivy.set_nest_at_indices(kw, kwarg_cont_idxs, kwarg_vals)
            return fn(*a, **kw)

        # Replace each container in arg and kwarg with the arrays at the leaf
        # levels of that container using map_fn and call fn using those arrays
        # as inputs
        ret = ivy.Container.multi_map(
            map_fn,
            conts,
            key_chains,
            to_apply,
            prune_unapplied,
            map_nests=map_sequences,
        )
        if ivy.exists(out):
            out.inplace_update(ret)
            ret = out

        # Multiple containers for functions returning multiple arrays
        for values in ret.values():
            if isinstance(values, list):
                for v in values:
                    if ivy.is_ivy_array(v):
                        return ret.unstack_conts(0)
        return ret

    @staticmethod
    def handle_inplace(ret, out):
        """Returns an inplace update of out, provided it is not None, by updating with
        the values in ret.

        Parameters
        ----------
        ret
            The container with the return values
        out
            The optional out container, which is primed for being overwritten if it
            exists

        Returns
        -------
            The out container, but filled with the values from the ret container

        """
        if ivy.exists(out):
            out.inplace_update(ret)
            ret = out
        return ret

    @staticmethod
    def list_join(containers, config=None):
        """Join containers of lists together along the specified dimension.

        Parameters
        ----------
        containers
            containers to list join
        config
            The configuration for the containers. Default is the same as container0.

        Returns
        -------
            List joined containers, with each entry being a list of arrays

        """
        container0 = containers[0]
        if not ivy.exists(config):
            config = container0.config if isinstance(container0, ivy.Container) else {}

        if isinstance(container0, ivy.Container):
            return_dict = dict()
            for key in container0.keys():
                new_list = list()
                for container in containers:
                    new_list.append(container[key])
                return_dict[key] = ivy.Container.list_join(new_list, config)
            return ivy.Container(return_dict, **config)
        else:
            return [item for sublist in containers for item in sublist]

    @staticmethod
    def list_stack(containers, dim, config=None):
        """List stack containers together along the specified dimension.

        Parameters
        ----------
        containers
            containers to list stack
        dim
            dimension along which to list stack
        config
            The configuration for the containers. Default is the same as container0.

        Returns
        -------
            Stacked containers, with each entry being a list of arrays

        """
        container0 = containers[0]
        if not ivy.exists(config):
            config = container0.config if isinstance(container0, ivy.Container) else {}

        if isinstance(container0, ivy.Container):
            return_dict = dict()
            for key in container0.keys():
                return_dict[key] = ivy.Container.list_stack(
                    [container[key] for container in containers], dim, config
                )
            return ivy.Container(return_dict, **config)
        else:
            return containers

    @staticmethod
    def _concat_unify(containers, device, axis=0):
        return ivy.concat(
            [cont.to_device(device) for cont in containers.values()], axis
        )

    @staticmethod
    def _sum_unify(containers, device, _=None, _1=None):
        return sum(
            [cont.to_device(device) for cont in containers.values()],
            start=ivy.zeros([]),
        )

    @staticmethod
    def _mean_unify(containers, device, _=None, _1=None):
        return ivy.Container._sum_unify(containers, device) / len(containers)

    @staticmethod
    def unify(containers, device, mode, axis=0):
        """Unify a list of containers, on arbitrary devices, to a single container on
        the specified device.

        Parameters
        ----------
        containers
            containers to unify
        dev
            The device to unify the containers to.
        mode
            The mode by which to unify, must be one of [ concat | mean | sum ]
        axis
            The axis along which to concattenate the container, if concat mode is set.
            Default is 0.

        Returns
        -------
            Unified container

        """
        return {
            "concat": ivy.Container._concat_unify,
            "sum": ivy.Container._sum_unify,
            "mean": ivy.Container._mean_unify,
        }[mode](containers, device, axis)

    @staticmethod
    def combine(*containers, config=None):
        """Combine keys and values in a sequence of containers, with priority given to
        the right-most container in the case of duplicates.

        Parameters
        ----------
        containers
            containers to compare
        config
            The configuration for the containers. Default is the same as
            container_rightmost.

        Returns
        -------
            Combined containers

        """
        # if inputs are not dicts, then simply return the right-most value
        container_rightmost = containers[-1]
        if not isinstance(container_rightmost, dict):
            return container_rightmost

        if not ivy.exists(config):
            # noinspection PyUnresolvedReferences
            config = (
                container_rightmost.config
                if isinstance(container_rightmost, ivy.Container)
                else {}
            )

        # return if len==1
        if len(containers) == 1:
            return container_rightmost

        # otherwise, check that the keys are aligned between each container, and apply
        # this method recursively
        return_dict = dict()
        all_keys = set(
            [
                item
                for sublist in [list(cont.keys()) for cont in containers]
                for item in sublist
            ]
        )
        for key in all_keys:
            keys_present = [key in cont for cont in containers]
            return_dict[key] = ivy.Container.combine(
                *[cont[key] for cont, kp in zip(containers, keys_present) if kp],
                config=config,
            )
        return ivy.Container(return_dict, **config)

    @staticmethod
    def diff(
        *containers,
        mode="all",
        diff_keys="diff",
        detect_key_diffs=True,
        detect_value_diffs=True,
        detect_shape_diffs=True,
        config=None,
    ):
        """Compare keys and values in a sequence of containers, returning the single
        shared values where they are the same, and new nested sub-dicts with all values
        where they are different.

        Parameters
        ----------
        containers
            containers to compare
        mode
            The mode of the diff operation, returning either all keys and values,
            only those that are consist across the containers, or only the differences.
            Default is all.
        diff_keys
            The key/keys to add to the returned container when differences are found.
            Default is "diff".
        detect_key_diffs
            Whether to treat different keys as detected differences. If not, the keys
            among the input containers are simply combined without flagging differences.
            Default is True.
        detect_value_diffs
            Whether to treat different values as detected differences. Default is True.
        detect_shape_diffs
            Whether to treat different array shapes as detected differences.
            Default is True.
        config
            The configuration for the containers. Default is the same as container0.
        *containers


        Returns
        -------
            Compared containers

        """
        if mode not in ["all", "same_only", "diff_only"]:
            raise Exception(
                'mode must be one of [ "all" | "same_only" | "diff_only" ], '
                "but found {}".format(mode)
            )

        # if inputs are not dicts, then compare their values to determine the diff dict
        num_containers = len(containers)
        container0 = containers[0]
        if not ivy.exists(config):
            config = container0.config if isinstance(container0, ivy.Container) else {}
        if not isinstance(container0, dict):
            equal_mat = ivy.all_equal(*containers, equality_matrix=True)
            if not detect_value_diffs:
                equal_mat = ivy.ones_like(equal_mat)
            if detect_shape_diffs:
                shape_equal_mat = ivy.all_equal(
                    *[c.shape if ivy.is_array(c) else None for c in containers],
                    equality_matrix=True,
                )
                equal_mat = ivy.logical_and(equal_mat, shape_equal_mat)
            # noinspection PyTypeChecker
            if ivy.min(ivy.astype(equal_mat, "int32")) == 1:
                if mode == "diff_only":
                    return ivy.Container(**config)
                return container0
            elif mode == "same_only":
                return ivy.Container(**config)
            else:
                cont_range = range(num_containers)
                diff_dict = dict()
                cont_dict = dict(zip(cont_range, containers))
                idxs_added = list()
                for idx in cont_range:
                    if idx not in idxs_added:
                        idxs_to_add = ivy.indices_where(equal_mat[idx])
                        idxs_to_add_list = sorted(
                            ivy.to_numpy(idxs_to_add).reshape(-1).tolist()
                        )
                        if isinstance(diff_keys, str):
                            key = diff_keys + "_" + str(idxs_to_add_list)[1:-1]
                        elif isinstance(diff_keys, (list, tuple)):
                            key = diff_keys[idx]
                        else:
                            raise Exception(
                                "diff_keys must be either a string or list of strings,"
                                "but found {} of type {}".format(
                                    diff_keys, type(diff_keys)
                                )
                            )
                        diff_dict[key] = cont_dict[idx]
                        idxs_added += idxs_to_add_list
                return ivy.Container(diff_dict, **config)

        # otherwise, check that the keys are aligned between each container, and apply
        # this method recursively
        return_dict = dict()
        all_keys = set(
            [
                item
                for sublist in [list(cont.keys()) for cont in containers]
                for item in sublist
            ]
        )
        for key in all_keys:
            keys_present = [key in cont for cont in containers]
            all_keys_present = sum(keys_present) == num_containers
            if all_keys_present:
                res = ivy.Container.diff(
                    *[cont[key] for cont in containers],
                    mode=mode,
                    diff_keys=diff_keys,
                    detect_key_diffs=detect_key_diffs,
                    detect_value_diffs=detect_value_diffs,
                    detect_shape_diffs=detect_shape_diffs,
                    config=config,
                )
                if not isinstance(res, dict) or res:
                    return_dict[key] = res
                continue
            elif sum(keys_present) == 1 and not detect_key_diffs:
                if mode == "all":
                    return_dict[key] = containers[keys_present.index(True)][key]
                continue
            diff_dict = dict()
            for i, (key_present, cont) in enumerate(zip(keys_present, containers)):
                if detect_key_diffs:
                    if key_present and mode != "same_only":
                        if isinstance(diff_keys, str):
                            diff_dict[diff_keys + "_" + str(i)] = cont[key]
                        elif isinstance(diff_keys, (list, tuple)):
                            diff_dict[diff_keys[i]] = cont[key]
                        else:
                            raise Exception(
                                "diff_keys must be either a string or list of strings,"
                                "but found {} of type {}".format(
                                    diff_keys, type(diff_keys)
                                )
                            )
            if diff_dict:
                return_dict[key] = diff_dict
        return ivy.Container(return_dict, **config)

    @staticmethod
    def structural_diff(
        *containers,
        mode="all",
        diff_keys="diff",
        detect_key_diffs=True,
        detect_shape_diffs=True,
        config=None,
    ):
        """Compare keys and shapes in a sequence of containers, returning the single
        shared values where they are the same, and new nested sub-dicts with all values
        where they are different.

        Parameters
        ----------
        containers
            containers to compare
        mode
            The mode of the diff operation, returning either all keys and values,
            only those that are consist across the containers, or only the differences.
            Default is all.
        diff_keys
            The key/keys to add to the returned container when differences are found.
            Default is "diff".
        detect_key_diffs
            Whether to treat different keys as detected differences.
            If not, the keys among the input containers are simply combined without
            flagging differences. Default is True.
        detect_shape_diffs
            Whether to treat different array shapes as detected differences.
            Default is True.
        config
            The configuration for the containers. Default is the same as container0.
        *containers

        Returns
        -------
            Compared containers

        """
        return ivy.Container.diff(
            *containers,
            mode=mode,
            diff_keys=diff_keys,
            detect_key_diffs=detect_key_diffs,
            detect_value_diffs=False,
            detect_shape_diffs=detect_shape_diffs,
            config=config,
        )

    @staticmethod
    def multi_map(
        func,
        containers,
        key_chains=None,
        to_apply=True,
        prune_unapplied=False,
        key_chain="",
        config=None,
        map_nests=False,
        assert_identical=False,
    ):
        """Apply function to all array values from a collection of identically
        structured containers.

        Parameters
        ----------
        func
            Function to apply to each container entry.
        containers
            containers to map.
        key_chains
            The key-chains to apply or not apply the method to. Default is None.
        to_apply
            If True, the method will be applied to key_chains, otherwise key_chains will
            be skipped. Default is True.
        prune_unapplied
            Whether to prune key_chains for which the function was not applied,
            otherwise the leftmost container value is used. Default is False.
        key_chain
            Chain of keys for this dict entry (Default value = '')
        config
            The configuration for the containers. Default is the same as container0.
        map_sequences
            Whether to also map method to sequences (lists, tuples). Default is False.
        assert_identical
            Whether to assert that the input containers are identical or not.

        Returns
        -------
            Container

        """
        container0 = None
        for cont in containers:
            if isinstance(cont, ivy.Container):
                container0 = cont
                break
        if container0 is None:
            raise Exception(
                "No containers found in the inputs to " "ivy.Container.multi_map"
            )
        if not ivy.exists(config):
            config = container0.config if isinstance(container0, ivy.Container) else {}
        return_dict = dict()
        for key in container0.keys():
            values = [
                cont[key] if isinstance(cont, ivy.Container) and key in cont else cont
                for cont in containers
            ]
            value0 = values[0]
            this_key_chain = key if key_chain == "" else (key_chain + "/" + key)
            is_container = [ivy.is_ivy_container(x) for x in values]
            if not assert_identical and not all(is_container) and any(is_container):
                if key_chains is not None:
                    if (this_key_chain in key_chains and not to_apply) or (
                        this_key_chain not in key_chains and to_apply
                    ):
                        if prune_unapplied:
                            continue
                        return_dict[key] = value0
                        continue
                return_dict[key] = func(values, this_key_chain)
            else:
                if isinstance(value0, ivy.Container):
                    ret = ivy.Container.multi_map(
                        func,
                        values,
                        key_chains,
                        to_apply,
                        prune_unapplied,
                        this_key_chain,
                        config,
                        map_nests,
                        assert_identical,
                    )
                    if ret:
                        return_dict[key] = ret
                elif any(isinstance(x, (list, tuple)) for x in values) and map_nests:
                    ret = ivy.nested_multi_map(
                        lambda x, _: func(x, None), values, to_ivy=False
                    )
                    if prune_unapplied and not ret:
                        continue
                    return_dict[key] = ret
                else:
                    if key_chains is not None:
                        if (this_key_chain in key_chains and not to_apply) or (
                            this_key_chain not in key_chains and to_apply
                        ):
                            if prune_unapplied:
                                continue
                            return_dict[key] = value0
                            continue
                    return_dict[key] = func(values, this_key_chain)
            # noinspection PyProtectedMember
        return ivy.Container(return_dict, **config)

    @staticmethod
    def common_key_chains(containers):
        """Return the key-chains common across all containers.

        Parameters
        ----------
        containers
            Containers to check.

        Returns
        -------
            list of key-chains.

        """
        if len(containers) == 1:
            return containers[0].all_key_chains()
        sets = [set(cont.all_key_chains()) for cont in containers]
        return list(sets[0].intersection(*sets[1:]))

    @staticmethod
    def identical(
        containers,
        check_types=True,
        check_shapes=True,
        same_arrays=True,
        arrays_equal=True,
        key_chains=None,
        to_apply=True,
        partial=False,
        key_chain="",
    ):
        """Returns a single boolean as to whether the input containers have identical
        key-chains and data types.

        Parameters
        ----------
        containers
            containers to check.
        check_types
            Whether to check if the datatypes of the leaf nodes are the same.
            Default is True.
        check_shapes
            Whether to check if the shapes of the leaf nodes are the same.
            Default is True.
        same_arrays
            Whether to check if the arrays are the exact same instances.
            Default is True.
        arrays_equal
            Whether to check if the arrays have equal values. Default is True.
        key_chains
            The key-chains to apply or not apply the method to. Default is None.
        to_apply
            If True, the method will be applied to key_chains, otherwise key_chains will
            be skipped. Default is True.
        partial
            Whether to also check for partially complete sub-containers.
            Default is False.
        key_chain
            Chain of keys for this dict entry (Default value = '')

        Returns
        -------
        Boolean

        """
        if partial:
            common_key_chains = ivy.Container.common_key_chains(containers)
            if not common_key_chains:
                return False
            containers = [cont.at_key_chains(common_key_chains) for cont in containers]
        keys = set([i for sl in [list(cont.keys()) for cont in containers] for i in sl])
        # noinspection PyProtectedMember
        for key in keys:
            if not min([key in cont for cont in containers]):
                return False
            values = [cont[key] for cont in containers]
            value_0 = values[0]
            type_0 = type(value_0)
            types = [type(val) for val in values]
            if not min([type_n is type_0 for type_n in types]):
                if isinstance(value_0, ivy.Container) or check_types:
                    return False
            if ivy.is_array(value_0):
                if check_shapes:
                    shape_0 = value_0.shape
                    shapes = [val.shape for val in values]
                    if not min([shape_n == shape_0 for shape_n in shapes]):
                        return False
                if same_arrays:
                    id_0 = id(value_0)
                    ids = [id(val) for val in values]
                    if not min([id_n == id_0 for id_n in ids]):
                        return False
                elif arrays_equal:
                    if not ivy.arrays_equal(values):
                        return False
            this_key_chain = key if key_chain == "" else (key_chain + "/" + key)
            if isinstance(value_0, ivy.Container):
                ret = ivy.Container.identical(
                    values,
                    check_types,
                    check_shapes,
                    same_arrays,
                    arrays_equal,
                    key_chains,
                    to_apply,
                    partial,
                    this_key_chain,
                )
                if not ret:
                    return False
        return True

    @staticmethod
    def assert_identical(
        containers,
        check_types=True,
        check_shapes=True,
        same_arrays=True,
        arrays_equal=True,
        key_chains=None,
        to_apply=True,
        partial=False,
    ):
        """Assert whether the input containers are identical. Otherwise, the diff is
        shown in an exception.

        Parameters
        ----------
        containers
            containers to check.
        check_types
            Whether to check if the datatypes of the leaf nodes are the same.
            Default is True.
        check_shapes
            Whether to check if the shapes of the leaf nodes are the same.
            Default is True.
        same_arrays
            Whether to check if the arrays are the exact same instances.
            Default is True.
        arrays_equal
            Whether to check if the arrays have equal values. Default is True.
        key_chains
            The key-chains to apply or not apply the method to. Default is None.
        to_apply
            If True, the method will be applied to key_chains, otherwise key_chains
            will be skipped. Default is True.
        partial
            Whether to also check for partially complete sub-containers.
            Default is False.

        """
        assert ivy.Container.identical(
            containers,
            check_types,
            check_shapes,
            same_arrays,
            arrays_equal,
            key_chains,
            to_apply,
            partial,
        ), "Containers were not identical:\n\n{}".format(
            ivy.Container.diff(*containers)
        )

    @staticmethod
    def identical_structure(
        containers,
        check_types=True,
        check_shapes=True,
        key_chains=None,
        to_apply=True,
        partial=False,
        key_chain="",
    ):
        """Returns a single boolean as to whether the input containers have identical
        structure.

        Parameters
        ----------
        containers
            containers to check.
        check_types
            Whether to also check whether the datatypes of the leaf nodes are the same.
            Default is True.
        check_shapes
            Whether to also check whether the shapes of the leaf nodes are the same.
            Default is True.
        key_chains
            The key-chains to apply or not apply the method to. Default is None.
        to_apply
            If True, the method will be applied to key_chains, otherwise key_chains
            will be skipped. Default is True.
        partial
            Whether to also check for partially complete sub-containers.
            Default is False.
        key_chain
            Chain of keys for this dict entry (Default value = '')

        Returns
        -------
            Boolean

        """
        return ivy.Container.identical(
            containers,
            check_types,
            check_shapes,
            False,
            False,
            key_chains,
            to_apply,
            partial,
            key_chain,
        )

    @staticmethod
    def assert_identical_structure(
        containers,
        check_types=True,
        check_shapes=True,
        key_chains=None,
        to_apply=True,
        partial=False,
    ):
        """Assert whether the input containers have identical structure. Otherwise, the
        diff is shown in an exception.

        Parameters
        ----------
        containers
            containers to check.
        check_types
            Whether to also check whether the datatypes of the leaf nodes are the same.
            Default is True.
        check_shapes
            Whether to also check whether the shapes of the leaf nodes are the same.
            Default is True.
        key_chains
            The key-chains to apply or not apply the method to. Default is None.
        to_apply
            If True, the method will be applied to key_chains, otherwise key_chains
            will be skipped. Default is True.
        partial
            Whether to also check for partially complete sub-containers.
            Default is False.

        """
        assert ivy.Container.identical_structure(
            containers, check_types, check_shapes, key_chains, to_apply, partial
        ), "Containers did not have identical structure:\n\n{}".format(
            ivy.Container.structural_diff(*containers)
        )

    @staticmethod
    def identical_configs(containers):
        """Returns a single boolean as to whether the input containers all have
        identical configs.

        Parameters
        ----------
        containers
            containers to check.

        """
        assert len(containers) > 1
        configs = [cont.config for cont in containers]
        config0 = configs[0]
        for k, v in config0.items():
            if not min([config[k] == v for config in configs]):
                return False
        return True

    @staticmethod
    def identical_array_shapes(containers, exclusive=False):
        """Determine whether all of the containers have identical number of arrays and
        identical array shapes, regardless of their key-chain structures.

        Parameters
        ----------
        containers
            containers to check.
        exclusive
            Whether to check if the data type is exclusively an array, rather than a
            variable or traced array. (Default value = False)

        Returns
        -------
            Boolean

        """
        array_conts = [cont.size_ordered_arrays(exclusive) for cont in containers]
        array_cont0 = array_conts[0]
        array_cont0_len = len(array_cont0)
        for array_cont in array_conts[1:]:
            if len(array_cont) != array_cont0_len:
                return False
            elif not min(
                [
                    a.shape == a0.shape
                    for a, a0 in zip(array_cont.values(), array_cont0.values())
                ]
            ):
                return False
        return True

    @staticmethod
    def from_disk_as_hdf5(
        h5_obj_or_filepath, slice_obj=slice(None), alphabetical_keys=True, ivyh=None
    ):
        """Load container object from disk, as an h5py file, at the specified hdf5
        filepath.

        Parameters
        ----------
        h5_obj_or_filepath
            Filepath where the container object is saved to disk, or h5 object.
        slice_obj
            slice object to slice all h5 elements. (Default value = slice(None))
        alphabetical_keys
            Whether to sort the container keys alphabetically, or preserve the dict
            order. Default is True.
        ivyh
            Handle to ivy module to use for the calculations. Default is None, which
            results in the global ivy.

        Returns
        -------
            Container loaded from disk

        """
        if not ivy.exists(h5py):
            raise Exception(
                "You must install python package h5py in order to load hdf5 files from "
                "disk into a container."
            )
        container_dict = dict()
        if type(h5_obj_or_filepath) is str:
            h5_obj = h5py.File(h5_obj_or_filepath, "r")
        else:
            h5_obj = h5_obj_or_filepath
        items = sorted(h5_obj.items()) if alphabetical_keys else h5_obj.items()
        for key, value in items:
            if isinstance(value, h5py.Group):
                container_dict[key] = ivy.Container.from_disk_as_hdf5(
                    value, slice_obj, ivyh
                )
            elif isinstance(value, h5py.Dataset):
                container_dict[key] = ivy.default(ivyh, ivy).array(
                    list(value[slice_obj])
                )
            else:
                raise Exception(
                    "Item found inside h5_obj which was neither a Group nor a Dataset."
                )
        return ivy.Container(container_dict, ivyh=ivyh)

    @staticmethod
    def from_disk_as_pickled(pickle_filepath, ivyh=None):
        """Load container object from disk at the specified pickle filepath.

        Parameters
        ----------
        pickle_filepath
            Filepath where the container object is saved to disk.
        ivyh
            Handle to ivy module to use for the calculations. Default is None, which
            results in the global ivy.

        Returns
        -------
            Container loaded from disk

        """
        return ivy.Container(
            pickle.load(open(pickle_filepath, "rb")),
            rebuild_child_containers=True,
            ivyh=ivyh,
        ).to_ivy()

    @staticmethod
    def from_disk_as_json(json_filepath, ivyh=None):
        """Load container object from disk at the specified json filepath. If some
        objects were not json-able during saving, then they will be loaded as strings.

        Parameters
        ----------
        json_filepath
            Filepath where the container object is saved to disk.
        ivyh
            Handle to ivy module to use for the calculations. Default is None, which
            results in the global ivy.

        Returns
        -------
            Container loaded from disk

        """
        with open(json_filepath) as json_data_file:
            return ivy.Container(json.load(json_data_file), ivyh=ivyh)

    @staticmethod
    def h5_file_size(h5_obj_or_filepath):
        """Get file size of h5 file contents.

        Parameters
        ----------
        h5_obj_or_filepath
            Filepath where the container object is saved to disk, or h5 object.

        Returns
        -------
            Size of h5 file contents, and batch size.

        """
        if not ivy.exists(h5py):
            raise Exception(
                "You must install python package h5py in order to determine the size "
                "of hdf5 files."
            )
        if type(h5_obj_or_filepath) is str:
            h5_obj = h5py.File(h5_obj_or_filepath, "r")
        else:
            h5_obj = h5_obj_or_filepath

        size = 0
        batch_size = 0
        for key, value in h5_obj.items():
            if isinstance(value, h5py.Group):
                size_to_add, batch_size = ivy.Container.h5_file_size(value)
                size += size_to_add
            elif isinstance(value, h5py.Dataset):
                value_shape = value.shape
                size += reduce(mul, value_shape, 1) * value.dtype.itemsize
                batch_size = value_shape[0]
            else:
                raise Exception(
                    "Item found inside h5_obj which was neither a Group nor a Dataset."
                )
        return size, batch_size

    @staticmethod
    def shuffle_h5_file(h5_obj_or_filepath, seed_value=0):
        """Shuffle entries in all datasets of h5 file, such that they are still aligned
        along axis 0.

        Parameters
        ----------
        h5_obj_or_filepath
            Filepath where the container object is saved to disk, or h5 object.
        seed_value
            random seed to use for array shuffling (Default value = 0)

        """
        if not ivy.exists(h5py):
            raise Exception(
                "You must install python package h5py in order to "
                "shuffle hdf5 files on disk."
            )
        if seed_value is None:
            seed_value = random.randint(0, 1000)
        if type(h5_obj_or_filepath) is str:
            h5_obj = h5py.File(h5_obj_or_filepath, "a")
        else:
            h5_obj = h5_obj_or_filepath

        for key, value in h5_obj.items():
            if isinstance(value, h5py.Group):
                ivy.Container.shuffle_h5_file(value, seed_value)
            elif isinstance(value, h5py.Dataset):
                random.seed(seed_value)
                # noinspection PyTypeChecker
                random.shuffle(value)
            else:
                raise Exception(
                    "Item found inside h5_obj which was neither a Group nor a Dataset."
                )
        if isinstance(h5_obj, h5py.File):
            h5_obj.close()

    @staticmethod
    def reduce(containers, reduction, config=None):
        """Reduce containers.

        Parameters
        ----------
        containers
            containers to reduce
        reduction
            the reduction function
        config
            The configuration for the containers. Default is the same as container0.

        Returns
        -------
            reduced containers

        """
        container0 = containers[0]
        if not ivy.exists(config):
            config = container0.config if isinstance(container0, ivy.Container) else {}

        if isinstance(container0, ivy.Container):
            return_dict = dict()
            for key in container0.keys():
                return_dict[key] = ivy.Container.reduce(
                    [container[key] for container in containers], reduction
                )
            return ivy.Container(return_dict, **config)
        else:
            # noinspection PyBroadException
            try:
                return reduction(containers)
            except Exception as e:
                raise Exception(
                    str(e)
                    + "\nContainer reduce operation only valid for containers of arrays"
                )

    @staticmethod
    def flatten_key_chain(
        key_chain, replacement="__", above_height=None, below_depth=None
    ):
        """Summary.

        Parameters
        ----------
        key_chain
            param replacement: (Default value = '__')
        above_height
            Default value = None)
        below_depth
            Default value = None)
        replacement
             (Default value = '__')

        """
        # noinspection RegExpSingleCharAlternation
        flat_keys = re.split("/|\.", key_chain)  # noqa
        num_keys = len(flat_keys)
        pre_keys = list()
        post_keys = list()
        if above_height and num_keys > above_height:
            post_keys = flat_keys[-above_height:]
            del flat_keys[-above_height:]
        if below_depth and num_keys > below_depth:
            pre_keys = flat_keys[0:below_depth]
            del flat_keys[0:below_depth]
        return "/".join(
            [
                k
                for k in [
                    "/".join(pre_keys),
                    replacement.join(flat_keys),
                    "/".join(post_keys),
                ]
                if k
            ]
        )

    @staticmethod
    def trim_key(key, max_length):
        """Summary.

        Parameters
        ----------
        key
            param max_length:
        max_length

        """
        key_len = len(key)
        if not ivy.exists(max_length) or key_len <= max_length:
            return key
        idxs = (
            np.round(
                (key_len - 1)
                / (max_length - 1)
                * np.linspace(0, max_length - 1, max_length)
            )
            .astype(np.int32)
            .tolist()
        )
        return "".join([key[idx] for idx in idxs])

    # Private Methods #
    # ----------------#

    def _call_static_method_with_flexible_args(
        self,
        static_method,
        *args,
        kw,
        required,
        defaults,
        self_idx=0,
        key_chains=None,
        to_apply=True,
        prune_unapplied=False,
        map_sequences=None,
        out=None,
    ) -> ivy.Container:
        if args:
            num_args = len(args)
            kw = {
                k: defaults[k] if k in defaults else v
                for i, (k, v) in enumerate(kw.items())
                if i > num_args
            }
            args = list(args)
            if self_idx > num_args:
                k = list(kw.keys())[self_idx - num_args - 1]
                kw[k] = self
            else:
                args.insert(self_idx, self)
            return static_method(
                *args,
                **kw,
                key_chains=key_chains,
                to_apply=to_apply,
                prune_unapplied=prune_unapplied,
                map_sequences=map_sequences,
                out=out,
            )
        self_set = False
        # set to leftmost non-specified required arg, if present
        for k in required:
            if kw[k] is None:
                kw[k] = self
                self_set = True
                break
        # go through each key and value of the keyword arguments
        for k, v in kw.items():
            if v is None:
                if self_set:
                    if k in defaults:
                        # if self is set and a default value exists, set it
                        kw[k] = defaults[k]
                else:
                    # otherwise set self to this argument
                    kw[k] = self
                    self_set = True
        # call the static method
        return static_method(
            **kw,
            key_chains=key_chains,
            to_apply=to_apply,
            prune_unapplied=prune_unapplied,
            map_sequences=map_sequences,
            out=out,
        )

    def _get_shape(self):

        if not len(self.keys()):
            if ivy.exists(self._queues):
                return [self._queue_load_sizes_cum[-1]]
            return [0]
        sub_shapes = [
            v
            for k, v in self.map(
                lambda x, kc: list(x.shape)
                if self._ivy.is_native_array(x) or isinstance(x, ivy.Array)
                else ([len(x)] if isinstance(x, (list, tuple)) else None)
            ).to_iterator()
            if v
        ]
        if not sub_shapes:
            return sub_shapes
        min_num_dims = min([len(sub_shape) for sub_shape in sub_shapes])
        sub_shapes_array = np.asarray(
            [sub_shape[0:min_num_dims] for sub_shape in sub_shapes]
        )
        sub_shapes_array = np.where(sub_shapes_array == 0, -1, sub_shapes_array)
        mask = np.prod(sub_shapes_array / sub_shapes_array[0:1], 0) == 1
        # noinspection PyTypeChecker
        return [
            None if np.isnan(i) else int(i)
            for i in np.where(
                mask, sub_shapes_array[0], np.ones(min_num_dims) * float("nan")
            ).tolist()
        ]

    def _get_shapes(self):

        return self.map(lambda x, kc: x.shape if hasattr(x, "shape") else None)

    def _get_dev(self, as_native=False):
        sub_devs = [
            v
            for k, v in self.map(
                lambda x, kc: self._ivy.dev(x, as_native=as_native)
                if self._ivy.is_native_array(x) or isinstance(x, ivy.Array)
                else None
            ).to_iterator()
            if v
        ]
        if len(set(sub_devs)) <= 1:
            return sub_devs[0]
        return None

    def _at_key_chains_input_as_seq(self, key_chains, ignore_key_errors=False):
        return_cont = ivy.Container(dict(), **self._config)
        for kc in key_chains:
            val = self.at_key_chain(kc, ignore_key_errors=ignore_key_errors)
            if ignore_key_errors and not ivy.exists(val):
                continue
            return_cont.set_at_key_chain(kc, val, inplace=True)
        return return_cont

    def _at_key_chains_input_as_dict(
        self, key_chains, current_chain="", ignore_key_errors=False
    ):
        return_dict = dict()
        for k, v in key_chains.items():
            if current_chain == "":
                new_current_chain = k
            else:
                new_current_chain = current_chain + "/" + k
            if isinstance(v, dict):
                return_dict[k] = self._at_key_chains_input_as_dict(
                    v, new_current_chain, ignore_key_errors=ignore_key_errors
                )
            else:
                val = self.at_key_chain(
                    new_current_chain, ignore_key_errors=ignore_key_errors
                )
                if ignore_key_errors and not ivy.exists(val):
                    continue
                return_dict[k] = val
        return ivy.Container(return_dict, **self._config)

    def _prune_key_chains_input_as_seq(self, key_chains):
        return_cont = self.copy()
        for kc in key_chains:
            return_cont = return_cont.prune_key_chain(kc)
        return return_cont

    def _prune_key_chains_input_as_dict(self, key_chains, return_cont=None):
        if return_cont is None:
            return_cont = self.copy()
        for k, v in key_chains.items():
            if isinstance(v, dict):
                ret_cont = self._prune_key_chains_input_as_dict(v, return_cont[k])
                if ret_cont.shape[0] == 0:
                    del return_cont[k]
            else:
                del return_cont[k]
        return return_cont

    # Public Methods #
    # ---------------#

    def update_config(self, **config):
        new_config = dict()
        for k, v in config.items():
            att_name = "_" + k
            if k in self._config_in:
                if k == "types_to_iteratively_nest":
                    v = ivy.default(lambda: tuple(v), (), True)
                elif k == "keyword_color_dict":
                    v = ivy.default(v, {})
                elif k == "ivyh":
                    att_name = "_local_ivy"
                new_config[k] = v
                self.__setattr__(att_name, v)

        self._config = new_config

    def inplace_update(
        self, dict_in: Union[ivy.Container, dict], **config
    ) -> ivy.Container:
        """Update the contents of this container inplace, using either a new dict or
        container.

        Parameters
        ----------
        dict_in
            New dict or container to update the current container inplace with.
        **config

        """
        # update config
        self.update_config(**config)

        # update container values inplace
        if dict_in is None:
            return
        dict_types = tuple([dict] + ivy.container_types())
        if isinstance(dict_in, dict_types):
            dict_in = dict_in
        elif isinstance(dict_in, tuple(self._types_to_iteratively_nest)):
            dict_in = dict(
                zip(
                    [
                        "it_{}".format(str(i).zfill(len(str(len(dict_in)))))
                        for i in range(len(dict_in))
                    ],
                    dict_in,
                )
            )
        else:
            raise Exception("invalid input {}".format(dict_in))
        items = sorted(dict_in.items()) if self._alphabetical_keys else dict_in.items()
        for key, value in items:
            if (
                isinstance(value, dict_types)
                and (
                    not isinstance(value, ivy.Container)
                    or self._rebuild_child_containers
                )
            ) or isinstance(value, tuple(self._types_to_iteratively_nest)):
                self[key] = ivy.Container(value, **self._config)
            else:
                self[key] = value

    def set_framework(self, ivyh):
        """Update the framework to use for the container.

        Parameters
        ----------
        ivyh

        """
        self._ivy = ivyh
        self._config["ivyh"] = ivyh
        return self

    def all_true(
        self,
        assert_is_bool=False,
        key_chains=None,
        to_apply=True,
        prune_unapplied=False,
        map_sequences=False,
    ):
        """Determine whether all the entries in the container boolean evaluate to True.

        Parameters
        ----------
        assert_is_bool
            Whether or not to assert each entry is of type Boolean.
            (Default value = False)
        key_chains
            The key-chains to apply or not apply the method to. Default is None.
        to_apply
            If True, the method will be applied to key_chains, otherwise key_chains
            will be skipped. Default is True.
        prune_unapplied
            Whether to prune key_chains for which the function was not applied.
            Default is False.
        map_sequences
            Whether to also map method to sequences (lists, tuples). Default is False.

        Returns
        -------
            Boolean, whether all entries are boolean True.

        """
        return bool(
            np.prod(
                [
                    v
                    for k, v in self.as_bools(
                        assert_is_bool,
                        key_chains,
                        to_apply,
                        prune_unapplied,
                        map_sequences,
                    ).to_iterator()
                ]
            )
        )

    def all_false(
        self,
        assert_is_bool=False,
        key_chains=None,
        to_apply=True,
        prune_unapplied=False,
        map_sequences=False,
    ):
        """Determine whether all the entries in the container boolean evaluate to False.

        Parameters
        ----------
        assert_is_bool
            Whether or not to assert each entry is of type Boolean.
            (Default value = False)
        key_chains
            The key-chains to apply or not apply the method to. Default is None.
        to_apply
            If True, the method will be applied to key_chains, otherwise key_chains
            will be skipped. Default is True.
        prune_unapplied
            Whether to prune key_chains for which the function was not applied.
            Default is False.
        map_sequences
            Whether to also map method to sequences (lists, tuples). Default is False.

        Returns
        -------
            Boolean, whether all entries are boolean False.

        """
        return not bool(
            np.sum(
                [
                    v
                    for k, v in self.as_bools(
                        assert_is_bool,
                        key_chains,
                        to_apply,
                        prune_unapplied,
                        map_sequences,
                    ).to_iterator()
                ]
            )
        )


    def clip(
        self,
        x_min,
        x_max,
        key_chains=None,
        to_apply=True,
        prune_unapplied=False,
        map_sequences=False,
        out=None,
    ):
        """Computes the elementwise clipped values between this container and clip_min
        and clip_max containers or numbers.

        Parameters
        ----------
        x_min
            The minimum container or number to clip against.
        x_max
            The maximum container or number to clip against.
        key_chains
            The key-chains to apply or not apply the method to. Default is None.
        to_apply
            If True, the method will be applied to key_chains, otherwise key_chains
            will be skipped. Default is True.
        prune_unapplied
            Whether to prune key_chains for which the function was not applied.
            Default is False.
        map_sequences
            Whether to also map method to sequences (lists, tuples). Default is False.

        Returns
        -------
            Container object with all sub-arrays having the clipped values returned.

        """
        min_is_container = isinstance(x_min, ivy.Container)
        max_is_container = isinstance(x_max, ivy.Container)
        return self.handle_inplace(
            self.map(
                lambda x, kc: self._ivy.clip(
                    x,
                    x_min[kc] if min_is_container else x_min,
                    x_max[kc] if max_is_container else x_max,
                )
                if self._ivy.is_native_array(x) or isinstance(x, ivy.Array)
                else x,
                key_chains,
                to_apply,
                prune_unapplied,
                map_sequences,
            ),
            out,
        )

    def vector_norm(
        self,
        ord=2,
        axis=None,
        keepdims=False,
        global_norm=False,
        key_chains=None,
        to_apply=True,
        prune_unapplied=False,
        map_sequences=False,
    ):
        """Compute vector p-norm for each array in the container.

        Parameters
        ----------
        ord
            Order of the norm. Default is 2.
        axis
            If axis is an integer, it specifies the axis of x along which to compute the
            vector norms. Default is None, in which case the flattened array is
            considered.
        keepdims
            If this is set to True, the axes which are normed over are left in the
            result as dimensions with size one. With this option the result will
            broadcast correctly against the original x. Default is False.
        global_norm
            Whether to compute the norm across all the concattenated sub-arrays.
            Default is False.
        key_chains
            The key-chains to apply or not apply the method to. Default is None.
        to_apply
            If True, the method will be applied to key_chains, otherwise key_chains
            will be skipped. Default is True.
        prune_unapplied
            Whether to prune key_chains for which the function was not applied.
            Default is False.
        map_sequences
            Whether to also map method to sequences (lists, tuples). Default is False.

        Returns
        -------
            Container object with the vector norms for each sub-array returned.

        """
        p_is_container = isinstance(ord, ivy.Container)
        if global_norm:
            if p_is_container:
                raise Exception(
                    "global_norm can only be computed for scalar p argument,"
                    "but found {} of type {}".format(ord, type(ord))
                )
            return sum(
                [
                    v
                    for k, v in self.map(
                        lambda x, kc: self._ivy.sum(x**ord)
                    ).to_iterator()
                ]
            ) ** (1 / ord)
        return self.map(
            lambda x, kc: self._ivy.vector_norm(
                x, axis, keepdims, ord[kc] if p_is_container else ord
            )
            if self._ivy.is_native_array(x) or isinstance(x, ivy.Array)
            else x,
            key_chains,
            to_apply,
            prune_unapplied,
            map_sequences,
        )

    def matrix_norm(
<<<<<<< HEAD
        self,
        ord=2,
        keepdims=False,
        key_chains=None,
        to_apply=True,
        prune_unapplied=False,
        map_sequences=False,
    ):
        """Compute matrix p-norm for each array in the container.

        Parameters
        ----------
        p
            Order of the norm. Default is 2.
        axis
            If axis is an integer, it specifies the axis of x along which to compute the
            matrix norms. Default is None, in which case the flattened array is
            considered.
        keepdims
            If this is set to True, the axes which are normed over are left in the
            result as dimensions with size one. With this option the result will
            broadcast correctly against the original x. Default is False.
        key_chains
            The key-chains to apply or not apply the method to. Default is None.
        to_apply
            If True, the method will be applied to key_chains, otherwise key_chains
            will be skipped. Default is True.
        prune_unapplied
            Whether to prune key_chains for which the function was not applied.
            Default is False.
        map_sequences
            Whether to also map method to sequences (lists, tuples). Default is False.
        ord
            Default value = 2)

        Returns
        -------
            Container object with the matrix norms for each sub-array returned.

        """
        return self.map(
            lambda x, kc: self._ivy.matrix_norm(x, ord, keepdims)
            if self._ivy.is_native_array(x) or isinstance(x, ivy.Array)
            else x,
            key_chains,
            to_apply,
            prune_unapplied,
            map_sequences,
        )

    def shuffle(
        self,
        seed_value=None,
        key_chains=None,
        to_apply=True,
        prune_unapplied=False,
        map_sequences=False,
        key_chain="",
    ):
        """Shuffle entries in all sub-arrays, such that they are still aligned along
        axis 0.

        Parameters
        ----------
        seed_value
            random seed to use for array shuffling (Default value = None)
        key_chains
            The key-chains to apply or not apply the method to. Default is None.
        to_apply
            If True, the method will be applied to key_chains, otherwise key_chains
            will be skipped. Default is True.
        prune_unapplied
            Whether to prune key_chains for which the function was not applied.
            Default is False.
        map_sequences
            Whether to also map method to sequences (lists, tuples). Default is False.
        key_chain
            Chain of keys for this dict entry (Default value = '')

        """
        return_dict = dict()
        if seed_value is None:
            seed_value = self._ivy.to_numpy(
                self._ivy.random.randint(0, 1000, ())
            ).item()
        for key, value in self.items():
            this_key_chain = key if key_chain == "" else (key_chain + "/" + key)
            if isinstance(value, ivy.Container):
                ret = value.shuffle(
                    seed_value,
                    key_chains,
                    to_apply,
                    prune_unapplied,
                    map_sequences,
                    this_key_chain,
                )
                if ret:
                    return_dict[key] = ret
            elif isinstance(value, (list, tuple)) and map_sequences:

                def _shuffle(v):
                    self._ivy.seed(seed_value)
                    return self._ivy.shuffle(v)

                ret = ivy.nested_map(value, _shuffle)
                if ret:
                    return_dict[key] = ret
            else:
                if key_chains is not None:
                    if (this_key_chain in key_chains and not to_apply) or (
                        this_key_chain not in key_chains and to_apply
                    ):
                        if prune_unapplied:
                            continue
                        return_dict[key] = value
                        continue
                self._ivy.seed(seed_value)
                return_dict[key] = self._ivy.shuffle(value)
        return ivy.Container(return_dict, **self._config)

    def slice_via_key(self, slice_key):
        """Get slice of container, based on key.

        Parameters
        ----------
        slice_key
            key to slice container at.

        Returns
        -------
            Container object sliced at desired key.

        """
        return_dict = dict()
        for key, value in self.items():
            if key == slice_key:
                return value
            elif isinstance(value, ivy.Container):
                return_dict[key] = value.slice_via_key(slice_key)
            else:
                return_dict[key] = value
        return ivy.Container(return_dict, **self._config)

    def as_ones(
        self, key_chains=None, to_apply=True, prune_unapplied=False, map_sequences=False
    ):
        """Return arrays of ones for all nested arrays in the container.

        Parameters
        ----------
        key_chains
            The key-chains to apply or not apply the method to. Default is None.
        to_apply
            If True, the method will be applied to key_chains, otherwise key_chains
            will be skipped. Default is True.
        prune_unapplied
            Whether to prune key_chains for which the function was not applied.
            Default is False.
        map_sequences
            Whether to also map method to sequences (lists, tuples). Default is False.

        Returns
        -------
            Container object with all sub-arrays filled with ones.

        """
        return self.map(
            lambda x, kc: self._ivy.ones_like(x)
            if self._ivy.is_native_array(x) or isinstance(x, ivy.Array)
            else x,
            key_chains,
            to_apply,
            prune_unapplied,
            map_sequences,
        )

    def as_zeros(
        self, key_chains=None, to_apply=True, prune_unapplied=False, map_sequences=False
    ):
        """Return arrays of zeros for all nested arrays in the container.

        Parameters
        ----------
        key_chains
            The key-chains to apply or not apply the method to. Default is None.
        to_apply
            If True, the method will be applied to key_chains, otherwise key_chains
            will be skipped. Default is True.
        prune_unapplied
            Whether to prune key_chains for which the function was not applied.
            Default is False.
        map_sequences
            Whether to also map method to sequences (lists, tuples). Default is False.

        Returns
        -------
            Container object with all sub-arrays filled with zeros.

        """
        return self.map(
            lambda x, kc: self._ivy.zeros_like(x)
            if self._ivy.is_native_array(x) or isinstance(x, ivy.Array)
            else x,
            key_chains,
            to_apply,
            prune_unapplied,
            map_sequences,
        )

    def as_bools(
        self,
        assert_is_bool=False,
        key_chains=None,
        to_apply=True,
        prune_unapplied=False,
        map_sequences=False,
    ):
        """Return boolean evaluation for all nested items in the container.

        Parameters
        ----------
        assert_is_bool
            Whether or not to assert the entry is of type Boolean.
            (Default value = False)
        key_chains
            The key-chains to apply or not apply the method to. Default is None.
        to_apply
            If True, the method will be applied to key_chains, otherwise key_chains
            will be skipped. Default is True.
        prune_unapplied
            Whether to prune key_chains for which the function was not applied.
            Default is False.
        map_sequences
            Whether to also map method to sequences (lists, tuples). Default is False.

        Returns
        -------
            Container object with all entries boolean evaluated.

        """

        def _ret_bool(x):
            if assert_is_bool:
                assert isinstance(x, bool)
                return x
            return bool(x)

        return self.map(
            lambda x, kc: _ret_bool(x),
            key_chains,
            to_apply,
            prune_unapplied,
            map_sequences,
        )

    def as_random_uniform(
        self,
        low=0.0,
        high=1.0,
        key_chains=None,
        to_apply=True,
        prune_unapplied=False,
        map_sequences=False,
    ):
        """Return arrays of random uniform values for all nested arrays in the
        container.

        Parameters
        ----------
        low
            Lower boundary of the output interval. All values generated will be greater
            than or equal to low. The default value is 0.
        high
            Upper boundary of the output interval. All values generated will be less
            than high. The default value is 1.0.
        key_chains
            The key-chains to apply or not apply the method to. Default is None.
        to_apply
            If True, the method will be applied to key_chains, otherwise key_chains will
            be skipped. Default is True.
        prune_unapplied
            Whether to prune key_chains for which the function was not applied.
            Default is False.
        map_sequences
            Whether to also map method to sequences (lists, tuples). Default is False.

        Returns
        -------
            Container object with all sub-arrays filled with random uniform values.

        """
        return self.map(
            lambda x, kc: self._ivy.random_uniform(
                low, high, x.shape, device=self._ivy.dev(x)
            )
            if self._ivy.is_native_array(x) or isinstance(x, ivy.Array)
            else x,
            key_chains,
            to_apply,
            prune_unapplied,
            map_sequences,
        )

    def to_native(
        self,
        nested=False,
        key_chains=None,
        to_apply=True,
        prune_unapplied=False,
        map_sequences=False,
    ):
        """Return native framework arrays for all nested arrays in the container.

        Parameters
        ----------
        nested
            Whether to apply the conversion on arguments in a nested manner. If so, all
            dicts, lists and tuples will be traversed to their lowest leaves in search
            of ivy.Array and ivy.Variable instances. Default is False.
        key_chains
            The key-chains to apply or not apply the method to. Default is None.
        to_apply
            If True, the method will be applied to key_chains, otherwise key_chains
            will be skipped. Default is True.
        prune_unapplied
            Whether to prune key_chains for which the function was not applied.
            Default is False.
        map_sequences
            Whether to also map method to sequences (lists, tuples). Default is False.

        Returns
        -------
            Container object with all sub-arrays converted to their native format.

        """
        return self.map(
            lambda x, kc: self._ivy.to_native(x, nested=nested),
            key_chains,
            to_apply,
            prune_unapplied,
            map_sequences,
        )

    def to_ivy(
        self,
        nested=False,
        key_chains=None,
        to_apply=True,
        prune_unapplied=False,
        map_sequences=False,
    ):
        """Return ivy arrays for all nested native framework arrays in the container.

        Parameters
        ----------
        nested
            Whether to apply the conversion on arguments in a nested manner. If so, all
            dicts, lists and tuples will be traversed to their lowest leaves in search
            of ivy.Array and ivy.Variable instances. Default is False.
        key_chains
            The key-chains to apply or not apply the method to. Default is None.
        to_apply
            If True, the method will be applied to key_chains, otherwise key_chains
            will be skipped. Default is True.
        prune_unapplied
            Whether to prune key_chains for which the function was not applied.
            Default is False.
        map_sequences
            Whether to also map method to sequences (lists, tuples). Default is False.

        Returns
        -------
            Container object with all native sub-arrays converted to their ivy.Array
            instances.

        """
        return self.map(
            lambda x, kc: self._ivy.to_ivy(x, nested=nested),
            key_chains,
            to_apply,
            prune_unapplied,
            map_sequences,
        )

    def dev_clone(self, devices):
        """Clone the current container across multiple devices.

        Parameters
        ----------
        devs
            The devices on which to clone the container.

        Returns
        -------
            a set of cloned containers across the specified devices.

        """
        return self._ivy.DevClonedItem(
            {device: self.to_device(device=device) for device in devices}
        )

    def dev_dist(self, devices: Union[Iterable[str], Dict[str, int]], axis=0):
        """Distribute the current container across multiple devices.

        Parameters
        ----------
        devs
            The devices along which to distribute the container.
        axis
            The axis along which to split the arrays at the container leaves.
            Default is 0.

        Returns
        -------
            a set of distributed sub-containers across the specified devices.

        """
        split_arg = (
            list(devices.values()) if isinstance(devices, dict) else len(devices)
        )
        return self._ivy.DevDistItem(
            {
                device: cont.to_device(device)
                for cont, device in zip(
                    self.split(split_arg, axis, with_remainder=True), devices
                )
            }
        )

    def to_multi_dev(self, devices, axis=0):
        """Return a single MultiDevContainer, which shares the same structure as the
        current container, but replaces arrays at the leaves with DistributedArray
        instances.

        Parameters
        ----------
        devs
            The devices along which to distribute each array in the container.
        axis
            The axis along which to split the arrays at the container leaves.
            Default is 0.

        Returns
        -------
            a MultiDevContainer instance, with all leafs arrays replaced by
            DistributedArray instances.

        """
        return ivy.MultiDevContainer(
            self.map(lambda x, kc: self._ivy.dev_dist_array(x, devices, axis)),
            devices,
            **self._config,
        )

    def unstack(self, axis, keepdims=False, dim_size=None):
        """Unstack containers along specified dimension.

        Parameters
        ----------
        axis
            Dimensions along which to unstack.
        keepdims
            Whether to keep dimension 1 in the unstack dimensions. Default is False.
        dim_size
            Size of the dimension to unstack. Determined from inputs by default.

        Returns
        -------
            List of containers, unstacked along the specified dimension.

        """
        if dim_size is None:
            dim_size = self.shape[axis]
        if keepdims:
            # noinspection PyTypeChecker
            return [
                self[
                    slice(i, i + 1, 1)
                    if axis == 0
                    else tuple([slice(None, None, None)] * axis + [slice(i, i + 1, 1)])
                ]
                for i in range(dim_size)
            ]
        # noinspection PyTypeChecker
        return [
            self[i if axis == 0 else tuple([slice(None, None, None)] * axis + [i])]
            for i in range(dim_size)
        ]

    def split(
        self,
        num_or_size_splits=None,
        axis=0,
        with_remainder=False,
        key_chains=None,
        to_apply=True,
        prune_unapplied=False,
        map_sequences=False,
    ):
        """Splits a container into multiple sub-containers, by splitting their
        constituent arrays.

        Parameters
        ----------
        num_or_size_splits
            Number of equal arrays to divide the array into along the given axis if an
            integer. The size of each split element if a sequence of integers. Default
            is to divide into as many 1-dimensional arrays as the axis dimension.
        axis
            The axis along which to split, default is 0.
        with_remainder
            If the tensor does not split evenly, then store the last remainder entry.
            Default is False.
        key_chains
            The key-chains to apply or not apply the method to. Default is None.
        to_apply
            If True, the method will be applied to key_chains, otherwise key_chains will
            be skipped. Default is True.
        prune_unapplied
            Whether to prune key_chains for which the function was not applied. Default
            is False.
        map_sequences
            Whether to also map method to sequences (lists, tuples). Default is False.

        Returns
        -------
            A list of sub-arrays.

        """
        dim_size = (
            num_or_size_splits
            if isinstance(num_or_size_splits, int)
            else len(num_or_size_splits)
        )
        # noinspection PyTypeChecker
        return self.map(
            lambda x, kc: self._ivy.split(x, num_or_size_splits, axis, with_remainder)
            if self._ivy.is_native_array(x) or isinstance(x, ivy.Array)
            else x,
            key_chains,
            to_apply,
            prune_unapplied,
            map_sequences,
        ).unstack(0, dim_size=dim_size)

    def to_device(
=======
>>>>>>> fee8c3a3
        self,
        ord=2,
        keepdims=False,
        key_chains=None,
        to_apply=True,
        prune_unapplied=False,
        map_sequences=False,
    ):
        """Compute matrix p-norm for each array in the container.

        Parameters
        ----------
        p
            Order of the norm. Default is 2.
        axis
            If axis is an integer, it specifies the axis of x along which to compute the
            matrix norms. Default is None, in which case the flattened array is
            considered.
        keepdims
            If this is set to True, the axes which are normed over are left in the
            result as dimensions with size one. With this option the result will
            broadcast correctly against the original x. Default is False.
        key_chains
            The key-chains to apply or not apply the method to. Default is None.
        to_apply
            If True, the method will be applied to key_chains, otherwise key_chains
            will be skipped. Default is True.
        prune_unapplied
            Whether to prune key_chains for which the function was not applied.
            Default is False.
        map_sequences
            Whether to also map method to sequences (lists, tuples). Default is False.
        ord
            Default value = 2)

        Returns
        -------
            Container object with the matrix norms for each sub-array returned.

        """
        return self.map(
            lambda x, kc: self._ivy.matrix_norm(x, ord, keepdims)
            if self._ivy.is_native_array(x) or isinstance(x, ivy.Array)
            else x,
            key_chains,
            to_apply,
            prune_unapplied,
            map_sequences,
        )

    def slice_via_key(self, slice_key):
        """Get slice of container, based on key.

        Parameters
        ----------
        slice_key
            key to slice container at.

        Returns
        -------
            Container object sliced at desired key.

        """
        return_dict = dict()
        for key, value in self.items():
            if key == slice_key:
                return value
            elif isinstance(value, ivy.Container):
                return_dict[key] = value.slice_via_key(slice_key)
            else:
                return_dict[key] = value
        return ivy.Container(return_dict, **self._config)

    def as_bools(
        self,
        assert_is_bool=False,
        key_chains=None,
        to_apply=True,
        prune_unapplied=False,
        map_sequences=False,
    ):
        """Return boolean evaluation for all nested items in the container.

        Parameters
        ----------
        assert_is_bool
            Whether or not to assert the entry is of type Boolean.
            (Default value = False)
        key_chains
            The key-chains to apply or not apply the method to. Default is None.
        to_apply
            If True, the method will be applied to key_chains, otherwise key_chains
            will be skipped. Default is True.
        prune_unapplied
            Whether to prune key_chains for which the function was not applied.
            Default is False.
        map_sequences
            Whether to also map method to sequences (lists, tuples). Default is False.

        Returns
        -------
            Container object with all entries boolean evaluated.

        """

        def _ret_bool(x):
            if assert_is_bool:
                assert isinstance(x, bool)
                return x
            return bool(x)

        return self.map(
            lambda x, kc: _ret_bool(x),
            key_chains,
            to_apply,
            prune_unapplied,
            map_sequences,
        )

    def unstack_conts(self, axis, keepdims=False, dim_size=None):
        """Unstack containers along specified dimension.

        Parameters
        ----------
        axis
            Dimensions along which to unstack.
        keepdims
            Whether to keep dimension 1 in the unstack dimensions. Default is False.
        dim_size
            Size of the dimension to unstack. Determined from inputs by default.

        Returns
        -------
            List of containers, unstacked along the specified dimension.

        """
        if dim_size is None:
            dim_size = self.shape[axis]
        if keepdims:
            # noinspection PyTypeChecker
            return [
                self[
                    slice(i, i + 1, 1)
                    if axis == 0
                    else tuple([slice(None, None, None)] * axis + [slice(i, i + 1, 1)])
                ]
                for i in range(dim_size)
            ]
        # noinspection PyTypeChecker
        return [
            self[i if axis == 0 else tuple([slice(None, None, None)] * axis + [i])]
            for i in range(dim_size)
        ]

    def split_conts(
        self,
        num_or_size_splits=None,
        axis=0,
        with_remainder=False,
        key_chains=None,
        to_apply=True,
        prune_unapplied=False,
        map_sequences=False,
    ):
        """Splits a container into multiple sub-containers, by splitting their
        constituent arrays.

        Parameters
        ----------
        num_or_size_splits
            Number of equal arrays to divide the array into along the given axis if an
            integer. The size of each split element if a sequence of integers. Default
            is to divide into as many 1-dimensional arrays as the axis dimension.
        axis
            The axis along which to split, default is 0.
        with_remainder
            If the tensor does not split evenly, then store the last remainder entry.
            Default is False.
        key_chains
            The key-chains to apply or not apply the method to. Default is None.
        to_apply
            If True, the method will be applied to key_chains, otherwise key_chains will
            be skipped. Default is True.
        prune_unapplied
            Whether to prune key_chains for which the function was not applied. Default
            is False.
        map_sequences
            Whether to also map method to sequences (lists, tuples). Default is False.

        Returns
        -------
            A list of sub-arrays.

        """
        dim_size = (
            num_or_size_splits
            if isinstance(num_or_size_splits, int)
            else len(num_or_size_splits)
        )
        # noinspection PyTypeChecker
        return self.map(
            lambda x, kc: self._ivy.split(x, num_or_size_splits, axis, with_remainder)
            if self._ivy.is_native_array(x) or isinstance(x, ivy.Array)
            else x,
            key_chains,
            to_apply,
            prune_unapplied,
            map_sequences,
        ).unstack_conts(0, dim_size=dim_size)

    def num_arrays(self, exclusive=False):
        """Compute the number of arrays present at the leaf nodes, including variables
        by default.

        Parameters
        ----------
        exclusive
            Whether to check if the data type is exclusively an array,
            rather than a variable or traced array. (Default value = False)

        """
        return sum(
            self.map(lambda x, kc: ivy.is_array(x, exclusive)).to_iterator_values()
        )

    def size_ordered_arrays(self, exclusive=False):
        """Return a container with keychains mapped to flat keys, and arrays given in
        order of smallest to largest.

        Parameters
        ----------
        exclusive
            Whether to check if the data type is exclusively an array,
            rather than a variable or traced array. (Default value = False)

        """
        array_dict = {
            ivy.Container.flatten_key_chain(kc): v
            for kc, v in self.to_iterator()
            if ivy.is_array(v, exclusive)
        }
        return ivy.Container(
            dict(
                sorted(
                    array_dict.items(), key=lambda item: reduce(mul, item[1].shape, 1)
                )
            ),
            alphabetical_keys=False,
        )

    def to_disk_as_hdf5(
        self, h5_obj_or_filepath, starting_index=0, mode="a", max_batch_size=None
    ):
        """Save container object to disk, as an h5py file, at the specified filepath.

        Parameters
        ----------
        h5_obj_or_filepath
            Filepath for where to save the container to disk, or h5 object.
        starting_index
            Batch index for which to start writing to file, if it already exists
            (Default value = 0)
        mode
            H5 read/write mode for writing to disk, ['r', 'r+', 'w', 'w-', 'a'],
            default is 'a'.
        max_batch_size
            Maximum batch size for the container on disk, this is useful if later
            appending to file. (Default value = None)

        """
        if not ivy.exists(h5py):
            raise Exception(
                "You must install python package h5py in order to save containers "
                "to disk as hdf5 files."
            )
        if type(h5_obj_or_filepath) is str:
            h5_obj = h5py.File(h5_obj_or_filepath, mode)
        else:
            h5_obj = h5_obj_or_filepath
        for key, value in self.items():
            if isinstance(value, ivy.Container):
                if key not in h5_obj.keys():
                    h5_group = h5_obj.create_group(key)
                else:
                    h5_group = h5_obj[key]
                value.to_disk_as_hdf5(h5_group, starting_index, mode, max_batch_size)
            else:
                value_as_np = self._ivy.to_numpy(value)
                value_shape = value_as_np.shape
                this_batch_size = value_shape[0]
                if not max_batch_size:
                    max_batch_size = starting_index + this_batch_size
                if key not in h5_obj.keys():
                    dataset_shape = [max_batch_size] + list(value_shape[1:])
                    maxshape = [None for _ in dataset_shape]
                    h5_obj.create_dataset(
                        key, dataset_shape, dtype=value_as_np.dtype, maxshape=maxshape
                    )
                space_left = max_batch_size - starting_index
                amount_to_write = min(this_batch_size, space_left)
                h5_obj[key][
                    starting_index : starting_index + amount_to_write
                ] = value_as_np[0:amount_to_write]

    def to_disk_as_pickled(self, pickle_filepath):
        """Save container object to disk, as an pickled file, at the specified filepath.

        Parameters
        ----------
        pickle_filepath
            Filepath for where to save the container to disk.

        """
        pickle.dump(self.to_native().to_dict(), open(pickle_filepath, "wb"))

    def to_jsonable(self, return_dict=None):
        """

        Parameters
        ----------
        return_dict
            Default value = None)

        """
        if return_dict is None:
            return_dict = self.copy()
        for k, v in return_dict.items():
            if not _is_jsonable(v):
                if isinstance(v, dict):
                    return_dict[k] = self.to_jsonable(v)
                else:
                    return_dict[k] = str(v)
        return return_dict

    def to_disk_as_json(self, json_filepath):
        """Save container object to disk, as an json file, at the specified filepath.

        Parameters
        ----------
        json_filepath
            Filepath for where to save the container to disk.

        """
        with open(json_filepath, "w+") as json_data_file:
            json.dump(self.to_jsonable().to_dict(), json_data_file, indent=4)

    def to_list(self):
        return_list = list()
        for key, value in self.items():
            if isinstance(value, ivy.Container):
                return_list.append(value.to_list())
            elif value is not None and key != "_f":
                return_list.append(value)
        return return_list

    def to_raw(self):
        """Constructor to their original form.

        Returns
        -------
        ret
             Container data in it's raw form.

        """
        return_item = dict()
        for i, (key, value) in enumerate(self.items()):
            if isinstance(value, ivy.Container):
                return_item[key] = value.to_raw()
            elif key[0:3] == "it_" and tuple(self._types_to_iteratively_nest):
                return_item = list(
                    [
                        v.to_raw() if isinstance(v, ivy.Container) else v
                        for v in self.values()
                    ]
                )
                break
            else:
                return_item[key] = value
        return return_item

    def to_dict(self):
        """Summary.

        Returns
        -------
            ret Container as nested dict.

        """
        return_dict = dict()
        for key, value in self.items():
            if isinstance(value, ivy.Container):
                return_dict[key] = value.to_dict()
            else:
                return_dict[key] = value
        return return_dict

    def to_iterator(self, key_chain="", leaf_keys_only=False, include_empty=False):
        """

        Parameters
        ----------
        key_chain
            Default value = '')
        leaf_keys_only
            Default value = False)
        include_empty
            Default value = False)

        Returns
        -------
            Iterator for the container elements.

        """
        for key, value in self.items():
            if leaf_keys_only:
                kc = key
            else:
                kc = key_chain + "/" + key if key_chain != "" else key
            if isinstance(value, ivy.Container) and (not include_empty or value):
                yield from value.to_iterator(kc, leaf_keys_only, include_empty)
            else:
                yield kc, value

    def to_iterator_values(self, include_empty=False):
        """

        Parameters
        ----------
        include_empty
            Default value = False)

        Returns
        -------
            Iterator for the container values.

        """
        for key, value in self.items():
            if isinstance(value, ivy.Container) and (not include_empty or value):
                # noinspection PyCompatibility
                yield from value.to_iterator_values(include_empty)
            else:
                yield value

    def to_iterator_keys(self, key_chain="", leaf_keys_only=False, include_empty=False):
        """

        Parameters
        ----------
        key_chain
            Default value = '')
        leaf_keys_only
            Default value = False)
        include_empty
            Default value = False)

        Returns
        -------
            Iterator for the container elements.

        """
        for key, value in self.items():
            if leaf_keys_only:
                kc = key
            else:
                kc = key_chain + "/" + key if key_chain != "" else key
            if isinstance(value, ivy.Container) and (not include_empty or value):
                # noinspection PyCompatibility
                yield from value.to_iterator_keys(kc, leaf_keys_only, include_empty)
            else:
                yield kc

    def to_flat_list(self):
        """Summary.

        Returns
        -------
        ret
            Container as flat list.

        """
        return list([item for key, item in self.to_iterator()])

    def from_flat_list(self, flat_list):
        """Return new container object with the same hierarchy, but with values replaced
        from flat list.

        Parameters
        ----------
        flat_list
            flat list of values to populate container with.

        Returns
        -------
            Container.

        """
        new_dict = dict()
        for key, value in self.items():
            if isinstance(value, ivy.Container):
                new_value = value.from_flat_list(flat_list)
            else:
                new_value = flat_list.pop(0)
            new_dict[key] = new_value
        return ivy.Container(new_dict, **self._config)

    def has_key(self, query_key):
        """Determine whether container object has specified key somewhere in the nested
        structure.

        Parameters
        ----------
        query_key


        Returns
        -------
        ret
            Boolean

        """
        has_key = False

        def map_fn(x, kc):
            """

            Parameters
            ----------
            x
                param kc:
            kc

            """
            nonlocal has_key
            if query_key in kc:
                has_key = True
            return x

        self.map(map_fn)
        return has_key

    def has_key_chain(self, key_chain):
        """Determine whether container object has specified key-chain.

        Parameters
        ----------
        key_chain


        Returns
        -------
        ret
            Boolean

        """
        keys = re.split("[/.]", key_chain)
        ret = self
        for key in keys:
            try:
                ret = ret[key]
            except KeyError:
                return False
        return True

    def find_sub_container(self, sub_cont_to_find, partial=False):
        """Find the sub-container in the current container if it exsits.

        Parameters
        ----------
        sub_cont_to_find
            The sub-container to find.
        partial
            Whether to also check for partially complete sub-containers.
            Default is False.

        """
        key_chain_found = False

        def _check_sub_cont(sub_cont, kc):
            sub_cont_key_chains = sub_cont_to_find.all_key_chains()
            kcs_in_sub_cont = [kc in sub_cont for kc in sub_cont_key_chains]
            if (
                kcs_in_sub_cont
                and min(kcs_in_sub_cont)
                and ivy.Container.identical(
                    [sub_cont, sub_cont_to_find], partial=partial
                )
            ):
                nonlocal key_chain_found
                key_chain_found = kc
            return sub_cont

        self.map_conts(_check_sub_cont)

        return key_chain_found

    def contains_sub_container(self, sub_cont, partial=False):
        """Determine whether the current container contains the sub-container, with
        matching structure and array values.

        Parameters
        ----------
        sub_cont
            The sub-container to check.
        partial
            Whether to also check for partially complete sub-containers.
            Default is False.

        Returns
        -------
            Bool

        """
        return (
            True
            if isinstance(self.find_sub_container(sub_cont, partial), str)
            else False
        )

    def assert_contains_sub_container(self, sub_cont, partial=False):
        """Asserts that the current container contains the sub-container, otherwise
        exception raised with the diff printed to screen.

        Parameters
        ----------
        sub_cont
            The sub-container to check.
        partial
            Whether to also check for partially complete sub-containers.
            Default is False.

        """
        try:
            assert self.contains_sub_container(sub_cont, partial)
        except AssertionError:
            key_chain = self.find_sub_structure(
                sub_cont, check_shapes=False, partial=True
            )
            if not key_chain:
                key_chain = ""
            # noinspection PyTypeChecker
            raise AssertionError(
                "Containers did not have identical structure and values:\n\n{}".format(
                    ivy.Container.diff(self[key_chain], sub_cont)
                )
            )

    def find_sub_structure(self, sub_struc_to_find, check_shapes=True, partial=False):
        """Find the sub-container structure in the current container if it exsits.

        Parameters
        ----------
        sub_struc_to_find
            The sub-container to find.
        check_shapes
            Whether to check array shapes in the sub-structure. Default is True.
        partial
            Whether to also check for partially complete sub-containers.
            Default is False.

        """
        key_chain_found = False

        def _check_sub_cont(sub_cont, kc):
            """

            Parameters
            ----------
            sub_cont
                param kc:
            kc

            """
            sub_struc_key_chains = sub_struc_to_find.all_key_chains()
            kcs_in_sub_cont = [kc in sub_cont for kc in sub_struc_key_chains]
            if (
                kcs_in_sub_cont
                and min(kcs_in_sub_cont)
                and ivy.Container.identical_structure(
                    [sub_cont, sub_struc_to_find],
                    check_shapes=check_shapes,
                    partial=partial,
                )
            ):
                nonlocal key_chain_found
                key_chain_found = kc
            return sub_cont

        self.map_conts(_check_sub_cont)

        return key_chain_found

    def contains_sub_structure(self, sub_cont, check_shapes=True, partial=False):
        """Determine whether the current container contains the sub-container structure.

        Parameters
        ----------
        sub_cont
            The sub-container to check.
        check_shapes
            Whether to check array shapes in the sub-structure. Default is True.
        partial
            Whether to also check for partially complete sub-containers.
            Default is False.

        """
        return (
            True
            if isinstance(self.find_sub_structure(sub_cont, check_shapes, partial), str)
            else False
        )

    def assert_contains_sub_structure(self, sub_cont, check_shapes=True, partial=False):
        """Asserts that the current container contains the sub-container structure,
        otherwise exception raised with the diff printed to screen.

        Parameters
        ----------
        sub_cont
            The sub-container to check.
        check_shapes
            Whether to check array shapes in the sub-structure. Default is True.
        partial
            Whether to also check for partially complete sub-containers.
            Default is False.

        """
        try:
            assert self.contains_sub_structure(sub_cont, check_shapes, partial)
        except AssertionError:
            key_chain = self.find_sub_structure(
                sub_cont, check_shapes=False, partial=True
            )
            if not key_chain:
                key_chain = ""
            # noinspection PyTypeChecker
            raise AssertionError(
                "Containers did not have identical structure:\n\n{}".format(
                    ivy.Container.structural_diff(
                        self[key_chain],
                        sub_cont,
                        detect_key_diffs=not partial,
                        detect_shape_diffs=check_shapes,
                        mode="diff_only" if partial else "all",
                    )
                )
            )

    def has_nans(self, include_infs=True, leafwise=False):
        """Determine whether arrays in the container contain any nans, as well as infs
        or -infs if specified.

        Parameters
        ----------
        include_infs
            Whether to include infs and -infs in the check. Default is True.
        leafwise
            Whether to apply the check leaf-wise, and return a container of booleans.
            Default is False, in which case the check is applied across the entire
            container, returning a single boolean.

        Returns
        -------
            Whether the container has any nans, applied either leafwise or across the
            entire container.

        """
        leafwise_res = self.map(lambda x, kc: ivy.has_nans(x, include_infs))
        if leafwise:
            return leafwise_res
        return max([v for k, v in leafwise_res.to_iterator()])

    def at_keys(
        self, queries, ignore_none=True, containing=False, ignore_key_errors=False
    ):
        """Query container object at specified keys, either as list or nested dict.

        Parameters
        ----------
        queries
            The keys to query.
        ignore_none
            Whether to ignore None input. Default is True.
        containing
            Whether to include keys which only contain the query substrings.
            Default is False.
        ignore_key_errors
            Whether to ignore Key-errors when trying to access the dict.
            Default is False.

        Returns
        -------
            sub-container containing only key-chains containing the specified keys.

        """
        if queries is None and ignore_none:
            return self
        key_chains_to_keep = list()
        if isinstance(queries, str):
            queries = [queries]

        def map_fn(x, kc):
            nonlocal key_chains_to_keep
            kc_split = re.split("[/.]", kc)
            for query_key in queries:
                if query_key in kc_split or (
                    containing and min([query_key in k for k in kc_split])
                ):
                    key_chains_to_keep.append(kc)
            return x

        self.map(map_fn)
        return self.at_key_chains(
            key_chains_to_keep, ignore_key_errors=ignore_key_errors
        )

    def at_key_chain(self, key_chain, ignore_key_errors=False):
        """Query container object at a specified key-chain.

        Parameters
        ----------
        key_chain
            param ignore_key_errors: (Default value = False)
        ignore_key_errors
             (Default value = False)

        Returns
        -------
        ret
            sub-container or value at specified key chain

        """
        keys = re.split("[/.]", key_chain)
        ret = self
        for key in keys:
            try:
                ret = ret[key]
            except KeyError as e:
                if ignore_key_errors:
                    return
                raise e
        return ret

    def at_key_chains(self, key_chains, ignore_none=True, ignore_key_errors=False):
        """Query container object at specified key-chains, either as list or nested
        dict.

        Parameters
        ----------
        key_chains
            param ignore_none: (Default value = True)
        ignore_key_errors
            Default value = False)
        ignore_none
             (Default value = True)

        Returns
        -------
        type
            sub-container containing only the specified key chains

        """
        if key_chains is None and ignore_none:
            return self
        if isinstance(key_chains, (list, tuple)):
            return self._at_key_chains_input_as_seq(
                key_chains, ignore_key_errors=ignore_key_errors
            )
        elif isinstance(key_chains, dict):
            return self._at_key_chains_input_as_dict(
                key_chains, ignore_key_errors=ignore_key_errors
            )
        elif isinstance(key_chains, str):
            return self._at_key_chains_input_as_seq(
                [key_chains], ignore_key_errors=ignore_key_errors
            )
        else:
            raise Exception(
                "Invalid type for input key_chains, must either be a list, tuple, dict"
                " or ivy.Container, but found type {}".format(type(key_chains))
            )

    def all_key_chains(self, include_empty=False):
        """

        Parameters
        ----------
        include_empty
            Default value = False)

        """
        return [kc for kc, v in self.to_iterator(include_empty=include_empty)]

    def key_chains_containing(self, sub_str, include_empty=False):
        """

        Parameters
        ----------
        sub_str
            param include_empty: (Default value = False)
        include_empty
             (Default value = False)

        """
        return [
            kc
            for kc, v in self.to_iterator(include_empty=include_empty)
            if sub_str in kc
        ]

    def set_at_keys(self, target_dict):
        """Set values of container object at specified keys.

        Parameters
        ----------
        target_dict


        Returns
        -------
        type
            new container with updated value at each key

        """
        return_dict = dict()
        for key, val in self.items():
            if key in target_dict:
                return_dict[key] = target_dict[key]
            elif isinstance(val, ivy.Container):
                return_dict[key] = val.set_at_keys(target_dict)
            else:
                return_dict[key] = val
        return ivy.Container(return_dict, **self._config)

    def set_at_key_chain(self, key_chain, val, inplace=False):
        """Set value of container object at a specified key-chain.

        Parameters
        ----------
        key_chain
            param val:
        inplace
            Default value = False)
        val


        Returns
        -------
        ret
            new container with updated value at key chain

        """
        keys = re.split("[/.]", key_chain)
        if inplace:
            cont = self
        else:
            cont = self.copy()
        sub_cont = cont
        for key in keys[:-1]:
            if key not in sub_cont:
                sub_cont[key] = ivy.Container(**self._config)
            sub_cont = sub_cont[key]
        sub_cont[keys[-1]] = val
        return cont

    def overwrite_at_key_chain(self, key_chain, val, inplace=False):
        """Overwrite value of container object at a specified key-chain.

        Parameters
        ----------
        key_chain
            param val:
        inplace
            Default value = False)
        val


        Returns
        -------
        ret
            new container with updated value at key chain, provided it existed before.

        """
        keys = re.split("[/.]", key_chain)
        if inplace:
            cont = self
        else:
            cont = self.copy()
        sub_cont = cont
        for key in keys[:-1]:
            if key not in sub_cont:
                raise Exception(
                    "key chain must already exist in container in order "
                    "to call overwrite_at_key_chain"
                )
            sub_cont = sub_cont[key]
        if keys[-1] not in sub_cont:
            raise Exception(
                "key chain must already exist in container in order "
                "to call overwrite_at_key_chain"
            )
        sub_cont[keys[-1]] = val
        return cont

    def set_at_key_chains(self, target_dict, return_dict=None, inplace=False):
        """Set values of container object at specified key-chains.

        Parameters
        ----------
        target_dict
            param return_dict: (Default value = None)
        inplace
            Default value = False)
        return_dict
             (Default value = None)

        Returns
        -------
        ret
            new container with updated values at the key chains

        """
        if return_dict is None:
            if inplace:
                return_dict = self
            else:
                return_dict = self.copy()
        for k, v in target_dict.items():
            if isinstance(v, dict):
                return_dict[k] = self.set_at_key_chains(v, return_dict[k], inplace)
            else:
                return_dict[k] = v
        return ivy.Container(return_dict, **self._config)

    def overwrite_at_key_chains(self, target_dict, return_dict=None, inplace=False):
        """Overwrite values of container object at specified key-chains.

        Parameters
        ----------
        target_dict
            param return_dict: (Default value = None)
        inplace
            Default value = False)
        return_dict
             (Default value = None)

        Returns
        -------
        ret
            new container with updated values at the key chains, provided they
            existed before.

        """
        if return_dict is None:
            if inplace:
                return_dict = self
            else:
                return_dict = self.copy()
        for k, v in target_dict.items():
            if k not in return_dict:
                raise Exception(
                    "key chain must already exist in container in order "
                    "to call overwrite_at_key_chains"
                )
            if isinstance(v, dict):
                return_dict[k] = self.overwrite_at_key_chains(
                    v, return_dict[k], inplace
                )
            else:
                return_dict[k] = v
        return ivy.Container(return_dict, **self._config)

    def prune_keys(self, query_keys, ignore_none=True):
        """Recursively prune set of keys.

        Parameters
        ----------
        query_keys
            param ignore_none: (Default value = True)
        ignore_none
             (Default value = True)

        Returns
        -------
        ret
            Container with key-chains containing the specified keys pruned.

        """
        if query_keys is None and ignore_none:
            return self
        key_chains_to_prune = list()
        if isinstance(query_keys, str):
            query_keys = [query_keys]

        def map_fn(x, kc):
            """

            Parameters
            ----------
            x
                param kc:
            kc

            """
            nonlocal key_chains_to_prune
            for query_key in query_keys:
                if query_key in kc:
                    key_chains_to_prune.append(kc)
            return x

        self.map(map_fn)
        return self.prune_key_chains(key_chains_to_prune)

    def prune_key_chain(self, key_chain):
        """Recursively prune chain of keys, specified as 'key1/key2/key3/...'.

        Parameters
        ----------
        key_chain

        Returns
        -------
        ret
            Container with keys in key chain pruned.

        """
        keys_in_chain = re.split("[/.]", key_chain)
        out_dict = dict()
        for key, value in self.items():
            if isinstance(value, ivy.Container):
                if key == keys_in_chain[0]:
                    if len(keys_in_chain) == 1:
                        new_val = []
                    else:
                        new_val = value.prune_key_chain("/".join(keys_in_chain[1:]))
                    if len(new_val) > 0:
                        out_dict[key] = new_val
                else:
                    new_val = value.to_dict()
                    if len(new_val) > 0:
                        out_dict[key] = value.to_dict()
            else:
                if len(keys_in_chain) != 1 or key != keys_in_chain[0]:
                    out_dict[key] = value
        return ivy.Container(out_dict, **self._config)

    def prune_key_chains(self, key_chains, ignore_none=True):
        """Recursively prune set of key chains.

        Parameters
        ----------
        key_chains
            param ignore_none: (Default value = True)
        ignore_none
             (Default value = True)

        Returns
        -------
        ret
            Container with keys in the set of key chains pruned.

        """
        if key_chains is None and ignore_none:
            return self
        if isinstance(key_chains, (list, tuple)):
            return self._prune_key_chains_input_as_seq(key_chains)
        elif isinstance(key_chains, dict):
            return self._prune_key_chains_input_as_dict(key_chains)
        elif isinstance(key_chains, str):
            return self._prune_key_chains_input_as_seq([key_chains])
        else:
            raise Exception(
                "Invalid type for input key_chains, must either be a list, tuple, dict "
                "or ivy.Container, but found type {}".format(type(key_chains))
            )

    def format_key_chains(self, format_fn):
        """Format all key-chains, using the formatting function.

        Parameters
        ----------
        format_fn


        Returns
        -------
        ret
            Container with the same key-chain structure, but the key strings formatted.

        """
        return ivy.Container({format_fn(k): v for k, v in self.to_iterator()})

    def sort_by_key(self):

        new_dict = dict()
        for k, v in self.items():
            if isinstance(v, ivy.Container):
                v_back = v.sort_by_key()
            else:
                v_back = v
            new_dict[k] = v_back
        return ivy.Container(new_dict, **self._config)

    def prune_empty(self, keep_nones=False, base=True):
        """Recursively prunes empty keys from the container dict structure. Returns None
        if the entire container is empty.

        Parameters
        ----------
        keep_nones
            Default value = False)
        base
            Default value = True)

        Returns
        -------
        ret
            Container with empty keys pruned.

        """
        out_dict = dict()
        for key, value in self.items():
            if isinstance(value, ivy.Container):
                new_value = value.prune_empty(keep_nones, False)
                if new_value:
                    out_dict[key] = new_value
            elif self._ivy.exists(value) or keep_nones:
                out_dict[key] = value
        if len(out_dict):
            return ivy.Container(out_dict, **self._config)
        if base:
            return ivy.Container(**self._config)
        return

    def prune_key_from_key_chains(self, absolute=None, containing=None):
        """Recursively prune absolute key or key containing a certain substring from all
        key chains.

        Parameters
        ----------
        absolute
            The absolute key to detect in the key chains. (Default value = None)
        containing
            A substring to check each key for, when deciding which keys to prune.
            (Default value = None)

        Returns
        -------
            Container with specified key or substring-containing-key from all key chains
            removed from the chain.

        """
        if not absolute and not containing:
            raise Exception(
                "At least one of absolute or containing arguments must be specified."
            )
        out_cont = ivy.Container(**self._config)
        for key, value in self.items():
            if (absolute and key == absolute) or (containing and containing in key):
                if isinstance(value, ivy.Container):
                    out_cont = ivy.Container.combine(out_cont, value)
                else:
                    out_cont = value
            elif isinstance(value, ivy.Container):
                out_cont[key] = value.prune_key_from_key_chains(absolute, containing)
            else:
                out_cont[key] = value
        return out_cont

    def prune_keys_from_key_chains(self, absolute=None, containing=None):
        """Recursively prune absolute keys or keys containing certain substrings from
        all key chains.

        Parameters
        ----------
        absolute
            The absolute key to detect in the key chains. (Default value = None)
        containing
            A substring to check each key for, when deciding which keys to prune.
            (Default value = None)

        Returns
        -------
            Container with specified keys or substring-containing-keys from all
            key chains removed from the chain.

        """
        if not absolute and not containing:
            raise Exception(
                "At least one of absolute or containing arguments must be specified."
            )
        out_cont = ivy.Container(**self._config)
        for key, value in self.items():
            if (absolute and key in absolute) or (
                containing and max([con in key for con in containing])
            ):
                if isinstance(value, ivy.Container):
                    out_cont = ivy.Container.combine(out_cont, value)
                else:
                    out_cont = value
            elif isinstance(value, ivy.Container):
                out_cont[key] = value.prune_key_from_key_chains(absolute, containing)
            else:
                out_cont[key] = value
        return out_cont

    def restructure_key_chains(self, keychain_mapping, keep_orig=True, replace=True):
        """Create a new container with the same contents, but a new key-chain structure.
        Given by the mapping with keys as old key-chains and values as new key-chains.

        Parameters
        ----------
        keychain_mapping
            A dict with keys as old key-chains and values as new key-chains.
        keep_orig
            Whether to keep the original keys, or start from a new empty container.
            Default is True.
        replace
            Whether to replace the old key-chains by the new ones. Default is True.

        """
        new_cont = self.copy() if keep_orig else ivy.Container()
        for old_kc, new_kc in keychain_mapping.items():
            if replace and old_kc in new_cont:
                new_cont = new_cont.prune_key_chain(old_kc)
            new_cont = ivy.Container.combine(
                new_cont, ivy.Container({new_kc: self[old_kc]})
            )
        return new_cont

    def restructure(self, mapping, keep_orig=True, replace=True):
        """Create a new container with the same contents, but a new key-chain structure,
        and transposes and/or reshaped arrays. Given by the mapping with keys as old
        key-chains and values as new key-chains.

        Parameters
        ----------
        mapping
            A dict with keys as old key-chains and values as new key-chains.
        keep_orig
            Whether to keep the original keys, are start from a new container.
            Default is True.
        replace
            Whether to replace the old key-chains by the new ones. Default is True.

        """
        new_cont = self.copy() if keep_orig else ivy.Container()
        for old_kc, new in mapping.items():
            if replace and old_kc in new_cont:
                new_cont = new_cont.prune_key_chain(old_kc)
            val = self[old_kc]
            if isinstance(new, dict):
                new_kc = new["key_chain"]
                if "pattern" in new:
                    pattern = new["pattern"]
                    axes_lengths = new["axes_lengths"] if "axes_lengths" in new else {}
                    if isinstance(val, ivy.Container):
                        val = val.einops_rearrange(pattern, **axes_lengths)
                    else:
                        val = ivy.einops_rearrange(val, pattern, **axes_lengths)
            else:
                new_kc = new
            new_cont = ivy.Container.combine(new_cont, ivy.Container({new_kc: val}))
        return new_cont

    def flatten_key_chains(
        self, include_empty=False, above_height=None, below_depth=None
    ):
        """Summary.

        Parameters
        ----------
        include_empty
            Default value = False)
        above_height
            Default value = None)
        below_depth
            Default value = None)

        """
        return ivy.Container(
            {
                ivy.Container.flatten_key_chain(
                    kc, above_height=above_height, below_depth=below_depth
                ): v
                for kc, v in self.to_iterator(include_empty=include_empty)
            },
            **self._config,
        )

    def copy(self):
        """Create a copy of this container.

        Returns
        -------
            A copy of the container

        """
        return ivy.Container(self.to_dict(), **self._config)

    def deep_copy(self):
        """Create a deep copy (copying all internal tensors) of this container.

        return: A deep copy of the container

        """
        return self.map(lambda x, kc: ivy.copy_array(x) if ivy.is_array(x) else x)

    def map(
        self,
        func,
        key_chains=None,
        to_apply=True,
        prune_unapplied=False,
        map_sequences=False,
        inplace=False,
        key_chain="",
    ):
        """Apply function to all array values of container.

        Parameters
        ----------
        func
            Function to apply to each container entry
        key_chains
            The key-chains to apply or not apply the method to. Default is None.
        to_apply
            If True, the method will be applied to key_chains, otherwise key_chains
            will be skipped. Default is True.
        prune_unapplied
            Whether to prune key_chains for which the function was not applied.
            Default is False.
        map_sequences
            Whether to also map method to sequences (lists, tuples). Default is False.
        inplace
            Whether to apply the mapping inplace, or return a new container.
            Default is False.
        map_sequences
            Whether to also map to sequences (lists and tuples). Default is False.
        key_chain
            Chain of keys for this dict entry (Default value = '')

        Returns
        -------
            New container following the function mapped to each sub-array.

        """
        return_dict = self if inplace else dict()
        for key, value in self.items():
            this_key_chain = key if key_chain == "" else (key_chain + "/" + key)
            if isinstance(value, ivy.Container):
                ret = value.map(
                    func,
                    key_chains,
                    to_apply,
                    prune_unapplied,
                    map_sequences,
                    inplace,
                    this_key_chain,
                )
                if prune_unapplied and not ret:
                    continue
                if not inplace:
                    return_dict[key] = ret
            elif isinstance(value, (list, tuple)) and map_sequences:
                ret = ivy.nested_map(value, lambda x: func(x, None), True)
                if prune_unapplied and not ret:
                    continue
                return_dict[key] = ret
            else:
                if key_chains is not None:
                    if (this_key_chain in key_chains and not to_apply) or (
                        this_key_chain not in key_chains and to_apply
                    ):
                        if prune_unapplied:
                            continue
                        return_dict[key] = value
                        continue
                return_dict[key] = func(value, this_key_chain)
        if inplace:
            return
        return ivy.Container(return_dict, **self._config)

    def map_conts(
        self,
        func,
        key_chains=None,
        to_apply=True,
        prune_unapplied=False,
        inplace=False,
        key_chain="",
        include_self=True,
    ):
        """Apply function to all sub-contains in the container.

        Parameters
        ----------
        func
            Function to apply to each sub-container
        key_chains
            The key-chains to apply or not apply the method to. Default is None.
        to_apply
            If True, the method will be applied to key_chains, otherwise key_chains
            will be skipped. Default is True.
        prune_unapplied
            Whether to prune key_chains for which the function was not applied.
            Default is False.
        inplace
            Whether to apply the mapping inplace, or return a new container.
            Default is False.
        key_chain
            Chain of keys for this dict entry (Default value = '')
        include_self
            Whether to also apply the (possiby in-place) function to this container.
            Default is True.

        Returns
        -------
            New container following the function mapped to each sub-container.

        """
        return_dict = self if inplace else dict()
        for key, value in self.items():
            this_key_chain = key if key_chain == "" else (key_chain + "/" + key)
            if isinstance(value, ivy.Container):
                ret = value.map_conts(
                    func, key_chains, to_apply, prune_unapplied, inplace, this_key_chain
                )
                if prune_unapplied and not ret:
                    continue
                if not inplace:
                    return_dict[key] = ret
            else:
                if (
                    key_chains is not None
                    and (
                        (this_key_chain in key_chains and not to_apply)
                        or (this_key_chain not in key_chains and to_apply)
                    )
                    and prune_unapplied
                ):
                    continue
                return_dict[key] = value
        ret = return_dict if inplace else ivy.Container(return_dict, **self._config)
        if key_chain != "" or include_self:
            ret = func(ret, key_chain)
        if inplace:
            return
        return ret

    def with_entries_as_lists(self):
        def to_list(x, _=""):
            try:
                return self._ivy.to_list(x)
            except (AttributeError, ValueError):
                return x

        return self.map(to_list)

    def reshape_like(self, target_dict, leading_shape=None, return_cont=None):
        """Set shapes of container entries to shapes specified by new container with the
        same key structure.

        Parameters
        ----------
        target_dict
            param leading_shape: (Default value = None)
        return_cont
            Default value = None)
        leading_shape
             (Default value = None)

        Returns
        -------
        ret
            new container with values of updated shapes

        """
        leading_shape = self._ivy.default(leading_shape, list())
        if return_cont is None:
            return_cont = self.copy()
        for (_, v_shape), (k, v) in zip(target_dict.items(), return_cont.items()):
            if isinstance(v_shape, dict):
                return_cont[k] = self.reshape_like(
                    v_shape, leading_shape, return_cont[k]
                )
            else:
                return_cont[k] = self._ivy.reshape(v, leading_shape + list(v_shape))
        return ivy.Container(return_cont, **self._config)

    def create_if_absent(self, key, value, inplace=True):
        """Add a key to the container with corresponding value, if it is not already
        present. otherwise, do nothing.

        Parameters
        ----------
        key
            param value:
        inplace
            Default value = True)
        value

        """
        if key in self:
            return
        self.set_at_key_chain(key, value, inplace)

    def if_exists(self, key):
        """Returns the sub-container at the following key if it exists, otherwise None.

        Parameters
        ----------
        key

        """
        try:
            return self[key]
        except KeyError:
            return

    def try_kc(self, key):
        """Tries the following key or key chain, returning self if not present.

        Parameters
        ----------
        key

        """
        try:
            return self[key]
        except KeyError:
            return self

    def cutoff_at_depth(self, depth_cutoff, inplace=False):
        """Summary.

        Parameters
        ----------
        depth_cutoff
            param inplace: (Default value = False)
        inplace
             (Default value = False)

        """
        total_depth = self.max_depth
        copy = self.copy()

        def _maybe_cutoff(cont, kc):
            if total_depth - copy[kc].max_depth < depth_cutoff:
                return cont
            if inplace:
                cont.clear()
            return ivy.Container()

        ret = self.map_conts(_maybe_cutoff, inplace=inplace)
        if inplace:
            return
        return ret

    def cutoff_at_height(self, height_cutoff, inplace=False):
        """Summary.

        Parameters
        ----------
        height_cutoff
            param inplace: (Default value = False)
        inplace
             (Default value = False)

        """
        copy = self.copy()

        def _maybe_cutoff(cont, kc):
            if copy[kc].max_depth > height_cutoff:
                return cont
            if inplace:
                cont.clear()
            return ivy.Container()

        ret = self.map_conts(_maybe_cutoff, inplace=inplace)
        if inplace:
            return
        return ret

    def _slice_keys(self, key_slice):
        keys = list(self.keys())
        if isinstance(key_slice, str):
            assert len(key_slice) == 3 and key_slice[1] == ":"
            assert self._alphabetical_keys
            start_char = key_slice[0]
            end_char = key_slice[2]
            start_idx = min([i for i, k in enumerate(keys) if k[0] == start_char])
            end_idx = max([i for i, k in enumerate(keys) if k[0] == end_char]) + 1
            key_slice = slice(start_idx, end_idx, 1)
        ret = self.copy()
        desired_keys = keys[key_slice]
        # noinspection PyUnresolvedReferences
        return ret.at_key_chains(desired_keys)

    def slice_keys(self, key_slice, all_depths=False):
        """Summary.

        Parameters
        ----------
        key_slice
            param all_depths: (Default value = False)
        all_depths
             (Default value = False)

        """
        top_depth = self.max_depth
        if all_depths:
            if isinstance(key_slice, dict):
                first_slice = list(key_slice.values())[0]
                for d in range(0, top_depth + 1):
                    if d not in key_slice:
                        key_slice[d] = first_slice
            else:
                key_slice = {d: key_slice for d in range(0, top_depth + 1)}
        if isinstance(key_slice, dict):

            def _fn(cont, kc):
                depth = 0 if kc == "" else len(kc.split("/"))
                if depth in key_slice:
                    # noinspection PyProtectedMember
                    return cont._slice_keys(key_slice[depth])
                return cont

            return self.map_conts(_fn)
        return self._slice_keys(key_slice)

    def with_print_limit(self, print_limit, inplace=False):
        """Summary.

        Parameters
        ----------
        print_limit
            param inplace: (Default value = False)
        inplace
             (Default value = False)

        """

        def _update_print_limit(cont, _):
            cont._print_limit = print_limit
            return cont

        ret = self.map_conts(_update_print_limit, inplace=inplace)
        if inplace:
            return
        return ret

    # noinspection PyTypeChecker
    def remove_print_limit(self, inplace=False):
        """Summary.

        Parameters
        ----------
        inplace
            Default value = False)

        """
        return self.with_print_limit(None, inplace)

    def with_key_length_limit(self, key_length_limit, inplace=False):
        """Summary.

        Parameters
        ----------
        key_length_limit
            param inplace: (Default value = False)
        inplace
             (Default value = False)

        """

        def _update_key_length_limit(cont, _):
            cont._key_length_limit = key_length_limit
            return cont

        ret = self.map_conts(_update_key_length_limit, inplace=inplace)
        if inplace:
            return
        return ret

    def remove_key_length_limit(self, inplace=False):
        """Summary.

        Parameters
        ----------
        inplace
            Default value = False)

        """
        return self.with_key_length_limit(None, inplace)

    def with_print_indent(self, print_indent, inplace=False):
        """Summary.

        Parameters
        ----------
        print_indent
            param inplace: (Default value = False)
        inplace
             (Default value = False)

        """

        def _update_print_indent(cont, _):
            cont._print_indent = print_indent
            return cont

        ret = self.map_conts(_update_print_indent, inplace=inplace)
        if inplace:
            return
        return ret

    def with_print_line_spacing(self, print_line_spacing, inplace=False):
        """Summary.

        Parameters
        ----------
        print_line_spacing
            param inplace: (Default value = False)
        inplace
             (Default value = False)

        """

        def _update_print_line_spacing(cont, _):
            cont._print_line_spacing = print_line_spacing
            return cont

        ret = self.map_conts(_update_print_line_spacing, inplace=inplace)
        if inplace:
            return
        return ret

    def with_default_key_color(self, default_key_color, inplace=False):
        """Summary.

        Parameters
        ----------
        default_key_color
            param inplace: (Default value = False)
        inplace
             (Default value = False)

        """

        def _update_default_key_color(cont, _):
            cont._default_key_color = default_key_color
            return cont

        ret = self.map_conts(_update_default_key_color, inplace=inplace)
        if inplace:
            return
        return ret

    def with_ivy_backend(self, ivy_backend):
        """Summary.

        Parameters
        ----------
        ivy_backend

        """
        return ivy.Container(self, ivyh=ivy_backend)

    def set_ivy_backend(self, ivy_backend):
        """Summary.

        Parameters
        ----------
        ivy_backend

        """
        self._local_ivy = ivy_backend

    def show(self):

        print(self)

    # noinspection PyUnresolvedReferences
    def show_sub_container(self, sub_cont_or_keychain):
        """Summary.

        Parameters
        ----------
        sub_cont_or_keychain

        """
        # copy this container
        this_cont = self.copy()

        # get the sub-container
        if isinstance(sub_cont_or_keychain, str):
            sub_cont = self.at_key_chain(sub_cont_or_keychain)
        else:
            sub_cont = sub_cont_or_keychain

        # find the key chain of the sub-container
        sub_cont_kc = self.find_sub_container(sub_cont)

        # show this container if key-chain not found, and return
        if not sub_cont_kc:
            print(self)
            return

        # otherwise, replace sub-container in this container with known key
        this_cont[sub_cont_kc] = ivy.Container({"SUB_CONT": None})

        # get the formatted reprs
        this_repr = this_cont.with_default_key_color("green").__repr__()
        this_repr_red = this_cont.with_default_key_color("red").__repr__()
        this_repr_stripped = ansi_escape.sub("", this_repr)
        sub_repr = sub_cont.with_default_key_color("red").__repr__()

        # remove the outer brackets from the sub repr
        sub_repr = "\n" + "\n".join(sub_repr.split("\n")[1:-1]) + "\n"

        # find the sub-container placeholder
        idx = this_repr_stripped.find("SUB_CONT: null")

        # count the lines above and below the sub-container
        num_lines_above = this_repr_stripped[0:idx].count("\n")
        num_lines_below = this_repr_stripped[idx:].count("\n")

        # get the str reprs above and below
        this_repr_split = this_repr.split("\n")
        this_repr_red_split = this_repr_red.split("\n")
        this_repr_above = "\n".join(
            this_repr_split[0 : num_lines_above - 1]
            + [this_repr_red_split[num_lines_above - 1]]
        )
        this_repr_below = "\n".join(this_repr_split[-num_lines_below:])

        # count the number of lines needed to be prepended to the sub-container repr
        cur_num_spaces = 0
        for i, s in enumerate(sub_repr[1:]):
            if s != " ":
                break
            cur_num_spaces += 1
        exp_num_spaces = 0
        for i, s in enumerate(this_repr.split("\n")[num_lines_above]):
            if s != " ":
                break
            exp_num_spaces += 1
        num_spaces_to_add = exp_num_spaces - cur_num_spaces

        # prepend these lines to the sub-container
        sub_repr = (
            "\n"
            + "\n".join(
                [" " * num_spaces_to_add + s for s in sub_repr[1:-1].split("\n")]
            )
            + "\n"
        )

        # show
        print(this_repr_above + sub_repr + this_repr_below)

    # Built-ins #
    # ----------#

    def __repr__(self, as_repr=True):

        indent_str = " " * self._print_indent

        def _align_array(array_str_in):
            array_str_in_split = array_str_in.split("([")
            leading_str_to_keep = array_str_in_split[0].replace("\\n", "")
            indented_key_size = len(leading_str_to_keep.replace('"', "").split(": ")[0])
            indented_key_str = " " * (indented_key_size + 2)
            padded = False

            def _pre_pad_alpha_line(str_in):
                nonlocal padded
                padded = True
                return "\\n" + indent_str + indented_key_str + str_in

            leading_str_to_keep = ", ".join(
                [
                    _pre_pad_alpha_line(s) if s[0].isalpha() and i != 0 else s
                    for i, s in enumerate(leading_str_to_keep.split(", "))
                ]
            )
            local_indent_str = "" if padded else indent_str
            leading_str = leading_str_to_keep.split("\\n")[-1].replace('"', "")
            remaining_str = array_str_in_split[1]
            num_extra_dims = 0
            for i, char in enumerate(remaining_str):
                if char != "[":
                    num_extra_dims = i
                    break
            extra_indent = (len(leading_str) + 1 + num_extra_dims) * " "
            array_str_in = "([".join([leading_str_to_keep, remaining_str])
            uniform_indent_wo_overflow = array_str_in.replace(
                "\\n[", "\n" + local_indent_str + extra_indent + "["
            )
            uniform_indent = "\n".join(
                [
                    local_indent_str + extra_indent + " " + s
                    if (
                        s[0].isnumeric()
                        or s[0] == "-"
                        or s[0:3] == "..."
                        or max([ss in s[0:6] for ss in ["nan, ", "inf, "]])
                    )
                    else (
                        indent_str + indented_key_str + s
                        if (not s[0].isspace() and s[0] != '"')
                        else s
                    )
                    for s in uniform_indent_wo_overflow.split("\\n")
                ]
            )
            indented = uniform_indent
            # 10 dimensions is a sensible upper bound for the number in a single array
            for i in range(2, 10):
                indented = indented.replace(" " * (i - 1) + "[" * i, "[" * i)
                indented = "\n".join(
                    [s for s in indented.split("\n") if bool(s) and not s.isspace()]
                )
            return indented

        def _align_arrays(str_in):
            chunks = str_in.split("\n" + indent_str)
            aligned_array_chunks = {
                i: _align_array(c) for i, c in enumerate(chunks) if "\\n" in c
            }
            chunks = [
                aligned_array_chunks[i] if i in aligned_array_chunks else c_orig
                for i, c_orig in enumerate(chunks)
            ]
            return ("\n" + indent_str).join(chunks)

        new_dict = dict()
        for k, v in self.items():
            if isinstance(v, ivy.Container):
                # noinspection PyArgumentList
                rep = v.__repr__(as_repr=False)
            else:
                if (
                    (self._ivy.is_native_array(v) or isinstance(v, ivy.Array))
                    and len(list(v.shape)) > 0
                    and ivy.exists(self._print_limit)
                    and reduce(mul, v.shape) > self._print_limit
                ):
                    rep = (type(v), "shape=", list(v.shape))
                elif (
                    isinstance(v, (list, tuple))
                    and v
                    and (self._ivy.is_native_array(v[0]) or isinstance(v[0], ivy.Array))
                ):
                    rep = (
                        "list[{}]".format(len(v)),
                        type(v[0]),
                        "shape=",
                        list(v[0].shape),
                    )
                else:
                    rep = v
            new_dict[k] = rep
        if as_repr:
            json_dumped_str = _align_arrays(
                json.dumps(
                    ivy.Container(new_dict, **self._config)
                    .map(
                        lambda x, kc: x
                        if _is_jsonable(x)
                        else _repr(x).replace(" ", "").replace(",", ", ")
                    )
                    .to_dict(),
                    indent=self._print_indent,
                )
            )

            def _add_newline(str_in):
                str_in_split = str_in.split("\n")
                str_split_size = len(str_in_split)
                return "\n".join(
                    [
                        ("\n" * self._print_line_spacing + ss)
                        if i == (str_split_size - 1)
                        else ss
                        for i, ss in enumerate(str_in_split)
                    ]
                )

            json_dumped_str = '":'.join(
                [_add_newline(s) for s in json_dumped_str.split('":')]
            )
            # improve tf formatting
            if ivy.backend_stack and ivy.current_backend_str() == "tensorflow":
                json_dumped_str_split = json_dumped_str.split("'Variable:")
                json_dumped_str = (
                    json_dumped_str_split[0]
                    + ", "
                    + ", ".join(
                        [
                            "'".join(ss.split("'")[1:])
                            for ss in json_dumped_str_split[1:]
                        ]
                    )
                )
                json_dumped_str = (
                    json_dumped_str.replace(":shape", ", shape")
                    .replace(")dtype=", "), dtype=")
                    .replace(", ),", ",),")
                )
                json_dumped_str = re.sub("}, $", "}", json_dumped_str)
            # color keys
            json_dumped_str_split = json_dumped_str.split('":')
            split_size = len(json_dumped_str_split)
            json_dumped_str = '":'.join(
                [
                    ' "'.join(
                        sub_str.split(' "')[:-1]
                        + [
                            termcolor.colored(
                                ivy.Container.trim_key(
                                    sub_str.split(' "')[-1], self._key_length_limit
                                ),
                                self._default_key_color,
                            )
                        ]
                    )
                    if i < split_size - 1
                    else sub_str
                    for i, sub_str in enumerate(json_dumped_str_split)
                ]
            )
            # remove quotation marks, shape tuple, and color other elements of the dict
            ret = (
                json_dumped_str.replace('"', "")
                .replace(", 'shape=', [", " shape=[")
                .replace(":", termcolor.colored(":", "magenta"))
                .replace("{", termcolor.colored("{", "blue"))
                .replace("}", termcolor.colored("}", "blue"))
                .replace("shape=", termcolor.colored("shape=", "magenta"))
                .replace("device=", termcolor.colored("device=", "magenta"))
                .replace("<class'", "<class '")
                .replace("'", "")
                .replace("<class", "<" + termcolor.colored("class", "blue"))
            )
            # ToDo: make the solution below more elegant
            for i in range(10):
                ret = ret.replace(
                    "diff_{}".format(i), termcolor.colored("diff_{}".format(i), "red")
                )
            for keyword, color in self._keyword_color_dict.items():
                ret = ret.replace(keyword, termcolor.colored(keyword, color))
            return ret
        return new_dict

    def __dir__(self):
        return list(super.__dir__(self)) + list(self.keys())

    # noinspection PyProtectedMember
    def __getattr__(self, item):
        try:
            ret = dict.__getitem__(self, item)
        except KeyError:
            # noinspection PyUnresolvedReferences
            ret = super.__getattr__(item)
        return ret

    def __setattr__(self, name, value):
        if name[0] != "_":
            self[name] = value
        else:
            super.__setattr__(self, name, value)

    def _get_queue_item(self, query):
        if isinstance(query, int):
            queue_queries = [query]
        elif isinstance(query, slice):
            queue_queries = list(
                range(query.start, query.stop, ivy.default(query.step, 1))
            )
        elif isinstance(query, (list, tuple)):
            queue_queries = list(
                range(query[0].start, query[0].stop, ivy.default(query[0].step, 1))
            )
        else:
            raise Exception(
                "Invalid slice type, must be one of integer, slice "
                "or sequences of slices."
            )
        queue_idxs = set(
            [np.sum(q >= self._queue_load_sizes_cum).item() for q in queue_queries]
        )
        conts = list()
        for i in queue_idxs:
            if i not in self._loaded_containers_from_queues:
                cont = ivy.Container(
                    self._queues[i].get(timeout=self._queue_timeout), **self._config
                ).to_ivy()
                self._loaded_containers_from_queues[i] = cont
            else:
                cont = self._loaded_containers_from_queues[i]
            conts.append(cont)
        combined_cont = self._container_combine_method(conts)
        idx = list(queue_idxs)[0]
        offset = 0 if idx == 0 else self._queue_load_sizes_cum[idx - 1]
        if isinstance(query, int):
            shifted_query = query - offset
        elif isinstance(query, slice):
            shifted_query = slice(query.start - offset, query.stop - offset, query.step)
        elif isinstance(query, (list, tuple)):
            shifted_query = tuple(
                [
                    slice(slc.start - offset, slc.stop - offset, slc.step)
                    for slc in query
                ]
            )
        # noinspection PyUnboundLocalVariable
        return combined_cont[shifted_query]

    def __getitem__(self, query):
        """Get slice, key or key chain of container object.

        Parameters
        ----------
        query slice or str
            slice object, key or key chain to query all container elements.

        Returns
        -------
            Container object at desired query.

        """
        if isinstance(query, str):
            if query == "":
                return self
            if "/" in query or "." in query:
                ret = self.at_key_chain(query)
                return ret
            ret = dict.__getitem__(self, query)
            return ret
        elif ivy.exists(self._queues):
            ret = self._get_queue_item(query)
            return ret
        return_dict = dict()
        for key, value in self.items():
            if isinstance(value, ivy.Container):
                return_dict[key] = value[query]
            else:
                # noinspection PyBroadException
                if isinstance(value, list) or isinstance(value, tuple):
                    if len(value) == 0:
                        return_dict[key] = value
                    else:
                        return_dict[key] = value[query]
                elif value is None or hasattr(value, "shape") and value.shape == ():
                    return_dict[key] = value
                else:
                    return_dict[key] = value[query]
        ret = ivy.Container(return_dict, **self._config)
        return ret

    def __setitem__(self, query, val):
        """Set key or key chain of container object.

        Parameters
        ----------
        query slice or str
            slice object, key or key chain at which to set all container elements.
        val ivy.Container, array, or other
            The value to set at the desired query.

        Returns
        -------
            New container after updating.

        """
        if isinstance(query, str) and ("/" in query or "." in query):
            return self.set_at_key_chain(query, val, inplace=True)
        else:
            return dict.__setitem__(self, query, val)

    def __contains__(self, key):
        if isinstance(key, str) and ("/" in key or "." in key):
            return self.has_key_chain(key)
        elif isinstance(key, ivy.Container):
            return self.contains_sub_container(key)
        else:
            return dict.__contains__(self, key)

    def __getstate__(self):
        state_dict = copy.copy(self.__dict__)
        state_dict["_local_ivy"] = ivy.try_else_none(
            lambda: state_dict["_local_ivy"].current_backend_str()
        )
        config_in = copy.copy(state_dict["_config_in"])
        config_in["ivyh"] = ivy.try_else_none(
            lambda: config_in["ivyh"].current_backend_str()
        )
        state_dict["_config_in"] = config_in
        config = copy.copy(state_dict["_config"])
        config["ivyh"] = ivy.try_else_none(lambda: config["ivyh"].current_backend_str())
        state_dict["_config"] = config
        return state_dict

    def __setstate__(self, state_dict):
        if "_local_ivy" in state_dict:
            if ivy.exists(state_dict["_local_ivy"]):
                state_dict["_local_ivy"] = ivy.get_backend(state_dict["_local_ivy"])
        if "_config_in" in state_dict:
            config_in = copy.copy(state_dict["_config_in"])
            if "ivyh" in config_in:
                if ivy.exists(config_in["ivyh"]):
                    config_in["ivyh"] = ivy.get_backend(config_in["ivyh"])
            state_dict["_config_in"] = config_in
        if "_config" in state_dict:
            config = copy.copy(state_dict["_config"])
            if "ivyh" in config:
                if ivy.exists(config["ivyh"]):
                    config["ivyh"] = ivy.get_backend(config["ivyh"])
            state_dict["_config"] = config
        self.__dict__.update(state_dict)

    # Getters and Setters #
    # --------------------#

    # private

    @property
    def _ivy(self):

        return ivy.default(self._local_ivy, ivy)

    @_ivy.setter
    def _ivy(self, local_ivy):
        self._local_ivy = local_ivy

    # public

    @property
    def shape(self):
        """The shape of the arrays in the container, with None placed in indices which
        are not consistent across arrays.
        """
        return self._get_shape()

    @property
    def shapes(self):
        """The shapes of each array in the container, with None placed in leaf entries
        without a shape attribute.
        """
        return self._get_shapes()

    @property
    def dev(self):
        """The device to which the arrays in the container belong, with None returned if
        the devices are not consistent.
        """
        return self._get_dev()

    @property
    def dev_str(self):
        """The device to which the arrays in the container belong, with None returned if
        the devices are not consistent.
        """
        return self._get_dev()

    @property
    def ivy(self):

        return self._ivy

    @property
    def config(self):

        return self._config

    @property
    def max_depth(self):

        kcs = [kc for kc in self.to_iterator_keys(include_empty=True)]
        if not kcs:
            return 0
        return max([len(kc.split("/")) for kc in kcs])<|MERGE_RESOLUTION|>--- conflicted
+++ resolved
@@ -1751,555 +1751,6 @@
         )
 
     def matrix_norm(
-<<<<<<< HEAD
-        self,
-        ord=2,
-        keepdims=False,
-        key_chains=None,
-        to_apply=True,
-        prune_unapplied=False,
-        map_sequences=False,
-    ):
-        """Compute matrix p-norm for each array in the container.
-
-        Parameters
-        ----------
-        p
-            Order of the norm. Default is 2.
-        axis
-            If axis is an integer, it specifies the axis of x along which to compute the
-            matrix norms. Default is None, in which case the flattened array is
-            considered.
-        keepdims
-            If this is set to True, the axes which are normed over are left in the
-            result as dimensions with size one. With this option the result will
-            broadcast correctly against the original x. Default is False.
-        key_chains
-            The key-chains to apply or not apply the method to. Default is None.
-        to_apply
-            If True, the method will be applied to key_chains, otherwise key_chains
-            will be skipped. Default is True.
-        prune_unapplied
-            Whether to prune key_chains for which the function was not applied.
-            Default is False.
-        map_sequences
-            Whether to also map method to sequences (lists, tuples). Default is False.
-        ord
-            Default value = 2)
-
-        Returns
-        -------
-            Container object with the matrix norms for each sub-array returned.
-
-        """
-        return self.map(
-            lambda x, kc: self._ivy.matrix_norm(x, ord, keepdims)
-            if self._ivy.is_native_array(x) or isinstance(x, ivy.Array)
-            else x,
-            key_chains,
-            to_apply,
-            prune_unapplied,
-            map_sequences,
-        )
-
-    def shuffle(
-        self,
-        seed_value=None,
-        key_chains=None,
-        to_apply=True,
-        prune_unapplied=False,
-        map_sequences=False,
-        key_chain="",
-    ):
-        """Shuffle entries in all sub-arrays, such that they are still aligned along
-        axis 0.
-
-        Parameters
-        ----------
-        seed_value
-            random seed to use for array shuffling (Default value = None)
-        key_chains
-            The key-chains to apply or not apply the method to. Default is None.
-        to_apply
-            If True, the method will be applied to key_chains, otherwise key_chains
-            will be skipped. Default is True.
-        prune_unapplied
-            Whether to prune key_chains for which the function was not applied.
-            Default is False.
-        map_sequences
-            Whether to also map method to sequences (lists, tuples). Default is False.
-        key_chain
-            Chain of keys for this dict entry (Default value = '')
-
-        """
-        return_dict = dict()
-        if seed_value is None:
-            seed_value = self._ivy.to_numpy(
-                self._ivy.random.randint(0, 1000, ())
-            ).item()
-        for key, value in self.items():
-            this_key_chain = key if key_chain == "" else (key_chain + "/" + key)
-            if isinstance(value, ivy.Container):
-                ret = value.shuffle(
-                    seed_value,
-                    key_chains,
-                    to_apply,
-                    prune_unapplied,
-                    map_sequences,
-                    this_key_chain,
-                )
-                if ret:
-                    return_dict[key] = ret
-            elif isinstance(value, (list, tuple)) and map_sequences:
-
-                def _shuffle(v):
-                    self._ivy.seed(seed_value)
-                    return self._ivy.shuffle(v)
-
-                ret = ivy.nested_map(value, _shuffle)
-                if ret:
-                    return_dict[key] = ret
-            else:
-                if key_chains is not None:
-                    if (this_key_chain in key_chains and not to_apply) or (
-                        this_key_chain not in key_chains and to_apply
-                    ):
-                        if prune_unapplied:
-                            continue
-                        return_dict[key] = value
-                        continue
-                self._ivy.seed(seed_value)
-                return_dict[key] = self._ivy.shuffle(value)
-        return ivy.Container(return_dict, **self._config)
-
-    def slice_via_key(self, slice_key):
-        """Get slice of container, based on key.
-
-        Parameters
-        ----------
-        slice_key
-            key to slice container at.
-
-        Returns
-        -------
-            Container object sliced at desired key.
-
-        """
-        return_dict = dict()
-        for key, value in self.items():
-            if key == slice_key:
-                return value
-            elif isinstance(value, ivy.Container):
-                return_dict[key] = value.slice_via_key(slice_key)
-            else:
-                return_dict[key] = value
-        return ivy.Container(return_dict, **self._config)
-
-    def as_ones(
-        self, key_chains=None, to_apply=True, prune_unapplied=False, map_sequences=False
-    ):
-        """Return arrays of ones for all nested arrays in the container.
-
-        Parameters
-        ----------
-        key_chains
-            The key-chains to apply or not apply the method to. Default is None.
-        to_apply
-            If True, the method will be applied to key_chains, otherwise key_chains
-            will be skipped. Default is True.
-        prune_unapplied
-            Whether to prune key_chains for which the function was not applied.
-            Default is False.
-        map_sequences
-            Whether to also map method to sequences (lists, tuples). Default is False.
-
-        Returns
-        -------
-            Container object with all sub-arrays filled with ones.
-
-        """
-        return self.map(
-            lambda x, kc: self._ivy.ones_like(x)
-            if self._ivy.is_native_array(x) or isinstance(x, ivy.Array)
-            else x,
-            key_chains,
-            to_apply,
-            prune_unapplied,
-            map_sequences,
-        )
-
-    def as_zeros(
-        self, key_chains=None, to_apply=True, prune_unapplied=False, map_sequences=False
-    ):
-        """Return arrays of zeros for all nested arrays in the container.
-
-        Parameters
-        ----------
-        key_chains
-            The key-chains to apply or not apply the method to. Default is None.
-        to_apply
-            If True, the method will be applied to key_chains, otherwise key_chains
-            will be skipped. Default is True.
-        prune_unapplied
-            Whether to prune key_chains for which the function was not applied.
-            Default is False.
-        map_sequences
-            Whether to also map method to sequences (lists, tuples). Default is False.
-
-        Returns
-        -------
-            Container object with all sub-arrays filled with zeros.
-
-        """
-        return self.map(
-            lambda x, kc: self._ivy.zeros_like(x)
-            if self._ivy.is_native_array(x) or isinstance(x, ivy.Array)
-            else x,
-            key_chains,
-            to_apply,
-            prune_unapplied,
-            map_sequences,
-        )
-
-    def as_bools(
-        self,
-        assert_is_bool=False,
-        key_chains=None,
-        to_apply=True,
-        prune_unapplied=False,
-        map_sequences=False,
-    ):
-        """Return boolean evaluation for all nested items in the container.
-
-        Parameters
-        ----------
-        assert_is_bool
-            Whether or not to assert the entry is of type Boolean.
-            (Default value = False)
-        key_chains
-            The key-chains to apply or not apply the method to. Default is None.
-        to_apply
-            If True, the method will be applied to key_chains, otherwise key_chains
-            will be skipped. Default is True.
-        prune_unapplied
-            Whether to prune key_chains for which the function was not applied.
-            Default is False.
-        map_sequences
-            Whether to also map method to sequences (lists, tuples). Default is False.
-
-        Returns
-        -------
-            Container object with all entries boolean evaluated.
-
-        """
-
-        def _ret_bool(x):
-            if assert_is_bool:
-                assert isinstance(x, bool)
-                return x
-            return bool(x)
-
-        return self.map(
-            lambda x, kc: _ret_bool(x),
-            key_chains,
-            to_apply,
-            prune_unapplied,
-            map_sequences,
-        )
-
-    def as_random_uniform(
-        self,
-        low=0.0,
-        high=1.0,
-        key_chains=None,
-        to_apply=True,
-        prune_unapplied=False,
-        map_sequences=False,
-    ):
-        """Return arrays of random uniform values for all nested arrays in the
-        container.
-
-        Parameters
-        ----------
-        low
-            Lower boundary of the output interval. All values generated will be greater
-            than or equal to low. The default value is 0.
-        high
-            Upper boundary of the output interval. All values generated will be less
-            than high. The default value is 1.0.
-        key_chains
-            The key-chains to apply or not apply the method to. Default is None.
-        to_apply
-            If True, the method will be applied to key_chains, otherwise key_chains will
-            be skipped. Default is True.
-        prune_unapplied
-            Whether to prune key_chains for which the function was not applied.
-            Default is False.
-        map_sequences
-            Whether to also map method to sequences (lists, tuples). Default is False.
-
-        Returns
-        -------
-            Container object with all sub-arrays filled with random uniform values.
-
-        """
-        return self.map(
-            lambda x, kc: self._ivy.random_uniform(
-                low, high, x.shape, device=self._ivy.dev(x)
-            )
-            if self._ivy.is_native_array(x) or isinstance(x, ivy.Array)
-            else x,
-            key_chains,
-            to_apply,
-            prune_unapplied,
-            map_sequences,
-        )
-
-    def to_native(
-        self,
-        nested=False,
-        key_chains=None,
-        to_apply=True,
-        prune_unapplied=False,
-        map_sequences=False,
-    ):
-        """Return native framework arrays for all nested arrays in the container.
-
-        Parameters
-        ----------
-        nested
-            Whether to apply the conversion on arguments in a nested manner. If so, all
-            dicts, lists and tuples will be traversed to their lowest leaves in search
-            of ivy.Array and ivy.Variable instances. Default is False.
-        key_chains
-            The key-chains to apply or not apply the method to. Default is None.
-        to_apply
-            If True, the method will be applied to key_chains, otherwise key_chains
-            will be skipped. Default is True.
-        prune_unapplied
-            Whether to prune key_chains for which the function was not applied.
-            Default is False.
-        map_sequences
-            Whether to also map method to sequences (lists, tuples). Default is False.
-
-        Returns
-        -------
-            Container object with all sub-arrays converted to their native format.
-
-        """
-        return self.map(
-            lambda x, kc: self._ivy.to_native(x, nested=nested),
-            key_chains,
-            to_apply,
-            prune_unapplied,
-            map_sequences,
-        )
-
-    def to_ivy(
-        self,
-        nested=False,
-        key_chains=None,
-        to_apply=True,
-        prune_unapplied=False,
-        map_sequences=False,
-    ):
-        """Return ivy arrays for all nested native framework arrays in the container.
-
-        Parameters
-        ----------
-        nested
-            Whether to apply the conversion on arguments in a nested manner. If so, all
-            dicts, lists and tuples will be traversed to their lowest leaves in search
-            of ivy.Array and ivy.Variable instances. Default is False.
-        key_chains
-            The key-chains to apply or not apply the method to. Default is None.
-        to_apply
-            If True, the method will be applied to key_chains, otherwise key_chains
-            will be skipped. Default is True.
-        prune_unapplied
-            Whether to prune key_chains for which the function was not applied.
-            Default is False.
-        map_sequences
-            Whether to also map method to sequences (lists, tuples). Default is False.
-
-        Returns
-        -------
-            Container object with all native sub-arrays converted to their ivy.Array
-            instances.
-
-        """
-        return self.map(
-            lambda x, kc: self._ivy.to_ivy(x, nested=nested),
-            key_chains,
-            to_apply,
-            prune_unapplied,
-            map_sequences,
-        )
-
-    def dev_clone(self, devices):
-        """Clone the current container across multiple devices.
-
-        Parameters
-        ----------
-        devs
-            The devices on which to clone the container.
-
-        Returns
-        -------
-            a set of cloned containers across the specified devices.
-
-        """
-        return self._ivy.DevClonedItem(
-            {device: self.to_device(device=device) for device in devices}
-        )
-
-    def dev_dist(self, devices: Union[Iterable[str], Dict[str, int]], axis=0):
-        """Distribute the current container across multiple devices.
-
-        Parameters
-        ----------
-        devs
-            The devices along which to distribute the container.
-        axis
-            The axis along which to split the arrays at the container leaves.
-            Default is 0.
-
-        Returns
-        -------
-            a set of distributed sub-containers across the specified devices.
-
-        """
-        split_arg = (
-            list(devices.values()) if isinstance(devices, dict) else len(devices)
-        )
-        return self._ivy.DevDistItem(
-            {
-                device: cont.to_device(device)
-                for cont, device in zip(
-                    self.split(split_arg, axis, with_remainder=True), devices
-                )
-            }
-        )
-
-    def to_multi_dev(self, devices, axis=0):
-        """Return a single MultiDevContainer, which shares the same structure as the
-        current container, but replaces arrays at the leaves with DistributedArray
-        instances.
-
-        Parameters
-        ----------
-        devs
-            The devices along which to distribute each array in the container.
-        axis
-            The axis along which to split the arrays at the container leaves.
-            Default is 0.
-
-        Returns
-        -------
-            a MultiDevContainer instance, with all leafs arrays replaced by
-            DistributedArray instances.
-
-        """
-        return ivy.MultiDevContainer(
-            self.map(lambda x, kc: self._ivy.dev_dist_array(x, devices, axis)),
-            devices,
-            **self._config,
-        )
-
-    def unstack(self, axis, keepdims=False, dim_size=None):
-        """Unstack containers along specified dimension.
-
-        Parameters
-        ----------
-        axis
-            Dimensions along which to unstack.
-        keepdims
-            Whether to keep dimension 1 in the unstack dimensions. Default is False.
-        dim_size
-            Size of the dimension to unstack. Determined from inputs by default.
-
-        Returns
-        -------
-            List of containers, unstacked along the specified dimension.
-
-        """
-        if dim_size is None:
-            dim_size = self.shape[axis]
-        if keepdims:
-            # noinspection PyTypeChecker
-            return [
-                self[
-                    slice(i, i + 1, 1)
-                    if axis == 0
-                    else tuple([slice(None, None, None)] * axis + [slice(i, i + 1, 1)])
-                ]
-                for i in range(dim_size)
-            ]
-        # noinspection PyTypeChecker
-        return [
-            self[i if axis == 0 else tuple([slice(None, None, None)] * axis + [i])]
-            for i in range(dim_size)
-        ]
-
-    def split(
-        self,
-        num_or_size_splits=None,
-        axis=0,
-        with_remainder=False,
-        key_chains=None,
-        to_apply=True,
-        prune_unapplied=False,
-        map_sequences=False,
-    ):
-        """Splits a container into multiple sub-containers, by splitting their
-        constituent arrays.
-
-        Parameters
-        ----------
-        num_or_size_splits
-            Number of equal arrays to divide the array into along the given axis if an
-            integer. The size of each split element if a sequence of integers. Default
-            is to divide into as many 1-dimensional arrays as the axis dimension.
-        axis
-            The axis along which to split, default is 0.
-        with_remainder
-            If the tensor does not split evenly, then store the last remainder entry.
-            Default is False.
-        key_chains
-            The key-chains to apply or not apply the method to. Default is None.
-        to_apply
-            If True, the method will be applied to key_chains, otherwise key_chains will
-            be skipped. Default is True.
-        prune_unapplied
-            Whether to prune key_chains for which the function was not applied. Default
-            is False.
-        map_sequences
-            Whether to also map method to sequences (lists, tuples). Default is False.
-
-        Returns
-        -------
-            A list of sub-arrays.
-
-        """
-        dim_size = (
-            num_or_size_splits
-            if isinstance(num_or_size_splits, int)
-            else len(num_or_size_splits)
-        )
-        # noinspection PyTypeChecker
-        return self.map(
-            lambda x, kc: self._ivy.split(x, num_or_size_splits, axis, with_remainder)
-            if self._ivy.is_native_array(x) or isinstance(x, ivy.Array)
-            else x,
-            key_chains,
-            to_apply,
-            prune_unapplied,
-            map_sequences,
-        ).unstack(0, dim_size=dim_size)
-
-    def to_device(
-=======
->>>>>>> fee8c3a3
         self,
         ord=2,
         keepdims=False,
