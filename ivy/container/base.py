"""Base Container Object."""

# global
import re
import abc
import copy
import termcolor
import numpy as np
import json

try:
    # noinspection PyPackageRequirements
    import h5py
except ModuleNotFoundError:
    h5py = None
import pickle
import random
from operator import mul
from functools import reduce
from typing import Union, Iterable, Dict
from builtins import set

# local
import ivy


ansi_escape = re.compile(r"\x1B(?:[@-Z\\-_]|\[[0-?]*[ -/]*[@-~])")


def _is_jsonable(x):
    try:
        json.dumps(x)
        return True
    except (TypeError, OverflowError):
        return False


def _repr(x):
    try:
        return x.__repr__()
    except TypeError:
        return str(x)


# noinspection PyMissingConstructor
class ContainerBase(dict, abc.ABC):
    def __init__(
        self,
        dict_in=None,
        queues=None,
        queue_load_sizes=None,
        container_combine_method="list_join",
        queue_timeout=None,
        print_limit=10,
        key_length_limit=None,
        print_indent=4,
        print_line_spacing=0,
        ivyh=None,
        default_key_color="green",
        keyword_color_dict=None,
        rebuild_child_containers=False,
        types_to_iteratively_nest=None,
        alphabetical_keys=True,
        **kwargs,
    ):
        """Initialize container object from input dict representation.

        Parameters
        ----------
        dict_in
            the dictionary the container should wrap around. Default is None.
        queues
            Sequence of multiprocessing queues, each of which returns containers.
            This enables the current container to be passed around asynchronously while
            waiting for data. Default is None.
        queue_load_sizes
            Size of leading dimension of the containers returned by each queue.
            Default is None.
        container_combine_method
            The method to use for combining containers arriving from different queues.
            Default is ivy.Container.list_join
        queue_timeout
            The timeout when waiting for containers to arrive from the queues.
            Default is global.
        print_limit
            The total array size limit when printing the container. Default is 10.
        key_length_limit
            The maximum key length when printing the container. Default is None.
        print_indent
            The number of whitespaces to use for indenting when printing the container.
            Default is 4.
        print_line_spacing
            The number of extra newlines to use between keys when printing the
            container. Default is 0.
        ivyh
            Handle to ivy module to use for the calculations. Default is None, which
            results in the global ivy.
        default_key_color
            The default key color for printing the container to the terminal.
            Default is 'green'.
        keyword_color_dict
            A dict mapping keywords to their termcolor color codes for printing the
            container. (Default value = None)
        rebuild_child_containers
            Whether to rebuild container found in dict_in with these constructor params.
            Default is False, in which case the original container are kept as are.
        types_to_iteratively_nest
            The data types to nest iteratively in the dict structure, each type must be
            iterable. Default is None.
        alphabetical_keys
            Whether to sort the container keys alphabetically, or preserve the dict
            order. Default is True.
        kwargs
            keyword arguments for dict creation. Default is None.

        """
        self._queues = queues
        self._container_combine_method = container_combine_method
        if ivy.exists(self._queues):
            if isinstance(self._container_combine_method, str):
                self._container_combine_method = {
                    "list_join": self.list_join,
                    "concat": lambda conts: self.concat(conts, 0),
                }[self._container_combine_method]
            self._loaded_containers_from_queues = dict()
            self._queue_load_sizes_cum = np.cumsum(queue_load_sizes)
            self._queue_timeout = ivy.default(queue_timeout, ivy.queue_timeout())
        if dict_in is None:
            if kwargs:
                dict_in = dict(**kwargs)
            else:
                dict_in = dict()
        elif kwargs:
            raise Exception(
                "dict_in and **kwargs cannot both be specified for ivy.Container "
                "constructor, please specify one or the other, not both."
            )
        self._config_in = dict(
            print_limit=print_limit,
            print_indent=print_indent,
            key_length_limit=key_length_limit,
            print_line_spacing=print_line_spacing,
            ivyh=ivyh,
            default_key_color=default_key_color,
            keyword_color_dict=keyword_color_dict,
            rebuild_child_containers=rebuild_child_containers,
            types_to_iteratively_nest=types_to_iteratively_nest,
            alphabetical_keys=alphabetical_keys,
        )
        self._config = dict()
        self.inplace_update(dict_in, **self._config_in)

    # Class Methods #
    # --------------#

    @staticmethod
    def multi_map_in_static_method(
        fn_name,
        *args,
        key_chains=None,
        to_apply=True,
        prune_unapplied=False,
        map_sequences=None,
        out=None,
        **kwargs,
    ) -> ivy.Container:
        arg_cont_idxs = ivy.nested_indices_where(
            args, ivy.is_ivy_container, to_ignore=ivy.Container
        )
        kwarg_cont_idxs = ivy.nested_indices_where(
            kwargs, ivy.is_ivy_container, to_ignore=ivy.Container
        )
        # retrieve all the containers in args and kwargs
        arg_conts = ivy.multi_index_nest(args, arg_cont_idxs)
        num_arg_conts = len(arg_conts)
        kwarg_conts = ivy.multi_index_nest(kwargs, kwarg_cont_idxs)
        # Combine the retrieved containers from args and kwargs into a single list
        conts = arg_conts + kwarg_conts
        if not conts:
            raise Exception("no containers found in arguments")
        cont0 = conts[0]
        # Get the function with the name fn_name, enabling containers to specify
        # their backends irrespective of global ivy's backend
        fn = cont0.ivy.__dict__[fn_name]

        def map_fn(vals, _):
            arg_vals = vals[:num_arg_conts]
            a = ivy.copy_nest(args, to_mutable=True)
            ivy.set_nest_at_indices(a, arg_cont_idxs, arg_vals)
            kwarg_vals = vals[num_arg_conts:]
            kw = ivy.copy_nest(kwargs, to_mutable=True)
            ivy.set_nest_at_indices(kw, kwarg_cont_idxs, kwarg_vals)
            return fn(*a, **kw)

        # Replace each container in arg and kwarg with the arrays at the leaf
        # levels of that container using map_fn and call fn using those arrays
        # as inputs
        ret = ivy.Container.multi_map(
            map_fn,
            conts,
            key_chains,
            to_apply,
            prune_unapplied,
            map_nests=map_sequences,
        )
        if ivy.exists(out):
            out.inplace_update(ret)
            ret = out

        # Multiple containers for functions returning multiple arrays
        for values in ret.values():
            if isinstance(values, list):
                for v in values:
                    if ivy.is_ivy_array(v):
                        return ret.unstack_conts(0)
        return ret

    @staticmethod
    def handle_inplace(ret, out):
        """Returns an inplace update of out, provided it is not None, by updating with
        the values in ret.

        Parameters
        ----------
        ret
            The container with the return values
        out
            The optional out container, which is primed for being overwritten if it
            exists

        Returns
        -------
            The out container, but filled with the values from the ret container

        """
        if ivy.exists(out):
            out.inplace_update(ret)
            ret = out
        return ret

    @staticmethod
    def list_join(containers, config=None):
        """Join containers of lists together along the specified dimension.

        Parameters
        ----------
        containers
            containers to list join
        config
            The configuration for the containers. Default is the same as container0.

        Returns
        -------
            List joined containers, with each entry being a list of arrays

        """
        container0 = containers[0]
        if not ivy.exists(config):
            config = container0.config if isinstance(container0, ivy.Container) else {}

        if isinstance(container0, ivy.Container):
            return_dict = dict()
            for key in container0.keys():
                new_list = list()
                for container in containers:
                    new_list.append(container[key])
                return_dict[key] = ivy.Container.list_join(new_list, config)
            return ivy.Container(return_dict, **config)
        else:
            return [item for sublist in containers for item in sublist]

    @staticmethod
    def list_stack(containers, dim, config=None):
        """List stack containers together along the specified dimension.

        Parameters
        ----------
        containers
            containers to list stack
        dim
            dimension along which to list stack
        config
            The configuration for the containers. Default is the same as container0.

        Returns
        -------
            Stacked containers, with each entry being a list of arrays

        """
        container0 = containers[0]
        if not ivy.exists(config):
            config = container0.config if isinstance(container0, ivy.Container) else {}

        if isinstance(container0, ivy.Container):
            return_dict = dict()
            for key in container0.keys():
                return_dict[key] = ivy.Container.list_stack(
                    [container[key] for container in containers], dim, config
                )
            return ivy.Container(return_dict, **config)
        else:
            return containers

    @staticmethod
    def _concat_unify(containers, device, axis=0):
        return ivy.concat(
            [cont.to_device(device) for cont in containers.values()], axis
        )

    @staticmethod
    def _sum_unify(containers, device, _=None, _1=None):
        return sum(
            [cont.to_device(device) for cont in containers.values()],
            start=ivy.zeros([]),
        )

    @staticmethod
    def _mean_unify(containers, device, _=None, _1=None):
        return ivy.Container._sum_unify(containers, device) / len(containers)

    @staticmethod
    def unify(containers, device, mode, axis=0):
        """Unify a list of containers, on arbitrary devices, to a single container on
        the specified device.

        Parameters
        ----------
        containers
            containers to unify
        dev
            The device to unify the containers to.
        mode
            The mode by which to unify, must be one of [ concat | mean | sum ]
        axis
            The axis along which to concattenate the container, if concat mode is set.
            Default is 0.

        Returns
        -------
            Unified container

        """
        return {
            "concat": ivy.Container._concat_unify,
            "sum": ivy.Container._sum_unify,
            "mean": ivy.Container._mean_unify,
        }[mode](containers, device, axis)

    @staticmethod
    def combine(*containers, config=None):
        """Combine keys and values in a sequence of containers, with priority given to
        the right-most container in the case of duplicates.

        Parameters
        ----------
        containers
            containers to compare
        config
            The configuration for the containers. Default is the same as
            container_rightmost.

        Returns
        -------
            Combined containers

        """
        # if inputs are not dicts, then simply return the right-most value
        container_rightmost = containers[-1]
        if not isinstance(container_rightmost, dict):
            return container_rightmost

        if not ivy.exists(config):
            # noinspection PyUnresolvedReferences
            config = (
                container_rightmost.config
                if isinstance(container_rightmost, ivy.Container)
                else {}
            )

        # return if len==1
        if len(containers) == 1:
            return container_rightmost

        # otherwise, check that the keys are aligned between each container, and apply
        # this method recursively
        return_dict = dict()
        all_keys = set(
            [
                item
                for sublist in [list(cont.keys()) for cont in containers]
                for item in sublist
            ]
        )
        for key in all_keys:
            keys_present = [key in cont for cont in containers]
            return_dict[key] = ivy.Container.combine(
                *[cont[key] for cont, kp in zip(containers, keys_present) if kp],
                config=config,
            )
        return ivy.Container(return_dict, **config)

    @staticmethod
    def diff(
        *containers,
        mode="all",
        diff_keys="diff",
        detect_key_diffs=True,
        detect_value_diffs=True,
        detect_shape_diffs=True,
        config=None,
    ):
        """Compare keys and values in a sequence of containers, returning the single
        shared values where they are the same, and new nested sub-dicts with all values
        where they are different.

        Parameters
        ----------
        containers
            containers to compare
        mode
            The mode of the diff operation, returning either all keys and values,
            only those that are consist across the containers, or only the differences.
            Default is all.
        diff_keys
            The key/keys to add to the returned container when differences are found.
            Default is "diff".
        detect_key_diffs
            Whether to treat different keys as detected differences. If not, the keys
            among the input containers are simply combined without flagging differences.
            Default is True.
        detect_value_diffs
            Whether to treat different values as detected differences. Default is True.
        detect_shape_diffs
            Whether to treat different array shapes as detected differences.
            Default is True.
        config
            The configuration for the containers. Default is the same as container0.
        *containers


        Returns
        -------
            Compared containers

        """
        if mode not in ["all", "same_only", "diff_only"]:
            raise Exception(
                'mode must be one of [ "all" | "same_only" | "diff_only" ], '
                "but found {}".format(mode)
            )

        # if inputs are not dicts, then compare their values to determine the diff dict
        num_containers = len(containers)
        container0 = containers[0]
        if not ivy.exists(config):
            config = container0.config if isinstance(container0, ivy.Container) else {}
        if not isinstance(container0, dict):
            equal_mat = ivy.all_equal(*containers, equality_matrix=True)
            if not detect_value_diffs:
                equal_mat = ivy.ones_like(equal_mat)
            if detect_shape_diffs:
                shape_equal_mat = ivy.all_equal(
                    *[c.shape if ivy.is_array(c) else None for c in containers],
                    equality_matrix=True,
                )
                equal_mat = ivy.logical_and(equal_mat, shape_equal_mat)
            # noinspection PyTypeChecker
            if ivy.min(ivy.astype(equal_mat, "int32")) == 1:
                if mode == "diff_only":
                    return ivy.Container(**config)
                return container0
            elif mode == "same_only":
                return ivy.Container(**config)
            else:
                cont_range = range(num_containers)
                diff_dict = dict()
                cont_dict = dict(zip(cont_range, containers))
                idxs_added = list()
                for idx in cont_range:
                    if idx not in idxs_added:
                        idxs_to_add = ivy.indices_where(equal_mat[idx])
                        idxs_to_add_list = sorted(
                            ivy.to_numpy(idxs_to_add).reshape(-1).tolist()
                        )
                        if isinstance(diff_keys, str):
                            key = diff_keys + "_" + str(idxs_to_add_list)[1:-1]
                        elif isinstance(diff_keys, (list, tuple)):
                            key = diff_keys[idx]
                        else:
                            raise Exception(
                                "diff_keys must be either a string or list of strings,"
                                "but found {} of type {}".format(
                                    diff_keys, type(diff_keys)
                                )
                            )
                        diff_dict[key] = cont_dict[idx]
                        idxs_added += idxs_to_add_list
                return ivy.Container(diff_dict, **config)

        # otherwise, check that the keys are aligned between each container, and apply
        # this method recursively
        return_dict = dict()
        all_keys = set(
            [
                item
                for sublist in [list(cont.keys()) for cont in containers]
                for item in sublist
            ]
        )
        for key in all_keys:
            keys_present = [key in cont for cont in containers]
            all_keys_present = sum(keys_present) == num_containers
            if all_keys_present:
                res = ivy.Container.diff(
                    *[cont[key] for cont in containers],
                    mode=mode,
                    diff_keys=diff_keys,
                    detect_key_diffs=detect_key_diffs,
                    detect_value_diffs=detect_value_diffs,
                    detect_shape_diffs=detect_shape_diffs,
                    config=config,
                )
                if not isinstance(res, dict) or res:
                    return_dict[key] = res
                continue
            elif sum(keys_present) == 1 and not detect_key_diffs:
                if mode == "all":
                    return_dict[key] = containers[keys_present.index(True)][key]
                continue
            diff_dict = dict()
            for i, (key_present, cont) in enumerate(zip(keys_present, containers)):
                if detect_key_diffs:
                    if key_present and mode != "same_only":
                        if isinstance(diff_keys, str):
                            diff_dict[diff_keys + "_" + str(i)] = cont[key]
                        elif isinstance(diff_keys, (list, tuple)):
                            diff_dict[diff_keys[i]] = cont[key]
                        else:
                            raise Exception(
                                "diff_keys must be either a string or list of strings,"
                                "but found {} of type {}".format(
                                    diff_keys, type(diff_keys)
                                )
                            )
            if diff_dict:
                return_dict[key] = diff_dict
        return ivy.Container(return_dict, **config)

    @staticmethod
    def structural_diff(
        *containers,
        mode="all",
        diff_keys="diff",
        detect_key_diffs=True,
        detect_shape_diffs=True,
        config=None,
    ):
        """Compare keys and shapes in a sequence of containers, returning the single
        shared values where they are the same, and new nested sub-dicts with all values
        where they are different.

        Parameters
        ----------
        containers
            containers to compare
        mode
            The mode of the diff operation, returning either all keys and values,
            only those that are consist across the containers, or only the differences.
            Default is all.
        diff_keys
            The key/keys to add to the returned container when differences are found.
            Default is "diff".
        detect_key_diffs
            Whether to treat different keys as detected differences.
            If not, the keys among the input containers are simply combined without
            flagging differences. Default is True.
        detect_shape_diffs
            Whether to treat different array shapes as detected differences.
            Default is True.
        config
            The configuration for the containers. Default is the same as container0.
        *containers

        Returns
        -------
            Compared containers

        """
        return ivy.Container.diff(
            *containers,
            mode=mode,
            diff_keys=diff_keys,
            detect_key_diffs=detect_key_diffs,
            detect_value_diffs=False,
            detect_shape_diffs=detect_shape_diffs,
            config=config,
        )

    @staticmethod
    def multi_map(
        func,
        containers,
        key_chains=None,
        to_apply=True,
        prune_unapplied=False,
        key_chain="",
        config=None,
        map_nests=False,
        assert_identical=False,
    ):
        """Apply function to all array values from a collection of identically
        structured containers.

        Parameters
        ----------
        func
            Function to apply to each container entry.
        containers
            containers to map.
        key_chains
            The key-chains to apply or not apply the method to. Default is None.
        to_apply
            If True, the method will be applied to key_chains, otherwise key_chains will
            be skipped. Default is True.
        prune_unapplied
            Whether to prune key_chains for which the function was not applied,
            otherwise the leftmost container value is used. Default is False.
        key_chain
            Chain of keys for this dict entry (Default value = '')
        config
            The configuration for the containers. Default is the same as container0.
        map_sequences
            Whether to also map method to sequences (lists, tuples). Default is False.
        assert_identical
            Whether to assert that the input containers are identical or not.

        Returns
        -------
            Container

        """
        container0 = None
        for cont in containers:
            if isinstance(cont, ivy.Container):
                container0 = cont
                break
        if container0 is None:
            raise Exception(
                "No containers found in the inputs to " "ivy.Container.multi_map"
            )
        if not ivy.exists(config):
            config = container0.config if isinstance(container0, ivy.Container) else {}
        return_dict = dict()
        for key in container0.keys():
            values = [
                cont[key] if isinstance(cont, ivy.Container) and key in cont else cont
                for cont in containers
            ]
            value0 = values[0]
            this_key_chain = key if key_chain == "" else (key_chain + "/" + key)
            is_container = [ivy.is_ivy_container(x) for x in values]
            if not assert_identical and not all(is_container) and any(is_container):
                if key_chains is not None:
                    if (this_key_chain in key_chains and not to_apply) or (
                        this_key_chain not in key_chains and to_apply
                    ):
                        if prune_unapplied:
                            continue
                        return_dict[key] = value0
                        continue
                return_dict[key] = func(values, this_key_chain)
            else:
                if isinstance(value0, ivy.Container):
                    ret = ivy.Container.multi_map(
                        func,
                        values,
                        key_chains,
                        to_apply,
                        prune_unapplied,
                        this_key_chain,
                        config,
                        map_nests,
                        assert_identical,
                    )
                    if ret:
                        return_dict[key] = ret
                elif any(isinstance(x, (list, tuple)) for x in values) and map_nests:
                    ret = ivy.nested_multi_map(
                        lambda x, _: func(x, None), values, to_ivy=False
                    )
                    if prune_unapplied and not ret:
                        continue
                    return_dict[key] = ret
                else:
                    if key_chains is not None:
                        if (this_key_chain in key_chains and not to_apply) or (
                            this_key_chain not in key_chains and to_apply
                        ):
                            if prune_unapplied:
                                continue
                            return_dict[key] = value0
                            continue
                    return_dict[key] = func(values, this_key_chain)
            # noinspection PyProtectedMember
        return ivy.Container(return_dict, **config)

    @staticmethod
    def common_key_chains(containers):
        """Return the key-chains common across all containers.

        Parameters
        ----------
        containers
            Containers to check.

        Returns
        -------
            list of key-chains.

        """
        if len(containers) == 1:
            return containers[0].all_key_chains()
        sets = [set(cont.all_key_chains()) for cont in containers]
        return list(sets[0].intersection(*sets[1:]))

    @staticmethod
    def identical(
        containers,
        check_types=True,
        check_shapes=True,
        same_arrays=True,
        arrays_equal=True,
        key_chains=None,
        to_apply=True,
        partial=False,
        key_chain="",
    ):
        """Returns a single boolean as to whether the input containers have identical
        key-chains and data types.

        Parameters
        ----------
        containers
            containers to check.
        check_types
            Whether to check if the datatypes of the leaf nodes are the same.
            Default is True.
        check_shapes
            Whether to check if the shapes of the leaf nodes are the same.
            Default is True.
        same_arrays
            Whether to check if the arrays are the exact same instances.
            Default is True.
        arrays_equal
            Whether to check if the arrays have equal values. Default is True.
        key_chains
            The key-chains to apply or not apply the method to. Default is None.
        to_apply
            If True, the method will be applied to key_chains, otherwise key_chains will
            be skipped. Default is True.
        partial
            Whether to also check for partially complete sub-containers.
            Default is False.
        key_chain
            Chain of keys for this dict entry (Default value = '')

        Returns
        -------
        Boolean

        """
        if partial:
            common_key_chains = ivy.Container.common_key_chains(containers)
            if not common_key_chains:
                return False
            containers = [cont.at_key_chains(common_key_chains) for cont in containers]
        keys = set([i for sl in [list(cont.keys()) for cont in containers] for i in sl])
        # noinspection PyProtectedMember
        for key in keys:
            if not min([key in cont for cont in containers]):
                return False
            values = [cont[key] for cont in containers]
            value_0 = values[0]
            type_0 = type(value_0)
            types = [type(val) for val in values]
            if not min([type_n is type_0 for type_n in types]):
                if isinstance(value_0, ivy.Container) or check_types:
                    return False
            if ivy.is_array(value_0):
                if check_shapes:
                    shape_0 = value_0.shape
                    shapes = [val.shape for val in values]
                    if not min([shape_n == shape_0 for shape_n in shapes]):
                        return False
                if same_arrays:
                    id_0 = id(value_0)
                    ids = [id(val) for val in values]
                    if not min([id_n == id_0 for id_n in ids]):
                        return False
                elif arrays_equal:
                    if not ivy.arrays_equal(values):
                        return False
            this_key_chain = key if key_chain == "" else (key_chain + "/" + key)
            if isinstance(value_0, ivy.Container):
                ret = ivy.Container.identical(
                    values,
                    check_types,
                    check_shapes,
                    same_arrays,
                    arrays_equal,
                    key_chains,
                    to_apply,
                    partial,
                    this_key_chain,
                )
                if not ret:
                    return False
        return True

    @staticmethod
    def assert_identical(
        containers,
        check_types=True,
        check_shapes=True,
        same_arrays=True,
        arrays_equal=True,
        key_chains=None,
        to_apply=True,
        partial=False,
    ):
        """Assert whether the input containers are identical. Otherwise, the diff is
        shown in an exception.

        Parameters
        ----------
        containers
            containers to check.
        check_types
            Whether to check if the datatypes of the leaf nodes are the same.
            Default is True.
        check_shapes
            Whether to check if the shapes of the leaf nodes are the same.
            Default is True.
        same_arrays
            Whether to check if the arrays are the exact same instances.
            Default is True.
        arrays_equal
            Whether to check if the arrays have equal values. Default is True.
        key_chains
            The key-chains to apply or not apply the method to. Default is None.
        to_apply
            If True, the method will be applied to key_chains, otherwise key_chains
            will be skipped. Default is True.
        partial
            Whether to also check for partially complete sub-containers.
            Default is False.

        """
        assert ivy.Container.identical(
            containers,
            check_types,
            check_shapes,
            same_arrays,
            arrays_equal,
            key_chains,
            to_apply,
            partial,
        ), "Containers were not identical:\n\n{}".format(
            ivy.Container.diff(*containers)
        )

    @staticmethod
    def identical_structure(
        containers,
        check_types=True,
        check_shapes=True,
        key_chains=None,
        to_apply=True,
        partial=False,
        key_chain="",
    ):
        """Returns a single boolean as to whether the input containers have identical
        structure.

        Parameters
        ----------
        containers
            containers to check.
        check_types
            Whether to also check whether the datatypes of the leaf nodes are the same.
            Default is True.
        check_shapes
            Whether to also check whether the shapes of the leaf nodes are the same.
            Default is True.
        key_chains
            The key-chains to apply or not apply the method to. Default is None.
        to_apply
            If True, the method will be applied to key_chains, otherwise key_chains
            will be skipped. Default is True.
        partial
            Whether to also check for partially complete sub-containers.
            Default is False.
        key_chain
            Chain of keys for this dict entry (Default value = '')

        Returns
        -------
            Boolean

        """
        return ivy.Container.identical(
            containers,
            check_types,
            check_shapes,
            False,
            False,
            key_chains,
            to_apply,
            partial,
            key_chain,
        )

    @staticmethod
    def assert_identical_structure(
        containers,
        check_types=True,
        check_shapes=True,
        key_chains=None,
        to_apply=True,
        partial=False,
    ):
        """Assert whether the input containers have identical structure. Otherwise, the
        diff is shown in an exception.

        Parameters
        ----------
        containers
            containers to check.
        check_types
            Whether to also check whether the datatypes of the leaf nodes are the same.
            Default is True.
        check_shapes
            Whether to also check whether the shapes of the leaf nodes are the same.
            Default is True.
        key_chains
            The key-chains to apply or not apply the method to. Default is None.
        to_apply
            If True, the method will be applied to key_chains, otherwise key_chains
            will be skipped. Default is True.
        partial
            Whether to also check for partially complete sub-containers.
            Default is False.

        """
        assert ivy.Container.identical_structure(
            containers, check_types, check_shapes, key_chains, to_apply, partial
        ), "Containers did not have identical structure:\n\n{}".format(
            ivy.Container.structural_diff(*containers)
        )

    @staticmethod
    def identical_configs(containers):
        """Returns a single boolean as to whether the input containers all have
        identical configs.

        Parameters
        ----------
        containers
            containers to check.

        """
        assert len(containers) > 1
        configs = [cont.config for cont in containers]
        config0 = configs[0]
        for k, v in config0.items():
            if not min([config[k] == v for config in configs]):
                return False
        return True

    @staticmethod
    def identical_array_shapes(containers, exclusive=False):
        """Determine whether all of the containers have identical number of arrays and
        identical array shapes, regardless of their key-chain structures.

        Parameters
        ----------
        containers
            containers to check.
        exclusive
            Whether to check if the data type is exclusively an array, rather than a
            variable or traced array. (Default value = False)

        Returns
        -------
            Boolean

        """
        array_conts = [cont.size_ordered_arrays(exclusive) for cont in containers]
        array_cont0 = array_conts[0]
        array_cont0_len = len(array_cont0)
        for array_cont in array_conts[1:]:
            if len(array_cont) != array_cont0_len:
                return False
            elif not min(
                [
                    a.shape == a0.shape
                    for a, a0 in zip(array_cont.values(), array_cont0.values())
                ]
            ):
                return False
        return True

    @staticmethod
    def from_disk_as_hdf5(
        h5_obj_or_filepath, slice_obj=slice(None), alphabetical_keys=True, ivyh=None
    ):
        """Load container object from disk, as an h5py file, at the specified hdf5
        filepath.

        Parameters
        ----------
        h5_obj_or_filepath
            Filepath where the container object is saved to disk, or h5 object.
        slice_obj
            slice object to slice all h5 elements. (Default value = slice(None))
        alphabetical_keys
            Whether to sort the container keys alphabetically, or preserve the dict
            order. Default is True.
        ivyh
            Handle to ivy module to use for the calculations. Default is None, which
            results in the global ivy.

        Returns
        -------
            Container loaded from disk

        """
        if not ivy.exists(h5py):
            raise Exception(
                "You must install python package h5py in order to load hdf5 files from "
                "disk into a container."
            )
        container_dict = dict()
        if type(h5_obj_or_filepath) is str:
            h5_obj = h5py.File(h5_obj_or_filepath, "r")
        else:
            h5_obj = h5_obj_or_filepath
        items = sorted(h5_obj.items()) if alphabetical_keys else h5_obj.items()
        for key, value in items:
            if isinstance(value, h5py.Group):
                container_dict[key] = ivy.Container.from_disk_as_hdf5(
                    value, slice_obj, ivyh
                )
            elif isinstance(value, h5py.Dataset):
                container_dict[key] = ivy.default(ivyh, ivy).array(
                    list(value[slice_obj])
                )
            else:
                raise Exception(
                    "Item found inside h5_obj which was neither a Group nor a Dataset."
                )
        return ivy.Container(container_dict, ivyh=ivyh)

    @staticmethod
    def from_disk_as_pickled(pickle_filepath, ivyh=None):
        """Load container object from disk at the specified pickle filepath.

        Parameters
        ----------
        pickle_filepath
            Filepath where the container object is saved to disk.
        ivyh
            Handle to ivy module to use for the calculations. Default is None, which
            results in the global ivy.

        Returns
        -------
            Container loaded from disk

        """
        return ivy.Container(
            pickle.load(open(pickle_filepath, "rb")),
            rebuild_child_containers=True,
            ivyh=ivyh,
        ).to_ivy()

    @staticmethod
    def from_disk_as_json(json_filepath, ivyh=None):
        """Load container object from disk at the specified json filepath. If some
        objects were not json-able during saving, then they will be loaded as strings.

        Parameters
        ----------
        json_filepath
            Filepath where the container object is saved to disk.
        ivyh
            Handle to ivy module to use for the calculations. Default is None, which
            results in the global ivy.

        Returns
        -------
            Container loaded from disk

        """
        with open(json_filepath) as json_data_file:
            return ivy.Container(json.load(json_data_file), ivyh=ivyh)

    @staticmethod
    def h5_file_size(h5_obj_or_filepath):
        """Get file size of h5 file contents.

        Parameters
        ----------
        h5_obj_or_filepath
            Filepath where the container object is saved to disk, or h5 object.

        Returns
        -------
            Size of h5 file contents, and batch size.

        """
        if not ivy.exists(h5py):
            raise Exception(
                "You must install python package h5py in order to determine the size "
                "of hdf5 files."
            )
        if type(h5_obj_or_filepath) is str:
            h5_obj = h5py.File(h5_obj_or_filepath, "r")
        else:
            h5_obj = h5_obj_or_filepath

        size = 0
        batch_size = 0
        for key, value in h5_obj.items():
            if isinstance(value, h5py.Group):
                size_to_add, batch_size = ivy.Container.h5_file_size(value)
                size += size_to_add
            elif isinstance(value, h5py.Dataset):
                value_shape = value.shape
                size += reduce(mul, value_shape, 1) * value.dtype.itemsize
                batch_size = value_shape[0]
            else:
                raise Exception(
                    "Item found inside h5_obj which was neither a Group nor a Dataset."
                )
        return size, batch_size

    @staticmethod
    def shuffle_h5_file(h5_obj_or_filepath, seed_value=0):
        """Shuffle entries in all datasets of h5 file, such that they are still aligned
        along axis 0.

        Parameters
        ----------
        h5_obj_or_filepath
            Filepath where the container object is saved to disk, or h5 object.
        seed_value
            random seed to use for array shuffling (Default value = 0)

        """
        if not ivy.exists(h5py):
            raise Exception(
                "You must install python package h5py in order to "
                "shuffle hdf5 files on disk."
            )
        if seed_value is None:
            seed_value = random.randint(0, 1000)
        if type(h5_obj_or_filepath) is str:
            h5_obj = h5py.File(h5_obj_or_filepath, "a")
        else:
            h5_obj = h5_obj_or_filepath

        for key, value in h5_obj.items():
            if isinstance(value, h5py.Group):
                ivy.Container.shuffle_h5_file(value, seed_value)
            elif isinstance(value, h5py.Dataset):
                random.seed(seed_value)
                # noinspection PyTypeChecker
                random.shuffle(value)
            else:
                raise Exception(
                    "Item found inside h5_obj which was neither a Group nor a Dataset."
                )
        if isinstance(h5_obj, h5py.File):
            h5_obj.close()

    @staticmethod
    def reduce(containers, reduction, config=None):
        """Reduce containers.

        Parameters
        ----------
        containers
            containers to reduce
        reduction
            the reduction function
        config
            The configuration for the containers. Default is the same as container0.

        Returns
        -------
            reduced containers

        """
        container0 = containers[0]
        if not ivy.exists(config):
            config = container0.config if isinstance(container0, ivy.Container) else {}

        if isinstance(container0, ivy.Container):
            return_dict = dict()
            for key in container0.keys():
                return_dict[key] = ivy.Container.reduce(
                    [container[key] for container in containers], reduction
                )
            return ivy.Container(return_dict, **config)
        else:
            # noinspection PyBroadException
            try:
                return reduction(containers)
            except Exception as e:
                raise Exception(
                    str(e)
                    + "\nContainer reduce operation only valid for containers of arrays"
                )

    @staticmethod
    def flatten_key_chain(
        key_chain, replacement="__", above_height=None, below_depth=None
    ):
        """Summary.

        Parameters
        ----------
        key_chain
            param replacement: (Default value = '__')
        above_height
            Default value = None)
        below_depth
            Default value = None)
        replacement
             (Default value = '__')

        """
        # noinspection RegExpSingleCharAlternation
        flat_keys = re.split("/|\.", key_chain)  # noqa
        num_keys = len(flat_keys)
        pre_keys = list()
        post_keys = list()
        if above_height and num_keys > above_height:
            post_keys = flat_keys[-above_height:]
            del flat_keys[-above_height:]
        if below_depth and num_keys > below_depth:
            pre_keys = flat_keys[0:below_depth]
            del flat_keys[0:below_depth]
        return "/".join(
            [
                k
                for k in [
                    "/".join(pre_keys),
                    replacement.join(flat_keys),
                    "/".join(post_keys),
                ]
                if k
            ]
        )

    @staticmethod
    def trim_key(key, max_length):
        """Summary.

        Parameters
        ----------
        key
            param max_length:
        max_length

        """
        key_len = len(key)
        if not ivy.exists(max_length) or key_len <= max_length:
            return key
        idxs = (
            np.round(
                (key_len - 1)
                / (max_length - 1)
                * np.linspace(0, max_length - 1, max_length)
            )
            .astype(np.int32)
            .tolist()
        )
        return "".join([key[idx] for idx in idxs])

    # Private Methods #
    # ----------------#

    def _call_static_method_with_flexible_args(
        self,
        static_method,
        *args,
        kw,
        required,
        defaults,
        self_idx=0,
        key_chains=None,
        to_apply=True,
        prune_unapplied=False,
        map_sequences=None,
        out=None,
    ) -> ivy.Container:
        if args:
            num_args = len(args)
            kw = {
                k: defaults[k] if k in defaults else v
                for i, (k, v) in enumerate(kw.items())
                if i > num_args
            }
            args = list(args)
            if self_idx > num_args:
                k = list(kw.keys())[self_idx - num_args - 1]
                kw[k] = self
            else:
                args.insert(self_idx, self)
            return static_method(
                *args,
                **kw,
                key_chains=key_chains,
                to_apply=to_apply,
                prune_unapplied=prune_unapplied,
                map_sequences=map_sequences,
                out=out,
            )
        self_set = False
        # set to leftmost non-specified required arg, if present
        for k in required:
            if kw[k] is None:
                kw[k] = self
                self_set = True
                break
        # go through each key and value of the keyword arguments
        for k, v in kw.items():
            if v is None:
                if self_set:
                    if k in defaults:
                        # if self is set and a default value exists, set it
                        kw[k] = defaults[k]
                else:
                    # otherwise set self to this argument
                    kw[k] = self
                    self_set = True
        # call the static method
        return static_method(
            **kw,
            key_chains=key_chains,
            to_apply=to_apply,
            prune_unapplied=prune_unapplied,
            map_sequences=map_sequences,
            out=out,
        )

    def _get_shape(self):

        if not len(self.keys()):
            if ivy.exists(self._queues):
                return [self._queue_load_sizes_cum[-1]]
            return [0]
        sub_shapes = [
            v
            for k, v in self.map(
                lambda x, kc: list(x.shape)
                if self._ivy.is_native_array(x) or isinstance(x, ivy.Array)
                else ([len(x)] if isinstance(x, (list, tuple)) else None)
            ).to_iterator()
            if v
        ]
        if not sub_shapes:
            return sub_shapes
        min_num_dims = min([len(sub_shape) for sub_shape in sub_shapes])
        sub_shapes_array = np.asarray(
            [sub_shape[0:min_num_dims] for sub_shape in sub_shapes]
        )
        sub_shapes_array = np.where(sub_shapes_array == 0, -1, sub_shapes_array)
        mask = np.prod(sub_shapes_array / sub_shapes_array[0:1], 0) == 1
        # noinspection PyTypeChecker
        return [
            None if np.isnan(i) else int(i)
            for i in np.where(
                mask, sub_shapes_array[0], np.ones(min_num_dims) * float("nan")
            ).tolist()
        ]

    def _get_shapes(self):

        return self.map(lambda x, kc: x.shape if hasattr(x, "shape") else None)

    def _get_dev(self, as_native=False):
        sub_devs = [
            v
            for k, v in self.map(
                lambda x, kc: self._ivy.dev(x, as_native=as_native)
                if self._ivy.is_native_array(x) or isinstance(x, ivy.Array)
                else None
            ).to_iterator()
            if v
        ]
        if len(set(sub_devs)) <= 1:
            return sub_devs[0]
        return None

    def _at_key_chains_input_as_seq(self, key_chains, ignore_key_errors=False):
        return_cont = ivy.Container(dict(), **self._config)
        for kc in key_chains:
            val = self.at_key_chain(kc, ignore_key_errors=ignore_key_errors)
            if ignore_key_errors and not ivy.exists(val):
                continue
            return_cont.set_at_key_chain(kc, val, inplace=True)
        return return_cont

    def _at_key_chains_input_as_dict(
        self, key_chains, current_chain="", ignore_key_errors=False
    ):
        return_dict = dict()
        for k, v in key_chains.items():
            if current_chain == "":
                new_current_chain = k
            else:
                new_current_chain = current_chain + "/" + k
            if isinstance(v, dict):
                return_dict[k] = self._at_key_chains_input_as_dict(
                    v, new_current_chain, ignore_key_errors=ignore_key_errors
                )
            else:
                val = self.at_key_chain(
                    new_current_chain, ignore_key_errors=ignore_key_errors
                )
                if ignore_key_errors and not ivy.exists(val):
                    continue
                return_dict[k] = val
        return ivy.Container(return_dict, **self._config)

    def _prune_key_chains_input_as_seq(self, key_chains):
        return_cont = self.copy()
        for kc in key_chains:
            return_cont = return_cont.prune_key_chain(kc)
        return return_cont

    def _prune_key_chains_input_as_dict(self, key_chains, return_cont=None):
        if return_cont is None:
            return_cont = self.copy()
        for k, v in key_chains.items():
            if isinstance(v, dict):
                ret_cont = self._prune_key_chains_input_as_dict(v, return_cont[k])
                if ret_cont.shape[0] == 0:
                    del return_cont[k]
            else:
                del return_cont[k]
        return return_cont

    # Public Methods #
    # ---------------#

    def update_config(self, **config):
        new_config = dict()
        for k, v in config.items():
            att_name = "_" + k
            if k in self._config_in:
                if k == "types_to_iteratively_nest":
                    v = ivy.default(lambda: tuple(v), (), True)
                elif k == "keyword_color_dict":
                    v = ivy.default(v, {})
                elif k == "ivyh":
                    att_name = "_local_ivy"
                new_config[k] = v
                self.__setattr__(att_name, v)

        self._config = new_config

    def inplace_update(
        self, dict_in: Union[ivy.Container, dict], **config
    ) -> ivy.Container:
        """Update the contents of this container inplace, using either a new dict or
        container.

        Parameters
        ----------
        dict_in
            New dict or container to update the current container inplace with.
        **config

        """
        # update config
        self.update_config(**config)

        # update container values inplace
        if dict_in is None:
            return
        dict_types = tuple([dict] + ivy.container_types())
        if isinstance(dict_in, dict_types):
            dict_in = dict_in
        elif isinstance(dict_in, tuple(self._types_to_iteratively_nest)):
            dict_in = dict(
                zip(
                    [
                        "it_{}".format(str(i).zfill(len(str(len(dict_in)))))
                        for i in range(len(dict_in))
                    ],
                    dict_in,
                )
            )
        else:
            raise Exception("invalid input {}".format(dict_in))
        items = sorted(dict_in.items()) if self._alphabetical_keys else dict_in.items()
        for key, value in items:
            if (
                isinstance(value, dict_types)
                and (
                    not isinstance(value, ivy.Container)
                    or self._rebuild_child_containers
                )
            ) or isinstance(value, tuple(self._types_to_iteratively_nest)):
                self[key] = ivy.Container(value, **self._config)
            else:
                self[key] = value

    def set_framework(self, ivyh):
        """Update the framework to use for the container.

        Parameters
        ----------
        ivyh

        """
        self._ivy = ivyh
        self._config["ivyh"] = ivyh
        return self

    def all_true(
        self,
        assert_is_bool=False,
        key_chains=None,
        to_apply=True,
        prune_unapplied=False,
        map_sequences=False,
    ):
        """Determine whether all the entries in the container boolean evaluate to True.

        Parameters
        ----------
        assert_is_bool
            Whether or not to assert each entry is of type Boolean.
            (Default value = False)
        key_chains
            The key-chains to apply or not apply the method to. Default is None.
        to_apply
            If True, the method will be applied to key_chains, otherwise key_chains
            will be skipped. Default is True.
        prune_unapplied
            Whether to prune key_chains for which the function was not applied.
            Default is False.
        map_sequences
            Whether to also map method to sequences (lists, tuples). Default is False.

        Returns
        -------
            Boolean, whether all entries are boolean True.

        """
        return bool(
            np.prod(
                [
                    v
                    for k, v in self.as_bools(
                        assert_is_bool,
                        key_chains,
                        to_apply,
                        prune_unapplied,
                        map_sequences,
                    ).to_iterator()
                ]
            )
        )

    def all_false(
        self,
        assert_is_bool=False,
        key_chains=None,
        to_apply=True,
        prune_unapplied=False,
        map_sequences=False,
    ):
        """Determine whether all the entries in the container boolean evaluate to False.

        Parameters
        ----------
        assert_is_bool
            Whether or not to assert each entry is of type Boolean.
            (Default value = False)
        key_chains
            The key-chains to apply or not apply the method to. Default is None.
        to_apply
            If True, the method will be applied to key_chains, otherwise key_chains
            will be skipped. Default is True.
        prune_unapplied
            Whether to prune key_chains for which the function was not applied.
            Default is False.
        map_sequences
            Whether to also map method to sequences (lists, tuples). Default is False.

        Returns
        -------
            Boolean, whether all entries are boolean False.

        """
        return not bool(
            np.sum(
                [
                    v
                    for k, v in self.as_bools(
                        assert_is_bool,
                        key_chains,
                        to_apply,
                        prune_unapplied,
                        map_sequences,
                    ).to_iterator()
                ]
            )
        )

<<<<<<< HEAD
=======
    def minimum(
        self,
        x2,
        key_chains=None,
        to_apply=True,
        prune_unapplied=False,
        map_sequences=False,
        out=None,
    ):
        """Computes the elementwise minimum between this container and another container
        or number.

        Parameters
        ----------
        x2
            The other container or number to compute the minimum against.
        key_chains
            The key-chains to apply or not apply the method to. Default is None.
        to_apply
            If True, the method will be applied to key_chains, otherwise key_chains
            will be skipped. Default is True.
        prune_unapplied
            Whether to prune key_chains for which the function was not applied.
            Default is False.
        map_sequences
            Whether to also map method to sequences (lists, tuples). Default is False.

        Returns
        -------
            Container object with all sub-arrays having the minimum values computed.

        """
        is_container = isinstance(x2, ivy.Container)
        return self.handle_inplace(
            self.map(
                lambda x, kc: self._ivy.minimum(x, x2[kc] if is_container else x2)
                if self._ivy.is_native_array(x) or isinstance(x, ivy.Array)
                else x,
                key_chains,
                to_apply,
                prune_unapplied,
                map_sequences,
            ),
            out,
        )

    def maximum(
        self,
        x2,
        key_chains=None,
        to_apply=True,
        prune_unapplied=False,
        map_sequences=False,
        out=None,
    ):
        """Computes the elementwise maximum between this container and another container
        or number.

        Parameters
        ----------
        other
            The other container or number to compute the maximum against.
        key_chains
            The key-chains to apply or not apply the method to. Default is None.
        to_apply
            If True, the method will be applied to key_chains, otherwise key_chains
            will be skipped. Default is True.
        prune_unapplied
            Whether to prune key_chains for which the function was not applied.
            Default is False.
        map_sequences
            Whether to also map method to sequences (lists, tuples). Default is False.

        Returns
        -------
            Container object with all sub-arrays having the maximum values computed.

        """
        is_container = isinstance(x2, ivy.Container)
        return self.handle_inplace(
            self.map(
                lambda x, kc: self._ivy.maximum(x, x2[kc] if is_container else x2)
                if self._ivy.is_native_array(x) or isinstance(x, ivy.Array)
                else x,
                key_chains,
                to_apply,
                prune_unapplied,
                map_sequences,
            ),
            out,
        )

    def clip(
        self,
        x_min,
        x_max,
        key_chains=None,
        to_apply=True,
        prune_unapplied=False,
        map_sequences=False,
        out=None,
    ):
        """Computes the elementwise clipped values between this container and clip_min
        and clip_max containers or numbers.

        Parameters
        ----------
        x_min
            The minimum container or number to clip against.
        x_max
            The maximum container or number to clip against.
        key_chains
            The key-chains to apply or not apply the method to. Default is None.
        to_apply
            If True, the method will be applied to key_chains, otherwise key_chains
            will be skipped. Default is True.
        prune_unapplied
            Whether to prune key_chains for which the function was not applied.
            Default is False.
        map_sequences
            Whether to also map method to sequences (lists, tuples). Default is False.

        Returns
        -------
            Container object with all sub-arrays having the clipped values returned.

        """
        min_is_container = isinstance(x_min, ivy.Container)
        max_is_container = isinstance(x_max, ivy.Container)
        return self.handle_inplace(
            self.map(
                lambda x, kc: self._ivy.clip(
                    x,
                    x_min[kc] if min_is_container else x_min,
                    x_max[kc] if max_is_container else x_max,
                )
                if self._ivy.is_native_array(x) or isinstance(x, ivy.Array)
                else x,
                key_chains,
                to_apply,
                prune_unapplied,
                map_sequences,
            ),
            out,
        )

    def vector_norm(
        self,
        ord=2,
        axis=None,
        keepdims=False,
        global_norm=False,
        key_chains=None,
        to_apply=True,
        prune_unapplied=False,
        map_sequences=False,
    ):
        """Compute vector p-norm for each array in the container.

        Parameters
        ----------
        ord
            Order of the norm. Default is 2.
        axis
            If axis is an integer, it specifies the axis of x along which to compute the
            vector norms. Default is None, in which case the flattened array is
            considered.
        keepdims
            If this is set to True, the axes which are normed over are left in the
            result as dimensions with size one. With this option the result will
            broadcast correctly against the original x. Default is False.
        global_norm
            Whether to compute the norm across all the concattenated sub-arrays.
            Default is False.
        key_chains
            The key-chains to apply or not apply the method to. Default is None.
        to_apply
            If True, the method will be applied to key_chains, otherwise key_chains
            will be skipped. Default is True.
        prune_unapplied
            Whether to prune key_chains for which the function was not applied.
            Default is False.
        map_sequences
            Whether to also map method to sequences (lists, tuples). Default is False.

        Returns
        -------
            Container object with the vector norms for each sub-array returned.

        """
        p_is_container = isinstance(ord, ivy.Container)
        if global_norm:
            if p_is_container:
                raise Exception(
                    "global_norm can only be computed for scalar p argument,"
                    "but found {} of type {}".format(ord, type(ord))
                )
            return sum(
                [
                    v
                    for k, v in self.map(
                        lambda x, kc: self._ivy.sum(x**ord)
                    ).to_iterator()
                ]
            ) ** (1 / ord)
        return self.map(
            lambda x, kc: self._ivy.vector_norm(
                x, axis, keepdims, ord[kc] if p_is_container else ord
            )
            if self._ivy.is_native_array(x) or isinstance(x, ivy.Array)
            else x,
            key_chains,
            to_apply,
            prune_unapplied,
            map_sequences,
        )

>>>>>>> 0a359c50
    def matrix_norm(
        self,
        ord=2,
        keepdims=False,
        key_chains=None,
        to_apply=True,
        prune_unapplied=False,
        map_sequences=False,
    ):
        """Compute matrix p-norm for each array in the container.

        Parameters
        ----------
        p
            Order of the norm. Default is 2.
        axis
            If axis is an integer, it specifies the axis of x along which to compute the
            matrix norms. Default is None, in which case the flattened array is
            considered.
        keepdims
            If this is set to True, the axes which are normed over are left in the
            result as dimensions with size one. With this option the result will
            broadcast correctly against the original x. Default is False.
        key_chains
            The key-chains to apply or not apply the method to. Default is None.
        to_apply
            If True, the method will be applied to key_chains, otherwise key_chains
            will be skipped. Default is True.
        prune_unapplied
            Whether to prune key_chains for which the function was not applied.
            Default is False.
        map_sequences
            Whether to also map method to sequences (lists, tuples). Default is False.
        ord
            Default value = 2)

        Returns
        -------
            Container object with the matrix norms for each sub-array returned.

        """
        return self.map(
            lambda x, kc: self._ivy.matrix_norm(x, ord, keepdims)
            if self._ivy.is_native_array(x) or isinstance(x, ivy.Array)
            else x,
            key_chains,
            to_apply,
            prune_unapplied,
            map_sequences,
        )

    def shuffle(
        self,
        seed_value=None,
        key_chains=None,
        to_apply=True,
        prune_unapplied=False,
        map_sequences=False,
        key_chain="",
    ):
        """Shuffle entries in all sub-arrays, such that they are still aligned along
        axis 0.

        Parameters
        ----------
        seed_value
            random seed to use for array shuffling (Default value = None)
        key_chains
            The key-chains to apply or not apply the method to. Default is None.
        to_apply
            If True, the method will be applied to key_chains, otherwise key_chains
            will be skipped. Default is True.
        prune_unapplied
            Whether to prune key_chains for which the function was not applied.
            Default is False.
        map_sequences
            Whether to also map method to sequences (lists, tuples). Default is False.
        key_chain
            Chain of keys for this dict entry (Default value = '')

        """
        return_dict = dict()
        if seed_value is None:
            seed_value = self._ivy.to_numpy(
                self._ivy.random.randint(0, 1000, ())
            ).item()
        for key, value in self.items():
            this_key_chain = key if key_chain == "" else (key_chain + "/" + key)
            if isinstance(value, ivy.Container):
                ret = value.shuffle(
                    seed_value,
                    key_chains,
                    to_apply,
                    prune_unapplied,
                    map_sequences,
                    this_key_chain,
                )
                if ret:
                    return_dict[key] = ret
            elif isinstance(value, (list, tuple)) and map_sequences:

                def _shuffle(v):
                    self._ivy.seed(seed_value)
                    return self._ivy.shuffle(v)

                ret = ivy.nested_map(value, _shuffle)
                if ret:
                    return_dict[key] = ret
            else:
                if key_chains is not None:
                    if (this_key_chain in key_chains and not to_apply) or (
                        this_key_chain not in key_chains and to_apply
                    ):
                        if prune_unapplied:
                            continue
                        return_dict[key] = value
                        continue
                self._ivy.seed(seed_value)
                return_dict[key] = self._ivy.shuffle(value)
        return ivy.Container(return_dict, **self._config)

    def slice_via_key(self, slice_key):
        """Get slice of container, based on key.

        Parameters
        ----------
        slice_key
            key to slice container at.

        Returns
        -------
            Container object sliced at desired key.

        """
        return_dict = dict()
        for key, value in self.items():
            if key == slice_key:
                return value
            elif isinstance(value, ivy.Container):
                return_dict[key] = value.slice_via_key(slice_key)
            else:
                return_dict[key] = value
        return ivy.Container(return_dict, **self._config)

    def as_zeros(
        self, key_chains=None, to_apply=True, prune_unapplied=False, map_sequences=False
    ):
        """Return arrays of zeros for all nested arrays in the container.

        Parameters
        ----------
        key_chains
            The key-chains to apply or not apply the method to. Default is None.
        to_apply
            If True, the method will be applied to key_chains, otherwise key_chains
            will be skipped. Default is True.
        prune_unapplied
            Whether to prune key_chains for which the function was not applied.
            Default is False.
        map_sequences
            Whether to also map method to sequences (lists, tuples). Default is False.

        Returns
        -------
            Container object with all sub-arrays filled with zeros.

        """
        return self.map(
            lambda x, kc: self._ivy.zeros_like(x)
            if self._ivy.is_native_array(x) or isinstance(x, ivy.Array)
            else x,
            key_chains,
            to_apply,
            prune_unapplied,
            map_sequences,
        )

    def as_bools(
        self,
        assert_is_bool=False,
        key_chains=None,
        to_apply=True,
        prune_unapplied=False,
        map_sequences=False,
    ):
        """Return boolean evaluation for all nested items in the container.

        Parameters
        ----------
        assert_is_bool
            Whether or not to assert the entry is of type Boolean.
            (Default value = False)
        key_chains
            The key-chains to apply or not apply the method to. Default is None.
        to_apply
            If True, the method will be applied to key_chains, otherwise key_chains
            will be skipped. Default is True.
        prune_unapplied
            Whether to prune key_chains for which the function was not applied.
            Default is False.
        map_sequences
            Whether to also map method to sequences (lists, tuples). Default is False.

        Returns
        -------
            Container object with all entries boolean evaluated.

        """

        def _ret_bool(x):
            if assert_is_bool:
                assert isinstance(x, bool)
                return x
            return bool(x)

        return self.map(
            lambda x, kc: _ret_bool(x),
            key_chains,
            to_apply,
            prune_unapplied,
            map_sequences,
        )

    def as_random_uniform(
        self,
        low=0.0,
        high=1.0,
        key_chains=None,
        to_apply=True,
        prune_unapplied=False,
        map_sequences=False,
    ):
        """Return arrays of random uniform values for all nested arrays in the
        container.

        Parameters
        ----------
        low
            Lower boundary of the output interval. All values generated will be greater
            than or equal to low. The default value is 0.
        high
            Upper boundary of the output interval. All values generated will be less
            than high. The default value is 1.0.
        key_chains
            The key-chains to apply or not apply the method to. Default is None.
        to_apply
            If True, the method will be applied to key_chains, otherwise key_chains will
            be skipped. Default is True.
        prune_unapplied
            Whether to prune key_chains for which the function was not applied.
            Default is False.
        map_sequences
            Whether to also map method to sequences (lists, tuples). Default is False.

        Returns
        -------
            Container object with all sub-arrays filled with random uniform values.

        """
        return self.map(
            lambda x, kc: self._ivy.random_uniform(
                low, high, x.shape, device=self._ivy.dev(x)
            )
            if self._ivy.is_native_array(x) or isinstance(x, ivy.Array)
            else x,
            key_chains,
            to_apply,
            prune_unapplied,
            map_sequences,
        )

    def to_native(
        self,
        nested=False,
        key_chains=None,
        to_apply=True,
        prune_unapplied=False,
        map_sequences=False,
    ):
        """Return native framework arrays for all nested arrays in the container.

        Parameters
        ----------
        nested
            Whether to apply the conversion on arguments in a nested manner. If so, all
            dicts, lists and tuples will be traversed to their lowest leaves in search
            of ivy.Array and ivy.Variable instances. Default is False.
        key_chains
            The key-chains to apply or not apply the method to. Default is None.
        to_apply
            If True, the method will be applied to key_chains, otherwise key_chains
            will be skipped. Default is True.
        prune_unapplied
            Whether to prune key_chains for which the function was not applied.
            Default is False.
        map_sequences
            Whether to also map method to sequences (lists, tuples). Default is False.

        Returns
        -------
            Container object with all sub-arrays converted to their native format.

        """
        return self.map(
            lambda x, kc: self._ivy.to_native(x, nested=nested),
            key_chains,
            to_apply,
            prune_unapplied,
            map_sequences,
        )

    def to_ivy(
        self,
        nested=False,
        key_chains=None,
        to_apply=True,
        prune_unapplied=False,
        map_sequences=False,
    ):
        """Return ivy arrays for all nested native framework arrays in the container.

        Parameters
        ----------
        nested
            Whether to apply the conversion on arguments in a nested manner. If so, all
            dicts, lists and tuples will be traversed to their lowest leaves in search
            of ivy.Array and ivy.Variable instances. Default is False.
        key_chains
            The key-chains to apply or not apply the method to. Default is None.
        to_apply
            If True, the method will be applied to key_chains, otherwise key_chains
            will be skipped. Default is True.
        prune_unapplied
            Whether to prune key_chains for which the function was not applied.
            Default is False.
        map_sequences
            Whether to also map method to sequences (lists, tuples). Default is False.

        Returns
        -------
            Container object with all native sub-arrays converted to their ivy.Array
            instances.

        """
        return self.map(
            lambda x, kc: self._ivy.to_ivy(x, nested=nested),
            key_chains,
            to_apply,
            prune_unapplied,
            map_sequences,
        )

    def dev_clone(self, devices):
        """Clone the current container across multiple devices.

        Parameters
        ----------
        devs
            The devices on which to clone the container.

        Returns
        -------
            a set of cloned containers across the specified devices.

        """
        return self._ivy.DevClonedItem(
            {device: self.to_device(device=device) for device in devices}
        )

    def dev_dist(self, devices: Union[Iterable[str], Dict[str, int]], axis=0):
        """Distribute the current container across multiple devices.

        Parameters
        ----------
        devs
            The devices along which to distribute the container.
        axis
            The axis along which to split the arrays at the container leaves.
            Default is 0.

        Returns
        -------
            a set of distributed sub-containers across the specified devices.

        """
        split_arg = (
            list(devices.values()) if isinstance(devices, dict) else len(devices)
        )
        return self._ivy.DevDistItem(
            {
                device: cont.to_device(device)
                for cont, device in zip(
                    self.split(split_arg, axis, with_remainder=True), devices
                )
            }
        )

    def unstack(self, axis, keepdims=False, dim_size=None):
        """Unstack containers along specified dimension.

        Parameters
        ----------
        axis
            Dimensions along which to unstack.
        keepdims
            Whether to keep dimension 1 in the unstack dimensions. Default is False.
        dim_size
            Size of the dimension to unstack. Determined from inputs by default.

        Returns
        -------
            List of containers, unstacked along the specified dimension.

        """
        if dim_size is None:
            dim_size = self.shape[axis]
        if keepdims:
            # noinspection PyTypeChecker
            return [
                self[
                    slice(i, i + 1, 1)
                    if axis == 0
                    else tuple([slice(None, None, None)] * axis + [slice(i, i + 1, 1)])
                ]
                for i in range(dim_size)
            ]
        # noinspection PyTypeChecker
        return [
            self[i if axis == 0 else tuple([slice(None, None, None)] * axis + [i])]
            for i in range(dim_size)
        ]

    def split(
        self,
        num_or_size_splits=None,
        axis=0,
        with_remainder=False,
        key_chains=None,
        to_apply=True,
        prune_unapplied=False,
        map_sequences=False,
    ):
        """Splits a container into multiple sub-containers, by splitting their
        constituent arrays.

        Parameters
        ----------
        num_or_size_splits
            Number of equal arrays to divide the array into along the given axis if an
            integer. The size of each split element if a sequence of integers. Default
            is to divide into as many 1-dimensional arrays as the axis dimension.
        axis
            The axis along which to split, default is 0.
        with_remainder
            If the tensor does not split evenly, then store the last remainder entry.
            Default is False.
        key_chains
            The key-chains to apply or not apply the method to. Default is None.
        to_apply
            If True, the method will be applied to key_chains, otherwise key_chains will
            be skipped. Default is True.
        prune_unapplied
            Whether to prune key_chains for which the function was not applied. Default
            is False.
        map_sequences
            Whether to also map method to sequences (lists, tuples). Default is False.

        Returns
        -------
            A list of sub-arrays.

        """
        if num_or_size_splits is None:
            dim_size = 1
        else:
            dim_size = (
                num_or_size_splits
                if isinstance(num_or_size_splits, int)
                else len(num_or_size_splits)
            )
        # noinspection PyTypeChecker
        return self.map(
            lambda x, kc: self._ivy.split(x, num_or_size_splits, axis, with_remainder)
            if self._ivy.is_native_array(x) or isinstance(x, ivy.Array)
            else x,
            key_chains,
            to_apply,
            prune_unapplied,
            map_sequences,
        ).unstack(0, dim_size=dim_size)

    def gather(
        self,
        indices,
        axis=-1,
        key_chains=None,
        to_apply=True,
        prune_unapplied=False,
        map_sequences=False,
    ):
        """Gather slices from all container params at axis according to indices.

        Parameters
        ----------
        indices
            Index array.
        axis
            The axis from which to gather from. Default is -1.
        key_chains
            The key-chains to apply or not apply the method to. Default is None.
        to_apply
            If True, the method will be applied to key_chains, otherwise key_chains will
            be skipped. Default is True.
        prune_unapplied
            Whether to prune key_chains for which the function was not applied. Default
            is False.
        map_sequences
            Whether to also map method to sequences (lists, tuples). Default is False.

        Returns
        -------
            Container object with all sub-array dimensions gathered along the axis.

        """
        return self.map(
            lambda x, kc: self._ivy.gather(x, indices, axis)
            if self._ivy.is_native_array(x) or isinstance(x, ivy.Array)
            else x,
            key_chains,
            to_apply,
            prune_unapplied,
            map_sequences,
        )

    def gather_nd(
        self,
        indices,
        key_chains=None,
        to_apply=True,
        prune_unapplied=False,
        map_sequences=False,
    ):
        """Gather slices from all container params into a arrays with shape specified by
        indices.

        Parameters
        ----------
        indices
            Index array.
        key_chains
            The key-chains to apply or not apply the method to. Default is None.
        to_apply
            If True, the method will be applied to key_chains, otherwise key_chains will
            be skipped. Default is True.
        prune_unapplied
            Whether to prune key_chains for which the function was not applied. Default
            is False.
        map_sequences
            Whether to also map method to sequences (lists, tuples). Default is False.

        Returns
        -------
            Container object with all sub-array dimensions gathered.

        """
        return self.map(
            lambda x, kc: self._ivy.gather_nd(x, indices)
            if self._ivy.is_native_array(x) or isinstance(x, ivy.Array)
            else x,
            key_chains,
            to_apply,
            prune_unapplied,
            map_sequences,
        )

    def einops_rearrange(
        self,
        pattern,
        key_chains=None,
        to_apply=True,
        prune_unapplied=False,
        map_sequences=False,
        **axes_lengths,
    ):
        """Perform einops rearrange operation on each sub array in the container.

        Parameters
        ----------
        pattern
            Rearrangement pattern.
        key_chains
            The key-chains to apply or not apply the method to. Default is None.
        to_apply
            If True, the method will be applied to key_chains, otherwise key_chains will
            be skipped. Default is True.
        prune_unapplied
            Whether to prune key_chains for which the function was not applied. Default
            is False.
        map_sequences
            Whether to also map method to sequences (lists, tuples). Default is False.
        axes_lengths
            Any additional specifications for dimensions.
        **axes_lengths


        Returns
        -------
            ivy.Container with each array having einops.rearrange applied.

        """
        return self.map(
            lambda x, kc: ivy.einops_rearrange(x, pattern, **axes_lengths)
            if self._ivy.is_native_array(x) or isinstance(x, ivy.Array)
            else x,
            key_chains,
            to_apply,
            prune_unapplied,
            map_sequences,
        )

    def einops_reduce(
        self,
        pattern,
        reduction,
        key_chains=None,
        to_apply=True,
        prune_unapplied=False,
        map_sequences=False,
        **axes_lengths,
    ):
        """Perform einops reduce operation on each sub array in the container.

        Parameters
        ----------
        pattern
            Reduction pattern.
        reduction
            One of available reductions ('min', 'max', 'sum', 'mean', 'prod'), or
            callable.
        key_chains
            The key-chains to apply or not apply the method to. Default is None.
        to_apply
            If True, the method will be applied to key_chains, otherwise key_chains will
            be skipped. Default is True.
        prune_unapplied
            Whether to prune key_chains for which the function was not applied. Default
            is False.
        map_sequences
            Whether to also map method to sequences (lists, tuples). Default is False.
        axes_lengths
            Any additional specifications for dimensions.
        **axes_lengths

        Returns
        -------
            ivy.Container with each array having einops.reduce applied.

        """
        return self.map(
            lambda x, kc: ivy.einops_reduce(x, pattern, reduction, **axes_lengths)
            if self._ivy.is_native_array(x) or isinstance(x, ivy.Array)
            else x,
            key_chains,
            to_apply,
            prune_unapplied,
            map_sequences,
        )

    def einops_repeat(
        self,
        pattern,
        key_chains=None,
        to_apply=True,
        prune_unapplied=False,
        map_sequences=False,
        **axes_lengths,
    ):
        """Perform einops repeat operation on each sub array in the container.

        Parameters
        ----------
        pattern
            Rearrangement pattern.
        key_chains
            The key-chains to apply or not apply the method to. Default is None.
        to_apply
            If True, the method will be applied to key_chains, otherwise key_chains will
            be skipped. Default is True.
        prune_unapplied
            Whether to prune key_chains for which the function was not applied. Default
            is False.
        map_sequences
            Whether to also map method to sequences (lists, tuples). Default is False.
        axes_lengths
            Any additional specifications for dimensions.
        **axes_lengths

        Returns
        -------
            ivy.Container with each array having einops.repeat applied.

        """
        return self.map(
            lambda x, kc: ivy.einops_repeat(x, pattern, **axes_lengths)
            if self._ivy.is_native_array(x) or isinstance(x, ivy.Array)
            else x,
            key_chains,
            to_apply,
            prune_unapplied,
            map_sequences,
        )

    def unstack_conts(self, axis, keepdims=False, dim_size=None):
        """Unstack containers along specified dimension.

        Parameters
        ----------
        axis
            Dimensions along which to unstack.
        keepdims
            Whether to keep dimension 1 in the unstack dimensions. Default is False.
        dim_size
            Size of the dimension to unstack. Determined from inputs by default.

        Returns
        -------
            List of containers, unstacked along the specified dimension.

        """
        if dim_size is None:
            dim_size = self.shape[axis]
        if keepdims:
            # noinspection PyTypeChecker
            return [
                self[
                    slice(i, i + 1, 1)
                    if axis == 0
                    else tuple([slice(None, None, None)] * axis + [slice(i, i + 1, 1)])
                ]
                for i in range(dim_size)
            ]
        # noinspection PyTypeChecker
        return [
            self[i if axis == 0 else tuple([slice(None, None, None)] * axis + [i])]
            for i in range(dim_size)
        ]

    def split_conts(
        self,
        num_or_size_splits=None,
        axis=0,
        with_remainder=False,
        key_chains=None,
        to_apply=True,
        prune_unapplied=False,
        map_sequences=False,
    ):
        """Splits a container into multiple sub-containers, by splitting their
        constituent arrays.

        Parameters
        ----------
        num_or_size_splits
            Number of equal arrays to divide the array into along the given axis if an
            integer. The size of each split element if a sequence of integers. Default
            is to divide into as many 1-dimensional arrays as the axis dimension.
        axis
            The axis along which to split, default is 0.
        with_remainder
            If the tensor does not split evenly, then store the last remainder entry.
            Default is False.
        key_chains
            The key-chains to apply or not apply the method to. Default is None.
        to_apply
            If True, the method will be applied to key_chains, otherwise key_chains will
            be skipped. Default is True.
        prune_unapplied
            Whether to prune key_chains for which the function was not applied. Default
            is False.
        map_sequences
            Whether to also map method to sequences (lists, tuples). Default is False.

        Returns
        -------
            A list of sub-arrays.

        """
        dim_size = (
            num_or_size_splits
            if isinstance(num_or_size_splits, int)
            else len(num_or_size_splits)
        )
        # noinspection PyTypeChecker
        return self.map(
            lambda x, kc: self._ivy.split(x, num_or_size_splits, axis, with_remainder)
            if self._ivy.is_native_array(x) or isinstance(x, ivy.Array)
            else x,
            key_chains,
            to_apply,
            prune_unapplied,
            map_sequences,
        ).unstack_conts(0, dim_size=dim_size)

    def num_arrays(self, exclusive=False):
        """Compute the number of arrays present at the leaf nodes, including variables
        by default.

        Parameters
        ----------
        exclusive
            Whether to check if the data type is exclusively an array,
            rather than a variable or traced array. (Default value = False)

        """
        return sum(
            self.map(lambda x, kc: ivy.is_array(x, exclusive)).to_iterator_values()
        )

    def size_ordered_arrays(self, exclusive=False):
        """Return a container with keychains mapped to flat keys, and arrays given in
        order of smallest to largest.

        Parameters
        ----------
        exclusive
            Whether to check if the data type is exclusively an array,
            rather than a variable or traced array. (Default value = False)

        """
        array_dict = {
            ivy.Container.flatten_key_chain(kc): v
            for kc, v in self.to_iterator()
            if ivy.is_array(v, exclusive)
        }
        return ivy.Container(
            dict(
                sorted(
                    array_dict.items(), key=lambda item: reduce(mul, item[1].shape, 1)
                )
            ),
            alphabetical_keys=False,
        )

    def to_disk_as_hdf5(
        self, h5_obj_or_filepath, starting_index=0, mode="a", max_batch_size=None
    ):
        """Save container object to disk, as an h5py file, at the specified filepath.

        Parameters
        ----------
        h5_obj_or_filepath
            Filepath for where to save the container to disk, or h5 object.
        starting_index
            Batch index for which to start writing to file, if it already exists
            (Default value = 0)
        mode
            H5 read/write mode for writing to disk, ['r', 'r+', 'w', 'w-', 'a'],
            default is 'a'.
        max_batch_size
            Maximum batch size for the container on disk, this is useful if later
            appending to file. (Default value = None)

        """
        if not ivy.exists(h5py):
            raise Exception(
                "You must install python package h5py in order to save containers "
                "to disk as hdf5 files."
            )
        if type(h5_obj_or_filepath) is str:
            h5_obj = h5py.File(h5_obj_or_filepath, mode)
        else:
            h5_obj = h5_obj_or_filepath
        for key, value in self.items():
            if isinstance(value, ivy.Container):
                if key not in h5_obj.keys():
                    h5_group = h5_obj.create_group(key)
                else:
                    h5_group = h5_obj[key]
                value.to_disk_as_hdf5(h5_group, starting_index, mode, max_batch_size)
            else:
                value_as_np = self._ivy.to_numpy(value)
                value_shape = value_as_np.shape
                this_batch_size = value_shape[0]
                if not max_batch_size:
                    max_batch_size = starting_index + this_batch_size
                if key not in h5_obj.keys():
                    dataset_shape = [max_batch_size] + list(value_shape[1:])
                    maxshape = [None for _ in dataset_shape]
                    h5_obj.create_dataset(
                        key, dataset_shape, dtype=value_as_np.dtype, maxshape=maxshape
                    )
                space_left = max_batch_size - starting_index
                amount_to_write = min(this_batch_size, space_left)
                h5_obj[key][
                    starting_index : starting_index + amount_to_write
                ] = value_as_np[0:amount_to_write]

    def to_disk_as_pickled(self, pickle_filepath):
        """Save container object to disk, as an pickled file, at the specified filepath.

        Parameters
        ----------
        pickle_filepath
            Filepath for where to save the container to disk.

        """
        pickle.dump(self.to_native().to_dict(), open(pickle_filepath, "wb"))

    def to_jsonable(self, return_dict=None):
        """

        Parameters
        ----------
        return_dict
            Default value = None)

        """
        if return_dict is None:
            return_dict = self.copy()
        for k, v in return_dict.items():
            if not _is_jsonable(v):
                if isinstance(v, dict):
                    return_dict[k] = self.to_jsonable(v)
                else:
                    return_dict[k] = str(v)
        return return_dict

    def to_disk_as_json(self, json_filepath):
        """Save container object to disk, as an json file, at the specified filepath.

        Parameters
        ----------
        json_filepath
            Filepath for where to save the container to disk.

        """
        with open(json_filepath, "w+") as json_data_file:
            json.dump(self.to_jsonable().to_dict(), json_data_file, indent=4)

    def to_list(self):
        return_list = list()
        for key, value in self.items():
            if isinstance(value, ivy.Container):
                return_list.append(value.to_list())
            elif value is not None and key != "_f":
                return_list.append(value)
        return return_list

    def to_raw(self):
        """Constructor to their original form.

        Returns
        -------
        ret
             Container data in it's raw form.

        """
        return_item = dict()
        for i, (key, value) in enumerate(self.items()):
            if isinstance(value, ivy.Container):
                return_item[key] = value.to_raw()
            elif key[0:3] == "it_" and tuple(self._types_to_iteratively_nest):
                return_item = list(
                    [
                        v.to_raw() if isinstance(v, ivy.Container) else v
                        for v in self.values()
                    ]
                )
                break
            else:
                return_item[key] = value
        return return_item

    def to_dict(self):
        """Summary.

        Returns
        -------
            ret Container as nested dict.

        """
        return_dict = dict()
        for key, value in self.items():
            if isinstance(value, ivy.Container):
                return_dict[key] = value.to_dict()
            else:
                return_dict[key] = value
        return return_dict

    def to_iterator(self, key_chain="", leaf_keys_only=False, include_empty=False):
        """

        Parameters
        ----------
        key_chain
            Default value = '')
        leaf_keys_only
            Default value = False)
        include_empty
            Default value = False)

        Returns
        -------
            Iterator for the container elements.

        """
        for key, value in self.items():
            if leaf_keys_only:
                kc = key
            else:
                kc = key_chain + "/" + key if key_chain != "" else key
            if isinstance(value, ivy.Container) and (not include_empty or value):
                yield from value.to_iterator(kc, leaf_keys_only, include_empty)
            else:
                yield kc, value

    def to_iterator_values(self, include_empty=False):
        """

        Parameters
        ----------
        include_empty
            Default value = False)

        Returns
        -------
            Iterator for the container values.

        """
        for key, value in self.items():
            if isinstance(value, ivy.Container) and (not include_empty or value):
                # noinspection PyCompatibility
                yield from value.to_iterator_values(include_empty)
            else:
                yield value

    def to_iterator_keys(self, key_chain="", leaf_keys_only=False, include_empty=False):
        """

        Parameters
        ----------
        key_chain
            Default value = '')
        leaf_keys_only
            Default value = False)
        include_empty
            Default value = False)

        Returns
        -------
            Iterator for the container elements.

        """
        for key, value in self.items():
            if leaf_keys_only:
                kc = key
            else:
                kc = key_chain + "/" + key if key_chain != "" else key
            if isinstance(value, ivy.Container) and (not include_empty or value):
                # noinspection PyCompatibility
                yield from value.to_iterator_keys(kc, leaf_keys_only, include_empty)
            else:
                yield kc

    def to_flat_list(self):
        """Summary.

        Returns
        -------
        ret
            Container as flat list.

        """
        return list([item for key, item in self.to_iterator()])

    def from_flat_list(self, flat_list):
        """Return new container object with the same hierarchy, but with values replaced
        from flat list.

        Parameters
        ----------
        flat_list
            flat list of values to populate container with.

        Returns
        -------
            Container.

        """
        new_dict = dict()
        for key, value in self.items():
            if isinstance(value, ivy.Container):
                new_value = value.from_flat_list(flat_list)
            else:
                new_value = flat_list.pop(0)
            new_dict[key] = new_value
        return ivy.Container(new_dict, **self._config)

    def has_key(self, query_key):
        """Determine whether container object has specified key somewhere in the nested
        structure.

        Parameters
        ----------
        query_key


        Returns
        -------
        ret
            Boolean

        """
        has_key = False

        def map_fn(x, kc):
            """

            Parameters
            ----------
            x
                param kc:
            kc

            """
            nonlocal has_key
            if query_key in kc:
                has_key = True
            return x

        self.map(map_fn)
        return has_key

    def has_key_chain(self, key_chain):
        """Determine whether container object has specified key-chain.

        Parameters
        ----------
        key_chain


        Returns
        -------
        ret
            Boolean

        """
        keys = re.split("[/.]", key_chain)
        ret = self
        for key in keys:
            try:
                ret = ret[key]
            except KeyError:
                return False
        return True

    def find_sub_container(self, sub_cont_to_find, partial=False):
        """Find the sub-container in the current container if it exsits.

        Parameters
        ----------
        sub_cont_to_find
            The sub-container to find.
        partial
            Whether to also check for partially complete sub-containers.
            Default is False.

        """
        key_chain_found = False

        def _check_sub_cont(sub_cont, kc):
            sub_cont_key_chains = sub_cont_to_find.all_key_chains()
            kcs_in_sub_cont = [kc in sub_cont for kc in sub_cont_key_chains]
            if (
                kcs_in_sub_cont
                and min(kcs_in_sub_cont)
                and ivy.Container.identical(
                    [sub_cont, sub_cont_to_find], partial=partial
                )
            ):
                nonlocal key_chain_found
                key_chain_found = kc
            return sub_cont

        self.map_conts(_check_sub_cont)

        return key_chain_found

    def contains_sub_container(self, sub_cont, partial=False):
        """Determine whether the current container contains the sub-container, with
        matching structure and array values.

        Parameters
        ----------
        sub_cont
            The sub-container to check.
        partial
            Whether to also check for partially complete sub-containers.
            Default is False.

        Returns
        -------
            Bool

        """
        return (
            True
            if isinstance(self.find_sub_container(sub_cont, partial), str)
            else False
        )

    def assert_contains_sub_container(self, sub_cont, partial=False):
        """Asserts that the current container contains the sub-container, otherwise
        exception raised with the diff printed to screen.

        Parameters
        ----------
        sub_cont
            The sub-container to check.
        partial
            Whether to also check for partially complete sub-containers.
            Default is False.

        """
        try:
            assert self.contains_sub_container(sub_cont, partial)
        except AssertionError:
            key_chain = self.find_sub_structure(
                sub_cont, check_shapes=False, partial=True
            )
            if not key_chain:
                key_chain = ""
            # noinspection PyTypeChecker
            raise AssertionError(
                "Containers did not have identical structure and values:\n\n{}".format(
                    ivy.Container.diff(self[key_chain], sub_cont)
                )
            )

    def find_sub_structure(self, sub_struc_to_find, check_shapes=True, partial=False):
        """Find the sub-container structure in the current container if it exsits.

        Parameters
        ----------
        sub_struc_to_find
            The sub-container to find.
        check_shapes
            Whether to check array shapes in the sub-structure. Default is True.
        partial
            Whether to also check for partially complete sub-containers.
            Default is False.

        """
        key_chain_found = False

        def _check_sub_cont(sub_cont, kc):
            """

            Parameters
            ----------
            sub_cont
                param kc:
            kc

            """
            sub_struc_key_chains = sub_struc_to_find.all_key_chains()
            kcs_in_sub_cont = [kc in sub_cont for kc in sub_struc_key_chains]
            if (
                kcs_in_sub_cont
                and min(kcs_in_sub_cont)
                and ivy.Container.identical_structure(
                    [sub_cont, sub_struc_to_find],
                    check_shapes=check_shapes,
                    partial=partial,
                )
            ):
                nonlocal key_chain_found
                key_chain_found = kc
            return sub_cont

        self.map_conts(_check_sub_cont)

        return key_chain_found

    def contains_sub_structure(self, sub_cont, check_shapes=True, partial=False):
        """Determine whether the current container contains the sub-container structure.

        Parameters
        ----------
        sub_cont
            The sub-container to check.
        check_shapes
            Whether to check array shapes in the sub-structure. Default is True.
        partial
            Whether to also check for partially complete sub-containers.
            Default is False.

        """
        return (
            True
            if isinstance(self.find_sub_structure(sub_cont, check_shapes, partial), str)
            else False
        )

    def assert_contains_sub_structure(self, sub_cont, check_shapes=True, partial=False):
        """Asserts that the current container contains the sub-container structure,
        otherwise exception raised with the diff printed to screen.

        Parameters
        ----------
        sub_cont
            The sub-container to check.
        check_shapes
            Whether to check array shapes in the sub-structure. Default is True.
        partial
            Whether to also check for partially complete sub-containers.
            Default is False.

        """
        try:
            assert self.contains_sub_structure(sub_cont, check_shapes, partial)
        except AssertionError:
            key_chain = self.find_sub_structure(
                sub_cont, check_shapes=False, partial=True
            )
            if not key_chain:
                key_chain = ""
            # noinspection PyTypeChecker
            raise AssertionError(
                "Containers did not have identical structure:\n\n{}".format(
                    ivy.Container.structural_diff(
                        self[key_chain],
                        sub_cont,
                        detect_key_diffs=not partial,
                        detect_shape_diffs=check_shapes,
                        mode="diff_only" if partial else "all",
                    )
                )
            )

    def has_nans(self, include_infs=True, leafwise=False):
        """Determine whether arrays in the container contain any nans, as well as infs
        or -infs if specified.

        Parameters
        ----------
        include_infs
            Whether to include infs and -infs in the check. Default is True.
        leafwise
            Whether to apply the check leaf-wise, and return a container of booleans.
            Default is False, in which case the check is applied across the entire
            container, returning a single boolean.

        Returns
        -------
            Whether the container has any nans, applied either leafwise or across the
            entire container.

        """
        leafwise_res = self.map(lambda x, kc: ivy.has_nans(x, include_infs))
        if leafwise:
            return leafwise_res
        return max([v for k, v in leafwise_res.to_iterator()])

    def at_keys(
        self, queries, ignore_none=True, containing=False, ignore_key_errors=False
    ):
        """Query container object at specified keys, either as list or nested dict.

        Parameters
        ----------
        queries
            The keys to query.
        ignore_none
            Whether to ignore None input. Default is True.
        containing
            Whether to include keys which only contain the query substrings.
            Default is False.
        ignore_key_errors
            Whether to ignore Key-errors when trying to access the dict.
            Default is False.

        Returns
        -------
            sub-container containing only key-chains containing the specified keys.

        """
        if queries is None and ignore_none:
            return self
        key_chains_to_keep = list()
        if isinstance(queries, str):
            queries = [queries]

        def map_fn(x, kc):
            nonlocal key_chains_to_keep
            kc_split = re.split("[/.]", kc)
            for query_key in queries:
                if query_key in kc_split or (
                    containing and min([query_key in k for k in kc_split])
                ):
                    key_chains_to_keep.append(kc)
            return x

        self.map(map_fn)
        return self.at_key_chains(
            key_chains_to_keep, ignore_key_errors=ignore_key_errors
        )

    def at_key_chain(self, key_chain, ignore_key_errors=False):
        """Query container object at a specified key-chain.

        Parameters
        ----------
        key_chain
            param ignore_key_errors: (Default value = False)
        ignore_key_errors
             (Default value = False)

        Returns
        -------
        ret
            sub-container or value at specified key chain

        """
        keys = re.split("[/.]", key_chain)
        ret = self
        for key in keys:
            try:
                ret = ret[key]
            except KeyError as e:
                if ignore_key_errors:
                    return
                raise e
        return ret

    def at_key_chains(self, key_chains, ignore_none=True, ignore_key_errors=False):
        """Query container object at specified key-chains, either as list or nested
        dict.

        Parameters
        ----------
        key_chains
            param ignore_none: (Default value = True)
        ignore_key_errors
            Default value = False)
        ignore_none
             (Default value = True)

        Returns
        -------
        type
            sub-container containing only the specified key chains

        """
        if key_chains is None and ignore_none:
            return self
        if isinstance(key_chains, (list, tuple)):
            return self._at_key_chains_input_as_seq(
                key_chains, ignore_key_errors=ignore_key_errors
            )
        elif isinstance(key_chains, dict):
            return self._at_key_chains_input_as_dict(
                key_chains, ignore_key_errors=ignore_key_errors
            )
        elif isinstance(key_chains, str):
            return self._at_key_chains_input_as_seq(
                [key_chains], ignore_key_errors=ignore_key_errors
            )
        else:
            raise Exception(
                "Invalid type for input key_chains, must either be a list, tuple, dict"
                " or ivy.Container, but found type {}".format(type(key_chains))
            )

    def all_key_chains(self, include_empty=False):
        """

        Parameters
        ----------
        include_empty
            Default value = False)

        """
        return [kc for kc, v in self.to_iterator(include_empty=include_empty)]

    def key_chains_containing(self, sub_str, include_empty=False):
        """

        Parameters
        ----------
        sub_str
            param include_empty: (Default value = False)
        include_empty
             (Default value = False)

        """
        return [
            kc
            for kc, v in self.to_iterator(include_empty=include_empty)
            if sub_str in kc
        ]

    def set_at_keys(self, target_dict):
        """Set values of container object at specified keys.

        Parameters
        ----------
        target_dict


        Returns
        -------
        type
            new container with updated value at each key

        """
        return_dict = dict()
        for key, val in self.items():
            if key in target_dict:
                return_dict[key] = target_dict[key]
            elif isinstance(val, ivy.Container):
                return_dict[key] = val.set_at_keys(target_dict)
            else:
                return_dict[key] = val
        return ivy.Container(return_dict, **self._config)

    def set_at_key_chain(self, key_chain, val, inplace=False):
        """Set value of container object at a specified key-chain.

        Parameters
        ----------
        key_chain
            param val:
        inplace
            Default value = False)
        val


        Returns
        -------
        ret
            new container with updated value at key chain

        """
        keys = re.split("[/.]", key_chain)
        if inplace:
            cont = self
        else:
            cont = self.copy()
        sub_cont = cont
        for key in keys[:-1]:
            if key not in sub_cont:
                sub_cont[key] = ivy.Container(**self._config)
            sub_cont = sub_cont[key]
        sub_cont[keys[-1]] = val
        return cont

    def overwrite_at_key_chain(self, key_chain, val, inplace=False):
        """Overwrite value of container object at a specified key-chain.

        Parameters
        ----------
        key_chain
            param val:
        inplace
            Default value = False)
        val


        Returns
        -------
        ret
            new container with updated value at key chain, provided it existed before.

        """
        keys = re.split("[/.]", key_chain)
        if inplace:
            cont = self
        else:
            cont = self.copy()
        sub_cont = cont
        for key in keys[:-1]:
            if key not in sub_cont:
                raise Exception(
                    "key chain must already exist in container in order "
                    "to call overwrite_at_key_chain"
                )
            sub_cont = sub_cont[key]
        if keys[-1] not in sub_cont:
            raise Exception(
                "key chain must already exist in container in order "
                "to call overwrite_at_key_chain"
            )
        sub_cont[keys[-1]] = val
        return cont

    def set_at_key_chains(self, target_dict, return_dict=None, inplace=False):
        """Set values of container object at specified key-chains.

        Parameters
        ----------
        target_dict
            param return_dict: (Default value = None)
        inplace
            Default value = False)
        return_dict
             (Default value = None)

        Returns
        -------
        ret
            new container with updated values at the key chains

        """
        if return_dict is None:
            if inplace:
                return_dict = self
            else:
                return_dict = self.copy()
        for k, v in target_dict.items():
            if isinstance(v, dict):
                return_dict[k] = self.set_at_key_chains(v, return_dict[k], inplace)
            else:
                return_dict[k] = v
        return ivy.Container(return_dict, **self._config)

    def overwrite_at_key_chains(self, target_dict, return_dict=None, inplace=False):
        """Overwrite values of container object at specified key-chains.

        Parameters
        ----------
        target_dict
            param return_dict: (Default value = None)
        inplace
            Default value = False)
        return_dict
             (Default value = None)

        Returns
        -------
        ret
            new container with updated values at the key chains, provided they
            existed before.

        """
        if return_dict is None:
            if inplace:
                return_dict = self
            else:
                return_dict = self.copy()
        for k, v in target_dict.items():
            if k not in return_dict:
                raise Exception(
                    "key chain must already exist in container in order "
                    "to call overwrite_at_key_chains"
                )
            if isinstance(v, dict):
                return_dict[k] = self.overwrite_at_key_chains(
                    v, return_dict[k], inplace
                )
            else:
                return_dict[k] = v
        return ivy.Container(return_dict, **self._config)

    def prune_keys(self, query_keys, ignore_none=True):
        """Recursively prune set of keys.

        Parameters
        ----------
        query_keys
            param ignore_none: (Default value = True)
        ignore_none
             (Default value = True)

        Returns
        -------
        ret
            Container with key-chains containing the specified keys pruned.

        """
        if query_keys is None and ignore_none:
            return self
        key_chains_to_prune = list()
        if isinstance(query_keys, str):
            query_keys = [query_keys]

        def map_fn(x, kc):
            """

            Parameters
            ----------
            x
                param kc:
            kc

            """
            nonlocal key_chains_to_prune
            for query_key in query_keys:
                if query_key in kc:
                    key_chains_to_prune.append(kc)
            return x

        self.map(map_fn)
        return self.prune_key_chains(key_chains_to_prune)

    def prune_key_chain(self, key_chain):
        """Recursively prune chain of keys, specified as 'key1/key2/key3/...'.

        Parameters
        ----------
        key_chain

        Returns
        -------
        ret
            Container with keys in key chain pruned.

        """
        keys_in_chain = re.split("[/.]", key_chain)
        out_dict = dict()
        for key, value in self.items():
            if isinstance(value, ivy.Container):
                if key == keys_in_chain[0]:
                    if len(keys_in_chain) == 1:
                        new_val = []
                    else:
                        new_val = value.prune_key_chain("/".join(keys_in_chain[1:]))
                    if len(new_val) > 0:
                        out_dict[key] = new_val
                else:
                    new_val = value.to_dict()
                    if len(new_val) > 0:
                        out_dict[key] = value.to_dict()
            else:
                if len(keys_in_chain) != 1 or key != keys_in_chain[0]:
                    out_dict[key] = value
        return ivy.Container(out_dict, **self._config)

    def prune_key_chains(self, key_chains, ignore_none=True):
        """Recursively prune set of key chains.

        Parameters
        ----------
        key_chains
            param ignore_none: (Default value = True)
        ignore_none
             (Default value = True)

        Returns
        -------
        ret
            Container with keys in the set of key chains pruned.

        """
        if key_chains is None and ignore_none:
            return self
        if isinstance(key_chains, (list, tuple)):
            return self._prune_key_chains_input_as_seq(key_chains)
        elif isinstance(key_chains, dict):
            return self._prune_key_chains_input_as_dict(key_chains)
        elif isinstance(key_chains, str):
            return self._prune_key_chains_input_as_seq([key_chains])
        else:
            raise Exception(
                "Invalid type for input key_chains, must either be a list, tuple, dict "
                "or ivy.Container, but found type {}".format(type(key_chains))
            )

    def format_key_chains(self, format_fn):
        """Format all key-chains, using the formatting function.

        Parameters
        ----------
        format_fn


        Returns
        -------
        ret
            Container with the same key-chain structure, but the key strings formatted.

        """
        return ivy.Container({format_fn(k): v for k, v in self.to_iterator()})

    def sort_by_key(self):

        new_dict = dict()
        for k, v in self.items():
            if isinstance(v, ivy.Container):
                v_back = v.sort_by_key()
            else:
                v_back = v
            new_dict[k] = v_back
        return ivy.Container(new_dict, **self._config)

    def prune_empty(self, keep_nones=False, base=True):
        """Recursively prunes empty keys from the container dict structure. Returns None
        if the entire container is empty.

        Parameters
        ----------
        keep_nones
            Default value = False)
        base
            Default value = True)

        Returns
        -------
        ret
            Container with empty keys pruned.

        """
        out_dict = dict()
        for key, value in self.items():
            if isinstance(value, ivy.Container):
                new_value = value.prune_empty(keep_nones, False)
                if new_value:
                    out_dict[key] = new_value
            elif self._ivy.exists(value) or keep_nones:
                out_dict[key] = value
        if len(out_dict):
            return ivy.Container(out_dict, **self._config)
        if base:
            return ivy.Container(**self._config)
        return

    def prune_key_from_key_chains(self, absolute=None, containing=None):
        """Recursively prune absolute key or key containing a certain substring from all
        key chains.

        Parameters
        ----------
        absolute
            The absolute key to detect in the key chains. (Default value = None)
        containing
            A substring to check each key for, when deciding which keys to prune.
            (Default value = None)

        Returns
        -------
            Container with specified key or substring-containing-key from all key chains
            removed from the chain.

        """
        if not absolute and not containing:
            raise Exception(
                "At least one of absolute or containing arguments must be specified."
            )
        out_cont = ivy.Container(**self._config)
        for key, value in self.items():
            if (absolute and key == absolute) or (containing and containing in key):
                if isinstance(value, ivy.Container):
                    out_cont = ivy.Container.combine(out_cont, value)
                else:
                    out_cont = value
            elif isinstance(value, ivy.Container):
                out_cont[key] = value.prune_key_from_key_chains(absolute, containing)
            else:
                out_cont[key] = value
        return out_cont

    def prune_keys_from_key_chains(self, absolute=None, containing=None):
        """Recursively prune absolute keys or keys containing certain substrings from
        all key chains.

        Parameters
        ----------
        absolute
            The absolute key to detect in the key chains. (Default value = None)
        containing
            A substring to check each key for, when deciding which keys to prune.
            (Default value = None)

        Returns
        -------
            Container with specified keys or substring-containing-keys from all
            key chains removed from the chain.

        """
        if not absolute and not containing:
            raise Exception(
                "At least one of absolute or containing arguments must be specified."
            )
        out_cont = ivy.Container(**self._config)
        for key, value in self.items():
            if (absolute and key in absolute) or (
                containing and max([con in key for con in containing])
            ):
                if isinstance(value, ivy.Container):
                    out_cont = ivy.Container.combine(out_cont, value)
                else:
                    out_cont = value
            elif isinstance(value, ivy.Container):
                out_cont[key] = value.prune_key_from_key_chains(absolute, containing)
            else:
                out_cont[key] = value
        return out_cont

    def restructure_key_chains(self, keychain_mapping, keep_orig=True, replace=True):
        """Create a new container with the same contents, but a new key-chain structure.
        Given by the mapping with keys as old key-chains and values as new key-chains.

        Parameters
        ----------
        keychain_mapping
            A dict with keys as old key-chains and values as new key-chains.
        keep_orig
            Whether to keep the original keys, or start from a new empty container.
            Default is True.
        replace
            Whether to replace the old key-chains by the new ones. Default is True.

        """
        new_cont = self.copy() if keep_orig else ivy.Container()
        for old_kc, new_kc in keychain_mapping.items():
            if replace and old_kc in new_cont:
                new_cont = new_cont.prune_key_chain(old_kc)
            new_cont = ivy.Container.combine(
                new_cont, ivy.Container({new_kc: self[old_kc]})
            )
        return new_cont

    def restructure(self, mapping, keep_orig=True, replace=True):
        """Create a new container with the same contents, but a new key-chain structure,
        and transposes and/or reshaped arrays. Given by the mapping with keys as old
        key-chains and values as new key-chains.

        Parameters
        ----------
        mapping
            A dict with keys as old key-chains and values as new key-chains.
        keep_orig
            Whether to keep the original keys, are start from a new container.
            Default is True.
        replace
            Whether to replace the old key-chains by the new ones. Default is True.

        """
        new_cont = self.copy() if keep_orig else ivy.Container()
        for old_kc, new in mapping.items():
            if replace and old_kc in new_cont:
                new_cont = new_cont.prune_key_chain(old_kc)
            val = self[old_kc]
            if isinstance(new, dict):
                new_kc = new["key_chain"]
                if "pattern" in new:
                    pattern = new["pattern"]
                    axes_lengths = new["axes_lengths"] if "axes_lengths" in new else {}
                    if isinstance(val, ivy.Container):
                        val = val.einops_rearrange(pattern, **axes_lengths)
                    else:
                        val = ivy.einops_rearrange(val, pattern, **axes_lengths)
            else:
                new_kc = new
            new_cont = ivy.Container.combine(new_cont, ivy.Container({new_kc: val}))
        return new_cont

    def flatten_key_chains(
        self, include_empty=False, above_height=None, below_depth=None
    ):
        """Summary.

        Parameters
        ----------
        include_empty
            Default value = False)
        above_height
            Default value = None)
        below_depth
            Default value = None)

        """
        return ivy.Container(
            {
                ivy.Container.flatten_key_chain(
                    kc, above_height=above_height, below_depth=below_depth
                ): v
                for kc, v in self.to_iterator(include_empty=include_empty)
            },
            **self._config,
        )

    def copy(self):
        """Create a copy of this container.

        Returns
        -------
            A copy of the container

        """
        return ivy.Container(self.to_dict(), **self._config)

    def deep_copy(self):
        """Create a deep copy (copying all internal tensors) of this container.

        return: A deep copy of the container

        """
        return self.map(lambda x, kc: ivy.copy_array(x) if ivy.is_array(x) else x)

    def map(
        self,
        func,
        key_chains=None,
        to_apply=True,
        prune_unapplied=False,
        map_sequences=False,
        inplace=False,
        key_chain="",
    ):
        """Apply function to all array values of container.

        Parameters
        ----------
        func
            Function to apply to each container entry
        key_chains
            The key-chains to apply or not apply the method to. Default is None.
        to_apply
            If True, the method will be applied to key_chains, otherwise key_chains
            will be skipped. Default is True.
        prune_unapplied
            Whether to prune key_chains for which the function was not applied.
            Default is False.
        map_sequences
            Whether to also map method to sequences (lists, tuples). Default is False.
        inplace
            Whether to apply the mapping inplace, or return a new container.
            Default is False.
        map_sequences
            Whether to also map to sequences (lists and tuples). Default is False.
        key_chain
            Chain of keys for this dict entry (Default value = '')

        Returns
        -------
            New container following the function mapped to each sub-array.

        """
        return_dict = self if inplace else dict()
        for key, value in self.items():
            this_key_chain = key if key_chain == "" else (key_chain + "/" + key)
            if isinstance(value, ivy.Container):
                ret = value.map(
                    func,
                    key_chains,
                    to_apply,
                    prune_unapplied,
                    map_sequences,
                    inplace,
                    this_key_chain,
                )
                if prune_unapplied and not ret:
                    continue
                if not inplace:
                    return_dict[key] = ret
            elif isinstance(value, (list, tuple)) and map_sequences:
                ret = ivy.nested_map(value, lambda x: func(x, None), True)
                if prune_unapplied and not ret:
                    continue
                return_dict[key] = ret
            else:
                if key_chains is not None:
                    if (this_key_chain in key_chains and not to_apply) or (
                        this_key_chain not in key_chains and to_apply
                    ):
                        if prune_unapplied:
                            continue
                        return_dict[key] = value
                        continue
                return_dict[key] = func(value, this_key_chain)
        if inplace:
            return
        return ivy.Container(return_dict, **self._config)

    def map_conts(
        self,
        func,
        key_chains=None,
        to_apply=True,
        prune_unapplied=False,
        inplace=False,
        key_chain="",
        include_self=True,
    ):
        """Apply function to all sub-contains in the container.

        Parameters
        ----------
        func
            Function to apply to each sub-container
        key_chains
            The key-chains to apply or not apply the method to. Default is None.
        to_apply
            If True, the method will be applied to key_chains, otherwise key_chains
            will be skipped. Default is True.
        prune_unapplied
            Whether to prune key_chains for which the function was not applied.
            Default is False.
        inplace
            Whether to apply the mapping inplace, or return a new container.
            Default is False.
        key_chain
            Chain of keys for this dict entry (Default value = '')
        include_self
            Whether to also apply the (possiby in-place) function to this container.
            Default is True.

        Returns
        -------
            New container following the function mapped to each sub-container.

        """
        return_dict = self if inplace else dict()
        for key, value in self.items():
            this_key_chain = key if key_chain == "" else (key_chain + "/" + key)
            if isinstance(value, ivy.Container):
                ret = value.map_conts(
                    func, key_chains, to_apply, prune_unapplied, inplace, this_key_chain
                )
                if prune_unapplied and not ret:
                    continue
                if not inplace:
                    return_dict[key] = ret
            else:
                if (
                    key_chains is not None
                    and (
                        (this_key_chain in key_chains and not to_apply)
                        or (this_key_chain not in key_chains and to_apply)
                    )
                    and prune_unapplied
                ):
                    continue
                return_dict[key] = value
        ret = return_dict if inplace else ivy.Container(return_dict, **self._config)
        if key_chain != "" or include_self:
            ret = func(ret, key_chain)
        if inplace:
            return
        return ret

    def with_entries_as_lists(self):
        def to_list(x, _=""):
            try:
                return self._ivy.to_list(x)
            except (AttributeError, ValueError):
                return x

        return self.map(to_list)

    def reshape_like(self, target_dict, leading_shape=None, return_cont=None):
        """Set shapes of container entries to shapes specified by new container with the
        same key structure.

        Parameters
        ----------
        target_dict
            param leading_shape: (Default value = None)
        return_cont
            Default value = None)
        leading_shape
             (Default value = None)

        Returns
        -------
        ret
            new container with values of updated shapes

        """
        leading_shape = self._ivy.default(leading_shape, list())
        if return_cont is None:
            return_cont = self.copy()
        for (_, v_shape), (k, v) in zip(target_dict.items(), return_cont.items()):
            if isinstance(v_shape, dict):
                return_cont[k] = self.reshape_like(
                    v_shape, leading_shape, return_cont[k]
                )
            else:
                return_cont[k] = self._ivy.reshape(v, leading_shape + list(v_shape))
        return ivy.Container(return_cont, **self._config)

    def create_if_absent(self, key, value, inplace=True):
        """Add a key to the container with corresponding value, if it is not already
        present. otherwise, do nothing.

        Parameters
        ----------
        key
            param value:
        inplace
            Default value = True)
        value

        """
        if key in self:
            return
        self.set_at_key_chain(key, value, inplace)

    def if_exists(self, key):
        """Returns the sub-container at the following key if it exists, otherwise None.

        Parameters
        ----------
        key

        """
        try:
            return self[key]
        except KeyError:
            return

    def try_kc(self, key):
        """Tries the following key or key chain, returning self if not present.

        Parameters
        ----------
        key

        """
        try:
            return self[key]
        except KeyError:
            return self

    def cutoff_at_depth(self, depth_cutoff, inplace=False):
        """Summary.

        Parameters
        ----------
        depth_cutoff
            param inplace: (Default value = False)
        inplace
             (Default value = False)

        """
        total_depth = self.max_depth
        copy = self.copy()

        def _maybe_cutoff(cont, kc):
            if total_depth - copy[kc].max_depth < depth_cutoff:
                return cont
            if inplace:
                cont.clear()
            return ivy.Container()

        ret = self.map_conts(_maybe_cutoff, inplace=inplace)
        if inplace:
            return
        return ret

    def cutoff_at_height(self, height_cutoff, inplace=False):
        """Summary.

        Parameters
        ----------
        height_cutoff
            param inplace: (Default value = False)
        inplace
             (Default value = False)

        """
        copy = self.copy()

        def _maybe_cutoff(cont, kc):
            if copy[kc].max_depth > height_cutoff:
                return cont
            if inplace:
                cont.clear()
            return ivy.Container()

        ret = self.map_conts(_maybe_cutoff, inplace=inplace)
        if inplace:
            return
        return ret

    def _slice_keys(self, key_slice):
        keys = list(self.keys())
        if isinstance(key_slice, str):
            assert len(key_slice) == 3 and key_slice[1] == ":"
            assert self._alphabetical_keys
            start_char = key_slice[0]
            end_char = key_slice[2]
            start_idx = min([i for i, k in enumerate(keys) if k[0] == start_char])
            end_idx = max([i for i, k in enumerate(keys) if k[0] == end_char]) + 1
            key_slice = slice(start_idx, end_idx, 1)
        ret = self.copy()
        desired_keys = keys[key_slice]
        # noinspection PyUnresolvedReferences
        return ret.at_key_chains(desired_keys)

    def slice_keys(self, key_slice, all_depths=False):
        """Summary.

        Parameters
        ----------
        key_slice
            param all_depths: (Default value = False)
        all_depths
             (Default value = False)

        """
        top_depth = self.max_depth
        if all_depths:
            if isinstance(key_slice, dict):
                first_slice = list(key_slice.values())[0]
                for d in range(0, top_depth + 1):
                    if d not in key_slice:
                        key_slice[d] = first_slice
            else:
                key_slice = {d: key_slice for d in range(0, top_depth + 1)}
        if isinstance(key_slice, dict):

            def _fn(cont, kc):
                depth = 0 if kc == "" else len(kc.split("/"))
                if depth in key_slice:
                    # noinspection PyProtectedMember
                    return cont._slice_keys(key_slice[depth])
                return cont

            return self.map_conts(_fn)
        return self._slice_keys(key_slice)

    def with_print_limit(self, print_limit, inplace=False):
        """Summary.

        Parameters
        ----------
        print_limit
            param inplace: (Default value = False)
        inplace
             (Default value = False)

        """

        def _update_print_limit(cont, _):
            cont._print_limit = print_limit
            return cont

        ret = self.map_conts(_update_print_limit, inplace=inplace)
        if inplace:
            return
        return ret

    # noinspection PyTypeChecker
    def remove_print_limit(self, inplace=False):
        """Summary.

        Parameters
        ----------
        inplace
            Default value = False)

        """
        return self.with_print_limit(None, inplace)

    def with_key_length_limit(self, key_length_limit, inplace=False):
        """Summary.

        Parameters
        ----------
        key_length_limit
            param inplace: (Default value = False)
        inplace
             (Default value = False)

        """

        def _update_key_length_limit(cont, _):
            cont._key_length_limit = key_length_limit
            return cont

        ret = self.map_conts(_update_key_length_limit, inplace=inplace)
        if inplace:
            return
        return ret

    def remove_key_length_limit(self, inplace=False):
        """Summary.

        Parameters
        ----------
        inplace
            Default value = False)

        """
        return self.with_key_length_limit(None, inplace)

    def with_print_indent(self, print_indent, inplace=False):
        """Summary.

        Parameters
        ----------
        print_indent
            param inplace: (Default value = False)
        inplace
             (Default value = False)

        """

        def _update_print_indent(cont, _):
            cont._print_indent = print_indent
            return cont

        ret = self.map_conts(_update_print_indent, inplace=inplace)
        if inplace:
            return
        return ret

    def with_print_line_spacing(self, print_line_spacing, inplace=False):
        """Summary.

        Parameters
        ----------
        print_line_spacing
            param inplace: (Default value = False)
        inplace
             (Default value = False)

        """

        def _update_print_line_spacing(cont, _):
            cont._print_line_spacing = print_line_spacing
            return cont

        ret = self.map_conts(_update_print_line_spacing, inplace=inplace)
        if inplace:
            return
        return ret

    def with_default_key_color(self, default_key_color, inplace=False):
        """Summary.

        Parameters
        ----------
        default_key_color
            param inplace: (Default value = False)
        inplace
             (Default value = False)

        """

        def _update_default_key_color(cont, _):
            cont._default_key_color = default_key_color
            return cont

        ret = self.map_conts(_update_default_key_color, inplace=inplace)
        if inplace:
            return
        return ret

    def with_ivy_backend(self, ivy_backend):
        """Summary.

        Parameters
        ----------
        ivy_backend

        """
        return ivy.Container(self, ivyh=ivy_backend)

    def set_ivy_backend(self, ivy_backend):
        """Summary.

        Parameters
        ----------
        ivy_backend

        """
        self._local_ivy = ivy_backend

    def show(self):

        print(self)

    # noinspection PyUnresolvedReferences
    def show_sub_container(self, sub_cont_or_keychain):
        """Summary.

        Parameters
        ----------
        sub_cont_or_keychain

        """
        # copy this container
        this_cont = self.copy()

        # get the sub-container
        if isinstance(sub_cont_or_keychain, str):
            sub_cont = self.at_key_chain(sub_cont_or_keychain)
        else:
            sub_cont = sub_cont_or_keychain

        # find the key chain of the sub-container
        sub_cont_kc = self.find_sub_container(sub_cont)

        # show this container if key-chain not found, and return
        if not sub_cont_kc:
            print(self)
            return

        # otherwise, replace sub-container in this container with known key
        this_cont[sub_cont_kc] = ivy.Container({"SUB_CONT": None})

        # get the formatted reprs
        this_repr = this_cont.with_default_key_color("green").__repr__()
        this_repr_red = this_cont.with_default_key_color("red").__repr__()
        this_repr_stripped = ansi_escape.sub("", this_repr)
        sub_repr = sub_cont.with_default_key_color("red").__repr__()

        # remove the outer brackets from the sub repr
        sub_repr = "\n" + "\n".join(sub_repr.split("\n")[1:-1]) + "\n"

        # find the sub-container placeholder
        idx = this_repr_stripped.find("SUB_CONT: null")

        # count the lines above and below the sub-container
        num_lines_above = this_repr_stripped[0:idx].count("\n")
        num_lines_below = this_repr_stripped[idx:].count("\n")

        # get the str reprs above and below
        this_repr_split = this_repr.split("\n")
        this_repr_red_split = this_repr_red.split("\n")
        this_repr_above = "\n".join(
            this_repr_split[0 : num_lines_above - 1]
            + [this_repr_red_split[num_lines_above - 1]]
        )
        this_repr_below = "\n".join(this_repr_split[-num_lines_below:])

        # count the number of lines needed to be prepended to the sub-container repr
        cur_num_spaces = 0
        for i, s in enumerate(sub_repr[1:]):
            if s != " ":
                break
            cur_num_spaces += 1
        exp_num_spaces = 0
        for i, s in enumerate(this_repr.split("\n")[num_lines_above]):
            if s != " ":
                break
            exp_num_spaces += 1
        num_spaces_to_add = exp_num_spaces - cur_num_spaces

        # prepend these lines to the sub-container
        sub_repr = (
            "\n"
            + "\n".join(
                [" " * num_spaces_to_add + s for s in sub_repr[1:-1].split("\n")]
            )
            + "\n"
        )

        # show
        print(this_repr_above + sub_repr + this_repr_below)

    # Built-ins #
    # ----------#

    def __repr__(self, as_repr=True):

        indent_str = " " * self._print_indent

        def _align_array(array_str_in):
            array_str_in_split = array_str_in.split("([")
            leading_str_to_keep = array_str_in_split[0].replace("\\n", "")
            indented_key_size = len(leading_str_to_keep.replace('"', "").split(": ")[0])
            indented_key_str = " " * (indented_key_size + 2)
            padded = False

            def _pre_pad_alpha_line(str_in):
                nonlocal padded
                padded = True
                return "\\n" + indent_str + indented_key_str + str_in

            leading_str_to_keep = ", ".join(
                [
                    _pre_pad_alpha_line(s) if s[0].isalpha() and i != 0 else s
                    for i, s in enumerate(leading_str_to_keep.split(", "))
                ]
            )
            local_indent_str = "" if padded else indent_str
            leading_str = leading_str_to_keep.split("\\n")[-1].replace('"', "")
            remaining_str = array_str_in_split[1]
            num_extra_dims = 0
            for i, char in enumerate(remaining_str):
                if char != "[":
                    num_extra_dims = i
                    break
            extra_indent = (len(leading_str) + 1 + num_extra_dims) * " "
            array_str_in = "([".join([leading_str_to_keep, remaining_str])
            uniform_indent_wo_overflow = array_str_in.replace(
                "\\n[", "\n" + local_indent_str + extra_indent + "["
            )
            uniform_indent = "\n".join(
                [
                    local_indent_str + extra_indent + " " + s
                    if (
                        s[0].isnumeric()
                        or s[0] == "-"
                        or s[0:3] == "..."
                        or max([ss in s[0:6] for ss in ["nan, ", "inf, "]])
                    )
                    else (
                        indent_str + indented_key_str + s
                        if (not s[0].isspace() and s[0] != '"')
                        else s
                    )
                    for s in uniform_indent_wo_overflow.split("\\n")
                ]
            )
            indented = uniform_indent
            # 10 dimensions is a sensible upper bound for the number in a single array
            for i in range(2, 10):
                indented = indented.replace(" " * (i - 1) + "[" * i, "[" * i)
                indented = "\n".join(
                    [s for s in indented.split("\n") if bool(s) and not s.isspace()]
                )
            return indented

        def _align_arrays(str_in):
            chunks = str_in.split("\n" + indent_str)
            aligned_array_chunks = {
                i: _align_array(c) for i, c in enumerate(chunks) if "\\n" in c
            }
            chunks = [
                aligned_array_chunks[i] if i in aligned_array_chunks else c_orig
                for i, c_orig in enumerate(chunks)
            ]
            return ("\n" + indent_str).join(chunks)

        new_dict = dict()
        for k, v in self.items():
            if isinstance(v, ivy.Container):
                # noinspection PyArgumentList
                rep = v.__repr__(as_repr=False)
            else:
                if (
                    (self._ivy.is_native_array(v) or isinstance(v, ivy.Array))
                    and len(list(v.shape)) > 0
                    and ivy.exists(self._print_limit)
                    and reduce(mul, v.shape) > self._print_limit
                ):
                    rep = (type(v), "shape=", list(v.shape))
                elif (
                    isinstance(v, (list, tuple))
                    and v
                    and (self._ivy.is_native_array(v[0]) or isinstance(v[0], ivy.Array))
                ):
                    rep = (
                        "list[{}]".format(len(v)),
                        type(v[0]),
                        "shape=",
                        list(v[0].shape),
                    )
                else:
                    rep = v
            new_dict[k] = rep
        if as_repr:
            json_dumped_str = _align_arrays(
                json.dumps(
                    ivy.Container(new_dict, **self._config)
                    .map(
                        lambda x, kc: x
                        if _is_jsonable(x)
                        else _repr(x).replace(" ", "").replace(",", ", ")
                    )
                    .to_dict(),
                    indent=self._print_indent,
                )
            )

            def _add_newline(str_in):
                str_in_split = str_in.split("\n")
                str_split_size = len(str_in_split)
                return "\n".join(
                    [
                        ("\n" * self._print_line_spacing + ss)
                        if i == (str_split_size - 1)
                        else ss
                        for i, ss in enumerate(str_in_split)
                    ]
                )

            json_dumped_str = '":'.join(
                [_add_newline(s) for s in json_dumped_str.split('":')]
            )
            # improve tf formatting
            if ivy.backend_stack and ivy.current_backend_str() == "tensorflow":
                json_dumped_str_split = json_dumped_str.split("'Variable:")
                json_dumped_str = (
                    json_dumped_str_split[0]
                    + ", "
                    + ", ".join(
                        [
                            "'".join(ss.split("'")[1:])
                            for ss in json_dumped_str_split[1:]
                        ]
                    )
                )
                json_dumped_str = (
                    json_dumped_str.replace(":shape", ", shape")
                    .replace(")dtype=", "), dtype=")
                    .replace(", ),", ",),")
                )
                json_dumped_str = re.sub("}, $", "}", json_dumped_str)
            # color keys
            json_dumped_str_split = json_dumped_str.split('":')
            split_size = len(json_dumped_str_split)
            json_dumped_str = '":'.join(
                [
                    ' "'.join(
                        sub_str.split(' "')[:-1]
                        + [
                            termcolor.colored(
                                ivy.Container.trim_key(
                                    sub_str.split(' "')[-1], self._key_length_limit
                                ),
                                self._default_key_color,
                            )
                        ]
                    )
                    if i < split_size - 1
                    else sub_str
                    for i, sub_str in enumerate(json_dumped_str_split)
                ]
            )
            # remove quotation marks, shape tuple, and color other elements of the dict
            ret = (
                json_dumped_str.replace('"', "")
                .replace(", 'shape=', [", " shape=[")
                .replace(":", termcolor.colored(":", "magenta"))
                .replace("{", termcolor.colored("{", "blue"))
                .replace("}", termcolor.colored("}", "blue"))
                .replace("shape=", termcolor.colored("shape=", "magenta"))
                .replace("device=", termcolor.colored("device=", "magenta"))
                .replace("<class'", "<class '")
                .replace("'", "")
                .replace("<class", "<" + termcolor.colored("class", "blue"))
            )
            # ToDo: make the solution below more elegant
            for i in range(10):
                ret = ret.replace(
                    "diff_{}".format(i), termcolor.colored("diff_{}".format(i), "red")
                )
            for keyword, color in self._keyword_color_dict.items():
                ret = ret.replace(keyword, termcolor.colored(keyword, color))
            return ret
        return new_dict

    def __dir__(self):
        return list(super.__dir__(self)) + list(self.keys())

    # noinspection PyProtectedMember
    def __getattr__(self, item):
        try:
            ret = dict.__getitem__(self, item)
        except KeyError:
            # noinspection PyUnresolvedReferences
            ret = super.__getattr__(item)
        return ret

    def __setattr__(self, name, value):
        if name[0] != "_":
            self[name] = value
        else:
            super.__setattr__(self, name, value)

    def _get_queue_item(self, query):
        if isinstance(query, int):
            queue_queries = [query]
        elif isinstance(query, slice):
            queue_queries = list(
                range(query.start, query.stop, ivy.default(query.step, 1))
            )
        elif isinstance(query, (list, tuple)):
            queue_queries = list(
                range(query[0].start, query[0].stop, ivy.default(query[0].step, 1))
            )
        else:
            raise Exception(
                "Invalid slice type, must be one of integer, slice "
                "or sequences of slices."
            )
        queue_idxs = set(
            [np.sum(q >= self._queue_load_sizes_cum).item() for q in queue_queries]
        )
        conts = list()
        for i in queue_idxs:
            if i not in self._loaded_containers_from_queues:
                cont = ivy.Container(
                    self._queues[i].get(timeout=self._queue_timeout), **self._config
                ).to_ivy()
                self._loaded_containers_from_queues[i] = cont
            else:
                cont = self._loaded_containers_from_queues[i]
            conts.append(cont)
        combined_cont = self._container_combine_method(conts)
        idx = list(queue_idxs)[0]
        offset = 0 if idx == 0 else self._queue_load_sizes_cum[idx - 1]
        if isinstance(query, int):
            shifted_query = query - offset
        elif isinstance(query, slice):
            shifted_query = slice(query.start - offset, query.stop - offset, query.step)
        elif isinstance(query, (list, tuple)):
            shifted_query = tuple(
                [
                    slice(slc.start - offset, slc.stop - offset, slc.step)
                    for slc in query
                ]
            )
        # noinspection PyUnboundLocalVariable
        return combined_cont[shifted_query]

    def __getitem__(self, query):
        """Get slice, key or key chain of container object.

        Parameters
        ----------
        query slice or str
            slice object, key or key chain to query all container elements.

        Returns
        -------
            Container object at desired query.

        """
        if isinstance(query, str):
            if query == "":
                return self
            if "/" in query or "." in query:
                ret = self.at_key_chain(query)
                return ret
            ret = dict.__getitem__(self, query)
            return ret
        elif ivy.exists(self._queues):
            ret = self._get_queue_item(query)
            return ret
        return_dict = dict()
        for key, value in self.items():
            if isinstance(value, ivy.Container):
                return_dict[key] = value[query]
            else:
                # noinspection PyBroadException
                if isinstance(value, list) or isinstance(value, tuple):
                    if len(value) == 0:
                        return_dict[key] = value
                    else:
                        return_dict[key] = value[query]
                elif value is None or hasattr(value, "shape") and value.shape == ():
                    return_dict[key] = value
                else:
                    return_dict[key] = value[query]
        ret = ivy.Container(return_dict, **self._config)
        return ret

    def __setitem__(self, query, val):
        """Set key or key chain of container object.

        Parameters
        ----------
        query slice or str
            slice object, key or key chain at which to set all container elements.
        val ivy.Container, array, or other
            The value to set at the desired query.

        Returns
        -------
            New container after updating.

        """
        if isinstance(query, str) and ("/" in query or "." in query):
            return self.set_at_key_chain(query, val, inplace=True)
        else:
            return dict.__setitem__(self, query, val)

    def __contains__(self, key):
        if isinstance(key, str) and ("/" in key or "." in key):
            return self.has_key_chain(key)
        elif isinstance(key, ivy.Container):
            return self.contains_sub_container(key)
        else:
            return dict.__contains__(self, key)

    def __getstate__(self):
        state_dict = copy.copy(self.__dict__)
        state_dict["_local_ivy"] = ivy.try_else_none(
            lambda: state_dict["_local_ivy"].current_backend_str()
        )
        config_in = copy.copy(state_dict["_config_in"])
        config_in["ivyh"] = ivy.try_else_none(
            lambda: config_in["ivyh"].current_backend_str()
        )
        state_dict["_config_in"] = config_in
        config = copy.copy(state_dict["_config"])
        config["ivyh"] = ivy.try_else_none(lambda: config["ivyh"].current_backend_str())
        state_dict["_config"] = config
        return state_dict

    def __setstate__(self, state_dict):
        if "_local_ivy" in state_dict:
            if ivy.exists(state_dict["_local_ivy"]):
                state_dict["_local_ivy"] = ivy.get_backend(state_dict["_local_ivy"])
        if "_config_in" in state_dict:
            config_in = copy.copy(state_dict["_config_in"])
            if "ivyh" in config_in:
                if ivy.exists(config_in["ivyh"]):
                    config_in["ivyh"] = ivy.get_backend(config_in["ivyh"])
            state_dict["_config_in"] = config_in
        if "_config" in state_dict:
            config = copy.copy(state_dict["_config"])
            if "ivyh" in config:
                if ivy.exists(config["ivyh"]):
                    config["ivyh"] = ivy.get_backend(config["ivyh"])
            state_dict["_config"] = config
        self.__dict__.update(state_dict)

    # Getters and Setters #
    # --------------------#

    # private

    @property
    def _ivy(self):

        return ivy.default(self._local_ivy, ivy)

    @_ivy.setter
    def _ivy(self, local_ivy):
        self._local_ivy = local_ivy

    # public

    @property
    def shape(self):
        """The shape of the arrays in the container, with None placed in indices which
        are not consistent across arrays.
        """
        return self._get_shape()

    @property
    def shapes(self):
        """The shapes of each array in the container, with None placed in leaf entries
        without a shape attribute.
        """
        return self._get_shapes()

    @property
    def dev(self):
        """The device to which the arrays in the container belong, with None returned if
        the devices are not consistent.
        """
        return self._get_dev()

    @property
    def dev_str(self):
        """The device to which the arrays in the container belong, with None returned if
        the devices are not consistent.
        """
        return self._get_dev()

    @property
    def ivy(self):

        return self._ivy

    @property
    def config(self):

        return self._config

    @property
    def max_depth(self):

        kcs = [kc for kc in self.to_iterator_keys(include_empty=True)]
        if not kcs:
            return 0
        return max([len(kc.split("/")) for kc in kcs])<|MERGE_RESOLUTION|>--- conflicted
+++ resolved
@@ -1624,8 +1624,6 @@
             )
         )
 
-<<<<<<< HEAD
-=======
     def minimum(
         self,
         x2,
@@ -1843,7 +1841,6 @@
             map_sequences,
         )
 
->>>>>>> 0a359c50
     def matrix_norm(
         self,
         ord=2,
