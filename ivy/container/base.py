--- conflicted
+++ resolved
@@ -255,7 +255,6 @@
                 'mean': ivy.Container._mean_unify}[mode](containers, dev, axis)
 
     @staticmethod
-<<<<<<< HEAD
     def concat(containers, dim, config=None):
         """Concatenate containers together along the specified dimension.
 
@@ -270,6 +269,7 @@
 
         Returns
         -------
+            ret
             Concatenated containers
         """
 
@@ -295,8 +295,7 @@
                 raise Exception(str(e) + '\nContainer concat operation only valid for containers of arrays')
 
     @staticmethod
-=======
->>>>>>> 598a9c4e
+
     def stack(containers, dim, config=None):
         """Stack containers together along the specified dimension.
 
