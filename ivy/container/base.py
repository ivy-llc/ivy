"""Base Container Object."""

# global
import re
import abc
import copy
import termcolor
import numpy as _np
import json as _json

try:
    # noinspection PyPackageRequirements
    import h5py as _h5py
except ModuleNotFoundError:
    _h5py = None
import pickle as _pickle
import random as _random
from operator import lt as _lt
from operator import le as _le
from operator import eq as _eq
from operator import ne as _ne
from operator import gt as _gt
from operator import ge as _ge
from operator import mul as _mul
from operator import pow as _pow
from operator import not_ as _not
from functools import reduce as _reduce
from typing import Union, Iterable, Dict
from operator import truediv as _truediv
from operator import floordiv as _floordiv
from builtins import set as _set

# local
import ivy


ansi_escape = re.compile(r"\x1B(?:[@-Z\\-_]|\[[0-?]*[ -/]*[@-~])")


def _is_jsonable(x):
    try:
        _json.dumps(x)
        return True
    except (TypeError, OverflowError):
        return False


def _repr(x):
    try:
        return x.__repr__()
    except TypeError:
        return str(x)


# noinspection PyMissingConstructor
class ContainerBase(dict, abc.ABC):
    def __init__(
        self,
        dict_in=None,
        queues=None,
        queue_load_sizes=None,
        container_combine_method="list_join",
        queue_timeout=None,
        print_limit=10,
        key_length_limit=None,
        print_indent=4,
        print_line_spacing=0,
        ivyh=None,
        default_key_color="green",
        keyword_color_dict=None,
        rebuild_child_containers=False,
        types_to_iteratively_nest=None,
        alphabetical_keys=True,
        **kwargs
    ):
        """Initialize container object from input dict representation.

        Parameters
        ----------
        dict_in
            the dictionary the container should wrap around. Default is None.
        queues
            Sequence of multiprocessing queues, each of which returns containers.
            This enables the current container to be passed around asynchronously while
            waiting for data. Default is None.
        queue_load_sizes
            Size of leading dimension of the containers returned by each queue.
            Default is None.
        container_combine_method
            The method to use for combining containers arriving from different queues.
            Default is ivy.Container.list_join
        queue_timeout
            The timeout when waiting for containers to arrive from the queues.
            Default is global.
        print_limit
            The total array size limit when printing the container. Default is 10.
        key_length_limit
            The maximum key length when printing the container. Default is None.
        print_indent
            The number of whitespaces to use for indenting when printing the container.
            Default is 4.
        print_line_spacing
            The number of extra newlines to use between keys when printing the
            container. Default is 0.
        ivyh
            Handle to ivy module to use for the calculations. Default is None, which
            results in the global ivy.
        default_key_color
            The default key color for printing the container to the terminal.
            Default is 'green'.
        keyword_color_dict
            A dict mapping keywords to their termcolor color codes for printing the
            container. (Default value = None)
        rebuild_child_containers
            Whether to rebuild container found in dict_in with these constructor params.
            Default is False, in which case the original container are kept as are.
        types_to_iteratively_nest
            The data types to nest iteratively in the dict structure, each type must be
            iterable. Default is None.
        alphabetical_keys
            Whether to sort the container keys alphabetically, or preserve the dict
            order. Default is True.
        kwargs
            keyword arguments for dict creation. Default is None.

        """
        self._queues = queues
        self._container_combine_method = container_combine_method
        if ivy.exists(self._queues):
            if isinstance(self._container_combine_method, str):
                self._container_combine_method = {
                    "list_join": self.list_join,
                    "concat": lambda conts: self.concat(conts, 0),
                }[self._container_combine_method]
            self._loaded_containers_from_queues = dict()
            self._queue_load_sizes_cum = _np.cumsum(queue_load_sizes)
            self._queue_timeout = ivy.default(queue_timeout, ivy.queue_timeout())
        if dict_in is None:
            if kwargs:
                dict_in = dict(**kwargs)
            else:
                dict_in = dict()
        elif kwargs:
            raise Exception(
                "dict_in and **kwargs cannot both be specified for ivy.Container "
                "constructor, please specify one or the other, not both."
            )
        self._config_in = dict(
            print_limit=print_limit,
            print_indent=print_indent,
            key_length_limit=key_length_limit,
            print_line_spacing=print_line_spacing,
            ivyh=ivyh,
            default_key_color=default_key_color,
            keyword_color_dict=keyword_color_dict,
            rebuild_child_containers=rebuild_child_containers,
            types_to_iteratively_nest=types_to_iteratively_nest,
            alphabetical_keys=alphabetical_keys,
        )
        self._config = dict()
        self.inplace_update(dict_in, **self._config_in)

    # Class Methods #
    # --------------#

    @staticmethod
    def handle_inplace(ret, out):
        """Returns an inplace update of out, provided it is not None, by updating with
        the values in ret.

        Parameters
        ----------
        ret
            The container with the return values
        out
            The optional out container, which is primed for being overwritten if it
            exists

        Returns
        -------
            The out container, but filled with the values from the ret container

        """
        if ivy.exists(out):
            out.inplace_update(ret)
            ret = out
        return ret

    @staticmethod
    def list_join(containers, config=None):
        """Join containers of lists together along the specified dimension.

        Parameters
        ----------
        containers
            containers to list join
        config
            The configuration for the containers. Default is the same as container0.

        Returns
        -------
            List joined containers, with each entry being a list of arrays

        """
        container0 = containers[0]
        if not ivy.exists(config):
            config = container0.config if isinstance(container0, ivy.Container) else {}

        if isinstance(container0, ivy.Container):
            return_dict = dict()
            for key in container0.keys():
                new_list = list()
                for container in containers:
                    new_list.append(container[key])
                return_dict[key] = ivy.Container.list_join(new_list, config)
            return ivy.Container(return_dict, **config)
        else:
            return [item for sublist in containers for item in sublist]

    @staticmethod
    def list_stack(containers, dim, config=None):
        """List stack containers together along the specified dimension.

        Parameters
        ----------
        containers
            containers to list stack
        dim
            dimension along which to list stack
        config
            The configuration for the containers. Default is the same as container0.

        Returns
        -------
            Stacked containers, with each entry being a list of arrays

        """
        container0 = containers[0]
        if not ivy.exists(config):
            config = container0.config if isinstance(container0, ivy.Container) else {}

        if isinstance(container0, ivy.Container):
            return_dict = dict()
            for key in container0.keys():
                return_dict[key] = ivy.Container.list_stack(
                    [container[key] for container in containers], dim, config
                )
            return ivy.Container(return_dict, **config)
        else:
            return containers

    @staticmethod
    def _concat_unify(containers, device, axis=0):
        return ivy.concat([cont.to_dev(device) for cont in containers.values()], axis)

    @staticmethod
    def _sum_unify(containers, device, _=None, _1=None):
        return sum([cont.to_dev(device) for cont in containers.values()])

    @staticmethod
    def _mean_unify(containers, device, _=None, _1=None):
        return ivy.Container._sum_unify(containers, device) / len(containers)

    @staticmethod
    def unify(containers, device, mode, axis=0):
        """Unify a list of containers, on arbitrary devices, to a single container on
        the specified device.

        Parameters
        ----------
        containers
            containers to unify
        dev
            The device to unify the containers to.
        mode
            The mode by which to unify, must be one of [ concat | mean | sum ]
        axis
            The axis along which to concattenate the container, if concat mode is set.
            Default is 0.

        Returns
        -------
            Unified container

        """
        return {
            "concat": ivy.Container._concat_unify,
            "sum": ivy.Container._sum_unify,
            "mean": ivy.Container._mean_unify,
        }[mode](containers, device, axis)

    @staticmethod
    def stack(containers, dim, config=None):
        """Stack containers together along the specified dimension.

        Parameters
        ----------
        containers
            containers to stack
        dim
            dimension along which to stack
        config
            The configuration for the containers. Default is the same as container0.

        Returns
        -------
            Stacked containers

        """
        container0 = containers[0]
        if not ivy.exists(config):
            config = container0.config if isinstance(container0, ivy.Container) else {}

        if isinstance(container0, ivy.Container):
            return_dict = dict()
            for key in container0.keys():
                return_dict[key] = ivy.Container.stack(
                    [container[key] for container in containers], dim, config
                )
            return ivy.Container(return_dict, **config)
        else:
            # noinspection PyProtectedMember
            ivyh = ivy.default(lambda: config["ivyh"], ivy, True)
            # noinspection PyBroadException
            try:
                if len(containers[0].shape) == 0:
                    return ivyh.stack(
                        [ivyh.reshape(item, [1] * (dim + 1)) for item in containers],
                        dim,
                        config,
                    )
                else:
                    return ivyh.stack(containers, dim)
            except Exception as e:
                raise Exception(
                    str(e)
                    + "\nContainer stack operation only valid for containers of arrays"
                )

    @staticmethod
    def combine(*containers, config=None):
        """Combine keys and values in a sequence of containers, with priority given to
        the right-most container in the case of duplicates.

        Parameters
        ----------
        containers
            containers to compare
        config
            The configuration for the containers. Default is the same as
            container_rightmost.

        Returns
        -------
            Combined containers

        """
        # if inputs are not dicts, then simply return the right-most value
        container_rightmost = containers[-1]
        if not isinstance(container_rightmost, dict):
            return container_rightmost

        if not ivy.exists(config):
            # noinspection PyUnresolvedReferences
            config = (
                container_rightmost.config
                if isinstance(container_rightmost, ivy.Container)
                else {}
            )

        # return if len==1
        if len(containers) == 1:
            return container_rightmost

        # otherwise, check that the keys are aligned between each container, and apply
        # this method recursively
        return_dict = dict()
        all_keys = _set(
            [
                item
                for sublist in [list(cont.keys()) for cont in containers]
                for item in sublist
            ]
        )
        for key in all_keys:
            keys_present = [key in cont for cont in containers]
            return_dict[key] = ivy.Container.combine(
                *[cont[key] for cont, kp in zip(containers, keys_present) if kp],
                config=config
            )
        return ivy.Container(return_dict, **config)

    @staticmethod
    def diff(
        *containers,
        mode="all",
        diff_keys="diff",
        detect_key_diffs=True,
        detect_value_diffs=True,
        detect_shape_diffs=True,
        config=None
    ):
        """Compare keys and values in a sequence of containers, returning the single
        shared values where they are the same, and new nested sub-dicts with all values
        where they are different.

        Parameters
        ----------
        containers
            containers to compare
        mode
            The mode of the diff operation, returning either all keys and values,
            only those that are consist across the containers, or only the differences.
            Default is all.
        diff_keys
            The key/keys to add to the returned container when differences are found.
            Default is "diff".
        detect_key_diffs
            Whether to treat different keys as detected differences. If not, the keys
            among the input containers are simply combined without flagging differences.
            Default is True.
        detect_value_diffs
            Whether to treat different values as detected differences. Default is True.
        detect_shape_diffs
            Whether to treat different array shapes as detected differences.
            Default is True.
        config
            The configuration for the containers. Default is the same as container0.
        *containers


        Returns
        -------
            Compared containers

        """
        if mode not in ["all", "same_only", "diff_only"]:
            raise Exception(
                'mode must be one of [ "all" | "same_only" | "diff_only" ], '
                "but found {}".format(mode)
            )

        # if inputs are not dicts, then compare their values to determine the diff dict
        num_containers = len(containers)
        container0 = containers[0]
        if not ivy.exists(config):
            config = container0.config if isinstance(container0, ivy.Container) else {}
        if not isinstance(container0, dict):
            equal_mat = ivy.all_equal(*containers, equality_matrix=True)
            if not detect_value_diffs:
                equal_mat = ivy.ones_like(equal_mat)
            if detect_shape_diffs:
                shape_equal_mat = ivy.all_equal(
                    *[c.shape if ivy.is_array(c) else None for c in containers],
                    equality_matrix=True
                )
                equal_mat = ivy.logical_and(equal_mat, shape_equal_mat)
            # noinspection PyTypeChecker
            if ivy.min(ivy.astype(equal_mat, "int32")) == 1:
                if mode == "diff_only":
                    return ivy.Container(**config)
                return container0
            elif mode == "same_only":
                return ivy.Container(**config)
            else:
                cont_range = range(num_containers)
                diff_dict = dict()
                cont_dict = dict(zip(cont_range, containers))
                idxs_added = list()
                for idx in cont_range:
                    if idx not in idxs_added:
                        idxs_to_add = ivy.indices_where(equal_mat[idx])
                        idxs_to_add_list = sorted(
                            ivy.to_numpy(idxs_to_add).reshape(-1).tolist()
                        )
                        if isinstance(diff_keys, str):
                            key = diff_keys + "_" + str(idxs_to_add_list)[1:-1]
                        elif isinstance(diff_keys, (list, tuple)):
                            key = diff_keys[idx]
                        else:
                            raise Exception(
                                "diff_keys must be either a string or list of strings,"
                                "but found {} of type {}".format(
                                    diff_keys, type(diff_keys)
                                )
                            )
                        diff_dict[key] = cont_dict[idx]
                        idxs_added += idxs_to_add_list
                return ivy.Container(diff_dict, **config)

        # otherwise, check that the keys are aligned between each container, and apply
        # this method recursively
        return_dict = dict()
        all_keys = _set(
            [
                item
                for sublist in [list(cont.keys()) for cont in containers]
                for item in sublist
            ]
        )
        for key in all_keys:
            keys_present = [key in cont for cont in containers]
            all_keys_present = sum(keys_present) == num_containers
            if all_keys_present:
                res = ivy.Container.diff(
                    *[cont[key] for cont in containers],
                    mode=mode,
                    diff_keys=diff_keys,
                    detect_key_diffs=detect_key_diffs,
                    detect_value_diffs=detect_value_diffs,
                    detect_shape_diffs=detect_shape_diffs,
                    config=config
                )
                if not isinstance(res, dict) or res:
                    return_dict[key] = res
                continue
            elif sum(keys_present) == 1 and not detect_key_diffs:
                if mode == "all":
                    return_dict[key] = containers[keys_present.index(True)][key]
                continue
            diff_dict = dict()
            for i, (key_present, cont) in enumerate(zip(keys_present, containers)):
                if detect_key_diffs:
                    if key_present and mode != "same_only":
                        if isinstance(diff_keys, str):
                            diff_dict[diff_keys + "_" + str(i)] = cont[key]
                        elif isinstance(diff_keys, (list, tuple)):
                            diff_dict[diff_keys[i]] = cont[key]
                        else:
                            raise Exception(
                                "diff_keys must be either a string or list of strings,"
                                "but found {} of type {}".format(
                                    diff_keys, type(diff_keys)
                                )
                            )
            if diff_dict:
                return_dict[key] = diff_dict
        return ivy.Container(return_dict, **config)

    @staticmethod
    def structural_diff(
        *containers,
        mode="all",
        diff_keys="diff",
        detect_key_diffs=True,
        detect_shape_diffs=True,
        config=None
    ):
        """Compare keys and shapes in a sequence of containers, returning the single
        shared values where they are the same, and new nested sub-dicts with all values
        where they are different.

        Parameters
        ----------
        containers
            containers to compare
        mode
            The mode of the diff operation, returning either all keys and values,
            only those that are consist across the containers, or only the differences.
            Default is all.
        diff_keys
            The key/keys to add to the returned container when differences are found.
            Default is "diff".
        detect_key_diffs
            Whether to treat different keys as detected differences.
            If not, the keys among the input containers are simply combined without
            flagging differences. Default is True.
        detect_shape_diffs
            Whether to treat different array shapes as detected differences.
            Default is True.
        config
            The configuration for the containers. Default is the same as container0.
        *containers

        Returns
        -------
            Compared containers

        """
        return ivy.Container.diff(
            *containers,
            mode=mode,
            diff_keys=diff_keys,
            detect_key_diffs=detect_key_diffs,
            detect_value_diffs=False,
            detect_shape_diffs=detect_shape_diffs,
            config=config
        )

    @staticmethod
    def multi_map(
        func,
        containers,
        key_chains=None,
        to_apply=True,
        prune_unapplied=False,
        key_chain="",
        config=None,
    ):
        """Apply function to all array values from a collection of identically
        structured containers.

        Parameters
        ----------
        func
            Function to apply to each container entry.
        containers
            containers to map.
        key_chains
            The key-chains to apply or not apply the method to. Default is None.
        to_apply
            If True, the method will be applied to key_chains, otherwise key_chains will
            be skipped. Default is True.
        prune_unapplied
            Whether to prune key_chains for which the function was not applied,
            otherwise the leftmost container value is used. Default is False.
        key_chain
            Chain of keys for this dict entry (Default value = '')
        config
            The configuration for the containers. Default is the same as container0.

        Returns
        -------
            Container

        """
        container0 = containers[0]
        if not ivy.exists(config):
            config = container0.config if isinstance(container0, ivy.Container) else {}
        return_dict = dict()
        for key in container0.keys():
            values = [cont[key] for cont in containers]
            value0 = values[0]
            this_key_chain = key if key_chain == "" else (key_chain + "/" + key)
            if isinstance(value0, ivy.Container):
                ret = ivy.Container.multi_map(
                    func,
                    values,
                    key_chains,
                    to_apply,
                    prune_unapplied,
                    this_key_chain,
                    config,
                )
                if ret:
                    return_dict[key] = ret
            else:
                if key_chains is not None:
                    if (this_key_chain in key_chains and not to_apply) or (
                        this_key_chain not in key_chains and to_apply
                    ):
                        if prune_unapplied:
                            continue
                        return_dict[key] = value0
                        continue
                return_dict[key] = func(values, this_key_chain)
        # noinspection PyProtectedMember
        return ivy.Container(return_dict, **config)

    @staticmethod
    def common_key_chains(containers):
        """Return the key-chains common across all containers.

        Parameters
        ----------
        containers
            Containers to check.

        Returns
        -------
            list of key-chains.

        """
        if len(containers) == 1:
            return containers[0].all_key_chains()
        sets = [_set(cont.all_key_chains()) for cont in containers]
        return list(sets[0].intersection(*sets[1:]))

    @staticmethod
    def identical(
        containers,
        check_types=True,
        check_shapes=True,
        same_arrays=True,
        arrays_equal=True,
        key_chains=None,
        to_apply=True,
        partial=False,
        key_chain="",
    ):
        """Returns a single boolean as to whether the input containers have identical
        key-chains and data types.

        Parameters
        ----------
        containers
            containers to check.
        check_types
            Whether to check if the datatypes of the leaf nodes are the same.
            Default is True.
        check_shapes
            Whether to check if the shapes of the leaf nodes are the same.
            Default is True.
        same_arrays
            Whether to check if the arrays are the exact same instances.
            Default is True.
        arrays_equal
            Whether to check if the arrays have equal values. Default is True.
        key_chains
            The key-chains to apply or not apply the method to. Default is None.
        to_apply
            If True, the method will be applied to key_chains, otherwise key_chains will
            be skipped. Default is True.
        partial
            Whether to also check for partially complete sub-containers.
            Default is False.
        key_chain
            Chain of keys for this dict entry (Default value = '')

        Returns
        -------
        Boolean

        """
        if partial:
            common_key_chains = ivy.Container.common_key_chains(containers)
            if not common_key_chains:
                return False
            containers = [cont.at_key_chains(common_key_chains) for cont in containers]
        keys = _set(
            [i for sl in [list(cont.keys()) for cont in containers] for i in sl]
        )
        # noinspection PyProtectedMember
        for key in keys:
            if not min([key in cont for cont in containers]):
                return False
            values = [cont[key] for cont in containers]
            value_0 = values[0]
            type_0 = type(value_0)
            types = [type(val) for val in values]
            if not min([type_n is type_0 for type_n in types]):
                if isinstance(value_0, ivy.Container) or check_types:
                    return False
            if ivy.is_array(value_0):
                if check_shapes:
                    shape_0 = value_0.shape
                    shapes = [val.shape for val in values]
                    if not min([shape_n == shape_0 for shape_n in shapes]):
                        return False
                if same_arrays:
                    id_0 = id(value_0)
                    ids = [id(val) for val in values]
                    if not min([id_n == id_0 for id_n in ids]):
                        return False
                elif arrays_equal:
                    if not ivy.arrays_equal(values):
                        return False
            this_key_chain = key if key_chain == "" else (key_chain + "/" + key)
            if isinstance(value_0, ivy.Container):
                ret = ivy.Container.identical(
                    values,
                    check_types,
                    check_shapes,
                    same_arrays,
                    arrays_equal,
                    key_chains,
                    to_apply,
                    partial,
                    this_key_chain,
                )
                if not ret:
                    return False
        return True

    @staticmethod
    def assert_identical(
        containers,
        check_types=True,
        check_shapes=True,
        same_arrays=True,
        arrays_equal=True,
        key_chains=None,
        to_apply=True,
        partial=False,
    ):
        """Assert whether the input containers are identical. Otherwise, the diff is
        shown in an exception.

        Parameters
        ----------
        containers
            containers to check.
        check_types
            Whether to check if the datatypes of the leaf nodes are the same.
            Default is True.
        check_shapes
            Whether to check if the shapes of the leaf nodes are the same.
            Default is True.
        same_arrays
            Whether to check if the arrays are the exact same instances.
            Default is True.
        arrays_equal
            Whether to check if the arrays have equal values. Default is True.
        key_chains
            The key-chains to apply or not apply the method to. Default is None.
        to_apply
            If True, the method will be applied to key_chains, otherwise key_chains
            will be skipped. Default is True.
        partial
            Whether to also check for partially complete sub-containers.
            Default is False.

        """
        assert ivy.Container.identical(
            containers,
            check_types,
            check_shapes,
            same_arrays,
            arrays_equal,
            key_chains,
            to_apply,
            partial,
        ), "Containers were not identical:\n\n{}".format(
            ivy.Container.diff(*containers)
        )

    @staticmethod
    def identical_structure(
        containers,
        check_types=True,
        check_shapes=True,
        key_chains=None,
        to_apply=True,
        partial=False,
        key_chain="",
    ):
        """Returns a single boolean as to whether the input containers have identical
        structure.

        Parameters
        ----------
        containers
            containers to check.
        check_types
            Whether to also check whether the datatypes of the leaf nodes are the same.
            Default is True.
        check_shapes
            Whether to also check whether the shapes of the leaf nodes are the same.
            Default is True.
        key_chains
            The key-chains to apply or not apply the method to. Default is None.
        to_apply
            If True, the method will be applied to key_chains, otherwise key_chains
            will be skipped. Default is True.
        partial
            Whether to also check for partially complete sub-containers.
            Default is False.
        key_chain
            Chain of keys for this dict entry (Default value = '')

        Returns
        -------
            Boolean

        """
        return ivy.Container.identical(
            containers,
            check_types,
            check_shapes,
            False,
            False,
            key_chains,
            to_apply,
            partial,
            key_chain,
        )

    @staticmethod
    def assert_identical_structure(
        containers,
        check_types=True,
        check_shapes=True,
        key_chains=None,
        to_apply=True,
        partial=False,
    ):
        """Assert whether the input containers have identical structure. Otherwise, the
        diff is shown in an exception.

        Parameters
        ----------
        containers
            containers to check.
        check_types
            Whether to also check whether the datatypes of the leaf nodes are the same.
            Default is True.
        check_shapes
            Whether to also check whether the shapes of the leaf nodes are the same.
            Default is True.
        key_chains
            The key-chains to apply or not apply the method to. Default is None.
        to_apply
            If True, the method will be applied to key_chains, otherwise key_chains
            will be skipped. Default is True.
        partial
            Whether to also check for partially complete sub-containers.
            Default is False.

        """
        assert ivy.Container.identical_structure(
            containers, check_types, check_shapes, key_chains, to_apply, partial
        ), "Containers did not have identical structure:\n\n{}".format(
            ivy.Container.structural_diff(*containers)
        )

    @staticmethod
    def identical_configs(containers):
        """Returns a single boolean as to whether the input containers all have
        identical configs.

        Parameters
        ----------
        containers
            containers to check.

        """
        assert len(containers) > 1
        configs = [cont.config for cont in containers]
        config0 = configs[0]
        for k, v in config0.items():
            if not min([config[k] == v for config in configs]):
                return False
        return True

    @staticmethod
    def identical_array_shapes(containers, exclusive=False):
        """Determine whether all of the containers have identical number of arrays and
        identical array shapes, regardless of their key-chain structures.

        Parameters
        ----------
        containers
            containers to check.
        exclusive
            Whether to check if the data type is exclusively an array, rather than a
            variable or traced array. (Default value = False)

        Returns
        -------
            Boolean

        """
        array_conts = [cont.size_ordered_arrays(exclusive) for cont in containers]
        array_cont0 = array_conts[0]
        array_cont0_len = len(array_cont0)
        for array_cont in array_conts[1:]:
            if len(array_cont) != array_cont0_len:
                return False
            elif not min(
                [
                    a.shape == a0.shape
                    for a, a0 in zip(array_cont.values(), array_cont0.values())
                ]
            ):
                return False
        return True

    @staticmethod
    def from_disk_as_hdf5(
        h5_obj_or_filepath, slice_obj=slice(None), alphabetical_keys=True, ivyh=None
    ):
        """Load container object from disk, as an h5py file, at the specified hdf5
        filepath.

        Parameters
        ----------
        h5_obj_or_filepath
            Filepath where the container object is saved to disk, or h5 object.
        slice_obj
            slice object to slice all h5 elements. (Default value = slice(None))
        alphabetical_keys
            Whether to sort the container keys alphabetically, or preserve the dict
            order. Default is True.
        ivyh
            Handle to ivy module to use for the calculations. Default is None, which
            results in the global ivy.

        Returns
        -------
            Container loaded from disk

        """
        if not ivy.exists(_h5py):
            raise Exception(
                "You must install python package h5py in order to load hdf5 files from "
                "disk into a container."
            )
        container_dict = dict()
        if type(h5_obj_or_filepath) is str:
            h5_obj = _h5py.File(h5_obj_or_filepath, "r")
        else:
            h5_obj = h5_obj_or_filepath
        items = sorted(h5_obj.items()) if alphabetical_keys else h5_obj.items()
        for key, value in items:
            if isinstance(value, _h5py.Group):
                container_dict[key] = ivy.Container.from_disk_as_hdf5(
                    value, slice_obj, ivyh
                )
            elif isinstance(value, _h5py.Dataset):
                container_dict[key] = ivy.default(ivyh, ivy).array(
                    list(value[slice_obj])
                )
            else:
                raise Exception(
                    "Item found inside h5_obj which was neither a Group nor a Dataset."
                )
        return ivy.Container(container_dict, ivyh=ivyh)

    @staticmethod
    def from_disk_as_pickled(pickle_filepath, ivyh=None):
        """Load container object from disk at the specified pickle filepath.

        Parameters
        ----------
        pickle_filepath
            Filepath where the container object is saved to disk.
        ivyh
            Handle to ivy module to use for the calculations. Default is None, which
            results in the global ivy.

        Returns
        -------
            Container loaded from disk

        """
        return ivy.Container(
            _pickle.load(open(pickle_filepath, "rb")),
            rebuild_child_containers=True,
            ivyh=ivyh,
        ).to_ivy()

    @staticmethod
    def from_disk_as_json(json_filepath, ivyh=None):
        """Load container object from disk at the specified json filepath. If some
        objects were not json-able during saving, then they will be loaded as strings.

        Parameters
        ----------
        json_filepath
            Filepath where the container object is saved to disk.
        ivyh
            Handle to ivy module to use for the calculations. Default is None, which
            results in the global ivy.

        Returns
        -------
            Container loaded from disk

        """
        with open(json_filepath) as json_data_file:
            return ivy.Container(_json.load(json_data_file), ivyh=ivyh)

    @staticmethod
    def h5_file_size(h5_obj_or_filepath):
        """Get file size of h5 file contents.

        Parameters
        ----------
        h5_obj_or_filepath
            Filepath where the container object is saved to disk, or h5 object.

        Returns
        -------
            Size of h5 file contents, and batch size.

        """
        if not ivy.exists(_h5py):
            raise Exception(
                "You must install python package h5py in order to determine the size "
                "of hdf5 files."
            )
        if type(h5_obj_or_filepath) is str:
            h5_obj = _h5py.File(h5_obj_or_filepath, "r")
        else:
            h5_obj = h5_obj_or_filepath

        size = 0
        batch_size = 0
        for key, value in h5_obj.items():
            if isinstance(value, _h5py.Group):
                size_to_add, batch_size = ivy.Container.h5_file_size(value)
                size += size_to_add
            elif isinstance(value, _h5py.Dataset):
                value_shape = value.shape
                size += _reduce(_mul, value_shape, 1) * value.dtype.itemsize
                batch_size = value_shape[0]
            else:
                raise Exception(
                    "Item found inside h5_obj which was neither a Group nor a Dataset."
                )
        return size, batch_size

    @staticmethod
    def shuffle_h5_file(h5_obj_or_filepath, seed_value=0):
        """Shuffle entries in all datasets of h5 file, such that they are still aligned
        along axis 0.

        Parameters
        ----------
        h5_obj_or_filepath
            Filepath where the container object is saved to disk, or h5 object.
        seed_value
            random seed to use for array shuffling (Default value = 0)

        """
        if not ivy.exists(_h5py):
            raise Exception(
                "You must install python package h5py in order to "
                "shuffle hdf5 files on disk."
            )
        if seed_value is None:
            seed_value = _random.randint(0, 1000)
        if type(h5_obj_or_filepath) is str:
            h5_obj = _h5py.File(h5_obj_or_filepath, "a")
        else:
            h5_obj = h5_obj_or_filepath

        for key, value in h5_obj.items():
            if isinstance(value, _h5py.Group):
                ivy.Container.shuffle_h5_file(value, seed_value)
            elif isinstance(value, _h5py.Dataset):
                _random.seed(seed_value)
                # noinspection PyTypeChecker
                _random.shuffle(value)
            else:
                raise Exception(
                    "Item found inside h5_obj which was neither a Group nor a Dataset."
                )
        if isinstance(h5_obj, _h5py.File):
            h5_obj.close()

    @staticmethod
    def reduce(containers, reduction, config=None):
        """Reduce containers.

        Parameters
        ----------
        containers
            containers to reduce
        reduction
            the reduction function
        config
            The configuration for the containers. Default is the same as container0.

        Returns
        -------
            reduced containers

        """
        container0 = containers[0]
        if not ivy.exists(config):
            config = container0.config if isinstance(container0, ivy.Container) else {}

        if isinstance(container0, ivy.Container):
            return_dict = dict()
            for key in container0.keys():
                return_dict[key] = ivy.Container.reduce(
                    [container[key] for container in containers], reduction
                )
            return ivy.Container(return_dict, **config)
        else:
            # noinspection PyBroadException
            try:
                return reduction(containers)
            except Exception as e:
                raise Exception(
                    str(e)
                    + "\nContainer reduce operation only valid for containers of arrays"
                )

    @staticmethod
    def flatten_key_chain(
        key_chain, replacement="__", above_height=None, below_depth=None
    ):
        """Summary.

        Parameters
        ----------
        key_chain
            param replacement: (Default value = '__')
        above_height
            Default value = None)
        below_depth
            Default value = None)
        replacement
             (Default value = '__')

        """
        # noinspection RegExpSingleCharAlternation
        flat_keys = re.split("/|\.", key_chain)  # noqa
        num_keys = len(flat_keys)
        pre_keys = list()
        post_keys = list()
        if above_height and num_keys > above_height:
            post_keys = flat_keys[-above_height:]
            del flat_keys[-above_height:]
        if below_depth and num_keys > below_depth:
            pre_keys = flat_keys[0:below_depth]
            del flat_keys[0:below_depth]
        return "/".join(
            [
                k
                for k in [
                    "/".join(pre_keys),
                    replacement.join(flat_keys),
                    "/".join(post_keys),
                ]
                if k
            ]
        )

    @staticmethod
    def trim_key(key, max_length):
        """Summary.

        Parameters
        ----------
        key
            param max_length:
        max_length

        """
        key_len = len(key)
        if not ivy.exists(max_length) or key_len <= max_length:
            return key
        idxs = (
            _np.round(
                (key_len - 1)
                / (max_length - 1)
                * _np.linspace(0, max_length - 1, max_length)
            )
            .astype(_np.int32)
            .tolist()
        )
        return "".join([key[idx] for idx in idxs])

    # Private Methods #
    # ----------------#

    def _get_shape(self):

        if not len(self.keys()):
            if ivy.exists(self._queues):
                return [self._queue_load_sizes_cum[-1]]
            return [0]
        sub_shapes = [
            v
            for k, v in self.map(
                lambda x, kc: list(x.shape)
                if self._ivy.is_native_array(x) or isinstance(x, ivy.Array)
                else ([len(x)] if isinstance(x, (list, tuple, ivy.MultiDev)) else None)
            ).to_iterator()
            if v
        ]
        if not sub_shapes:
            return sub_shapes
        min_num_dims = min([len(sub_shape) for sub_shape in sub_shapes])
        sub_shapes_array = _np.asarray(
            [sub_shape[0:min_num_dims] for sub_shape in sub_shapes]
        )
        sub_shapes_array = _np.where(sub_shapes_array == 0, -1, sub_shapes_array)
        mask = _np.prod(sub_shapes_array / sub_shapes_array[0:1], 0) == 1
        # noinspection PyTypeChecker
        return [
            None if _np.isnan(i) else int(i)
            for i in _np.where(
                mask, sub_shapes_array[0], _np.ones(min_num_dims) * float("nan")
            ).tolist()
        ]

    def _get_shapes(self):

        return self.map(lambda x, kc: x.shape if hasattr(x, "shape") else None)

    def _get_dev(self, as_str=False):
        sub_devs = [
            v
            for k, v in self.map(
                lambda x, kc: self._ivy.dev(x, as_str=as_str)
                if self._ivy.is_native_array(x) or isinstance(x, ivy.Array)
                else None
            ).to_iterator()
            if v
        ]
        if len(_set(sub_devs)) <= 1:
            return sub_devs[0]
        return None

    def _at_key_chains_input_as_seq(self, key_chains, ignore_key_errors=False):
        return_cont = ivy.Container(dict(), **self._config)
        for kc in key_chains:
            val = self.at_key_chain(kc, ignore_key_errors=ignore_key_errors)
            if ignore_key_errors and not ivy.exists(val):
                continue
            return_cont.set_at_key_chain(kc, val, inplace=True)
        return return_cont

    def _at_key_chains_input_as_dict(
        self, key_chains, current_chain="", ignore_key_errors=False
    ):
        return_dict = dict()
        for k, v in key_chains.items():
            if current_chain == "":
                new_current_chain = k
            else:
                new_current_chain = current_chain + "/" + k
            if isinstance(v, dict):
                return_dict[k] = self._at_key_chains_input_as_dict(
                    v, new_current_chain, ignore_key_errors=ignore_key_errors
                )
            else:
                val = self.at_key_chain(
                    new_current_chain, ignore_key_errors=ignore_key_errors
                )
                if ignore_key_errors and not ivy.exists(val):
                    continue
                return_dict[k] = val
        return ivy.Container(return_dict, **self._config)

    def _prune_key_chains_input_as_seq(self, key_chains):
        return_cont = self.copy()
        for kc in key_chains:
            return_cont = return_cont.prune_key_chain(kc)
        return return_cont

    def _prune_key_chains_input_as_dict(self, key_chains, return_cont=None):
        if return_cont is None:
            return_cont = self.copy()
        for k, v in key_chains.items():
            if isinstance(v, dict):
                ret_cont = self._prune_key_chains_input_as_dict(v, return_cont[k])
                if ret_cont.shape[0] == 0:
                    del return_cont[k]
            else:
                del return_cont[k]
        return return_cont

    # Public Methods #
    # ---------------#

    def update_config(self, **config):
        new_config = dict()
        for k, v in config.items():
            att_name = "_" + k
            if k in self._config_in:
                if k == "types_to_iteratively_nest":
                    v = ivy.default(lambda: tuple(v), (), True)
                elif k == "keyword_color_dict":
                    v = ivy.default(v, {})
                elif k == "ivyh":
                    att_name = "_local_ivy"
                new_config[k] = v
                self.__setattr__(att_name, v)

        self._config = new_config

    def inplace_update(self, dict_in, **config):
        """Update the contents of this container inplace, using either a new dict or
        container.

        Parameters
        ----------
        dict_in
            New dict or container to update the current container inplace with.
        **config

        """
        # update config
        self.update_config(**config)

        # update container values inplace
        if dict_in is None:
            return
        dict_types = tuple([dict] + ivy.container_types())
        if isinstance(dict_in, dict_types):
            dict_in = dict_in
        elif isinstance(dict_in, tuple(self._types_to_iteratively_nest)):
            dict_in = dict(
                zip(
                    [
                        "it_{}".format(str(i).zfill(len(str(len(dict_in)))))
                        for i in range(len(dict_in))
                    ],
                    dict_in,
                )
            )
        else:
            raise Exception("invalid input {}".format(dict_in))
        items = sorted(dict_in.items()) if self._alphabetical_keys else dict_in.items()
        for key, value in items:
            if (
                isinstance(value, dict_types)
                and (
                    not isinstance(value, ivy.Container)
                    or self._rebuild_child_containers
                )
            ) or isinstance(value, tuple(self._types_to_iteratively_nest)):
                self[key] = ivy.Container(value, **self._config)
            else:
                self[key] = value

    def set_framework(self, ivyh):
        """Update the framework to use for the container.

        Parameters
        ----------
        ivyh

        """
        self._ivy = ivyh
        self._config["ivyh"] = ivyh
        return self

    def all_true(
        self,
        assert_is_bool=False,
        key_chains=None,
        to_apply=True,
        prune_unapplied=False,
        map_sequences=False,
    ):
        """Determine whether all the entries in the container boolean evaluate to True.

        Parameters
        ----------
        assert_is_bool
            Whether or not to assert each entry is of type Boolean.
            (Default value = False)
        key_chains
            The key-chains to apply or not apply the method to. Default is None.
        to_apply
            If True, the method will be applied to key_chains, otherwise key_chains
            will be skipped. Default is True.
        prune_unapplied
            Whether to prune key_chains for which the function was not applied.
            Default is False.
        map_sequences
            Whether to also map method to sequences (lists, tuples). Default is False.

        Returns
        -------
            Boolean, whether all entries are boolean True.

        """
        return bool(
            _np.prod(
                [
                    v
                    for k, v in self.as_bools(
                        assert_is_bool,
                        key_chains,
                        to_apply,
                        prune_unapplied,
                        map_sequences,
                    ).to_iterator()
                ]
            )
        )

    def all_false(
        self,
        assert_is_bool=False,
        key_chains=None,
        to_apply=True,
        prune_unapplied=False,
        map_sequences=False,
    ):
        """Determine whether all the entries in the container boolean evaluate to False.

        Parameters
        ----------
        assert_is_bool
            Whether or not to assert each entry is of type Boolean.
            (Default value = False)
        key_chains
            The key-chains to apply or not apply the method to. Default is None.
        to_apply
            If True, the method will be applied to key_chains, otherwise key_chains
            will be skipped. Default is True.
        prune_unapplied
            Whether to prune key_chains for which the function was not applied.
            Default is False.
        map_sequences
            Whether to also map method to sequences (lists, tuples). Default is False.

        Returns
        -------
            Boolean, whether all entries are boolean False.

        """
        return not bool(
            _np.sum(
                [
                    v
                    for k, v in self.as_bools(
                        assert_is_bool,
                        key_chains,
                        to_apply,
                        prune_unapplied,
                        map_sequences,
                    ).to_iterator()
                ]
            )
        )

    def minimum(
        self,
        x2,
        key_chains=None,
        to_apply=True,
        prune_unapplied=False,
        map_sequences=False,
        out=None,
    ):
        """Computes the elementwise minimum between this container and another container
        or number.

        Parameters
        ----------
        x2
            The other container or number to compute the minimum against.
        key_chains
            The key-chains to apply or not apply the method to. Default is None.
        to_apply
            If True, the method will be applied to key_chains, otherwise key_chains
            will be skipped. Default is True.
        prune_unapplied
            Whether to prune key_chains for which the function was not applied.
            Default is False.
        map_sequences
            Whether to also map method to sequences (lists, tuples). Default is False.

        Returns
        -------
            Container object with all sub-arrays having the minimum values computed.

        """
        is_container = isinstance(x2, ivy.Container)
        return self.handle_inplace(
            self.map(
                lambda x, kc: self._ivy.minimum(x, x2[kc] if is_container else x2)
                if self._ivy.is_native_array(x) or isinstance(x, ivy.Array)
                else x,
                key_chains,
                to_apply,
                prune_unapplied,
                map_sequences,
            ),
            out,
        )

    def maximum(
        self,
        x2,
        key_chains=None,
        to_apply=True,
        prune_unapplied=False,
        map_sequences=False,
        out=None,
    ):
        """Computes the elementwise maximum between this container and another container
        or number.

        Parameters
        ----------
        other
            The other container or number to compute the maximum against.
        key_chains
            The key-chains to apply or not apply the method to. Default is None.
        to_apply
            If True, the method will be applied to key_chains, otherwise key_chains
            will be skipped. Default is True.
        prune_unapplied
            Whether to prune key_chains for which the function was not applied.
            Default is False.
        map_sequences
            Whether to also map method to sequences (lists, tuples). Default is False.

        Returns
        -------
            Container object with all sub-arrays having the maximum values computed.

        """
        is_container = isinstance(x2, ivy.Container)
        return self.handle_inplace(
            self.map(
                lambda x, kc: self._ivy.maximum(x, x2[kc] if is_container else x2)
                if self._ivy.is_native_array(x) or isinstance(x, ivy.Array)
                else x,
                key_chains,
                to_apply,
                prune_unapplied,
                map_sequences,
            ),
            out,
        )

    def clip(
        self,
        x_min,
        x_max,
        key_chains=None,
        to_apply=True,
        prune_unapplied=False,
        map_sequences=False,
        out=None,
    ):
        """Computes the elementwise clipped values between this container and clip_min
        and clip_max containers or numbers.

        Parameters
        ----------
        x_min
            The minimum container or number to clip against.
        x_max
            The maximum container or number to clip against.
        key_chains
            The key-chains to apply or not apply the method to. Default is None.
        to_apply
            If True, the method will be applied to key_chains, otherwise key_chains
            will be skipped. Default is True.
        prune_unapplied
            Whether to prune key_chains for which the function was not applied.
            Default is False.
        map_sequences
            Whether to also map method to sequences (lists, tuples). Default is False.

        Returns
        -------
            Container object with all sub-arrays having the clipped values returned.

        """
        min_is_container = isinstance(x_min, ivy.Container)
        max_is_container = isinstance(x_max, ivy.Container)
        return self.handle_inplace(
            self.map(
                lambda x, kc: self._ivy.clip(
                    x,
                    x_min[kc] if min_is_container else x_min,
                    x_max[kc] if max_is_container else x_max,
                )
                if self._ivy.is_native_array(x) or isinstance(x, ivy.Array)
                else x,
                key_chains,
                to_apply,
                prune_unapplied,
                map_sequences,
            ),
            out,
        )

    def vector_norm(
        self,
        ord=2,
        axis=None,
        keepdims=False,
        global_norm=False,
        key_chains=None,
        to_apply=True,
        prune_unapplied=False,
        map_sequences=False,
    ):
        """Compute vector p-norm for each array in the container.

        Parameters
        ----------
        ord
            Order of the norm. Default is 2.
        axis
            If axis is an integer, it specifies the axis of x along which to compute the
            vector norms. Default is None, in which case the flattened array is
            considered.
        keepdims
            If this is set to True, the axes which are normed over are left in the
            result as dimensions with size one. With this option the result will
            broadcast correctly against the original x. Default is False.
        global_norm
            Whether to compute the norm across all the concattenated sub-arrays.
            Default is False.
        key_chains
            The key-chains to apply or not apply the method to. Default is None.
        to_apply
            If True, the method will be applied to key_chains, otherwise key_chains
            will be skipped. Default is True.
        prune_unapplied
            Whether to prune key_chains for which the function was not applied.
            Default is False.
        map_sequences
            Whether to also map method to sequences (lists, tuples). Default is False.

        Returns
        -------
            Container object with the vector norms for each sub-array returned.

        """
        p_is_container = isinstance(ord, ivy.Container)
        if global_norm:
            if p_is_container:
                raise Exception(
                    "global_norm can only be computed for scalar p argument,"
                    "but found {} of type {}".format(ord, type(ord))
                )
            return sum(
                [
                    v
                    for k, v in self.map(
                        lambda x, kc: self._ivy.sum(x**ord)
                    ).to_iterator()
                ]
            ) ** (1 / ord)
        return self.map(
            lambda x, kc: self._ivy.vector_norm(
                x, axis, keepdims, ord[kc] if p_is_container else ord
            )
            if self._ivy.is_native_array(x) or isinstance(x, ivy.Array)
            else x,
            key_chains,
            to_apply,
            prune_unapplied,
            map_sequences,
        )

    def matrix_norm(
        self,
        ord=2,
        keepdims=False,
        key_chains=None,
        to_apply=True,
        prune_unapplied=False,
        map_sequences=False,
    ):
        """Compute matrix p-norm for each array in the container.

        Parameters
        ----------
        p
            Order of the norm. Default is 2.
        axis
            If axis is an integer, it specifies the axis of x along which to compute the
            matrix norms. Default is None, in which case the flattened array is
            considered.
        keepdims
            If this is set to True, the axes which are normed over are left in the
            result as dimensions with size one. With this option the result will
            broadcast correctly against the original x. Default is False.
        key_chains
            The key-chains to apply or not apply the method to. Default is None.
        to_apply
            If True, the method will be applied to key_chains, otherwise key_chains
            will be skipped. Default is True.
        prune_unapplied
            Whether to prune key_chains for which the function was not applied.
            Default is False.
        map_sequences
            Whether to also map method to sequences (lists, tuples). Default is False.
        ord
            Default value = 2)

        Returns
        -------
            Container object with the matrix norms for each sub-array returned.

        """
        return self.map(
            lambda x, kc: self._ivy.matrix_norm(x, ord, keepdims)
            if self._ivy.is_native_array(x) or isinstance(x, ivy.Array)
            else x,
            key_chains,
            to_apply,
            prune_unapplied,
            map_sequences,
        )

    def shuffle(
        self,
        seed_value=None,
        key_chains=None,
        to_apply=True,
        prune_unapplied=False,
        map_sequences=False,
        key_chain="",
    ):
        """Shuffle entries in all sub-arrays, such that they are still aligned along
        axis 0.

        Parameters
        ----------
        seed_value
            random seed to use for array shuffling (Default value = None)
        key_chains
            The key-chains to apply or not apply the method to. Default is None.
        to_apply
            If True, the method will be applied to key_chains, otherwise key_chains
            will be skipped. Default is True.
        prune_unapplied
            Whether to prune key_chains for which the function was not applied.
            Default is False.
        map_sequences
            Whether to also map method to sequences (lists, tuples). Default is False.
        key_chain
            Chain of keys for this dict entry (Default value = '')

        """
        return_dict = dict()
        if seed_value is None:
            seed_value = self._ivy.to_numpy(
                self._ivy.random.randint(0, 1000, ())
            ).item()
        for key, value in self.items():
            this_key_chain = key if key_chain == "" else (key_chain + "/" + key)
            if isinstance(value, ivy.Container):
                ret = value.shuffle(
                    seed_value,
                    key_chains,
                    to_apply,
                    prune_unapplied,
                    map_sequences,
                    this_key_chain,
                )
                if ret:
                    return_dict[key] = ret
            elif isinstance(value, (list, tuple)) and map_sequences:

                def _shuffle(v):
                    self._ivy.seed(seed_value)
                    return self._ivy.shuffle(v)

                ret = ivy.nested_map(value, _shuffle)
                if ret:
                    return_dict[key] = ret
            else:
                if key_chains is not None:
                    if (this_key_chain in key_chains and not to_apply) or (
                        this_key_chain not in key_chains and to_apply
                    ):
                        if prune_unapplied:
                            continue
                        return_dict[key] = value
                        continue
                self._ivy.seed(seed_value)
                return_dict[key] = self._ivy.shuffle(value)
        return ivy.Container(return_dict, **self._config)

    def slice_via_key(self, slice_key):
        """Get slice of container, based on key.

        Parameters
        ----------
        slice_key
            key to slice container at.

        Returns
        -------
            Container object sliced at desired key.

        """
        return_dict = dict()
        for key, value in self.items():
            if key == slice_key:
                return value
            elif isinstance(value, ivy.Container):
                return_dict[key] = value.slice_via_key(slice_key)
            else:
                return_dict[key] = value
        return ivy.Container(return_dict, **self._config)

    def as_ones(
        self, key_chains=None, to_apply=True, prune_unapplied=False, map_sequences=False
    ):
        """Return arrays of ones for all nested arrays in the container.

        Parameters
        ----------
        key_chains
            The key-chains to apply or not apply the method to. Default is None.
        to_apply
            If True, the method will be applied to key_chains, otherwise key_chains
            will be skipped. Default is True.
        prune_unapplied
            Whether to prune key_chains for which the function was not applied.
            Default is False.
        map_sequences
            Whether to also map method to sequences (lists, tuples). Default is False.

        Returns
        -------
            Container object with all sub-arrays filled with ones.

        """
        return self.map(
            lambda x, kc: self._ivy.ones_like(x)
            if self._ivy.is_native_array(x) or isinstance(x, ivy.Array)
            else x,
            key_chains,
            to_apply,
            prune_unapplied,
            map_sequences,
        )

    def as_zeros(
        self, key_chains=None, to_apply=True, prune_unapplied=False, map_sequences=False
    ):
        """Return arrays of zeros for all nested arrays in the container.

        Parameters
        ----------
        key_chains
            The key-chains to apply or not apply the method to. Default is None.
        to_apply
            If True, the method will be applied to key_chains, otherwise key_chains
            will be skipped. Default is True.
        prune_unapplied
            Whether to prune key_chains for which the function was not applied.
            Default is False.
        map_sequences
            Whether to also map method to sequences (lists, tuples). Default is False.

        Returns
        -------
            Container object with all sub-arrays filled with zeros.

        """
        return self.map(
            lambda x, kc: self._ivy.zeros_like(x)
            if self._ivy.is_native_array(x) or isinstance(x, ivy.Array)
            else x,
            key_chains,
            to_apply,
            prune_unapplied,
            map_sequences,
        )

    def as_bools(
        self,
        assert_is_bool=False,
        key_chains=None,
        to_apply=True,
        prune_unapplied=False,
        map_sequences=False,
    ):
        """Return boolean evaluation for all nested items in the container.

        Parameters
        ----------
        assert_is_bool
            Whether or not to assert the entry is of type Boolean.
            (Default value = False)
        key_chains
            The key-chains to apply or not apply the method to. Default is None.
        to_apply
            If True, the method will be applied to key_chains, otherwise key_chains
            will be skipped. Default is True.
        prune_unapplied
            Whether to prune key_chains for which the function was not applied.
            Default is False.
        map_sequences
            Whether to also map method to sequences (lists, tuples). Default is False.

        Returns
        -------
            Container object with all entries boolean evaluated.

        """

        def _ret_bool(x):
            if assert_is_bool:
                assert isinstance(x, bool)
                return x
            return bool(x)

        return self.map(
            lambda x, kc: _ret_bool(x),
            key_chains,
            to_apply,
            prune_unapplied,
            map_sequences,
        )

    def as_random_uniform(
        self,
        low=0.0,
        high=1.0,
        key_chains=None,
        to_apply=True,
        prune_unapplied=False,
        map_sequences=False,
    ):
        """Return arrays of random uniform values for all nested arrays in the
        container.

        Parameters
        ----------
        low
            Lower boundary of the output interval. All values generated will be greater
            than or equal to low. The default value is 0.
        high
            Upper boundary of the output interval. All values generated will be less
            than high. The default value is 1.0.
        key_chains
            The key-chains to apply or not apply the method to. Default is None.
        to_apply
            If True, the method will be applied to key_chains, otherwise key_chains will
            be skipped. Default is True.
        prune_unapplied
            Whether to prune key_chains for which the function was not applied.
            Default is False.
        map_sequences
            Whether to also map method to sequences (lists, tuples). Default is False.

        Returns
        -------
            Container object with all sub-arrays filled with random uniform values.

        """
        return self.map(
            lambda x, kc: self._ivy.random_uniform(low, high, x.shape, self._ivy.dev(x))
            if self._ivy.is_native_array(x) or isinstance(x, ivy.Array)
            else x,
            key_chains,
            to_apply,
            prune_unapplied,
            map_sequences,
        )

    def to_native(
        self,
        nested=False,
        key_chains=None,
        to_apply=True,
        prune_unapplied=False,
        map_sequences=False,
    ):
        """Return native framework arrays for all nested arrays in the container.

        Parameters
        ----------
        nested
            Whether to apply the conversion on arguments in a nested manner. If so, all
            dicts, lists and tuples will be traversed to their lowest leaves in search
            of ivy.Array and ivy.Variable instances. Default is False.
        key_chains
            The key-chains to apply or not apply the method to. Default is None.
        to_apply
            If True, the method will be applied to key_chains, otherwise key_chains
            will be skipped. Default is True.
        prune_unapplied
            Whether to prune key_chains for which the function was not applied.
            Default is False.
        map_sequences
            Whether to also map method to sequences (lists, tuples). Default is False.

        Returns
        -------
            Container object with all sub-arrays converted to their native format.

        """
        return self.map(
            lambda x, kc: self._ivy.to_native(x, nested=nested),
            key_chains,
            to_apply,
            prune_unapplied,
            map_sequences,
        )

    def to_ivy(
        self,
        nested=False,
        key_chains=None,
        to_apply=True,
        prune_unapplied=False,
        map_sequences=False,
    ):
        """Return ivy arrays for all nested native framework arrays in the container.

        Parameters
        ----------
        nested
            Whether to apply the conversion on arguments in a nested manner. If so, all
            dicts, lists and tuples will be traversed to their lowest leaves in search
            of ivy.Array and ivy.Variable instances. Default is False.
        key_chains
            The key-chains to apply or not apply the method to. Default is None.
        to_apply
            If True, the method will be applied to key_chains, otherwise key_chains
            will be skipped. Default is True.
        prune_unapplied
            Whether to prune key_chains for which the function was not applied.
            Default is False.
        map_sequences
            Whether to also map method to sequences (lists, tuples). Default is False.

        Returns
        -------
            Container object with all native sub-arrays converted to their ivy.Array
            instances.

        """
        return self.map(
            lambda x, kc: self._ivy.to_ivy(x, nested=nested),
            key_chains,
            to_apply,
            prune_unapplied,
            map_sequences,
        )

    def dev_clone(self, devices):
        """Clone the current container across multiple devices.

        Parameters
        ----------
        devs
            The devices on which to clone the container.

        Returns
        -------
            a set of cloned containers across the specified devices.

        """
        return self._ivy.DevClonedItem(
            {device: self.to_dev(device) for device in devices}
        )

    def dev_dist(self, devices: Union[Iterable[str], Dict[str, int]], axis=0):
        """Distribute the current container across multiple devices.

        Parameters
        ----------
        devs
            The devices along which to distribute the container.
        axis
            The axis along which to split the arrays at the container leaves.
            Default is 0.

        Returns
        -------
            a set of distributed sub-containers across the specified devices.

        """
        split_arg = (
            list(devices.values()) if isinstance(devices, dict) else len(devices)
        )
        return self._ivy.DevDistItem(
            {
                device: cont.to_dev(device)
                for cont, device in zip(
                    self.split(split_arg, axis, with_remainder=True), devices
                )
            }
        )

    def to_multi_dev(self, devices, axis=0):
        """Return a single MultiDevContainer, which shares the same structure as the
        current container, but replaces arrays at the leaves with DistributedArray
        instances.

        Parameters
        ----------
        devs
            The devices along which to distribute each array in the container.
        axis
            The axis along which to split the arrays at the container leaves.
            Default is 0.

        Returns
        -------
            a MultiDevContainer instance, with all leafs arrays replaced by
            DistributedArray instances.

        """
        return ivy.MultiDevContainer(
            self.map(lambda x, kc: self._ivy.dev_dist_array(x, devices, axis)),
            devices,
            **self._config
        )

    def unstack(self, axis, keepdims=False, dim_size=None):
        """Unstack containers along specified dimension.

        Parameters
        ----------
        axis
            Dimensions along which to unstack.
        keepdims
            Whether to keep dimension 1 in the unstack dimensions. Default is False.
        dim_size
            Size of the dimension to unstack. Determined from inputs by default.

        Returns
        -------
            List of containers, unstacked along the specified dimension.

        """
        if dim_size is None:
            dim_size = self.shape[axis]
        if keepdims:
            # noinspection PyTypeChecker
            return [
                self[
                    slice(i, i + 1, 1)
                    if axis == 0
                    else tuple([slice(None, None, None)] * axis + [slice(i, i + 1, 1)])
                ]
                for i in range(dim_size)
            ]
        # noinspection PyTypeChecker
        return [
            self[i if axis == 0 else tuple([slice(None, None, None)] * axis + [i])]
            for i in range(dim_size)
        ]

    def split(
        self,
        num_or_size_splits=None,
        axis=0,
        with_remainder=False,
        key_chains=None,
        to_apply=True,
        prune_unapplied=False,
        map_sequences=False,
    ):
        """Splits a container into multiple sub-containers, by splitting their
        constituent arrays.

        Parameters
        ----------
        num_or_size_splits
            Number of equal arrays to divide the array into along the given axis if an
            integer. The size of each split element if a sequence of integers. Default
            is to divide into as many 1-dimensional arrays as the axis dimension.
        axis
            The axis along which to split, default is 0.
        with_remainder
            If the tensor does not split evenly, then store the last remainder entry.
            Default is False.
        key_chains
            The key-chains to apply or not apply the method to. Default is None.
        to_apply
            If True, the method will be applied to key_chains, otherwise key_chains will
            be skipped. Default is True.
        prune_unapplied
            Whether to prune key_chains for which the function was not applied. Default
            is False.
        map_sequences
            Whether to also map method to sequences (lists, tuples). Default is False.

        Returns
        -------
            A list of sub-arrays.

        """
        dim_size = (
            num_or_size_splits
            if isinstance(num_or_size_splits, int)
            else len(num_or_size_splits)
        )
        # noinspection PyTypeChecker
        return self.map(
            lambda x, kc: self._ivy.split(x, num_or_size_splits, axis, with_remainder)
            if self._ivy.is_native_array(x) or isinstance(x, ivy.Array)
            else x,
            key_chains,
            to_apply,
            prune_unapplied,
            map_sequences,
        ).unstack(0, dim_size=dim_size)

    def gather(
        self,
        indices,
        axis=-1,
        key_chains=None,
        to_apply=True,
        prune_unapplied=False,
        map_sequences=False,
    ):
        """Gather slices from all container params at axis according to indices.

        Parameters
        ----------
        indices
            Index array.
        axis
            The axis from which to gather from. Default is -1.
        key_chains
            The key-chains to apply or not apply the method to. Default is None.
        to_apply
            If True, the method will be applied to key_chains, otherwise key_chains will
            be skipped. Default is True.
        prune_unapplied
            Whether to prune key_chains for which the function was not applied. Default
            is False.
        map_sequences
            Whether to also map method to sequences (lists, tuples). Default is False.

        Returns
        -------
            Container object with all sub-array dimensions gathered along the axis.

        """
        return self.map(
            lambda x, kc: self._ivy.gather(x, indices, axis)
            if self._ivy.is_native_array(x) or isinstance(x, ivy.Array)
            else x,
            key_chains,
            to_apply,
            prune_unapplied,
            map_sequences,
        )

    def gather_nd(
        self,
        indices,
        key_chains=None,
        to_apply=True,
        prune_unapplied=False,
        map_sequences=False,
    ):
        """Gather slices from all container params into a arrays with shape specified by
        indices.

        Parameters
        ----------
        indices
            Index array.
        key_chains
            The key-chains to apply or not apply the method to. Default is None.
        to_apply
            If True, the method will be applied to key_chains, otherwise key_chains will
            be skipped. Default is True.
        prune_unapplied
            Whether to prune key_chains for which the function was not applied. Default
            is False.
        map_sequences
            Whether to also map method to sequences (lists, tuples). Default is False.

        Returns
        -------
            Container object with all sub-array dimensions gathered.

        """
        return self.map(
            lambda x, kc: self._ivy.gather_nd(x, indices)
            if self._ivy.is_native_array(x) or isinstance(x, ivy.Array)
            else x,
            key_chains,
            to_apply,
            prune_unapplied,
            map_sequences,
        )

    def repeat(
        self,
        repeats,
        axis=None,
        key_chains=None,
        to_apply=True,
        prune_unapplied=False,
        map_sequences=False,
    ):
        """Repeat values along a given dimension for each array in the container.

        Parameters
        ----------
        repeats
            Number of repetitions for each element. repeats is broadcast to fit the
            shape of the given axis.
        axis
            The axis along which to repeat values.
            By default, use the flattened input array, and return a flat output array.
        key_chains
            The key-chains to apply or not apply the method to. Default is None.
        to_apply
            If True, the method will be applied to key_chains, otherwise key_chains will
            be skipped. Default is True.
        prune_unapplied
            Whether to prune key_chains for which the function was not applied. Default
            is False.
        map_sequences
            Whether to also map method to sequences (lists, tuples). Default is False.

        Returns
        -------
            container with each array being repeated along the specified dimension.

        """
        return self.map(
            lambda x, kc: self._ivy.repeat(x, repeats, axis)
            if self._ivy.is_native_array(x) or isinstance(x, ivy.Array)
            else x,
            key_chains,
            to_apply,
            prune_unapplied,
            map_sequences,
        )

    def swapaxes(
        self,
        axis0,
        axis1,
        key_chains=None,
        to_apply=True,
        prune_unapplied=False,
        map_sequences=False,
    ):
        """Interchange two axes for each array in the container.

        Parameters
        ----------
        axis0
            First axis to be swapped.
        axis1
            Second axis to be swapped.
        key_chains
            The key-chains to apply or not apply the method to. Default is None.
        to_apply
            If True, the method will be applied to key_chains, otherwise key_chains will
            be skipped. Default is True.
        prune_unapplied
            Whether to prune key_chains for which the function was not applied. Default
            is False.
        map_sequences
            Whether to also map method to sequences (lists, tuples). Default is False.

        Returns
        -------
            ivy.Container with each chosen array having the axes swapped.

        """
        return self.map(
            lambda x, kc: self._ivy.swapaxes(x, axis0, axis1)
            if self._ivy.is_native_array(x) or isinstance(x, ivy.Array)
            else x,
            key_chains,
            to_apply,
            prune_unapplied,
            map_sequences,
        )

    # def reshape(
    #     self,
    #     pre_shape=None,
    #     shape_slice=None,
    #     post_shape=None,
    #     key_chains=None,
    #     to_apply=True,
    #     prune_unapplied=False,
    #     map_sequences=False,
    # ):
    #     """Reshapes each array x in the container, to a new shape given by pre_shape +
    #     x.shape[shape_slice] + post_shape. If shape_slice or post_shape are not
    #     specified, then the term is ignored.

    #     Parameters
    #     ----------
    #     pre_shape
    #         The first elements in the new array shape. (Default value = None)
    #     shape_slice
    #         The slice of the original shape to use in the new shape. Default is None.
    #     post_shape
    #         The final elements in the new array shape. Default is None.
    #     key_chains
    #         The key-chains to apply or not apply the method to. Default is None.
    #     to_apply
<<<<<<< HEAD
    #         If True, the method will be applied to key_chains, otherwise 
    #       key_chains will be skipped. Default is True.
    #     prune_unapplied
    #         Whether to prune key_chains for which the function was not applied. 
=======
    #         If True, the method will be applied to key_chains, otherwise
    #       key_chains will be skipped. Default is True.
    #     prune_unapplied
    #         Whether to prune key_chains for which the function was not applied.
>>>>>>> e7425b19
    #           Default is False.
    #     map_sequences
    #         Whether to also map method to sequences (lists, tuples). Default is False.

    #     Returns
    #     -------
    #         ivy.Container with each array reshaped as specified.

    #     """
    #     pre_shape = (
    #         []
    #         if pre_shape is None
    #         else ([pre_shape] if isinstance(pre_shape, int) else list(pre_shape))
    #     )
    #     post_shape = (
    #         []
    #         if post_shape is None
    #         else ([post_shape] if isinstance(post_shape, int) else list(post_shape))
    #     )
    #     if shape_slice is None:
    #         return self.map(
    #             lambda x, kc: self._ivy.reshape(x, pre_shape + post_shape)
    #             if self._ivy.is_native_array(x) or isinstance(x, ivy.Array)
    #             else x,
    #             key_chains,
    #             to_apply,
    #             prune_unapplied,
    #             map_sequences,
    #         )
    #     shape_slice = (
    #         slice(shape_slice, shape_slice + 1)
    #         if isinstance(shape_slice, int)
    #         else shape_slice
    #     )
    #     return self.map(
    #         lambda x, kc: self._ivy.reshape(
    #             x, pre_shape + list(x.shape[shape_slice]) + post_shape
    #         )
    #         if self._ivy.is_native_array(x) or isinstance(x, ivy.Array)
    #         else x,
    #         key_chains,
    #         to_apply,
    #         prune_unapplied,
    #         map_sequences,
    #     )

    def einops_rearrange(
        self,
        pattern,
        key_chains=None,
        to_apply=True,
        prune_unapplied=False,
        map_sequences=False,
        **axes_lengths
    ):
        """Perform einops rearrange operation on each sub array in the container.

        Parameters
        ----------
        pattern
            Rearrangement pattern.
        key_chains
            The key-chains to apply or not apply the method to. Default is None.
        to_apply
            If True, the method will be applied to key_chains, otherwise key_chains will
            be skipped. Default is True.
        prune_unapplied
            Whether to prune key_chains for which the function was not applied. Default
            is False.
        map_sequences
            Whether to also map method to sequences (lists, tuples). Default is False.
        axes_lengths
            Any additional specifications for dimensions.
        **axes_lengths


        Returns
        -------
            ivy.Container with each array having einops.rearrange applied.

        """
        return self.map(
            lambda x, kc: ivy.einops_rearrange(x, pattern, **axes_lengths)
            if self._ivy.is_native_array(x) or isinstance(x, ivy.Array)
            else x,
            key_chains,
            to_apply,
            prune_unapplied,
            map_sequences,
        )

    def einops_reduce(
        self,
        pattern,
        reduction,
        key_chains=None,
        to_apply=True,
        prune_unapplied=False,
        map_sequences=False,
        **axes_lengths
    ):
        """Perform einops reduce operation on each sub array in the container.

        Parameters
        ----------
        pattern
            Reduction pattern.
        reduction
            One of available reductions ('min', 'max', 'sum', 'mean', 'prod'), or
            callable.
        key_chains
            The key-chains to apply or not apply the method to. Default is None.
        to_apply
            If True, the method will be applied to key_chains, otherwise key_chains will
            be skipped. Default is True.
        prune_unapplied
            Whether to prune key_chains for which the function was not applied. Default
            is False.
        map_sequences
            Whether to also map method to sequences (lists, tuples). Default is False.
        axes_lengths
            Any additional specifications for dimensions.
        **axes_lengths

        Returns
        -------
            ivy.Container with each array having einops.reduce applied.

        """
        return self.map(
            lambda x, kc: ivy.einops_reduce(x, pattern, reduction, **axes_lengths)
            if self._ivy.is_native_array(x) or isinstance(x, ivy.Array)
            else x,
            key_chains,
            to_apply,
            prune_unapplied,
            map_sequences,
        )

    def einops_repeat(
        self,
        pattern,
        key_chains=None,
        to_apply=True,
        prune_unapplied=False,
        map_sequences=False,
        **axes_lengths
    ):
        """Perform einops repeat operation on each sub array in the container.

        Parameters
        ----------
        pattern
            Rearrangement pattern.
        key_chains
            The key-chains to apply or not apply the method to. Default is None.
        to_apply
            If True, the method will be applied to key_chains, otherwise key_chains will
            be skipped. Default is True.
        prune_unapplied
            Whether to prune key_chains for which the function was not applied. Default
            is False.
        map_sequences
            Whether to also map method to sequences (lists, tuples). Default is False.
        axes_lengths
            Any additional specifications for dimensions.
        **axes_lengths

        Returns
        -------
            ivy.Container with each array having einops.repeat applied.

        """
        return self.map(
            lambda x, kc: ivy.einops_repeat(x, pattern, **axes_lengths)
            if self._ivy.is_native_array(x) or isinstance(x, ivy.Array)
            else x,
            key_chains,
            to_apply,
            prune_unapplied,
            map_sequences,
        )

    def to_dev(
        self,
        device,
        key_chains=None,
        to_apply=True,
        prune_unapplied=False,
        map_sequences=False,
    ):
        """Move the container arrays to the desired device, specified by device string.

        Parameters
        ----------
        dev
            device to move the array to 'cuda:0', 'cuda:1', 'cpu' etc. Keep same device
            if None.
        key_chains
            The key-chains to apply or not apply the method to. Default is None.
        to_apply
            If True, the method will be applied to key_chains, otherwise key_chains will
            be skipped. Default is True.
        prune_unapplied
            Whether to prune key_chains for which the function was not applied. Default
            is False.
        map_sequences
            Whether to also map method to sequences (lists, tuples). Default is False.

        Returns
        -------
            The container, but with each sub-array now placed on the target device.

        """
        return self.map(
            lambda x, kc: self._ivy.stop_gradient(self._ivy.to_dev(x, device))
            if self._ivy.is_native_array(x) or isinstance(x, ivy.Array)
            else x,
            key_chains,
            to_apply,
            prune_unapplied,
            map_sequences,
        )

    def stop_gradients(
        self,
        preserve_type=True,
        key_chains=None,
        to_apply=True,
        prune_unapplied=False,
        map_sequences=False,
    ):
        """Stop gradients of all array entries in the container.

        Parameters
        ----------
        preserve_type
            Whether to preserve the input type (ivy.Variable or ivy.Array),
            otherwise an array is always returned. Default is True.
        preserve_type
            bool, optional (Default value = True)
        key_chains
            The key-chains to apply or not apply the method to. Default is None.
        to_apply
            If True, the method will be applied to key_chains, otherwise key_chains will
            be skipped. Default is True.
        prune_unapplied
            Whether to prune key_chains for which the function was not applied. Default
            is False.
        map_sequences
            Whether to also map method to sequences (lists, tuples). Default is False.

        Returns
        -------
            container with each array having their gradients stopped.

        """
        return self.map(
            lambda x, kc: self._ivy.stop_gradient(x, preserve_type)
            if self._ivy.is_variable(x)
            else x,
            key_chains,
            to_apply,
            prune_unapplied,
            map_sequences,
        )

    def as_variables(
        self, key_chains=None, to_apply=True, prune_unapplied=False, map_sequences=False
    ):
        """Converts all nested arrays to variables, which support gradient computation.

        Parameters
        ----------
        key_chains
            The key-chains to apply or not apply the method to. Default is None.
        to_apply
            If True, the method will be applied to key_chains, otherwise key_chains will
            be skipped. Default is True.
        prune_unapplied
            Whether to prune key_chains for which the function was not applied. Default
            is False.
        map_sequences
            Whether to also map method to sequences (lists, tuples). Default is False.

        Returns
        -------
            container with each array converted to a variable.

        """
        return self.map(
            lambda x, kc: self._ivy.variable(x)
            if self._ivy.is_native_array(x) or isinstance(x, ivy.Array)
            else x,
            key_chains,
            to_apply,
            prune_unapplied,
            map_sequences,
        )

    def as_arrays(
        self, key_chains=None, to_apply=True, prune_unapplied=False, map_sequences=False
    ):
        """Converts all nested variables to arrays, which do not support gradient
        computation.

        Parameters
        ----------
        key_chains
            The key-chains to apply or not apply the method to. Default is None.
        to_apply
            If True, the method will be applied to key_chains, otherwise key_chains will
            be skipped. Default is True.
        prune_unapplied
            Whether to prune key_chains for which the function was not applied. Default
            is False.
        map_sequences
            Whether to also map method to sequences (lists, tuples). Default is False.

        Returns
        -------
            container with each variable converted to an array.

        """
        return self.map(
            lambda x, kc: self._ivy.stop_gradient(x, False)
            if self._ivy.is_variable(x)
            else (
                x
                if self._ivy.is_native_array(x) or isinstance(x, ivy.Array)
                else self._ivy.array(x)
            ),
            key_chains,
            to_apply,
            prune_unapplied,
            map_sequences,
        )

    def num_arrays(self, exclusive=False):
        """Compute the number of arrays present at the leaf nodes, including variables
        by default.

        Parameters
        ----------
        exclusive
            Whether to check if the data type is exclusively an array,
            rather than a variable or traced array. (Default value = False)

        """
        return sum(
            self.map(lambda x, kc: ivy.is_array(x, exclusive)).to_iterator_values()
        )

    def size_ordered_arrays(self, exclusive=False):
        """Return a container with keychains mapped to flat keys, and arrays given in
        order of smallest to largest.

        Parameters
        ----------
        exclusive
            Whether to check if the data type is exclusively an array,
            rather than a variable or traced array. (Default value = False)

        """
        array_dict = {
            ivy.Container.flatten_key_chain(kc): v
            for kc, v in self.to_iterator()
            if ivy.is_array(v, exclusive)
        }
        return ivy.Container(
            dict(
                sorted(
                    array_dict.items(), key=lambda item: _reduce(_mul, item[1].shape, 1)
                )
            ),
            alphabetical_keys=False,
        )

    def to_numpy(
        self,
        key_chains=None,
        to_apply=True,
        prune_unapplied=False,
        map_sequences=False,
        update_backend=True,
    ):
        """Converts all nested ivy arrays to numpy arrays.

        Parameters
        ----------
        key_chains
            The key-chains to apply or not apply the method to. Default is None.
        to_apply
            If True, the method will be applied to key_chains, otherwise key_chains will
            be skipped. Default is True.
        prune_unapplied
            Whether to prune key_chains for which the function was not applied. Default
            is False.
        map_sequences
            Whether to also map method to sequences (lists, tuples). Default is False.
        update_backend
            Whether to update the ivy backend of the returned container to numpy.
            Default is True.

        Returns
        -------
            container with each ivy array converted to a numpy array.

        """
        import ivy.functional.backends.numpy

        ret = self.map(
            lambda x, kc: self._ivy.to_numpy(x)
            if self._ivy.is_native_array(x) or isinstance(x, ivy.Array)
            else x,
            key_chains,
            to_apply,
            prune_unapplied,
            map_sequences,
        )
        if update_backend:
            ret.set_ivy_backend(ivy.get_framework("numpy"))
        return ret

    def from_numpy(
        self, key_chains=None, to_apply=True, prune_unapplied=False, map_sequences=False
    ):
        """Converts all nested numpy arrays to native backend arrays.

        Parameters
        ----------
        key_chains
            The key-chains to apply or not apply the method to. Default is None.
        to_apply
            If True, the method will be applied to key_chains, otherwise key_chains will
            be skipped. Default is True.
        prune_unapplied
            Whether to prune key_chains for which the function was not applied. Default
            is False.
        map_sequences
            Whether to also map method to sequences (lists, tuples). Default is False.

        Returns
        -------
            container with each ivy array converted to a numpy array.

        """
        ret = self.map(
            lambda x, kc: self._ivy.array(x) if isinstance(x, _np.ndarray) else x,
            key_chains,
            to_apply,
            prune_unapplied,
            map_sequences,
        )
        return ret

    def arrays_as_lists(
        self, key_chains=None, to_apply=True, prune_unapplied=False, map_sequences=False
    ):
        """Converts all nested arrays to lists, a useful intermediate step for
        conversion to other framework array types.

        Parameters
        ----------
        key_chains
            The key-chains to apply or not apply the method to. Default is None.
        to_apply
            If True, the method will be applied to key_chains, otherwise key_chains will
            be skipped. Default is True.
        prune_unapplied
            Whether to prune key_chains for which the function was not applied. Default
            is False.
        map_sequences
            Whether to also map method to sequences (lists, tuples). Default is False.

        Returns
        -------
            container with each array converted to a list.

        """
        return self.map(
            lambda x, kc: self._ivy.to_list(x)
            if self._ivy.is_native_array(x) or isinstance(x, ivy.Array)
            else x,
            key_chains,
            to_apply,
            prune_unapplied,
            map_sequences,
        )

    def to_disk_as_hdf5(
        self, h5_obj_or_filepath, starting_index=0, mode="a", max_batch_size=None
    ):
        """Save container object to disk, as an h5py file, at the specified filepath.

        Parameters
        ----------
        h5_obj_or_filepath
            Filepath for where to save the container to disk, or h5 object.
        starting_index
            Batch index for which to start writing to file, if it already exists
            (Default value = 0)
        mode
            H5 read/write mode for writing to disk, ['r', 'r+', 'w', 'w-', 'a'],
            default is 'a'.
        max_batch_size
            Maximum batch size for the container on disk, this is useful if later
            appending to file. (Default value = None)

        """
        if not ivy.exists(_h5py):
            raise Exception(
                "You must install python package h5py in order to save containers "
                "to disk as hdf5 files."
            )
        if type(h5_obj_or_filepath) is str:
            h5_obj = _h5py.File(h5_obj_or_filepath, mode)
        else:
            h5_obj = h5_obj_or_filepath
        for key, value in self.items():
            if isinstance(value, ivy.Container):
                if key not in h5_obj.keys():
                    h5_group = h5_obj.create_group(key)
                else:
                    h5_group = h5_obj[key]
                value.to_disk_as_hdf5(h5_group, starting_index, mode, max_batch_size)
            else:
                value_as_np = self._ivy.to_numpy(value)
                value_shape = value_as_np.shape
                this_batch_size = value_shape[0]
                if not max_batch_size:
                    max_batch_size = starting_index + this_batch_size
                if key not in h5_obj.keys():
                    dataset_shape = [max_batch_size] + list(value_shape[1:])
                    maxshape = [None for _ in dataset_shape]
                    h5_obj.create_dataset(
                        key, dataset_shape, dtype=value_as_np.dtype, maxshape=maxshape
                    )
                space_left = max_batch_size - starting_index
                amount_to_write = min(this_batch_size, space_left)
                h5_obj[key][
                    starting_index : starting_index + amount_to_write
                ] = value_as_np[0:amount_to_write]

    def to_disk_as_pickled(self, pickle_filepath):
        """Save container object to disk, as an pickled file, at the specified filepath.

        Parameters
        ----------
        pickle_filepath
            Filepath for where to save the container to disk.

        """
        _pickle.dump(self.to_native().to_dict(), open(pickle_filepath, "wb"))

    def to_jsonable(self, return_dict=None):
        """

        Parameters
        ----------
        return_dict
            Default value = None)

        """
        if return_dict is None:
            return_dict = self.copy()
        for k, v in return_dict.items():
            if not _is_jsonable(v):
                if isinstance(v, dict):
                    return_dict[k] = self.to_jsonable(v)
                else:
                    return_dict[k] = str(v)
        return return_dict

    def to_disk_as_json(self, json_filepath):
        """Save container object to disk, as an json file, at the specified filepath.

        Parameters
        ----------
        json_filepath
            Filepath for where to save the container to disk.

        """
        with open(json_filepath, "w+") as json_data_file:
            _json.dump(self.to_jsonable().to_dict(), json_data_file, indent=4)

    def to_list(self):
        return_list = list()
        for key, value in self.items():
            if isinstance(value, ivy.Container):
                return_list.append(value.to_list())
            elif value is not None and key != "_f":
                return_list.append(value)
        return return_list

    def to_raw(self):
        """Constructor to their original form.

        Returns
        -------
        ret
             Container data in it's raw form.

        """
        return_item = dict()
        for i, (key, value) in enumerate(self.items()):
            if isinstance(value, ivy.Container):
                return_item[key] = value.to_raw()
            elif key[0:3] == "it_" and tuple(self._types_to_iteratively_nest):
                return_item = list(
                    [
                        v.to_raw() if isinstance(v, ivy.Container) else v
                        for v in self.values()
                    ]
                )
                break
            else:
                return_item[key] = value
        return return_item

    def to_dict(self):
        """Summary.

        Returns
        -------
            ret Container as nested dict.

        """
        return_dict = dict()
        for key, value in self.items():
            if isinstance(value, ivy.Container):
                return_dict[key] = value.to_dict()
            else:
                return_dict[key] = value
        return return_dict

    def to_iterator(self, key_chain="", leaf_keys_only=False, include_empty=False):
        """

        Parameters
        ----------
        key_chain
            Default value = '')
        leaf_keys_only
            Default value = False)
        include_empty
            Default value = False)

        Returns
        -------
            Iterator for the container elements.

        """
        for key, value in self.items():
            if leaf_keys_only:
                kc = key
            else:
                kc = key_chain + "/" + key if key_chain != "" else key
            if isinstance(value, ivy.Container) and (not include_empty or value):
                yield from value.to_iterator(kc, leaf_keys_only, include_empty)
            else:
                yield kc, value

    def to_iterator_values(self, include_empty=False):
        """

        Parameters
        ----------
        include_empty
            Default value = False)

        Returns
        -------
            Iterator for the container values.

        """
        for key, value in self.items():
            if isinstance(value, ivy.Container) and (not include_empty or value):
                # noinspection PyCompatibility
                yield from value.to_iterator_values(include_empty)
            else:
                yield value

    def to_iterator_keys(self, key_chain="", leaf_keys_only=False, include_empty=False):
        """

        Parameters
        ----------
        key_chain
            Default value = '')
        leaf_keys_only
            Default value = False)
        include_empty
            Default value = False)

        Returns
        -------
            Iterator for the container elements.

        """
        for key, value in self.items():
            if leaf_keys_only:
                kc = key
            else:
                kc = key_chain + "/" + key if key_chain != "" else key
            if isinstance(value, ivy.Container) and (not include_empty or value):
                # noinspection PyCompatibility
                yield from value.to_iterator_keys(kc, leaf_keys_only, include_empty)
            else:
                yield kc

    def to_flat_list(self):
        """Summary.

        Returns
        -------
        ret
            Container as flat list.

        """
        return list([item for key, item in self.to_iterator()])

    def from_flat_list(self, flat_list):
        """Return new container object with the same hierarchy, but with values replaced
        from flat list.

        Parameters
        ----------
        flat_list
            flat list of values to populate container with.

        Returns
        -------
            Container.

        """
        new_dict = dict()
        for key, value in self.items():
            if isinstance(value, ivy.Container):
                new_value = value.from_flat_list(flat_list)
            else:
                new_value = flat_list.pop(0)
            new_dict[key] = new_value
        return ivy.Container(new_dict, **self._config)

    def has_key(self, query_key):
        """Determine whether container object has specified key somewhere in the nested
        structure.

        Parameters
        ----------
        query_key


        Returns
        -------
        ret
            Boolean

        """
        has_key = False

        def map_fn(x, kc):
            """

            Parameters
            ----------
            x
                param kc:
            kc

            """
            nonlocal has_key
            if query_key in kc:
                has_key = True
            return x

        self.map(map_fn)
        return has_key

    def has_key_chain(self, key_chain):
        """Determine whether container object has specified key-chain.

        Parameters
        ----------
        key_chain


        Returns
        -------
        ret
            Boolean

        """
        keys = re.split("[/.]", key_chain)
        ret = self
        for key in keys:
            try:
                ret = ret[key]
            except KeyError:
                return False
        return True

    def find_sub_container(self, sub_cont_to_find, partial=False):
        """Find the sub-container in the current container if it exsits.

        Parameters
        ----------
        sub_cont_to_find
            The sub-container to find.
        partial
            Whether to also check for partially complete sub-containers.
            Default is False.

        """
        key_chain_found = False

        def _check_sub_cont(sub_cont, kc):
            sub_cont_key_chains = sub_cont_to_find.all_key_chains()
            kcs_in_sub_cont = [kc in sub_cont for kc in sub_cont_key_chains]
            if (
                kcs_in_sub_cont
                and min(kcs_in_sub_cont)
                and ivy.Container.identical(
                    [sub_cont, sub_cont_to_find], partial=partial
                )
            ):
                nonlocal key_chain_found
                key_chain_found = kc
            return sub_cont

        self.map_conts(_check_sub_cont)

        return key_chain_found

    def contains_sub_container(self, sub_cont, partial=False):
        """Determine whether the current container contains the sub-container, with
        matching structure and array values.

        Parameters
        ----------
        sub_cont
            The sub-container to check.
        partial
            Whether to also check for partially complete sub-containers.
            Default is False.

        Returns
        -------
            Bool

        """
        return (
            True
            if isinstance(self.find_sub_container(sub_cont, partial), str)
            else False
        )

    def assert_contains_sub_container(self, sub_cont, partial=False):
        """Asserts that the current container contains the sub-container, otherwise
        exception raised with the diff printed to screen.

        Parameters
        ----------
        sub_cont
            The sub-container to check.
        partial
            Whether to also check for partially complete sub-containers.
            Default is False.

        """
        try:
            assert self.contains_sub_container(sub_cont, partial)
        except AssertionError:
            key_chain = self.find_sub_structure(
                sub_cont, check_shapes=False, partial=True
            )
            if not key_chain:
                key_chain = ""
            # noinspection PyTypeChecker
            raise AssertionError(
                "Containers did not have identical structure and values:\n\n{}".format(
                    ivy.Container.diff(self[key_chain], sub_cont)
                )
            )

    def find_sub_structure(self, sub_struc_to_find, check_shapes=True, partial=False):
        """Find the sub-container structure in the current container if it exsits.

        Parameters
        ----------
        sub_struc_to_find
            The sub-container to find.
        check_shapes
            Whether to check array shapes in the sub-structure. Default is True.
        partial
            Whether to also check for partially complete sub-containers.
            Default is False.

        """
        key_chain_found = False

        def _check_sub_cont(sub_cont, kc):
            """

            Parameters
            ----------
            sub_cont
                param kc:
            kc

            """
            sub_struc_key_chains = sub_struc_to_find.all_key_chains()
            kcs_in_sub_cont = [kc in sub_cont for kc in sub_struc_key_chains]
            if (
                kcs_in_sub_cont
                and min(kcs_in_sub_cont)
                and ivy.Container.identical_structure(
                    [sub_cont, sub_struc_to_find],
                    check_shapes=check_shapes,
                    partial=partial,
                )
            ):
                nonlocal key_chain_found
                key_chain_found = kc
            return sub_cont

        self.map_conts(_check_sub_cont)

        return key_chain_found

    def contains_sub_structure(self, sub_cont, check_shapes=True, partial=False):
        """Determine whether the current container contains the sub-container structure.

        Parameters
        ----------
        sub_cont
            The sub-container to check.
        check_shapes
            Whether to check array shapes in the sub-structure. Default is True.
        partial
            Whether to also check for partially complete sub-containers.
            Default is False.

        """
        return (
            True
            if isinstance(self.find_sub_structure(sub_cont, check_shapes, partial), str)
            else False
        )

    def assert_contains_sub_structure(self, sub_cont, check_shapes=True, partial=False):
        """Asserts that the current container contains the sub-container structure,
        otherwise exception raised with the diff printed to screen.

        Parameters
        ----------
        sub_cont
            The sub-container to check.
        check_shapes
            Whether to check array shapes in the sub-structure. Default is True.
        partial
            Whether to also check for partially complete sub-containers.
            Default is False.

        """
        try:
            assert self.contains_sub_structure(sub_cont, check_shapes, partial)
        except AssertionError:
            key_chain = self.find_sub_structure(
                sub_cont, check_shapes=False, partial=True
            )
            if not key_chain:
                key_chain = ""
            # noinspection PyTypeChecker
            raise AssertionError(
                "Containers did not have identical structure:\n\n{}".format(
                    ivy.Container.structural_diff(
                        self[key_chain],
                        sub_cont,
                        detect_key_diffs=not partial,
                        detect_shape_diffs=check_shapes,
                        mode="diff_only" if partial else "all",
                    )
                )
            )

    def has_nans(self, include_infs=True, leafwise=False):
        """Determine whether arrays in the container contain any nans, as well as infs
        or -infs if specified.

        Parameters
        ----------
        include_infs
            Whether to include infs and -infs in the check. Default is True.
        leafwise
            Whether to apply the check leaf-wise, and return a container of booleans.
            Default is False, in which case the check is applied across the entire
            container, returning a single boolean.

        Returns
        -------
            Whether the container has any nans, applied either leafwise or across the
            entire container.

        """
        leafwise_res = self.map(lambda x, kc: ivy.has_nans(x, include_infs))
        if leafwise:
            return leafwise_res
        return max([v for k, v in leafwise_res.to_iterator()])

    def at_keys(
        self, queries, ignore_none=True, containing=False, ignore_key_errors=False
    ):
        """Query container object at specified keys, either as list or nested dict.

        Parameters
        ----------
        queries
            The keys to query.
        ignore_none
            Whether to ignore None input. Default is True.
        containing
            Whether to include keys which only contain the query substrings.
            Default is False.
        ignore_key_errors
            Whether to ignore Key-errors when trying to access the dict.
            Default is False.

        Returns
        -------
            sub-container containing only key-chains containing the specified keys.

        """
        if queries is None and ignore_none:
            return self
        key_chains_to_keep = list()
        if isinstance(queries, str):
            queries = [queries]

        def map_fn(x, kc):
            nonlocal key_chains_to_keep
            kc_split = re.split("[/.]", kc)
            for query_key in queries:
                if query_key in kc_split or (
                    containing and min([query_key in k for k in kc_split])
                ):
                    key_chains_to_keep.append(kc)
            return x

        self.map(map_fn)
        return self.at_key_chains(
            key_chains_to_keep, ignore_key_errors=ignore_key_errors
        )

    def at_key_chain(self, key_chain, ignore_key_errors=False):
        """Query container object at a specified key-chain.

        Parameters
        ----------
        key_chain
            param ignore_key_errors: (Default value = False)
        ignore_key_errors
             (Default value = False)

        Returns
        -------
        ret
            sub-container or value at specified key chain

        """
        keys = re.split("[/.]", key_chain)
        ret = self
        for key in keys:
            try:
                ret = ret[key]
            except KeyError as e:
                if ignore_key_errors:
                    return
                raise e
        return ret

    def at_key_chains(self, key_chains, ignore_none=True, ignore_key_errors=False):
        """Query container object at specified key-chains, either as list or nested
        dict.

        Parameters
        ----------
        key_chains
            param ignore_none: (Default value = True)
        ignore_key_errors
            Default value = False)
        ignore_none
             (Default value = True)

        Returns
        -------
        type
            sub-container containing only the specified key chains

        """
        if key_chains is None and ignore_none:
            return self
        if isinstance(key_chains, (list, tuple)):
            return self._at_key_chains_input_as_seq(
                key_chains, ignore_key_errors=ignore_key_errors
            )
        elif isinstance(key_chains, dict):
            return self._at_key_chains_input_as_dict(
                key_chains, ignore_key_errors=ignore_key_errors
            )
        elif isinstance(key_chains, str):
            return self._at_key_chains_input_as_seq(
                [key_chains], ignore_key_errors=ignore_key_errors
            )
        else:
            raise Exception(
                "Invalid type for input key_chains, must either be a list, tuple, dict"
                " or ivy.Container, but found type {}".format(type(key_chains))
            )

    def all_key_chains(self, include_empty=False):
        """

        Parameters
        ----------
        include_empty
            Default value = False)

        """
        return [kc for kc, v in self.to_iterator(include_empty=include_empty)]

    def key_chains_containing(self, sub_str, include_empty=False):
        """

        Parameters
        ----------
        sub_str
            param include_empty: (Default value = False)
        include_empty
             (Default value = False)

        """
        return [
            kc
            for kc, v in self.to_iterator(include_empty=include_empty)
            if sub_str in kc
        ]

    def set_at_keys(self, target_dict):
        """Set values of container object at specified keys.

        Parameters
        ----------
        target_dict


        Returns
        -------
        type
            new container with updated value at each key

        """
        return_dict = dict()
        for key, val in self.items():
            if key in target_dict:
                return_dict[key] = target_dict[key]
            elif isinstance(val, ivy.Container):
                return_dict[key] = val.set_at_keys(target_dict)
            else:
                return_dict[key] = val
        return ivy.Container(return_dict, **self._config)

    def set_at_key_chain(self, key_chain, val, inplace=False):
        """Set value of container object at a specified key-chain.

        Parameters
        ----------
        key_chain
            param val:
        inplace
            Default value = False)
        val


        Returns
        -------
        ret
            new container with updated value at key chain

        """
        keys = re.split("[/.]", key_chain)
        if inplace:
            cont = self
        else:
            cont = self.copy()
        sub_cont = cont
        for key in keys[:-1]:
            if key not in sub_cont:
                sub_cont[key] = ivy.Container(**self._config)
            sub_cont = sub_cont[key]
        sub_cont[keys[-1]] = val
        return cont

    def overwrite_at_key_chain(self, key_chain, val, inplace=False):
        """Overwrite value of container object at a specified key-chain.

        Parameters
        ----------
        key_chain
            param val:
        inplace
            Default value = False)
        val


        Returns
        -------
        ret
            new container with updated value at key chain, provided it existed before.

        """
        keys = re.split("[/.]", key_chain)
        if inplace:
            cont = self
        else:
            cont = self.copy()
        sub_cont = cont
        for key in keys[:-1]:
            if key not in sub_cont:
                raise Exception(
                    "key chain must already exist in container in order "
                    "to call overwrite_at_key_chain"
                )
            sub_cont = sub_cont[key]
        if keys[-1] not in sub_cont:
            raise Exception(
                "key chain must already exist in container in order "
                "to call overwrite_at_key_chain"
            )
        sub_cont[keys[-1]] = val
        return cont

    def set_at_key_chains(self, target_dict, return_dict=None, inplace=False):
        """Set values of container object at specified key-chains.

        Parameters
        ----------
        target_dict
            param return_dict: (Default value = None)
        inplace
            Default value = False)
        return_dict
             (Default value = None)

        Returns
        -------
        ret
            new container with updated values at the key chains

        """
        if return_dict is None:
            if inplace:
                return_dict = self
            else:
                return_dict = self.copy()
        for k, v in target_dict.items():
            if isinstance(v, dict):
                return_dict[k] = self.set_at_key_chains(v, return_dict[k], inplace)
            else:
                return_dict[k] = v
        return ivy.Container(return_dict, **self._config)

    def overwrite_at_key_chains(self, target_dict, return_dict=None, inplace=False):
        """Overwrite values of container object at specified key-chains.

        Parameters
        ----------
        target_dict
            param return_dict: (Default value = None)
        inplace
            Default value = False)
        return_dict
             (Default value = None)

        Returns
        -------
        ret
            new container with updated values at the key chains, provided they
            existed before.

        """
        if return_dict is None:
            if inplace:
                return_dict = self
            else:
                return_dict = self.copy()
        for k, v in target_dict.items():
            if k not in return_dict:
                raise Exception(
                    "key chain must already exist in container in order "
                    "to call overwrite_at_key_chains"
                )
            if isinstance(v, dict):
                return_dict[k] = self.overwrite_at_key_chains(
                    v, return_dict[k], inplace
                )
            else:
                return_dict[k] = v
        return ivy.Container(return_dict, **self._config)

    def prune_keys(self, query_keys, ignore_none=True):
        """Recursively prune set of keys.

        Parameters
        ----------
        query_keys
            param ignore_none: (Default value = True)
        ignore_none
             (Default value = True)

        Returns
        -------
        ret
            Container with key-chains containing the specified keys pruned.

        """
        if query_keys is None and ignore_none:
            return self
        key_chains_to_prune = list()
        if isinstance(query_keys, str):
            query_keys = [query_keys]

        def map_fn(x, kc):
            """

            Parameters
            ----------
            x
                param kc:
            kc

            """
            nonlocal key_chains_to_prune
            for query_key in query_keys:
                if query_key in kc:
                    key_chains_to_prune.append(kc)
            return x

        self.map(map_fn)
        return self.prune_key_chains(key_chains_to_prune)

    def prune_key_chain(self, key_chain):
        """Recursively prune chain of keys, specified as 'key1/key2/key3/...'.

        Parameters
        ----------
        key_chain

        Returns
        -------
        ret
            Container with keys in key chain pruned.

        """
        keys_in_chain = re.split("[/.]", key_chain)
        out_dict = dict()
        for key, value in self.items():
            if isinstance(value, ivy.Container):
                if key == keys_in_chain[0]:
                    if len(keys_in_chain) == 1:
                        new_val = []
                    else:
                        new_val = value.prune_key_chain("/".join(keys_in_chain[1:]))
                    if len(new_val) > 0:
                        out_dict[key] = new_val
                else:
                    new_val = value.to_dict()
                    if len(new_val) > 0:
                        out_dict[key] = value.to_dict()
            else:
                if len(keys_in_chain) != 1 or key != keys_in_chain[0]:
                    out_dict[key] = value
        return ivy.Container(out_dict, **self._config)

    def prune_key_chains(self, key_chains, ignore_none=True):
        """Recursively prune set of key chains.

        Parameters
        ----------
        key_chains
            param ignore_none: (Default value = True)
        ignore_none
             (Default value = True)

        Returns
        -------
        ret
            Container with keys in the set of key chains pruned.

        """
        if key_chains is None and ignore_none:
            return self
        if isinstance(key_chains, (list, tuple)):
            return self._prune_key_chains_input_as_seq(key_chains)
        elif isinstance(key_chains, dict):
            return self._prune_key_chains_input_as_dict(key_chains)
        elif isinstance(key_chains, str):
            return self._prune_key_chains_input_as_seq([key_chains])
        else:
            raise Exception(
                "Invalid type for input key_chains, must either be a list, tuple, dict "
                "or ivy.Container, but found type {}".format(type(key_chains))
            )

    def format_key_chains(self, format_fn):
        """Format all key-chains, using the formatting function.

        Parameters
        ----------
        format_fn


        Returns
        -------
        ret
            Container with the same key-chain structure, but the key strings formatted.

        """
        return ivy.Container({format_fn(k): v for k, v in self.to_iterator()})

    def sort_by_key(self):

        new_dict = dict()
        for k, v in self.items():
            if isinstance(v, ivy.Container):
                v_back = v.sort_by_key()
            else:
                v_back = v
            new_dict[k] = v_back
        return ivy.Container(new_dict, **self._config)

    def prune_empty(self, keep_nones=False, base=True):
        """Recursively prunes empty keys from the container dict structure. Returns None
        if the entire container is empty.

        Parameters
        ----------
        keep_nones
            Default value = False)
        base
            Default value = True)

        Returns
        -------
        ret
            Container with empty keys pruned.

        """
        out_dict = dict()
        for key, value in self.items():
            if isinstance(value, ivy.Container):
                new_value = value.prune_empty(keep_nones, False)
                if new_value:
                    out_dict[key] = new_value
            elif self._ivy.exists(value) or keep_nones:
                out_dict[key] = value
        if len(out_dict):
            return ivy.Container(out_dict, **self._config)
        if base:
            return ivy.Container(**self._config)
        return

    def prune_key_from_key_chains(self, absolute=None, containing=None):
        """Recursively prune absolute key or key containing a certain substring from all
        key chains.

        Parameters
        ----------
        absolute
            The absolute key to detect in the key chains. (Default value = None)
        containing
            A substring to check each key for, when deciding which keys to prune.
            (Default value = None)

        Returns
        -------
            Container with specified key or substring-containing-key from all key chains
            removed from the chain.

        """
        if not absolute and not containing:
            raise Exception(
                "At least one of absolute or containing arguments must be specified."
            )
        out_cont = ivy.Container(**self._config)
        for key, value in self.items():
            if (absolute and key == absolute) or (containing and containing in key):
                if isinstance(value, ivy.Container):
                    out_cont = ivy.Container.combine(out_cont, value)
                else:
                    out_cont = value
            elif isinstance(value, ivy.Container):
                out_cont[key] = value.prune_key_from_key_chains(absolute, containing)
            else:
                out_cont[key] = value
        return out_cont

    def prune_keys_from_key_chains(self, absolute=None, containing=None):
        """Recursively prune absolute keys or keys containing certain substrings from
        all key chains.

        Parameters
        ----------
        absolute
            The absolute key to detect in the key chains. (Default value = None)
        containing
            A substring to check each key for, when deciding which keys to prune.
            (Default value = None)

        Returns
        -------
            Container with specified keys or substring-containing-keys from all
            key chains removed from the chain.

        """
        if not absolute and not containing:
            raise Exception(
                "At least one of absolute or containing arguments must be specified."
            )
        out_cont = ivy.Container(**self._config)
        for key, value in self.items():
            if (absolute and key in absolute) or (
                containing and max([con in key for con in containing])
            ):
                if isinstance(value, ivy.Container):
                    out_cont = ivy.Container.combine(out_cont, value)
                else:
                    out_cont = value
            elif isinstance(value, ivy.Container):
                out_cont[key] = value.prune_key_from_key_chains(absolute, containing)
            else:
                out_cont[key] = value
        return out_cont

    def restructure_key_chains(self, keychain_mapping, keep_orig=True, replace=True):
        """Create a new container with the same contents, but a new key-chain structure.
        Given by the mapping with keys as old key-chains and values as new key-chains.

        Parameters
        ----------
        keychain_mapping
            A dict with keys as old key-chains and values as new key-chains.
        keep_orig
            Whether to keep the original keys, or start from a new empty container.
            Default is True.
        replace
            Whether to replace the old key-chains by the new ones. Default is True.

        """
        new_cont = self.copy() if keep_orig else ivy.Container()
        for old_kc, new_kc in keychain_mapping.items():
            if replace and old_kc in new_cont:
                new_cont = new_cont.prune_key_chain(old_kc)
            new_cont = ivy.Container.combine(
                new_cont, ivy.Container({new_kc: self[old_kc]})
            )
        return new_cont

    def restructure(self, mapping, keep_orig=True, replace=True):
        """Create a new container with the same contents, but a new key-chain structure,
        and transposes and/or reshaped arrays. Given by the mapping with keys as old
        key-chains and values as new key-chains.

        Parameters
        ----------
        mapping
            A dict with keys as old key-chains and values as new key-chains.
        keep_orig
            Whether to keep the original keys, are start from a new container.
            Default is True.
        replace
            Whether to replace the old key-chains by the new ones. Default is True.

        """
        new_cont = self.copy() if keep_orig else ivy.Container()
        for old_kc, new in mapping.items():
            if replace and old_kc in new_cont:
                new_cont = new_cont.prune_key_chain(old_kc)
            val = self[old_kc]
            if isinstance(new, dict):
                new_kc = new["key_chain"]
                if "pattern" in new:
                    pattern = new["pattern"]
                    axes_lengths = new["axes_lengths"] if "axes_lengths" in new else {}
                    if isinstance(val, ivy.Container):
                        val = val.einops_rearrange(pattern, **axes_lengths)
                    else:
                        val = ivy.einops_rearrange(val, pattern, **axes_lengths)
            else:
                new_kc = new
            new_cont = ivy.Container.combine(new_cont, ivy.Container({new_kc: val}))
        return new_cont

    def flatten_key_chains(
        self, include_empty=False, above_height=None, below_depth=None
    ):
        """Summary.

        Parameters
        ----------
        include_empty
            Default value = False)
        above_height
            Default value = None)
        below_depth
            Default value = None)

        """
        return ivy.Container(
            {
                ivy.Container.flatten_key_chain(
                    kc, above_height=above_height, below_depth=below_depth
                ): v
                for kc, v in self.to_iterator(include_empty=include_empty)
            },
            **self._config
        )

    def copy(self):
        """Create a copy of this container.

        Returns
        -------
            A copy of the container

        """
        return ivy.Container(self.to_dict(), **self._config)

    def deep_copy(self):
        """Create a deep copy (copying all internal tensors) of this container.

        return: A deep copy of the container

        """
        return self.map(lambda x, kc: ivy.copy_array(x) if ivy.is_array(x) else x)

    def map(
        self,
        func,
        key_chains=None,
        to_apply=True,
        prune_unapplied=False,
        map_sequences=False,
        inplace=False,
        key_chain="",
    ):
        """Apply function to all array values of container.

        Parameters
        ----------
        func
            Function to apply to each container entry
        key_chains
            The key-chains to apply or not apply the method to. Default is None.
        to_apply
            If True, the method will be applied to key_chains, otherwise key_chains
            will be skipped. Default is True.
        prune_unapplied
            Whether to prune key_chains for which the function was not applied.
            Default is False.
        map_sequences
            Whether to also map method to sequences (lists, tuples). Default is False.
        inplace
            Whether to apply the mapping inplace, or return a new container.
            Default is False.
        map_sequences
            Whether to also map to sequences (lists and tuples). Default is False.
        key_chain
            Chain of keys for this dict entry (Default value = '')

        Returns
        -------
            New container following the function mapped to each sub-array.

        """
        return_dict = self if inplace else dict()
        for key, value in self.items():
            this_key_chain = key if key_chain == "" else (key_chain + "/" + key)
            if isinstance(value, ivy.Container):
                ret = value.map(
                    func,
                    key_chains,
                    to_apply,
                    prune_unapplied,
                    map_sequences,
                    inplace,
                    this_key_chain,
                )
                if prune_unapplied and not ret:
                    continue
                if not inplace:
                    return_dict[key] = ret
            elif isinstance(value, (list, tuple)) and map_sequences:
                ret = ivy.nested_map(value, lambda x: func(x, None), True)
                if prune_unapplied and not ret:
                    continue
                return_dict[key] = ret
            else:
                if key_chains is not None:
                    if (this_key_chain in key_chains and not to_apply) or (
                        this_key_chain not in key_chains and to_apply
                    ):
                        if prune_unapplied:
                            continue
                        return_dict[key] = value
                        continue
                return_dict[key] = func(value, this_key_chain)
        if inplace:
            return
        return ivy.Container(return_dict, **self._config)

    def map_conts(
        self,
        func,
        key_chains=None,
        to_apply=True,
        prune_unapplied=False,
        inplace=False,
        key_chain="",
        include_self=True,
    ):
        """Apply function to all sub-contains in the container.

        Parameters
        ----------
        func
            Function to apply to each sub-container
        key_chains
            The key-chains to apply or not apply the method to. Default is None.
        to_apply
            If True, the method will be applied to key_chains, otherwise key_chains
            will be skipped. Default is True.
        prune_unapplied
            Whether to prune key_chains for which the function was not applied.
            Default is False.
        inplace
            Whether to apply the mapping inplace, or return a new container.
            Default is False.
        key_chain
            Chain of keys for this dict entry (Default value = '')
        include_self
            Whether to also apply the (possiby in-place) function to this container.
            Default is True.

        Returns
        -------
            New container following the function mapped to each sub-container.

        """
        return_dict = self if inplace else dict()
        for key, value in self.items():
            this_key_chain = key if key_chain == "" else (key_chain + "/" + key)
            if isinstance(value, ivy.Container):
                ret = value.map_conts(
                    func, key_chains, to_apply, prune_unapplied, inplace, this_key_chain
                )
                if prune_unapplied and not ret:
                    continue
                if not inplace:
                    return_dict[key] = ret
            else:
                if (
                    key_chains is not None
                    and (
                        (this_key_chain in key_chains and not to_apply)
                        or (this_key_chain not in key_chains and to_apply)
                    )
                    and prune_unapplied
                ):
                    continue
                return_dict[key] = value
        ret = return_dict if inplace else ivy.Container(return_dict, **self._config)
        if key_chain != "" or include_self:
            ret = func(ret, key_chain)
        if inplace:
            return
        return ret

    def dtype(self):
        """Summary.

        Returns
        -------
        ret
             New datatype container

        """
        return self.map(lambda x, _: self._ivy.dtype(x))

    def with_entries_as_lists(self):
        def to_list(x, _=""):
            try:
                return self._ivy.to_list(x)
            except (AttributeError, ValueError):
                return x

        return self.map(to_list)

    def reshape_like(self, target_dict, leading_shape=None, return_cont=None):
        """Set shapes of container entries to shapes specified by new container with the
        same key structure.

        Parameters
        ----------
        target_dict
            param leading_shape: (Default value = None)
        return_cont
            Default value = None)
        leading_shape
             (Default value = None)

        Returns
        -------
        ret
            new container with values of updated shapes

        """
        leading_shape = self._ivy.default(leading_shape, list())
        if return_cont is None:
            return_cont = self.copy()
        for (_, v_shape), (k, v) in zip(target_dict.items(), return_cont.items()):
            if isinstance(v_shape, dict):
                return_cont[k] = self.reshape_like(
                    v_shape, leading_shape, return_cont[k]
                )
            else:
                return_cont[k] = self._ivy.reshape(v, leading_shape + list(v_shape))
        return ivy.Container(return_cont, **self._config)

    def create_if_absent(self, key, value, inplace=True):
        """Add a key to the container with corresponding value, if it is not already
        present. otherwise, do nothing.

        Parameters
        ----------
        key
            param value:
        inplace
            Default value = True)
        value

        """
        if key in self:
            return
        self.set_at_key_chain(key, value, inplace)

    def if_exists(self, key):
        """Returns the sub-container at the following key if it exists, otherwise None.

        Parameters
        ----------
        key

        """
        try:
            return self[key]
        except KeyError:
            return

    def try_kc(self, key):
        """Tries the following key or key chain, returning self if not present.

        Parameters
        ----------
        key

        """
        try:
            return self[key]
        except KeyError:
            return self

    def cutoff_at_depth(self, depth_cutoff, inplace=False):
        """Summary.

        Parameters
        ----------
        depth_cutoff
            param inplace: (Default value = False)
        inplace
             (Default value = False)

        """
        total_depth = self.max_depth
        copy = self.copy()

        def _maybe_cutoff(cont, kc):
            if total_depth - copy[kc].max_depth < depth_cutoff:
                return cont
            if inplace:
                cont.clear()
            return ivy.Container()

        ret = self.map_conts(_maybe_cutoff, inplace=inplace)
        if inplace:
            return
        return ret

    def cutoff_at_height(self, height_cutoff, inplace=False):
        """Summary.

        Parameters
        ----------
        height_cutoff
            param inplace: (Default value = False)
        inplace
             (Default value = False)

        """
        copy = self.copy()

        def _maybe_cutoff(cont, kc):
            if copy[kc].max_depth > height_cutoff:
                return cont
            if inplace:
                cont.clear()
            return ivy.Container()

        ret = self.map_conts(_maybe_cutoff, inplace=inplace)
        if inplace:
            return
        return ret

    def _slice_keys(self, key_slice):
        keys = list(self.keys())
        if isinstance(key_slice, str):
            assert len(key_slice) == 3 and key_slice[1] == ":"
            assert self._alphabetical_keys
            start_char = key_slice[0]
            end_char = key_slice[2]
            start_idx = min([i for i, k in enumerate(keys) if k[0] == start_char])
            end_idx = max([i for i, k in enumerate(keys) if k[0] == end_char]) + 1
            key_slice = slice(start_idx, end_idx, 1)
        ret = self.copy()
        desired_keys = keys[key_slice]
        # noinspection PyUnresolvedReferences
        return ret.at_key_chains(desired_keys)

    def slice_keys(self, key_slice, all_depths=False):
        """Summary.

        Parameters
        ----------
        key_slice
            param all_depths: (Default value = False)
        all_depths
             (Default value = False)

        """
        top_depth = self.max_depth
        if all_depths:
            if isinstance(key_slice, dict):
                first_slice = list(key_slice.values())[0]
                for d in range(0, top_depth + 1):
                    if d not in key_slice:
                        key_slice[d] = first_slice
            else:
                key_slice = {d: key_slice for d in range(0, top_depth + 1)}
        if isinstance(key_slice, dict):

            def _fn(cont, kc):
                depth = 0 if kc == "" else len(kc.split("/"))
                if depth in key_slice:
                    # noinspection PyProtectedMember
                    return cont._slice_keys(key_slice[depth])
                return cont

            return self.map_conts(_fn)
        return self._slice_keys(key_slice)

    def with_print_limit(self, print_limit, inplace=False):
        """Summary.

        Parameters
        ----------
        print_limit
            param inplace: (Default value = False)
        inplace
             (Default value = False)

        """

        def _update_print_limit(cont, _):
            cont._print_limit = print_limit
            return cont

        ret = self.map_conts(_update_print_limit, inplace=inplace)
        if inplace:
            return
        return ret

    # noinspection PyTypeChecker
    def remove_print_limit(self, inplace=False):
        """Summary.

        Parameters
        ----------
        inplace
            Default value = False)

        """
        return self.with_print_limit(None, inplace)

    def with_key_length_limit(self, key_length_limit, inplace=False):
        """Summary.

        Parameters
        ----------
        key_length_limit
            param inplace: (Default value = False)
        inplace
             (Default value = False)

        """

        def _update_key_length_limit(cont, _):
            cont._key_length_limit = key_length_limit
            return cont

        ret = self.map_conts(_update_key_length_limit, inplace=inplace)
        if inplace:
            return
        return ret

    def remove_key_length_limit(self, inplace=False):
        """Summary.

        Parameters
        ----------
        inplace
            Default value = False)

        """
        return self.with_key_length_limit(None, inplace)

    def with_print_indent(self, print_indent, inplace=False):
        """Summary.

        Parameters
        ----------
        print_indent
            param inplace: (Default value = False)
        inplace
             (Default value = False)

        """

        def _update_print_indent(cont, _):
            cont._print_indent = print_indent
            return cont

        ret = self.map_conts(_update_print_indent, inplace=inplace)
        if inplace:
            return
        return ret

    def with_print_line_spacing(self, print_line_spacing, inplace=False):
        """Summary.

        Parameters
        ----------
        print_line_spacing
            param inplace: (Default value = False)
        inplace
             (Default value = False)

        """

        def _update_print_line_spacing(cont, _):
            cont._print_line_spacing = print_line_spacing
            return cont

        ret = self.map_conts(_update_print_line_spacing, inplace=inplace)
        if inplace:
            return
        return ret

    def with_default_key_color(self, default_key_color, inplace=False):
        """Summary.

        Parameters
        ----------
        default_key_color
            param inplace: (Default value = False)
        inplace
             (Default value = False)

        """

        def _update_default_key_color(cont, _):
            cont._default_key_color = default_key_color
            return cont

        ret = self.map_conts(_update_default_key_color, inplace=inplace)
        if inplace:
            return
        return ret

    def with_ivy_backend(self, ivy_backend):
        """Summary.

        Parameters
        ----------
        ivy_backend

        """
        return ivy.Container(self, ivyh=ivy_backend)

    def set_ivy_backend(self, ivy_backend):
        """Summary.

        Parameters
        ----------
        ivy_backend

        """
        self._local_ivy = ivy_backend

    def show(self):

        print(self)

    # noinspection PyUnresolvedReferences
    def show_sub_container(self, sub_cont_or_keychain):
        """Summary.

        Parameters
        ----------
        sub_cont_or_keychain

        """
        # copy this container
        this_cont = self.copy()

        # get the sub-container
        if isinstance(sub_cont_or_keychain, str):
            sub_cont = self.at_key_chain(sub_cont_or_keychain)
        else:
            sub_cont = sub_cont_or_keychain

        # find the key chain of the sub-container
        sub_cont_kc = self.find_sub_container(sub_cont)

        # show this container if key-chain not found, and return
        if not sub_cont_kc:
            print(self)
            return

        # otherwise, replace sub-container in this container with known key
        this_cont[sub_cont_kc] = ivy.Container({"SUB_CONT": None})

        # get the formatted reprs
        this_repr = this_cont.with_default_key_color("green").__repr__()
        this_repr_red = this_cont.with_default_key_color("red").__repr__()
        this_repr_stripped = ansi_escape.sub("", this_repr)
        sub_repr = sub_cont.with_default_key_color("red").__repr__()

        # remove the outer brackets from the sub repr
        sub_repr = "\n" + "\n".join(sub_repr.split("\n")[1:-1]) + "\n"

        # find the sub-container placeholder
        idx = this_repr_stripped.find("SUB_CONT: null")

        # count the lines above and below the sub-container
        num_lines_above = this_repr_stripped[0:idx].count("\n")
        num_lines_below = this_repr_stripped[idx:].count("\n")

        # get the str reprs above and below
        this_repr_split = this_repr.split("\n")
        this_repr_red_split = this_repr_red.split("\n")
        this_repr_above = "\n".join(
            this_repr_split[0 : num_lines_above - 1]
            + [this_repr_red_split[num_lines_above - 1]]
        )
        this_repr_below = "\n".join(this_repr_split[-num_lines_below:])

        # count the number of lines needed to be prepended to the sub-container repr
        cur_num_spaces = 0
        for i, s in enumerate(sub_repr[1:]):
            if s != " ":
                break
            cur_num_spaces += 1
        exp_num_spaces = 0
        for i, s in enumerate(this_repr.split("\n")[num_lines_above]):
            if s != " ":
                break
            exp_num_spaces += 1
        num_spaces_to_add = exp_num_spaces - cur_num_spaces

        # prepend these lines to the sub-container
        sub_repr = (
            "\n"
            + "\n".join(
                [" " * num_spaces_to_add + s for s in sub_repr[1:-1].split("\n")]
            )
            + "\n"
        )

        # show
        print(this_repr_above + sub_repr + this_repr_below)

    # Built-ins #
    # ----------#

    def __repr__(self, as_repr=True):

        indent_str = " " * self._print_indent

        def _align_array(array_str_in):
            array_str_in_split = array_str_in.split("([")
            leading_str_to_keep = array_str_in_split[0].replace("\\n", "")
            indented_key_size = len(leading_str_to_keep.replace('"', "").split(": ")[0])
            indented_key_str = " " * (indented_key_size + 2)
            padded = False

            def _pre_pad_alpha_line(str_in):
                nonlocal padded
                padded = True
                return "\\n" + indent_str + indented_key_str + str_in

            leading_str_to_keep = ", ".join(
                [
                    _pre_pad_alpha_line(s) if s[0].isalpha() and i != 0 else s
                    for i, s in enumerate(leading_str_to_keep.split(", "))
                ]
            )
            local_indent_str = "" if padded else indent_str
            leading_str = leading_str_to_keep.split("\\n")[-1].replace('"', "")
            remaining_str = array_str_in_split[1]
            num_extra_dims = 0
            for i, char in enumerate(remaining_str):
                if char != "[":
                    num_extra_dims = i
                    break
            extra_indent = (len(leading_str) + 1 + num_extra_dims) * " "
            array_str_in = "([".join([leading_str_to_keep, remaining_str])
            uniform_indent_wo_overflow = array_str_in.replace(
                "\\n[", "\n" + local_indent_str + extra_indent + "["
            )
            uniform_indent = "\n".join(
                [
                    local_indent_str + extra_indent + " " + s
                    if (
                        s[0].isnumeric()
                        or s[0] == "-"
                        or s[0:3] == "..."
                        or max([ss in s[0:6] for ss in ["nan, ", "inf, "]])
                    )
                    else (
                        indent_str + indented_key_str + s
                        if (not s[0].isspace() and s[0] != '"')
                        else s
                    )
                    for s in uniform_indent_wo_overflow.split("\\n")
                ]
            )
            indented = uniform_indent
            # 10 dimensions is a sensible upper bound for the number in a single array
            for i in range(2, 10):
                indented = indented.replace(" " * (i - 1) + "[" * i, "[" * i)
                indented = "\n".join(
                    [s for s in indented.split("\n") if bool(s) and not s.isspace()]
                )
            return indented

        def _align_arrays(str_in):
            chunks = str_in.split("\n" + indent_str)
            aligned_array_chunks = {
                i: _align_array(c) for i, c in enumerate(chunks) if "\\n" in c
            }
            chunks = [
                aligned_array_chunks[i] if i in aligned_array_chunks else c_orig
                for i, c_orig in enumerate(chunks)
            ]
            return ("\n" + indent_str).join(chunks)

        new_dict = dict()
        for k, v in self.items():
            if isinstance(v, ivy.Container):
                # noinspection PyArgumentList
                rep = v.__repr__(as_repr=False)
            else:
                if (
                    (self._ivy.is_native_array(v) or isinstance(v, ivy.Array))
                    and len(list(v.shape)) > 0
                    and ivy.exists(self._print_limit)
                    and _reduce(_mul, v.shape) > self._print_limit
                ):
                    rep = (type(v), "shape=", list(v.shape))
                elif (
                    isinstance(v, (list, tuple))
                    and v
                    and (self._ivy.is_native_array(v[0]) or isinstance(v[0], ivy.Array))
                ):
                    rep = (
                        "list[{}]".format(len(v)),
                        type(v[0]),
                        "shape=",
                        list(v[0].shape),
                    )
                else:
                    rep = v
            new_dict[k] = rep
        if as_repr:
            json_dumped_str = _align_arrays(
                _json.dumps(
                    ivy.Container(new_dict, **self._config)
                    .map(
                        lambda x, kc: x
                        if _is_jsonable(x)
                        else _repr(x).replace(" ", "").replace(",", ", ")
                    )
                    .to_dict(),
                    indent=self._print_indent,
                )
            )

            def _add_newline(str_in):
                str_in_split = str_in.split("\n")
                str_split_size = len(str_in_split)
                return "\n".join(
                    [
                        ("\n" * self._print_line_spacing + ss)
                        if i == (str_split_size - 1)
                        else ss
                        for i, ss in enumerate(str_in_split)
                    ]
                )

            json_dumped_str = '":'.join(
                [_add_newline(s) for s in json_dumped_str.split('":')]
            )
            # improve tf formatting
            if ivy.framework_stack and ivy.current_framework_str() == "tensorflow":
                json_dumped_str_split = json_dumped_str.split("'Variable:")
                json_dumped_str = (
                    json_dumped_str_split[0]
                    + ", "
                    + ", ".join(
                        [
                            "'".join(ss.split("'")[1:])
                            for ss in json_dumped_str_split[1:]
                        ]
                    )
                )
                json_dumped_str = (
                    json_dumped_str.replace(":shape", ", shape")
                    .replace(")dtype=", "), dtype=")
                    .replace(", ),", ",),")
                )
            # color keys
            json_dumped_str_split = json_dumped_str.split('":')
            split_size = len(json_dumped_str_split)
            json_dumped_str = '":'.join(
                [
                    ' "'.join(
                        sub_str.split(' "')[:-1]
                        + [
                            termcolor.colored(
                                ivy.Container.trim_key(
                                    sub_str.split(' "')[-1], self._key_length_limit
                                ),
                                self._default_key_color,
                            )
                        ]
                    )
                    if i < split_size - 1
                    else sub_str
                    for i, sub_str in enumerate(json_dumped_str_split)
                ]
            )
            # remove quotation marks, shape tuple, and color other elements of the dict
            ret = (
                json_dumped_str.replace('"', "")
                .replace(", 'shape=', [", " shape=[")
                .replace(":", termcolor.colored(":", "magenta"))
                .replace("{", termcolor.colored("{", "blue"))
                .replace("}", termcolor.colored("}", "blue"))
                .replace("shape=", termcolor.colored("shape=", "magenta"))
                .replace("device=", termcolor.colored("device=", "magenta"))
                .replace("<class'", "<class '")
                .replace("'", "")
                .replace("<class", "<" + termcolor.colored("class", "blue"))
            )
            # ToDo: make the solution below more elegant
            for i in range(10):
                ret = ret.replace(
                    "diff_{}".format(i), termcolor.colored("diff_{}".format(i), "red")
                )
            for keyword, color in self._keyword_color_dict.items():
                ret = ret.replace(keyword, termcolor.colored(keyword, color))
            return ret
        return new_dict

    def __dir__(self):
        return list(super.__dir__(self)) + list(self.keys())

    # noinspection PyProtectedMember
    def __getattr__(self, item):
        try:
            ret = dict.__getitem__(self, item)
        except KeyError:
            # noinspection PyUnresolvedReferences
            ret = super.__getattr__(item)
        return ret

    def __setattr__(self, name, value):
        if name[0] != "_":
            self[name] = value
        else:
            super.__setattr__(self, name, value)

    def _get_queue_item(self, query):
        if isinstance(query, int):
            queue_queries = [query]
        elif isinstance(query, slice):
            queue_queries = list(
                range(query.start, query.stop, ivy.default(query.step, 1))
            )
        elif isinstance(query, (list, tuple)):
            queue_queries = list(
                range(query[0].start, query[0].stop, ivy.default(query[0].step, 1))
            )
        else:
            raise Exception(
                "Invalid slice type, must be one of integer, slice "
                "or sequences of slices."
            )
        queue_idxs = _set(
            [_np.sum(q >= self._queue_load_sizes_cum).item() for q in queue_queries]
        )
        conts = list()
        for i in queue_idxs:
            if i not in self._loaded_containers_from_queues:
                cont = ivy.Container(
                    self._queues[i].get(timeout=self._queue_timeout), **self._config
                ).to_ivy()
                self._loaded_containers_from_queues[i] = cont
            else:
                cont = self._loaded_containers_from_queues[i]
            conts.append(cont)
        combined_cont = self._container_combine_method(conts)
        idx = list(queue_idxs)[0]
        offset = 0 if idx == 0 else self._queue_load_sizes_cum[idx - 1]
        if isinstance(query, int):
            shifted_query = query - offset
        elif isinstance(query, slice):
            shifted_query = slice(query.start - offset, query.stop - offset, query.step)
        elif isinstance(query, (list, tuple)):
            shifted_query = tuple(
                [
                    slice(slc.start - offset, slc.stop - offset, slc.step)
                    for slc in query
                ]
            )
        # noinspection PyUnboundLocalVariable
        return combined_cont[shifted_query]

    def __getitem__(self, query):
        """Get slice, key or key chain of container object.

        Parameters
        ----------
        query slice or str
            slice object, key or key chain to query all container elements.

        Returns
        -------
            Container object at desired query.

        """
        if isinstance(query, str):
            if query == "":
                return self
            if "/" in query or "." in query:
                ret = self.at_key_chain(query)
                return ret
            ret = dict.__getitem__(self, query)
            return ret
        elif ivy.exists(self._queues):
            ret = self._get_queue_item(query)
            return ret
        return_dict = dict()
        for key, value in self.items():
            if isinstance(value, ivy.Container):
                return_dict[key] = value[query]
            else:
                # noinspection PyBroadException
                if isinstance(value, list) or isinstance(value, tuple):
                    if len(value) == 0:
                        return_dict[key] = value
                    else:
                        return_dict[key] = value[query]
                elif value is None or hasattr(value, "shape") and value.shape == ():
                    return_dict[key] = value
                else:
                    return_dict[key] = value[query]
        ret = ivy.Container(return_dict, **self._config)
        return ret

    def __setitem__(self, query, val):
        """Set key or key chain of container object.

        Parameters
        ----------
        query slice or str
            slice object, key or key chain at which to set all container elements.
        val ivy.Container, array, or other
            The value to set at the desired query.

        Returns
        -------
            New container after updating.

        """
        if isinstance(query, str) and ("/" in query or "." in query):
            return self.set_at_key_chain(query, val, inplace=True)
        else:
            return dict.__setitem__(self, query, val)

    def __contains__(self, key):
        if isinstance(key, str) and ("/" in key or "." in key):
            return self.has_key_chain(key)
        elif isinstance(key, ivy.Container):
            return self.contains_sub_container(key)
        else:
            return dict.__contains__(self, key)

    def __pos__(self):
        return self

    def __neg__(self):
        return self.map(lambda x, kc: -x)

    def __pow__(self, power):
        if isinstance(power, ivy.Container):
            return self.reduce([self, power], lambda x: _reduce(_pow, x))
        return self.map(lambda x, kc: x**power)

    def __rpow__(self, power):
        return self.map(lambda x, kc: power**x)

    def __add__(self, other):
        if isinstance(other, ivy.Container):
            return self.reduce([self, other], sum)
        return self.map(lambda x, kc: x + other)

    def __radd__(self, other):
        return self + other

    def __sub__(self, other):
        if isinstance(other, ivy.Container):
            return self.reduce([self, -other], sum)
        return self.map(lambda x, kc: x - other)

    def __rsub__(self, other):
        return -self + other

    def __mul__(self, other):
        if isinstance(other, ivy.Container):
            return self.reduce([self, other], lambda x: _reduce(_mul, x))
        return self.map(lambda x, kc: x * other)

    def __rmul__(self, other):
        return self * other

    def __truediv__(self, other):
        if isinstance(other, ivy.Container):
            return self.reduce([self, other], lambda x: _reduce(_truediv, x))
        return self.map(lambda x, kc: x / other)

    def __rtruediv__(self, other):
        return self.map(lambda x, kc: other / x)

    def __floordiv__(self, other):
        if isinstance(other, ivy.Container):
            return self.reduce([self, other], lambda x: _reduce(_floordiv, x))
        return self.map(lambda x, kc: x // other)

    def __rfloordiv__(self, other):
        return self.map(lambda x, kc: other // x)

    def __abs__(self):
        return self.map(lambda x, kc: self._ivy.abs(x))

    def __lt__(self, other):
        if isinstance(other, ivy.Container):
            return self.reduce([self, other], lambda x: _reduce(_lt, x))
        return self.map(lambda x, kc: x < other)

    def __le__(self, other):
        if isinstance(other, ivy.Container):
            return self.reduce([self, other], lambda x: _reduce(_le, x))
        return self.map(lambda x, kc: x <= other)

    def __eq__(self, other):
        if isinstance(other, ivy.Container):
            return self.reduce([self, other], lambda x: _reduce(_eq, x))
        return self.map(lambda x, kc: x == other)

    def __ne__(self, other):
        if isinstance(other, ivy.Container):
            return self.reduce([self, other], lambda x: _reduce(_ne, x))
        return self.map(lambda x, kc: x != other)

    def __gt__(self, other):
        if isinstance(other, ivy.Container):
            return self.reduce([self, other], lambda x: _reduce(_gt, x))
        return self.map(lambda x, kc: x > other)

    def __ge__(self, other):
        if isinstance(other, ivy.Container):
            return self.reduce([self, other], lambda x: _reduce(_ge, x))
        return self.map(lambda x, kc: x >= other)

    def __and__(self, other):
        if isinstance(other, ivy.Container):
            return self.reduce([self, other], lambda x: x[0] and x[1])
        return self.map(lambda x, kc: x and other)

    def __rand__(self, other):
        return self.map(lambda x, kc: other and x)

    def __or__(self, other):
        if isinstance(other, ivy.Container):
            return self.reduce([self, other], lambda x: x[0] or x[1])
        return self.map(lambda x, kc: x or other)

    def __ror__(self, other):
        return self.map(lambda x, kc: other or x)

    def __invert__(self):
        return self.map(lambda x, kc: _not(x))

    def __xor__(self, other):
        if isinstance(other, ivy.Container):
            return self.reduce([self, other], lambda x: x[0] != x[1])
        return self.map(lambda x, kc: x != other)

    def __rxor__(self, other):
        return self.map(lambda x, kc: other != x)

    def __getstate__(self):
        state_dict = copy.copy(self.__dict__)
        state_dict["_local_ivy"] = ivy.try_else_none(
            lambda: state_dict["_local_ivy"].current_framework_str()
        )
        config_in = copy.copy(state_dict["_config_in"])
        config_in["ivyh"] = ivy.try_else_none(
            lambda: config_in["ivyh"].current_framework_str()
        )
        state_dict["_config_in"] = config_in
        config = copy.copy(state_dict["_config"])
        config["ivyh"] = ivy.try_else_none(
            lambda: config["ivyh"].current_framework_str()
        )
        state_dict["_config"] = config
        return state_dict

    def __setstate__(self, state_dict):
        if "_local_ivy" in state_dict:
            if ivy.exists(state_dict["_local_ivy"]):
                state_dict["_local_ivy"] = ivy.get_framework(state_dict["_local_ivy"])
        if "_config_in" in state_dict:
            config_in = copy.copy(state_dict["_config_in"])
            if "ivyh" in config_in:
                if ivy.exists(config_in["ivyh"]):
                    config_in["ivyh"] = ivy.get_framework(config_in["ivyh"])
            state_dict["_config_in"] = config_in
        if "_config" in state_dict:
            config = copy.copy(state_dict["_config"])
            if "ivyh" in config:
                if ivy.exists(config["ivyh"]):
                    config["ivyh"] = ivy.get_framework(config["ivyh"])
            state_dict["_config"] = config
        self.__dict__.update(state_dict)

    # Getters and Setters #
    # --------------------#

    # private

    @property
    def _ivy(self):

        return ivy.default(self._local_ivy, ivy)

    @_ivy.setter
    def _ivy(self, local_ivy):
        self._local_ivy = local_ivy

    # public

    @property
    def shape(self):
        """The shape of the arrays in the container, with None placed in indices which
        are not consistent across arrays.
        """
        return self._get_shape()

    @property
    def shapes(self):
        """The shapes of each array in the container, with None placed in leaf entries
        without a shape attribute.
        """
        return self._get_shapes()

    @property
    def dev(self):
        """The device to which the arrays in the container belong, with None returned if
        the devices are not consistent.
        """
        return self._get_dev()

    @property
    def dev_str(self):
        """The device to which the arrays in the container belong, with None returned if
        the devices are not consistent.
        """
        return self._get_dev(as_str=True)

    @property
    def ivy(self):

        return self._ivy

    @property
    def config(self):

        return self._config

    @property
    def max_depth(self):

        kcs = [kc for kc in self.to_iterator_keys(include_empty=True)]
        if not kcs:
            return 0
        return max([len(kc.split("/")) for kc in kcs])<|MERGE_RESOLUTION|>--- conflicted
+++ resolved
@@ -2471,17 +2471,10 @@
     #     key_chains
     #         The key-chains to apply or not apply the method to. Default is None.
     #     to_apply
-<<<<<<< HEAD
-    #         If True, the method will be applied to key_chains, otherwise 
-    #       key_chains will be skipped. Default is True.
-    #     prune_unapplied
-    #         Whether to prune key_chains for which the function was not applied. 
-=======
     #         If True, the method will be applied to key_chains, otherwise
     #       key_chains will be skipped. Default is True.
     #     prune_unapplied
     #         Whether to prune key_chains for which the function was not applied.
->>>>>>> e7425b19
     #           Default is False.
     #     map_sequences
     #         Whether to also map method to sequences (lists, tuples). Default is False.
