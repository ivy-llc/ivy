--- conflicted
+++ resolved
@@ -1548,7 +1548,6 @@
         is_container = isinstance(x2, ivy.Container)
         return self.handle_inplace(
             self.map(
-<<<<<<< HEAD
                 lambda x, kc: self._ivy.minimum(
                     x, x2[kc] if is_container else x2
                 ) if self._ivy.is_native_array(x) or isinstance(x, ivy.Array) 
@@ -1559,17 +1558,6 @@
                 map_sequences, 
             ),
             out
-=======
-                lambda x, kc: self._ivy.minimum(x, x2[kc] if is_container else x2)
-                if self._ivy.is_native_array(x) or isinstance(x, ivy.Array)
-                else x,
-                key_chains,
-                to_apply,
-                prune_unapplied,
-                map_sequences,
-            ),
-            out,
->>>>>>> 21e046dd
         )
 
     def maximum(
@@ -1605,7 +1593,6 @@
 
         """
         is_container = isinstance(x2, ivy.Container)
-<<<<<<< HEAD
         return self.handle_inplace(self.map(
             lambda x, kc: self._ivy.maximum(
                 x, x2[kc] if is_container else x2
@@ -1616,18 +1603,6 @@
             prune_unapplied,
             map_sequences,
         ),
-=======
-        return self.handle_inplace(
-            self.map(
-                lambda x, kc: self._ivy.maximum(x, x2[kc] if is_container else x2)
-                if self._ivy.is_native_array(x) or isinstance(x, ivy.Array)
-                else x,
-                key_chains,
-                to_apply,
-                prune_unapplied,
-                map_sequences,
-            ),
->>>>>>> 21e046dd
             out,
         )
 
@@ -1668,7 +1643,6 @@
         """
         min_is_container = isinstance(x_min, ivy.Container)
         max_is_container = isinstance(x_max, ivy.Container)
-<<<<<<< HEAD
         return self.handle_inplace(self.map(
             lambda x, kc: self._ivy.clip(
                 x,
@@ -1682,23 +1656,6 @@
             map_sequences,
         ),
             out
-=======
-        return self.handle_inplace(
-            self.map(
-                lambda x, kc: self._ivy.clip(
-                    x,
-                    x_min[kc] if min_is_container else x_min,
-                    x_max[kc] if max_is_container else x_max,
-                )
-                if self._ivy.is_native_array(x) or isinstance(x, ivy.Array)
-                else x,
-                key_chains,
-                to_apply,
-                prune_unapplied,
-                map_sequences,
-            ),
-            out,
->>>>>>> 21e046dd
         )
 
     def einsum(
