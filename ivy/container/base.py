--- conflicted
+++ resolved
@@ -2237,76 +2237,6 @@
         """
         return self.map(
             lambda x, kc: ivy.einops_rearrange(x, pattern, **axes_lengths)
-            if self._ivy.is_native_array(x) or isinstance(x, ivy.Array)
-            else x,
-            key_chains,
-            to_apply,
-            prune_unapplied,
-            map_sequences,
-        )
-
-<<<<<<< HEAD
-    def einops_repeat(
-        self,
-        pattern,
-=======
-    def einops_reduce(
-        self,
-        pattern,
-        reduction,
->>>>>>> 92442724
-        key_chains=None,
-        to_apply=True,
-        prune_unapplied=False,
-        map_sequences=False,
-        **axes_lengths,
-    ):
-<<<<<<< HEAD
-        """Perform einops repeat operation on each sub array in the container.
-=======
-        """Perform einops reduce operation on each sub array in the container.
->>>>>>> 92442724
-
-        Parameters
-        ----------
-        pattern
-<<<<<<< HEAD
-            Rearrangement pattern.
-=======
-            Reduction pattern.
-        reduction
-            One of available reductions ('min', 'max', 'sum', 'mean', 'prod'), or
-            callable.
->>>>>>> 92442724
-        key_chains
-            The key-chains to apply or not apply the method to. Default is None.
-        to_apply
-            If True, the method will be applied to key_chains, otherwise key_chains will
-            be skipped. Default is True.
-        prune_unapplied
-            Whether to prune key_chains for which the function was not applied. Default
-            is False.
-        map_sequences
-            Whether to also map method to sequences (lists, tuples). Default is False.
-        axes_lengths
-            Any additional specifications for dimensions.
-        **axes_lengths
-
-        Returns
-        -------
-<<<<<<< HEAD
-            ivy.Container with each array having einops.repeat applied.
-
-        """
-        return self.map(
-            lambda x, kc: ivy.einops_repeat(x, pattern, **axes_lengths)
-=======
-            ivy.Container with each array having einops.reduce applied.
-
-        """
-        return self.map(
-            lambda x, kc: ivy.einops_reduce(x, pattern, reduction, **axes_lengths)
->>>>>>> 92442724
             if self._ivy.is_native_array(x) or isinstance(x, ivy.Array)
             else x,
             key_chains,
