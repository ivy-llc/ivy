--- conflicted
+++ resolved
@@ -426,11 +426,8 @@
             if (
                 isinstance(linalg_v, FunctionType)
                 and linalg_k != "namedtuple"
-<<<<<<< HEAD
                 and linalg_k != "check_type"
-=======
                 and linalg_k != "with_unsupported_dtypes"
->>>>>>> b3019039
                 and not linalg_k.startswith("_")
             ):
                 to_wrap.__dict__[linalg_k] = _wrap_function(
