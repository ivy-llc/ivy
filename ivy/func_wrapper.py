import ivy
import inspect
import importlib
import functools
import numpy as np
from types import ModuleType
from typing import Callable, Optional, List, Union


wrapped_modules_n_classes = []
NON_WRAPPED_FUNCTIONS = [
    "copy_nest",
    "current_backend",
    "current_backend_str",
    "set_backend",
    "get_backend",
    "unset_backend",
    "get_referrers_recursive",
    "set_debug_mode",
    "set_breakpoint_debug_mode",
    "set_exception_debug_mode",
    "unset_debug_mode",
    "debug_mode",
    "nested_map",
    "to_ivy",
    "args_to_ivy",
    "to_native",
    "args_to_native",
    "default",
    "exists",
    "set_min_base",
    "get_min_base",
    "set_min_denominator",
    "get_min_denominator",
    "split_func_call_across_gpus",
    "cache_fn",
    "split_func_call",
    "compile",
    "compile_graph",
    "dev",
<<<<<<< HEAD
    "dev",
    "as_ivy_dev",
    "dev_from_str",
=======
    "as_ivy_dev",
    "as_native_dev",
>>>>>>> f5738f81
    "memory_on_dev",
    "gpu_is_available",
    "num_gpus",
    "tpu_is_available",
    "dtype",
    "as_ivy_dtype",
    "cprint",
    "to_ivy_module",
    "tree_flatten",
    "tree_unflatten",
    "start_compiling",
    "stop_compiling",
    "get_compiled",
    "index_nest",
    "set_nest_at_index",
    "map_nest_at_index",
    "multi_index_nest",
    "set_nest_at_indices",
    "map_nest_at_indices",
    "nested_indices_where",
    "map",
    "set_default_device",
    "unset_default_device",
    "closest_valid_dtype",
    "default_dtype",
    "default_device",
    "as_native_dtype",
    "is_ivy_array",
    "is_ivy_container",
    "inplace_update",
    "inplace_increment",
    "inplace_decrement",
    "prune_nest_at_index",
    "prune_nest_at_indices",
    "is_array",
    "is_native_array",
    "nested_any",
    "fn_array_spec",
    "insert_into_nest_at_index",
    "insert_into_nest_at_indices",
    "vec_sig_fig",
    "native_array",
]
FUNCTIONS_W_CONT_SUPPORT = [
    "multi_head_attention",
    "execute_with_gradients",
    "adam_step",
    "optimizer_update",
    "gradient_descent_update",
    "lars_update",
    "adam_update",
    "lamb_update",
    "stable_divide",
    "stable_pow",
]
ARRAYLESS_RET_FUNCTIONS = [
    "to_numpy",
    "to_list",
    "to_scalar",
    "is_native_array",
    "is_ivy_array",
    "is_variable",
]
NESTED_ARRAY_RET_FUNCTIONS = ["unstack", "split"]
NON_DTYPE_WRAPPED_FUNCTIONS = [
    "arange",
    "asarray",
    "array",
    "full",
    "prod",
    "sum",
    "astype",
]
NON_DEV_WRAPPED_FUNCTIONS = [
    "get_all_ivy_arrays_on_dev",
    "num_ivy_arrays_on_dev",
    "print_all_ivy_arrays_on_dev",
    "clear_mem_on_dev",
    "total_mem_on_dev",
    "to_dev",
    "split_factor",
    "set_split_factor",
    "split_func_call",
    "as_native_dev",
    "as_ivy_dev",
    "dev_unify_iter",
    "dev_unify_nest",
    "dev_unify",
    "dev_unify_array",
    "dev_util",
    "percent_used_mem_on_dev",
    "used_mem_on_dev",
]

FW_FN_KEYWORDS = {
    "numpy": [],
    "jax": [],
    "tensorflow": [],
    "torch": [],
    "mxnet": ["ndarray"],
}

NATIVE_KEYS_TO_SKIP = {
    "numpy": [],
    "jax": [],
    "tensorflow": [],
    "torch": [
        "classes",
        "torch",
        "is_grad_enabled",
        "get_default_dtype",
        "numel",
        "clone",
        "cpu",
        "set_",
        "type",
        "requires_grad_",
    ],
    "mxnet": [],
}

# Helpers #
# --------#


# noinspection DuplicatedCode
def _get_first_array(*args, **kwargs):
    # ToDo: make this more efficient, with function ivy.nested_nth_index_where
    arr = None
    if args:
        arr_idxs = ivy.nested_indices_where(args, ivy.is_array)
        if arr_idxs:
            arr = ivy.index_nest(args, arr_idxs[0])
        else:
            arr_idxs = ivy.nested_indices_where(kwargs, ivy.is_array)
            if arr_idxs:
                arr = ivy.index_nest(kwargs, arr_idxs[0])
    elif kwargs:
        arr_idxs = ivy.nested_indices_where(kwargs, ivy.is_array)
        if arr_idxs:
            arr = ivy.index_nest(kwargs, arr_idxs[0])
    return arr


# Array Handling #
# ---------------#


def inputs_to_native_arrays(fn: Callable) -> Callable:
    @functools.wraps(fn)
    def new_fn(*args, **kwargs):
        """
        Converts all `ivy.Array` instances in both the positional and keyword arguments
        into `ivy.NativeArray` instances, and then calls the function with the updated
        arguments.

        Parameters
        ----------
        args
            The arguments to be passed to the function.

        kwargs
            The keyword arguments to be passed to the function.

        Returns
        -------
            The return of the function, with native arrays passed in the arguments.
        """
        # convert all arrays in the inputs to ivy.NativeArray instances
        native_args, native_kwargs = ivy.args_to_native(
            *args, **kwargs, include_derived={tuple: True}
        )
        return fn(*native_args, **native_kwargs)

    return new_fn


def inputs_to_ivy_arrays(fn: Callable) -> Callable:
    @functools.wraps(fn)
    def new_fn(*args, **kwargs):
        """
        Converts all `ivy.NativeArray` instances in both the positional and keyword
        arguments into `ivy.Array` instances, and then calls the function with the
        updated arguments.

        Parameters
        ----------
        args
            The arguments to be passed to the function.

        kwargs
            The keyword arguments to be passed to the function.

        Returns
        -------
            The return of the function, with ivy arrays passed in the arguments.
        """
        # convert all arrays in the inputs to ivy.Array instances
        ivy_args, ivy_kwargs = ivy.args_to_ivy(
            *args, **kwargs, include_derived={tuple: True}
        )
        return fn(*ivy_args, **ivy_kwargs)

    return new_fn


def outputs_to_ivy_arrays(fn: Callable) -> Callable:
    @functools.wraps(fn)
    def new_fn(*args, **kwargs):
        """
        Calls the function, and then converts all `ivy.NativeArray` instances in
        the function return into `ivy.Array` instances.

        Parameters
        ----------
        args
            The arguments to be passed to the function.

        kwargs
            The keyword arguments to be passed to the function.

        Returns
        -------
            The return of the function, with native arrays as ivy arrays.
        """
        # call unmodified function
        ret = fn(*args, **kwargs)
        # convert all arrays in the return to `ivy.Array` instances
        return ivy.to_ivy(ret, nested=True, include_derived={tuple: True})

    return new_fn


def to_native_arrays_and_back(fn: Callable) -> Callable:
    """
    Wraps `fn` so that input arrays are all converted to `ivy.NativeArray` instances
    and return arrays are all converted to `ivy.Array` instances.
    """
    return outputs_to_ivy_arrays(inputs_to_native_arrays(fn))


# Data Type Handling #
# -------------------#


def infer_dtype(fn: Callable) -> Callable:
    @functools.wraps(fn)
    def new_fn(*args, dtype=None, **kwargs):
        """
        Determines the correct `dtype`, and then calls the function with the `dtype`
        passed explicitly.

        Parameters
        ----------
        args
            The arguments to be passed to the function.

        dtype
            The data type for the function.

        kwargs
            The keyword arguments to be passed to the function.

        Returns
        -------
            The return of the function, with `dtype` passed explicitly.
        """
        # find the first array argument, if required
        arr = None if ivy.exists(dtype) else _get_first_array(*args, **kwargs)
        # infer the correct data type
        dtype = ivy.default_dtype(dtype, item=arr, as_native=True)
        # call the function with dtype provided explicitly
        return fn(*args, dtype=dtype, **kwargs)

    return new_fn


# Device Handling #
# ----------------#


def infer_device(fn: Callable) -> Callable:
    @functools.wraps(fn)
    def new_fn(*args, device=None, **kwargs):
        """
        Determines the correct `device`, and then calls the function with the `device`
        passed explicitly.

        Parameters
        ----------
        args
            The arguments to be passed to the function.

        device
            The device for the function.

        kwargs
            The keyword arguments to be passed to the function.

        Returns
        -------
            The return of the function, with `device` passed explicitly.
        """
        # find the first array argument, if required
        arr = None if ivy.exists(device) else _get_first_array(*args, **kwargs)
        # infer the correct device
        device = ivy.default_device(device, item=arr, as_native=True)
        # call the function with device provided explicitly
        return fn(*args, device=device, **kwargs)

    return new_fn


# Inplace Update Handling #
# ------------------------#


def handle_out_argument(fn: Callable) -> Callable:
    handle_out_in_backend = "out" in inspect.signature(fn).parameters.keys()

    @functools.wraps(fn)
    def new_fn(*args, out=None, **kwargs):
        """
        Calls `fn` with the `out` argument handled correctly for performing an inplace
        update.

        Parameters
        ----------
        args
            The arguments to be passed to the function.

        out
            The array to write the result to.

        kwargs
            The keyword arguments to be passed to the function.

        Returns
        -------
            The return of the function, with `out` handled correctly for
            inplace updates.
        """
        if out is None:
            return fn(*args, **kwargs)
        if handle_out_in_backend:
            # extract underlying native array for out
            native_out = ivy.to_native(out)
            # compute return, with backend inplace update handled by
            # the backend function
            ret = fn(*args, out=native_out, **kwargs)
            out.data = ivy.to_native(ret)
            return out
        # compute return, and then handle the inplace update explicitly
        ret = fn(*args, **kwargs)
        return ivy.inplace_update(out, ret)

    return new_fn


# Nestable Handling #
# ------------------#


def handle_nestable(fn: Callable) -> Callable:
    fn_name = fn.__name__
    cont_fn = getattr(ivy.Container, "static_" + fn_name)

    @functools.wraps(fn)
    def new_fn(*args, **kwargs):
        """
        Calls `fn` with the *nestable* property of the function correctly handled.
        This means mapping the function to the container leaves if any containers are
        passed in the input.

        Parameters
        ----------
        args
            The arguments to be passed to the function.

        kwargs
            The keyword arguments to be passed to the function.

        Returns
        -------
            The return of the function, with the nestable property handled correctly.
        """
        # if any of the arguments or keyword arguments passed to the function contains
        # a container, get the container's version of the function and call it using
        # the passed arguments.
        if ivy.nested_any(
            args, ivy.is_ivy_container, check_nests=True
        ) or ivy.nested_any(kwargs, ivy.is_ivy_container, check_nests=True):
            return cont_fn(*args, **kwargs)

        # if the passed arguments does not contain a container, the function using
        # the passed arguments, returning an ivy or a native array.
        return fn(*args, **kwargs)

    return new_fn


# Functions #


def _wrap_function(fn: Callable) -> Callable:
    """
    Creates a wrapped ivy version of the function if it is not a private function and
    not in the non wrapped functions list. This allows the new function to accept as
    inputs an ivy array before performing the required operation and then returning
    an ivy array.

    Parameters
    ----------
    fn
        function to be wrapped

    Returns
    -------
        The wrapped version of the function with all the necessary attributes updated.
    """
    # do nothing if the function is private or in the non wrapped functions list
    if hasattr(fn, "__name__") and (
        fn.__name__[0] == "_" or fn.__name__ in NON_WRAPPED_FUNCTIONS
    ):
        return fn

    # determine whether the function has an out argument
    keys = inspect.signature(fn).parameters.keys()
    handle_dtype = "dtype" in keys
    handle_dev = "device" in keys

    # get function name
    fn_name = fn.__name__

    # with outputs converted to ivy arrays
    if fn_name not in ARRAYLESS_RET_FUNCTIONS + NESTED_ARRAY_RET_FUNCTIONS:
        fn = outputs_to_ivy_arrays(fn)

    # with input converted to native arrays
    fn = inputs_to_native_arrays(fn)

    # with inplace updates handled
    fn = handle_out_argument(fn)

    # with dtypes handled
    if handle_dtype and fn_name not in NON_DTYPE_WRAPPED_FUNCTIONS:
        fn = infer_dtype(fn)

    # with device handled
    if handle_dev and fn_name not in NON_DEV_WRAPPED_FUNCTIONS:
        fn = infer_device(fn)

    # with nestable property handled
    if hasattr(ivy.Container, fn_name) and fn_name not in FUNCTIONS_W_CONT_SUPPORT:
        fn = handle_nestable(fn)

    # return the wrapped function
    return fn


def _unwrap_function(function_wrapped: Callable) -> Callable:
    """
    Unwraps the function `function_wrapped`.

    Parameters
    ----------
    function_wrapped
        The function to be unwrapped.

    Returns
    -------
    The unwrapped version of the function which is the same as the passed function
    for unwrapped functions and the inner_fn if the function is wrapped.
    The newly unwrapped function accepts inputs and returns outputs as native arrays
    instead of ivy arrays.
    """
    if not hasattr(function_wrapped, "wrapped") or not function_wrapped.wrapped:
        return function_wrapped
    return function_wrapped.inner_fn


def _invalid_function(function: Callable, framework: Optional[str] = None) -> bool:
    if framework is None:
        framework = ivy.current_backend_str()
    if isinstance(function, np.ufunc):
        return False
    if not hasattr(function, "__module__") or not function.__module__:
        return True
    fw_fn_keywords = ["ivy", framework] + FW_FN_KEYWORDS[framework]
    for kw in fw_fn_keywords:
        if kw in function.__module__:
            return False
    return True


def _wrap_or_unwrap_functions(
    wrap_or_unwrap_function: Callable,
    val: Optional[Union[ModuleType, Callable]] = None,
    framework: Optional[str] = None,
    classes_to_wrap: Optional[List] = [],
    native: Optional[bool] = False,
    depth: Optional[int] = 0,
) -> Union[Callable, ModuleType]:
    if framework is None:
        framework = ivy.current_backend_str()
    if val is None:
        val = importlib.import_module(ivy.current_backend_str()) if native else ivy
    str_to_check = framework if native else "ivy"
    is_class = inspect.isclass(val)
    if isinstance(val, ModuleType) or (val in classes_to_wrap):
        if val in wrapped_modules_n_classes or (
            (
                "__file__" not in val.__dict__
                or (str_to_check not in val.__file__)
                or "framework_handler" in val.__file__
            )
            and not is_class
        ):
            return val
        wrapped_modules_n_classes.append(val)
        # if `val` is a class we recursively call `_wrap_or_unwrap_functions`
        # on every member of the class
        if is_class:
            for k in dir(val):
                if native and (k in NATIVE_KEYS_TO_SKIP[framework]):
                    continue
                v = getattr(val, k)
                if v is not None:
                    # noinspection PyBroadException
                    try:
                        setattr(
                            val,
                            k,
                            _wrap_or_unwrap_functions(
                                wrap_or_unwrap_function,
                                v,
                                framework,
                                classes_to_wrap,
                                native,
                                depth + 1,
                            ),
                        )
                    except Exception:
                        pass
        # or if `val` is a module, we recursively call
        # `_wrap_or_unwrap_functions` on each value of its dict
        else:
            for k, v in val.__dict__.items():
                if native and (k in NATIVE_KEYS_TO_SKIP[framework] or k[0] == "_"):
                    continue
                if v is None:
                    val.__dict__[k] = v
                else:
                    # noinspection PyBroadException
                    try:
                        val.__dict__[k] = _wrap_or_unwrap_functions(
                            wrap_or_unwrap_function,
                            v,
                            framework,
                            classes_to_wrap,
                            native,
                            depth + 1,
                        )
                    except Exception:
                        pass
        if depth == 0:
            wrapped_modules_n_classes.clear()
        return val
    # if `val` is a function/method we wrap it and return it (unless
    # there are issues with it being an invalid function)
    elif callable(val) and not is_class:
        if depth == 0:
            wrapped_modules_n_classes.clear()
        if (
            hasattr(val, "inner_fn")
            and (_invalid_function(val.inner_fn) and not native)
        ) or (_invalid_function(val) and not native):
            return val
        return wrap_or_unwrap_function(val)
    if depth == 0:
        wrapped_modules_n_classes.clear()
    return val


def _wrap_functions():
    return _wrap_or_unwrap_functions(_wrap_function)


def _unwrap_functions():
    return _wrap_or_unwrap_functions(_unwrap_function)<|MERGE_RESOLUTION|>--- conflicted
+++ resolved
@@ -38,14 +38,8 @@
     "compile",
     "compile_graph",
     "dev",
-<<<<<<< HEAD
-    "dev",
-    "as_ivy_dev",
-    "dev_from_str",
-=======
     "as_ivy_dev",
     "as_native_dev",
->>>>>>> f5738f81
     "memory_on_dev",
     "gpu_is_available",
     "num_gpus",
