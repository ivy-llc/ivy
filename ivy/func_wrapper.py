--- conflicted
+++ resolved
@@ -1004,13 +1004,8 @@
 
             return compos(*args, **kwargs)
 
-<<<<<<< HEAD
-        new_fn.handle_mixed_function = True
-        return new_fn
-=======
         _handle_mixed_function.handle_mixed_functions = True
         return _handle_mixed_function
->>>>>>> a0112cdc
 
     return inner_function
 
