import ivy
import functools
import logging
from types import FunctionType
from typing import Callable

# import typing


# for wrapping (sequence matters)
FN_DECORATORS = [
    "infer_device",
    "infer_dtype",
    "integer_arrays_to_float",
    "outputs_to_ivy_arrays",
    "inputs_to_native_arrays",
    "inputs_to_ivy_arrays",
    "handle_out_argument",
    "handle_nestable",
    "handle_exceptions",
    "with_unsupported_dtypes",
    "handle_nans",
    "handle_array_like",
]


# Helpers #
# --------#


def _get_first_array(*args, **kwargs):
    # ToDo: make this more efficient, with function ivy.nested_nth_index_where
    arr = None
    if args:
        arr_idxs = ivy.nested_argwhere(args, ivy.is_array, stop_after_n_found=1)
        if arr_idxs:
            arr = ivy.index_nest(args, arr_idxs[0])
        else:
            arr_idxs = ivy.nested_argwhere(kwargs, ivy.is_array, stop_after_n_found=1)
            if arr_idxs:
                arr = ivy.index_nest(kwargs, arr_idxs[0])
    elif kwargs:
        arr_idxs = ivy.nested_argwhere(kwargs, ivy.is_array, stop_after_n_found=1)
        if arr_idxs:
            arr = ivy.index_nest(kwargs, arr_idxs[0])
    return arr


# Array Handling #
# ---------------#


def handle_array_like(fn: Callable) -> Callable:
    @functools.wraps(fn)
    def new_fn(*args, **kwargs):
        # args = list(args)
        # num_args = len(args)
        # try:
        #     type_hints = typing.get_type_hints(fn)
        # except TypeError:
        #     return fn(*args, **kwargs)
        # parameters = type_hints
        # annotations = type_hints.values()
        #
        # for i, (annotation, parameter, arg) in enumerate(
        #     zip(annotations, parameters, args)
        # ):
        #     annotation_str = str(annotation)
        #     if "Array" in annotation_str and all(
        #         sq not in annotation_str for sq in ["Sequence", "List", "Tuple"]
        #     ):
        #
        #         if i < num_args:
        #             if isinstance(arg, (list, tuple)):
        #                 args[i] = ivy.array(arg)
        #         elif parameters in kwargs:
        #             kwarg = kwargs[parameter]
        #             if isinstance(kwarg, (list, tuple)):
        #                 kwargs[parameter] = ivy.array(kwarg)

        return fn(*args, **kwargs)

    new_fn.handle_array_like = True
    return new_fn


def inputs_to_native_arrays(fn: Callable) -> Callable:
    @functools.wraps(fn)
    def new_fn(*args, **kwargs):
        """
        Converts all `ivy.Array` instances in both the positional and keyword arguments
        into `ivy.NativeArray` instances, and then calls the function with the updated
        arguments.

        Parameters
        ----------
        args
            The arguments to be passed to the function.

        kwargs
            The keyword arguments to be passed to the function.

        Returns
        -------
            The return of the function, with native arrays passed in the arguments.
        """
        if not ivy.get_array_mode():
            return fn(*args, **kwargs)
        # check if kwargs contains an out argument, and if so, remove it
        has_out = False
        out = None
        if "out" in kwargs:
            out = kwargs["out"]
            del kwargs["out"]
            has_out = True
        # convert all arrays in the inputs to ivy.NativeArray instances
        new_args, new_kwargs = ivy.args_to_native(
            *args, **kwargs, include_derived={tuple: True}
        )
        # add the original out argument back to the keyword arguments
        if has_out:
            new_kwargs["out"] = out
        return fn(*new_args, **new_kwargs)

    new_fn.inputs_to_native_arrays = True
    return new_fn


def inputs_to_ivy_arrays(fn: Callable) -> Callable:
    @functools.wraps(fn)
    def new_fn(*args, **kwargs):
        """
        Converts all `ivy.NativeArray` instances in both the positional and keyword
        arguments into `ivy.Array` instances, and then calls the function with the
        updated arguments.

        Parameters
        ----------
        args
            The arguments to be passed to the function.

        kwargs
            The keyword arguments to be passed to the function.

        Returns
        -------
            The return of the function, with ivy arrays passed in the arguments.
        """
        has_out = False
        if "out" in kwargs:
            out = kwargs["out"]
            has_out = True
        # convert all arrays in the inputs to ivy.Array instances
        ivy_args, ivy_kwargs = ivy.args_to_ivy(
            *args, **kwargs, include_derived={tuple: True}
        )
        if has_out:
            ivy_kwargs["out"] = out
        return fn(*ivy_args, **ivy_kwargs)

    new_fn.inputs_to_ivy_arrays = True
    return new_fn


def outputs_to_ivy_arrays(fn: Callable) -> Callable:
    @functools.wraps(fn)
    def new_fn(*args, **kwargs):
        """
        Calls the function, and then converts all `ivy.NativeArray` instances in
        the function return into `ivy.Array` instances.

        Parameters
        ----------
        args
            The arguments to be passed to the function.

        kwargs
            The keyword arguments to be passed to the function.

        Returns
        -------
            The return of the function, with native arrays as ivy arrays.
        """
        # call unmodified function
        ret = fn(*args, **kwargs)
        # convert all arrays in the return to `ivy.Array` instances
<<<<<<< HEAD
        return (
            ivy.to_ivy(ret, nested=True, include_derived={tuple: True})
            if ivy.get_array_mode()
            else ret
        )
=======
        return ivy.to_ivy(ret, nested=True, include_derived={tuple: True})\
            if ivy.get_array_mode() else ret
>>>>>>> e5991fa7

    new_fn.outputs_to_ivy_arrays = True
    return new_fn


def _is_zero_dim_array(x):
    return x.shape == () and not ivy.isinf(x) and not ivy.isnan(x)


def from_zero_dim_arrays_to_float(fn: Callable) -> Callable:
    @functools.wraps(fn)
    def new_fn(*args, **kwargs):
        """
        Calls the function, and then converts all 0 dimensional array instances in
        the function to float numbers if out argument is not provided.

        Parameters
        ----------
        args
            The arguments to be passed to the function.

        kwargs
            The keyword arguments to be passed to the function.

        Returns
        -------
            The return of the function, with 0 dimensional arrays as float numbers.
        """
        # call unmodified function
        ret = fn(*args, **kwargs)
        data = ret.data
        if "out" in ivy.arg_names(fn):
            # get out arg index
            out_arg_pos = ivy.arg_info(fn, name="out")["idx"]
            # check if out is None or out is not present in args and kwargs.
            out_args = (
                out_arg_pos < len(args) and args[out_arg_pos] is None
            ) or out_arg_pos >= len(args)
        else:
            # no out argument accepted by the function
            out_args = True

        out_kwargs = ("out" in kwargs and kwargs["out"] is None) or "out" not in kwargs
        if out_args and out_kwargs:
            if isinstance(data, tuple):
                # converting every scalar element of the tuple to float
                data = ivy.copy_nest(data, to_mutable=True)
                ret_idx = ivy.nested_argwhere(data, lambda x: x.shape == ())
                ivy.map_nest_at_indices(data, ret_idx, lambda x: float(x))
                return data
            else:
                # converting the scalar to float
                if _is_zero_dim_array(data):
                    return float(data)
        return ret

    new_fn.zero_dim_arrays_to_float = True
    return new_fn


def to_native_arrays_and_back(fn: Callable) -> Callable:
    """
    Wraps `fn` so that input arrays are all converted to `ivy.NativeArray` instances
    and return arrays are all converted to `ivy.Array` instances.
    """
    return outputs_to_ivy_arrays(inputs_to_native_arrays(fn))


# Data Type Handling #
# -------------------#


def infer_dtype(fn: Callable) -> Callable:
    @functools.wraps(fn)
    def new_fn(*args, dtype=None, **kwargs):
        """
        Determines the correct `dtype`, and then calls the function with the `dtype`
        passed explicitly.

        Parameters
        ----------
        args
            The arguments to be passed to the function.

        dtype
            The data type for the function.

        kwargs
            The keyword arguments to be passed to the function.

        Returns
        -------
            The return of the function, with `dtype` passed explicitly.
        """
        # find the first array argument, if required
        arr = None if ivy.exists(dtype) else _get_first_array(*args, **kwargs)
        # infer the correct data type
        dtype = ivy.default_dtype(dtype=dtype, item=arr, as_native=True)
        # call the function with dtype provided explicitly
        return fn(*args, dtype=dtype, **kwargs)

    new_fn.infer_dtype = True
    return new_fn


def integer_arrays_to_float(fn: Callable) -> Callable:
    @functools.wraps(fn)
    def new_fn(*args, **kwargs):
        """
        Promotes all the integer array inputs passed to the function both
        as positional or keyword arguments to the default float dtype.

        Parameters
        ----------
        args
            The arguments to be passed to the function.

        kwargs
            The keyword arguments to be passed to the function.

        Returns
        -------
            The return of the function, with integer array arguments
            promoted to default float dtype.

        """

        def _to_float_array(x):
            if not ivy.is_array(x) or not ivy.is_int_dtype(x.dtype):
                return x
            if ivy.is_ivy_array(x):
                return ivy.asarray(x, dtype=ivy.default_float_dtype())
            return ivy.native_array(x, dtype=ivy.default_float_dtype(as_native=True))

        args = ivy.nested_map(args, _to_float_array, to_mutable=True)
        kwargs = ivy.nested_map(kwargs, _to_float_array, to_mutable=True)
        return fn(*args, **kwargs)

    new_fn.integer_arrays_to_float = True
    return new_fn


# Device Handling #
# ----------------#


def infer_device(fn: Callable) -> Callable:
    @functools.wraps(fn)
    def new_fn(*args, device=None, **kwargs):
        """
        Determines the correct `device`, and then calls the function with the `device`
        passed explicitly.

        Parameters
        ----------
        args
            The arguments to be passed to the function.

        device
            The device for the function.

        kwargs
            The keyword arguments to be passed to the function.

        Returns
        -------
            The return of the function, with `device` passed explicitly.
        """
        # find the first array argument, if required
        arr = None if ivy.exists(device) else _get_first_array(*args, **kwargs)
        # infer the correct device
        device = ivy.default_device(device, item=arr, as_native=True)
        # call the function with device provided explicitly
        return fn(*args, device=device, **kwargs)

    new_fn.infer_device = True
    return new_fn


# Inplace Update Handling #
# ------------------------#


def handle_out_argument(fn: Callable) -> Callable:
    handle_out_in_backend = hasattr(fn, "support_native_out")

    @functools.wraps(fn)
    def new_fn(*args, out=None, **kwargs):
        """
        Calls `fn` with the `out` argument handled correctly for performing an inplace
        update.

        Parameters
        ----------
        args
            The arguments to be passed to the function.

        out
            The array to write the result to.

        kwargs
            The keyword arguments to be passed to the function.

        Returns
        -------
            The return of the function, with `out` handled correctly for
            inplace updates.
        """
        if out is None:
            return fn(*args, **kwargs)
        if handle_out_in_backend:
            # extract underlying native array for out
            native_out = ivy.to_native(out)
            # compute return, with backend inplace update handled by
            # the backend function
            ret = fn(*args, out=native_out, **kwargs)
            out.data = ivy.to_native(ret)
            return out
        # compute return, and then handle the inplace update explicitly
        ret = fn(*args, **kwargs)
        return ivy.inplace_update(out, ret)

    new_fn.handle_out_argument = True
    return new_fn


# Nestable Handling #
# ------------------#


def handle_nestable(fn: Callable) -> Callable:
    fn_name = fn.__name__

    @functools.wraps(fn)
    def new_fn(*args, **kwargs):
        """
        Calls `fn` with the *nestable* property of the function correctly handled.
        This means mapping the function to the container leaves if any containers are
        passed in the input.

        Parameters
        ----------
        args
            The arguments to be passed to the function.

        kwargs
            The keyword arguments to be passed to the function.

        Returns
        -------
            The return of the function, with the nestable property handled correctly.
        """
        # if any of the arguments or keyword arguments passed to the function contains
        # a container, get the container's version of the function and call it using
        # the passed arguments.
        cont_fn = getattr(ivy.Container, "static_" + fn_name)
        if ivy.get_nestable_mode() and (
            ivy.nested_any(args, ivy.is_ivy_container, check_nests=True)
            or ivy.nested_any(kwargs, ivy.is_ivy_container, check_nests=True)
        ):
            return cont_fn(*args, **kwargs)

        # if the passed arguments does not contain a container, the function using
        # the passed arguments, returning an ivy or a native array.
        return fn(*args, **kwargs)

    new_fn.handle_nestable = True
    return new_fn


# Functions #


def _wrap_function(key: str, to_wrap: Callable, original: Callable) -> Callable:
    """Apply wrapping to backend implementation `to_wrap` if the original implementation
    `original` is also wrapped, and if `to_wrap` is not already wrapped. Attributes
    `handle_nestable`, `infer_device` etc are set during wrapping, hence indicate to
    us whether a certain function has been wrapped or not. Also handles wrapping of the
    `linalg` namespace.

    Parameters
    ----------
    to_wrap
        the new implementation to potentially wrap
    original
        the original implementation of `to_wrap` which tells us which wrappers we need.

    Returns
    -------
    ret
        `to_wrap` appropriately wrapped if `to_wrap` is a function, otherwise just the
        input is returned.
    """
    if key == "linalg":
        for linalg_k, linalg_v in to_wrap.__dict__.items():
            if (
                isinstance(linalg_v, FunctionType)
                and linalg_k.lower() != "namedtuple"
                and linalg_k != "with_unsupported_dtypes"
                and not linalg_k.startswith("_")
            ):
                to_wrap.__dict__[linalg_k] = _wrap_function(
                    linalg_k, linalg_v, ivy.__dict__[linalg_k]
                )
        return to_wrap
    if isinstance(to_wrap, FunctionType):
        # set attributes
        for attr in original.__dict__.keys():
            # private attribute or decorator
            if attr.startswith("_") or hasattr(ivy, attr) or attr == "handles_out_arg":
                continue
            setattr(to_wrap, attr, getattr(original, attr))
        # Copy docstring
        docstring_attr = ["__annotations__", "__doc__"]
        for attr in docstring_attr:
            setattr(to_wrap, attr, getattr(original, attr))
        # wrap decorators
        for attr in FN_DECORATORS:
            if hasattr(original, attr) and not hasattr(to_wrap, attr):
                to_wrap = getattr(ivy, attr)(to_wrap)
    return to_wrap


# Gets dtype from a version dictionary
def _dtype_from_version(dic, version):
    # if version is a string, it's a frontend function
    if isinstance(version, str):
        version = ivy.functional.frontends.__dict__["versions"][version]
    # if version is a dict, extract the version
    if isinstance(version, dict):
        version = version["version"]

    # If version dict is empty, then there is an error
    if not dic:
        raise Exception("No version found in the dictionary")

    # If key is already in the dictionary, return the value
    if version in dic:
        return dic[version]

    version_tuple = tuple(map(int, version.split(".")))

    # If key is not in the dictionary, check if it's in any range
    # three formats are supported:
    # 1. x.y.z and above
    # 2. x.y.z and below
    # 3. x.y.z to x.y.z
    for key in dic.keys():
        kl = key.split(" ")
        k1 = tuple(map(int, kl[0].split(".")))

        if "above" in key and k1 <= version_tuple:
            return dic[key]
        if "below" in key and k1 >= version_tuple:
            return dic[key]
        if "to" in key and k1 <= version_tuple <= tuple(map(int, kl[2].split("."))):
            return dic[key]

    # if no version is found, return the last version
    return dic[list(dic.keys())[-1]]


def _versioned_attribute_factory(attribute_function, base):
    class VersionedAttributes(base):
        """
        Creates a class which inherits `base` this way if isinstance is called on an
        instance of the class, it will return True if testing for the baseclass, such as
        isinstance(instance, tuple) if `base` is tuple.
        """

        def __init__(self):
            self.attribute_function = attribute_function

        def __get__(self, instance=None, owner=None):
            # version dtypes recalculated everytime it's accessed
            return self.attribute_function()

        def __iter__(self):
            # iter allows for iteration over current version that's selected
            return iter(self.__get__())

        def __repr__(self):
            return repr(self.__get__())

    return VersionedAttributes()


def _dtype_device_wrapper_creator(attrib, t):
    """
    Creates a wrapper for a dtype or device attribute, which returns the correct
    dtype or device for the current version of the backend.

    Parameters
    ----------
    attrib
        The attribute name to be wrapped. for example, "unsupported_dtypes"
    t
        The type of the attribute. for example, "tuple"

    Returns
    -------
    A wrapper function for the attribute.

    """

    def _wrapper_outer(version_dict, version):

        typesets = {
            "valid": ivy.valid_dtypes,
            "numeric": ivy.valid_numeric_dtypes,
            "float": ivy.valid_float_dtypes,
            "integer": ivy.valid_int_dtypes,
            "unsigned": ivy.valid_uint_dtypes,
            "complex": ivy.valid_complex_dtypes,
        }
        for key, value in version_dict.items():
            for i, v in enumerate(value):
                if v in typesets:
                    version_dict[key] = (
                        version_dict[key][:i] + typesets[v] + version_dict[key][i + 1 :]
                    )

        def _wrapped(func):
            val = _versioned_attribute_factory(
                lambda: _dtype_from_version(version_dict, version), t
            )
            # set the attribute on the function and return the function as is
            setattr(func, attrib, val)
            return func

        return _wrapped

    return _wrapper_outer


# nans Handling #
# --------------#


def _leaf_has_nans(x):
    if isinstance(x, ivy.Container):
        return x.has_nans()
    elif ivy.is_array(x):
        return ivy.isnan(x).any()
    elif x is float("nan"):
        return True
    return False


def _nest_has_nans(x):
    return ivy.nested_any(x, _leaf_has_nans)


def handle_nans(fn: Callable) -> Callable:
    @functools.wraps(fn)
    def new_fn(*args, **kwargs):
        """
        Checks for the existence of nans in all arrays in the `args`
        and `kwargs`. The presence of nans is then handled depending
        on the enabled `nan_policy`.

        Following policies apply:
        raise_exception: raises an exception in case nans are present
        warns: warns a user in case nans are present
        nothing: does nothing

        Parameters
        ----------
        args
            The arguments to be passed to the function.
        kwargs
            The keyword arguments to be passed to the function.

        Returns
        -------
            The return of the function, with handling of inputs based
            on the selected `nan_policy`.
        """
        nan_policy = ivy.get_nan_policy()
        # skip the check if the current nan policy is `nothing``
        if nan_policy == "nothing":
            return fn(*args, **kwargs)

        # check all args and kwards for presence of nans
        result = _nest_has_nans(args) or _nest_has_nans(kwargs)

        if result:
            # handle nans based on the selected policy
            if nan_policy == "raise_exception":
                raise ivy.exceptions.IvyException(
                    "Nans are not allowed in `raise_exception` policy."
                )
            elif nan_policy == "warns":
                logging.warning("Nans are present in the input.")

        return fn(*args, **kwargs)

    new_fn.handle_nans = True
    return new_fn


# Decorators to allow for versioned attributes
with_unsupported_dtypes = _dtype_device_wrapper_creator("unsupported_dtypes", tuple)
with_supported_dtypes = _dtype_device_wrapper_creator("supported_dtypes", tuple)
with_unsupported_devices = _dtype_device_wrapper_creator("unsupported_devices", tuple)
with_supported_devices = _dtype_device_wrapper_creator("supported_devices", tuple)
with_unsupported_device_and_dtypes = _dtype_device_wrapper_creator(
    "unsupported_device_and_dtype", dict
)
with_supported_device_and_dtypes = _dtype_device_wrapper_creator(
    "supported_device_and_dtype", dict
)<|MERGE_RESOLUTION|>--- conflicted
+++ resolved
@@ -184,16 +184,8 @@
         # call unmodified function
         ret = fn(*args, **kwargs)
         # convert all arrays in the return to `ivy.Array` instances
-<<<<<<< HEAD
-        return (
-            ivy.to_ivy(ret, nested=True, include_derived={tuple: True})
-            if ivy.get_array_mode()
-            else ret
-        )
-=======
         return ivy.to_ivy(ret, nested=True, include_derived={tuple: True})\
             if ivy.get_array_mode() else ret
->>>>>>> e5991fa7
 
     new_fn.outputs_to_ivy_arrays = True
     return new_fn
