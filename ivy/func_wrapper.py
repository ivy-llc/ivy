import contextlib

import ivy
import functools
import logging
import weakref
import warnings
import copy as python_copy
from types import FunctionType
from typing import Callable
import inspect


# for wrapping (sequence matters)
FN_DECORATORS = [
    "handle_array_function",
    "infer_device",
    "infer_dtype",
    "integer_arrays_to_float",
    "outputs_to_ivy_arrays",
    "outputs_to_native_arrays",
    "inputs_to_native_arrays",
    "inputs_to_ivy_arrays",
    "handle_out_argument",
    "handle_view_indexing",
    "handle_view",
    "handle_nestable",
    "handle_exceptions",
    "with_unsupported_dtypes",
    "handle_nans",
    "handle_array_like_without_promotion",
    "handle_mixed_functions",
]


# Helpers #
# --------#


def try_array_function_override(func, overloaded_args, types, args, kwargs):
    if not overloaded_args:
        return False, None

    for overloaded_arg in overloaded_args:
        # Note that we're only calling __ivy_array_function__ on the *first*
        # occurence of each argument type. This is necessary for reasonable
        # performance with a possibly long list of overloaded arguments, for
        # which each __ivy_array_function__ implementation might reasonably need to
        # check all argument types.
        try:
            result = overloaded_arg.__ivy_array_function__(func, types, args, kwargs)
        except Exception:
            raise ivy.utils.exceptions.IvyNotImplementedException

        if result is not NotImplemented:
            return True, result

    raise TypeError(
        "no implementation found for {} on types that implement "
        "__ivy_array_function__: {}".format(func, list(map(type, overloaded_args)))
    )


def _get_first_array(*args, **kwargs):
    # ToDo: make this more efficient, with function ivy.nested_nth_index_where
    arr = None
    if args:
        arr_idxs = ivy.nested_argwhere(args, ivy.is_array, stop_after_n_found=1)
        if arr_idxs:
            arr = ivy.index_nest(args, arr_idxs[0])
        else:
            arr_idxs = ivy.nested_argwhere(kwargs, ivy.is_array, stop_after_n_found=1)
            if arr_idxs:
                arr = ivy.index_nest(kwargs, arr_idxs[0])
    elif kwargs:
        arr_idxs = ivy.nested_argwhere(kwargs, ivy.is_array, stop_after_n_found=1)
        if arr_idxs:
            arr = ivy.index_nest(kwargs, arr_idxs[0])
    return arr


def _build_view(original, view, fn, args, kwargs, index=None):
    if ivy.exists(original._base):
        warnings.warn(
            "Creating many views will lead to overhead "
            "when performing inplace updates with this backend"
        )
        base = original._base
        view._base = base
        view._manipulation_stack = python_copy.copy(original._manipulation_stack)
    else:
        base = original
        view._base = base
    base._view_refs.append(weakref.ref(view))
    view._manipulation_stack.append((fn, args[1:], kwargs, index))
    return view


# Array Handling #
# ---------------#


def handle_array_function(func):
    """
    Wrap a function to extract the relevant argument types to be passed to
    array_function method.
    """

    @functools.wraps(func)
    def new_func(*args, **kwargs):
        overloaded_types = []
        overloaded_args = []

        for arg in args + tuple(kwargs.values()):
            if ivy.exists(arg) and (
                not isinstance(arg, ivy.Container)
                and hasattr(arg, "__ivy_array_function__")
            ):
                if type(arg) not in overloaded_types:
                    overloaded_types.append(type(arg))
                    if (
                        arg.__ivy_array_function__
                        is not ivy.Array.__ivy_array_function__
                        and not isinstance(arg, (ivy.Array, ivy.NativeArray))
                    ):
                        index = len(overloaded_args)
                        for i, old_arg in enumerate(overloaded_args):
                            if issubclass(type(arg), type(old_arg)):
                                index = i
                                break
                        overloaded_args.insert(index, arg)
            if ivy.exists(arg) and isinstance(arg, ivy.Container):
                arg = ivy.Container.cont_flatten_key_chains(arg)
                indices = ivy.nested_argwhere(
                    arg, lambda x: hasattr(x, "__ivy_array_function__")
                )
                for a in indices:
                    if type(getattr(arg, a[0])) not in overloaded_types:
                        overloaded_types.append(type(getattr(arg, a[0])))

                        if getattr(
                            arg, a[0]
                        ).__ivy_array_function__ is not ivy.Array.__ivy_array_function__ and not isinstance(  # noqa: E501
                            getattr(arg, a[0]), (ivy.Array, ivy.NativeArray)
                        ):
                            index = len(overloaded_args)
                            for i, old_arg in enumerate(overloaded_args):
                                if issubclass(type(getattr(arg, a[0])), type(old_arg)):
                                    index = i
                                    break
                            overloaded_args.insert(index, arg)

        success, value = try_array_function_override(
            ivy.__dict__[func.__name__], overloaded_args, overloaded_types, args, kwargs
        )
        if success:
            return value
        return func(*args, **kwargs)

    new_func.handle_array_function = True
    return new_func


def handle_array_like_without_promotion(fn: Callable) -> Callable:
    @functools.wraps(fn)
    def new_fn(*args, **kwargs):
        args = list(args)
        num_args = len(args)
        try:
            type_hints = inspect.signature(fn).parameters
        except (TypeError, ValueError):
            return fn(*args, **kwargs)
        parameters = list(type_hints.keys())
        annotations = [param.annotation for param in type_hints.values()]

        for i, (annotation, parameter, arg) in enumerate(
            zip(annotations, parameters, args)
        ):
            annotation_str = str(annotation)
            if (
                ("rray" in annotation_str or "Tensor" in annotation_str)
                and parameter != "out"
                and all(
                    sq not in annotation_str
                    for sq in ["Sequence", "List", "Tuple", "float", "int", "bool"]
                )
            ):

                if i < num_args:
                    if not ivy.is_array(arg):
                        args[i] = ivy.array(arg)
                elif parameters in kwargs:
                    kwarg = kwargs[parameter]
                    if not ivy.is_array(arg):
                        kwargs[parameter] = ivy.array(kwarg)

        return fn(*args, **kwargs)

    new_fn.handle_array_like_without_promotion = True
    return new_fn


def inputs_to_native_arrays(fn: Callable) -> Callable:
    @functools.wraps(fn)
    def new_fn(*args, **kwargs):
        """
        Converts all `ivy.Array` instances in both the positional and keyword arguments
        into `ivy.NativeArray` instances, and then calls the function with the updated
        arguments.

        Parameters
        ----------
        args
            The arguments to be passed to the function.

        kwargs
            The keyword arguments to be passed to the function.

        Returns
        -------
            The return of the function, with native arrays passed in the arguments.
        """
        if not ivy.get_array_mode():
            return fn(*args, **kwargs)
        # check if kwargs contains an out argument, and if so, remove it
        has_out = False
        out = None
        if "out" in kwargs:
            out = kwargs["out"]
            del kwargs["out"]
            has_out = True
        # convert all arrays in the inputs to ivy.NativeArray instances
        new_args, new_kwargs = ivy.args_to_native(*args, **kwargs)
        # add the original out argument back to the keyword arguments
        if has_out:
            new_kwargs["out"] = out
        return fn(*new_args, **new_kwargs)

    new_fn.inputs_to_native_arrays = True
    return new_fn


def inputs_to_ivy_arrays(fn: Callable) -> Callable:
    @functools.wraps(fn)
    def new_fn(*args, **kwargs):
        """
        Converts all `ivy.NativeArray` instances in both the positional and keyword
        arguments into `ivy.Array` instances, and then calls the function with the
        updated arguments.

        Parameters
        ----------
        args
            The arguments to be passed to the function.

        kwargs
            The keyword arguments to be passed to the function.

        Returns
        -------
            The return of the function, with ivy arrays passed in the arguments.
        """
        has_out = False
        if "out" in kwargs:
            out = kwargs["out"]
            has_out = True
        # convert all arrays in the inputs to ivy.Array instances
        ivy_args, ivy_kwargs = ivy.args_to_ivy(
            *args, **kwargs, include_derived={tuple: True}
        )
        if has_out:
            ivy_kwargs["out"] = out
        return fn(*ivy_args, **ivy_kwargs)

    new_fn.inputs_to_ivy_arrays = True
    return new_fn


def outputs_to_ivy_arrays(fn: Callable) -> Callable:
    @functools.wraps(fn)
    def new_fn(*args, **kwargs):
        """
        Calls the function, and then converts all `ivy.NativeArray` instances in
        the function return into `ivy.Array` instances.

        Parameters
        ----------
        args
            The arguments to be passed to the function.

        kwargs
            The keyword arguments to be passed to the function.

        Returns
        -------
            The return of the function, with native arrays as ivy arrays.
        """
        # call unmodified function
        ret = fn(*args, **kwargs)
        # convert all arrays in the return to `ivy.Array` instances
        return (
            ivy.to_ivy(ret, nested=True, include_derived={tuple: True})
            if ivy.get_array_mode()
            else ret
        )

    new_fn.outputs_to_ivy_arrays = True
    return new_fn


def output_to_native_arrays(fn: Callable) -> Callable:
    """
    Calls the function, and then converts all `ivy.Array` instances in
    the function return into `ivy.NativeArray` instances.

    Parameters
    ----------
    args
        The arguments to be passed to the function.

    kwargs
        The keyword arguments to be passed to the function.

    Returns
    -------
        The return of the function, with ivy arrays as native arrays.
    """

    @functools.wraps(fn)
    def new_fn(*args, **kwargs):
        ret = fn(*args, **kwargs)
        return ivy.to_native(ret, nested=True, include_derived={tuple: True})

    new_fn.outputs_to_native_arrays = True
    return new_fn


def to_ivy_arrays_and_back(fn: Callable) -> Callable:
    """
    Wraps `fn` so that input arrays are all converted to `ivy.Array` instances
    and return arrays are all converted to `ivy.NativeArray` instances.
    """
    return output_to_native_arrays(inputs_to_ivy_arrays(fn))


def to_native_arrays_and_back(fn: Callable) -> Callable:
    """
    Wraps `fn` so that input arrays are all converted to `ivy.NativeArray` instances
    and return arrays are all converted to `ivy.Array` instances.
    """
    return outputs_to_ivy_arrays(inputs_to_native_arrays(fn))


def handle_view(fn: Callable) -> Callable:
    """
    Wraps `fn` and performs view handling if copy is False. Used for functional
    backends (Jax and TensorFlow). Checks if the first arg is a view or original
    array by checking if the ._base attribute is populated. If it's original
    it adds the returned array to its view references, then the returned array
    adds the operation to its manipulation stack and stores the original as its
    base. If the first arg is a view, then the returned array copies its base and
    manipulation stack, appends the new operation to the manipulation stack and
    appends its reference to the base array's view_refs attribute.
    """

    @functools.wraps(fn)
    def new_fn(*args, copy=None, **kwargs):
        ret = fn(*args, **kwargs)
        if copy or ivy.backend in ("numpy", "torch") or not ivy.is_ivy_array(args[0]):
            return ret
        original = args[0]
        if isinstance(ret, list):
            for i, view in enumerate(ret):
                ret[i] = _build_view(original, view, fn, args, kwargs, i)
        else:
            ret = _build_view(original, ret, fn, args, kwargs, None)
        return ret

    new_fn.handle_view = True
    return new_fn


def handle_view_indexing(fn: Callable) -> Callable:
    """
    Wraps `fn` and performs view handling specifically for indexing. As with NumPy
    it returns a copy if advanced indexing is performed. Used for functional
    backends (Jax and TensorFlow). Checks if the first arg is a view or
    original array by checking if the ._base attribute is populated. If it's original
    it adds the returned array to its view references, then the returned array
    adds the operation to its manipulation stack and stores the original as its
    base. If the first arg is a view, then the returned array copies its base and
    manipulation stack, appends the new operation to the manipulation stack and
    appends its reference to the base array's view_refs attribute.
    """

    @functools.wraps(fn)
    def new_fn(*args, **kwargs):
        ret = fn(*args, **kwargs)
        if ivy.backend in ("numpy", "torch") or not ivy.is_ivy_array(args[0]):
            return ret
        if kwargs:
            query = kwargs["query"]
        else:
            query = args[1]
        query = (query,) if not isinstance(query, tuple) else query
        if [i for i in query if not isinstance(i, (slice, int))]:
            return ret
        original = args[0]
        ret = _build_view(original, ret, fn, args, kwargs)
        return ret

    new_fn.handle_view_indexing = True
    return new_fn


# Data Type Handling #
# -------------------#


def infer_dtype(fn: Callable) -> Callable:
    @functools.wraps(fn)
    def new_fn(*args, dtype=None, **kwargs):
        """
        Determines the correct `dtype`, and then calls the function with the `dtype`
        passed explicitly.

        Parameters
        ----------
        args
            The arguments to be passed to the function.

        dtype
            The data type for the function.

        kwargs
            The keyword arguments to be passed to the function.

        Returns
        -------
            The return of the function, with `dtype` passed explicitly.
        """
        # find the first array argument, if required
        arr = None if ivy.exists(dtype) else _get_first_array(*args, **kwargs)
        # infer the correct data type
        dtype = ivy.default_dtype(dtype=dtype, item=arr, as_native=True)
        # call the function with dtype provided explicitly
        return fn(*args, dtype=dtype, **kwargs)

    new_fn.infer_dtype = True
    return new_fn


def integer_arrays_to_float(fn: Callable) -> Callable:
    @functools.wraps(fn)
    def new_fn(*args, **kwargs):
        """
        Promotes all the integer array inputs passed to the function both
        as positional or keyword arguments to the default float dtype.

        Parameters
        ----------
        args
            The arguments to be passed to the function.

        kwargs
            The keyword arguments to be passed to the function.

        Returns
        -------
            The return of the function, with integer array arguments
            promoted to default float dtype.

        """

        def _to_float_array(x):
            if not ivy.is_array(x) or not ivy.is_int_dtype(x.dtype):
                return x
            if ivy.is_ivy_array(x):
                return ivy.asarray(x, dtype=ivy.default_float_dtype())
            return ivy.native_array(x, dtype=ivy.default_float_dtype(as_native=True))

        args = ivy.nested_map(args, _to_float_array, to_mutable=True)
        kwargs = ivy.nested_map(kwargs, _to_float_array, to_mutable=True)
        return fn(*args, **kwargs)

    new_fn.integer_arrays_to_float = True
    return new_fn


# Device Handling #
# ----------------#


def infer_device(fn: Callable) -> Callable:
    @functools.wraps(fn)
    def new_fn(*args, device=None, **kwargs):
        """
        Determines the correct `device`, and then calls the function with the `device`
        passed explicitly.

        Parameters
        ----------
        args
            The arguments to be passed to the function.

        device
            The device for the function.

        kwargs
            The keyword arguments to be passed to the function.

        Returns
        -------
            The return of the function, with `device` passed explicitly.
        """
        # find the first array argument, if required
        arr = None if ivy.exists(device) else _get_first_array(*args, **kwargs)
        # infer the correct device
        device = ivy.default_device(device, item=arr, as_native=True)
        # call the function with device provided explicitly
        return fn(*args, device=device, **kwargs)

    new_fn.infer_device = True
    return new_fn


# Inplace Update Handling #
# ------------------------#


def handle_out_argument(fn: Callable) -> Callable:
    handle_out_in_backend = hasattr(fn, "support_native_out")

    @functools.wraps(fn)
    def new_fn(*args, out=None, **kwargs):
        """
        Calls `fn` with the `out` argument handled correctly for performing an inplace
        update.

        Parameters
        ----------
        args
            The arguments to be passed to the function.

        out
            The array to write the result to.

        kwargs
            The keyword arguments to be passed to the function.

        Returns
        -------
            The return of the function, with `out` handled correctly for
            inplace updates.
        """
        if out is None:
            return fn(*args, **kwargs)
        if handle_out_in_backend:
            # extract underlying native array for out
            native_out = ivy.to_native(out)
            # compute return, with backend inplace update handled by
            # the backend function
            ret = fn(*args, out=native_out, **kwargs)
            if isinstance(ret, (tuple, list)):
                for i in range(len(ret)):
                    out[i].data = ivy.to_native(ret[i])
            else:
                out.data = ivy.to_native(ret)
            return out
        # compute return, and then handle the inplace update explicitly

        ret = fn(*args, **kwargs)
        if not ivy.is_array(ret) and not ivy.is_ivy_container(ret):
            return ivy.nested_multi_map(
                lambda x, _: ivy.inplace_update(
                    x[0], ivy.astype(x[1], ivy.dtype(x[0]))
                ),
                [out, ret],
            )
        return ivy.inplace_update(out, ivy.astype(ret, ivy.dtype(out)))
        # return output matches the dtype of the out array to match numpy and torch

    new_fn.handle_out_argument = True
    return new_fn


# Nestable Handling #
# ------------------#


def handle_nestable(fn: Callable) -> Callable:
    fn_name = fn.__name__

    @functools.wraps(fn)
    def new_fn(*args, **kwargs):
        """
        Calls `fn` with the *nestable* property of the function correctly handled.
        This means mapping the function to the container leaves if any containers are
        passed in the input.

        Parameters
        ----------
        args
            The arguments to be passed to the function.

        kwargs
            The keyword arguments to be passed to the function.

        Returns
        -------
            The return of the function, with the nestable property handled correctly.
        """
        # if any of the arguments or keyword arguments passed to the function contains
        # a container, get the container's version of the function and call it using
        # the passed arguments.
        if hasattr(ivy.Container, "static_" + fn_name):
            cont_fn = getattr(ivy.Container, "static_" + fn_name)
        else:
            cont_fn = lambda *args, **kwargs: ivy.Container.cont_multi_map_in_function(
                fn, *args, **kwargs
            )
        if ivy.get_nestable_mode() and (
            ivy.nested_any(args, ivy.is_ivy_container, check_nests=True)
            or ivy.nested_any(kwargs, ivy.is_ivy_container, check_nests=True)
        ):
            return cont_fn(*args, **kwargs)

        # if the passed arguments does not contain a container, the function using
        # the passed arguments, returning an ivy or a native array.
        return fn(*args, **kwargs)

    new_fn.handle_nestable = True
    return new_fn


# Functions #


def _wrap_function(
    key: str, to_wrap: Callable, original: Callable, compositional: bool = False
) -> Callable:
    """Apply wrapping to backend implementation `to_wrap` if the original implementation
    `original` is also wrapped, and if `to_wrap` is not already wrapped. Attributes
    `handle_nestable`, `infer_device` etc are set during wrapping, hence indicate to
    us whether a certain function has been wrapped or not. Also handles wrapping of the
    `linalg` namespace.

    Parameters
    ----------
    to_wrap
        the new implementation to potentially wrap
    original
        the original implementation of `to_wrap` which tells us which wrappers we need.
    compositional
        indicates whether the function being wrapped is compositional
        (Default Value = ``False``).

    Returns
    -------
    ret
        `to_wrap` appropriately wrapped if `to_wrap` is a function, otherwise just the
        input is returned.
    """
    if key == "linalg":
        for linalg_k, linalg_v in to_wrap.__dict__.items():
            if (
                isinstance(linalg_v, FunctionType)
                and linalg_k.lower() != "namedtuple"
                and linalg_k != "with_unsupported_dtypes"
                and not linalg_k.startswith("_")
            ):
                to_wrap.__dict__[linalg_k] = _wrap_function(
                    linalg_k,
                    linalg_v,
                    ivy.__dict__[linalg_k],
                    compositional=compositional,
                )
        return to_wrap
    if isinstance(to_wrap, FunctionType):
        # set attributes
        for attr in original.__dict__.keys():
            # private attribute or decorator
            if attr.startswith("_") or hasattr(ivy, attr) or attr == "handles_out_arg":
                continue
            setattr(to_wrap, attr, getattr(original, attr))
        # Copy docstring
        docstring_attr = ["__annotations__", "__doc__"]
        for attr in docstring_attr:
            setattr(to_wrap, attr, getattr(original, attr))
        # wrap decorators
        mixed = hasattr(original, "mixed_function")
        if mixed:
            to_replace = {
                True: ["inputs_to_ivy_arrays"],
                False: [
                    "outputs_to_ivy_arrays",
                    "inputs_to_native_arrays",
                ],
            }
            for attr in to_replace[compositional]:
                setattr(original, attr, True)

        for attr in FN_DECORATORS:
            if hasattr(original, attr) and not hasattr(to_wrap, attr):
                if attr == 'handle_mixed_functions':
                    to_wrap = getattr(ivy, attr)(original.__closure__[0].cell_contents)(to_wrap)
                    to_wrap.compos = original.__closure__[1].cell_contents
                else:
                    to_wrap = getattr(ivy, attr)(to_wrap)
    return to_wrap


# Gets dtype from a version dictionary
def _dtype_from_version(dic, version):

    # if version is a string, it's a frontend function
    if isinstance(version, str):
        version = ivy.functional.frontends.__dict__["versions"][version]
    # if version is a dict, extract the version
    if isinstance(version, dict):
        version = version["version"]

    # If version dict is empty, then there is an error
    if not dic:
        raise Exception("No version found in the dictionary")

    # If key is already in the dictionary, return the value
    if version in dic:
        return dic[version]

    version_tuple = tuple(map(int, version.split(".")))

    # If key is not in the dictionary, check if it's in any range
    # three formats are supported:
    # 1. x.y.z and above
    # 2. x.y.z and below
    # 3. x.y.z to x.y.z
    for key in dic.keys():
        kl = key.split(" ")
        k1 = tuple(map(int, kl[0].split(".")))
        if "above" in key and k1 <= version_tuple:
            return dic[key]
        if "below" in key and k1 >= version_tuple:
            return dic[key]
        if "to" in key and k1 <= version_tuple <= tuple(map(int, kl[2].split("."))):
            return dic[key]

    # if no version is found, return the last version
    return dic[list(dic.keys())[-1]]


def _versioned_attribute_factory(attribute_function, base):
    class VersionedAttributes(base):
        """
        Creates a class which inherits `base` this way if isinstance is called on an
        instance of the class, it will return True if testing for the baseclass, such as
        isinstance(instance, tuple) if `base` is tuple.
        """

        def __init__(self):
            self.attribute_function = attribute_function

        def __get__(self, instance=None, owner=None):
            # version dtypes recalculated everytime it's accessed
            return self.attribute_function()

        def __iter__(self):
            # iter allows for iteration over current version that's selected
            return iter(self.__get__())

        def __repr__(self):
            return repr(self.__get__())

    return VersionedAttributes()


def _dtype_device_wrapper_creator(attrib, t):
    """
    Creates a wrapper for a dtype or device attribute, which returns the correct
    dtype or device for the current version of the backend.

    Parameters
    ----------
    attrib
        The attribute name to be wrapped. for example, "unsupported_dtypes"
    t
        The type of the attribute. for example, "tuple"

    Returns
    -------
    A wrapper function for the attribute.

    """

    def _wrapper_outer(version_dict, version, exclusive=True):

        typesets = {
            "valid": ivy.valid_dtypes,
            "numeric": ivy.valid_numeric_dtypes,
            "float": ivy.valid_float_dtypes,
            "integer": ivy.valid_int_dtypes,
            "unsigned": ivy.valid_uint_dtypes,
            "complex": ivy.valid_complex_dtypes,
        }
        for key, value in version_dict.items():
            for i, v in enumerate(value):
                if v in typesets:
                    version_dict[key] = (
                        version_dict[key][:i] + typesets[v] + version_dict[key][i + 1 :]
                    )

        def _wrapped(func):
            val = _versioned_attribute_factory(
                lambda: _dtype_from_version(version_dict, version), t
            )
            if hasattr(func, "override"):
                # we do nothing
                return func
            if not exclusive:
                setattr(func, "exclusive", True)
            # set the attribute on the function and return the function as is

            has_attrib = [
                attribute for attribute in attribute_dict if hasattr(func, attribute)
            ] or False
            if has_attrib:
                for attribs in has_attrib:
                    if not (
                        attrib == attribs or (attrib, attribs) in attribute_conflict
                    ):
                        setattr(func, attrib, val)
                        setattr(func, "dictionary_info", version_dict)
                    elif hasattr(func, "exclusive"):
                        if attrib == attribs:
                            old_version_dict = getattr(func, "dictionary_info")
                            old_version_dict.update(version_dict)
                            val = _versioned_attribute_factory(
                                lambda: _dtype_from_version(version_dict, version), t
                            )
                            setattr(func, attrib, val)
                        else:
                            # for conflicting ones we do nothing
                            pass
            else:
                setattr(func, attrib, val)
                setattr(func, "dictionary_info", version_dict)

            return func

        return _wrapped

    return _wrapper_outer


# nans Handling #
# --------------#


def _leaf_has_nans(x):
    if isinstance(x, ivy.Container):
        return x.has_nans()
    elif ivy.is_array(x):
        return ivy.isnan(x).any()
    elif x is float("nan"):
        return True
    return False


def _nest_has_nans(x):
    return ivy.nested_any(x, _leaf_has_nans)


def handle_nans(fn: Callable) -> Callable:
    @functools.wraps(fn)
    def new_fn(*args, **kwargs):
        """
        Checks for the existence of nans in all arrays in the `args`
        and `kwargs`. The presence of nans is then handled depending
        on the enabled `nan_policy`.

        Following policies apply:
        raise_exception: raises an exception in case nans are present
        warns: warns a user in case nans are present
        nothing: does nothing

        Parameters
        ----------
        args
            The arguments to be passed to the function.
        kwargs
            The keyword arguments to be passed to the function.

        Returns
        -------
            The return of the function, with handling of inputs based
            on the selected `nan_policy`.
        """
        nan_policy = ivy.get_nan_policy()
        # skip the check if the current nan policy is `nothing``
        if nan_policy == "nothing":
            return fn(*args, **kwargs)

        # check all args and kwards for presence of nans
        result = _nest_has_nans(args) or _nest_has_nans(kwargs)

        if result:
            # handle nans based on the selected policy
            if nan_policy == "raise_exception":
                raise ivy.utils.exceptions.IvyException(
                    "Nans are not allowed in `raise_exception` policy."
                )
            elif nan_policy == "warns":
                logging.warning("Nans are present in the input.")

        return fn(*args, **kwargs)

    new_fn.handle_nans = True
    return new_fn


<<<<<<< HEAD
# Decorators to allow for versioned attributes
with_unsupported_dtypes = _dtype_device_wrapper_creator("unsupported_dtypes", tuple)
with_supported_dtypes = _dtype_device_wrapper_creator("supported_dtypes", tuple)
with_unsupported_devices = _dtype_device_wrapper_creator("unsupported_devices", tuple)
with_supported_devices = _dtype_device_wrapper_creator("supported_devices", tuple)
with_unsupported_device_and_dtypes = _dtype_device_wrapper_creator(
    "unsupported_device_and_dtype", dict
)
with_supported_device_and_dtypes = _dtype_device_wrapper_creator(
    "supported_device_and_dtype", dict
)

def handle_mixed_functions(conditions:dict) -> Callable:
    def inner_function(fn):
        def new_fn(*args, **kwargs):
            #loop over the conditions dict containing key = backend
            # and value as tuple ( pos/kward, index/argname, lambda function)
            # and run the primary implementation if the condition evaluates to True
            compos = fn
            if hasattr(new_fn, 'compos'):
                compos = getattr(new_fn, 'compos')
            for backend, condition in conditions.items():
                if ivy.current_backend_str() == backend:
                    if condition(*args, **kwargs):
                        return fn(*args, **kwargs)
            return compos(*args, **kwargs)
        new_fn.handle_mixed_functions = True
        return new_fn
    return inner_function
=======
attribute_dict = {
    "unsupported_dtypes",
    "supported_dtypes",
    "unsupported_devices",
    "supported_devices",
    "unsupported_device_and_dtype",
    "supported_device_and_dtype",
}


attribute_conflict = {
    ("unsupported_devices", "supported_devices"),
    ("supported_devices", "unsupported_devices"),
    ("unsupported_device_and_dtype", "supported_device_and_dtype"),
    ("supported_device_and_dtype", "unsupported_device_and_dtype"),
}


def globals_getter_func(x=None):
    # define and assign this function to
    # ivy.func_wrapper.globals_getter_func in the module
    # where you want to use the decorators as a context
    # manager
    if not x:
        return globals()
    else:
        globals()[x[0]] = x[1]


class with_unsupported_dtypes(contextlib.ContextDecorator):
    def __init__(self, *args, **kwargs):
        self.args = args
        self.kwargs = kwargs
        self.globals = {}

    def __call__(self, func=None):
        if func:
            return (
                _dtype_device_wrapper_creator("unsupported_dtypes", tuple)(
                    *self.args, **self.kwargs
                )
            )(func)

    def __enter__(self):
        self.globals = globals_getter_func().copy()  # global snapshot baby

    def __exit__(self, *exec):
        new_globals = set(globals_getter_func().keys())
        diff = new_globals.difference(set(self.globals))
        for item in diff:
            if globals_getter_func().get(item, None):
                if isinstance(globals_getter_func()[item], FunctionType):
                    # we need to add the decorator
                    globals_getter_func(
                        [
                            item,
                            (
                                _dtype_device_wrapper_creator(
                                    "unsupported_dtypes", tuple
                                )(*self.args, **self.kwargs)
                            )(globals_getter_func()[item]),
                        ]
                    )


class with_supported_dtypes(contextlib.ContextDecorator):
    def __init__(self, *args, **kwargs):
        self.args = args
        self.kwargs = kwargs
        self.globals = {}

    def __call__(self, func=None):
        if func:
            return (
                _dtype_device_wrapper_creator("supported_dtypes", tuple)(
                    *self.args, **self.kwargs
                )
            )(func)

    def __enter__(self):
        self.globals = globals_getter_func().copy()  # global snapshot baby

    def __exit__(self, *exec):
        new_globals = set(globals_getter_func().keys())
        diff = new_globals.difference(set(self.globals))
        for item in diff:
            if globals_getter_func().get(item, None):
                if isinstance(globals_getter_func()[item], FunctionType):
                    # we need to add the decorator
                    globals_getter_func(
                        [
                            item,
                            (
                                _dtype_device_wrapper_creator(
                                    "supported_dtypes", tuple
                                )(*self.args, **self.kwargs)
                            )(globals_getter_func()[item]),
                        ]
                    )


class with_unsupported_devices(contextlib.ContextDecorator):
    def __init__(self, *args, **kwargs):
        self.args = args
        self.kwargs = kwargs
        self.globals = {}

    def __call__(self, func=None):
        if func:
            return (
                _dtype_device_wrapper_creator("unsupported_devices", tuple)(
                    *self.args, **self.kwargs
                )
            )(func)

    def __enter__(self):
        self.globals = globals_getter_func().copy()  # global snapshot baby

    def __exit__(self, *exec):
        new_globals = set(globals_getter_func().keys())
        diff = new_globals.difference(set(self.globals))
        for item in diff:
            if globals_getter_func().get(item, None):
                if isinstance(globals_getter_func()[item], FunctionType):
                    # we need to add the decorator
                    globals_getter_func(
                        [
                            item,
                            (
                                _dtype_device_wrapper_creator(
                                    "unsupported_devices", tuple
                                )(*self.args, **self.kwargs)
                            )(globals_getter_func()[item]),
                        ]
                    )


class with_supported_devices(contextlib.ContextDecorator):
    def __init__(self, *args, **kwargs):
        self.args = args
        self.kwargs = kwargs
        self.globals = {}

    def __call__(self, func=None):
        if func:
            return (
                _dtype_device_wrapper_creator("supported_devices", tuple)(
                    *self.args, **self.kwargs
                )
            )(func)

    def __enter__(self):
        self.globals = globals_getter_func().copy()  # global snapshot baby

    def __exit__(self, *exec):
        new_globals = set(globals_getter_func().keys())
        diff = new_globals.difference(set(self.globals))
        for item in diff:
            if globals_getter_func().get(item, None):
                if isinstance(globals_getter_func()[item], FunctionType):
                    # we need to add the decorator
                    globals_getter_func(
                        [
                            item,
                            (
                                _dtype_device_wrapper_creator(
                                    "supported_devices", tuple
                                )(*self.args, **self.kwargs)
                            )(globals_getter_func()[item]),
                        ]
                    )


class with_unsupported_device_and_dtypes(contextlib.ContextDecorator):
    def __init__(self, *args, **kwargs):
        # arg inspection
        dicti = args[0]
        self.kwargs = kwargs
        # iterate through the keys
        for key in dicti.keys():
            # maintain a dictionary for nested dictionary
            nested_dic = {}
            for nested_key in dicti[key].keys():
                if nested_key == "all":
                    nested_dic["cpu"] = dicti[key].get("cpu", ()) + tuple(
                        dicti[key]["all"]
                    )
                    nested_dic["tpu"] = dicti[key].get("tpu", ()) + tuple(
                        dicti[key]["all"]
                    )
                    nested_dic["gpu"] = dicti[key].get("gpu", ()) + tuple(
                        dicti[key]["all"]
                    )
                else:
                    nested_dic[nested_key] = dicti[key].get(nested_key, ()) + tuple(
                        dicti[key][nested_key]
                    )
            dicti[key] = nested_dic
        args = (dicti, args[1])

        self.args = args
        self.globals = {}

    def __call__(self, func=None):
        if func:
            return (
                _dtype_device_wrapper_creator("unsupported_device_and_dtype", tuple)(
                    *self.args, **self.kwargs
                )
            )(func)

    def __enter__(self):

        self.globals = globals_getter_func().copy()  # global snapshot baby

    def __exit__(self, *exec):
        new_globals = set(globals_getter_func().keys())
        diff = new_globals.difference(set(self.globals.keys()))
        for item in diff:
            if globals_getter_func().get(item, None):
                if isinstance(globals_getter_func()[item], FunctionType):
                    # we need to add the decorator
                    globals_getter_func(
                        [
                            item,
                            (
                                _dtype_device_wrapper_creator(
                                    "unsupported_device_and_dtype", tuple
                                )(*self.args, **self.kwargs)
                            )(globals_getter_func()[item]),
                        ]
                    )


class with_supported_device_and_dtypes(contextlib.ContextDecorator):
    def __init__(self, *args, **kwargs):
        # arg inspection
        dicti = args[0]
        self.kwargs = kwargs
        # iterate through the keys
        for key in dicti.keys():
            # maintain a dictionary for nested dictionary
            nested_dic = {}
            for nested_key in dicti[key].keys():
                if nested_key == "all":
                    nested_dic["cpu"] = dicti[key].get("cpu", ()) + tuple(
                        dicti[key]["all"]
                    )
                    nested_dic["tpu"] = dicti[key].get("tpu", ()) + tuple(
                        dicti[key]["all"]
                    )
                    nested_dic["gpu"] = dicti[key].get("gpu", ()) + tuple(
                        dicti[key]["all"]
                    )
                else:
                    nested_dic[nested_key] = dicti[key].get(nested_key, ()) + tuple(
                        dicti[key][nested_key]
                    )
            dicti[key] = nested_dic
        args = (dicti, args[1])

        self.args = args
        self.globals = {}

    def __call__(self, func=None):
        if func:
            return (
                _dtype_device_wrapper_creator("supported_device_and_dtype", tuple)(
                    *self.args, **self.kwargs
                )
            )(func)

    def __enter__(self):
        self.globals = globals_getter_func().copy()  # global snapshot baby

    def __exit__(self, *exec):
        new_globals = set(globals_getter_func().keys())
        diff = new_globals.difference(set(self.globals))
        for item in diff:
            if globals_getter_func().get(item, None):
                if isinstance(globals_getter_func()[item], FunctionType):
                    # we need to add the decorator
                    globals_getter_func(
                        [
                            item,
                            (
                                _dtype_device_wrapper_creator(
                                    "supported_device_and_dtype", tuple
                                )(*self.args, **self.kwargs)
                            )(globals_getter_func()[item]),
                        ]
                    )


class override(contextlib.ContextDecorator):
    def __call__(self, func=None):
        if func:
            setattr(func, "override")
            return func

    def __enter__(self):
        self.globals = globals_getter_func().copy()  # global snapshot baby

    def __exit__(self, *exec):
        new_globals = set(globals().keys())
        diff = new_globals.difference(set(self.globals))
        for item in diff:
            if globals_getter_func().get(item, None):
                if isinstance(globals_getter_func()[item], FunctionType):
                    # we need to add the decorator
                    globals_getter_func([item, "override"])
>>>>>>> 6dd641a0
<|MERGE_RESOLUTION|>--- conflicted
+++ resolved
@@ -916,21 +916,6 @@
 
     new_fn.handle_nans = True
     return new_fn
-
-
-<<<<<<< HEAD
-# Decorators to allow for versioned attributes
-with_unsupported_dtypes = _dtype_device_wrapper_creator("unsupported_dtypes", tuple)
-with_supported_dtypes = _dtype_device_wrapper_creator("supported_dtypes", tuple)
-with_unsupported_devices = _dtype_device_wrapper_creator("unsupported_devices", tuple)
-with_supported_devices = _dtype_device_wrapper_creator("supported_devices", tuple)
-with_unsupported_device_and_dtypes = _dtype_device_wrapper_creator(
-    "unsupported_device_and_dtype", dict
-)
-with_supported_device_and_dtypes = _dtype_device_wrapper_creator(
-    "supported_device_and_dtype", dict
-)
-
 def handle_mixed_functions(conditions:dict) -> Callable:
     def inner_function(fn):
         def new_fn(*args, **kwargs):
@@ -948,7 +933,8 @@
         new_fn.handle_mixed_functions = True
         return new_fn
     return inner_function
-=======
+
+
 attribute_dict = {
     "unsupported_dtypes",
     "supported_dtypes",
@@ -1259,5 +1245,4 @@
             if globals_getter_func().get(item, None):
                 if isinstance(globals_getter_func()[item], FunctionType):
                     # we need to add the decorator
-                    globals_getter_func([item, "override"])
->>>>>>> 6dd641a0
+                    globals_getter_func([item, "override"])