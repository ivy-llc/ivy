import contextlib
import ivy
import functools
import logging
import weakref
import warnings
import copy as python_copy
from types import FunctionType
from typing import Callable, Literal
import inspect
import numpy as np

from ivy.utils.exceptions import IvyValueError


# for wrapping (sequence matters)
FN_DECORATORS = [
    "handle_complex_input",
    "handle_device",
    "infer_dtype",
    "handle_array_function",
    "outputs_to_ivy_arrays",
    "outputs_to_ivy_shapes",
    "outputs_to_native_arrays",
    "inputs_to_native_arrays",
    "inputs_to_native_shapes",
    "inputs_to_ivy_arrays",
    "handle_out_argument",
    "handle_view_indexing",
    "handle_view",
    "handle_array_like_without_promotion",
    "handle_partial_mixed_function",
    "handle_nestable",
    "handle_ragged",
    "handle_backend_invalid",
    "handle_exceptions",
    "handle_nans",
]


# Helpers #
# --------#

# for casting modes, order is the hierarchy
casting_modes_dict = {
    "uint": lambda: ivy.valid_uint_dtypes,
    "int": lambda: sorted(
        tuple(set(ivy.valid_int_dtypes).difference(set(ivy.valid_uint_dtypes)))
    ),
    "float": lambda: ivy.valid_float_dtypes,
    "complex": lambda: ivy.valid_complex_dtypes,
}


def caster(dtype, intersect):
    if hasattr(dtype, "dtype"):
        dtype = ivy.as_ivy_dtype(dtype.dtype)
    else:
        dtype = ivy.as_ivy_dtype(dtype)
    if str(dtype) in intersect:
        # based on upcasting or downcasting do something
        if ivy.cast_dtypes():
            # all casting types is enabled
            # check cross_casting
            ret_dtype = cross_caster(intersect)
            if ret_dtype:
                return ret_dtype
            # check upcasting
            ret_dtype = upcaster(dtype, intersect)
            if ret_dtype:
                return ret_dtype
            # check downcasting
            ret_dtype = downcaster(dtype, intersect)
            if ret_dtype:
                return ret_dtype
        elif ivy.crosscast_dtypes:
            # check cross_casting
            ret_dtype = cross_caster(intersect)
            if ret_dtype:
                return ret_dtype
        elif ivy.upcast_dtypes:
            # check upcasting
            ret_dtype = upcaster(dtype, intersect)
            if ret_dtype:
                return ret_dtype
        elif ivy.downcast_dtypes:
            # check downcasting
            ret_dtype = downcaster(dtype, intersect)
            if ret_dtype:
                return ret_dtype


def upcaster(dtype, intersect):
    # upcasting is enabled, we upcast to the highest
    if "uint" in str(dtype):
        index = casting_modes_dict["uint"]().index(dtype) + 1
        result = ""
        while index < len(casting_modes_dict["uint"]()):
            if casting_modes_dict["uint"]()[index] not in intersect:
                result = casting_modes_dict["uint"]()[index]
                break
            index += 1
        return result

    if "int" in dtype:
        index = casting_modes_dict["int"]().index(dtype) + 1
        result = ""
        while index < len(casting_modes_dict["int"]()):
            if casting_modes_dict["int"]()[index] not in intersect:
                result = casting_modes_dict["int"]()[index]
                break
            index += 1
        return result

    if "float" in dtype:
        index = casting_modes_dict["float"]().index(dtype) + 1
        result = ""
        while index < len(casting_modes_dict["float"]()):
            if casting_modes_dict["float"]()[index] not in intersect:
                result = casting_modes_dict["float"]()[index]
                break
            index += 1
        return result

    if "complex" in dtype:
        index = casting_modes_dict["complex"]().index(dtype) + 1
        result = ""
        while index < len(casting_modes_dict["complex"]()):
            if casting_modes_dict["complex"]()[index] not in intersect:
                result = casting_modes_dict["complex"]()[index]
                break
            index += 1
        return result


def downcaster(dtype, intersect):
    # downcasting is enabled, we upcast to the highest
    if "uint" in str(dtype):
        index = casting_modes_dict["uint"]().index(dtype) - 1
        result = ""
        while index >= 0:
            if casting_modes_dict["int"]()[index] not in intersect:
                result = casting_modes_dict["uint"]()[index]
                break
            index -= 1
        return result

    if "int" in dtype:
        index = casting_modes_dict["int"]().index(dtype) - 1
        result = ""
        while index >= 0:
            if casting_modes_dict["int"]()[index] not in intersect:
                result = casting_modes_dict["int"]()[index]
                break
            index -= 1
        return result

    if "float" in dtype:
        index = casting_modes_dict["float"]().index(dtype) - 1

        result = ""
        while index >= 0:
            if casting_modes_dict["float"]()[index] not in intersect:
                result = casting_modes_dict["float"]()[index]
                break
            index -= 1
        return result

    if "complex" in dtype:
        index = casting_modes_dict["complex"]().index(dtype) - 1
        result = ""
        while index >= 0:
            if casting_modes_dict["complex"]()[index] not in intersect:
                result = casting_modes_dict["complex"]()[index]
                break
            index -= 1
        return result


def cross_caster(intersect):
    # check if this is an integer unsupported case
    # intersect is unordered, sorting it makes a list
    # and remaking it a set messes the order
    # so we stick with making both of these
    # sorted lists
    dtype = ""
    valid_float = sorted(ivy.valid_float_dtypes)
    valid_int = sorted(ivy.valid_int_dtypes)
    intersect = sorted(intersect)
    if intersect == valid_int:
        # make dtype equal to default float
        dtype = ivy.default_float_dtype()
    elif intersect == valid_float:
        # make dtype equal to default int
        dtype = ivy.default_int_dtype()

    return str(dtype)


def try_array_function_override(func, overloaded_args, types, args, kwargs):
    if not overloaded_args:
        return False, None

    for overloaded_arg in overloaded_args:
        # Note that we're only calling __ivy_array_function__ on the *first*
        # occurence of each argument type. This is necessary for reasonable
        # performance with a possibly long list of overloaded arguments, for
        # which each __ivy_array_function__ implementation might reasonably need to
        # check all argument types.
        try:
            result = overloaded_arg.__ivy_array_function__(func, types, args, kwargs)
        except Exception:
            raise ivy.utils.exceptions.IvyNotImplementedException

        if result is not NotImplemented:
            return True, result

    raise TypeError(
        f"no implementation found for {func} on types that implement"
        f" __ivy_array_function__: {list(map(type, overloaded_args))}"
    )


def _get_first_array(*args, **kwargs):
    # ToDo: make this more efficient, with function ivy.nested_nth_index_where
    array_fn = ivy.is_array if "array_fn" not in kwargs else kwargs["array_fn"]
    arr = None
    if args:
        arr_idxs = ivy.nested_argwhere(args, array_fn, stop_after_n_found=1)
        if arr_idxs:
            arr = ivy.index_nest(args, arr_idxs[0])
        else:
            arr_idxs = ivy.nested_argwhere(kwargs, array_fn, stop_after_n_found=1)
            if arr_idxs:
                arr = ivy.index_nest(kwargs, arr_idxs[0])
    elif kwargs:
        arr_idxs = ivy.nested_argwhere(kwargs, array_fn, stop_after_n_found=1)
        if arr_idxs:
            arr = ivy.index_nest(kwargs, arr_idxs[0])
    return arr


def _build_view(original, view, fn, args, kwargs, index=None):
    if ivy.exists(original._base):
        base = original._base
        view._manipulation_stack = python_copy.copy(original._manipulation_stack)
    else:
        base = original
    view._base = base
    base._view_refs.append(weakref.ref(view))
    view._manipulation_stack.append((fn, args[1:], kwargs, index))

    # Handle attributes for torch functions without native view functionality
    if ivy.exists(original._torch_base):
        view._torch_base = (
            original
            if ivy.exists(original._torch_manipulation)
            else original._torch_base
        )
    else:
        view._torch_base = base
    if fn in _torch_non_native_view_functions:
        view._torch_manipulation = (original, (fn, args[1:], kwargs))
        view._torch_base._torch_view_refs.append(weakref.ref(view))
    return view


_torch_non_native_view_functions = ("flip", "flipud", "rot90", "fliplr")


def _check_in_nested_sequence(sequence, value=None, _type=None):
    """
    Check `sequence` for either a `value` or a value of type `_type`.

    Helper to recursively check if a N-level nested `sequence` contains
    either a `value` or contains a value of type `_type` and return a
    boolean flag.
    """
    if sequence is value or (isinstance(sequence, _type)):
        # Base case - N = 0
        return True
    elif isinstance(sequence, (tuple, list)):
        if any(isinstance(_val, _type) or _val is value for _val in sequence):
            # N = 1
            return True
        else:
            return any(
                _check_in_nested_sequence(sub_sequence, value, _type)
                for sub_sequence in sequence
                if isinstance(sub_sequence, (tuple, list))
            )


def _get_preferred_device(args, kwargs):
    # When new arrays are created, they should be created on the same device as
    # existing array inputs. If a device is specified as a kwarg, create them there.
    # If not, scan for any other inputs which are already arrays and use the device
    # of the first one found (unless we're in soft device mode).
    device = None
    if "device" in kwargs and kwargs["device"] is not None:
        return device
    if not ivy.soft_device_mode:
        arr_arg = _get_first_array(*args, **kwargs)
        return ivy.default_device(item=arr_arg, as_native=True)
    return ivy.default_device(as_native=True)


# Array Handling #
# ---------------#


def handle_array_function(fn):
    """
    Wrap a function `fn` to be passed to array_function method.

    Wrap a function to extract the relevant argument types to be passed
    to array_function method.
    """

    @functools.wraps(fn)
    def _handle_array_function(*args, **kwargs):
        overloaded_types = []
        overloaded_args = []

        for arg in args + tuple(kwargs.values()):
            if ivy.exists(arg):
                if not isinstance(arg, ivy.Container) and hasattr(
                    arg, "__ivy_array_function__"
                ):
                    if type(arg) not in overloaded_types:
                        overloaded_types.append(type(arg))
                        if (
                            arg.__ivy_array_function__
                            is not ivy.Array.__ivy_array_function__
                            and not isinstance(arg, (ivy.Array, ivy.NativeArray))
                        ):
                            index = len(overloaded_args)
                            for i, old_arg in enumerate(overloaded_args):
                                if issubclass(type(arg), type(old_arg)):
                                    index = i
                                    break
                            overloaded_args.insert(index, arg)
                elif isinstance(arg, ivy.Container):
                    arg = ivy.Container.cont_flatten_key_chains(arg)
                    indices = ivy.nested_argwhere(
                        arg, lambda x: hasattr(x, "__ivy_array_function__")
                    )
                    for a in indices:
                        if type(getattr(arg, a[0])) not in overloaded_types:
                            overloaded_types.append(type(getattr(arg, a[0])))

                            if getattr(
                                arg, a[0]
                            ).__ivy_array_function__ is not ivy.Array.__ivy_array_function__ and not isinstance(  # noqa: E501
                                getattr(arg, a[0]), (ivy.Array, ivy.NativeArray)
                            ):
                                index = len(overloaded_args)
                                for i, old_arg in enumerate(overloaded_args):
                                    if issubclass(
                                        type(getattr(arg, a[0])), type(old_arg)
                                    ):
                                        index = i
                                        break
                                overloaded_args.insert(index, arg)

        success, value = try_array_function_override(
            ivy.__dict__[fn.__name__], overloaded_args, overloaded_types, args, kwargs
        )
        if success:
            return value
        return fn(*args, **kwargs)

    _handle_array_function.handle_array_function = True
    return _handle_array_function


def handle_array_like_without_promotion(fn: Callable) -> Callable:
    @functools.wraps(fn)
    def _handle_array_like_without_promotion(*args, **kwargs):
        args = list(args)
        num_args = len(args)
        try:
            type_hints = inspect.signature(fn).parameters
        except (TypeError, ValueError):
            return fn(*args, **kwargs)
        parameters = list(type_hints.keys())
        annotations = [param.annotation for param in type_hints.values()]

        device = _get_preferred_device(args, kwargs)

        for i, (annotation, parameter, arg) in enumerate(
            zip(annotations, parameters, args)
        ):
            annotation_str = str(annotation)
            if (
                ("rray" in annotation_str or "Tensor" in annotation_str)
                and parameter != "out"
                and all(
                    sq not in annotation_str
                    for sq in ["Sequence", "List", "Tuple", "float", "int", "bool"]
                )
            ):
                if i < num_args:
                    # Fix for ellipsis, slices for numpy's __getitem__
                    # No need to try and convert them into arrays
                    # since asarray throws unpredictable bugs
                    if _check_in_nested_sequence(arg, value=Ellipsis, _type=slice):
                        continue
                    if not ivy.is_array(arg):
                        args[i] = ivy.array(arg, device=device)
                elif parameters in kwargs:
                    kwarg = kwargs[parameter]
                    if not ivy.is_array(kwarg):
                        kwargs[parameter] = ivy.array(kwarg, device=device)

        return fn(*args, **kwargs)

    _handle_array_like_without_promotion.handle_array_like_without_promotion = True
    return _handle_array_like_without_promotion


def inputs_to_native_arrays(fn: Callable) -> Callable:
    @functools.wraps(fn)
    def _inputs_to_native_arrays(*args, **kwargs):
        """
        Convert all `ivy.Array` instances in both the positional and keyword arguments
        into `ivy.NativeArray` instances, and then calls the function with the updated
        arguments.

        Parameters
        ----------
        args
            The arguments to be passed to the function.

        kwargs
            The keyword arguments to be passed to the function.

        Returns
        -------
            The return of the function, with native arrays passed in the arguments.
        """
        if not ivy.array_mode:
            return fn(*args, **kwargs)
        # check if kwargs contains an out argument, and if so, remove it
        has_out = False
        out = None
        if "out" in kwargs:
            out = kwargs["out"]
            del kwargs["out"]
            has_out = True
        # convert all arrays in the inputs to ivy.NativeArray instances
        new_args, new_kwargs = ivy.args_to_native(*args, **kwargs)
        # add the original out argument back to the keyword arguments
        if has_out:
            new_kwargs["out"] = out
        return fn(*new_args, **new_kwargs)

    _inputs_to_native_arrays.inputs_to_native_arrays = True
    return _inputs_to_native_arrays


def inputs_to_ivy_arrays(fn: Callable) -> Callable:
    @functools.wraps(fn)
    def _inputs_to_ivy_arrays(*args, **kwargs):
        """
        Convert all `ivy.NativeArray` instances in both the positional and keyword
        arguments into `ivy.Array` instances, and then calls the function with the
        updated arguments.

        Parameters
        ----------
        args
            The arguments to be passed to the function.

        kwargs
            The keyword arguments to be passed to the function.

        Returns
        -------
            The return of the function, with ivy arrays passed in the arguments.
        """
        if not ivy.array_mode:
            warnings.warn(
                "In the case of Compositional function, operators might cause"
                " inconsistent behavior when array_mode is set to False"
            )
            return fn(*args, **kwargs)

        has_out = False
        if "out" in kwargs:
            out = kwargs["out"]
            has_out = True
        # convert all arrays in the inputs to ivy.Array instances
        ivy_args, ivy_kwargs = ivy.args_to_ivy(
            *args, **kwargs, include_derived={"tuple": True}
        )
        if has_out:
            ivy_kwargs["out"] = out
        return fn(*ivy_args, **ivy_kwargs)

    _inputs_to_ivy_arrays.inputs_to_ivy_arrays = True
    return _inputs_to_ivy_arrays


def inputs_to_native_shapes(fn: Callable) -> Callable:
    @functools.wraps(fn)
    def _inputs_to_native_shapes(*args, **kwargs):
        args, kwargs = ivy.nested_map(
            lambda x: (x.shape if isinstance(x, ivy.Shape) and ivy.array_mode else x),
            [args, kwargs],
        )
        return fn(*args, **kwargs)

    _inputs_to_native_shapes.inputs_to_native_shapes = True
    return _inputs_to_native_shapes


def outputs_to_ivy_shapes(fn: Callable) -> Callable:
    @functools.wraps(fn)
    def _outputs_to_ivy_shapes(*args, **kwargs):
        args, kwargs = ivy.nested_map(
            lambda x: (x.shape if isinstance(x, ivy.Shape) and ivy.array_mode else x),
            [args, kwargs],
        )
        return fn(*args, **kwargs)

    _outputs_to_ivy_shapes.outputs_to_ivy_shapes = True
    return _outputs_to_ivy_shapes


def to_native_shapes_and_back(fn: Callable) -> Callable:
    """
    Make `fn` receive `ivy.NativeShape` and return `ivy.Shape`.

    Wrap `fn` so that input shapes are all converted to
    `ivy.NativeShape` instances and return shapes are all converted to
    `ivy.Shape` instances.
    """
    return outputs_to_ivy_shapes(inputs_to_native_shapes(fn))


def outputs_to_ivy_arrays(fn: Callable) -> Callable:
    @functools.wraps(fn)
    def _outputs_to_ivy_arrays(*args, **kwargs):
        """
        Call the function, and then converts all `ivy.NativeArray` instances in the
        function return into `ivy.Array` instances.

        Parameters
        ----------
        args
            The arguments to be passed to the function.

        kwargs
            The keyword arguments to be passed to the function.

        Returns
        -------
            The return of the function, with native arrays as ivy arrays.
        """
        # call unmodified function
        ret = fn(*args, **kwargs)
        # convert all arrays in the return to `ivy.Array` instances
        return (
            ivy.to_ivy(ret, nested=True, include_derived={"tuple": True})
            if ivy.array_mode
            else ret
        )

    _outputs_to_ivy_arrays.outputs_to_ivy_arrays = True
    return _outputs_to_ivy_arrays


def output_to_native_arrays(fn: Callable) -> Callable:
    """
    Call the function, and then converts all `ivy.Array` instances in the function
    return into `ivy.NativeArray` instances.

    Parameters
    ----------
    args
        The arguments to be passed to the function.

    kwargs
        The keyword arguments to be passed to the function.

    Returns
    -------
        The return of the function, with ivy arrays as native arrays.
    """

    @functools.wraps(fn)
    def _output_to_native_arrays(*args, **kwargs):
        ret = fn(*args, **kwargs)
        return ivy.to_native(ret, nested=True, include_derived={"tuple": True})

    _output_to_native_arrays.outputs_to_native_arrays = True
    return _output_to_native_arrays


def to_ivy_arrays_and_back(fn: Callable) -> Callable:
    """
    Make `fn` receive `ivy.Array` and return `ivy.NativeArray`.

    Wrap `fn` so that input arrays are all converted to `ivy.Array`
    instances and return arrays are all converted to `ivy.NativeArray`
    instances.
    """
    return output_to_native_arrays(inputs_to_ivy_arrays(fn))


def to_native_arrays_and_back(fn: Callable) -> Callable:
    """
    Make `fn` receive `ivy.NativeArray` and return `ivy.Array`.

    Wrap `fn` so that input arrays are all converted to
    `ivy.NativeArray` instances and return arrays are all converted to
    `ivy.Array` instances.
    """
    return outputs_to_ivy_arrays(inputs_to_native_arrays(fn))


def frontend_outputs_to_ivy_arrays(fn: Callable) -> Callable:
    """
    Wrap `fn` and convert all frontend arrays in its return to ivy arrays.

    Used in cases when a frontend function receives a callable (frontend
    function) argument. To be able to use that callable in a composition
    of ivy functions, its outputs need to be converted to ivy arrays.
    """

    @functools.wraps(fn)
    def _outputs_to_ivy_arrays(*args, **kwargs):
        ret = fn(*args, **kwargs)
        return ivy.nested_map(
            lambda x: x.ivy_array if hasattr(x, "ivy_array") else x,
            ret,
            shallow=False,
        )

    return _outputs_to_ivy_arrays


def handle_view(fn: Callable) -> Callable:
    """
    Wrap `fn` and performs view handling if copy is False.

    Used for functional backends (Jax and TensorFlow). Checks if the
    first arg is a view or original array by checking if the ._base
    attribute is populated. If it's original it adds the returned array
    to its view references, then the returned array adds the operation
    to its manipulation stack and stores the original as its base. If
    the first arg is a view, then the returned array copies its base and
    manipulation stack, appends the new operation to the manipulation
    stack and appends its reference to the base array's view_refs
    attribute.
    """

    @functools.wraps(fn)
    def _handle_view(*args, **kwargs):
        ret = fn(*args, **kwargs)
        if ("copy" in kwargs and kwargs["copy"]) or not ivy.is_ivy_array(args[0]):
            return ret
        original = args[0]
        if isinstance(ret, (list, tuple)):
            for i, view in enumerate(ret):
                ret[i] = _build_view(original, view, fn.__name__, args, kwargs, i)
        else:
            ret = _build_view(original, ret, fn.__name__, args, kwargs, None)
        return ret

    _handle_view.handle_view = True
    return _handle_view


def handle_view_indexing(fn: Callable) -> Callable:
    """
    Wrap `fn` and performs view handling specifically for indexing.

    As with NumPy it returns a copy if advanced indexing is performed.
    Used for functional backends (Jax and TensorFlow). Checks if the
    first arg is a view or original array by checking if the ._base
    attribute is populated. If it's original it adds the returned array
    to its view references, then the returned array adds the operation
    to its manipulation stack and stores the original as its base. If
    the first arg is a view, then the returned array copies its base and
    manipulation stack, appends the new operation to the manipulation
    stack and appends its reference to the base array's view_refs
    attribute.
    """

    @functools.wraps(fn)
    def _handle_view_indexing(*args, **kwargs):
        ret = fn(*args, **kwargs)
        if ("copy" in kwargs and kwargs["copy"]) or not ivy.is_ivy_array(args[0]):
            return ret
        query = kwargs["query"] if "query" in kwargs else args[1]
        query = query if isinstance(query, tuple) else (query,)
        if [i for i in query if not isinstance(i, (slice, int))]:
            return ret
        original = args[0]
        # ToDo: Remove hard coding of only function with this wrapper
        #  Need general way to convert special method to function found in ivy.__dict__
        ret = _build_view(original, ret, "get_item", args, kwargs)
        return ret

    _handle_view_indexing.handle_view_indexing = True
    return _handle_view_indexing


def _convert_numpy_arrays_to_backend_specific(*args):
    if isinstance(args, np.ndarray):
        np_arr_idxs = ivy.nested_argwhere(args, lambda x: isinstance(x, np.ndarray))
        np_arr_val = ivy.multi_index_nest(args, np_arr_idxs)
        backend_arr_vals = [ivy.array(x).to_native() for x in np_arr_val]
        ivy.set_nest_at_indices(args, np_arr_idxs, backend_arr_vals)
    return args


def handle_numpy_arrays_in_specific_backend(fn: Callable) -> Callable:
    """
    Wrap `fn` and converts all `numpy.ndarray` inputs to `torch.Tensor` instances.

    Used for functional backends (PyTorch). Converts all `numpy.ndarray`
    inputs to `torch.Tensor` instances.
    """

    @functools.wraps(fn)
    def _handle_numpy_array_in_torch(*args, **kwargs):
        args = _convert_numpy_arrays_to_backend_specific(*args)
        ret = fn(*args, **kwargs)
        return ret

    _handle_numpy_array_in_torch.handle_numpy_arrays_in_specific_backend = True
    return _handle_numpy_array_in_torch


# Data Type Handling #
# -------------------#


def infer_dtype(fn: Callable) -> Callable:
    @functools.wraps(fn)
    def _infer_dtype(*args, dtype=None, **kwargs):
        """
        Determine the correct `dtype`, and then calls the function with the `dtype`
        passed explicitly.

        Parameters
        ----------
        args
            The arguments to be passed to the function.

        dtype
            The data type for the function.

        kwargs
            The keyword arguments to be passed to the function.

        Returns
        -------
            The return of the function, with `dtype` passed explicitly.
        """
        # find the first array argument, if required
        arr = None if ivy.exists(dtype) else _get_first_array(*args, **kwargs)
        # infer the correct data type
        dtype = ivy.default_dtype(dtype=dtype, item=arr, as_native=True)
        ivy.utils.assertions._check_jax_x64_flag(dtype)
        # call the function with dtype provided explicitly
        return fn(*args, dtype=dtype, **kwargs)

    _infer_dtype.infer_dtype = True
    return _infer_dtype


# Device Handling #
# ----------------#


def handle_device(fn: Callable) -> Callable:
    @functools.wraps(fn)
    def _handle_device(*args, **kwargs):
        """
        Move all array inputs of the function to `ivy.default_device()`.

        Parameters
        ----------
        args
            The arguments to be passed to the function.
        kwargs
            The keyword arguments to be passed to the function.

        Returns
        -------
            The return of the function.
        """
        dev = None
        if "device" in kwargs and kwargs["device"] is not None:
            dev = ivy.as_native_dev(kwargs["device"])
        if ivy.soft_device_mode:
            with ivy.DefaultDevice(ivy.default_device(dev)):
                return ivy.handle_soft_device_variable(*args, fn=fn, **kwargs)
        inputs = args + tuple(kwargs.values())
        devices = tuple(ivy.dev(x) for x in inputs if ivy.is_native_array(x))
        unique_devices = set(devices)
        # check if arrays are on the same device
        if len(unique_devices) <= 1:
            # len(unique_devices) == 0 when there are no arrays
            dst_dev = (
                dev
                if dev is not None
                else None if len(unique_devices) == 0 else next(iter(unique_devices))
            )
            with ivy.DefaultDevice(ivy.default_device(dst_dev)):
                return ivy.handle_soft_device_variable(*args, fn=fn, **kwargs)
        # raise when arrays are on different devices
        elif len(unique_devices) > 1:
            raise ivy.utils.exceptions.IvyException(
                "Expected all input arrays to be on the same device, "
                f"but found atleast two devices - {devices}, "
                "set `ivy.set_soft_device_mode(True)` to handle this problem."
            )
        return fn(*args, **kwargs)

    _handle_device.handle_device = True
    return _handle_device


# Inplace Update Handling #
# ------------------------#


def handle_out_argument(fn: Callable) -> Callable:
    handle_out_in_backend = hasattr(fn, "support_native_out")

    @functools.wraps(fn)
    def _handle_out_argument(*args, out=None, **kwargs):
        """
        Call `fn` with the `out` argument handled correctly for performing an inplace
        update.

        Parameters
        ----------
        args
            The arguments to be passed to the function.

        out
            The array to write the result to.

        kwargs
            The keyword arguments to be passed to the function.

        Returns
        -------
            The return of the function, with `out` handled correctly for
            inplace updates.
        """
        nonlocal handle_out_in_backend
        if out is None:
            return fn(*args, out=out, **kwargs)
        if ivy.gradients._is_variable(out):
            handle_out_in_backend = False
        if handle_out_in_backend:
            # extract underlying native array for out
            native_out = ivy.to_native(out)
            # compute return, with backend inplace update handled by
            # the backend function
            ret = fn(*args, out=native_out, **kwargs)
            if isinstance(ret, (tuple, list)):
                for i in range(len(ret)):
                    ivy.inplace_update(out[i], ret[i])
                    if ivy.backend == "torch":
                        _update_torch_views(out[i])
            else:
                ivy.inplace_update(out, ret)
                if ivy.backend == "torch":
                    _update_torch_views(out)
            return out
        # compute return, and then handle the inplace update explicitly

        ret = fn(*args, **kwargs)
        if not ivy.is_array(ret) and not ivy.is_ivy_container(ret):
            return ivy.nested_multi_map(
                lambda x, _: ivy.inplace_update(
                    x[0], ivy.astype(x[1], ivy.dtype(x[0]))
                ),
                [out, ret],
            )
        return ivy.inplace_update(out, ivy.astype(ret, ivy.dtype(out)))
        # return output matches the dtype of the out array to match numpy and torch

    _handle_out_argument.handle_out_argument = True
    return _handle_out_argument


def _update_torch_views(x, visited_view=None):
    if x._torch_view_refs != []:
        _update_torch_references(x, visited_view)
    if ivy.exists(x._torch_manipulation):
        parent_tensor, fn_args_kwargs = x._torch_manipulation
        fn, args, kwargs = fn_args_kwargs
        kwargs["copy"] = True
        if fn == "rot90":
            kwargs = kwargs.copy()
            kwargs["k"] = -kwargs["k"]
        parent_tensor.data[()] = ivy.__dict__[fn](x, *args, **kwargs).data
    if ivy.exists(x._torch_base):
        _update_torch_views(x._torch_base, visited_view=x)


def _update_torch_references(x, visited_view=None):
    for ref in x._torch_view_refs:
        view = ref()
        if ivy.exists(view) and view is not visited_view:
            parent_tensor, fn_args_kwargs = view._torch_manipulation
            fn, args, kwargs = fn_args_kwargs
            kwargs["copy"] = True
            view.data[()] = ivy.__dict__[fn](parent_tensor, *args, **kwargs).data
            if view._torch_view_refs != []:
                _update_torch_references(view)


# Nestable Handling #
# ------------------#


def handle_nestable(fn: Callable) -> Callable:
    fn_name = fn.__name__

    @functools.wraps(fn)
    def _handle_nestable(*args, **kwargs):
        """
        Call `fn` with the *nestable* property of the function correctly handled. This
        means mapping the function to the container leaves if any containers are passed
        in the input.

        Parameters
        ----------
        args
            The arguments to be passed to the function.

        kwargs
            The keyword arguments to be passed to the function.

        Returns
        -------
            The return of the function, with the nestable property handled correctly.
        """
        # if any of the arguments or keyword arguments passed to the function contains
        # a container, get the container's version of the function and call it using
        # the passed arguments.
        if hasattr(ivy.Container, f"_static_{fn_name}"):
            cont_fn = getattr(ivy.Container, f"_static_{fn_name}")
        else:

            def cont_fn(*args, **kwargs):
                return ivy.Container.cont_multi_map_in_function(fn, *args, **kwargs)

        if ivy.nestable_mode and (
            ivy.nested_any(args, ivy.is_ivy_container, check_nests=True)
            or ivy.nested_any(kwargs, ivy.is_ivy_container, check_nests=True)
        ):
            return cont_fn(*args, **kwargs)

        # if the passed arguments does not contain a container, the function using
        # the passed arguments, returning an ivy or a native array.
        return fn(*args, **kwargs)

    _handle_nestable.handle_nestable = True
    return _handle_nestable


def handle_ragged(fn: Callable) -> Callable:
    @functools.wraps(fn)
    def _handle_ragged(*args, **kwargs):
        """
        Call `fn` with the *ragged* property of the function correctly handled. This
        means mapping the function to the RaggedArray arrays if any RaggedArrays are
        passed in the input.

        Parameters
        ----------
        args
            The arguments to be passed to the function.

        kwargs
            The keyword arguments to be passed to the function.

        Returns
        -------
            The return of the function, with the ragged property handled correctly.
        """

        def nested_fn(*args, **kwargs):
            return ivy.NestedArray.ragged_multi_map_in_function(fn, *args, **kwargs)

        if ivy.nested_any(
            args, ivy.is_ivy_nested_array, check_nests=True
        ) or ivy.nested_any(kwargs, ivy.is_ivy_nested_array, check_nests=True):
            return nested_fn(*args, **kwargs)

        # if the passed arguments does not contain a container, the function using
        # the passed arguments, returning an ivy or a native array.
        return fn(*args, **kwargs)

    _handle_ragged.handle_ragged = True
    return _handle_ragged


# Partial Mixed Function Handling #


def handle_partial_mixed_function(fn) -> Callable:
    @functools.wraps(fn)
    def _handle_partial_mixed_function(*args, **kwargs):
        handle_mixed_in_backend = False
        if not hasattr(fn, "partial_mixed_handler"):
            handle_mixed_in_backend = True
        else:
            compos = getattr(fn, "compos")
            condition = getattr(fn, "partial_mixed_handler")

        if handle_mixed_in_backend or condition(*args, **kwargs):
            return fn(*args, **kwargs)
        return compos(*args, **kwargs)

    _handle_partial_mixed_function.handle_partial_mixed_function = True
    return _handle_partial_mixed_function


# Functions #


def _wrap_function(
    key: str, to_wrap: Callable, original: Callable, compositional: bool = False
) -> Callable:
    """
    Apply wrapping to backend implementation `to_wrap` if the original implementation
    `original` is also wrapped, and if `to_wrap` is not already wrapped. Attributes
    `handle_nestable` etc are set during wrapping, hence indicate to us whether a
    certain function has been wrapped or not. Also handles wrapping of the `linalg`
    namespace.

    Parameters
    ----------
    to_wrap
        the new implementation to potentially wrap
    original
        the original implementation of `to_wrap` which tells us which wrappers we need.
    compositional
        indicates whether the function being wrapped is compositional
        (Default Value = ``False``).

    Returns
    -------
    ret
        `to_wrap` appropriately wrapped if `to_wrap` is a function, otherwise just the
        input is returned.
    """
    if key == "linalg":
        for linalg_k, linalg_v in to_wrap.__dict__.items():
            if (
                isinstance(linalg_v, FunctionType)
                and linalg_k.lower() != "namedtuple"
                and linalg_k != "with_unsupported_dtypes"
                and not linalg_k.startswith("_")
            ):
                to_wrap.__dict__[linalg_k] = _wrap_function(
                    linalg_k,
                    linalg_v,
                    ivy.__dict__[linalg_k],
                    compositional=compositional,
                )
        return to_wrap
    if isinstance(to_wrap, FunctionType):
        # set attributes
        for attr in original.__dict__.keys():
            # private attribute or decorator
            if (
                attr.startswith("_")
                or hasattr(ivy, attr)
                or attr == "mixed_backend_wrappers"
            ):
                continue
            setattr(to_wrap, attr, getattr(original, attr))
        # Copy docstring
        docstring_attr = ["__annotations__", "__doc__"]
        for attr in docstring_attr:
            setattr(to_wrap, attr, getattr(original, attr))

        mixed_fn = hasattr(original, "mixed_backend_wrappers") and original != to_wrap
        partial_mixed = (
            mixed_fn
            and hasattr(original, "handle_partial_mixed_function")
            and hasattr(to_wrap, "partial_mixed_handler")
        )
        add_wrappers, skip_wrappers = [], []
        if mixed_fn:
            backend_wrappers = getattr(original, "mixed_backend_wrappers")
            add_wrappers = backend_wrappers.get("to_add")
            skip_wrappers = backend_wrappers.get("to_skip")

        for attr in FN_DECORATORS:
            if hasattr(original, attr) and not hasattr(to_wrap, attr):
                if partial_mixed and attr == "handle_partial_mixed_function":
                    to_wrap.compos = original
                    to_wrap = handle_partial_mixed_function(to_wrap)
                if attr not in skip_wrappers:
                    to_wrap = getattr(ivy, attr)(to_wrap)
            if attr in add_wrappers:
                to_wrap = getattr(ivy, attr)(to_wrap)

        # we should remove the all the decorators
        # after handle_mixed_fuction in FN_DECORATORS
        # from the compos function because these will
        # be run from the primary implementation.
        if partial_mixed:
            array_spec = to_wrap.compos.__dict__["array_spec"]
            for attr in FN_DECORATORS[
                -1 : FN_DECORATORS.index("handle_partial_mixed_function") : -1
            ]:
                if hasattr(to_wrap.compos, attr):
                    to_wrap.compos = to_wrap.compos.__wrapped__
            to_wrap.compos.__dict__["array_spec"] = array_spec
    return to_wrap


def casting_modes_ops(fn, ret_dtype_target=None):
    @functools.wraps(fn)
    def method(*args, **kwargs):
        # Get the function signature
        signature = inspect.signature(fn)
        # Extract argument names
        arg_names = [param.name for param in signature.parameters.values()]
        # we first check if it has unsupported/supported dtypes uniquely added to it
        intersect = set(ivy.function_unsupported_dtypes(fn)).difference(
            set(ivy.invalid_dtypes)
        )
        if not intersect:
            # doesn't have unsupported dtypes specified
            # so check if it's one of the device_and_dtype one
            intersect = set(
                ivy.function_unsupported_devices_and_dtypes(fn).get(
                    ivy.default_device().split(":")[0], {None}
                )
            ).difference(set(ivy.invalid_dtypes))
            if not intersect:
                # no unsupported dtype specified
                return fn(*args, **kwargs)

        # specifies which dtype to cast the output to
        to_cast = None
        if "dtype" in kwargs and kwargs["dtype"] is not None:
            to_cast = kwargs["dtype"]
            dtype = caster(kwargs["dtype"], intersect)
            if dtype:
                kwargs["dtype"] = ivy.as_native_dtype(dtype)

        if not to_cast and ret_dtype_target:
            for arg in ret_dtype_target:
                to_cast = ivy.promote_types(
                    to_cast,
                    (
                        ivy.dtype(
                            args[arg_names.index(arg)]
                            if arg not in kwargs
                            else kwargs[arg]
                        )
                        if arg
                        else None
                    ),
                )

        def mini_helper(x):
            if not hasattr(x, "dtype"):
                return x
            dtype = caster(x, intersect)
            if dtype:
                x = ivy.to_native(ivy.astype(x, ivy.as_native_dtype(dtype)))
            return x

<<<<<<< HEAD
        args = ivy.nested_map(args, mini_helper, include_derived=True)
        kwargs = ivy.nested_map(kwargs, mini_helper)
        return (
            ivy.astype(fn(*args, **kwargs), ivy.to_native(to_cast))
            if to_cast
            else fn(*args, **kwargs)
        )
=======
        args = ivy.nested_map(mini_helper, args, include_derived=True)
        kwargs = ivy.nested_map(mini_helper, kwargs)
        return fn(*args, **kwargs)
>>>>>>> 29bfa967

    return method


# Gets dtype from a version dictionary
def _dtype_from_version(dic, version):
    # if version is a string, it's a frontend function
    if isinstance(version, str):
        version = ivy.functional.frontends.__dict__["versions"][version]
    # if version is a dict, extract the version
    if isinstance(version, dict):
        version = version["version"]

    # If version dict is empty, then there is an error
    if not dic:
        raise Exception("No version found in the dictionary")

    # If key is already in the dictionary, return the value
    if version in dic:
        return dic[version]

    version_tuple = tuple(map(int, version.split(".")))

    # If key is not in the dictionary, check if it's in any range
    # three formats are supported:
    # 1. x.y.z and above
    # 2. x.y.z and below
    # 3. x.y.z to x.y.z
    for key in dic.keys():
        kl = key.split(" ")
        k1 = tuple(map(int, kl[0].split(".")))
        if "above" in key and k1 <= version_tuple:
            return dic[key]
        if "below" in key and k1 >= version_tuple:
            return dic[key]
        if "to" in key and k1 <= version_tuple <= tuple(map(int, kl[2].split("."))):
            return dic[key]

    # if no version is found, we return empty tuple
    return ()


def _versioned_attribute_factory(attribute_function, base):
    class VersionedAttributes(base):
        """
        Class which add versioned attributes to a class, inheriting from `base`.

        Create a class which inherits `base` this way if isinstance is
        called on an instance of the class, it will return True if
        testing for the baseclass, such as isinstance(instance, tuple)
        if `base` is tuple.
        """

        def __init__(self):
            self.attribute_function = attribute_function

        def __get__(self, instance=None, owner=None):
            # version dtypes recalculated everytime it's accessed
            return self.attribute_function()

        def __iter__(self):
            # iter allows for iteration over current version that's selected
            return iter(self.__get__())

        def __repr__(self):
            return repr(self.__get__())

    return VersionedAttributes()


def _dtype_device_wrapper_creator(attrib, t):
    """
    Create a wrapper for a dtype or device attribute.

    The wrapper returns the correct dtype or device for the current version of the
    backend.

    Parameters
    ----------
    attrib
        The attribute name to be wrapped. for example, "unsupported_dtypes"
    t
        The type of the attribute. for example, "tuple"

    Returns
    -------
    A wrapper function for the attribute.
    """

    def _wrapper_outer(version_dict, version, exclusive=True, ret_dtype_target=None):
        def _wrapped(func):
            val = _versioned_attribute_factory(
                lambda: _dtype_from_version(version_dict, version), t
            )
            if hasattr(func, "override"):
                # we do nothing
                return func
            if not exclusive:
                # exclusive attribute comes into existence
                # only when exlusive is passed as true
                setattr(func, "exclusive", True)
            # set the attribute on the function and return the function as is

            has_attrib = [
                attribute for attribute in attribute_dict if hasattr(func, attribute)
            ] or False
            if has_attrib:
                for attribs in has_attrib:
                    if not (
                        attrib == attribs or (attrib, attribs) in attribute_conflict
                    ):
                        # cases when we encounter two different decorators
                        # applied to the function, but they are not same
                        # and aren't in conflicting dict either
                        setattr(func, attrib, val)
                        setattr(func, "dictionary_info", (version_dict, version))
                    elif hasattr(func, "exclusive"):
                        if attrib == attribs:
                            # we see a higher decorator with exclusivity applied
                            # we use this decorator's dict information
                            # and previous decorator's dict information
                            # to update this
                            old_version_dict = getattr(func, "dictionary_info")[0]
                            old_version_dict.update(version_dict)
                            val = _versioned_attribute_factory(
                                lambda: _dtype_from_version(
                                    version_dict, old_version_dict
                                ),
                                t,
                            )
                            setattr(func, attrib, val)
                        else:
                            # for conflicting ones we do nothing
                            pass
            else:
                setattr(func, attrib, val)
                setattr(func, "dictionary_info", (version_dict, version))
            if "frontends" in func.__module__:
                # it's a frontend func, no casting modes for this
                return func

            return casting_modes_ops(func, ret_dtype_target)

        return _wrapped

    return _wrapper_outer


# nans Handling #
# --------------#


def _leaf_has_nans(x):
    if isinstance(x, ivy.Container):
        return x.has_nans()
    elif ivy.is_array(x):
        return ivy.isnan(x).any()
    elif x == float("nan"):
        return True
    return False


def _nest_has_nans(x):
    return ivy.nested_any(x, _leaf_has_nans)


def handle_nans(fn: Callable) -> Callable:
    @functools.wraps(fn)
    def _handle_nans(*args, **kwargs):
        """
        Check for the existence of nans in all arrays in the `args` and `kwargs`.

        The presence of nans is then handled depending on the enabled `nan_policy`.

        Following policies apply:
        raise_exception: raises an exception in case nans are present
        warns: warns a user in case nans are present
        nothing: does nothing

        Parameters
        ----------
        args
            The arguments to be passed to the function.
        kwargs
            The keyword arguments to be passed to the function.

        Returns
        -------
            The return of the function, with handling of inputs based
            on the selected `nan_policy`.
        """
        nan_policy = ivy.nan_policy
        # skip the check if the current nan policy is `nothing``
        if nan_policy == "nothing":
            return fn(*args, **kwargs)

        # check all args and kwargs for presence of nans
        result = _nest_has_nans(args) or _nest_has_nans(kwargs)

        if result:
            # handle nans based on the selected policy
            if nan_policy == "raise_exception":
                raise ivy.utils.exceptions.IvyException(
                    "Nans are not allowed in `raise_exception` policy."
                )
            elif nan_policy == "warns":
                logging.warning("Nans are present in the input.")

        return fn(*args, **kwargs)

    _handle_nans.handle_nans = True
    return _handle_nans


# Complex number handling #
# ----------------------- #
def handle_complex_input(fn: Callable) -> Callable:
    @functools.wraps(fn)
    def _handle_complex_input(
        inp,
        *args,
        complex_mode: Literal["split", "magnitude", "jax"] = "jax",
        **kwargs,
    ):
        """
        Check whether the first positional argument is an array of complex type, and if
        so handle it according to the provided `complex_mode`.

        The options are:
        `"jax"` (default): emulate the behaviour of the JAX framework. If the function
            has a `jax_like` attribute then this will be used to decide on the
            behaviour (see below) and if not, then the entire array will be passed to
            the function.
        `"split"`: execute the function separately on the real and imaginary parts of
            the input.
        `"magnitude"`: execute the function on the magnitude of the input, and keep the
            angle constant.

        The `jax_like` attribute (which should be added to the function itself, and not
        passed as a parameter) has the following options:
        `"entire"` (default): pass the entire input to the function. This is best used
            for purely mathematical operators which are already well defined on complex
            inputs, as many backends will throw exceptions otherwise.
        `"split"`: as the `"split"` option for `complex_mode`
        `"magnitude"`: as the `"magnitude"` option for `complex_mode`
        A callable function: the function will be called instead of the originally
            decorated function. It will be passed `inp` and `*args` as positional
            arguments, and the original `**kwargs` plus `fn_original` as keyword
            arguments. The latter is the original function, in case the `jax_like`
            function wishes to call it.

        Parameters
        ----------
        inp
            The first positional argument to the function, which is expected to be an
            :class:`ivy.Array`.
        args
            The remaining positional arguments to be passed to the function.
        complex_mode
            Optional argument which specifies the method that will be used to handle
            the input, if it is complex.
        kwargs
            The keyword arguments to be passed to the function.

        Returns
        -------
            The return of the function, with handling of inputs based
            on the selected `complex_mode`.

        Examples
        --------
        Using the default `jax_like` behaviour

        >>> @handle_complex_input
        >>> def my_func(inp):
        >>>     return ivy.ones_like(inp)

        >>> x = ivy.array([1+1j, 3+4j, 5+12j])
        >>> my_func(x)  # equivalent to setting complex_mode="jax"
        ivy.array([1.+0.j, 1.+0.j, 1.+0.j])

        >>> my_func(x, complex_mode="split")
        ivy.array([1.+1.j, 1.+1.j, 1.+1.j])

        >>> my_func(x, complex_mode="magnitude")
        ivy.array([0.70710681+0.70710675j, 0.60000001+0.79999999j,
                   0.38461535+0.92307694j])

        Using non-default `jax_like` behaviour

        >>> @handle_complex_input
        >>> def my_func(inp):
        >>>     return ivy.ones_like(inp)
        >>> my_func.jax_like = "split"
        >>> my_func(x, complex_mode="jax")
        ivy.array([1.+1.j, 1.+1.j, 1.+1.j])

        Using callable `jax_like` behaviour

        >>> def _my_func_jax_like(inp, fn_original=None):
        >>>     return fn_original(inp) * 3j
        >>> @handle_complex_input
        >>> def my_func(inp):
        >>>     return ivy.ones_like(inp)
        >>> my_func.jax_like = _my_func_jax_like
        >>> my_func(x, complex_mode="jax")
        ivy.array([0.+3.j, 0.+3.j, 0.+3.j])
        """
        if not ivy.is_complex_dtype(inp):
            return fn(inp, *args, **kwargs)

        jax_like = fn.jax_like if hasattr(fn, "jax_like") else "entire"

        if complex_mode == "split" or (complex_mode == "jax" and jax_like == "split"):
            real_inp = ivy.real(inp).data
            imag_inp = ivy.imag(inp).data
            if "out" in kwargs and kwargs["out"] is not None:
                out = kwargs.pop("out")
                real_ret = fn(real_inp, *args, out=ivy.real(out), **kwargs)
                imag_ret = fn(imag_inp, *args, out=ivy.imag(out), **kwargs)
            else:
                real_ret = fn(real_inp, *args, **kwargs)
                imag_ret = fn(imag_inp, *args, **kwargs)
            return ivy.add(
                real_ret,
                ivy.multiply(ivy.array(1j, dtype=inp.dtype), imag_ret),
            )

        elif complex_mode == "magnitude" or (
            complex_mode == "jax" and jax_like == "magnitude"
        ):
            mag_inp = ivy.abs(inp).data
            angle_inp = ivy.angle(inp).data
            return ivy.multiply(
                fn(mag_inp, *args, **kwargs), ivy.exp(ivy.multiply(1j, angle_inp))
            )

        elif complex_mode == "jax" and jax_like == "entire":
            return fn(inp, *args, **kwargs)

        elif complex_mode == "jax":
            return jax_like(inp, *args, **kwargs, fn_original=fn)

        else:
            raise IvyValueError(f"complex_mode '{complex_mode}' is not recognised.")

    _handle_complex_input.handle_complex_input = True
    return _handle_complex_input


def handle_backend_invalid(fn: Callable) -> Callable:
    @functools.wraps(fn)
    def _handle_backend_invalid(*args, **kwargs):
        """
        Check if any of the arguments (or nested arguments) passed to the function are
        instances of ivy.Array or ivy.NativeArray. If so, it returns the function. If
        not, it raises an InvalidBackendException.

        Parameters
        ----------
        args
            The arguments to be passed to the function.

        kwargs
            The keyword arguments to be passed to the function.

        Returns
        -------
            The return of the function if the current
            backend matches the argument backend.
            If not, it raises an InvalidBackendException
        """
        array_indices = ivy.nested_argwhere(
            [args, kwargs], lambda x: isinstance(x, ivy.Array)
        )
        array_vals = ivy.multi_index_nest([args, kwargs], array_indices)

        def func(x):
            target_backend = ivy.utils.backend.handler._determine_backend_from_args(x)
            if (
                target_backend is not None
                and ivy.backend != ""
                and ivy.current_backend_str() != target_backend.backend
            ):
                raise ivy.utils.exceptions.IvyInvalidBackendException(
                    "Operation not allowed. Array was instantiated with backend"
                    f" {target_backend.backend}. But current backend is"
                    f" {ivy.backend}. Please set dynamic=True"
                    " for the array if you want to convert it to the target"
                    " backend"
                )
            return x

        ivy.nested_map(func, array_vals, include_derived=True)

        return fn(*args, **kwargs)

    _handle_backend_invalid.handle_backend_invalid = True
    return _handle_backend_invalid


attribute_dict = {
    "unsupported_dtypes",
    "supported_dtypes",
    "unsupported_devices",
    "supported_devices",
    "unsupported_device_and_dtype",
    "supported_device_and_dtype",
}


attribute_conflict = {
    ("unsupported_devices", "supported_devices"),
    ("supported_devices", "unsupported_devices"),
    ("unsupported_device_and_dtype", "supported_device_and_dtype"),
    ("supported_device_and_dtype", "unsupported_device_and_dtype"),
}

# TODO see if the globals_getter_func can be hacked to return
# the globals in the module where it is working


def globals_getter_func(x=None):
    # define and assign this function to
    # ivy.func_wrapper.globals_getter_func in the module
    # where you want to use the decorators as a context
    # manager
    if not x:
        return globals()
    else:
        globals()[x[0]] = x[1]


class with_unsupported_dtypes(contextlib.ContextDecorator):
    def __init__(self, *args, **kwargs):
        self.args = args
        self.kwargs = kwargs
        self.globals = {}

    def __call__(self, func=None):
        if func:
            return (
                _dtype_device_wrapper_creator("unsupported_dtypes", tuple)(
                    *self.args, **self.kwargs
                )
            )(func)

    def __enter__(self):
        self.globals = globals_getter_func().copy()  # global snapshot

    def __exit__(self, *exec):
        new_globals = set(globals_getter_func().keys())
        diff = new_globals.difference(set(self.globals))
        for item in diff:
            if globals_getter_func().get(item, None):
                if isinstance(globals_getter_func()[item], FunctionType):
                    # we need to add the decorator
                    globals_getter_func(
                        [
                            item,
                            (
                                _dtype_device_wrapper_creator(
                                    "unsupported_dtypes", tuple
                                )(*self.args, **self.kwargs)
                            )(globals_getter_func()[item]),
                        ]
                    )


class with_supported_dtypes(contextlib.ContextDecorator):
    def __init__(self, *args, **kwargs):
        self.args = args
        self.kwargs = kwargs
        self.globals = {}

    def __call__(self, func=None):
        if func:
            return (
                _dtype_device_wrapper_creator("supported_dtypes", tuple)(
                    *self.args, **self.kwargs
                )
            )(func)

    def __enter__(self):
        self.globals = globals_getter_func().copy()  # global snapshot

    def __exit__(self, *exec):
        new_globals = set(globals_getter_func().keys())
        diff = new_globals.difference(set(self.globals))
        for item in diff:
            if globals_getter_func().get(item, None):
                if isinstance(globals_getter_func()[item], FunctionType):
                    # we need to add the decorator
                    globals_getter_func(
                        [
                            item,
                            (
                                _dtype_device_wrapper_creator(
                                    "supported_dtypes", tuple
                                )(*self.args, **self.kwargs)
                            )(globals_getter_func()[item]),
                        ]
                    )


class with_unsupported_devices(contextlib.ContextDecorator):
    def __init__(self, *args, **kwargs):
        self.args = args
        self.kwargs = kwargs
        self.globals = {}

    def __call__(self, func=None):
        if func:
            return (
                _dtype_device_wrapper_creator("unsupported_devices", tuple)(
                    *self.args, **self.kwargs
                )
            )(func)

    def __enter__(self):
        self.globals = globals_getter_func().copy()  # global snapshot

    def __exit__(self, *exec):
        new_globals = set(globals_getter_func().keys())
        diff = new_globals.difference(set(self.globals))
        for item in diff:
            if globals_getter_func().get(item, None):
                if isinstance(globals_getter_func()[item], FunctionType):
                    # we need to add the decorator
                    globals_getter_func(
                        [
                            item,
                            (
                                _dtype_device_wrapper_creator(
                                    "unsupported_devices", tuple
                                )(*self.args, **self.kwargs)
                            )(globals_getter_func()[item]),
                        ]
                    )


class with_supported_devices(contextlib.ContextDecorator):
    def __init__(self, *args, **kwargs):
        self.args = args
        self.kwargs = kwargs
        self.globals = {}

    def __call__(self, func=None):
        if func:
            return (
                _dtype_device_wrapper_creator("supported_devices", tuple)(
                    *self.args, **self.kwargs
                )
            )(func)

    def __enter__(self):
        self.globals = globals_getter_func().copy()  # global snapshot

    def __exit__(self, *exec):
        new_globals = set(globals_getter_func().keys())
        diff = new_globals.difference(set(self.globals))
        for item in diff:
            if globals_getter_func().get(item, None):
                if isinstance(globals_getter_func()[item], FunctionType):
                    # we need to add the decorator
                    globals_getter_func(
                        [
                            item,
                            (
                                _dtype_device_wrapper_creator(
                                    "supported_devices", tuple
                                )(*self.args, **self.kwargs)
                            )(globals_getter_func()[item]),
                        ]
                    )


class with_unsupported_device_and_dtypes(contextlib.ContextDecorator):
    def __init__(self, *args, **kwargs):
        # arg inspection
        dicti = args[0]
        self.kwargs = kwargs
        # iterate through the keys
        for key in dicti.keys():
            # maintain a dictionary for nested dictionary
            nested_dic = {}
            for nested_key in dicti[key].keys():
                if nested_key == "all":
                    nested_dic["cpu"] = dicti[key].get("cpu", ()) + tuple(
                        dicti[key]["all"]
                    )
                    nested_dic["tpu"] = dicti[key].get("tpu", ()) + tuple(
                        dicti[key]["all"]
                    )
                    nested_dic["gpu"] = dicti[key].get("gpu", ()) + tuple(
                        dicti[key]["all"]
                    )
                else:
                    nested_dic[nested_key] = dicti[key].get(nested_key, ()) + tuple(
                        dicti[key][nested_key]
                    )
            dicti[key] = nested_dic
        args = (dicti, args[1])

        self.args = args
        self.globals = {}

    def __call__(self, func=None):
        if func:
            return (
                _dtype_device_wrapper_creator("unsupported_device_and_dtype", tuple)(
                    *self.args, **self.kwargs
                )
            )(func)

    def __enter__(self):
        self.globals = globals_getter_func().copy()  # global snapshot

    def __exit__(self, *exec):
        new_globals = set(globals_getter_func().keys())
        diff = new_globals.difference(set(self.globals.keys()))
        for item in diff:
            if globals_getter_func().get(item, None):
                if isinstance(globals_getter_func()[item], FunctionType):
                    # we need to add the decorator
                    globals_getter_func(
                        [
                            item,
                            (
                                _dtype_device_wrapper_creator(
                                    "unsupported_device_and_dtype", tuple
                                )(*self.args, **self.kwargs)
                            )(globals_getter_func()[item]),
                        ]
                    )


class with_supported_device_and_dtypes(contextlib.ContextDecorator):
    def __init__(self, *args, **kwargs):
        # arg inspection
        dicti = args[0]
        self.kwargs = kwargs
        # iterate through the keys
        for key in dicti.keys():
            # maintain a dictionary for nested dictionary
            nested_dic = {}
            for nested_key in dicti[key].keys():
                if nested_key == "all":
                    nested_dic["cpu"] = dicti[key].get("cpu", ()) + tuple(
                        dicti[key]["all"]
                    )
                    nested_dic["tpu"] = dicti[key].get("tpu", ()) + tuple(
                        dicti[key]["all"]
                    )
                    nested_dic["gpu"] = dicti[key].get("gpu", ()) + tuple(
                        dicti[key]["all"]
                    )
                else:
                    nested_dic[nested_key] = dicti[key].get(nested_key, ()) + tuple(
                        dicti[key][nested_key]
                    )
            dicti[key] = nested_dic
        args = (dicti, args[1])

        self.args = args
        self.globals = {}

    def __call__(self, func=None):
        if func:
            return (
                _dtype_device_wrapper_creator("supported_device_and_dtype", tuple)(
                    *self.args, **self.kwargs
                )
            )(func)

    def __enter__(self):
        self.globals = globals_getter_func().copy()  # global snapshot

    def __exit__(self, *exec):
        new_globals = set(globals_getter_func().keys())
        diff = new_globals.difference(set(self.globals))
        for item in diff:
            if globals_getter_func().get(item, None):
                if isinstance(globals_getter_func()[item], FunctionType):
                    # we need to add the decorator
                    globals_getter_func(
                        [
                            item,
                            (
                                _dtype_device_wrapper_creator(
                                    "supported_device_and_dtype", tuple
                                )(*self.args, **self.kwargs)
                            )(globals_getter_func()[item]),
                        ]
                    )


class override(contextlib.ContextDecorator):
    def __call__(self, func=None):
        if func:
            setattr(func, "override", "override")
            return func

    def __enter__(self):
        self.globals = globals_getter_func().copy()  # global snapshot

    def __exit__(self, *exec):
        new_globals = set(globals().keys())
        diff = new_globals.difference(set(self.globals))
        for item in diff:
            if globals_getter_func().get(item, None):
                if isinstance(globals_getter_func()[item], FunctionType):
                    # we need to add the decorator
                    globals_getter_func([item, "override"])<|MERGE_RESOLUTION|>--- conflicted
+++ resolved
@@ -1179,7 +1179,7 @@
                 x = ivy.to_native(ivy.astype(x, ivy.as_native_dtype(dtype)))
             return x
 
-<<<<<<< HEAD
+
         args = ivy.nested_map(args, mini_helper, include_derived=True)
         kwargs = ivy.nested_map(kwargs, mini_helper)
         return (
@@ -1187,11 +1187,7 @@
             if to_cast
             else fn(*args, **kwargs)
         )
-=======
-        args = ivy.nested_map(mini_helper, args, include_derived=True)
-        kwargs = ivy.nested_map(mini_helper, kwargs)
-        return fn(*args, **kwargs)
->>>>>>> 29bfa967
+
 
     return method
 
