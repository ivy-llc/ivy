import functools
from types import FunctionType
from typing import Callable

<<<<<<< HEAD
import ivy

FW_FN_KEYWORDS = {
    "numpy": [],
    "jax": [],
    "tensorflow": [],
    "torch": [],
}

NATIVE_KEYS_TO_SKIP = {
    "numpy": [],
    "jax": [
        "device",
        "platform",
        "clone",
        "block_host_until_ready",
        "block_until_ready",
        "copy_to_device",
        "copy_to_host_async",
        "copy_to_remote_device",
        "delete",
        "is_deleted",
        "is_known_ready",
        "is_ready",
        "on_device_size_in_bytes",
        "to_py",
        "unsafe_buffer_pointer",
        "xla_dynamic_shape",
        "xla_shape",
        "default_prng_impl",
        "flattened_fun_in_tree",
        "flatten_fun",
        "flatten_fun_nokwargs",
        "get_aval",
        "concrete_aval",
        "function transformation_with_aux",
        "flatten_fun_for_vmap",
    ],
    "tensorflow": [],
    "torch": [
        "classes",
        "torch",
        "is_grad_enabled",
        "get_default_dtype",
        "numel",
        "clone",
        "cpu",
        "set_",
        "type",
        "requires_grad_",
    ],
}
=======
>>>>>>> 1675c0c9

# for wrapping (sequence matters)
FN_DECORATORS = [
    "infer_device",
    "infer_dtype",
    "integer_arrays_to_float",
    "outputs_to_ivy_arrays",
    "inputs_to_native_arrays",
    "inputs_to_ivy_arrays",
    "handle_out_argument",
    "handle_nestable",
    "handle_exceptions",
    "with_unsupported_dtypes"
]


# Helpers #
# --------#


def _get_first_array(*args, **kwargs):
    # ToDo: make this more efficient, with function ivy.nested_nth_index_where
    arr = None
    if args:
        arr_idxs = ivy.nested_argwhere(args, ivy.is_array, stop_after_n_found=1)
        if arr_idxs:
            arr = ivy.index_nest(args, arr_idxs[0])
        else:
            arr_idxs = ivy.nested_argwhere(kwargs, ivy.is_array, stop_after_n_found=1)
            if arr_idxs:
                arr = ivy.index_nest(kwargs, arr_idxs[0])
    elif kwargs:
        arr_idxs = ivy.nested_argwhere(kwargs, ivy.is_array, stop_after_n_found=1)
        if arr_idxs:
            arr = ivy.index_nest(kwargs, arr_idxs[0])
    return arr


# Array Handling #
# ---------------#


def inputs_to_native_arrays(fn: Callable) -> Callable:
    @functools.wraps(fn)
    def new_fn(*args, **kwargs):
        """
        Converts all `ivy.Array` instances in both the positional and keyword arguments
        into `ivy.NativeArray` instances, and then calls the function with the updated
        arguments.

        Parameters
        ----------
        args
            The arguments to be passed to the function.

        kwargs
            The keyword arguments to be passed to the function.

        Returns
        -------
            The return of the function, with native arrays passed in the arguments.
        """
        if not ivy.get_array_mode():
            return fn(*args, **kwargs)
        # check if kwargs contains an out argument, and if so, remove it
        has_out = False
        out = None
        if "out" in kwargs:
            out = kwargs["out"]
            del kwargs["out"]
            has_out = True
        # convert all arrays in the inputs to ivy.NativeArray instances
        new_args, new_kwargs = ivy.args_to_native(
            *args, **kwargs, include_derived={tuple: True}
        )
        # add the original out argument back to the keyword arguments
        if has_out:
            new_kwargs["out"] = out
        return fn(*new_args, **new_kwargs)

    new_fn.inputs_to_native_arrays = True
    return new_fn


def inputs_to_ivy_arrays(fn: Callable) -> Callable:
    @functools.wraps(fn)
    def new_fn(*args, **kwargs):
        """
        Converts all `ivy.NativeArray` instances in both the positional and keyword
        arguments into `ivy.Array` instances, and then calls the function with the
        updated arguments.

        Parameters
        ----------
        args
            The arguments to be passed to the function.

        kwargs
            The keyword arguments to be passed to the function.

        Returns
        -------
            The return of the function, with ivy arrays passed in the arguments.
        """
        has_out = False
        if "out" in kwargs:
            out = kwargs["out"]
            has_out = True
        # convert all arrays in the inputs to ivy.Array instances
        ivy_args, ivy_kwargs = ivy.args_to_ivy(
            *args, **kwargs, include_derived={tuple: True}
        )
        if has_out:
            ivy_kwargs["out"] = out
        return fn(*ivy_args, **ivy_kwargs)

    new_fn.inputs_to_ivy_arrays = True
    return new_fn


def outputs_to_ivy_arrays(fn: Callable) -> Callable:
    @functools.wraps(fn)
    def new_fn(*args, **kwargs):
        """
        Calls the function, and then converts all `ivy.NativeArray` instances in
        the function return into `ivy.Array` instances.

        Parameters
        ----------
        args
            The arguments to be passed to the function.

        kwargs
            The keyword arguments to be passed to the function.

        Returns
        -------
            The return of the function, with native arrays as ivy arrays.
        """
        # call unmodified function
        ret = fn(*args, **kwargs)
        if not ivy.get_array_mode():
            return ret
        # convert all arrays in the return to `ivy.Array` instances
        return ivy.to_ivy(ret, nested=True, include_derived={tuple: True})

    new_fn.outputs_to_ivy_arrays = True
    return new_fn


def from_zero_dim_arrays_to_float(fn: Callable) -> Callable:
    @functools.wraps(fn)
    def new_fn(*args, **kwargs):
        """
        Calls the function, and then converts all 0 dimensional array instances in
        the function to float numbers if out argument is not provided.

        Parameters
        ----------
        args
            The arguments to be passed to the function.

        kwargs
            The keyword arguments to be passed to the function.

        Returns
        -------
            The return of the function, with 0 dimensional arrays as float numbers.
        """
        # call unmodified function
        ret = fn(*args, **kwargs)
        # get out arg index
        out_arg_pos = ivy.arg_info(fn, name="out")["idx"]
        # check if out is None or out is not present in args and kwargs.
        out_args = out_arg_pos < len(args) and args[out_arg_pos] is None
        out_kwargs = "out" in kwargs and kwargs["out"] is None
        if ret.shape == () and (out_args or out_kwargs):
            return float(ret)
        # convert to float from 0 dim
        return ret

    new_fn.zero_dim_arrays_to_float = True
    return new_fn


def to_native_arrays_and_back(fn: Callable) -> Callable:
    """
    Wraps `fn` so that input arrays are all converted to `ivy.NativeArray` instances
    and return arrays are all converted to `ivy.Array` instances.
    """
    return outputs_to_ivy_arrays(inputs_to_native_arrays(fn))


# Data Type Handling #
# -------------------#


def infer_dtype(fn: Callable) -> Callable:
    @functools.wraps(fn)
    def new_fn(*args, dtype=None, **kwargs):
        """
        Determines the correct `dtype`, and then calls the function with the `dtype`
        passed explicitly.

        Parameters
        ----------
        args
            The arguments to be passed to the function.

        dtype
            The data type for the function.

        kwargs
            The keyword arguments to be passed to the function.

        Returns
        -------
            The return of the function, with `dtype` passed explicitly.
        """
        # find the first array argument, if required
        arr = None if ivy.exists(dtype) else _get_first_array(*args, **kwargs)
        # infer the correct data type
        dtype = ivy.default_dtype(dtype=dtype, item=arr, as_native=True)
        # call the function with dtype provided explicitly
        return fn(*args, dtype=dtype, **kwargs)

    new_fn.infer_dtype = True
    return new_fn


def integer_arrays_to_float(fn: Callable) -> Callable:
    @functools.wraps(fn)
    def new_fn(*args, **kwargs):
        """
        Promotes all the integer array inputs passed to the function both
        as positional or keyword arguments to the default float dtype.

        Parameters
        ----------
        args
            The arguments to be passed to the function.

        kwargs
            The keyword arguments to be passed to the function.

        Returns
        -------
            The return of the function, with integer array arguments
            promoted to default float dtype.

        """

        def _to_float_array(x):
            if not ivy.is_array(x) or not ivy.is_int_dtype(x.dtype):
                return x
            if ivy.is_ivy_array(x):
                return ivy.asarray(x, dtype=ivy.default_float_dtype())
            return ivy.native_array(x, dtype=ivy.default_float_dtype(as_native=True))

        args = ivy.nested_map(args, _to_float_array, to_mutable=True)
        kwargs = ivy.nested_map(kwargs, _to_float_array, to_mutable=True)
        return fn(*args, **kwargs)

    new_fn.integer_arrays_to_float = True
    return new_fn


# Device Handling #
# ----------------#


def infer_device(fn: Callable) -> Callable:
    @functools.wraps(fn)
    def new_fn(*args, device=None, **kwargs):
        """
        Determines the correct `device`, and then calls the function with the `device`
        passed explicitly.

        Parameters
        ----------
        args
            The arguments to be passed to the function.

        device
            The device for the function.

        kwargs
            The keyword arguments to be passed to the function.

        Returns
        -------
            The return of the function, with `device` passed explicitly.
        """
        # find the first array argument, if required
        arr = None if ivy.exists(device) else _get_first_array(*args, **kwargs)
        # infer the correct device
        device = ivy.default_device(device, item=arr, as_native=True)
        # call the function with device provided explicitly
        return fn(*args, device=device, **kwargs)

    new_fn.infer_device = True
    return new_fn


# Inplace Update Handling #
# ------------------------#


def handle_out_argument(fn: Callable) -> Callable:
    handle_out_in_backend = hasattr(fn, "support_native_out")

    @functools.wraps(fn)
    def new_fn(*args, out=None, **kwargs):
        """
        Calls `fn` with the `out` argument handled correctly for performing an inplace
        update.

        Parameters
        ----------
        args
            The arguments to be passed to the function.

        out
            The array to write the result to.

        kwargs
            The keyword arguments to be passed to the function.

        Returns
        -------
            The return of the function, with `out` handled correctly for
            inplace updates.
        """
        if out is None:
            return fn(*args, **kwargs)
        if handle_out_in_backend:
            # extract underlying native array for out
            native_out = ivy.to_native(out)
            # compute return, with backend inplace update handled by
            # the backend function
            ret = fn(*args, out=native_out, **kwargs)
            out.data = ivy.to_native(ret)
            return out
        # compute return, and then handle the inplace update explicitly
        ret = fn(*args, **kwargs)
        return ivy.inplace_update(out, ret)

    new_fn.handle_out_argument = True
    return new_fn


# Nestable Handling #
# ------------------#


def handle_nestable(fn: Callable) -> Callable:
    fn_name = fn.__name__

    @functools.wraps(fn)
    def new_fn(*args, **kwargs):
        """
        Calls `fn` with the *nestable* property of the function correctly handled.
        This means mapping the function to the container leaves if any containers are
        passed in the input.

        Parameters
        ----------
        args
            The arguments to be passed to the function.

        kwargs
            The keyword arguments to be passed to the function.

        Returns
        -------
            The return of the function, with the nestable property handled correctly.
        """
        # if any of the arguments or keyword arguments passed to the function contains
        # a container, get the container's version of the function and call it using
        # the passed arguments.
        cont_fn = getattr(ivy.Container, "static_" + fn_name)
        if ivy.get_nestable_mode() and (
            ivy.nested_any(args, ivy.is_ivy_container, check_nests=True)
            or ivy.nested_any(kwargs, ivy.is_ivy_container, check_nests=True)
        ):
            return cont_fn(*args, **kwargs)

        # if the passed arguments does not contain a container, the function using
        # the passed arguments, returning an ivy or a native array.
        return fn(*args, **kwargs)

    new_fn.handle_nestable = True
    return new_fn


# Functions #


def _wrap_function(key: str, to_wrap: Callable, original: Callable) -> Callable:
    """Apply wrapping to backend implementation `to_wrap` if the original implementation
    `original` is also wrapped, and if `to_wrap` is not already wrapped. Attributes
    `handle_nestable`, `infer_device` etc are set during wrapping, hence indicate to
    us whether a certain function has been wrapped or not. Also handles wrapping of the
    `linalg` namespace.

    Parameters
    ----------
    to_wrap
        the new implementation to potentially wrap
    original
        the original implementation of `to_wrap` which tells us which wrappers we need.

    Returns
    -------
    ret
        `to_wrap` appropriately wrapped if `to_wrap` is a function, otherwise just the
        input is returned.
    """
    if key == "linalg":
        for linalg_k, linalg_v in to_wrap.__dict__.items():
            if (
                isinstance(linalg_v, FunctionType)
                and linalg_k != "namedtuple"
                and linalg_k != "with_unsupported_dtypes"
                and not linalg_k.startswith("_")
            ):
                to_wrap.__dict__[linalg_k] = _wrap_function(
                    linalg_k, linalg_v, ivy.__dict__[linalg_k]
                )
        return to_wrap
    if isinstance(to_wrap, FunctionType):
        # set attributes
        for attr in original.__dict__.keys():
            # private attribute or decorator
            if attr.startswith("_") or hasattr(ivy, attr) or attr == "handles_out_arg":
                continue
            setattr(to_wrap, attr, getattr(original, attr))
        # Copy docstring
        docstring_attr = ["__annotations__", "__doc__"]
        for attr in docstring_attr:
            setattr(to_wrap, attr, getattr(original, attr))
        # wrap decorators
        for attr in FN_DECORATORS:
            if hasattr(original, attr) and not hasattr(to_wrap, attr):
                to_wrap = getattr(ivy, attr)(to_wrap)
    return to_wrap


# Gets dtype from a version dictionary
def _dtype_from_version(dic, version):
    # if version is a dict, extract the version
    if isinstance(version, dict):
        version = version["version"]

    # If version dict is empty, then there is an error
    if not dic:
        raise Exception("No version found in the dictionary")

    # If key is already in the dictionary, return the value
    if version in dic:
        return dic[version]

    version_tuple = tuple(map(int, version.split('.')))

    # If key is not in the dictionary, check if it's in any range
    # three formats are supported:
    # 1. x.y.z and above
    # 2. x.y.z and below
    # 3. x.y.z to x.y.z
    for key in dic.keys():
        kl = key.split(" ")
        k1 = tuple(map(int, kl[0].split('.')))

        if "above" in key and k1 <= version_tuple:
            return dic[key]
        if "below" in key and k1 >= version_tuple:
            return dic[key]
        if "to" in key and k1 <= version_tuple <= tuple(map(int, kl[2].split('.'))):
            return dic[key]

    # if no version is found, return the last version
    return dic[list(dic.keys())[-1]]


def _versioned_attribute_factory(attribute_function, base):
    class VersionedAttributes(base):
        """
        Creates a class which inherits `base` this way if isinstance is called on an
        instance of the class, it will return True if testing for the baseclass, such as
        isinstance(instance, tuple) if `base` is tuple.
        """

        def __init__(self):
            self.attribute_function = attribute_function

        def __get__(self, instance=None, owner=None):
            # version dtypes recalculated everytime it's accessed
            return self.attribute_function()

        def __iter__(self):
            # iter allows for iteration over current version that's selected
            return iter(self.__get__())

        def __repr__(self):
            return repr(self.__get__())

    return VersionedAttributes()


def _dtype_device_wrapper_creator(attrib, t):
    """
    Creates a wrapper for a dtype or device attribute, which returns the correct
    dtype or device for the current version of the backend.
    Parameters
    ----------
    attrib
        The attribute name to be wrapped. for example, "unsupported_dtypes"
    t
        The type of the attribute. for example, "tuple"

    Returns
    -------
    A wrapper function for the attribute.

    """

    def _wrapper_outer(version_dict, version):
        def _wrapped(func):
            val = _versioned_attribute_factory(
                lambda: _dtype_from_version(version_dict, version), t
            )
            # set the attribute on the function and return the function as is
            setattr(func, attrib, val)
            return func

        return _wrapped

    return _wrapper_outer


# Decorators to allow for versioned attributes
with_unsupported_dtypes = _dtype_device_wrapper_creator("unsupported_dtypes", tuple)
with_supported_dtypes = _dtype_device_wrapper_creator("supported_dtypes", tuple)
with_unsupported_devices = _dtype_device_wrapper_creator("unsupported_devices", tuple)
with_supported_devices = _dtype_device_wrapper_creator("supported_devices", tuple)
with_unsupported_device_and_dtypes = (
    _dtype_device_wrapper_creator("unsupported_device_and_dtype", dict))
with_supported_device_and_dtypes = (
    _dtype_device_wrapper_creator("supported_device_and_dtype", dict)
)<|MERGE_RESOLUTION|>--- conflicted
+++ resolved
@@ -1,62 +1,8 @@
+import ivy
 import functools
 from types import FunctionType
 from typing import Callable
 
-<<<<<<< HEAD
-import ivy
-
-FW_FN_KEYWORDS = {
-    "numpy": [],
-    "jax": [],
-    "tensorflow": [],
-    "torch": [],
-}
-
-NATIVE_KEYS_TO_SKIP = {
-    "numpy": [],
-    "jax": [
-        "device",
-        "platform",
-        "clone",
-        "block_host_until_ready",
-        "block_until_ready",
-        "copy_to_device",
-        "copy_to_host_async",
-        "copy_to_remote_device",
-        "delete",
-        "is_deleted",
-        "is_known_ready",
-        "is_ready",
-        "on_device_size_in_bytes",
-        "to_py",
-        "unsafe_buffer_pointer",
-        "xla_dynamic_shape",
-        "xla_shape",
-        "default_prng_impl",
-        "flattened_fun_in_tree",
-        "flatten_fun",
-        "flatten_fun_nokwargs",
-        "get_aval",
-        "concrete_aval",
-        "function transformation_with_aux",
-        "flatten_fun_for_vmap",
-    ],
-    "tensorflow": [],
-    "torch": [
-        "classes",
-        "torch",
-        "is_grad_enabled",
-        "get_default_dtype",
-        "numel",
-        "clone",
-        "cpu",
-        "set_",
-        "type",
-        "requires_grad_",
-    ],
-}
-=======
->>>>>>> 1675c0c9
 
 # for wrapping (sequence matters)
 FN_DECORATORS = [
