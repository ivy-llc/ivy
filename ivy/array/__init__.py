--- conflicted
+++ resolved
@@ -254,13 +254,8 @@
         data_dict["data"] = self.data
 
         # also store the local ivy framework that created this array
-<<<<<<< HEAD
-        data_dict['framework_str'] = self.framework_str
-        data_dict['device_str'] = ivy.as_ivy_dev(self.device)
-=======
         data_dict["framework_str"] = self.framework_str
         data_dict["device_str"] = ivy.as_ivy_dev(self.device)
->>>>>>> f5738f81
 
         return data_dict
 
