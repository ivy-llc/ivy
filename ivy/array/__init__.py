--- conflicted
+++ resolved
@@ -201,22 +201,10 @@
     def __repr__(self):
         sig_fig = ivy.array_significant_figures()
         dec_vals = ivy.array_decimal_values()
-<<<<<<< HEAD
-        rep = ivy.vec_sig_fig(ivy.to_numpy(self._data),sig_fig) if self._size > 0 else ivy.to_numpy(self._data)
-        with np.printoptions(precision=dec_vals):
-            return (
-            self._pre_repr
-            + rep
-            .__repr__()[:-1]
-            .partition(", dtype")[0]
-            .partition(", dev")[0]
-            + self._post_repr.format(ivy.current_framework_str())
-=======
         rep = (
             ivy.vec_sig_fig(ivy.to_numpy(self._data), sig_fig)
             if self._size > 0
             else ivy.to_numpy(self._data)
->>>>>>> e7425b19
         )
         with np.printoptions(precision=dec_vals):
             return (
