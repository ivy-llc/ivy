--- conflicted
+++ resolved
@@ -122,9 +122,60 @@
             ivy.array([[[0.00121], [0.0102 ], [0.0397 ]]]))
         """
         return ivy.adam_step(self, mw, vw, step, beta1, beta2, epsilon)
-<<<<<<< HEAD
-    
-    def lars_update(
+
+    def gradient_descent_update(
+        self: ivy.Array,
+        dcdw: Union[ivy.Array, ivy.NativeArray],
+        lr: Union[float, ivy.Array, ivy.NativeArray],
+        inplace=None,
+        stop_gradients=True,
+    ) -> ivy.Array:
+        """
+        ivy.Array instance method variant of ivy.gradient_descent_update.
+        This method simply wraps the function, and so the docstring for
+        ivy.gradient_descent_update also applies to this method
+        with minimal changes.
+
+        Parameters
+        ----------
+        w
+            Weights of the function to be updated.
+        dcdw
+            Derivates of the cost c with respect to the weights ws, [dc/dw for w in ws].
+        lr
+            Learning rate, the rate at which the weights should be updated relative to the
+            gradient
+        inplace
+            Whether to perform the operation inplace, for backends which support inplace
+            variable updates, and handle gradients behind the scenes such as PyTorch. If the
+            update step should form part of a computation graph (i.e. higher order
+            optimization), then this should be set to False. Default is True, provided the
+            backend framework supports it
+        stop_gradients
+            Whether to stop the gradients of the variables after each gradient step.
+            Default is True.
+
+        Returns
+        -------
+        ret
+            The new weights, following the gradient descent updates.
+
+        Examples
+        --------
+        With :code: `ivy.Array` inputs:
+
+        >>> w = ivy.array([[[5., 3., 2.], [0., 4., 1.], [-2., 3., -1.]]])
+        >>> dcdw = ivy.array([[[0.5, 0.92, 0.1], [0.2, 0.7, 0.3], [0.3, 0.8, 0.01]]])
+        >>> lr = ivy.array(0.3)
+        >>> NewWeights = w.gradient_descent_update(dcdw, lr, inplace=False)
+        >>> print(NewWeights)
+            ivy.array([[[ 4.85,  2.72,  1.97],
+                        [-0.06,  3.79,  0.91],
+                        [-2.09,  2.76, -1.  ]]])
+        """
+        return ivy.gradient_descent_update(self, dcdw, lr, inplace, stop_gradients)
+     
+     def lars_update(
         self:ivy.Array,
         dcdw: Union[ivy.Array,ivy.NativeArray],
         lr: Union[float,ivy.Array, ivy.NativeArray],
@@ -137,30 +188,12 @@
         function, and so the docstring for ivy.lars_update also applies to this method
         with minimal changes.
          Parameters
-=======
-
-    def gradient_descent_update(
-        self: ivy.Array,
-        dcdw: Union[ivy.Array, ivy.NativeArray],
-        lr: Union[float, ivy.Array, ivy.NativeArray],
-        inplace=None,
-        stop_gradients=True,
-    ) -> ivy.Array:
-        """
-        ivy.Array instance method variant of ivy.gradient_descent_update.
-        This method simply wraps the function, and so the docstring for
-        ivy.gradient_descent_update also applies to this method
-        with minimal changes.
-
-        Parameters
->>>>>>> a48ec611
         ----------
         self
             Weights of the function to be updated.
         dcdw
             Derivates of the cost c with respect to the weights ws, [dc/dw for w in ws].
         lr
-<<<<<<< HEAD
             Learning rate, the rate at which the weights should be updated relative to the
             gradient.
         decay_lambda
@@ -171,16 +204,6 @@
             update step should form part of a computation graph (i.e. higher order
             optimization), then this should be set to False. Default is True, provided the
             backend framework supports it.
-=======
-            Learning rate(s), the rate(s) at which the weights should be
-            updated relative to the gradient.
-        inplace
-            Whether to perform the operation inplace, for backends which support inplace
-            variable updates, and handle gradients behind the scenes such as PyTorch.
-            If the update step should form part of a computation graph
-            (i.e. higher order optimization), then this should be set to False.
-            Default is True, provided the backend framework supports it.
->>>>>>> a48ec611
         stop_gradients
             Whether to stop the gradients of the variables after each gradient step.
             Default is True.
@@ -188,7 +211,6 @@
         Returns
         -------
         ret
-<<<<<<< HEAD
             The new function weights ws_new, following the LARS updates.     
         Examples
         --------
@@ -210,24 +232,6 @@
         
         return ivy.lars_update(self,dcdw, lr, inplace,stop_gradients)
         
-=======
-            The new weights, following the gradient descent updates.
-
-        Examples
-        --------
-        With :code: `ivy.Array` inputs:
-
-        >>> w = ivy.array([[[5., 3., 2.], [0., 4., 1.], [-2., 3., -1.]]])
-        >>> dcdw = ivy.array([[[0.5, 0.92, 0.1], [0.2, 0.7, 0.3], [0.3, 0.8, 0.01]]])
-        >>> lr = ivy.array(0.3)
-        >>> NewWeights = w.gradient_descent_update(dcdw, lr, inplace=False)
-        >>> print(NewWeights)
-            ivy.array([[[ 4.85,  2.72,  1.97],
-                        [-0.06,  3.79,  0.91],
-                        [-2.09,  2.76, -1.  ]]])
-        """
-        return ivy.gradient_descent_update(self, dcdw, lr, inplace, stop_gradients)
-
     def stop_gradient(
         self: ivy.Array, preserve_type: bool = True, *, out: Optional[ivy.Array] = None
     ) -> ivy.Array:
@@ -252,5 +256,4 @@
         ret
             The same array x, but with no gradient information.
         """
-        return ivy.stop_gradient(self._data, preserve_type, out=out)
->>>>>>> a48ec611
+        return ivy.stop_gradient(self._data, preserve_type, out=out)