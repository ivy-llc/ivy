--- conflicted
+++ resolved
@@ -382,21 +382,6 @@
         """
         return ivy.median(self._data, axis=axis, keepdims=keepdims, out=out)
 
-<<<<<<< HEAD
-    def eigvals(
-            self: ivy.Array,
-            /,
-            *,
-            out: Optional[ivy.Array] = None,
-    ) -> ivy.Array:
-        """
-        Returns the eigenvalues of a symmetric matrix (or a stack of symmetric matrices) x.
-
-        Parameters
-        ----------
-        x
-            input array having shape (..., M, M) and whose innermost two dimensions form square matrices. Must have a floating-point data type.
-=======
     def flipud(
         self: ivy.Array,
         /,
@@ -448,26 +433,12 @@
             First input array.
         x2
             Second input array
->>>>>>> 8c04d72b
-        out
-            optional output array, for writing the result to.
-
-        Returns
-        -------
-        ret
-<<<<<<< HEAD
-            an array containing the computed eigenvalues. The returned array must have shape (..., M) and have the same data type as x.
-
-        Examples
-        --------
-        With :class:`ivy.Array` input:
-
-        >>> x = ivy.random_normal(shape=(2, 2, 2))
-        >>> ivy.eigvals(x)
-
-        """
-        return ivy.eigvals(self._data, out=out)
-=======
+        out
+            optional output array, for writing the result to.
+
+        Returns
+        -------
+        ret
             Array with element-wise remainder of divisions.
 
         Examples
@@ -522,5 +493,4 @@
         >>> x1.fmax(x2)
         ivy.array([ 0,  0,  nan])
         """
-        return ivy.fmax(self._data, x2, out=out)
->>>>>>> 8c04d72b
+        return ivy.fmax(self._data, x2, out=out)