--- conflicted
+++ resolved
@@ -382,7 +382,6 @@
         """
         return ivy.median(self._data, axis=axis, keepdims=keepdims, out=out)
 
-<<<<<<< HEAD
     def isin(
         self: ivy.Array,
         test_elements: ivy.Array,
@@ -393,22 +392,11 @@
     ) -> ivy.Array:
         """ivy.Array instance method variant of ivy.isin. This method simply
         wraps the function, and so the docstring for ivy.isin also applies to
-=======
-    def flipud(
-        self: ivy.Array,
-        /,
-        *,
-        out: Optional[ivy.Array] = None,
-    ) -> ivy.Array:
-        """ivy.Array instance method variant of ivy.flipud. This method simply
-        wraps the function, and so the docstring for ivy.flipud also applies to
->>>>>>> 13c53cf6
-        this method with minimal changes.
-
-        Parameters
-        ----------
-        self
-<<<<<<< HEAD
+        this method with minimal changes.
+
+        Parameters
+        ----------
+        self
             input array
         test_elements
             values against which to test for each input element
@@ -418,16 +406,10 @@
         invert
             If True, inverts the boolean return array, resulting in True values for elements not in test_elements.
             by default is False
-=======
-            The array to be flipped.
-        out
-            optional output array, for writing the result to.
->>>>>>> 13c53cf6
-
-        Returns
-        -------
-        ret
-<<<<<<< HEAD
+
+        Returns
+        -------
+        ret
             output a boolean array of the same shape as elements that is True for elements in test_elements
             and False otherwise.
 
@@ -444,7 +426,27 @@
         ivy.array([False, False, False,  True])
         """
         return ivy.isin(self._data, test_elements, assume_unique=assume_unique, invert=invert)
-=======
+
+    def flipud(
+        self: ivy.Array,
+        /,
+        *,
+        out: Optional[ivy.Array] = None,
+    ) -> ivy.Array:
+        """ivy.Array instance method variant of ivy.flipud. This method simply
+        wraps the function, and so the docstring for ivy.flipud also applies to
+        this method with minimal changes.
+
+        Parameters
+        ----------
+        self
+            The array to be flipped.
+        out
+            optional output array, for writing the result to.
+
+        Returns
+        -------
+        ret
             Array corresponding to input array with elements
             order reversed along axis 0.
 
@@ -456,5 +458,4 @@
             [ 0.,  2.,  0.],
             [ 1.,  0.,  0.]])
         """
-        return ivy.flipud(self._data, out=out)
->>>>>>> 13c53cf6
+        return ivy.flipud(self._data, out=out)