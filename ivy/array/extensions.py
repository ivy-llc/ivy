--- conflicted
+++ resolved
@@ -36,130 +36,4 @@
         >>> print(y)
         ivy.array([0.637,-0.212,0.127,-0.0909])
         """
-<<<<<<< HEAD
-        return ivy.sinc(self._data, out=out)
-
-    def flatten(
-        self: ivy.Array,
-        *,
-        start_dim: int,
-        end_dim: int,
-        out: Optional[ivy.Array] = None,
-    ) -> ivy.Array:
-        """ivy.Array instance method variant of ivy.flatten. This method simply
-        wraps the function, and so the docstring for ivy.unstack also applies to
-        this method with minimal changes.
-
-        Parameters
-        ----------
-        self
-            input array to flatten. 
-        start_dim
-            first dim to flatten. If not set, defaults to 0.
-        end_dim
-            last dim to flatten. If not set, defaults to -1.
-
-        Returns
-        -------
-        ret
-            the flattened array over the specified dimensions. 
-
-        Examples
-        --------
-        >>> x = ivy.array([1,2], [3,4])
-        >>> ivy.flatten(x)
-        ivy.array([1, 2, 3, 4])
-
-        >>> x = ivy.array(
-            [[[[ 5,  5,  0,  6],
-            [17, 15, 11, 16],
-            [ 6,  3, 13, 12]],
-
-            [[ 6, 18, 10,  4],
-            [ 5,  1, 17,  3],
-            [14, 14, 18,  6]]],
-
-
-        [[[12,  0,  1, 13],
-            [ 8,  7,  0,  3],
-            [19, 12,  6, 17]],
-
-            [[ 4, 15,  6, 15],
-            [ 0,  5, 17,  9],
-            [ 9,  3,  6, 19]]],
-
-
-        [[[17, 13, 11, 16],
-            [ 4, 18, 17,  4],
-            [10, 10,  9,  1]],
-
-            [[19, 17, 13, 10],
-            [ 4, 19, 16, 17],
-            [ 2, 12,  8, 14]]]]
-            )
-        >>> ivy.flatten(x, start_dim = 1, end_dim = 2)
-        ivy.array(
-            [[[ 5,  5,  0,  6],
-            [17, 15, 11, 16],
-            [ 6,  3, 13, 12],
-            [ 6, 18, 10,  4],
-            [ 5,  1, 17,  3],
-            [14, 14, 18,  6]],
-
-            [[12,  0,  1, 13],
-            [ 8,  7,  0,  3],
-            [19, 12,  6, 17],
-            [ 4, 15,  6, 15],
-            [ 0,  5, 17,  9],
-            [ 9,  3,  6, 19]],
-
-            [[17, 13, 11, 16],
-            [ 4, 18, 17,  4],
-            [10, 10,  9,  1],
-            [19, 17, 13, 10],
-            [ 4, 19, 16, 17],
-            [ 2, 12,  8, 14]]]))
-        """
-        return ivy.flatten(
-            self._data, 
-            start_dim=start_dim, 
-            end_dim=end_dim, 
-            out=out)
-        
-    def lcm(
-        self: ivy.Array,
-        x2: ivy.Array,
-        *,
-        out: Optional[ivy.Array] = None
-    ) -> ivy.Array:
-        """
-        ivy.Array instance method variant of ivy.lcm. This method simply wraps the
-        function, and so the docstring for ivy.lcm also applies to this method
-        with minimal changes.
-
-        Parameters
-        ----------
-        self
-            first input array.
-        x2
-            second input array
-        out
-            optional output array, for writing the result to. 
-
-        Returns
-        -------
-        ret
-            an array that includes the element-wise least common multiples
-            of 'self' and x2
-
-        Examples
-        --------
-        >>> x1=ivy.array([2, 3, 4])
-        >>> x2=ivy.array([5, 8, 15])
-        >>> x1.lcm(x2)
-        ivy.array([10, 21, 60])
-        """
-        return ivy.lcm(self, x2, out=out)
-=======
-        return ivy.sinc(self._data, out=out)
->>>>>>> 4a19b694
+        return ivy.sinc(self._data, out=out)