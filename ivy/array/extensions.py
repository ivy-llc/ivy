# global
import abc
from typing import Optional, Union, Tuple

# local
import ivy


class ArrayWithExtensions(abc.ABC):
    def sinc(self: ivy.Array, *, out: Optional[ivy.Array] = None) -> ivy.Array:
        """
        ivy.Array instance method variant of ivy.sinc. This method simply wraps the
        function, and so the docstring for ivy.sinc also applies to this method
        with minimal changes.

        Parameters
        ----------
        self
            input array whose elements are each expressed in radians. Should have a
            floating-point data type.
        out
            optional output array, for writing the result to. It must have a shape that
            the inputs broadcast to.

        Returns
        -------
        ret
            an array containing the sinc of each element in ``self``. The returned
            array must have a floating-point data type determined by
            :ref:`type-promotion`.

        Examples
        --------
        >>> x = ivy.array([0.5, 1.5, 2.5, 3.5])
        >>> y = x.sinc()
        >>> print(y)
        ivy.array([0.637,-0.212,0.127,-0.0909])
        """
        return ivy.sinc(self._data, out=out)

    def flatten(
        self: ivy.Array,
        *,
        start_dim: int,
        end_dim: int,
        out: Optional[ivy.Array] = None,
    ) -> ivy.Array:
        """ivy.Array instance method variant of ivy.flatten. This method simply
        wraps the function, and so the docstring for ivy.unstack also applies to
        this method with minimal changes.

        Parameters
        ----------
        self
            input array to flatten.
        start_dim
            first dim to flatten. If not set, defaults to 0.
        end_dim
            last dim to flatten. If not set, defaults to -1.

        Returns
        -------
        ret
            the flattened array over the specified dimensions.

        Examples
        --------
        >>> x = ivy.array([1,2], [3,4])
        >>> ivy.flatten(x)
        ivy.array([1, 2, 3, 4])

        >>> x = ivy.array(
            [[[[ 5,  5,  0,  6],
            [17, 15, 11, 16],
            [ 6,  3, 13, 12]],

            [[ 6, 18, 10,  4],
            [ 5,  1, 17,  3],
            [14, 14, 18,  6]]],


        [[[12,  0,  1, 13],
            [ 8,  7,  0,  3],
            [19, 12,  6, 17]],

            [[ 4, 15,  6, 15],
            [ 0,  5, 17,  9],
            [ 9,  3,  6, 19]]],


        [[[17, 13, 11, 16],
            [ 4, 18, 17,  4],
            [10, 10,  9,  1]],

            [[19, 17, 13, 10],
            [ 4, 19, 16, 17],
            [ 2, 12,  8, 14]]]]
            )
        >>> ivy.flatten(x, start_dim = 1, end_dim = 2)
        ivy.array(
            [[[ 5,  5,  0,  6],
            [17, 15, 11, 16],
            [ 6,  3, 13, 12],
            [ 6, 18, 10,  4],
            [ 5,  1, 17,  3],
            [14, 14, 18,  6]],

            [[12,  0,  1, 13],
            [ 8,  7,  0,  3],
            [19, 12,  6, 17],
            [ 4, 15,  6, 15],
            [ 0,  5, 17,  9],
            [ 9,  3,  6, 19]],

            [[17, 13, 11, 16],
            [ 4, 18, 17,  4],
            [10, 10,  9,  1],
            [19, 17, 13, 10],
            [ 4, 19, 16, 17],
            [ 2, 12,  8, 14]]]))
        """
        return ivy.flatten(self._data, start_dim=start_dim, end_dim=end_dim, out=out)

    def lcm(
        self: ivy.Array, x2: ivy.Array, *, out: Optional[ivy.Array] = None
    ) -> ivy.Array:
        """
        ivy.Array instance method variant of ivy.lcm. This method simply wraps the
        function, and so the docstring for ivy.lcm also applies to this method
        with minimal changes.

        Parameters
        ----------
        self
            first input array.
        x2
            second input array
        out
            optional output array, for writing the result to.

        Returns
        -------
        ret
            an array that includes the element-wise least common multiples
            of 'self' and x2

        Examples
        --------
        >>> x1=ivy.array([2, 3, 4])
        >>> x2=ivy.array([5, 8, 15])
        >>> x1.lcm(x2)
        ivy.array([10, 21, 60])
        """
        return ivy.lcm(self, x2, out=out)

<<<<<<< HEAD
    def rfft(
        self: ivy.Array,
        n: Optional[int] = None, 
        norm: Optional[str] = None,
        /,
        *, 
        out: Optional[ivy.Array] = None
    ) -> ivy.Array:
        """
        ivy.Array instance method variant of ivy.rfft. This method simply
        wraps the function, and so the docstring for ivy.rfft also applies to
        this method with minimal changes.

        Parameters
        ----------
        self
            The real input array.
        n
            Signal length. If given, the input will either be zero-padded or trimmed
            to this length before computing the real FFT.
        norm
            Normalization mode.
        out
            optional output array, for writing the result to.
=======
    def max_pool2d(
        self: ivy.Array,
        kernel: Union[int, Tuple[int], Tuple[int, int]],
        strides: Union[int, Tuple[int], Tuple[int, int]],
        padding: str,
        /,
        *,
        data_format: str = "NHWC",
        out: Optional[ivy.Array] = None,
    ) -> ivy.Array:
        """
        ivy.Array instance method variant of `ivy.max_pool2d`. This method simply
        wraps the function, and so the docstring for `ivy.max_pool2d` also applies
        to this method with minimal changes.

        Parameters
        ----------
        x
            Input image *[batch_size,h,w,d_in]*.
        kernel
            The size of the window for each dimension of the input tensor.
        strides
            The stride of the sliding window for each dimension of input.
        padding
            "SAME" or "VALID" indicating the algorithm, or list indicating
            the per-dimension paddings.
        data_format
            "NHWC" or "NCHW". Defaults to "NHWC".
        out
            optional output array, for writing the result to. It must have a shape that
            the inputs broadcast to.
>>>>>>> b43ae55d

        Returns
        -------
        ret
<<<<<<< HEAD
            The output array.

        Examples
        --------
        >>> x = ivy.array([0, 1, 2, 3])
        >>> ivy.rfft(x)
        ivy.array([ 6.+0.j, -2.+2.j, -2.+0.j])
        >>> ivy.rfft(x, norm='ortho')
        ivy.array([ 3.+0.j, -1.+1.j, -1.+0.j])
        >>> ivy.rfft(x, norm='forward')
        ivy.array([ 1.5000+0.0000j, -0.5000+0.5000j, -0.5000+0.0000j])
        """
        return ivy.rfft(input, n, norm, out=out)
=======
            The result of the max pooling operation.

        Examples
        --------
        >>> x = ivy.arange(12).reshape((2, 1, 3, 2))
        >>> print(x.max_pool2d((2, 2), (1, 1), 'SAME'))
        ivy.array([[[[ 2,  3],
        [ 4,  5],
        [ 4,  5]]],
        [[[ 8,  9],
        [10, 11],
        [10, 11]]]])

        >>> x = ivy.arange(48).reshape((2, 4, 3, 2))
        >>> print(x.max_pool2d(3, 1, 'VALID'))
        ivy.array([[[[16, 17]],
        [[22, 23]]],
        [[[40, 41]],
        [[46, 47]]]])
        """
        return ivy.max_pool2d(
            self,
            kernel,
            strides,
            padding,
            data_format=data_format,
            out=out,
        )
>>>>>>> b43ae55d
<|MERGE_RESOLUTION|>--- conflicted
+++ resolved
@@ -153,32 +153,6 @@
         """
         return ivy.lcm(self, x2, out=out)
 
-<<<<<<< HEAD
-    def rfft(
-        self: ivy.Array,
-        n: Optional[int] = None, 
-        norm: Optional[str] = None,
-        /,
-        *, 
-        out: Optional[ivy.Array] = None
-    ) -> ivy.Array:
-        """
-        ivy.Array instance method variant of ivy.rfft. This method simply
-        wraps the function, and so the docstring for ivy.rfft also applies to
-        this method with minimal changes.
-
-        Parameters
-        ----------
-        self
-            The real input array.
-        n
-            Signal length. If given, the input will either be zero-padded or trimmed
-            to this length before computing the real FFT.
-        norm
-            Normalization mode.
-        out
-            optional output array, for writing the result to.
-=======
     def max_pool2d(
         self: ivy.Array,
         kernel: Union[int, Tuple[int], Tuple[int, int]],
@@ -210,26 +184,10 @@
         out
             optional output array, for writing the result to. It must have a shape that
             the inputs broadcast to.
->>>>>>> b43ae55d
-
-        Returns
-        -------
-        ret
-<<<<<<< HEAD
-            The output array.
-
-        Examples
-        --------
-        >>> x = ivy.array([0, 1, 2, 3])
-        >>> ivy.rfft(x)
-        ivy.array([ 6.+0.j, -2.+2.j, -2.+0.j])
-        >>> ivy.rfft(x, norm='ortho')
-        ivy.array([ 3.+0.j, -1.+1.j, -1.+0.j])
-        >>> ivy.rfft(x, norm='forward')
-        ivy.array([ 1.5000+0.0000j, -0.5000+0.5000j, -0.5000+0.0000j])
-        """
-        return ivy.rfft(input, n, norm, out=out)
-=======
+
+        Returns
+        -------
+        ret
             The result of the max pooling operation.
 
         Examples
@@ -258,4 +216,45 @@
             data_format=data_format,
             out=out,
         )
->>>>>>> b43ae55d
+
+    def rfft(
+        self: ivy.Array,
+        n: Optional[int] = None,
+        norm: Optional[str] = None,
+        /,
+        *,
+        out: Optional[ivy.Array] = None
+    ) -> ivy.Array:
+        """
+        ivy.Array instance method variant of ivy.rfft. This method simply
+        wraps the function, and so the docstring for ivy.rfft also applies to
+        this method with minimal changes.
+
+        Parameters
+        ----------
+        self
+            The real input array.
+        n
+            Signal length. If given, the input will either be zero-padded or trimmed
+            to this length before computing the real FFT.
+        norm
+            Normalization mode.
+        out
+            optional output array, for writing the result to.
+
+        Returns
+        -------
+        ret
+            The output array.
+
+        Examples
+        --------
+        >>> x = ivy.array([0, 1, 2, 3])
+        >>> ivy.rfft(x)
+        ivy.array([ 6.+0.j, -2.+2.j, -2.+0.j])
+        >>> ivy.rfft(x, norm='ortho')
+        ivy.array([ 3.+0.j, -1.+1.j, -1.+0.j])
+        >>> ivy.rfft(x, norm='forward')
+        ivy.array([ 1.5000+0.0000j, -0.5000+0.5000j, -0.5000+0.0000j])
+        """
+        return ivy.rfft(input, n, norm, out=out)