--- conflicted
+++ resolved
@@ -115,26 +115,17 @@
         """
         ivy.Array instance method variant of ivy.sigmoid.
 
-<<<<<<< HEAD
-        This method simply wraps the function, and so the docstring for
-        ``ivy.sigmoid`` also applies to this method with minimal changes.
-=======
         This method simply wraps the function, and so the docstring for ivy.sigmoid also
         applies to this method with minimal changes.
->>>>>>> 4215e484
 
         Parameters
         ----------
         self
             Input array
         out
-<<<<<<< HEAD
-            optional output array for writing the result to. It must have the same
-            shape the input broadcast to default: None
-=======
+
             optional output array for writing the result to. It must have the same shape
             the input broadcast to default: None
->>>>>>> 4215e484
 
         Returns
         -------
