--- conflicted
+++ resolved
@@ -9,7 +9,6 @@
 # ToDo: implement all methods here as public instance methods
 
 class ArrayWithActivations(abc.ABC):
-<<<<<<< HEAD
     def relu(
         self: ivy.Array,
         out: Optional[ivy.Array] = None
@@ -125,35 +124,13 @@
         self: ivy.Array,
         out: Optional[ivy.Array] = None
     ) -> ivy.Array:
-=======
-    def softplus(self: ivy.Array, out: Optional[ivy.Array] = None) -> ivy.Array:
->>>>>>> 8fb1d281
-        """
-        ivy.Array instance method variant of ivy.softplus. This method simply wraps the
-        function, and so the docstring for ivy.softplus also applies to this method
-        with minimal changes.
 
-<<<<<<< HEAD
         Examples
         --------
         >>> x = ivy.array([-0.3461, -0.6491])
         >>> y = x.softplus()
         >>> print(y)
         ivy.array([0.535, 0.42 ])
-=======
-        Parameters
-        ----------
-        self
-            input array.
-        out
-            optional output array, for writing the result to. It must have a shape that
-            the inputs broadcast to.
 
-        Returns
-        -------
-        ret
-            an array containing the softplus activation of each element in ``self``.
-
->>>>>>> 8fb1d281
         """
         return ivy.softplus(self._data, out=out)