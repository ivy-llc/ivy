# global
import abc
from typing import Optional, Union, Tuple, List

# local
import ivy

# ToDo: implement all methods here as public instance methods


class ArrayWithManipulation(abc.ABC):
    def concat(
        self: ivy.Array,
        xs: Union[
            Tuple[Union[ivy.Array, ivy.NativeArray, ivy.Container]],
            List[Union[ivy.Array, ivy.NativeArray, ivy.Container]],
        ],
        axis: Optional[int] = 0,
        out: Optional[Union[ivy.Array, ivy.Container]] = None,
    ) -> Union[ivy.Array, ivy.Container]:
        return ivy.concat([self] + xs, axis, out=out)

    def flip(
        self: ivy.Array,
        axis: Optional[Union[int, Tuple[int], List[int]]] = None,
        out: Optional[Union[ivy.Array, ivy.Container]] = None,
    ) -> ivy.Array:
        return ivy.flip(self, axis, out=out)

    def expand_dims(
        self: ivy.Array,
        axis: Optional[int] = 0,
        out: Optional[Union[ivy.Array, ivy.Container]] = None,
    ) -> Union[ivy.Array, ivy.Container]:
        return ivy.expand_dims(self, axis, out=out)

<<<<<<< HEAD
    def reshape(
        self: ivy.Array,
        shape: Tuple[int, ...],
        out: Optional[Union[ivy.Array, ivy.Container]] = None,
    ) -> Union[ivy.Array, ivy.Container]:
        return ivy.reshape(self, shape, out=out)
=======
    def permute_dims(
        self: ivy.Array,
        axes: Tuple[int, ...],
        out: Optional[Union[ivy.Array, ivy.Container]] = None,
    ) -> Union[ivy.Array, ivy.Container]:
        return ivy.permute_dims(self, axes, out=out)
>>>>>>> d2dca9d3
<|MERGE_RESOLUTION|>--- conflicted
+++ resolved
@@ -34,18 +34,16 @@
     ) -> Union[ivy.Array, ivy.Container]:
         return ivy.expand_dims(self, axis, out=out)
 
-<<<<<<< HEAD
     def reshape(
         self: ivy.Array,
         shape: Tuple[int, ...],
         out: Optional[Union[ivy.Array, ivy.Container]] = None,
     ) -> Union[ivy.Array, ivy.Container]:
         return ivy.reshape(self, shape, out=out)
-=======
+
     def permute_dims(
         self: ivy.Array,
         axes: Tuple[int, ...],
         out: Optional[Union[ivy.Array, ivy.Container]] = None,
     ) -> Union[ivy.Array, ivy.Container]:
-        return ivy.permute_dims(self, axes, out=out)
->>>>>>> d2dca9d3
+        return ivy.permute_dims(self, axes, out=out)