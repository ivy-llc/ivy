# global
import abc
from typing import Optional, Union, Tuple, List

# local
import ivy

# ToDo: implement all methods here as public instance methods


class ArrayWithManipulation(abc.ABC):
    def concat(
        self: ivy.Array,
        xs: Union[
            Tuple[Union[ivy.Array, ivy.NativeArray, ivy.Container]],
            List[Union[ivy.Array, ivy.NativeArray, ivy.Container]],
        ],
        axis: Optional[int] = 0,
        out: Optional[Union[ivy.Array, ivy.Container]] = None,
    ) -> Union[ivy.Array, ivy.Container]:
        return ivy.concat([self] + xs, axis, out=out)

<<<<<<< HEAD

    def flip(
        self: ivy.Array,
        axis: Optional[Union[int, Tuple[int], List[int]]] = None,
        out: Optional[Union[ivy.Array, ivy.Container]] = None,
    ) -> ivy.Array:
        return ivy.flip(self, axis, out=out)
=======
    def expand_dims(
        self: ivy.Array,
        axis: Optional[int] = 0,
        out: Optional[Union[ivy.Array, ivy.Container]] = None,
    ) -> Union[ivy.Array, ivy.Container]:
        return ivy.expand_dims(self, axis, out=out)

    def permute_dims(
        self: ivy.Array,
        axes: Tuple[int, ...],
        out: Optional[Union[ivy.Array, ivy.Container]] = None,
    ) -> Union[ivy.Array, ivy.Container]:
        return ivy.permute_dims(self, axes, out=out)
>>>>>>> 38337134
<|MERGE_RESOLUTION|>--- conflicted
+++ resolved
@@ -20,15 +20,13 @@
     ) -> Union[ivy.Array, ivy.Container]:
         return ivy.concat([self] + xs, axis, out=out)
 
-<<<<<<< HEAD
-
     def flip(
         self: ivy.Array,
         axis: Optional[Union[int, Tuple[int], List[int]]] = None,
         out: Optional[Union[ivy.Array, ivy.Container]] = None,
     ) -> ivy.Array:
         return ivy.flip(self, axis, out=out)
-=======
+
     def expand_dims(
         self: ivy.Array,
         axis: Optional[int] = 0,
@@ -41,5 +39,4 @@
         axes: Tuple[int, ...],
         out: Optional[Union[ivy.Array, ivy.Container]] = None,
     ) -> Union[ivy.Array, ivy.Container]:
-        return ivy.permute_dims(self, axes, out=out)
->>>>>>> 38337134
+        return ivy.permute_dims(self, axes, out=out)