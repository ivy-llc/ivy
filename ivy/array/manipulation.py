--- conflicted
+++ resolved
@@ -218,11 +218,7 @@
     def squeeze(
         self: ivy.Array,
         /,
-<<<<<<< HEAD
         axis: Optional[Union[int, Tuple[int, ...]]],
-=======
-        axis: Optional[Union[int, Sequence[int]]] = None,
->>>>>>> 04f84fb3
         *,
         out: Optional[ivy.Array] = None,
     ) -> ivy.Array:
