--- conflicted
+++ resolved
@@ -44,9 +44,6 @@
         *,
         out: Optional[ivy.Array] = None,
     ) -> ivy.Array:
-<<<<<<< HEAD
-        return ivy.var(self._data, axis=axis, correction=correction, keepdims=keepdims, out=out)
-=======
         """
         ivy.Array instance method variant of ivy.var. This method simply 
         wraps the function, and so the docstring for ivy.var also applies 
@@ -118,8 +115,7 @@
         ivy.array([0.667, 0.667, 9.33 ])
 
         """
-        return ivy.var(self._data, axis, correction, keepdims, out=out)
->>>>>>> 1507482a
+        return ivy.var(self._data, axis=axis, correction=correction, keepdims=keepdims, out=out)
 
     def prod(
         self: ivy.Array,
