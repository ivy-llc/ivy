--- conflicted
+++ resolved
@@ -317,12 +317,10 @@
         self: ivy.Array,
         axis: int = 0,
         exclusive: bool = False,
-<<<<<<< HEAD
         reverse: bool = False,
-=======
         *,
         dtype: Optional[Union[ivy.Dtype, ivy.NativeDtype]] = None,
->>>>>>> 88677c20
+
         out: Optional[ivy.Array] = None,
     ) -> ivy.Array:
         """
@@ -365,15 +363,12 @@
                    [1, 5],
                    [1, 11]])
         """
-<<<<<<< HEAD
+
         return ivy.cumprod(self._data,
                            axis=axis,
                            exclusive=exclusive,
                            reverse=reverse,
                            out=out)
-=======
-        return ivy.cumprod(self._data, axis, exclusive, dtype=dtype, out=out)
->>>>>>> 88677c20
 
     def einsum(
         self: ivy.Array,
