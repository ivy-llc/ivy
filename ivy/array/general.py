# global
import abc
from numbers import Number
from typing import Any, Iterable, Union, Optional

# ToDo: implement all methods here as public instance methods

# local
import ivy


class ArrayWithGeneral(abc.ABC):
    def all_equal(self: ivy.Array, x2: Iterable[Any], equality_matrix: bool = False):
        """
        ivy.Array instance method variant of ivy.all_equal. This method simply wraps the
        function, and so the docstring for ivy.all_equal also applies to this method
        with minimal changes.

        Parameters
        ----------
        self
            input array
        x2
            input iterable to compare to ``self``
        equality_matrix
            Whether to return a matrix of equalities comparing each input with every
            other. Default is False.

        Returns
        -------
        ret
            Boolean, whether or not the inputs are equal, or matrix array of booleans if
            equality_matrix=True is set.

        Examples
        --------
        With :code:`ivy.Array` instance method:

        >>> x1 = ivy.array([1, 2, 3])
        >>> x2 = ivy.array([1, 0, 1])
        >>> y = x1.all_equal(x2, equality_matrix= False)
        >>> print(y)
        False

        With a mix of :code:`ivy.Array` and :code:`ivy.NativeArray` instance method:

        >>> x1 = ivy.array([1, 1, 0, 0.5, 1])
        >>> x2 = ivy.native_array([1, 1, 0, 0.5, 1])
        >>> y = x1.all_equal(x2, equality_matrix= True)
        >>> print(y)
        ivy.array([[ True,  True], [ True,  True]])

        """
        return ivy.all_equal(self, x2, equality_matrix=equality_matrix)

    def gather_nd(
            self: ivy.Array,
            indices: Union[ivy.Array, ivy.NativeArray],
            *,
            out: Optional[ivy.Array] = None,
    ) -> Union[ivy.Array, ivy.NativeArray]:
        """
        ivy.Array instance method variant of ivy.gather_nd. This method simply wraps the
        function, and so the docstring for ivy.gather_nd also applies to this method
        with minimal changes.

        Parameters
        ----------
        self
            The array from which to gather values.
        indices
            Index array.
        device
            device on which to create the array 'cuda:0', 'cuda:1', 'cpu' etc. Same as
            ``x`` if None.
        out
            optional output array, for writing the result to. It must have a shape that
            the inputs broadcast to.

        Returns
        -------
        ret
            New array of given shape, with the values gathered at the indices.

        Examples
        --------
        >>> x = ivy.array([1, 2, 3])
        >>> y = ivy.array([1])
        >>> z = x.gather_nd(y)
        >>> print(z)
        ivy.array(2)
        """
        return ivy.gather_nd(self, indices, out=out)

    def to_numpy(self: ivy.Array):
        """
        ivy.Array instance method variant of ivy.to_numpy. This method simply wraps
        the function, and so the docstring for ivy.to_numpy also applies to this method
        with minimal changes.

        Parameters
        ----------
        self
            input array.

        Returns
        -------
        ret
            a numpy array copying all the element of the array ``self``.

        Examples
        --------
        With :code:`ivy.Array` instance methods:

        >>> x = ivy.array([1, 0, 1, 1])
        >>> y = x.to_numpy()
        >>> print(y)
        [1 0 1 1]

        >>> x = ivy.array([1, 0, 0, 1])
        >>> y = x.to_numpy()
        >>> print(y)
        [1 0 0 1]

        """
        return ivy.to_numpy(self)

<<<<<<< HEAD
    def stable_pow(
        self: ivy.Array,
        exponent: Union[Number, ivy.Array, ivy.NativeArray, ivy.Container],
        min_base: Union[Number, ivy.Array, ivy.NativeArray, ivy.Container] = None,
    ) -> ivy.Array:
        """ivy.Array instance method variant of ivy.stable_pow. This method simply wraps
        the function, and so the docstring for ivy.stable_pow also applies to this
        method with minimal changes.
=======
    def clip_vector_norm(
            self: ivy.Array,
            max_norm: float,
            p: float = 2.0,
            *,
            out: Optional[ivy.Array] = None,
    ) -> ivy.Array:
        """
        ivy.Array instance method variant of ivy.clip_vector_norm. This method simply
        wraps the function, and so the docstring for ivy.clip_vector_norm also applies
        to this method with minimal changes.
>>>>>>> d79dc40c

        Parameters
        ----------
        self
<<<<<<< HEAD
            Input array, the base of the exponentiation.
        exponent
            The exponent of the exponentiation.
        min_base
            The minimum base to use, use global ivy._MIN_BASE by default.
=======
            input array
        max_norm
            float, the maximum value of the array norm.
        p
            optional float, the p-value for computing the p-norm. Default is 2.
        out
            optional output array, for writing the result to. It must have a shape
            that the inputs broadcast to.
>>>>>>> d79dc40c

        Returns
        -------
        ret
<<<<<<< HEAD
            Numpy array containing the elements of base raised to the power of the
            corresponding element of exponent.

        Examples
        --------

        >>> x = ivy.asarray([2, 4, 5])
        >>> y = x.stable_pow(2)
        >>> print(y)
        ivy.array([ 4, 16, 25])

        >>> x = ivy.asarray([2, 4, 5])
        >>> y = x.stable_pow(4, min_base=1)
        >>> print(y)
        ivy.array([  81,  625, 1300])

        >>> x = ivy.asarray([[4, 5, 6], [7, 8, 9]])
        >>> y = ivy.asarray([[1, 2,3], [2, 3, 4]])
        >>> z = x.stable_pow(y)
        >>> print(z)
        ivy.array([[   4,   25,  216],
               [  49,  512, 6560]])
        """
        return ivy.stable_pow(self, exponent, min_base=min_base)
=======
            An array with the vector norm downscaled to the max norm if needed.

        Examples
        --------
        With :code:`ivy.Array` instance method:

        >>> x = ivy.array([0., 1., 2.])
        >>> y = x.clip_vector_norm(2.0)
        >>> print(y)
        ivy.array([0.   , 0.894, 1.79 ])

        """
        return ivy.clip_vector_norm(self, max_norm, p, out=out)
>>>>>>> d79dc40c
<|MERGE_RESOLUTION|>--- conflicted
+++ resolved
@@ -125,7 +125,7 @@
         """
         return ivy.to_numpy(self)
 
-<<<<<<< HEAD
+
     def stable_pow(
         self: ivy.Array,
         exponent: Union[Number, ivy.Array, ivy.NativeArray, ivy.Container],
@@ -134,7 +134,45 @@
         """ivy.Array instance method variant of ivy.stable_pow. This method simply wraps
         the function, and so the docstring for ivy.stable_pow also applies to this
         method with minimal changes.
-=======
+
+        Parameters
+        ----------
+        self
+            Input array, the base of the exponentiation.
+        exponent
+            The exponent of the exponentiation.
+        min_base
+            The minimum base to use, use global ivy._MIN_BASE by default.
+
+        Returns
+        -------
+        ret
+            Numpy array containing the elements of base raised to the power of the
+            corresponding element of exponent.
+
+        Examples
+        --------
+
+        >>> x = ivy.asarray([2, 4, 5])
+        >>> y = x.stable_pow(2)
+        >>> print(y)
+        ivy.array([ 4, 16, 25])
+
+        >>> x = ivy.asarray([2, 4, 5])
+        >>> y = x.stable_pow(4, min_base=1)
+        >>> print(y)
+        ivy.array([  81,  625, 1300])
+
+        >>> x = ivy.asarray([[4, 5, 6], [7, 8, 9]])
+        >>> y = ivy.asarray([[1, 2,3], [2, 3, 4]])
+        >>> z = x.stable_pow(y)
+        >>> print(z)
+        ivy.array([[   4,   25,  216],
+               [  49,  512, 6560]])
+        """
+        return ivy.stable_pow(self, exponent, min_base=min_base)
+
+
     def clip_vector_norm(
             self: ivy.Array,
             max_norm: float,
@@ -146,18 +184,10 @@
         ivy.Array instance method variant of ivy.clip_vector_norm. This method simply
         wraps the function, and so the docstring for ivy.clip_vector_norm also applies
         to this method with minimal changes.
->>>>>>> d79dc40c
-
-        Parameters
-        ----------
-        self
-<<<<<<< HEAD
-            Input array, the base of the exponentiation.
-        exponent
-            The exponent of the exponentiation.
-        min_base
-            The minimum base to use, use global ivy._MIN_BASE by default.
-=======
+
+        Parameters
+        ----------
+        self
             input array
         max_norm
             float, the maximum value of the array norm.
@@ -166,37 +196,10 @@
         out
             optional output array, for writing the result to. It must have a shape
             that the inputs broadcast to.
->>>>>>> d79dc40c
-
-        Returns
-        -------
-        ret
-<<<<<<< HEAD
-            Numpy array containing the elements of base raised to the power of the
-            corresponding element of exponent.
-
-        Examples
-        --------
-
-        >>> x = ivy.asarray([2, 4, 5])
-        >>> y = x.stable_pow(2)
-        >>> print(y)
-        ivy.array([ 4, 16, 25])
-
-        >>> x = ivy.asarray([2, 4, 5])
-        >>> y = x.stable_pow(4, min_base=1)
-        >>> print(y)
-        ivy.array([  81,  625, 1300])
-
-        >>> x = ivy.asarray([[4, 5, 6], [7, 8, 9]])
-        >>> y = ivy.asarray([[1, 2,3], [2, 3, 4]])
-        >>> z = x.stable_pow(y)
-        >>> print(z)
-        ivy.array([[   4,   25,  216],
-               [  49,  512, 6560]])
-        """
-        return ivy.stable_pow(self, exponent, min_base=min_base)
-=======
+        
+        Returns
+        -------
+        ret
             An array with the vector norm downscaled to the max norm if needed.
 
         Examples
@@ -209,5 +212,4 @@
         ivy.array([0.   , 0.894, 1.79 ])
 
         """
-        return ivy.clip_vector_norm(self, max_norm, p, out=out)
->>>>>>> d79dc40c
+        return ivy.clip_vector_norm(self, max_norm, p, out=out)