--- conflicted
+++ resolved
@@ -12,14 +12,10 @@
 
 class ArrayWithGeneral(abc.ABC):
     def is_native_array(
-<<<<<<< HEAD
-        self: ivy.Array, /, *, exclusive: bool = False, out: Optional[ivy.Array] = None
-=======
         self: ivy.Array,
         /,
         *,
         exclusive: bool = False,
->>>>>>> 35a92a1a
     ) -> ivy.Array:
         """
         ivy.Array instance method variant of ivy.is_native_array. This method simply
@@ -55,13 +51,8 @@
 
     def is_ivy_array(self: ivy.Array, /, *, exclusive: Optional[bool] = False) -> bool:
         """
-<<<<<<< HEAD
-        ivy.Array instance method variant of ivy.is_ivy_array. This method simply 
-        wraps the function, and so the docstring for ivy.is_ivy_array also 
-=======
         ivy.Array instance method variant of ivy.is_ivy_array. This method simply
         wraps the function, and so the docstring for ivy.is_ivy_array also
->>>>>>> 35a92a1a
         applies to this method with minimal changes.
 
         Parameters
@@ -77,14 +68,6 @@
         ret
             Boolean, whether or not x is an ivy array.
 
-<<<<<<< HEAD
-        """
-        return ivy.is_ivy_array(self, exclusive=exclusive)
-
-    def is_array(
-        self: ivy.Array, /, *, exclusive: bool = False, out: Optional[ivy.Array] = None
-    ) -> ivy.Array:
-=======
         Examples
         --------
         >>> x = ivy.array([0, 1, 2])
@@ -101,7 +84,6 @@
         return ivy.is_ivy_array(self, exclusive=exclusive)
 
     def is_array(self: ivy.Array, /, *, exclusive: bool = False) -> bool:
->>>>>>> 35a92a1a
         """
         ivy.Array instance method variant of ivy.is_array. This method simply wraps the
         function, and so the docstring for ivy.is_array also applies to this method
@@ -133,13 +115,7 @@
         """
         return ivy.is_array(self, exclusive=exclusive)
 
-<<<<<<< HEAD
-    def is_ivy_container(
-        self: ivy.Array, /, *, out: Optional[ivy.Array] = None
-    ) -> ivy.Array:
-=======
     def is_ivy_container(self: ivy.Array) -> bool:
->>>>>>> 35a92a1a
         """
         ivy.Array instance method variant of ivy.is_ivy_container. This method simply
         wraps the function, and so the docstring for ivy.is_ivy_container also applies
@@ -164,11 +140,7 @@
         return ivy.is_ivy_container(self)
 
     def all_equal(
-<<<<<<< HEAD
-        self: ivy.Array, x2: Iterable[Any], /, equality_matrix: bool = False
-=======
         self: ivy.Array, *x2: Iterable[Any], equality_matrix: bool = False
->>>>>>> 35a92a1a
     ) -> Union[bool, ivy.Array, ivy.NativeArray]:
         """
         ivy.Array instance method variant of ivy.all_equal. This method simply wraps the
@@ -600,11 +572,7 @@
 
         Examples
         --------
-<<<<<<< HEAD
-        With :code:`ivy.Array` instance method:
-=======
         With :class:`ivy.Array` instance method:
->>>>>>> 35a92a1a
 
         >>> x = ivy.array([0, 1, 2])
         >>> y = x.to_list()
@@ -761,11 +729,7 @@
 
         Examples
         --------
-<<<<<<< HEAD
-        With :code:`ivy.Array` instance method:
-=======
         With :class:`ivy.Array` instance method:
->>>>>>> 35a92a1a
 
         >>> x = ivy.array([0., 1., 2.])
         >>> y = x.clip_vector_norm(2.0)
@@ -847,19 +811,7 @@
 
         Examples
         --------
-<<<<<<< HEAD
-        With :code:`ivy.Array` instance method:
-
-        >>> x = ivy.array([-1])
-        >>> y = x.to_scalar()
-        >>> print(y)
-        -1
-
-        >>> print(ivy.is_int_dtype(y))
-        True
-=======
         With :class:`ivy.Array` instance method:
->>>>>>> 35a92a1a
 
         >>> x = ivy.array([3])
         >>> y = x.to_scalar()
