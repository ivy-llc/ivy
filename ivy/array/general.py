# global
import abc
from typing import Any, Iterable, Union, Optional

# ToDo: implement all methods here as public instance methods

# local
import ivy


class ArrayWithGeneral(abc.ABC):
    def all_equal(self: ivy.Array, x2: Iterable[Any], equality_matrix: bool = False):
        """
        ivy.Array instance method variant of ivy.all_equal. This method simply wraps the
        function, and so the docstring for ivy.all_equal also applies to this method
        with minimal changes.

        Parameters
        ----------
        self
            input array
        x2
            input iterable to compare to ``self``
        equality_matrix
            Whether to return a matrix of equalities comparing each input with every
            other. Default is False.

        Returns
        -------
        ret
            Boolean, whether or not the inputs are equal, or matrix array of booleans if
            equality_matrix=True is set.

        Examples
        --------
        With :code:`ivy.Array` instance method:

        >>> x1 = ivy.array([1, 2, 3])
        >>> x2 = ivy.array([1, 0, 1])
        >>> y = x1.all_equal(x2, equality_matrix= False)
        >>> print(y)
        False

        With a mix of :code:`ivy.Array` and :code:`ivy.NativeArray` instance method:

        >>> x1 = ivy.array([1, 1, 0, 0.5, 1])
        >>> x2 = ivy.native_array([1, 1, 0, 0.5, 1])
        >>> y = x1.all_equal(x2, equality_matrix= True)
        >>> print(y)
        ivy.array([[ True,  True], [ True,  True]])

        """
        return ivy.all_equal(self, x2, equality_matrix=equality_matrix)

    def gather_nd(
        self: ivy.Array,
        indices: Union[ivy.Array, ivy.NativeArray],
        *,
        out: Optional[ivy.Array] = None,
    ) -> Union[ivy.Array, ivy.NativeArray]:
        """
        ivy.Array instance method variant of ivy.gather_nd. This method simply wraps the
        function, and so the docstring for ivy.gather_nd also applies to this method
        with minimal changes.

        Parameters
        ----------
        self
            The array from which to gather values.
        indices
            Index array.
        device
            device on which to create the array 'cuda:0', 'cuda:1', 'cpu' etc. Same as
            ``x`` if None.
        out
            optional output array, for writing the result to. It must have a shape that
            the inputs broadcast to.

        Returns
        -------
        ret
            New array of given shape, with the values gathered at the indices.

        Examples
        --------
        >>> x = ivy.array([1, 2, 3])
        >>> y = ivy.array([1])
        >>> z = x.gather_nd(y)
        >>> print(z)
        ivy.array(2)
        """
        return ivy.gather_nd(self, indices, out=out)

    def to_numpy(self: ivy.Array):
        """
<<<<<<< HEAD
        ivy.Container instance method variant of ivy.to_numpy.
        This method simply wraps the function, and so the docstring for
        ivy.to_numpy also applies to this method with minimal changes.
=======
        ivy.Array instance method variant of ivy.to_numpy. This method simply wraps
        the function, and so the docstring for ivy.to_numpy also applies to this method
        with minimal changes.

        Parameters
        ----------
        self
            input array.

        Returns
        -------
        ret
            a numpy array copying all the element of the array ``self``.
>>>>>>> 363e0230

        Examples
        --------
        With :code:`ivy.Array` instance methods:

        >>> x = ivy.array([1, 0, 1, 1])
        >>> y = x.to_numpy()
        >>> print(y)
        [1 0 1 1]

        >>> x = ivy.array([1, 0, 0, 1])
        >>> y = x.to_numpy()
        >>> print(y)
        [1 0 0 1]

        """
        return ivy.to_numpy(self)<|MERGE_RESOLUTION|>--- conflicted
+++ resolved
@@ -93,11 +93,6 @@
 
     def to_numpy(self: ivy.Array):
         """
-<<<<<<< HEAD
-        ivy.Container instance method variant of ivy.to_numpy.
-        This method simply wraps the function, and so the docstring for
-        ivy.to_numpy also applies to this method with minimal changes.
-=======
         ivy.Array instance method variant of ivy.to_numpy. This method simply wraps
         the function, and so the docstring for ivy.to_numpy also applies to this method
         with minimal changes.
@@ -111,7 +106,6 @@
         -------
         ret
             a numpy array copying all the element of the array ``self``.
->>>>>>> 363e0230
 
         Examples
         --------
