# global
import abc
from numbers import Number
from typing import Any, Iterable, Union, Optional

# ToDo: implement all methods here as public instance methods

# local
import ivy


class ArrayWithGeneral(abc.ABC):
    def all_equal(self: ivy.Array, x2: Iterable[Any], equality_matrix: bool = False):
        """
        ivy.Array instance method variant of ivy.all_equal. This method simply wraps the
        function, and so the docstring for ivy.all_equal also applies to this method
        with minimal changes.

        Parameters
        ----------
        self
            input array
        x2
            input iterable to compare to ``self``
        equality_matrix
            Whether to return a matrix of equalities comparing each input with every
            other. Default is False.

        Returns
        -------
        ret
            Boolean, whether or not the inputs are equal, or matrix array of booleans if
            equality_matrix=True is set.

        Examples
        --------
        With :code:`ivy.Array` instance method:

        >>> x1 = ivy.array([1, 2, 3])
        >>> x2 = ivy.array([1, 0, 1])
        >>> y = x1.all_equal(x2, equality_matrix= False)
        >>> print(y)
        False

        With a mix of :code:`ivy.Array` and :code:`ivy.NativeArray` instance method:

        >>> x1 = ivy.array([1, 1, 0, 0.5, 1])
        >>> x2 = ivy.native_array([1, 1, 0, 0.5, 1])
        >>> y = x1.all_equal(x2, equality_matrix= True)
        >>> print(y)
        ivy.array([[ True,  True], [ True,  True]])

        """
        return ivy.all_equal(self, x2, equality_matrix=equality_matrix)

    def gather_nd(
            self: ivy.Array,
            indices: Union[ivy.Array, ivy.NativeArray],
            *,
            out: Optional[ivy.Array] = None,
    ) -> Union[ivy.Array, ivy.NativeArray]:
        """
        ivy.Array instance method variant of ivy.gather_nd. This method simply wraps the
        function, and so the docstring for ivy.gather_nd also applies to this method
        with minimal changes.

        Parameters
        ----------
        self
            The array from which to gather values.
        indices
            Index array.
        device
            device on which to create the array 'cuda:0', 'cuda:1', 'cpu' etc. Same as
            ``x`` if None.
        out
            optional output array, for writing the result to. It must have a shape that
            the inputs broadcast to.

        Returns
        -------
        ret
            New array of given shape, with the values gathered at the indices.

        Examples
        --------
        >>> x = ivy.array([1, 2, 3])
        >>> y = ivy.array([1])
        >>> z = x.gather_nd(y)
        >>> print(z)
        ivy.array(2)
        """
        return ivy.gather_nd(self, indices, out=out)

    def to_numpy(self: ivy.Array):
        """
        ivy.Array instance method variant of ivy.to_numpy. This method simply wraps
        the function, and so the docstring for ivy.to_numpy also applies to this method
        with minimal changes.

        Parameters
        ----------
        self
            input array.

        Returns
        -------
        ret
            a numpy array copying all the element of the array ``self``.

        Examples
        --------
        With :code:`ivy.Array` instance methods:

        >>> x = ivy.array([1, 0, 1, 1])
        >>> y = x.to_numpy()
        >>> print(y)
        [1 0 1 1]

        >>> x = ivy.array([1, 0, 0, 1])
        >>> y = x.to_numpy()
        >>> print(y)
        [1 0 0 1]

        """
        return ivy.to_numpy(self)

<<<<<<< HEAD
    def stable_divide(
        self,
        denominator: Union[Number, ivy.Array, ivy.NativeArray, ivy.Container],
        min_denominator: Union[
            Number, ivy.Array, ivy.NativeArray, ivy.Container
        ] = None,
    ) -> ivy.Array:
        """
        ivy.Array instance method variant of ivy.stable_divide. This method simply wraps
        the function, and so the docstring for ivy.stable_divide also applies to this
        method with minimal changes.
=======
    def clip_vector_norm(
            self: ivy.Array,
            max_norm: float,
            p: float = 2.0,
            *,
            out: Optional[ivy.Array] = None,
    ) -> ivy.Array:
        """
        ivy.Array instance method variant of ivy.clip_vector_norm. This method simply
        wraps the function, and so the docstring for ivy.clip_vector_norm also applies
        to this method with minimal changes.
>>>>>>> 45ec4385

        Parameters
        ----------
        self
<<<<<<< HEAD
            input array, used as the numerator for division.
        denominator
            denominator for division.
        min_denominator
            the minimum denominator to use, use global ivy._MIN_DENOMINATOR by default.
=======
            input array
        max_norm
            float, the maximum value of the array norm.
        p
            optional float, the p-value for computing the p-norm. Default is 2.
        out
            optional output array, for writing the result to. It must have a shape
            that the inputs broadcast to.
>>>>>>> 45ec4385

        Returns
        -------
        ret
<<<<<<< HEAD
            a numpy array containing the elements of numerator divided by
            the corresponding element of denominator

        Examples
        --------
        >>> x = ivy.asarray([4., 5., 6.])
        >>> y = x.stable_divide(2)
        >>> print(y)
        ivy.array([2., 2.5, 3.])

        >>> x = ivy.asarray([4, 5, 6])
        >>> y = x.stable_divide(4, min_denominator=1)
        >>> print(y)
        ivy.array([0.8, 1. , 1.2])

        >>> x = ivy.asarray([[4., 5., 6.], [7., 8., 9.]])
        >>> y = ivy.asarray([[1., 2., 3.], [2., 3., 4.]])
        >>> z = x.stable_divide(y)
        >>> print(z)
        ivy.array([[4.  , 2.5 , 2.  ],
               [3.5 , 2.67, 2.25]])

        """
        return ivy.stable_divide(self, denominator, min_denominator=min_denominator)
=======
            An array with the vector norm downscaled to the max norm if needed.

        Examples
        --------
        With :code:`ivy.Array` instance method:

        >>> x = ivy.array([0., 1., 2.])
        >>> y = x.clip_vector_norm(2.0)
        >>> print(y)
        ivy.array([0.   , 0.894, 1.79 ])

        """
        return ivy.clip_vector_norm(self, max_norm, p, out=out)
>>>>>>> 45ec4385
<|MERGE_RESOLUTION|>--- conflicted
+++ resolved
@@ -124,8 +124,7 @@
 
         """
         return ivy.to_numpy(self)
-
-<<<<<<< HEAD
+        
     def stable_divide(
         self,
         denominator: Union[Number, ivy.Array, ivy.NativeArray, ivy.Container],
@@ -137,30 +136,60 @@
         ivy.Array instance method variant of ivy.stable_divide. This method simply wraps
         the function, and so the docstring for ivy.stable_divide also applies to this
         method with minimal changes.
-=======
-    def clip_vector_norm(
-            self: ivy.Array,
-            max_norm: float,
-            p: float = 2.0,
-            *,
-            out: Optional[ivy.Array] = None,
-    ) -> ivy.Array:
-        """
-        ivy.Array instance method variant of ivy.clip_vector_norm. This method simply
-        wraps the function, and so the docstring for ivy.clip_vector_norm also applies
-        to this method with minimal changes.
->>>>>>> 45ec4385
-
-        Parameters
-        ----------
-        self
-<<<<<<< HEAD
+
+        Parameters
+        ----------
+        self
             input array, used as the numerator for division.
         denominator
             denominator for division.
         min_denominator
             the minimum denominator to use, use global ivy._MIN_DENOMINATOR by default.
-=======
+
+        Returns
+        -------
+        ret
+            a numpy array containing the elements of numerator divided by
+            the corresponding element of denominator
+
+        Examples
+        --------
+        >>> x = ivy.asarray([4., 5., 6.])
+        >>> y = x.stable_divide(2)
+        >>> print(y)
+        ivy.array([2., 2.5, 3.])
+
+        >>> x = ivy.asarray([4, 5, 6])
+        >>> y = x.stable_divide(4, min_denominator=1)
+        >>> print(y)
+        ivy.array([0.8, 1. , 1.2])
+
+        >>> x = ivy.asarray([[4., 5., 6.], [7., 8., 9.]])
+        >>> y = ivy.asarray([[1., 2., 3.], [2., 3., 4.]])
+        >>> z = x.stable_divide(y)
+        >>> print(z)
+        ivy.array([[4.  , 2.5 , 2.  ],
+               [3.5 , 2.67, 2.25]])
+
+        """
+        return ivy.stable_divide(self, denominator, min_denominator=min_denominator)
+
+    def clip_vector_norm(
+        self: ivy.Array,
+        max_norm: float,
+        p: float = 2.0,
+        *,
+        out: Optional[ivy.Array] = None,
+    ) -> ivy.Array:
+        """
+        ivy.Array instance method variant of ivy.clip_vector_norm. This method simply
+        wraps the function, and so the docstring for ivy.clip_vector_norm also applies
+        to this method with minimal changes.
+           
+            
+        Parameters
+        ----------
+        self
             input array
         max_norm
             float, the maximum value of the array norm.
@@ -169,39 +198,12 @@
         out
             optional output array, for writing the result to. It must have a shape
             that the inputs broadcast to.
->>>>>>> 45ec4385
-
-        Returns
-        -------
-        ret
-<<<<<<< HEAD
-            a numpy array containing the elements of numerator divided by
-            the corresponding element of denominator
-
-        Examples
-        --------
-        >>> x = ivy.asarray([4., 5., 6.])
-        >>> y = x.stable_divide(2)
-        >>> print(y)
-        ivy.array([2., 2.5, 3.])
-
-        >>> x = ivy.asarray([4, 5, 6])
-        >>> y = x.stable_divide(4, min_denominator=1)
-        >>> print(y)
-        ivy.array([0.8, 1. , 1.2])
-
-        >>> x = ivy.asarray([[4., 5., 6.], [7., 8., 9.]])
-        >>> y = ivy.asarray([[1., 2., 3.], [2., 3., 4.]])
-        >>> z = x.stable_divide(y)
-        >>> print(z)
-        ivy.array([[4.  , 2.5 , 2.  ],
-               [3.5 , 2.67, 2.25]])
-
-        """
-        return ivy.stable_divide(self, denominator, min_denominator=min_denominator)
-=======
+            
+        Returns
+        -------
+        ret
             An array with the vector norm downscaled to the max norm if needed.
-
+        
         Examples
         --------
         With :code:`ivy.Array` instance method:
@@ -212,5 +214,4 @@
         ivy.array([0.   , 0.894, 1.79 ])
 
         """
-        return ivy.clip_vector_norm(self, max_norm, p, out=out)
->>>>>>> 45ec4385
+        return ivy.clip_vector_norm(self, max_norm, p, out=out)