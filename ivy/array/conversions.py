--- conflicted
+++ resolved
@@ -41,7 +41,6 @@
     returned unchanged. If nested is set, the check is applied to all nested leafs of tuples,
     lists and dicts contained within x.
 
-<<<<<<< HEAD
     Parameters
     ----------
     x :
@@ -57,17 +56,6 @@
     return
         the input in it's native framework form in the case of ivy.Array or ivy.Variable instances.
 
-=======
-    :param x: The input to maybe convert.
-    :type x: any
-    :param nested: Whether to apply the conversion on arguments in a nested manner. If so, all dicts, lists and
-                   tuples will be traversed to their lowest leaves in search of ivy.Array and ivy.Variable instances.
-                   Default is False.
-    :type nested: bool, optional
-    :param include_derived: Whether to also recursive for classes derived from tuple, list and dict. Default is False.
-    :type include_derived: bool, optional
-    :return: the input in it's native framework form in the case of ivy.Array or ivy.Variable instances.
->>>>>>> aa292992
     """
     if nested:
         return ivy.nested_map(x, _to_ivy, include_derived)
@@ -81,7 +69,6 @@
     """Returns args and keyword args in their ivy.Array or ivy.Variable form for all nested instances,
     otherwise the arguments are returned unchanged.
 
-<<<<<<< HEAD
     Parameters
     ----------
     args :
@@ -95,15 +82,6 @@
     return
         the same arguments, with any nested arrays converted to ivy.Array or ivy.Variable instances.
 
-=======
-    :param args: The positional arguments to check
-    :type args: sequence of arguments
-    :param include_derived: Whether to also recursive for classes derived from tuple, list and dict. Default is False.
-    :type include_derived: bool, optional
-    :param kwargs: The key-word arguments to check
-    :type kwargs: dict of arguments
-    :return: the same arguments, with any nested arrays converted to ivy.Array or ivy.Variable instances.
->>>>>>> aa292992
     """
     native_args = ivy.nested_map(args, _to_ivy, include_derived)
     native_kwargs = ivy.nested_map(kwargs, _to_ivy, include_derived)
@@ -118,7 +96,6 @@
     otherwise the input is returned unchanged. If nested is set, the check is applied to all nested leafs of tuples,
     lists and dicts contained within x.
 
-<<<<<<< HEAD
     Parameters
     ----------
     x :
@@ -135,17 +112,6 @@
     return
         the input in it's native framework form in the case of ivy.Array or ivy.Variable instances.
 
-=======
-    :param x: The input to maybe convert.
-    :type x: any
-    :param nested: Whether to apply the conversion on arguments in a nested manner. If so, all dicts, lists and
-                   tuples will be traversed to their lowest leaves in search of ivy.Array and ivy.Variable instances.
-                   Default is False.
-    :type nested: bool, optional
-    :param include_derived: Whether to also recursive for classes derived from tuple, list and dict. Default is False.
-    :type include_derived: bool, optional
-    :return: the input in it's native framework form in the case of ivy.Array or ivy.Variable instances.
->>>>>>> aa292992
     """
     if nested:
         return ivy.nested_map(x, _to_native, include_derived)
@@ -159,7 +125,6 @@
         -> Tuple[Iterable[Any], Dict[str, Any]]:
     """Returns args and keyword args in their native backend framework form for all nested ivy.Array or ivy.Variable
     instances, otherwise the arguments are returned unchanged.
-<<<<<<< HEAD
 
     Parameters
     ----------
@@ -175,15 +140,6 @@
     return
         the same arguments, with any nested ivy.Array or ivy.Variable instances converted to their native form.
 
-=======
-    :param args: The positional arguments to check
-    :type args: sequence of arguments
-    :param include_derived: Whether to also recursive for classes derived from tuple, list and dict. Default is False.
-    :type include_derived: bool, optional
-    :param kwargs: The key-word arguments to check
-    :type kwargs: dict of arguments
-    :return: the same arguments, with any nested ivy.Array or ivy.Variable instances converted to their native form.
->>>>>>> aa292992
     """
     native_args = ivy.nested_map(args, _to_native, include_derived)
     native_kwargs = ivy.nested_map(kwargs, _to_native, include_derived)
