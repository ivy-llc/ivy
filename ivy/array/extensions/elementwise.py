--- conflicted
+++ resolved
@@ -325,7 +325,43 @@
             self._data, axis=axis, dtype=dtype, keepdims=keepdims, out=out
         )
 
-<<<<<<< HEAD
+    def gcd(
+        self: Union[ivy.Array, int, list, tuple],
+        x2: Union[ivy.Array, int, list, tuple],
+        /,
+        *,
+        out: Optional[ivy.Array] = None,
+    ) -> ivy.Array:
+        """ivy.Array instance method variant of ivy.gcd. This method simply
+        wraps the function, and so the docstring for ivy.gcd also applies to
+        this method with minimal changes.
+
+        Parameters
+        ----------
+        self
+            First array-like input.
+        x2
+            Second array-like input
+        out
+            optional output array, for writing the result to.
+
+        Returns
+        -------
+        ret
+            Element-wise gcd of |x1| and |x2|.
+
+        Examples
+        --------
+        >>> x1 = ivy.array([1, 2, 3])
+        >>> x2 = ivy.array([4, 5, 6])
+        >>> x1.gcd(x2)
+        ivy.array([1.,    1.,   3.])
+        >>> x1 = ivy.array([1, 2, 3])
+        >>> x1.gcd(10)
+        ivy.array([1.,   2.,  1.])
+        """
+        return ivy.gcd(self._data, x2, out=out)
+
     def isclose(
         self: ivy.Array,
         b: ivy.Array,
@@ -339,23 +375,11 @@
         """
         ivy.Array instance method variant of ivy.isclose. This method simply
         wraps the function, and so the docstring for ivy.isclose also applies to
-=======
-    def gcd(
-        self: Union[ivy.Array, int, list, tuple],
-        x2: Union[ivy.Array, int, list, tuple],
-        /,
-        *,
-        out: Optional[ivy.Array] = None,
-    ) -> ivy.Array:
-        """ivy.Array instance method variant of ivy.gcd. This method simply
-        wraps the function, and so the docstring for ivy.gcd also applies to
->>>>>>> 426283a6
-        this method with minimal changes.
-
-        Parameters
-        ----------
-        self
-<<<<<<< HEAD
+        this method with minimal changes.
+
+        Parameters
+        ----------
+        self
             First input array.
         b
             Second input array.
@@ -369,18 +393,10 @@
         out
             Alternate output array in which to place the result.
             The default is None.
-=======
-            First array-like input.
-        x2
-            Second array-like input
-        out
-            optional output array, for writing the result to.
->>>>>>> 426283a6
-
-        Returns
-        -------
-        ret
-<<<<<<< HEAD
+
+        Returns
+        -------
+        ret
             A new array holding the result is returned unless out is specified,
             in which it is returned.
 
@@ -403,19 +419,4 @@
         """
         return ivy.isclose(
             self._data, b, rtol=rtol, atol=atol, equal_nan=equal_nan, out=out
-        )
-=======
-            Element-wise gcd of |x1| and |x2|.
-
-        Examples
-        --------
-        >>> x1 = ivy.array([1, 2, 3])
-        >>> x2 = ivy.array([4, 5, 6])
-        >>> x1.gcd(x2)
-        ivy.array([1.,    1.,   3.])
-        >>> x1 = ivy.array([1, 2, 3])
-        >>> x1.gcd(10)
-        ivy.array([1.,   2.,  1.])
-        """
-        return ivy.gcd(self._data, x2, out=out)
->>>>>>> 426283a6
+        )