# global
import abc
from typing import Optional, Union

# local
import ivy


class ArrayWithElementWiseExtensions(abc.ABC):
    def sinc(self: ivy.Array, *, out: Optional[ivy.Array] = None) -> ivy.Array:
        """
        ivy.Array instance method variant of ivy.sinc. This method simply wraps the
        function, and so the docstring for ivy.sinc also applies to this method
        with minimal changes.

        Parameters
        ----------
        self
            input array whose elements are each expressed in radians. Should have a
            floating-point data type.
        out
            optional output array, for writing the result to. It must have a shape that
            the inputs broadcast to.

        Returns
        -------
        ret
            an array containing the sinc of each element in ``self``. The returned
            array must have a floating-point data type determined by
            :ref:`type-promotion`.

        Examples
        --------
        >>> x = ivy.array([0.5, 1.5, 2.5, 3.5])
        >>> y = x.sinc()
        >>> print(y)
        ivy.array([0.637,-0.212,0.127,-0.0909])
        """
        return ivy.sinc(self._data, out=out)

    def lcm(
        self: ivy.Array, x2: ivy.Array, *, out: Optional[ivy.Array] = None
    ) -> ivy.Array:
        """
        ivy.Array instance method variant of ivy.lcm. This method simply wraps the
        function, and so the docstring for ivy.lcm also applies to this method
        with minimal changes.

        Parameters
        ----------
        self
            first input array.
        x2
            second input array
        out
            optional output array, for writing the result to.

        Returns
        -------
        ret
            an array that includes the element-wise least common multiples
            of 'self' and x2

        Examples
        --------
        >>> x1=ivy.array([2, 3, 4])
        >>> x2=ivy.array([5, 8, 15])
        >>> x1.lcm(x2)
        ivy.array([10, 21, 60])
        """
        return ivy.lcm(self, x2, out=out)

    def fmod(
        self: ivy.Array,
        x2: ivy.Array,
        /,
        *,
        out: Optional[ivy.Array] = None,
    ) -> ivy.Array:
        """ivy.Array instance method variant of ivy.fmod. This method simply
        wraps the function, and so the docstring for ivy.fmod also applies to
        this method with minimal changes.

        Parameters
        ----------
        self
        x1
            First input array.
        x2
            Second input array
        out
            optional output array, for writing the result to.

        Returns
        -------
        ret
            Array with element-wise remainder of divisions.

        Examples
        --------
        >>> x1 = ivy.array([2, 3, 4])
        >>> x2 = ivy.array([1, 5, 2])
        >>> x1.fmod(x2)
        ivy.array([ 0,  3,  0])

        >>> x1 = ivy.array([ivy.nan, 0, ivy.nan])
        >>> x2 = ivy.array([0, ivy.nan, ivy.nan])
        >>> x1.fmod(x2)
        ivy.array([ nan,  nan,  nan])
        """
        return ivy.fmod(self._data, x2, out=out)

    def fmax(
        self: ivy.Array,
        x2: ivy.Array,
        /,
        *,
        out: Optional[ivy.Array] = None,
    ) -> ivy.Array:
        """ivy.Array instance method variant of ivy.fmax. This method simply
        wraps the function, and so the docstring for ivy.fmax also applies to
        this method with minimal changes.

        Parameters
        ----------
        self
        x1
            First input array.
        x2
            Second input array
        out
            optional output array, for writing the result to.

        Returns
        -------
        ret
            Array with element-wise maximums.

        Examples
        --------
        >>> x1 = ivy.array([2, 3, 4])
        >>> x2 = ivy.array([1, 5, 2])
        >>> ivy.fmax(x1, x2)
        ivy.array([ 2.,  5.,  4.])

        >>> x1 = ivy.array([ivy.nan, 0, ivy.nan])
        >>> x2 = ivy.array([0, ivy.nan, ivy.nan])
        >>> x1.fmax(x2)
        ivy.array([ 0,  0,  nan])
        """
        return ivy.fmax(self._data, x2, out=out)

    def trapz(
        self: ivy.Array,
        /,
        *,
        x: Optional[ivy.Array] = None,
        dx: Optional[float] = 1.0,
        axis: Optional[int] = -1,
        out: Optional[ivy.Array] = None,
    ) -> ivy.Array:
        """ivy.Array instance method variant of ivy.trapz. This method simply
        wraps the function, and so the docstring for ivy.trapz also applies to
        this method with minimal changes.

        Parameters
        ----------
        self
            The array that should be integrated.
        x
            The sample points corresponding to the input array values.
            If x is None, the sample points are assumed to be evenly spaced
            dx apart. The default is None.
        dx
            The spacing between sample points when x is None. The default is 1.
        axis
            The axis along which to integrate.
        out
            optional output array, for writing the result to.

        Returns
        -------
        ret
            Definite integral of n-dimensional array as approximated along
            a single axis by the trapezoidal rule. If the input array is a
            1-dimensional array, then the result is a float. If n is greater
            than 1, then the result is an n-1 dimensional array.

        Examples
        --------
        >>> y = ivy.array([1, 2, 3])
        >>> ivy.trapz(y)
        4.0
        >>> y = ivy.array([1, 2, 3])
        >>> x = ivy.array([4, 6, 8])
        >>> ivy.trapz(y, x=x)
        8.0
        >>> y = ivy.array([1, 2, 3])
        >>> ivy.trapz(y, dx=2)
        8.0
        """
        return ivy.trapz(self._data, x=x, dx=dx, axis=axis, out=out)

    def float_power(
        self: Union[ivy.Array, float, list, tuple],
        x2: Union[ivy.Array, float, list, tuple],
        /,
        *,
        out: Optional[ivy.Array] = None,
    ) -> ivy.Array:
        """ivy.Array instance method variant of ivy.float_power. This method simply
        wraps the function, and so the docstring for ivy.float_power also applies to
        this method with minimal changes.

        Parameters
        ----------
        self
            Array-like with elements to raise in power.
        x2
            Array-like of exponents. If x1.shape != x2.shape,
            they must be broadcastable to a common shape
            (which becomes the shape of the output).
        out
            optional output array, for writing the result to.

        Returns
        -------
        ret
            The bases in x1 raised to the exponents in x2.
            This is a scalar if both x1 and x2 are scalars

        Examples
        --------
        >>> x1 = ivy.array([1, 2, 3, 4, 5])
        >>> x1.float_power(3)
        ivy.array([1.,    8.,   27.,   64.,  125.])
        >>> x1 = ivy.array([1, 2, 3, 4, 5])
        >>> x2 = ivy.array([2, 3, 3, 2, 1])
        >>> x1.float_power(x2)
        ivy.array([1.,   8.,  27.,  16.,   5.])
        """
        return ivy.float_power(self._data, x2, out=out)

    def exp2(
        self: Union[ivy.Array, float, list, tuple],
        /,
        *,
        out: Optional[ivy.Array] = None,
    ) -> ivy.Array:
        """ivy.Array instance method variant of ivy.exp2. This method simply
        wraps the function, and so the docstring for ivy.exp2 also applies to
        this method with minimal changes.

        Parameters
        ----------
        self
            Array-like input.
        out
            optional output array, for writing the result to.

        Returns
        -------
        ret
            Element-wise 2 to the power x. This is a scalar if x is a scalar.

        Examples
        --------
        >>> x = ivy.array([1, 2, 3])
        >>> x.exp2()
        ivy.array([2.,    4.,   8.])
        >>> x = [5, 6, 7]
        >>> x.exp2()
        ivy.array([32.,   64.,  128.])
        """
        return ivy.exp2(self._data, out=out)

    def nansum(
        self: ivy.Array,
        /,
        *,
        axis: Optional[Union[tuple, int]] = None,
        dtype: Optional[Union[ivy.Dtype, ivy.NativeDtype]] = None,
        keepdims: Optional[bool] = False,
        out: Optional[ivy.Container] = None,
    ) -> ivy.Array:
        """
        ivy.Array instance method variant of ivy.nansum. This method simply
        wraps the function, and so the docstring for ivy.nansum also applies to
        this method with minimal changes.

        Parameters
        ----------
        self
            Input array.
        axis
            Axis or axes along which the sum is computed.
            The default is to compute the sum of the flattened array.
        dtype
            The type of the returned array and of the accumulator in
            which the elements are summed. By default, the dtype of input is used.
        keepdims
            If this is set to True, the axes which are reduced are left
            in the result as dimensions with size one.
        out
            Alternate output array in which to place the result.
            The default is None.

        Returns
        -------
        ret
            A new array holding the result is returned unless out is specified,
            in which it is returned.

        Examples
        --------
        >>> a = ivy.array([[ 2.1,  3.4,  ivy.nan], [ivy.nan, 2.4, 2.1]])
        >>> ivy.nansum(a)
        10.0
        >>> ivy.nansum(a, axis=0)
        ivy.array([2.1, 5.8, 2.1])
        >>> ivy.nansum(a, axis=1)
        ivy.array([5.5, 4.5])
        """
        return ivy.nansum(
            self._data, axis=axis, dtype=dtype, keepdims=keepdims, out=out
        )

    def gcd(
        self: Union[ivy.Array, int, list, tuple],
        x2: Union[ivy.Array, int, list, tuple],
        /,
        *,
        out: Optional[ivy.Array] = None,
    ) -> ivy.Array:
        """ivy.Array instance method variant of ivy.gcd. This method simply
        wraps the function, and so the docstring for ivy.gcd also applies to
        this method with minimal changes.

        Parameters
        ----------
        self
            First array-like input.
        x2
            Second array-like input
        out
            optional output array, for writing the result to.

        Returns
        -------
        ret
            Element-wise gcd of |x1| and |x2|.

        Examples
        --------
        >>> x1 = ivy.array([1, 2, 3])
        >>> x2 = ivy.array([4, 5, 6])
        >>> x1.gcd(x2)
        ivy.array([1.,    1.,   3.])
        >>> x1 = ivy.array([1, 2, 3])
        >>> x1.gcd(10)
        ivy.array([1.,   2.,  1.])
        """
        return ivy.gcd(self._data, x2, out=out)

    def isposinf(
        self: Union[ivy.Array, float, list, tuple],
        /,
        *,
        out: Optional[ivy.Container] = None,
    ) -> ivy.Array:
        """
        ivy.Array instance method variant of ivy.isposinf. This method simply
        wraps the function, and so the docstring for ivy.isposinf also applies to
        this method with minimal changes.
        
        Parameters
        ----------
        self
            Input array.
        out
            Alternate output array in which to place the result.
            The default is None.
        
        Returns
        -------
        ret
            Returns a boolean array with values True where 
            the corresponding element of the input is positive
            infinity and values False where the element of the
            input is not positive infinity.
        
        Examples
        --------
        >>> a = ivy.array([12.1, -ivy.inf, ivy.inf])
        >>> ivy.isposinf(a)
        ivy.array([False, False,  True])
        """
        return ivy.isposinf(self._data, out=out)

<<<<<<< HEAD

    def diff(
        self: Union[ivy.Array, int, list, tuple],
        x2: Union[ivy.Array, int, list, tuple],
        /,
        *,
        out: Optional[ivy.Array] = None,
    ) -> ivy.Array:
        """ivy.Array instance method variant of ivy.diff. This method simply
        wraps the function, and so the docstring for ivy.diff also applies to
=======
    def isneginf(
        self: Union[ivy.Array, float, list, tuple],
        /,
        *,
        out: Optional[ivy.Container] = None,
    ) -> ivy.Array:
        """
        ivy.Array instance method variant of ivy.isneginf. This method simply
        wraps the function, and so the docstring for ivy.isneginf also applies to
        this method with minimal changes.
        
        Parameters
        ----------
        self
            Input array.
        out
            Alternate output array in which to place the result.
            The default is None.
        
        Returns
        -------
        ret
            Returns a boolean array with values True where 
            the corresponding element of the input is negative
            infinity and values False where the element of the
            input is not negative infinity.
        
        Examples
        --------
        >>> x = ivy.array([12.1, -ivy.inf, ivy.inf])
        >>> x.isneginf()
        ivy.array([False, True,  False])
        """
        return ivy.isneginf(self._data, out=out)

    def nan_to_num(
        self: ivy.Array,
        /,
        *,
        copy: Optional[bool] = True,
        nan: Optional[Union[float, int]] = 0.0,
        posinf: Optional[Union[float, int]] = None,
        neginf: Optional[Union[float, int]] = None,
        out: Optional[ivy.Array] = None,
    ) -> ivy.Array:
        """ivy.Array instance method variant of ivy.nan_to_num. This method simply
        wraps the function, and so the docstring for ivy.nan_to_num also applies to
>>>>>>> 063afd44
        this method with minimal changes.

        Parameters
        ----------
        self
<<<<<<< HEAD
=======
            Array input.
        copy
            Whether to create a copy of x (True) or to replace values in-place (False).
            The in-place operation only occurs if casting to an array does not require
            a copy. Default is True.
        nan
            Value to be used to fill NaN values. If no value is passed then NaN values
            will be replaced with 0.0.
        posinf
            Value to be used to fill positive infinity values. If no value is passed
            then positive infinity values will be replaced with a very large number.
        neginf
            Value to be used to fill negative infinity values.
            If no value is passed then negative infinity values
            will be replaced with a very small (or negative) number.
        out
            optional output array, for writing the result to.

        Returns
        -------
        ret
            Array with the non-finite values replaced.
            If copy is False, this may be x itself.

        Examples
        --------
        >>> x = ivy.array([1, 2, 3, nan])
        >>> x.nan_to_num()
        ivy.array([1.,    1.,   3.,   0.0])
        >>> x = ivy.array([1, 2, 3, inf])
        >>> x.nan_to_num(posinf=5e+100)
        ivy.array([1.,   2.,   3.,   5e+100])
        """
        return ivy.nan_to_num(
            self._data, 
            copy=copy,
            nan=nan,
            posinf=posinf,
            neginf=neginf,
            out=out
        )

    def logaddexp2(
        self: Union[ivy.Array, float, list, tuple],
        x2: Union[ivy.Array, float, list, tuple],
        /,
        *,
        out: Optional[ivy.Array] = None,
    ) -> ivy.Array:
        """ivy.Array instance method variant of ivy.logaddexp2. This method
        simply wraps the function, and so the docstring for ivy.logaddexp2 also
        applies to this method with minimal changes.

        Parameters
        ----------
        self
>>>>>>> 063afd44
            First array-like input.
        x2
            Second array-like input
        out
            optional output array, for writing the result to.

        Returns
        -------
        ret
<<<<<<< HEAD
            Element-wise difference of x1 and x2.

        Examples
        --------
        >>> x1 = ivy.array([10, 3, 15])
        >>> x2 = ivy.array([5, 8, 15])
        >>> x1.diff(x2)
        ivy.array([5.,    -5.,   0.])
        >>> x1 = ivy.array([10, 3, 15])
        >>> x1.diff(10)
        ivy.array([0.,   -7.,  5.])
        """
        return ivy.diff(self._data, x2, out=out)
=======
            Element-wise logaddexp2 of x1 and x2.

        Examples
        --------
        >>> x1 = ivy.array([1, 2, 3])
        >>> x2 = ivy.array([4, 5, 6])
        >>> x1.logaddexp2(x2)
        ivy.array([4.169925, 5.169925, 6.169925])
        """
        return ivy.logaddexp2(self._data, x2, out=out)
>>>>>>> 063afd44
<|MERGE_RESOLUTION|>--- conflicted
+++ resolved
@@ -397,7 +397,6 @@
         """
         return ivy.isposinf(self._data, out=out)
 
-<<<<<<< HEAD
 
     def diff(
         self: Union[ivy.Array, int, list, tuple],
@@ -408,7 +407,7 @@
     ) -> ivy.Array:
         """ivy.Array instance method variant of ivy.diff. This method simply
         wraps the function, and so the docstring for ivy.diff also applies to
-=======
+        
     def isneginf(
         self: Union[ivy.Array, float, list, tuple],
         /,
@@ -456,14 +455,11 @@
     ) -> ivy.Array:
         """ivy.Array instance method variant of ivy.nan_to_num. This method simply
         wraps the function, and so the docstring for ivy.nan_to_num also applies to
->>>>>>> 063afd44
-        this method with minimal changes.
-
-        Parameters
-        ----------
-        self
-<<<<<<< HEAD
-=======
+        this method with minimal changes.
+
+        Parameters
+        ----------
+        self
             Array input.
         copy
             Whether to create a copy of x (True) or to replace values in-place (False).
@@ -520,7 +516,6 @@
         Parameters
         ----------
         self
->>>>>>> 063afd44
             First array-like input.
         x2
             Second array-like input
@@ -530,7 +525,6 @@
         Returns
         -------
         ret
-<<<<<<< HEAD
             Element-wise difference of x1 and x2.
 
         Examples
@@ -544,7 +538,6 @@
         ivy.array([0.,   -7.,  5.])
         """
         return ivy.diff(self._data, x2, out=out)
-=======
             Element-wise logaddexp2 of x1 and x2.
 
         Examples
@@ -554,5 +547,4 @@
         >>> x1.logaddexp2(x2)
         ivy.array([4.169925, 5.169925, 6.169925])
         """
-        return ivy.logaddexp2(self._data, x2, out=out)
->>>>>>> 063afd44
+        return ivy.logaddexp2(self._data, x2, out=out)