--- conflicted
+++ resolved
@@ -362,7 +362,6 @@
         """
         return ivy.gcd(self._data, x2, out=out)
 
-<<<<<<< HEAD
     def isclose(
         self: ivy.Array,
         b: ivy.Array,
@@ -421,7 +420,7 @@
         return ivy.isclose(
             self._data, b, rtol=rtol, atol=atol, equal_nan=equal_nan, out=out
         )
-=======
+
     def isposinf(
         self: Union[ivy.Array, float, list, tuple],
         /,
@@ -455,5 +454,4 @@
         >>> ivy.isposinf(a)
         ivy.array([False, False,  True])
         """
-        return ivy.isposinf(self._data, out=out)
->>>>>>> 302f0526
+        return ivy.isposinf(self._data, out=out)