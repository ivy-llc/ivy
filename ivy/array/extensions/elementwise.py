# global
import abc
from typing import Optional, Union

# local
import ivy


class ArrayWithElementWiseExtensions(abc.ABC):
    def sinc(self: ivy.Array, *, out: Optional[ivy.Array] = None) -> ivy.Array:
        """
        ivy.Array instance method variant of ivy.sinc. This method simply wraps the
        function, and so the docstring for ivy.sinc also applies to this method
        with minimal changes.

        Parameters
        ----------
        self
            input array whose elements are each expressed in radians. Should have a
            floating-point data type.
        out
            optional output array, for writing the result to. It must have a shape that
            the inputs broadcast to.

        Returns
        -------
        ret
            an array containing the sinc of each element in ``self``. The returned
            array must have a floating-point data type determined by
            :ref:`type-promotion`.

        Examples
        --------
        >>> x = ivy.array([0.5, 1.5, 2.5, 3.5])
        >>> y = x.sinc()
        >>> print(y)
        ivy.array([0.637,-0.212,0.127,-0.0909])
        """
        return ivy.sinc(self._data, out=out)

    def lcm(
        self: ivy.Array, x2: ivy.Array, *, out: Optional[ivy.Array] = None
    ) -> ivy.Array:
        """
        ivy.Array instance method variant of ivy.lcm. This method simply wraps the
        function, and so the docstring for ivy.lcm also applies to this method
        with minimal changes.

        Parameters
        ----------
        self
            first input array.
        x2
            second input array
        out
            optional output array, for writing the result to.

        Returns
        -------
        ret
            an array that includes the element-wise least common multiples
            of 'self' and x2

        Examples
        --------
        >>> x1=ivy.array([2, 3, 4])
        >>> x2=ivy.array([5, 8, 15])
        >>> x1.lcm(x2)
        ivy.array([10, 21, 60])
        """
        return ivy.lcm(self, x2, out=out)

    def fmod(
        self: ivy.Array,
        x2: ivy.Array,
        /,
        *,
        out: Optional[ivy.Array] = None,
    ) -> ivy.Array:
        """ivy.Array instance method variant of ivy.fmod. This method simply
        wraps the function, and so the docstring for ivy.fmod also applies to
        this method with minimal changes.

        Parameters
        ----------
        self
        x1
            First input array.
        x2
            Second input array
        out
            optional output array, for writing the result to.

        Returns
        -------
        ret
            Array with element-wise remainder of divisions.

        Examples
        --------
        >>> x1 = ivy.array([2, 3, 4])
        >>> x2 = ivy.array([1, 5, 2])
        >>> x1.fmod(x2)
        ivy.array([ 0,  3,  0])

        >>> x1 = ivy.array([ivy.nan, 0, ivy.nan])
        >>> x2 = ivy.array([0, ivy.nan, ivy.nan])
        >>> x1.fmod(x2)
        ivy.array([ nan,  nan,  nan])
        """
        return ivy.fmod(self._data, x2, out=out)

    def fmax(
        self: ivy.Array,
        x2: ivy.Array,
        /,
        *,
        out: Optional[ivy.Array] = None,
    ) -> ivy.Array:
        """ivy.Array instance method variant of ivy.fmax. This method simply
        wraps the function, and so the docstring for ivy.fmax also applies to
        this method with minimal changes.

        Parameters
        ----------
        self
        x1
            First input array.
        x2
            Second input array
        out
            optional output array, for writing the result to.

        Returns
        -------
        ret
            Array with element-wise maximums.

        Examples
        --------
        >>> x1 = ivy.array([2, 3, 4])
        >>> x2 = ivy.array([1, 5, 2])
        >>> ivy.fmax(x1, x2)
        ivy.array([ 2.,  5.,  4.])

        >>> x1 = ivy.array([ivy.nan, 0, ivy.nan])
        >>> x2 = ivy.array([0, ivy.nan, ivy.nan])
        >>> x1.fmax(x2)
        ivy.array([ 0,  0,  nan])
        """
        return ivy.fmax(self._data, x2, out=out)

    def trapz(
        self: ivy.Array,
        /,
        *,
        x: Optional[ivy.Array] = None,
        dx: Optional[float] = 1.0,
        axis: Optional[int] = -1,
        out: Optional[ivy.Array] = None,
    ) -> ivy.Array:
        """ivy.Array instance method variant of ivy.trapz. This method simply
        wraps the function, and so the docstring for ivy.trapz also applies to
        this method with minimal changes.

        Parameters
        ----------
        self
            The array that should be integrated.
        x
            The sample points corresponding to the input array values.
            If x is None, the sample points are assumed to be evenly spaced
            dx apart. The default is None.
        dx
            The spacing between sample points when x is None. The default is 1.
        axis
            The axis along which to integrate.
        out
            optional output array, for writing the result to.

        Returns
        -------
        ret
            Definite integral of n-dimensional array as approximated along
            a single axis by the trapezoidal rule. If the input array is a
            1-dimensional array, then the result is a float. If n is greater
            than 1, then the result is an n-1 dimensional array.

        Examples
        --------
        >>> y = ivy.array([1, 2, 3])
        >>> ivy.trapz(y)
        4.0
        >>> y = ivy.array([1, 2, 3])
        >>> x = ivy.array([4, 6, 8])
        >>> ivy.trapz(y, x=x)
        8.0
        >>> y = ivy.array([1, 2, 3])
        >>> ivy.trapz(y, dx=2)
        8.0
        """
        return ivy.trapz(self._data, x=x, dx=dx, axis=axis, out=out)

    def float_power(
        self: Union[ivy.Array, float, list, tuple],
        x2: Union[ivy.Array, float, list, tuple],
        /,
        *,
        out: Optional[ivy.Array] = None,
    ) -> ivy.Array:
        """ivy.Array instance method variant of ivy.float_power. This method simply
        wraps the function, and so the docstring for ivy.float_power also applies to
        this method with minimal changes.

        Parameters
        ----------
        self
            Array-like with elements to raise in power.
        x2
            Array-like of exponents. If x1.shape != x2.shape,
            they must be broadcastable to a common shape
            (which becomes the shape of the output).
        out
            optional output array, for writing the result to.

        Returns
        -------
        ret
            The bases in x1 raised to the exponents in x2.
            This is a scalar if both x1 and x2 are scalars

        Examples
        --------
        >>> x1 = ivy.array([1, 2, 3, 4, 5])
        >>> x1.float_power(3)
        ivy.array([1.,    8.,   27.,   64.,  125.])
        >>> x1 = ivy.array([1, 2, 3, 4, 5])
        >>> x2 = ivy.array([2, 3, 3, 2, 1])
        >>> x1.float_power(x2)
        ivy.array([1.,   8.,  27.,  16.,   5.])
        """
        return ivy.float_power(self._data, x2, out=out)

    def exp2(
        self: Union[ivy.Array, float, list, tuple],
        /,
        *,
        out: Optional[ivy.Array] = None,
    ) -> ivy.Array:
        """ivy.Array instance method variant of ivy.exp2. This method simply
        wraps the function, and so the docstring for ivy.exp2 also applies to
        this method with minimal changes.

        Parameters
        ----------
        self
            Array-like input.
        out
            optional output array, for writing the result to.

        Returns
        -------
        ret
            Element-wise 2 to the power x. This is a scalar if x is a scalar.

        Examples
        --------
        >>> x = ivy.array([1, 2, 3])
        >>> x.exp2()
        ivy.array([2.,    4.,   8.])
        >>> x = [5, 6, 7]
        >>> x.exp2()
        ivy.array([32.,   64.,  128.])
        """
        return ivy.exp2(self._data, out=out)

    def nansum(
        self: ivy.Array,
        /,
        *,
        axis: Optional[Union[tuple, int]] = None,
        dtype: Optional[Union[ivy.Dtype, ivy.NativeDtype]] = None,
        keepdims: Optional[bool] = False,
        out: Optional[ivy.Container] = None,
    ) -> ivy.Array:
        """
        ivy.Array instance method variant of ivy.nansum. This method simply
        wraps the function, and so the docstring for ivy.nansum also applies to
        this method with minimal changes.

        Parameters
        ----------
        self
            Input array.
        axis
            Axis or axes along which the sum is computed.
            The default is to compute the sum of the flattened array.
        dtype
            The type of the returned array and of the accumulator in
            which the elements are summed. By default, the dtype of input is used.
        keepdims
            If this is set to True, the axes which are reduced are left
            in the result as dimensions with size one.
        out
            Alternate output array in which to place the result.
            The default is None.

        Returns
        -------
        ret
            A new array holding the result is returned unless out is specified,
            in which it is returned.

        Examples
        --------
        >>> a = ivy.array([[ 2.1,  3.4,  ivy.nan], [ivy.nan, 2.4, 2.1]])
        >>> ivy.nansum(a)
        10.0
        >>> ivy.nansum(a, axis=0)
        ivy.array([2.1, 5.8, 2.1])
        >>> ivy.nansum(a, axis=1)
        ivy.array([5.5, 4.5])
        """
        return ivy.nansum(
            self._data, axis=axis, dtype=dtype, keepdims=keepdims, out=out
        )

<<<<<<< HEAD
    def isposinf(
        self: Union[ivy.Array, float, list, tuple],
        /,
        *,
        out: Optional[ivy.Container] = None,
    ) -> ivy.Array:
        """
        ivy.Array instance method variant of ivy.isposinf. This method simply
        wraps the function, and so the docstring for ivy.isposinf also applies to
        this method with minimal changes.
        
        Parameters
        ----------
        self
            Input array.
        out
            Alternate output array in which to place the result.
            The default is None.
        
        Returns
        -------
        ret
            Returns a boolean array with values True where 
            the corresponding element of the input is positive
            infinity and values False where the element of the
            input is not positive infinity.
        
        Examples
        --------
        >>> a = ivy.array([12.1, -ivy.inf, ivy.inf])
        >>> ivy.isposinf(a)
        ivy.array([False, False,  True])
        """
        return ivy.isposinf(self._data, out=out)
=======
    def gcd(
        self: Union[ivy.Array, int, list, tuple],
        x2: Union[ivy.Array, int, list, tuple],
        /,
        *,
        out: Optional[ivy.Array] = None,
    ) -> ivy.Array:
        """ivy.Array instance method variant of ivy.gcd. This method simply
        wraps the function, and so the docstring for ivy.gcd also applies to
        this method with minimal changes.

        Parameters
        ----------
        self
            First array-like input.
        x2
            Second array-like input
        out
            optional output array, for writing the result to.

        Returns
        -------
        ret
            Element-wise gcd of |x1| and |x2|.

        Examples
        --------
        >>> x1 = ivy.array([1, 2, 3])
        >>> x2 = ivy.array([4, 5, 6])
        >>> x1.gcd(x2)
        ivy.array([1.,    1.,   3.])
        >>> x1 = ivy.array([1, 2, 3])
        >>> x1.gcd(10)
        ivy.array([1.,   2.,  1.])
        """
        return ivy.gcd(self._data, x2, out=out)
>>>>>>> ed2febda
<|MERGE_RESOLUTION|>--- conflicted
+++ resolved
@@ -325,42 +325,6 @@
             self._data, axis=axis, dtype=dtype, keepdims=keepdims, out=out
         )
 
-<<<<<<< HEAD
-    def isposinf(
-        self: Union[ivy.Array, float, list, tuple],
-        /,
-        *,
-        out: Optional[ivy.Container] = None,
-    ) -> ivy.Array:
-        """
-        ivy.Array instance method variant of ivy.isposinf. This method simply
-        wraps the function, and so the docstring for ivy.isposinf also applies to
-        this method with minimal changes.
-        
-        Parameters
-        ----------
-        self
-            Input array.
-        out
-            Alternate output array in which to place the result.
-            The default is None.
-        
-        Returns
-        -------
-        ret
-            Returns a boolean array with values True where 
-            the corresponding element of the input is positive
-            infinity and values False where the element of the
-            input is not positive infinity.
-        
-        Examples
-        --------
-        >>> a = ivy.array([12.1, -ivy.inf, ivy.inf])
-        >>> ivy.isposinf(a)
-        ivy.array([False, False,  True])
-        """
-        return ivy.isposinf(self._data, out=out)
-=======
     def gcd(
         self: Union[ivy.Array, int, list, tuple],
         x2: Union[ivy.Array, int, list, tuple],
@@ -397,4 +361,38 @@
         ivy.array([1.,   2.,  1.])
         """
         return ivy.gcd(self._data, x2, out=out)
->>>>>>> ed2febda
+
+    def isposinf(
+        self: Union[ivy.Array, float, list, tuple],
+        /,
+        *,
+        out: Optional[ivy.Container] = None,
+    ) -> ivy.Array:
+        """
+        ivy.Array instance method variant of ivy.isposinf. This method simply
+        wraps the function, and so the docstring for ivy.isposinf also applies to
+        this method with minimal changes.
+        
+        Parameters
+        ----------
+        self
+            Input array.
+        out
+            Alternate output array in which to place the result.
+            The default is None.
+        
+        Returns
+        -------
+        ret
+            Returns a boolean array with values True where 
+            the corresponding element of the input is positive
+            infinity and values False where the element of the
+            input is not positive infinity.
+        
+        Examples
+        --------
+        >>> a = ivy.array([12.1, -ivy.inf, ivy.inf])
+        >>> ivy.isposinf(a)
+        ivy.array([False, False,  True])
+        """
+        return ivy.isposinf(self._data, out=out)