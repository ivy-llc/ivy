--- conflicted
+++ resolved
@@ -170,34 +170,6 @@
         """
         return ivy.hstack(self.concat(arrays), out=out)
 
-<<<<<<< HEAD
-    def top_k(
-        self: ivy.Array,
-        k: int,
-        /,
-        *,
-        axis: Optional[int] = None,
-        largest: Optional[bool] = True,
-        out: Optional[tuple] = None,
-    ) -> Tuple[ivy.Array, ivy.NativeArray]:
-        """ivy.Array instance method variant of ivy.top_k. This method simply
-        wraps the function, and so the docstring for ivy.top_k also applies
-        to this method with minimal changes.
-
-        Parameters
-        ----------
-        x
-            The array to compute top_k for.
-        k
-            Number of top elements to retun must not exceed the array size.
-        axis
-            The axis along which we must return the top elements default value is 1.
-        largest
-            If largest is set to False we return k smallest elements of the array.
-        out:
-            Optional output tuple, for writing the result to. Must have two arrays,
-            with a shape that the returned tuple broadcast to.
-=======
     def rot90(
         self: ivy.Array,
         /,
@@ -223,25 +195,10 @@
         out
             Optional output, for writing the result to. It must have a shape that the
             inputs broadcast to.
->>>>>>> fb5fdedc
-
-        Returns
-        -------
-        ret
-<<<<<<< HEAD
-            A named tuple with values and indices of top k elements.
-
-        Examples
-        --------
-        With :class:`ivy.Array` input:
-
-        >>> x = ivy.array([2., 1., -3., 5., 9., 0., -4])
-        >>> y = x.top_k(2)
-        >>> print(y)
-        top_k(values=ivy.array([9., 5.]), indices=ivy.array([4, 3]))
-        """
-        return ivy.top_k(self, k, axis=axis, largest=largest, out=out)
-=======
+
+        Returns
+        -------
+        ret
             Array with a rotated view of input array.
 
         Examples
@@ -267,4 +224,46 @@
 
         """
         return ivy.rot90(self._data, k=k, axes=axes, out=out)
->>>>>>> fb5fdedc
+
+    def top_k(
+        self: ivy.Array,
+        k: int,
+        /,
+        *,
+        axis: Optional[int] = None,
+        largest: Optional[bool] = True,
+        out: Optional[tuple] = None,
+    ) -> Tuple[ivy.Array, ivy.NativeArray]:
+        """ivy.Array instance method variant of ivy.top_k. This method simply
+        wraps the function, and so the docstring for ivy.top_k also applies
+        to this method with minimal changes.
+
+        Parameters
+        ----------
+        x
+            The array to compute top_k for.
+        k
+            Number of top elements to retun must not exceed the array size.
+        axis
+            The axis along which we must return the top elements default value is 1.
+        largest
+            If largest is set to False we return k smallest elements of the array.
+        out:
+            Optional output tuple, for writing the result to. Must have two arrays,
+            with a shape that the returned tuple broadcast to.
+
+        Returns
+        -------
+        ret
+            A named tuple with values and indices of top k elements.
+
+        Examples
+        --------
+        With :class:`ivy.Array` input:
+
+        >>> x = ivy.array([2., 1., -3., 5., 9., 0., -4])
+        >>> y = x.top_k(2)
+        >>> print(y)
+        top_k(values=ivy.array([9., 5.]), indices=ivy.array([4, 3]))
+        """
+        return ivy.top_k(self, k, axis=axis, largest=largest, out=out)