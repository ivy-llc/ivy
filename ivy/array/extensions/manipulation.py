# global
import abc
from typing import Optional, Union, Sequence, Tuple, List

# local
import ivy


class ArrayWithManipulationExtensions(abc.ABC):
    def moveaxis(
        self: ivy.Array,
        source: Union[int, Sequence[int]],
        destination: Union[int, Sequence[int]],
        /,
        *,
        out: Optional[ivy.Array] = None,
    ) -> ivy.Array:
        """ivy.Array instance method variant of ivy.moveaxis. This method simply
        wraps the function, and so the docstring for ivy.unstack also applies to
        this method with minimal changes.

        Parameters
        ----------
        a
            The array whose axes should be reordered.
        source
            Original positions of the axes to move. These must be unique.
        destination
            Destination positions for each of the original axes.
            These must also be unique.
        out
            optional output array, for writing the result to.

        Returns
        -------
        ret
            Array with moved axes. This array is a view of the input array.

        Examples
        --------
        >>> x = ivy.zeros((3, 4, 5))
        >>> x.moveaxis(0, -1).shape
        (4, 5, 3)
        >>> x.moveaxis(-1, 0).shape
        (5, 3, 4)
        """
        return ivy.moveaxis(self._data, source, destination, out=out)

    def heaviside(
        self: ivy.Array,
        x2: ivy.Array,
        /,
        *,
        out: Optional[ivy.Array] = None,
    ) -> ivy.Array:
        """ivy.Array instance method variant of ivy.heaviside. This method simply
        wraps the function, and so the docstring for ivy.heaviside also applies to
        this method with minimal changes.

        Parameters
        ----------
        self
            input array.
        x2
            values to use where x1 is zero.
        out
            optional output array, for writing the result to.

        Returns
        -------
        ret
            output array with element-wise Heaviside step function of x1.
            This is a scalar if both x1 and x2 are scalars.

        Examples
        --------
        >>> x1 = ivy.array([-1.5, 0, 2.0])
        >>> x2 = ivy.array([0.5])
        >>> ivy.heaviside(x1, x2)
        ivy.array([0.0000, 0.5000, 1.0000])

        >>> x1 = ivy.array([-1.5, 0, 2.0])
        >>> x2 = ivy.array([1.2, -2.0, 3.5])
        >>> ivy.heaviside(x1, x2)
        ivy.array([0., -2., 1.])
        """
        return ivy.heaviside(self._data, x2, out=out)

    def flipud(
        self: ivy.Array,
        /,
        *,
        out: Optional[ivy.Array] = None,
    ) -> ivy.Array:
        """ivy.Array instance method variant of ivy.flipud. This method simply
        wraps the function, and so the docstring for ivy.flipud also applies to
        this method with minimal changes.

        Parameters
        ----------
        self
            The array to be flipped.
        out
            optional output array, for writing the result to.

        Returns
        -------
        ret
            Array corresponding to input array with elements
            order reversed along axis 0.

        Examples
        --------
        >>> m = ivy.diag([1, 2, 3])
        >>> m.flipud()
        ivy.array([[ 0.,  0.,  3.],
            [ 0.,  2.,  0.],
            [ 1.,  0.,  0.]])
        """
        return ivy.flipud(self._data, out=out)

    def vstack(
        self: ivy.Array,
        /,
        arrays: Union[
            Tuple[Union[ivy.Array, ivy.NativeArray]],
            List[Union[ivy.Array, ivy.NativeArray]],
        ],
        *,
        out: Optional[ivy.Array] = None,
    ) -> ivy.Array:
        """
        ivy.Array instance method variant of ivy.vstack. This method simply
        wraps the function, and so the docstring for ivy.vstack also applies
        to this method with minimal changes.

        Examples
        --------
        >>> x = ivy.array([[1, 2]])
        >>> y = [ivy.array([[5, 6]]), ivy.array([[7, 8]])]
        >>> print(x.vstack(y))
            ivy.array([[1, 2],
                       [5, 6],
                       [7, 8]])
        """
        return ivy.vstack(self.concat(arrays), out=out)

    def hstack(
        self: ivy.Array,
        /,
        arrays: Union[
            Tuple[Union[ivy.Array, ivy.NativeArray]],
            List[Union[ivy.Array, ivy.NativeArray]],
        ],
        *,
        out: Optional[ivy.Array] = None,
    ) -> ivy.Array:
        """
        ivy.Array instance method variant of ivy.hstack. This method simply
        wraps the function, and so the docstring for ivy.hstack also applies
        to this method with minimal changes.

        Examples
        --------
        >>> x = ivy.array([[1, 2]])
        >>> y = [ivy.array([[5, 6]]), ivy.array([[7, 8]])]
        >>> print(x.vstack(y))
        ivy.array([1, 2, 5, 6, 7, 8])

        """
        return ivy.hstack(self.concat(arrays), out=out)

    def rot90(
        self: ivy.Array,
        /,
        *,
        k: Optional[int] = 1,
        axes: Optional[Tuple[int, int]] = (0, 1),
        out: Optional[ivy.Array] = None,
    ) -> ivy.Array:
        """
        ivy.Array instance method variant of ivy.rot90.
        This method simply wraps the function, and so the docstring
        for ivy.rot90 also applies to this method with minimal changes.

        Parameters
        ----------
        self
            Input array of two or more dimensions.
        k
            Number of times the array is rotated by 90 degrees.
        axes
            The array is rotated in the plane defined by the axes. Axes must be
            different.
        out
            Optional output, for writing the result to. It must have a shape that the
            inputs broadcast to.

        Returns
        -------
        ret
            Array with a rotated view of input array.

        Examples
        --------
        >>> m = ivy.array([[1,2], [3,4]])
        >>> m.rot90()
        ivy.array([[2, 4],
               [1, 3]])
        >>> m = ivy.array([[1,2], [3,4]])
        >>> m.rot90(k=2)
        ivy.array([[4, 3],
               [2, 1]])
        >>> m = ivy.array([[[0, 1],\
                            [2, 3]],\
                           [[4, 5],\
                            [6, 7]]])
        >>> m.rot90(k=2, axes=(1,2))
        ivy.array([[[3, 2],
                [1, 0]],

               [[7, 6],
                [5, 4]]])

        """
        return ivy.rot90(self._data, k=k, axes=axes, out=out)

<<<<<<< HEAD
    def i0(
=======
    def top_k(
        self: ivy.Array,
        k: int,
        /,
        *,
        axis: Optional[int] = None,
        largest: Optional[bool] = True,
        out: Optional[tuple] = None,
    ) -> Tuple[ivy.Array, ivy.NativeArray]:
        """ivy.Array instance method variant of ivy.top_k. This method simply
        wraps the function, and so the docstring for ivy.top_k also applies
        to this method with minimal changes.

        Parameters
        ----------
        x
            The array to compute top_k for.
        k
            Number of top elements to retun must not exceed the array size.
        axis
            The axis along which we must return the top elements default value is 1.
        largest
            If largest is set to False we return k smallest elements of the array.
        out:
            Optional output tuple, for writing the result to. Must have two arrays,
            with a shape that the returned tuple broadcast to.

        Returns
        -------
        ret
            A named tuple with values and indices of top k elements.

        Examples
        --------
        With :class:`ivy.Array` input:

        >>> x = ivy.array([2., 1., -3., 5., 9., 0., -4])
        >>> y = x.top_k(2)
        >>> print(y)
        top_k(values=ivy.array([9., 5.]), indices=ivy.array([4, 3]))
        """
        return ivy.top_k(self, k, axis=axis, largest=largest, out=out)

    def fliplr(
>>>>>>> e1154d16
        self: ivy.Array,
        /,
        *,
        out: Optional[ivy.Array] = None,
    ) -> ivy.Array:
<<<<<<< HEAD
        """
        ivy.Array instance method variant of ivy.i0. This method simply
        wraps the function, and so the docstring for ivy.i0 also applies
        to this method with minimal changes.

        Examples
        --------
        >>> x = ivy.array([[1, 2, 3]])
        >>> x.i0()
        ivy.array([1.26606588, 2.2795853 , 4.88079259])
        """
        return ivy.i0(self._data, out=out)
=======
        """ivy.Array instance method variant of ivy.fliplr. This method simply
        wraps the function, and so the docstring for ivy.fliplr also applies to
        this method with minimal changes.

        Parameters
        ----------
        self
            The array to be flipped. Must be at least 2-D.
        out
            optional output array, for writing the result to.

        Returns
        -------
        ret
            Array corresponding to input array with elements
            order reversed along axis 1.

        Examples
        --------
        >>> m = ivy.diag([1, 2, 3])
        >>> m.fliplr()
        ivy.array([[0, 0, 1],
               [0, 2, 0],
               [3, 0, 0]])
        """
        return ivy.fliplr(self._data, out=out)
>>>>>>> e1154d16
<|MERGE_RESOLUTION|>--- conflicted
+++ resolved
@@ -225,9 +225,6 @@
         """
         return ivy.rot90(self._data, k=k, axes=axes, out=out)
 
-<<<<<<< HEAD
-    def i0(
-=======
     def top_k(
         self: ivy.Array,
         k: int,
@@ -272,26 +269,11 @@
         return ivy.top_k(self, k, axis=axis, largest=largest, out=out)
 
     def fliplr(
->>>>>>> e1154d16
-        self: ivy.Array,
-        /,
-        *,
-        out: Optional[ivy.Array] = None,
-    ) -> ivy.Array:
-<<<<<<< HEAD
-        """
-        ivy.Array instance method variant of ivy.i0. This method simply
-        wraps the function, and so the docstring for ivy.i0 also applies
-        to this method with minimal changes.
-
-        Examples
-        --------
-        >>> x = ivy.array([[1, 2, 3]])
-        >>> x.i0()
-        ivy.array([1.26606588, 2.2795853 , 4.88079259])
-        """
-        return ivy.i0(self._data, out=out)
-=======
+        self: ivy.Array,
+        /,
+        *,
+        out: Optional[ivy.Array] = None,
+    ) -> ivy.Array:
         """ivy.Array instance method variant of ivy.fliplr. This method simply
         wraps the function, and so the docstring for ivy.fliplr also applies to
         this method with minimal changes.
@@ -318,4 +300,34 @@
                [3, 0, 0]])
         """
         return ivy.fliplr(self._data, out=out)
->>>>>>> e1154d16
+
+    def i0(
+        self: ivy.Array,
+        /,
+        *,
+        out: Optional[ivy.Array] = None,
+    ) -> ivy.Array:
+        """
+        ivy.Array instance method variant of ivy.i0. This method simply
+        wraps the function, and so the docstring for ivy.i0 also applies
+        to this method with minimal changes.
+
+        Parameters
+        ----------
+        self
+            Input array.
+        out
+            Optional output, for writing the result to.
+
+        Returns
+        -------
+        ret
+            Array with modified Bessel function of the first kind, order 0.
+
+        Examples
+        --------
+        >>> x = ivy.array([[1, 2, 3]])
+        >>> x.i0()
+        ivy.array([1.26606588, 2.2795853 , 4.88079259])
+        """
+        return ivy.i0(self._data, out=out)