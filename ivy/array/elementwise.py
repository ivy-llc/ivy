# global
import abc
from typing import Optional, Union

# local
import ivy

# ToDo: implement all methods here as public instance methods


# noinspection PyUnresolvedReferences
class ArrayWithElementwise(abc.ABC):
    def abs(self: ivy.Array, *, out: Optional[ivy.Array] = None) -> ivy.Array:
        """
        ivy.Array instance method variant of ivy.abs. This method simply wraps the
        function, and so the docstring for ivy.abs also applies to this method
        with minimal changes.
        """
        return ivy.abs(self._data, out=out)

    def acosh(self: ivy.Array, *, out: Optional[ivy.Array] = None) -> ivy.Array:
        return ivy.acosh(self._data, out=out)

    def acos(self: ivy.Array, *, out: Optional[ivy.Array] = None) -> ivy.Array:
        return ivy.acos(self._data, out=out)

    def add(
        self: ivy.Array,
        x2: Union[ivy.Array, ivy.NativeArray],
        *,
        out: Optional[ivy.Array] = None,
    ) -> ivy.Array:
        """
        ivy.Array instance method variant of ivy.add. This method simply wraps the
        function, and so the docstring for ivy.add also applies to this method
        with minimal changes.

        Examples
        --------
        >>> x = ivy.array([1, 2, 3])
        >>> y = ivy.array([4, 5, 6])
        >>> z = x.add(y)
        >>> print(z)
        ivy.array([5, 7, 9])
        """
        return ivy.add(self._data, x2, out=out)

    def asin(self: ivy.Array, *, out: Optional[ivy.Array] = None) -> ivy.Array:
        return ivy.asin(self._data, out=out)

    def asinh(self: ivy.Array, *, out: Optional[ivy.Array] = None) -> ivy.Array:
        return ivy.asinh(self._data, out=out)

    def atan(self: ivy.Array, *, out: Optional[ivy.Array] = None) -> ivy.Array:
        return ivy.atan(self._data, out=out)

    def atan2(
        self: ivy.Array,
        x2: Union[ivy.Array, ivy.NativeArray],
        *,
        out: Optional[ivy.Array] = None,
    ) -> ivy.Array:
        return ivy.atan2(self._data, x2, out=out)

    def atanh(self: ivy.Array, *, out: Optional[ivy.Array] = None) -> ivy.Array:
        return ivy.atanh(self._data, out=out)

    def bitwise_and(
        self: ivy.Array,
        x2: Union[ivy.Array, ivy.NativeArray],
        *,
        out: Optional[ivy.Array] = None,
    ) -> ivy.Array:
        return ivy.bitwise_and(self._data, x2, out=out)

    def bitwise_left_shift(
        self: ivy.Array,
        x2: Union[ivy.Array, ivy.NativeArray],
        *,
        out: Optional[ivy.Array] = None,
    ) -> ivy.Array:
        return ivy.bitwise_left_shift(self._data, x2, out=out)

    def bitwise_invert(
        self: ivy.Array, *, out: Optional[ivy.Array] = None
    ) -> ivy.Array:
        return ivy.bitwise_invert(self._data, out=out)

    def bitwise_or(
        self: ivy.Array,
        x2: Union[ivy.Array, ivy.NativeArray],
        *,
        out: Optional[ivy.Array] = None,
    ) -> ivy.Array:
        return ivy.bitwise_or(self._data, x2, out=out)

    def bitwise_right_shift(
        self: ivy.Array,
        x2: Union[ivy.Array, ivy.NativeArray],
        *,
        out: Optional[ivy.Array] = None,
    ) -> ivy.Array:
        return ivy.bitwise_right_shift(self._data, x2, out=out)

    def bitwise_xor(
        self: ivy.Array,
        x2: Union[ivy.Array, ivy.NativeArray],
        *,
        out: Optional[ivy.Array] = None,
    ) -> ivy.Array:
        return ivy.bitwise_xor(self._data, x2, out=out)

    def ceil(self: ivy.Array, *, out: Optional[ivy.Array] = None) -> ivy.Array:
        """
        ivy.Array instance method variant of ivy.ceil. This method simply wraps the
        function, and so the docstring for ivy.ceil also applies to this method
        with minimal changes.

        Examples
        --------
        >>> x = ivy.array([5.5, -2.5, 1.5, -0])
        >>> y = x.ceil()
        >>> print(y)
        ivy.array([ 6., -2.,  2.,  0.])
        """
        return ivy.ceil(self._data, out=out)

    def cos(self: ivy.Array, *, out: Optional[ivy.Array] = None) -> ivy.Array:
        return ivy.cos(self._data, out=out)

    def cosh(self: ivy.Array, *, out: Optional[ivy.Array] = None) -> ivy.Array:
        return ivy.cosh(self._data, out=out)

    def divide(
        self: ivy.Array,
        x2: Union[ivy.Array, ivy.NativeArray],
        *,
        out: Optional[ivy.Array] = None,
    ) -> ivy.Array:
        return ivy.divide(self._data, x2, out=out)

    def equal(
        self: ivy.Array,
        x2: Union[ivy.Array, ivy.NativeArray],
        *,
        out: Optional[ivy.Array] = None,
    ) -> ivy.Array:
        return ivy.equal(self._data, x2, out=out)

    def exp(self: ivy.Array, *, out: Optional[ivy.Array] = None) -> ivy.Array:
        return ivy.exp(self._data, out=out)

    def expm1(self: ivy.Array, *, out: Optional[ivy.Array] = None) -> ivy.Array:
        return ivy.expm1(self._data, out=out)

    def floor(self: ivy.Array, *, out: Optional[ivy.Array] = None) -> ivy.Array:
        """
        ivy.Array instance method variant of ivy.floor. This method simply wraps the
        function, and so the docstring for ivy.floor also applies to this method
        with minimal changes.

        Examples
        --------
        >>> x = ivy.array([5.5, -2.5, 1.5, -0])
        >>> y = x.floor()
        >>> print(y)
        ivy.array([ 5., -3.,  1.,  0.])
        """
        return ivy.floor(self._data, out=out)

    def floor_divide(
        self: ivy.Array,
        x2: Union[ivy.Array, ivy.NativeArray],
        *,
        out: Optional[ivy.Array] = None,
    ) -> ivy.Array:
        return ivy.floor_divide(self._data, x2, out=out)

    def greater(
        self: ivy.Array,
        x2: Union[ivy.Array, ivy.NativeArray],
        *,
        out: Optional[ivy.Array] = None,
    ) -> ivy.Array:
        return ivy.greater(self._data, x2, out=out)

    def greater_equal(
        self: ivy.Array,
        x2: Union[ivy.Array, ivy.NativeArray],
        *,
        out: Optional[ivy.Array] = None,
    ) -> ivy.Array:
        return ivy.greater_equal(self._data, x2, out=out)

    def isfinite(self: ivy.Array, *, out: Optional[ivy.Array] = None) -> ivy.Array:
        return ivy.isfinite(self._data, out=out)

    def isinf(self: ivy.Array, *, out: Optional[ivy.Array] = None) -> ivy.Array:
        return ivy.isinf(self._data, out=out)

    def isnan(self: ivy.Array, *, out: Optional[ivy.Array] = None) -> ivy.Array:
        return ivy.isnan(self._data, out=out)

    def less(
        self: ivy.Array,
        x2: Union[ivy.Array, ivy.NativeArray],
        *,
        out: Optional[ivy.Array] = None,
    ) -> ivy.Array:
        return ivy.less(self._data, x2, out=out)

    def less_equal(
        self: ivy.Array,
        x2: Union[ivy.Array, ivy.NativeArray],
        *,
        out: Optional[ivy.Array] = None,
    ) -> ivy.Array:
        return ivy.less_equal(self._data, x2, out=out)

    def log(self: ivy.Array, *, out: Optional[ivy.Array] = None) -> ivy.Array:
        return ivy.log(self._data, out=out)

    def log1p(self: ivy.Array, *, out: Optional[ivy.Array] = None) -> ivy.Array:
        return ivy.log1p(self._data, out=out)

    def log2(self: ivy.Array, *, out: Optional[ivy.Array] = None) -> ivy.Array:
        return ivy.log2(self._data, out=out)

    def log10(self: ivy.Array, *, out: Optional[ivy.Array] = None) -> ivy.Array:
        return ivy.log10(self._data, out=out)

    def logaddexp(
        self: ivy.Array,
        x2: Union[ivy.Array, ivy.NativeArray],
        *,
        out: Optional[ivy.Array] = None,
    ) -> ivy.Array:
        return ivy.logaddexp(self._data, x2, out=out)

    def logical_and(
        self: ivy.Array,
        x2: Union[ivy.Array, ivy.NativeArray],
        *,
        out: Optional[ivy.Array] = None,
    ) -> ivy.Array:
        return ivy.logical_and(self._data, x2, out=out)

    def logical_not(self: ivy.Array, *, out: Optional[ivy.Array] = None) -> ivy.Array:
        return ivy.logical_not(self._data, out=out)

    def logical_or(
        self: ivy.Array,
        x2: Union[ivy.Array, ivy.NativeArray],
        *,
        out: Optional[ivy.Array] = None,
    ) -> ivy.Array:
        return ivy.logical_or(self._data, x2, out=out)

    def logical_xor(
        self: ivy.Array,
        x2: Union[ivy.Array, ivy.NativeArray],
        *,
        out: Optional[ivy.Array] = None,
    ) -> ivy.Array:
        return ivy.logical_xor(self._data, x2, out=out)

    def multiply(
        self: ivy.Array,
        x2: Union[ivy.Array, ivy.NativeArray],
        *,
        out: Optional[ivy.Array] = None,
    ) -> ivy.Array:
        return ivy.multiply(self._data, x2, out=out)

    def negative(self: ivy.Array, *, out: Optional[ivy.Array] = None) -> ivy.Array:
        return ivy.negative(self._data, out=out)

    def not_equal(
        self: ivy.Array,
        x2: Union[ivy.Array, ivy.NativeArray],
        *,
        out: Optional[ivy.Array] = None,
    ) -> ivy.Array:
        return ivy.not_equal(self._data, x2, out=out)

    def positive(self: ivy.Array, *, out: Optional[ivy.Array] = None) -> ivy.Array:
        return ivy.positive(self._data, out=out)

    def pow(
        self: ivy.Array,
        x2: Union[ivy.Array, ivy.NativeArray],
        *,
        out: Optional[ivy.Array] = None,
    ) -> ivy.Array:
        return ivy.pow(self._data, x2, out=out)

    def remainder(
        self: ivy.Array,
        x2: Union[ivy.Array, ivy.NativeArray],
        *,
        out: Optional[ivy.Array] = None,
    ) -> ivy.Array:
        return ivy.remainder(self._data, x2, out=out)

    def round(self: ivy.Array, *, out: Optional[ivy.Array] = None) -> ivy.Array:
        return ivy.round(self._data, out=out)

    def sign(self: ivy.Array, *, out: Optional[ivy.Array] = None) -> ivy.Array:
        return ivy.sign(self._data, out=out)

    def sin(self: ivy.Array, *, out: Optional[ivy.Array] = None) -> ivy.Array:
        return ivy.sin(self._data, out=out)

    def sinh(self: ivy.Array, *, out: Optional[ivy.Array] = None) -> ivy.Array:
        return ivy.sinh(self._data, out=out)

    def square(self: ivy.Array, *, out: Optional[ivy.Array] = None) -> ivy.Array:
        return ivy.square(self._data, out=out)

    def sqrt(self: ivy.Array, *, out: Optional[ivy.Array] = None) -> ivy.Array:
        return ivy.sqrt(self._data, out=out)

    def subtract(
        self: ivy.Array,
        x2: Union[ivy.Array, ivy.NativeArray],
        *,
        out: Optional[ivy.Array] = None,
    ) -> ivy.Array:
        return ivy.subtract(self._data, x2, out=out)

    def tan(self: ivy.Array, *, out: Optional[ivy.Array] = None) -> ivy.Array:
        """
        ivy.Array instance method variant of ivy.tan. This method simply wraps the
        function, and so the docstring for ivy.tan also applies to this method
        with minimal changes.

        Examples
        --------
        >>> x = ivy.array([0., 1., 2.])
        >>> y = x.tan()
        >>> print(y)
        ivy.array([0., 1.56, -2.19])
        """
        return ivy.tan(self._data, out=out)

    def tanh(self: ivy.Array, *, out: Optional[ivy.Array] = None) -> ivy.Array:
<<<<<<< HEAD
=======
        """
        ivy.Array instance method variant of ivy.tanh. This method simply wraps the
        function, and so the docstring for ivy.tanh also applies to this method
        with minimal changes.

        Examples
        --------
        >>> x = ivy.array([0., 1., 2.])
        >>> y = x.tanh()
        >>> print(y)
        ivy.array([0., 0.762, 0.964])
        """
>>>>>>> 3ded8a38
        return ivy.tanh(self._data, out=out)

    def trunc(self: ivy.Array, *, out: Optional[ivy.Array] = None) -> ivy.Array:
        return ivy.trunc(self._data, out=out)

    def erf(self: ivy.Array, *, out: Optional[ivy.Array] = None) -> ivy.Array:
        return ivy.erf(self._data, out=out)<|MERGE_RESOLUTION|>--- conflicted
+++ resolved
@@ -344,8 +344,6 @@
         return ivy.tan(self._data, out=out)
 
     def tanh(self: ivy.Array, *, out: Optional[ivy.Array] = None) -> ivy.Array:
-<<<<<<< HEAD
-=======
         """
         ivy.Array instance method variant of ivy.tanh. This method simply wraps the
         function, and so the docstring for ivy.tanh also applies to this method
@@ -358,7 +356,6 @@
         >>> print(y)
         ivy.array([0., 0.762, 0.964])
         """
->>>>>>> 3ded8a38
         return ivy.tanh(self._data, out=out)
 
     def trunc(self: ivy.Array, *, out: Optional[ivy.Array] = None) -> ivy.Array:
