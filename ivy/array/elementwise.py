# for review
# global
import abc
from typing import Optional, Union

# local
import ivy

# ToDo: implement all methods here as public instance methods


# noinspection PyUnresolvedReferences
class ArrayWithElementwise(abc.ABC):
    def abs(self: ivy.Array, out: Optional[ivy.Array] = None) -> ivy.Array:
        """
        ivy.Array instance method variant of ivy.abs. This method simply wraps the
        function, and so the docstring for ivy.abs also applies to this method
        with minimal changes.

        Parameters
        ----------
        self
            input array. Should have a numeric data type.
        out
            optional output array, for writing the result to. It must have a shape that
            the inputs broadcast to.

        Returns
        -------
        ret
            an array containing the absolute value of each element in ``self``. The
            returned array must have the same data type as ``self``.

        Examples
        --------
        >>> x = ivy.array([2.6, -6.6, 1.6, -0])
        >>> y = x.abs()
        >>> print(y)
        ivy.array([ 2.6, 6.6, 1.6, 0.])
        """
        return ivy.abs(self, out=out)

    def acosh(self: ivy.Array, *, out: Optional[ivy.Array] = None) -> ivy.Array:
        """
        ivy.Array instance method variant of ivy.acosh. This method simply wraps the
        function, and so the docstring for ivy.acosh also applies to this method
        with minimal changes.

        Parameters
        ----------
        self
            input array whose elements each represent the area of a hyperbolic sector.
            Should have a real-valued floating-point data type.
        out
            optional output array, for writing the result to. It must have a shape that
            the inputs broadcast to.

        Returns
        -------
        ret
            an array containing the inverse hyperbolic cosine
            of each element in ``self``.
            The returned array must have the same data type as ``self``.
        """
        return ivy.acosh(self._data, out=out)

    def acos(self: ivy.Array, *, out: Optional[ivy.Array] = None) -> ivy.Array:
        """
        ivy.Array instance method variant of ivy.acos. This method simply wraps the
        function, and so the docstring for ivy.acos also applies to this method
        with minimal changes.

        Parameters
        ----------
        self
            input array. Should have a real-valued floating-point data type.
        out
            optional output array, for writing the result to. It must have a shape that
            the inputs broadcast to.

        Returns
        -------
        ret
            an array containing the inverse cosine of each element in ``self``.
            The  returned array must have the same data type as ``self``.
        """
        return ivy.acos(self._data, out=out)

    def add(
        self: ivy.Array,
        x2: Union[ivy.Array, ivy.NativeArray],
        *,
        out: Optional[ivy.Array] = None,
    ) -> ivy.Array:
        """
        ivy.Array instance method variant of ivy.add. This method simply wraps the
        function, and so the docstring for ivy.add also applies to this method
        with minimal changes.

        Parameters
        ----------
        self
            first input array. Should have a numeric data type.
        x2
            second input array. Must be compatible with ``self``
            (see :ref:`broadcasting`). Should have a numeric data type.
        out
            optional output array, for writing the result to. It must have a shape that
            the inputs broadcast to.

        Returns
        -------
        ret
            an array containing the element-wise sums. The returned array must have a
            data type determined by :ref:`type-promotion`.

        Examples
        --------
        >>> x = ivy.array([1, 2, 3])
        >>> y = ivy.array([4, 5, 6])
        >>> z = x.add(y)
        >>> print(z)
        ivy.array([5, 7, 9])
        """
        return ivy.add(self._data, x2, out=out)

    def asin(self: ivy.Array, *, out: Optional[ivy.Array] = None) -> ivy.Array:
        """
        ivy.Array instance method variant of ivy.asin. This method simply wraps the
        function, and so the docstring for ivy.asin also applies to this method
        with minimal changes.

        Parameters
        ----------
        self
            input array. Should have a real-valued floating-point data type.
        out
            optional output array, for writing the result to. It must have a shape that
            the inputs broadcast to.

        Returns
        -------
        ret
            an array containing the inverse sine of each element in ``self``. The
            returned array must have the same data type as ``self``.
        """
        return ivy.asin(self._data, out=out)

    def asinh(self: ivy.Array, *, out: Optional[ivy.Array] = None) -> ivy.Array:
        """
        ivy.Array instance method variant of ivy.asinh. This method simply wraps the
        function, and so the docstring for ivy.asinh also applies to this method
        with minimal changes.

        Parameters
        ----------
        self
            input array whose elements each represent the area of a hyperbolic sector.
            Should have a floating-point data type.
        out
            optional output array, for writing the result to. It must have a shape that
            the inputs broadcast to.

        Returns
        -------
        ret
            an array containing the inverse hyperbolic sine of each element in ``self``.
            The returned array must have a floating-point data type determined by
            :ref:`type-promotion`.

        Examples
        --------
        >>> x = ivy.array([-1., 0., 3.])
        >>> y = x.asinh()
        >>> print(y)
        ivy.array([-0.881,  0.   ,  1.82 ])
        """
        return ivy.asinh(self._data, out=out)

    def atan(self: ivy.Array, *, out: Optional[ivy.Array] = None) -> ivy.Array:
        """
        ivy.Array instance method variant of ivy.atan. This method simply wraps the
        function, and so the docstring for ivy.atan also applies to this method
        with minimal changes.

        Parameters
        ----------
        self
            input array. Should have a real-valued floating-point data type.
        out
            optional output array, for writing the result to. It must have a shape that
            the inputs broadcast to.

        Returns
        -------
        ret
            an array containing the inverse tangent of each element in ``self``. The
            returned array must have the same data type as ``self``.
        """
        return ivy.atan(self._data, out=out)

    def atan2(
        self: ivy.Array,
        x2: Union[ivy.Array, ivy.NativeArray],
        *,
        out: Optional[ivy.Array] = None,
    ) -> ivy.Array:
        """
        ivy.Array instance method variant of ivy.atan2. This method simply wraps the
        function, and so the docstring for ivy.atan2 also applies to this method
        with minimal changes.

        Parameters
        ----------
        self
            first input array corresponding to the y-coordinates.
            Should have a real-valued floating-point data type.
        x2
            second input array corresponding to the x-coordinates.
            Must be compatible with ``self``(see :ref:`broadcasting`).
            Should have a real-valued floating-point data type.
        out
            optional output array, for writing the result to. It must have a shape that
            the inputs broadcast to.

        Returns
        -------
        ret
            an array containing the inverse tangent of the quotient ``self/x2``.
            The returned array must have a real-valued floating-point data type
            determined by :ref:`type-promotion`.
        """
        return ivy.atan2(self._data, x2, out=out)

    def atanh(self: ivy.Array, *, out: Optional[ivy.Array] = None) -> ivy.Array:
        """
        ivy.Array instance method variant of ivy.atanh. This method simply wraps the
        function, and so the docstring for ivy.atanh also applies to this method
        with minimal changes.

        Parameters
        ----------
        self
            input array whose elements each represent the area of a hyperbolic sector.
            Should have a floating-point data type.
        out
            optional output array, for writing the result to. It must have a shape that
            the inputs broadcast to.

        Returns
        -------
        ret
            an array containing the inverse hyperbolic tangent of each element
            in ``self``. The returned array must have a floating-point data type
            determined by :ref:`type-promotion`.
        """
        return ivy.atanh(self._data, out=out)

    def bitwise_and(
        self: ivy.Array,
        x2: Union[ivy.Array, ivy.NativeArray],
        *,
        out: Optional[ivy.Array] = None,
    ) -> ivy.Array:
        """
        ivy.Array instance method variant of ivy.bitwise_and.
        This method simply wraps the function, and so the docstring for
        ivy.bitwise_and also applies to this method with minimal changes.

        Parameters
        ----------
        self
            first input array. Should have an integer or boolean data type.
        x2
            second input array. Must be compatible with ``self``
            (see :ref:`broadcasting`). Should have an integer or boolean data type.
        out
            optional output array, for writing the result to. It must have a shape that
            the inputs broadcast to.

        Returns
        -------
        ret
            an array containing the element-wise results.
            The returned array must have a data type determined 
            by :ref:`type-promotion`.
        """
        return ivy.bitwise_and(self._data, x2, out=out)

    def bitwise_left_shift(
        self: ivy.Array,
        x2: Union[ivy.Array, ivy.NativeArray],
        *,
        out: Optional[ivy.Array] = None,
    ) -> ivy.Array:
        """
        ivy.Array instance method variant of ivy.bitwise_left_shift.
        This method simply wraps the function, and so the docstring for
        ivy.bitwise_left_shift also applies to this method with minimal changes.

        Parameters
        ----------
        self
            first input array. Should have an integer or boolean data type.
        x2
            second input array. Must be compatible with ``self``
            (see :ref:`broadcasting`).
            Should have an integer or boolean data type.
        out
            optional output array, for writing the result to. It must have a shape that
            the inputs broadcast to.

        Returns
        -------
        ret
            an array containing the element-wise results.
            The returned array must have a data type determined 
            by :ref:`type-promotion`.
        """
        return ivy.bitwise_left_shift(self._data, x2, out=out)

    def bitwise_invert(
        self: ivy.Array, *, out: Optional[ivy.Array] = None
    ) -> ivy.Array:
        """
        ivy.Array instance method variant of ivy.bitwise_invert.
        This method simply wraps the function, and so the docstring
        for ivy.bitiwse_invert also applies to this method with minimal changes.

        Parameters
        ----------
        self
            input array. Should have an integer or boolean data type.
        out
            optional output array, for writing the result to. It must have a shape that
            the inputs broadcast to.

        Returns
        -------
        ret
            an array containing the element-wise results.
            The returned array must have the same data type as ``self``.
        """
        return ivy.bitwise_invert(self._data, out=out)

    def bitwise_or(
        self: ivy.Array,
        x2: Union[ivy.Array, ivy.NativeArray],
        *,
        out: Optional[ivy.Array] = None,
    ) -> ivy.Array:
        """
        ivy.Array instance method variant of ivy.bitwise_or. This method simply
        wraps the function, and so the docstring for ivy.bitwise_or also applies
        to this method with minimal changes.

        Parameters
        ----------
        self
            input array. Should have an integer or boolean data type.
        out
            optional output array, for writing the result to. It must have a shape that
            the inputs broadcast to.

        Returns
        -------
        ret
            an array containing the element-wise results.
            The returned array must have the same data type as ``self``.

        Examples
        --------
        >>> x = ivy.array([1, 2, 3])
        >>> y = ivy.array([4, 5, 6])
        >>> z = x.bitwise_or(y)
        >>> print(z)
        ivy.array([5, 7, 7])
        """
        return ivy.bitwise_or(self._data, x2, out=out)

    def bitwise_right_shift(
        self: ivy.Array,
        x2: Union[ivy.Array, ivy.NativeArray],
        *,
        out: Optional[ivy.Array] = None,
    ) -> ivy.Array:
        """
        ivy.Array instance method variant of ivy.bitwise_right_shift.
        This method simply wraps the function, and so the docstring
        for ivy.bitwise_right_shift also applies to this method with minimal changes.

        Parameters
        ----------
        self
            first input array. Should have an integer or boolean data type.
        x2
            second input array. Must be compatible with ``self``
            (see :ref:`broadcasting`). Should have an integer or boolean data type.
        out
            optional output array, for writing the result to. It must have a shape that
            the inputs broadcast to.

        Returns
        -------
        ret
            an array containing the element-wise results.
            The returned array must have a data type determined
            by :ref:`type-promotion`.
        """
        return ivy.bitwise_right_shift(self._data, x2, out=out)

    def bitwise_xor(
        self: ivy.Array,
        x2: Union[ivy.Array, ivy.NativeArray],
        *,
        out: Optional[ivy.Array] = None,
    ) -> ivy.Array:
        """
        ivy.Array instance method variant of ivy.bitwise_xor.
        This method simply wraps the function, and so the docstring
        for ivy.bitwise_xor also applies to this method with minimal changes.

        Parameters
        ----------
        self
            first input array. Should have an integer or boolean data type.
        x2
            second input array. Must be compatible with ``self``
            (see :ref:`broadcasting`).
            Should have an integer or boolean data type.
        out
            optional output array, for writing the result to. It must have a shape that
            the inputs broadcast to.

        Returns
        -------
        ret
            an array containing the element-wise results.
            The returned array must have a data type determined
            by :ref:`type-promotion`.
        """
        return ivy.bitwise_xor(self._data, x2, out=out)

    def ceil(self: ivy.Array, *, out: Optional[ivy.Array] = None) -> ivy.Array:
        """
        ivy.Array instance method variant of ivy.ceil.
        This method simply wraps the function, and so the docstring for
        ivy.ceil also applies to this method with minimal changes.

        Parameters
        ----------
        self
            input array. Should have a numeric data type.
        out
            optional output array, for writing the result to. It must have a shape that
            the inputs broadcast to.

        Returns
        -------
        ret
            an array containing the rounded result for each element in ``self``. The
            returned array must have the same data type as ``self``.

        Examples
        --------
        >>> x = ivy.array([5.5, -2.5, 1.5, -0])
        >>> y = x.ceil()
        >>> print(y)
        ivy.array([ 6., -2.,  2.,  0.])
        """
        return ivy.ceil(self._data, out=out)

    def cos(self: ivy.Array, *, out: Optional[ivy.Array] = None) -> ivy.Array:
        """
        ivy.Array instance method variant of ivy.cos. This method simply wraps the
        function, and so the docstring for ivy.cos also applies to this method
        with minimal changes.

        Parameters
        ----------
        self
            input array whose elements are each expressed in radians. Should have a
            floating-point data type.
        out
            optional output array, for writing the result to. It must have a shape that
            the inputs broadcast to.

        Returns
        -------
        ret
            an array containing the cosine of each element in ``self``. The returned
            array must have a floating-point data type determined by
            :ref:`type-promotion`.

        Examples
        --------
        With :code:`ivy.Array` input:

        >>> x = ivy.array([1., 0., 2.,])
        >>> y = x.cos()
        >>> print(y)
        ivy.array([0.54, 1., -0.416])

        >>> x = ivy.array([-3., 0., 3.])
        >>> y = ivy.zeros(3)
        >>> ivy.cos(x, out=y)
        >>> print(y)
        ivy.array([-0.99,  1.  , -0.99])
        """
        return ivy.cos(self._data, out=out)

    def cosh(self: ivy.Array, *, out: Optional[ivy.Array] = None) -> ivy.Array:
        """
        ivy.Array instance method variant of ivy.cosh. This method simply wraps
        the function, and so the docstring for ivy.cosh also applies to this
        method with minimal changes.

        Parameters
        ----------
        self
            input array whose elements each represent a hyperbolic angle.
            Should have a floating-point data type.
        out
            optional output array, for writing the result to. It must have a shape that
            the inputs broadcast to.

        Returns
        -------
        ret
            an array containing the hyperbolic cosine of each element in ``self``.
            The returned array must have a floating-point data type determined by
            :ref:`type-promotion`.
        """
        return ivy.cosh(self._data, out=out)

    def divide(
        self: ivy.Array,
        x2: Union[ivy.Array, ivy.NativeArray],
        *,
        out: Optional[ivy.Array] = None,
    ) -> ivy.Array:
        """
        ivy.Array instance method variant of ivy.divide. This method simply
        wraps the function, and so the docstring for ivy.divide also applies
        to this method with minimal changes.

        Parameters
        ----------
        self
            dividend input array. Should have a real-valued data type.
        x2
            divisor input array. Must be compatible with ``self``
            (see :ref:`broadcasting`).
            Should have a real-valued data type.
        out
            optional output array, for writing the result to. It must have a shape that
            the inputs broadcast to.

        Returns
        -------
        ret
            an array containing the element-wise results.
            The returned array must have a data type determined
            by :ref:`type-promotion`.
        """
        return ivy.divide(self._data, x2, out=out)

    def equal(
        self: ivy.Array,
        x2: Union[ivy.Array, ivy.NativeArray],
        *,
        out: Optional[ivy.Array] = None,
    ) -> ivy.Array:
        """
        ivy.Array instance method variant of ivy.equal.
        This method simply wraps the function, and so the docstring for
        ivy.equal also applies to this method with minimal changes.

        Parameters
        ----------
        self
            first input array. May have any data type.
        x2
            second input array. Must be compatible with ``self``
            (see :ref:`broadcasting`).
            May have any data type.
        out
            optional output array, for writing the result to. It must have a shape that
            the inputs broadcast to.

        Returns
        -------
        ret
            an array containing the element-wise results. The returned array
            must have a data type of ``bool``.
        """
        return ivy.equal(self._data, x2, out=out)

    def exp(self: ivy.Array, *, out: Optional[ivy.Array] = None) -> ivy.Array:
        """
        ivy.Array instance method variant of ivy.exp. This method simply
        wraps the function, and so the docstring for ivy.exp also applies
        to this method with minimal changes.

        Parameters
        ----------
        self
            input array. Should have a floating-point data type.
        out
            optional output array, for writing the result to. It must have a shape that
            the inputs broadcast to.

        Returns
        -------
        ret
            an array containing the evaluated exponential function result for
            each element in ``self``. The returned array must have a floating-point
            data type determined by :ref:`type-promotion`.
        """
        return ivy.exp(self._data, out=out)

    def expm1(self: ivy.Array, *, out: Optional[ivy.Array] = None) -> ivy.Array:
<<<<<<< HEAD
=======
        """
        ivy.Array instance method variant of ivy.expm1. This method simply wraps the
        function, and so the docstring for ivy.expm1 also applies to this method
        with minimal changes.

        Examples
        --------
        >>> x = ivy.array([5.5, -2.5, 1.5, -0])
        >>> y = x.expm1()
        >>> print(y)
        ivy.array([244.   ,  -0.918,   3.48 ,   0.   ])

        >>> y = ivy.array([0., 0.])
        >>> x = ivy.array([5., 0.])
        >>> _ = x.expm1(out=y)
        >>> print(y)
        ivy.array([147.,   0.])
        """
        return ivy.expm1(self._data, out=out)

    def floor(self: ivy.Array, *, out: Optional[ivy.Array] = None) -> ivy.Array:
>>>>>>> 5331c35c
        """
        ivy.Array instance method variant of ivy.expm1. This method simply wraps
        the function, and so the docstring for ivy.expm1 also applies to this
        method with minimal changes.

        Parameters
        ----------
        self
            input array. Should have a floating-point data type.
        out
            optional output array, for writing the result to. It must have a shape that
            the inputs broadcast to.

        Returns
        -------
        ret
            an array containing the evaluated result for each element in ``self``.
            The returned array must have a real-valued floating-point data type
            determined by :ref:`type-promotion`.
        """
        return ivy.expm1(self._data, out=out)

    def floor(self: ivy.Array, *, out: Optional[ivy.Array] = None) -> ivy.Array:
        """
        ivy.Array instance method variant of ivy.floor. This method simply wraps
        the function, and so the docstring for ivy.floor also applies to this
        method with minimal changes.

        Parameters
        ----------
        self
            input array. Should have a numeric data type.
        out
            optional output array, for writing the result to. It must have a shape that
            the inputs broadcast to.

        Returns
        -------
        ret
            an array containing the rounded result for each element in ``self``. The
            returned array must have the same data type as ``self``.

        Examples
        --------
        >>> x = ivy.array([5.5, -2.5, 1.5, -0])
        >>> y = x.floor()
        >>> print(y)
        ivy.array([ 5., -3.,  1.,  0.])
        """
        return ivy.floor(self._data, out=out)

    def floor_divide(
        self: ivy.Array,
        x2: Union[ivy.Array, ivy.NativeArray],
        *,
        out: Optional[ivy.Array] = None,
    ) -> ivy.Array:
        """
        ivy.Array instance method variant of ivy.floor_divide.
        This method simply wraps the function, and so the docstring for ivy.floor_divide
        also applies to this method with minimal changes.

        Parameters
        ----------
        self
            dividend input array. Should have a real-valued data type.
        x2
            divisor input array. Must be compatible with ``self``
            (see :ref:`broadcasting`).
            Should have a real-valued data type.
        out
            optional output array, for writing the result to. It must have a shape that
            the inputs broadcast to.

        Returns
        -------
        ret
            an array containing the element-wise results.
            The returned array must have a data type determined
            by :ref:`type-promotion`.
        """
        return ivy.floor_divide(self._data, x2, out=out)

    def greater(
        self: ivy.Array,
        x2: Union[ivy.Array, ivy.NativeArray],
        *,
        out: Optional[ivy.Array] = None,
    ) -> ivy.Array:
        """
        ivy.Array instance method variant of ivy.greater.
        This method simply wraps the function, and so the docstring for
        ivy.greater also applies to this method with minimal changes.

        Parameters
        ----------
        self
            first input array. Should have a real-valued data type.
        x2
            second input array. Must be compatible with ``self``
            (see :ref:`broadcasting`).
            Should have a real-valued data type.
        out
            optional output array, for writing the result to. It must have a shape that
            the inputs broadcast to.

        Returns
        -------
        ret
            an array containing the element-wise results. The returned array must
            have a data type of ``bool``.
        """
        return ivy.greater(self._data, x2, out=out)

    def greater_equal(
        self: ivy.Array,
        x2: Union[ivy.Array, ivy.NativeArray],
        *,
        out: Optional[ivy.Array] = None,
    ) -> ivy.Array:
        """
        ivy.Array instance method variant of ivy.greater_equal.
        This method simply wraps the function, and so the docstring for
        ivy.greater_equal also applies to this method with minimal changes.

        Parameters
        ----------
        self
            first input array. Should have a real-valued data type.
        x2
            second input array. Must be compatible with ``self``
            (see :ref:`broadcasting`).
            Should have a real-valued data type.
        out
            optional output array, for writing the result to. It must have a shape that
            the inputs broadcast to.

        Returns
        -------
        ret
            an array containing the element-wise results. The returned array
            must have a data type of ``bool``.
        """
        return ivy.greater_equal(self._data, x2, out=out)

    def isfinite(self: ivy.Array, *, out: Optional[ivy.Array] = None) -> ivy.Array:
        """
        ivy.Array instance method variant of ivy.isfinite.
        This method simply wraps the function, and so the docstring
        for ivy.isfinite also applies to this method with minimal changes.

        Parameters
        ----------
        self
            input array. Should have a real-valued data type.
        out
            optional output array, for writing the result to. It must have a shape that
            the inputs broadcast to.

        Returns
        -------
        ret
            an array containing test results. An element ``out_i`` is ``True``
            if ``self_i`` is finite and ``False`` otherwise.
            The returned array must have a data type of ``bool``.
        """
        return ivy.isfinite(self._data, out=out)

    def isinf(self: ivy.Array, *, out: Optional[ivy.Array] = None) -> ivy.Array:
        """
        ivy.Array instance method variant of ivy.isinf. This method simply wraps
        the function, and so the docstring for ivy.isinf also applies to this
        method with minimal changes.

        Parameters
        ----------
        self
            input array. Should have a real-valued data type.
        out
            optional output array, for writing the result to. It must have a shape that
            the inputs broadcast to.

        Returns
        -------
        ret
            an array containing test results. An element ``out_i`` is ``True``
            if ``self_i`` is either positive or negative infinity and ``False``
            otherwise. The returned array must have a data type of ``bool``.
        """
        return ivy.isinf(self._data, out=out)

    def isnan(self: ivy.Array, *, out: Optional[ivy.Array] = None) -> ivy.Array:
        """
        ivy.Array instance method variant of ivy.isnan. This method simply wraps
        the function, and so the docstring for ivy.isnan also applies to this
        method with minimal changes.

        Parameters
        ----------
        self
            input array. Should have a real-valued data type.
        out
            optional output array, for writing the result to. It must have a shape that
            the inputs broadcast to.

        Returns
        -------
        ret
            an array containing test results. An element ``out_i`` is ``True``
            if ``self_i`` is ``NaN`` and ``False`` otherwise.
            The returned array should have a data type of ``bool``.
        """
        return ivy.isnan(self._data, out=out)

    def less(
        self: ivy.Array,
        x2: Union[ivy.Array, ivy.NativeArray],
        *,
        out: Optional[ivy.Array] = None,
    ) -> ivy.Array:
        """
        ivy.Array instance method variant of ivy.less. This method simply wraps
        the function, and so the docstring for ivy.less also applies to this
        method with minimal changes.

        Parameters
        ----------
        self
            first input array. Should have a real-valued data type.
        x2
            second input array. Must be compatible with ``self``
            (see :ref:`broadcasting`).
            Should have a real-valued data type.
        out
            optional output array, for writing the result to. It must have a shape that
            the inputs broadcast to.

        Returns
        -------
        ret
            an array containing the element-wise results. The returned array
            must have a data type of ``bool``.
        """
        return ivy.less(self._data, x2, out=out)

    def less_equal(
        self: ivy.Array,
        x2: Union[ivy.Array, ivy.NativeArray],
        *,
        out: Optional[ivy.Array] = None,
    ) -> ivy.Array:
        """
        ivy.Array instance method variant of ivy.less_equal.
        This method simply wraps the function, and so the docstring
        for ivy.less_equal also applies to this method with minimal changes.

        Parameters
        ----------
        self
            first input array. Should have a real-valued data type.
        x2
            second input array. Must be compatible with ``self``
            (see :ref:`broadcasting`).
            Should have a real-valued data type.
        out
            optional output array, for writing the result to. It must have a shape that
            the inputs broadcast to.

        Returns
        -------
        ret
            an array containing the element-wise results. The returned array
            must have a data type of ``bool``.
        """
        return ivy.less_equal(self._data, x2, out=out)

    def log(self: ivy.Array, *, out: Optional[ivy.Array] = None) -> ivy.Array:
        """
        ivy.Array instance method variant of ivy.log. This method simply wraps the
        function, and so the docstring for ivy.log also applies to this method
        with minimal changes.

        Parameters
        ----------
        self
            input array. Should have a real-valued floating-point data type.
        out
            optional output array, for writing the result to. It must have a shape that
            the inputs broadcast to.

        Returns
        -------
        ret
            an array containing the evaluated result for each element in ``self``.
            The returned array must have a real-valued floating-point data type
            determined by :ref:`type-promotion`.
        """
        return ivy.log(self._data, out=out)

    def log1p(self: ivy.Array, *, out: Optional[ivy.Array] = None) -> ivy.Array:
        """
        ivy.Array instance method variant of ivy.log1p.
        This method simply wraps the function, and so the docstring
        for ivy.log1p also applies to this method with minimal changes.

        Parameters
        ----------
        self
            input array. Should have a real-valued floating-point data type.
        out
            optional output array, for writing the result to. It must have a shape that
            the inputs broadcast to.

        Returns
        -------
        ret
            an array containing the evaluated result for each element in ``self``.
            The returned array must have a real-valued floating-point data
            type determined by :ref:`type-promotion`.
        """
        return ivy.log1p(self._data, out=out)

    def log2(self: ivy.Array, *, out: Optional[ivy.Array] = None) -> ivy.Array:
        """
        ivy.Array instance method variant of ivy.log2.
        This method simply wraps the function, and so the docstring for
        ivy.log2 also applies to this method with minimal changes.

        Parameters
        ----------
        self
            input array. Should have a real-valued floating-point data type.
        out
            optional output array, for writing the result to. It must have a shape that
            the inputs broadcast to.

        Returns
        -------
        ret
            an array containing the evaluated base ``2`` logarithm for each element
            in ``self``. The returned array must have a real-valued floating-point
            data type determined by :ref:`type-promotion`.
        """
        return ivy.log2(self._data, out=out)

    def log10(self: ivy.Array, *, out: Optional[ivy.Array] = None) -> ivy.Array:
        """
        ivy.Array instance method variant of ivy.log10. This method simply wraps the
        function, and so the docstring for ivy.log10 also applies to this method
        with minimal changes.

        Parameters
        ----------
        self
            input array. Should have a real-valued floating-point data type.
        out
            optional output array, for writing the result to. It must have a shape that
            the inputs broadcast to.

        Returns
        -------
        ret
            an array containing the evaluated base ``10`` logarithm for each element
            in ``self``. The returned array must have a real-valued 
            floating-point data type determined by :ref:`type-promotion`.
        """
        return ivy.log10(self._data, out=out)

    def logaddexp(
        self: ivy.Array,
        x2: Union[ivy.Array, ivy.NativeArray],
        *,
        out: Optional[ivy.Array] = None,
    ) -> ivy.Array:
        """
        ivy.Array instance method variant of ivy.logaddexp.
        This method simply wraps the function, and so the docstring for
        ivy.logaddexp also applies to this method with minimal changes.

        Parameters
        ----------
        self
            first input array. Should have a real-valued data type.
        x2
            second input array. Must be compatible with ``self``
            (see :ref:`broadcasting`).
            Should have a real-valued data type.
        out
            optional output array, for writing the result to. It must have a shape that
            the inputs broadcast to.

        Returns
        -------
        ret
            an array containing the element-wise results.
            The returned array must have a real-valued floating-point data
            type determined by :ref:`type-promotion`.
        """
        return ivy.logaddexp(self._data, x2, out=out)

    def logical_and(
        self: ivy.Array,
        x2: Union[ivy.Array, ivy.NativeArray],
        *,
        out: Optional[ivy.Array] = None,
    ) -> ivy.Array:
        """
        ivy.Array instance method variant of ivy.logical_and.
        This method simply wraps the function, and so the docstring for
        ivy.logical_and also applies to this method with minimal changes.

        Parameters
        ----------
        self
            first input array. Should have a boolean data type.
        x2
            second input array. Must be compatible with ``self``
            (see :ref:`broadcasting`).
            Should have a boolean data type.
        out
            optional output array, for writing the result to. It must have a shape that
            the inputs broadcast to.

        Returns
        -------
        ret
            an array containing the element-wise results. The returned array
            must have a data type of ``bool``.
        """
        return ivy.logical_and(self._data, x2, out=out)

    def logical_not(self: ivy.Array, *, out: Optional[ivy.Array] = None) -> ivy.Array:
        """
        ivy.Array instance method variant of ivy.logical_not.
        This method simply wraps the function, and so the docstring
        for ivy.logical_not also applies to this method with minimal changes.

        Parameters
        ----------
        self
            input array. Should have a boolean data type.
        out
            optional output, for writing the result to. It must have a shape that the
            inputs broadcast to.

        Returns
        -------
        ret
            an array containing the element-wise results.
            The returned array must have a data type of ``bool``.
        """
        return ivy.logical_not(self._data, out=out)

    def logical_or(
        self: ivy.Array,
        x2: Union[ivy.Array, ivy.NativeArray],
        *,
        out: Optional[ivy.Array] = None,
    ) -> ivy.Array:
        """
        ivy.Array instance method variant of ivy.logical_or.
        This method simply wraps the function, and so the docstring for
        ivy.logical_or also applies to this method with minimal changes.

        Parameters
        ----------
        self
            first input array. Should have a boolean data type.
        x2
            second input array. Must be compatible with ``self``
            (see :ref:`broadcasting`).
            Should have a boolean data type.
        out
            optional output array, for writing the result to. It must have a shape that
            the inputs broadcast to.

        Returns
        -------
        ret
            an array containing the element-wise results. The returned array
            must have a data type of ``bool``.
        """
        return ivy.logical_or(self._data, x2, out=out)

    def logical_xor(
        self: ivy.Array,
        x2: Union[ivy.Array, ivy.NativeArray],
        *,
        out: Optional[ivy.Array] = None,
    ) -> ivy.Array:
        """
        ivy.Array instance method variant of ivy.logical_xor.
        This method simply wraps the function, and so the docstring
        for ivy.logical_xor also applies to this method with minimal changes.

        Parameters
        ----------
        self
            first input array. Should have a boolean data type.
        x2
            second input array. Must be compatible with ``self``
            (see :ref:`broadcasting`).
            Should have a real-valued data type.
        out
            optional output array, for writing the result to. It must have a shape that
            the inputs broadcast to.

        Returns
        -------
        ret
            an array containing the element-wise results. The returned array
            must have a data type of ``bool``.
        """
        return ivy.logical_xor(self._data, x2, out=out)

    def multiply(
        self: ivy.Array,
        x2: Union[ivy.Array, ivy.NativeArray],
        *,
        out: Optional[ivy.Array] = None,
    ) -> ivy.Array:
        """
        ivy.Array instance method variant of ivy.multiply.
        This method simply wraps the function, and so the docstring for ivy.multiply
         also applies to this method with minimal changes.

        Parameters
        ----------
        self
            first input array. Should have a real-valued data type.
        x2
            second input array. Must be compatible with ``self``
            (see :ref:`broadcasting`).
            Should have a real-valued data type.
        out
            optional output array, for writing the result to. It must have a shape that
            the inputs broadcast to.

        Returns
        -------
        ret
            an array containing the element-wise products. The returned array
            must have a data type determined by :ref:`type-promotion`.
        """
        return ivy.multiply(self._data, x2, out=out)

    def negative(self: ivy.Array, *, out: Optional[ivy.Array] = None) -> ivy.Array:
        """
        ivy.Array instance method variant of ivy.negative.
        This method simply wraps the function, and so the docstring
        for ivy.negative also applies to this method with minimal changes.

        Parameters
        ----------
        self
            input array. Should have a numeric data type.
        out
            optional output, for writing the result to. It must have a shape that the
            inputs broadcast to.

        Returns
        -------
        ret
            an array containing the evaluated result for each element in ``self``.
            The returned array must have the same data type as ``self``.
        """
        return ivy.negative(self._data, out=out)

    def not_equal(
        self: ivy.Array,
        x2: Union[ivy.Array, ivy.NativeArray],
        *,
        out: Optional[ivy.Array] = None,
    ) -> ivy.Array:
        """
        ivy.Array instance method variant of ivy.not_equal.
        This method simply wraps the function, and so the docstring
        for ivy.not_equal also applies to this method with minimal changes.

        Parameters
        ----------
        self
            first input array. May have any data type.
        x2
            second input array. Must be compatible with ``self``
            (see :ref:`broadcasting`).
        out
            optional output array, for writing the result to. It must have a shape that
            the inputs broadcast to.

        Returns
        -------
        ret
            an array containing the element-wise results. The returned
            array must have a data type of ``bool``.
        """
        return ivy.not_equal(self._data, x2, out=out)

    def positive(self: ivy.Array, *, out: Optional[ivy.Array] = None) -> ivy.Array:
        """
        ivy.Array instance method variant of ivy.positive.
        This method simply wraps the function, and so the docstring
        for ivy.positive also applies to this method with minimal changes.

        Parameters
        ----------
        self
            input array. Should have a numeric data type.
        out
            optional output, for writing the result to. It must have a shape that the
            inputs broadcast to.

        Returns
        -------
        ret
            an array containing the evaluated result for each element in ``self``.
            The returned array must have the same data type as ``self``.
        """
        return ivy.positive(self._data, out=out)

    def pow(
        self: ivy.Array,
        x2: Union[ivy.Array, ivy.NativeArray],
        *,
        out: Optional[ivy.Array] = None,
    ) -> ivy.Array:
        """
        ivy.Array instance method variant of ivy.pow. This method simply wraps the
        function, and so the docstring for ivy.pow also applies to this method
        with minimal changes.

        Parameters
        ----------
        self
            first input array whose elements correspond to the exponentiation base.
            Should have a real-valued data type.
        x2
            second input array whose elements correspond to the exponentiation
            exponent. Must be compatible with ``self`` (see :ref:`broadcasting`).
            Should have a real-valued data type.
        out
            optional output array, for writing the result to. It must have a shape that
            the inputs broadcast to.

        Returns
        -------
        ret
            an array containing the element-wise results.
            The returned array must have a data type determined 
            by :ref:`type-promotion`.
        """
        return ivy.pow(self._data, x2, out=out)

    def remainder(
        self: ivy.Array,
        x2: Union[ivy.Array, ivy.NativeArray],
        *,
        out: Optional[ivy.Array] = None,
    ) -> ivy.Array:
        """
        ivy.Array instance method variant of ivy.remainder.
        This method simply wraps the function, and so the docstring
        for ivy.remainder also applies to this method with minimal changes.

        Parameters
        ----------
        self
            dividend input array. Should have a real-valued data type.
        x2
            divisor input array. Must be compatible with ``self``
            (see :ref:`broadcasting`).
            Should have a real-valued data type.
        out
            optional output array, for writing the result to. It must have a shape that
            the inputs broadcast to.

        Returns
        -------
        ret
            an array containing the element-wise results.
            Each element-wise result must have the same sign as the respective
            element ``x2_i``. The returned array must have a data type
            determined by :ref:`type-promotion`.
        """
        return ivy.remainder(self._data, x2, out=out)

    def round(self: ivy.Array, *, out: Optional[ivy.Array] = None) -> ivy.Array:
        """
        ivy.Array instance method variant of ivy.round. This method simply wraps the
        function, and so the docstring for ivy.round also applies to this method
        with minimal changes.

        Parameters
        ----------
        self
            input array. Should have a numeric data type.
        out
            optional output, for writing the result to. It must have a shape that the
            inputs broadcast to.

        Returns
        -------
        ret
            an array containing the rounded result for each element in ``self``.
            The returned array must have the same data type as ``self``.
        """
        return ivy.round(self._data, out=out)

    def sign(self: ivy.Array, *, out: Optional[ivy.Array] = None) -> ivy.Array:
        """
        ivy.Array instance method variant of ivy.sign. This method simply wraps the
        function, and so the docstring for ivy.sign also applies to this method
        with minimal changes.

        Parameters
        ----------
        self
            input array. Should have a numeric data type.
        out
            optional output array, for writing the result to. It must have a shape that
            the inputs broadcast to.

        Returns
        -------
        ret
            an array containing the evaluated result for each element in ``self``. The
            returned array must have the same data type as ``self``.

        Examples
        --------
        >>> x = ivy.array([5.7, -7.1, 0, -0, 6.8])
        >>> y = x.sign()
        >>> print(y)
        ivy.array([ 1., -1.,  0.,  0.,  1.])

        >>> x = ivy.array([-94.2, 256.0, 0.0001, -0.0001, 36.6])
        >>> y = x.sign()
        >>> print(y)
        ivy.array([-1.,  1.,  1., -1.,  1.])

        >>> x = ivy.array([[ -1., -67.,  0.,  15.5,  1.], [3, -45, 24.7, -678.5, 32.8]])
        >>> y = x.sign()
        >>> print(y)
        ivy.array([[-1., -1.,  0.,  1.,  1.],
        [ 1., -1.,  1., -1.,  1.]])
        """
        return ivy.sign(self._data, out=out)

    def sin(self: ivy.Array, *, out: Optional[ivy.Array] = None) -> ivy.Array:
        """
        ivy.Array instance method variant of ivy.sin. This method simply wraps the
        function, and so the docstring for ivy.sin also applies to this method
        with minimal changes.

        Parameters
        ----------
        self
            input array whose elements are each expressed in radians. Should have a
            floating-point data type.
        out
            optional output array, for writing the result to. It must have a shape that
            the inputs broadcast to.

        Returns
        -------
        ret
            an array containing the sine of each element in ``self``. The returned
            array must have a floating-point data type determined by
            :ref:`type-promotion`.

        Examples
        --------
        >>> x = ivy.array([0., 1., 2., 3.])
        >>> y = x.sin()
        >>> print(y)
        ivy.array([0., 0.841, 0.909, 0.141])
        """
        return ivy.sin(self._data, out=out)

    def sinh(self: ivy.Array, *, out: Optional[ivy.Array] = None) -> ivy.Array:
        """
        ivy.Array instance method variant of ivy.sinh. This method simply wraps the
        function, and so the docstring for ivy.sinh also applies to this method
        with minimal changes.

        Parameters
        ----------
        self
            input array whose elements each represent a hyperbolic angle.
            Should have a floating-point data type.
        out
            optional output array, for writing the result to. It must have a shape that
            the inputs broadcast to.

        Returns
        -------
        ret
            an array containing the hyperbolic sine of each element in ``self``. The
            returned array must have a floating-point data type determined by
            :ref:`type-promotion`.

        Examples
        --------
        >>> x = ivy.array([1., 2., 3.])
        >>> print(x.sinh())
            ivy.array([1.18, 3.63, 10.])

        >>> x = ivy.array([0.23, 3., -1.2])
        >>> y = ivy.zeros(3)
        >>> print(x.sinh(out=y))
            ivy.array([0.232, 10., -1.51])
        """
        return ivy.sinh(self._data, out=out)

    def square(self: ivy.Array, *, out: Optional[ivy.Array] = None) -> ivy.Array:
        """
        ivy.Array instance method variant of ivy.square.
        This method simply wraps the function, and so the docstring
        for ivy.square also applies to this method with minimal changes.

        Parameters
        ----------
        self
            input array. Should have a real-valued floating-point data type.
        out
            optional output, for writing the result to. It must have a shape that the
            inputs broadcast to.

        Returns
        -------
        ret
            an array containing the square of each element in ``self``.
            The returned array must have a real-valued floating-point data type
            determined by :ref:`type-promotion`.
        """
        return ivy.square(self._data, out=out)

    def sqrt(self: ivy.Array, *, out: Optional[ivy.Array] = None) -> ivy.Array:
        """
        ivy.Array instance method variant of ivy.sqrt. This method simply wraps the
        function, and so the docstring for ivy.sqrt also applies to this method
        with minimal changes.

        Parameters
        ----------
        self
            input array. Should have a real-valued floating-point data type.
        out
            optional output, for writing the result to. It must have a shape that the
            inputs broadcast to.

        Returns
        -------
        ret
            an array containing the square root of each element in ``self``.
            The returned array must have a real-valued floating-point data type
            determined by :ref:`type-promotion`.
        """
        return ivy.sqrt(self._data, out=out)

    def subtract(
        self: ivy.Array,
        x2: Union[ivy.Array, ivy.NativeArray],
        *,
        out: Optional[ivy.Array] = None,
    ) -> ivy.Array:
        """
        ivy.Array instance method variant of ivy.subtract.
        This method simply wraps the function, and so the docstring
        for ivy.subtract also applies to this method
        with minimal changes.

        Parameters
        ----------
        self
            first input array. Should have a real-valued data type.
        x2
            second input array. Must be compatible with ``self``
            (see :ref:`broadcasting`).
            Should have a real-valued data type.
        out
            optional output array, for writing the result to. It must have a shape that
            the inputs broadcast to.

        Returns
        -------
        ret
            an array containing the element-wise differences. The returned array
            must have a data type determined by :ref:`type-promotion`.
        """
        return ivy.subtract(self._data, x2, out=out)

    def tan(self: ivy.Array, *, out: Optional[ivy.Array] = None) -> ivy.Array:
        """
        ivy.Array instance method variant of ivy.tan. This method simply wraps the
        function, and so the docstring for ivy.tan also applies to this method
        with minimal changes.

        Parameters
        ----------
        self
            input array whose elements are expressed in radians. Should have a
            floating-point data type.
        out
            optional output, for writing the result to. It must have a shape that the
            inputs broadcast to.

        Returns
        -------
        ret
            an array containing the tangent of each element in ``self``.
            The return must have a floating-point data type determined
            by :ref:`type-promotion`.

        Examples
        --------
        >>> x = ivy.array([0., 1., 2.])
        >>> y = x.tan()
        >>> print(y)
        ivy.array([0., 1.56, -2.19])
        """
        return ivy.tan(self._data, out=out)

    def tanh(self: ivy.Array, *, out: Optional[ivy.Array] = None) -> ivy.Array:
        """
        ivy.Array instance method variant of ivy.tanh. This method simply wraps the
        function, and so the docstring for ivy.tanh also applies to this method
        with minimal changes.

        Parameters
        ----------
        self
            input array whose elements each represent a hyperbolic angle.
            Should have a real-valued floating-point data type.
        out
            optional output, for writing the result to. It must have a shape that the
            inputs broadcast to.

        Returns
        -------
        ret
            an array containing the hyperbolic tangent of each element in ``self``.
            The returned array must have a real-valued floating-point data type
            determined by :ref:`type-promotion`.

        Examples
        --------
        >>> x = ivy.array([0., 1., 2.])
        >>> y = x.tanh()
        >>> print(y)
        ivy.array([0., 0.762, 0.964])
        """
        return ivy.tanh(self._data, out=out)

    def trunc(self: ivy.Array, *, out: Optional[ivy.Array] = None) -> ivy.Array:
        """
        ivy.Array instance method variant of ivy.trunc. This method simply wraps the
        function, and so the docstring for ivy.trunc also applies to this method
        with minimal changes.

        Parameters
        ----------
        self
            input array. Should have a real-valued data type.
        out
            optional output, for writing the result to. It must have a shape that the
            inputs broadcast to.

        Returns
        -------
        ret
            an array containing the rounded result for each element in ``self``.
            The returned array must have the same data type as ``self``.
        """
        return ivy.trunc(self._data, out=out)

    def erf(self: ivy.Array, *, out: Optional[ivy.Array] = None) -> ivy.Array:
        """
        ivy.Array instance method variant of ivy.erf. This method simply wraps the
        function, and so the docstring for ivy.erf also applies to this method
        with minimal changes.

        Parameters
        ----------
        self
            input array to compute exponential for.
        out
            optional output, for writing the result to. It must have a shape that the
            inputs broadcast to.

        Returns
        -------
        ret
            an array containing the Gauss error of ``self``.
        """
        return ivy.erf(self._data, out=out)<|MERGE_RESOLUTION|>--- conflicted
+++ resolved
@@ -282,7 +282,7 @@
         -------
         ret
             an array containing the element-wise results.
-            The returned array must have a data type determined 
+            The returned array must have a data type determined
             by :ref:`type-promotion`.
         """
         return ivy.bitwise_and(self._data, x2, out=out)
@@ -314,7 +314,7 @@
         -------
         ret
             an array containing the element-wise results.
-            The returned array must have a data type determined 
+            The returned array must have a data type determined
             by :ref:`type-promotion`.
         """
         return ivy.bitwise_left_shift(self._data, x2, out=out)
@@ -620,8 +620,6 @@
         return ivy.exp(self._data, out=out)
 
     def expm1(self: ivy.Array, *, out: Optional[ivy.Array] = None) -> ivy.Array:
-<<<<<<< HEAD
-=======
         """
         ivy.Array instance method variant of ivy.expm1. This method simply wraps the
         function, and so the docstring for ivy.expm1 also applies to this method
@@ -643,7 +641,6 @@
         return ivy.expm1(self._data, out=out)
 
     def floor(self: ivy.Array, *, out: Optional[ivy.Array] = None) -> ivy.Array:
->>>>>>> 5331c35c
         """
         ivy.Array instance method variant of ivy.expm1. This method simply wraps
         the function, and so the docstring for ivy.expm1 also applies to this
@@ -1007,7 +1004,7 @@
         -------
         ret
             an array containing the evaluated base ``10`` logarithm for each element
-            in ``self``. The returned array must have a real-valued 
+            in ``self``. The returned array must have a real-valued
             floating-point data type determined by :ref:`type-promotion`.
         """
         return ivy.log10(self._data, out=out)
@@ -1292,7 +1289,7 @@
         -------
         ret
             an array containing the element-wise results.
-            The returned array must have a data type determined 
+            The returned array must have a data type determined
             by :ref:`type-promotion`.
         """
         return ivy.pow(self._data, x2, out=out)
