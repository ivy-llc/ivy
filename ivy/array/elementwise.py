--- conflicted
+++ resolved
@@ -764,10 +764,24 @@
 
     def isfinite(self: ivy.Array, *, out: Optional[ivy.Array] = None) -> ivy.Array:
         """
-<<<<<<< HEAD
-        ivy.Array instance method variant of ivy.isfinite. This method simply wraps the
-        function, and so the docstring for ivy.isfinite also applies to this method
-        with minimal changes.
+        ivy.Array instance method variant of ivy.isfinite.
+        This method simply wraps the function, and so the docstring
+        for ivy.isfinite also applies to this method with minimal changes.
+
+        Parameters
+        ----------
+        self
+            input array. Should have a real-valued data type.
+        out
+            optional output array, for writing the result to. It must have a shape that
+            the inputs broadcast to.
+
+        Returns
+        -------
+        ret
+            an array containing test results. An element ``out_i`` is ``True``
+            if ``self_i`` is finite and ``False`` otherwise.
+            The returned array must have a data type of ``bool``.
 
         Examples
         --------
@@ -775,26 +789,6 @@
         >>> y = x.isfinite()
         >>> print(y)
         ivy.array([ True, False, False, False])
-=======
-        ivy.Array instance method variant of ivy.isfinite.
-        This method simply wraps the function, and so the docstring
-        for ivy.isfinite also applies to this method with minimal changes.
-
-        Parameters
-        ----------
-        self
-            input array. Should have a real-valued data type.
-        out
-            optional output array, for writing the result to. It must have a shape that
-            the inputs broadcast to.
-
-        Returns
-        -------
-        ret
-            an array containing test results. An element ``out_i`` is ``True``
-            if ``self_i`` is finite and ``False`` otherwise.
-            The returned array must have a data type of ``bool``.
->>>>>>> 9bd5d952
         """
         return ivy.isfinite(self._data, out=out)
 
