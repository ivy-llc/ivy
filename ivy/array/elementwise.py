# global
import abc
from typing import Optional, Union

# local
import ivy

# ToDo: implement all methods here as public instance methods


# noinspection PyUnresolvedReferences
class ArrayWithElementwise(abc.ABC):
    def abs(self: ivy.Array, out: Optional[ivy.Array] = None) -> ivy.Array:
        """
        ivy.Array instance method variant of ivy.abs. This method simply wraps the
        function, and so the docstring for ivy.abs also applies to this method
        with minimal changes.

        Parameters
        ----------
        self
            input array. Should have a numeric data type.
        out
            optional output array, for writing the result to. It must have a shape that
            the inputs broadcast to.

        Returns
        -------
        ret
            an array containing the absolute value of each element in ``self``. The
            returned array must have the same data type as ``self``.

        Examples
        --------
        >>> x = ivy.array([2.6, -6.6, 1.6, -0])
        >>> y = x.abs()
        >>> print(y)
        ivy.array([ 2.6, 6.6, 1.6, 0.])
        """
        return ivy.abs(self, out=out)

    def acosh(self: ivy.Array, *, out: Optional[ivy.Array] = None) -> ivy.Array:
        """
        ivy.Array instance method variant of ivy.acosh. This method simply wraps the
        function, and so the docstring for ivy.acosh also applies to this method
        with minimal changes.

        Parameters
        ----------
        self
            input array whose elements each represent the area of a hyperbolic sector.
            Should have a real-valued floating-point data type.
        out
            optional output array, for writing the result to. It must have a shape that
            the inputs broadcast to.

        Returns
        -------
        ret
            an array containing the inverse hyperbolic cosine
            of each element in ``self``.
            The returned array must have the same data type as ``self``.
        """
        return ivy.acosh(self._data, out=out)

    def acos(self: ivy.Array, *, out: Optional[ivy.Array] = None) -> ivy.Array:
        """
        ivy.Array instance method variant of ivy.acos. This method simply wraps the
        function, and so the docstring for ivy.acos also applies to this method
        with minimal changes.

        Parameters
        ----------
        self
            input array. Should have a real-valued floating-point data type.
        out
            optional output array, for writing the result to. It must have a shape that
            the inputs broadcast to.

        Returns
        -------
        ret
            an array containing the inverse cosine of each element in ``self``.
            The  returned array must have the same data type as ``self``.
        """
        return ivy.acos(self._data, out=out)

    def add(
        self: ivy.Array,
        x2: Union[ivy.Array, ivy.NativeArray],
        *,
        out: Optional[ivy.Array] = None,
    ) -> ivy.Array:
        """
        ivy.Array instance method variant of ivy.add. This method simply wraps the
        function, and so the docstring for ivy.add also applies to this method
        with minimal changes.

        Parameters
        ----------
        self
            first input array. Should have a numeric data type.
        x2
            second input array. Must be compatible with ``self``
            (see :ref:`broadcasting`). Should have a numeric data type.
        out
            optional output array, for writing the result to. It must have a shape that
            the inputs broadcast to.

        Returns
        -------
        ret
            an array containing the element-wise sums. The returned array must have a
            data type determined by :ref:`type-promotion`.

        Examples
        --------
        >>> x = ivy.array([1, 2, 3])
        >>> y = ivy.array([4, 5, 6])
        >>> z = x.add(y)
        >>> print(z)
        ivy.array([5, 7, 9])
        """
        return ivy.add(self._data, x2, out=out)

    def asin(self: ivy.Array, *, out: Optional[ivy.Array] = None) -> ivy.Array:
        """
        ivy.Array instance method variant of ivy.asin. This method simply wraps the
        function, and so the docstring for ivy.asin also applies to this method
        with minimal changes.

        Parameters
        ----------
        self
            input array. Should have a real-valued floating-point data type.
        out
            optional output array, for writing the result to. It must have a shape that
            the inputs broadcast to.

        Returns
        -------
        ret
            an array containing the inverse sine of each element in ``self``. The
            returned array must have the same data type as ``self``.
        """
        return ivy.asin(self._data, out=out)

    def asinh(self: ivy.Array, *, out: Optional[ivy.Array] = None) -> ivy.Array:
        """
        ivy.Array instance method variant of ivy.asinh. This method simply wraps the
        function, and so the docstring for ivy.asinh also applies to this method
        with minimal changes.

        Parameters
        ----------
        self
            input array whose elements each represent the area of a hyperbolic sector.
            Should have a floating-point data type.
        out
            optional output array, for writing the result to. It must have a shape that
            the inputs broadcast to.

        Returns
        -------
        ret
            an array containing the inverse hyperbolic sine of each element in ``self``.
            The returned array must have a floating-point data type determined by
            :ref:`type-promotion`.

        Examples
        --------
        >>> x = ivy.array([-1., 0., 3.])
        >>> y = x.asinh()
        >>> print(y)
        ivy.array([-0.881,  0.   ,  1.82 ])
        """
        return ivy.asinh(self._data, out=out)

    def atan(self: ivy.Array, *, out: Optional[ivy.Array] = None) -> ivy.Array:
        """
        ivy.Array instance method variant of ivy.atan. This method simply wraps the
        function, and so the docstring for ivy.atan also applies to this method
        with minimal changes.

        Parameters
        ----------
        self
            input array. Should have a real-valued floating-point data type.
        out
            optional output array, for writing the result to. It must have a shape that
            the inputs broadcast to.

        Returns
        -------
        ret
            an array containing the inverse tangent of each element in ``self``. The
            returned array must have the same data type as ``self``.
        """
        return ivy.atan(self._data, out=out)

    def atan2(
        self: ivy.Array,
        x2: Union[ivy.Array, ivy.NativeArray],
        *,
        out: Optional[ivy.Array] = None,
    ) -> ivy.Array:
        """
        ivy.Array instance method variant of ivy.atan2. This method simply wraps the
        function, and so the docstring for ivy.atan2 also applies to this method
        with minimal changes.

        Parameters
        ----------
        self
            first input array corresponding to the y-coordinates.
            Should have a real-valued floating-point data type.
        x2
            second input array corresponding to the x-coordinates.
            Must be compatible with ``self``(see :ref:`broadcasting`).
            Should have a real-valued floating-point data type.
        out
            optional output array, for writing the result to. It must have a shape that
            the inputs broadcast to.

        Returns
        -------
        ret
            an array containing the inverse tangent of the quotient ``self/x2``.
            The returned array must have a real-valued floating-point data type
            determined by :ref:`type-promotion`.

        Examples
        --------
        >>> x = ivy.array([1.0, 0.5, 0.0, -0.5, 0.0])
        >>> y = ivy.array([1.0, 2.0, -1.5, 0, 1.0])
        >>> z = x.atan2(y)
        >>> print(z)
        ivy.array([ 0.785,  0.245,  3.14 , -1.57 ,  0.   ])
        """
        return ivy.atan2(self._data, x2, out=out)

    def atanh(self: ivy.Array, *, out: Optional[ivy.Array] = None) -> ivy.Array:
        """
        ivy.Array instance method variant of ivy.atanh. This method simply wraps the
        function, and so the docstring for ivy.atanh also applies to this method
        with minimal changes.

        Parameters
        ----------
        self
            input array whose elements each represent the area of a hyperbolic sector.
            Should have a floating-point data type.
        out
            optional output array, for writing the result to. It must have a shape that
            the inputs broadcast to.

        Returns
        -------
        ret
            an array containing the inverse hyperbolic tangent of each element
            in ``self``. The returned array must have a floating-point data type
            determined by :ref:`type-promotion`.
        """
        return ivy.atanh(self._data, out=out)

    def bitwise_and(
        self: ivy.Array,
        x2: Union[ivy.Array, ivy.NativeArray],
        *,
        out: Optional[ivy.Array] = None,
    ) -> ivy.Array:
        """
        ivy.Array instance method variant of ivy.bitwise_and.
        This method simply wraps the function, and so the docstring for
        ivy.bitwise_and also applies to this method with minimal changes.

        Parameters
        ----------
        self
            first input array. Should have an integer or boolean data type.
        x2
            second input array. Must be compatible with ``self``
            (see :ref:`broadcasting`). Should have an integer or boolean data type.
        out
            optional output array, for writing the result to. It must have a shape that
            the inputs broadcast to.

        Returns
        -------
        ret
            an array containing the element-wise results.
            The returned array must have a data type determined
            by :ref:`type-promotion`.
        """
        return ivy.bitwise_and(self._data, x2, out=out)

    def bitwise_left_shift(
        self: ivy.Array,
        x2: Union[ivy.Array, ivy.NativeArray],
        *,
        out: Optional[ivy.Array] = None,
    ) -> ivy.Array:
        """
        ivy.Array instance method variant of ivy.bitwise_left_shift.
        This method simply wraps the function, and so the docstring for
        ivy.bitwise_left_shift also applies to this method with minimal changes.

        Parameters
        ----------
        self
            first input array. Should have an integer or boolean data type.
        x2
            second input array. Must be compatible with ``self``
            (see :ref:`broadcasting`).
            Should have an integer or boolean data type.
        out
            optional output array, for writing the result to. It must have a shape that
            the inputs broadcast to.

        Returns
        -------
        ret
            an array containing the element-wise results.
            The returned array must have a data type determined
            by :ref:`type-promotion`.
        """
        return ivy.bitwise_left_shift(self._data, x2, out=out)

    def bitwise_invert(
        self: ivy.Array, *, out: Optional[ivy.Array] = None
    ) -> ivy.Array:
        """
        ivy.Array instance method variant of ivy.bitwise_invert.
        This method simply wraps the function, and so the docstring
        for ivy.bitiwse_invert also applies to this method with minimal changes.

        Parameters
        ----------
        self
            input array. Should have an integer or boolean data type.
        out
            optional output array, for writing the result to. It must have a shape that
            the inputs broadcast to.

        Returns
        -------
        ret
            an array containing the element-wise results.
            The returned array must have the same data type as ``self``.
        """
        return ivy.bitwise_invert(self._data, out=out)

    def bitwise_or(
        self: ivy.Array,
        x2: Union[ivy.Array, ivy.NativeArray],
        *,
        out: Optional[ivy.Array] = None,
    ) -> ivy.Array:
        """
        ivy.Array instance method variant of ivy.bitwise_or. This method simply
        wraps the function, and so the docstring for ivy.bitwise_or also applies
        to this method with minimal changes.

        Parameters
        ----------
        self
            input array. Should have an integer or boolean data type.
        out
            optional output array, for writing the result to. It must have a shape that
            the inputs broadcast to.

        Returns
        -------
        ret
            an array containing the element-wise results.
            The returned array must have the same data type as ``self``.

        Examples
        --------
        >>> x = ivy.array([1, 2, 3])
        >>> y = ivy.array([4, 5, 6])
        >>> z = x.bitwise_or(y)
        >>> print(z)
        ivy.array([5, 7, 7])
        """
        return ivy.bitwise_or(self._data, x2, out=out)

    def bitwise_right_shift(
        self: ivy.Array,
        x2: Union[ivy.Array, ivy.NativeArray],
        *,
        out: Optional[ivy.Array] = None,
    ) -> ivy.Array:
        """
        ivy.Array instance method variant of ivy.bitwise_right_shift.
        This method simply wraps the function, and so the docstring
        for ivy.bitwise_right_shift also applies to this method with minimal changes.

        Parameters
        ----------
        self
            first input array. Should have an integer or boolean data type.
        x2
            second input array. Must be compatible with ``self``
            (see :ref:`broadcasting`). Should have an integer or boolean data type.
        out
            optional output array, for writing the result to. It must have a shape that
            the inputs broadcast to.

        Returns
        -------
        ret
            an array containing the element-wise results.
            The returned array must have a data type determined
            by :ref:`type-promotion`.
        """
        return ivy.bitwise_right_shift(self._data, x2, out=out)

    def bitwise_xor(
        self: ivy.Array,
        x2: Union[ivy.Array, ivy.NativeArray],
        *,
        out: Optional[ivy.Array] = None,
    ) -> ivy.Array:
        """
        ivy.Array instance method variant of ivy.bitwise_xor.
        This method simply wraps the function, and so the docstring
        for ivy.bitwise_xor also applies to this method with minimal changes.

        Parameters
        ----------
        self
            first input array. Should have an integer or boolean data type.
        x2
            second input array. Must be compatible with ``self``
            (see :ref:`broadcasting`).
            Should have an integer or boolean data type.
        out
            optional output array, for writing the result to. It must have a shape that
            the inputs broadcast to.

        Returns
        -------
        ret
            an array containing the element-wise results.
            The returned array must have a data type determined
            by :ref:`type-promotion`.
        """
        return ivy.bitwise_xor(self._data, x2, out=out)

    def ceil(self: ivy.Array, *, out: Optional[ivy.Array] = None) -> ivy.Array:
        """
        ivy.Array instance method variant of ivy.ceil.
        This method simply wraps the function, and so the docstring for
        ivy.ceil also applies to this method with minimal changes.

        Parameters
        ----------
        self
            input array. Should have a numeric data type.
        out
            optional output array, for writing the result to. It must have a shape that
            the inputs broadcast to.

        Returns
        -------
        ret
            an array containing the rounded result for each element in ``self``. The
            returned array must have the same data type as ``self``.

        Examples
        --------
        >>> x = ivy.array([5.5, -2.5, 1.5, -0])
        >>> y = x.ceil()
        >>> print(y)
        ivy.array([ 6., -2.,  2.,  0.])
        """
        return ivy.ceil(self._data, out=out)

    def cos(self: ivy.Array, *, out: Optional[ivy.Array] = None) -> ivy.Array:
        """
        ivy.Array instance method variant of ivy.cos. This method simply wraps the
        function, and so the docstring for ivy.cos also applies to this method
        with minimal changes.

        Parameters
        ----------
        self
            input array whose elements are each expressed in radians. Should have a
            floating-point data type.
        out
            optional output array, for writing the result to. It must have a shape that
            the inputs broadcast to.

        Returns
        -------
        ret
            an array containing the cosine of each element in ``self``. The returned
            array must have a floating-point data type determined by
            :ref:`type-promotion`.

        Examples
        --------
        With :code:`ivy.Array` input:

        >>> x = ivy.array([1., 0., 2.,])
        >>> y = x.cos()
        >>> print(y)
        ivy.array([0.54, 1., -0.416])

        >>> x = ivy.array([-3., 0., 3.])
        >>> y = ivy.zeros(3)
        >>> ivy.cos(x, out=y)
        >>> print(y)
        ivy.array([-0.99,  1.  , -0.99])
        """
        return ivy.cos(self._data, out=out)

    def cosh(self: ivy.Array, *, out: Optional[ivy.Array] = None) -> ivy.Array:
        """
        ivy.Array instance method variant of ivy.cosh. This method simply wraps
        the function, and so the docstring for ivy.cosh also applies to this
        method with minimal changes.

        Parameters
        ----------
        self
            input array whose elements each represent a hyperbolic angle.
            Should have a floating-point data type.
        out
            optional output array, for writing the result to. It must have a shape that
            the inputs broadcast to.

        Returns
        -------
        ret
            an array containing the hyperbolic cosine of each element in ``self``.
            The returned array must have a floating-point data type determined by
            :ref:`type-promotion`.
        """
        return ivy.cosh(self._data, out=out)

    def divide(
        self: ivy.Array,
        x2: Union[ivy.Array, ivy.NativeArray],
        *,
        out: Optional[ivy.Array] = None,
    ) -> ivy.Array:
        """
        ivy.Array instance method variant of ivy.divide. This method simply
        wraps the function, and so the docstring for ivy.divide also applies
        to this method with minimal changes.

        Parameters
        ----------
        self
            dividend input array. Should have a real-valued data type.
        x2
            divisor input array. Must be compatible with ``self``
            (see :ref:`broadcasting`).
            Should have a real-valued data type.
        out
            optional output array, for writing the result to. It must have a shape that
            the inputs broadcast to.

        Returns
        -------
        ret
            an array containing the element-wise results.
            The returned array must have a data type determined
            by :ref:`type-promotion`.
        """
        return ivy.divide(self._data, x2, out=out)

    def equal(
        self: ivy.Array,
        x2: Union[ivy.Array, ivy.NativeArray],
        *,
        out: Optional[ivy.Array] = None,
    ) -> ivy.Array:
        """
        ivy.Array instance method variant of ivy.equal.
        This method simply wraps the function, and so the docstring for
        ivy.equal also applies to this method with minimal changes.

        Parameters
        ----------
        self
            first input array. May have any data type.
        x2
            second input array. Must be compatible with ``self``
            (see :ref:`broadcasting`).
            May have any data type.
        out
            optional output array, for writing the result to. It must have a shape that
            the inputs broadcast to.

        Returns
        -------
        ret
            an array containing the element-wise results. The returned array
            must have a data type of ``bool``.
        """
        return ivy.equal(self._data, x2, out=out)

    def exp(self: ivy.Array, *, out: Optional[ivy.Array] = None) -> ivy.Array:
        """
        ivy.Array instance method variant of ivy.exp. This method simply
        wraps the function, and so the docstring for ivy.exp also applies
        to this method with minimal changes.

        Parameters
        ----------
        self
            input array. Should have a floating-point data type.
        out
            optional output array, for writing the result to. It must have a shape that
            the inputs broadcast to.

        Returns
        -------
        ret
            an array containing the evaluated exponential function result for
            each element in ``self``. The returned array must have a floating-point
            data type determined by :ref:`type-promotion`.
        """
        return ivy.exp(self._data, out=out)

    def expm1(self: ivy.Array, *, out: Optional[ivy.Array] = None) -> ivy.Array:
        """
        ivy.Array instance method variant of ivy.expm1. This method simply wraps the
        function, and so the docstring for ivy.expm1 also applies to this method
        with minimal changes.

        Examples
        --------
        >>> x = ivy.array([5.5, -2.5, 1.5, -0])
        >>> y = x.expm1()
        >>> print(y)
        ivy.array([244.   ,  -0.918,   3.48 ,   0.   ])

        >>> y = ivy.array([0., 0.])
        >>> x = ivy.array([5., 0.])
        >>> _ = x.expm1(out=y)
        >>> print(y)
        ivy.array([147.,   0.])
        """
        return ivy.expm1(self._data, out=out)

    def floor(self: ivy.Array, *, out: Optional[ivy.Array] = None) -> ivy.Array:
        """
        ivy.Array instance method variant of ivy.floor. This method simply wraps
        the function, and so the docstring for ivy.floor also applies to this
        method with minimal changes.

        Parameters
        ----------
        self
            input array. Should have a numeric data type.
        out
            optional output array, for writing the result to. It must have a shape that
            the inputs broadcast to.

        Returns
        -------
        ret
            an array containing the rounded result for each element in ``self``. The
            returned array must have the same data type as ``self``.

        Examples
        --------
        >>> x = ivy.array([5.5, -2.5, 1.5, -0])
        >>> y = x.floor()
        >>> print(y)
        ivy.array([ 5., -3.,  1.,  0.])
        """
        return ivy.floor(self._data, out=out)

    def floor_divide(
        self: ivy.Array,
        x2: Union[ivy.Array, ivy.NativeArray],
        *,
        out: Optional[ivy.Array] = None,
    ) -> ivy.Array:
        """
        ivy.Array instance method variant of ivy.floor_divide.
        This method simply wraps the function, and so the docstring for ivy.floor_divide
        also applies to this method with minimal changes.

        Parameters
        ----------
        self
            dividend input array. Should have a real-valued data type.
        x2
            divisor input array. Must be compatible with ``self``
            (see :ref:`broadcasting`).
            Should have a real-valued data type.
        out
            optional output array, for writing the result to. It must have a shape that
            the inputs broadcast to.

        Returns
        -------
        ret
            an array containing the element-wise results.
            The returned array must have a data type determined
            by :ref:`type-promotion`.
        """
        return ivy.floor_divide(self._data, x2, out=out)

    def greater(
        self: ivy.Array,
        x2: Union[ivy.Array, ivy.NativeArray],
        *,
        out: Optional[ivy.Array] = None,
    ) -> ivy.Array:
        """
        ivy.Array instance method variant of ivy.greater.
        This method simply wraps the function, and so the docstring for
        ivy.greater also applies to this method with minimal changes.

        Parameters
        ----------
        self
            first input array. Should have a real-valued data type.
        x2
            second input array. Must be compatible with ``self``
            (see :ref:`broadcasting`).
            Should have a real-valued data type.
        out
            optional output array, for writing the result to. It must have a shape that
            the inputs broadcast to.

        Returns
        -------
        ret
            an array containing the element-wise results. The returned array must
            have a data type of ``bool``.
        """
        return ivy.greater(self._data, x2, out=out)

    def greater_equal(
        self: ivy.Array,
        x2: Union[ivy.Array, ivy.NativeArray],
        *,
        out: Optional[ivy.Array] = None,
    ) -> ivy.Array:
        """
        ivy.Array instance method variant of ivy.greater_equal.
        This method simply wraps the function, and so the docstring for
        ivy.greater_equal also applies to this method with minimal changes.

        Parameters
        ----------
        self
            first input array. Should have a real-valued data type.
        x2
            second input array. Must be compatible with ``self``
            (see :ref:`broadcasting`).
            Should have a real-valued data type.
        out
            optional output array, for writing the result to. It must have a shape that
            the inputs broadcast to.

        Returns
        -------
        ret
            an array containing the element-wise results. The returned array
            must have a data type of ``bool``.
        """
        return ivy.greater_equal(self._data, x2, out=out)

    def isfinite(self: ivy.Array, *, out: Optional[ivy.Array] = None) -> ivy.Array:
        """
        ivy.Array instance method variant of ivy.isfinite.
        This method simply wraps the function, and so the docstring
        for ivy.isfinite also applies to this method with minimal changes.

        Parameters
        ----------
        self
            input array. Should have a real-valued data type.
        out
            optional output array, for writing the result to. It must have a shape that
            the inputs broadcast to.

        Returns
        -------
        ret
            an array containing test results. An element ``out_i`` is ``True``
            if ``self_i`` is finite and ``False`` otherwise.
            The returned array must have a data type of ``bool``.
        """
        return ivy.isfinite(self._data, out=out)

    def isinf(self: ivy.Array, *, out: Optional[ivy.Array] = None) -> ivy.Array:
        """
        ivy.Array instance method variant of ivy.isinf. This method simply wraps
        the function, and so the docstring for ivy.isinf also applies to this
        method with minimal changes.

        Parameters
        ----------
        self
            input array. Should have a real-valued data type.
        out
            optional output array, for writing the result to. It must have a shape that
            the inputs broadcast to.

        Returns
        -------
        ret
            an array containing test results. An element ``out_i`` is ``True``
            if ``self_i`` is either positive or negative infinity and ``False``
            otherwise. The returned array must have a data type of ``bool``.
        """
        return ivy.isinf(self._data, out=out)

    def isnan(self: ivy.Array, *, out: Optional[ivy.Array] = None) -> ivy.Array:
        """
        ivy.Array instance method variant of ivy.isnan. This method simply wraps
        the function, and so the docstring for ivy.isnan also applies to this
        method with minimal changes.

        Parameters
        ----------
        self
            input array. Should have a real-valued data type.
        out
            optional output array, for writing the result to. It must have a shape that
            the inputs broadcast to.

        Returns
        -------
        ret
            an array containing test results. An element ``out_i`` is ``True``
            if ``self_i`` is ``NaN`` and ``False`` otherwise.
            The returned array should have a data type of ``bool``.
        """
        return ivy.isnan(self._data, out=out)

    def less(
        self: ivy.Array,
        x2: Union[ivy.Array, ivy.NativeArray],
        *,
        out: Optional[ivy.Array] = None,
    ) -> ivy.Array:
        """
        ivy.Array instance method variant of ivy.less. This method simply wraps
        the function, and so the docstring for ivy.less also applies to this
        method with minimal changes.

        Parameters
        ----------
        self
            first input array. Should have a real-valued data type.
        x2
            second input array. Must be compatible with ``self``
            (see :ref:`broadcasting`).
            Should have a real-valued data type.
        out
            optional output array, for writing the result to. It must have a shape that
            the inputs broadcast to.

        Returns
        -------
        ret
            an array containing the element-wise results. The returned array
            must have a data type of ``bool``.
        """
        return ivy.less(self._data, x2, out=out)

    def less_equal(
        self: ivy.Array,
        x2: Union[ivy.Array, ivy.NativeArray],
        *,
        out: Optional[ivy.Array] = None,
    ) -> ivy.Array:
        """
        ivy.Array instance method variant of ivy.less_equal.
        This method simply wraps the function, and so the docstring
        for ivy.less_equal also applies to this method with minimal changes.

        Parameters
        ----------
        self
            first input array. Should have a real-valued data type.
        x2
            second input array. Must be compatible with ``self``
            (see :ref:`broadcasting`).
            Should have a real-valued data type.
        out
            optional output array, for writing the result to. It must have a shape that
            the inputs broadcast to.

        Returns
        -------
        ret
            an array containing the element-wise results. The returned array
            must have a data type of ``bool``.
        """
        return ivy.less_equal(self._data, x2, out=out)

    def log(self: ivy.Array, *, out: Optional[ivy.Array] = None) -> ivy.Array:
        """
        ivy.Array instance method variant of ivy.log. This method simply wraps the
        function, and so the docstring for ivy.log also applies to this method
        with minimal changes.

        Parameters
        ----------
        self
            input array. Should have a real-valued floating-point data type.
        out
            optional output array, for writing the result to. It must have a shape that
            the inputs broadcast to.

        Returns
        -------
        ret
            an array containing the evaluated result for each element in ``self``.
            The returned array must have a real-valued floating-point data type
            determined by :ref:`type-promotion`.
        """
        return ivy.log(self._data, out=out)

    def log1p(self: ivy.Array, *, out: Optional[ivy.Array] = None) -> ivy.Array:
        """
        ivy.Array instance method variant of ivy.log1p.
        This method simply wraps the function, and so the docstring
        for ivy.log1p also applies to this method with minimal changes.

        Parameters
        ----------
        self
            input array. Should have a real-valued floating-point data type.
        out
            optional output array, for writing the result to. It must have a shape that
            the inputs broadcast to.

        Returns
        -------
        ret
            an array containing the evaluated result for each element in ``self``.
            The returned array must have a real-valued floating-point data
            type determined by :ref:`type-promotion`.
        """
        return ivy.log1p(self._data, out=out)

    def log2(self: ivy.Array, *, out: Optional[ivy.Array] = None) -> ivy.Array:
        """
<<<<<<< HEAD
        ivy.Array instance method variant of ivy.log2. This method simply wraps the
        function, and so the docstring for ivy.log2 also applies to this method
        with minimal changes.

        Examples
        --------
        Using :code:`ivy.Array` instance method:

        >>> x = ivy.array([0., 2.0, float('nan')])
        >>> y = x.log2()
        >>> print(y)
        ivy.array([-inf, 1., nan])

        >>> x = ivy.array([8., float('+inf')])
        >>> y = x.log2()
        >>> print(y)
        ivy.array([3.,inf])

        >>> x = ivy.array([[-4., 1.],\
                           [-0., 4.]])
        >>> y = x.log2()
        >>> print(y)
        ivy.array([[ nan, 0.],\
                   [-inf, 2.]])
=======
        ivy.Array instance method variant of ivy.log2.
        This method simply wraps the function, and so the docstring for
        ivy.log2 also applies to this method with minimal changes.

        Parameters
        ----------
        self
            input array. Should have a real-valued floating-point data type.
        out
            optional output array, for writing the result to. It must have a shape that
            the inputs broadcast to.

        Returns
        -------
        ret
            an array containing the evaluated base ``2`` logarithm for each element
            in ``self``. The returned array must have a real-valued floating-point
            data type determined by :ref:`type-promotion`.
>>>>>>> 18cf82da
        """
        return ivy.log2(self._data, out=out)

    def log10(self: ivy.Array, *, out: Optional[ivy.Array] = None) -> ivy.Array:
        """
        ivy.Array instance method variant of ivy.log10. This method simply wraps the
        function, and so the docstring for ivy.log10 also applies to this method
        with minimal changes.

        Parameters
        ----------
        self
            input array. Should have a real-valued floating-point data type.
        out
            optional output array, for writing the result to. It must have a shape that
            the inputs broadcast to.

        Returns
        -------
        ret
            an array containing the evaluated base ``10`` logarithm for each element
            in ``self``. The returned array must have a real-valued
            floating-point data type determined by :ref:`type-promotion`.
        """
        return ivy.log10(self._data, out=out)

    def logaddexp(
        self: ivy.Array,
        x2: Union[ivy.Array, ivy.NativeArray],
        *,
        out: Optional[ivy.Array] = None,
    ) -> ivy.Array:
        """
        ivy.Array instance method variant of ivy.logaddexp.
        This method simply wraps the function, and so the docstring for
        ivy.logaddexp also applies to this method with minimal changes.

        Parameters
        ----------
        self
            first input array. Should have a real-valued data type.
        x2
            second input array. Must be compatible with ``self``
            (see :ref:`broadcasting`).
            Should have a real-valued data type.
        out
            optional output array, for writing the result to. It must have a shape that
            the inputs broadcast to.

        Returns
        -------
        ret
            an array containing the element-wise results.
            The returned array must have a real-valued floating-point data
            type determined by :ref:`type-promotion`.
        """
        return ivy.logaddexp(self._data, x2, out=out)

    def logical_and(
        self: ivy.Array,
        x2: Union[ivy.Array, ivy.NativeArray],
        *,
        out: Optional[ivy.Array] = None,
    ) -> ivy.Array:
        """
        ivy.Array instance method variant of ivy.logical_and.
        This method simply wraps the function, and so the docstring for
        ivy.logical_and also applies to this method with minimal changes.

        Parameters
        ----------
        self
            first input array. Should have a boolean data type.
        x2
            second input array. Must be compatible with ``self``
            (see :ref:`broadcasting`).
            Should have a boolean data type.
        out
            optional output array, for writing the result to. It must have a shape that
            the inputs broadcast to.

        Returns
        -------
        ret
            an array containing the element-wise results. The returned array
            must have a data type of ``bool``.
        """
        return ivy.logical_and(self._data, x2, out=out)

    def logical_not(self: ivy.Array, *, out: Optional[ivy.Array] = None) -> ivy.Array:
        """
        ivy.Array instance method variant of ivy.logical_not.
        This method simply wraps the function, and so the docstring
        for ivy.logical_not also applies to this method with minimal changes.

        Parameters
        ----------
        self
            input array. Should have a boolean data type.
        out
            optional output, for writing the result to. It must have a shape that the
            inputs broadcast to.

        Returns
        -------
        ret
            an array containing the element-wise results.
            The returned array must have a data type of ``bool``.
        """
        return ivy.logical_not(self._data, out=out)

    def logical_or(
        self: ivy.Array,
        x2: Union[ivy.Array, ivy.NativeArray],
        *,
        out: Optional[ivy.Array] = None,
    ) -> ivy.Array:
        """
        ivy.Array instance method variant of ivy.logical_or.
        This method simply wraps the function, and so the docstring for
        ivy.logical_or also applies to this method with minimal changes.

        Parameters
        ----------
        self
            first input array. Should have a boolean data type.
        x2
            second input array. Must be compatible with ``self``
            (see :ref:`broadcasting`).
            Should have a boolean data type.
        out
            optional output array, for writing the result to. It must have a shape that
            the inputs broadcast to.

        Returns
        -------
        ret
            an array containing the element-wise results. The returned array
            must have a data type of ``bool``.
        """
        return ivy.logical_or(self._data, x2, out=out)

    def logical_xor(
        self: ivy.Array,
        x2: Union[ivy.Array, ivy.NativeArray],
        *,
        out: Optional[ivy.Array] = None,
    ) -> ivy.Array:
        """
        ivy.Array instance method variant of ivy.logical_xor.
        This method simply wraps the function, and so the docstring
        for ivy.logical_xor also applies to this method with minimal changes.

        Parameters
        ----------
        self
            first input array. Should have a boolean data type.
        x2
            second input array. Must be compatible with ``self``
            (see :ref:`broadcasting`).
            Should have a real-valued data type.
        out
            optional output array, for writing the result to. It must have a shape that
            the inputs broadcast to.

        Returns
        -------
        ret
            an array containing the element-wise results. The returned array
            must have a data type of ``bool``.
        """
        return ivy.logical_xor(self._data, x2, out=out)

    def multiply(
        self: ivy.Array,
        x2: Union[ivy.Array, ivy.NativeArray],
        *,
        out: Optional[ivy.Array] = None,
    ) -> ivy.Array:
        """
        ivy.Array instance method variant of ivy.multiply.
        This method simply wraps the function, and so the docstring for ivy.multiply
         also applies to this method with minimal changes.

        Parameters
        ----------
        self
            first input array. Should have a real-valued data type.
        x2
            second input array. Must be compatible with ``self``
            (see :ref:`broadcasting`).
            Should have a real-valued data type.
        out
            optional output array, for writing the result to. It must have a shape that
            the inputs broadcast to.

        Returns
        -------
        ret
            an array containing the element-wise products. The returned array
            must have a data type determined by :ref:`type-promotion`.
        """
        return ivy.multiply(self._data, x2, out=out)

    def negative(self: ivy.Array, *, out: Optional[ivy.Array] = None) -> ivy.Array:
        """
        ivy.Array instance method variant of ivy.negative.
        This method simply wraps the function, and so the docstring
        for ivy.negative also applies to this method with minimal changes.

        Parameters
        ----------
        self
            input array. Should have a numeric data type.
        out
            optional output, for writing the result to. It must have a shape that the
            inputs broadcast to.

        Returns
        -------
        ret
            an array containing the evaluated result for each element in ``self``.
            The returned array must have the same data type as ``self``.
        """
        return ivy.negative(self._data, out=out)

    def not_equal(
        self: ivy.Array,
        x2: Union[ivy.Array, ivy.NativeArray],
        *,
        out: Optional[ivy.Array] = None,
    ) -> ivy.Array:
        """
        ivy.Array instance method variant of ivy.not_equal.
        This method simply wraps the function, and so the docstring
        for ivy.not_equal also applies to this method with minimal changes.

        Parameters
        ----------
        self
            first input array. May have any data type.
        x2
            second input array. Must be compatible with ``self``
            (see :ref:`broadcasting`).
        out
            optional output array, for writing the result to. It must have a shape that
            the inputs broadcast to.

        Returns
        -------
        ret
            an array containing the element-wise results. The returned
            array must have a data type of ``bool``.
        """
        return ivy.not_equal(self._data, x2, out=out)

    def positive(self: ivy.Array, *, out: Optional[ivy.Array] = None) -> ivy.Array:
        """
        ivy.Array instance method variant of ivy.positive.
        This method simply wraps the function, and so the docstring
        for ivy.positive also applies to this method with minimal changes.

        Parameters
        ----------
        self
            input array. Should have a numeric data type.
        out
            optional output, for writing the result to. It must have a shape that the
            inputs broadcast to.

        Returns
        -------
        ret
            an array containing the evaluated result for each element in ``self``.
            The returned array must have the same data type as ``self``.
        """
        return ivy.positive(self._data, out=out)

    def pow(
        self: ivy.Array,
        x2: Union[ivy.Array, ivy.NativeArray],
        *,
        out: Optional[ivy.Array] = None,
    ) -> ivy.Array:
        """
        ivy.Array instance method variant of ivy.pow. This method simply wraps the
        function, and so the docstring for ivy.pow also applies to this method
        with minimal changes.

        Parameters
        ----------
        self
            first input array whose elements correspond to the exponentiation base.
            Should have a real-valued data type.
        x2
            second input array whose elements correspond to the exponentiation
            exponent. Must be compatible with ``self`` (see :ref:`broadcasting`).
            Should have a real-valued data type.
        out
            optional output array, for writing the result to. It must have a shape that
            the inputs broadcast to.

        Returns
        -------
        ret
            an array containing the element-wise results.
            The returned array must have a data type determined
            by :ref:`type-promotion`.
        """
        return ivy.pow(self._data, x2, out=out)

    def remainder(
        self: ivy.Array,
        x2: Union[ivy.Array, ivy.NativeArray],
        *,
        out: Optional[ivy.Array] = None,
    ) -> ivy.Array:
        """
        ivy.Array instance method variant of ivy.remainder.
        This method simply wraps the function, and so the docstring
        for ivy.remainder also applies to this method with minimal changes.

        Parameters
        ----------
        self
            dividend input array. Should have a real-valued data type.
        x2
            divisor input array. Must be compatible with ``self``
            (see :ref:`broadcasting`).
            Should have a real-valued data type.
        out
            optional output array, for writing the result to. It must have a shape that
            the inputs broadcast to.

        Returns
        -------
        ret
            an array containing the element-wise results.
            Each element-wise result must have the same sign as the respective
            element ``x2_i``. The returned array must have a data type
            determined by :ref:`type-promotion`.

        Examples
        --------
        With :code: `ivy.Array` inputs:

        >>> x1 = ivy.array([2., 5., 15.])
        >>> x2 = ivy.array([3., 2., 4.])
        >>> y = x1.remainder(x2)
        >>> print(y)
        ivy.array([2., 1., 3.])

        With mixed :code:`ivy.Array` and :code:`ivy.NativeArray` inputs:

        >>> x1 = ivy.array([11., 4., 18.])
        >>> x2 = ivy.native_array([2., 5., 8.])
        >>> y = x1.remainder(x2)
        >>> print(y)
        ivy.array([1., 4., 2.])
        """
        return ivy.remainder(self._data, x2, out=out)

    def round(self: ivy.Array, *, out: Optional[ivy.Array] = None) -> ivy.Array:
        """
        ivy.Array instance method variant of ivy.round. This method simply wraps the
        function, and so the docstring for ivy.round also applies to this method
        with minimal changes.

        Parameters
        ----------
        self
            input array. Should have a numeric data type.
        out
            optional output, for writing the result to. It must have a shape that the
            inputs broadcast to.

        Returns
        -------
        ret
            an array containing the rounded result for each element in ``self``.
            The returned array must have the same data type as ``self``.

        Examples
        --------
        With :code:`ivy.Array` input:

        >>> x = ivy.array([1.2, 2.4, 3.6])
        >>> y = x.round()
        >>> print(y)
        ivy.array([1., 2., 4.])
        """
        return ivy.round(self._data, out=out)

    def sign(self: ivy.Array, *, out: Optional[ivy.Array] = None) -> ivy.Array:
        """
        ivy.Array instance method variant of ivy.sign. This method simply wraps the
        function, and so the docstring for ivy.sign also applies to this method
        with minimal changes.

        Parameters
        ----------
        self
            input array. Should have a numeric data type.
        out
            optional output array, for writing the result to. It must have a shape that
            the inputs broadcast to.

        Returns
        -------
        ret
            an array containing the evaluated result for each element in ``self``. The
            returned array must have the same data type as ``self``.

        Examples
        --------
        >>> x = ivy.array([5.7, -7.1, 0, -0, 6.8])
        >>> y = x.sign()
        >>> print(y)
        ivy.array([ 1., -1.,  0.,  0.,  1.])

        >>> x = ivy.array([-94.2, 256.0, 0.0001, -0.0001, 36.6])
        >>> y = x.sign()
        >>> print(y)
        ivy.array([-1.,  1.,  1., -1.,  1.])

        >>> x = ivy.array([[ -1., -67.,  0.,  15.5,  1.], [3, -45, 24.7, -678.5, 32.8]])
        >>> y = x.sign()
        >>> print(y)
        ivy.array([[-1., -1.,  0.,  1.,  1.],
        [ 1., -1.,  1., -1.,  1.]])
        """
        return ivy.sign(self._data, out=out)

    def sin(self: ivy.Array, *, out: Optional[ivy.Array] = None) -> ivy.Array:
        """
        ivy.Array instance method variant of ivy.sin. This method simply wraps the
        function, and so the docstring for ivy.sin also applies to this method
        with minimal changes.

        Parameters
        ----------
        self
            input array whose elements are each expressed in radians. Should have a
            floating-point data type.
        out
            optional output array, for writing the result to. It must have a shape that
            the inputs broadcast to.

        Returns
        -------
        ret
            an array containing the sine of each element in ``self``. The returned
            array must have a floating-point data type determined by
            :ref:`type-promotion`.

        Examples
        --------
        >>> x = ivy.array([0., 1., 2., 3.])
        >>> y = x.sin()
        >>> print(y)
        ivy.array([0., 0.841, 0.909, 0.141])
        """
        return ivy.sin(self._data, out=out)

    def sinh(self: ivy.Array, *, out: Optional[ivy.Array] = None) -> ivy.Array:
        """
        ivy.Array instance method variant of ivy.sinh. This method simply wraps the
        function, and so the docstring for ivy.sinh also applies to this method
        with minimal changes.

        Parameters
        ----------
        self
            input array whose elements each represent a hyperbolic angle.
            Should have a floating-point data type.
        out
            optional output array, for writing the result to. It must have a shape that
            the inputs broadcast to.

        Returns
        -------
        ret
            an array containing the hyperbolic sine of each element in ``self``. The
            returned array must have a floating-point data type determined by
            :ref:`type-promotion`.

        Examples
        --------
        >>> x = ivy.array([1., 2., 3.])
        >>> print(x.sinh())
            ivy.array([1.18, 3.63, 10.])

        >>> x = ivy.array([0.23, 3., -1.2])
        >>> y = ivy.zeros(3)
        >>> print(x.sinh(out=y))
            ivy.array([0.232, 10., -1.51])
        """
        return ivy.sinh(self._data, out=out)

    def square(self: ivy.Array, *, out: Optional[ivy.Array] = None) -> ivy.Array:
        """
        ivy.Array instance method variant of ivy.square.
        This method simply wraps the function, and so the docstring
        for ivy.square also applies to this method with minimal changes.

        Parameters
        ----------
        self
            input array. Should have a real-valued floating-point data type.
        out
            optional output, for writing the result to. It must have a shape that the
            inputs broadcast to.

        Returns
        -------
        ret
            an array containing the square of each element in ``self``.
            The returned array must have a real-valued floating-point data type
            determined by :ref:`type-promotion`.
        """
        return ivy.square(self._data, out=out)

    def sqrt(self: ivy.Array, *, out: Optional[ivy.Array] = None) -> ivy.Array:
        """
        ivy.Array instance method variant of ivy.sqrt. This method simply wraps the
        function, and so the docstring for ivy.sqrt also applies to this method
        with minimal changes.

        Parameters
        ----------
        self
            input array. Should have a real-valued floating-point data type.
        out
            optional output, for writing the result to. It must have a shape that the
            inputs broadcast to.

        Returns
        -------
        ret
            an array containing the square root of each element in ``self``.
            The returned array must have a real-valued floating-point data type
            determined by :ref:`type-promotion`.
        """
        return ivy.sqrt(self._data, out=out)

    def subtract(
        self: ivy.Array,
        x2: Union[ivy.Array, ivy.NativeArray],
        *,
        out: Optional[ivy.Array] = None,
    ) -> ivy.Array:
        """
        ivy.Array instance method variant of ivy.subtract.
        This method simply wraps the function, and so the docstring
        for ivy.subtract also applies to this method
        with minimal changes.

        Parameters
        ----------
        self
            first input array. Should have a real-valued data type.
        x2
            second input array. Must be compatible with ``self``
            (see :ref:`broadcasting`).
            Should have a real-valued data type.
        out
            optional output array, for writing the result to. It must have a shape that
            the inputs broadcast to.

        Returns
        -------
        ret
            an array containing the element-wise differences. The returned array
            must have a data type determined by :ref:`type-promotion`.
        """
        return ivy.subtract(self._data, x2, out=out)

    def tan(self: ivy.Array, *, out: Optional[ivy.Array] = None) -> ivy.Array:
        """
        ivy.Array instance method variant of ivy.tan. This method simply wraps the
        function, and so the docstring for ivy.tan also applies to this method
        with minimal changes.

        Parameters
        ----------
        self
            input array whose elements are expressed in radians. Should have a
            floating-point data type.
        out
            optional output, for writing the result to. It must have a shape that the
            inputs broadcast to.

        Returns
        -------
        ret
            an array containing the tangent of each element in ``self``.
            The return must have a floating-point data type determined
            by :ref:`type-promotion`.

        Examples
        --------
        >>> x = ivy.array([0., 1., 2.])
        >>> y = x.tan()
        >>> print(y)
        ivy.array([0., 1.56, -2.19])
        """
        return ivy.tan(self._data, out=out)

    def tanh(self: ivy.Array, *, out: Optional[ivy.Array] = None) -> ivy.Array:
        """
        ivy.Array instance method variant of ivy.tanh. This method simply wraps the
        function, and so the docstring for ivy.tanh also applies to this method
        with minimal changes.

        Parameters
        ----------
        self
            input array whose elements each represent a hyperbolic angle.
            Should have a real-valued floating-point data type.
        out
            optional output, for writing the result to. It must have a shape that the
            inputs broadcast to.

        Returns
        -------
        ret
            an array containing the hyperbolic tangent of each element in ``self``.
            The returned array must have a real-valued floating-point data type
            determined by :ref:`type-promotion`.

        Examples
        --------
        >>> x = ivy.array([0., 1., 2.])
        >>> y = x.tanh()
        >>> print(y)
        ivy.array([0., 0.762, 0.964])
        """
        return ivy.tanh(self._data, out=out)

    def trunc(self: ivy.Array, *, out: Optional[ivy.Array] = None) -> ivy.Array:
        """
        ivy.Array instance method variant of ivy.trunc. This method simply wraps the
        function, and so the docstring for ivy.trunc also applies to this method
        with minimal changes.

        Parameters
        ----------
        self
            input array. Should have a real-valued data type.
        out
            optional output, for writing the result to. It must have a shape that the
            inputs broadcast to.

        Returns
        -------
        ret
            an array containing the rounded result for each element in ``self``.
            The returned array must have the same data type as ``self``.
        """
        return ivy.trunc(self._data, out=out)

    def erf(self: ivy.Array, *, out: Optional[ivy.Array] = None) -> ivy.Array:
        """
        ivy.Array instance method variant of ivy.erf. This method simply wraps the
        function, and so the docstring for ivy.erf also applies to this method
        with minimal changes.

        Parameters
        ----------
        self
            input array to compute exponential for.
        out
            optional output, for writing the result to. It must have a shape that the
            inputs broadcast to.

        Returns
        -------
        ret
            an array containing the Gauss error of ``self``.
        """
        return ivy.erf(self._data, out=out)<|MERGE_RESOLUTION|>--- conflicted
+++ resolved
@@ -949,7 +949,6 @@
 
     def log2(self: ivy.Array, *, out: Optional[ivy.Array] = None) -> ivy.Array:
         """
-<<<<<<< HEAD
         ivy.Array instance method variant of ivy.log2. This method simply wraps the
         function, and so the docstring for ivy.log2 also applies to this method
         with minimal changes.
@@ -974,26 +973,6 @@
         >>> print(y)
         ivy.array([[ nan, 0.],\
                    [-inf, 2.]])
-=======
-        ivy.Array instance method variant of ivy.log2.
-        This method simply wraps the function, and so the docstring for
-        ivy.log2 also applies to this method with minimal changes.
-
-        Parameters
-        ----------
-        self
-            input array. Should have a real-valued floating-point data type.
-        out
-            optional output array, for writing the result to. It must have a shape that
-            the inputs broadcast to.
-
-        Returns
-        -------
-        ret
-            an array containing the evaluated base ``2`` logarithm for each element
-            in ``self``. The returned array must have a real-valued floating-point
-            data type determined by :ref:`type-promotion`.
->>>>>>> 18cf82da
         """
         return ivy.log2(self._data, out=out)
 
