--- conflicted
+++ resolved
@@ -1872,8 +1872,6 @@
             an array containing the element-wise differences. The returned array
             must have a data type determined by :ref:`type-promotion`.
 
-<<<<<<< HEAD
-
         Examples
         --------
         >>> x = ivy.array([5, 2, 3])
@@ -1888,16 +1886,6 @@
         >>> print(z)
         ivy.array([-3., -5., -9.])
 
-
-=======
-        Examples
-        --------
-        >>> x = ivy.array([1, 2, 3])
-        >>> y = ivy.array([4, 5, 6])
-        >>> z = x.subtract(y)
-        >>> print(z)
-        ivy.array([-3, -3, -3])
->>>>>>> fdacc277
         """
         return ivy.subtract(self._data, x2, alpha=alpha, out=out)
 
