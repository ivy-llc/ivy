--- conflicted
+++ resolved
@@ -342,28 +342,6 @@
         out: Optional[ivy.Array] = None,
     ) -> ivy.Array:
         """
-<<<<<<< HEAD
-        ivy.Array instance method variant of ivy.bitwise_or. This method simply wraps the
-        function, and so the docstring for ivy.bitwise_or also applies to this method
-        with minimal changes.
-
-        Parameters
-        ----------
-        self
-            first input array. Should have an integer or boolean data type.
-        x2
-            second input array. Must be compatible with ``self`` (see :ref:`broadcasting`).
-            Should have an integer or boolean data type.
-        out
-            optional output array, for writing the result to. It must have a shape that
-            the inputs broadcast to.
-
-        Returns
-        -------
-        ret
-            an array containing the element-wise results. The returned array must have a data
-            type determined by :ref:`type-promotion`.
-=======
         ivy.Array instance method variant of ivy.bitwise_or. This method simply
         wraps the function, and so the docstring for ivy.bitwise_or also applies
         to this method with minimal changes.
@@ -375,7 +353,6 @@
         >>> z = x.bitwise_or(y)
         >>> print(z)
         ivy.array([5, 7, 7])
->>>>>>> 300ffe19
         """
         return ivy.bitwise_or(self._data, x2, out=out)
 
