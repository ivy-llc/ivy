# global
import abc
from typing import Optional, Union

# local
import ivy


<<<<<<< HEAD
class ArrayWithActivationsExperimental(abc.ABC):
    def logit(
        self, /, *, eps: Optional[float] = None, out: Optional[ivy.Array] = None
    ) -> ivy.Array:
=======
class _ArrayWithActivationsExperimental(abc.ABC):
    def logit(self, /, *, eps=None, out=None):
>>>>>>> e58f8ca6
        """
        ivy.Array instance method variant of ivy.logit. This method
        simply wraps the function, and so the docstring for ivy.logit
        also applies to this method with minimal changes.

        Parameters
        ----------
        self
            Input array.
        eps
            When eps is None the function outpus NaN where x < 0 or x > 1.
            and inf or -inf where x = 1 or x = 0, respectively.
            Otherwise if eps is defined, x is clamped to [eps, 1 - eps]
        out
            Optional output array.

        Returns
        -------
        ret
            Array containing elementwise logits of x.

        Examples
        --------
        >>> x = ivy.array([1, 0, 0.9])
        >>> z = x.logit()
        >>> print(z)
        ivy.array([       inf,       -inf, 2.19722438])

        >>> x = ivy.array([1, 2, -0.9])
        >>> z = x.logit(eps=0.2)
        >>> print(z)
        ivy.array([ 1.38629448,  1.38629448, -1.38629436])

        """
        return ivy.logit(self, eps=eps, out=out)

    def thresholded_relu(
        self: ivy.Array,
        /,
        *,
        threshold: Union[int, float] = 0,
        out: Optional[ivy.Array] = None,
    ) -> ivy.Array:
        """
        ivy.Array instance method variant of ivy.thresholded_relu.
        This method simply wraps the function, and so the docstring
        for ivy.thresholded_relu also applies to this method with minimal changes.

        Parameters
        ----------
        self
            input array.
        threshold
            threshold value above which the activation is linear. Default: ``0``.
        out
            optional output array, for writing the result to. It must have a shape
            that the inputs broadcast to.

        Returns
        -------
        ret
            an array with the relu activation function applied element-wise
            with custom threshold.

        Examples
        --------
        >>> x = ivy.array([-1., .2, 1.])
        >>> y = x.thresholded_relu(threshold=0.5)
        >>> print(y)
        ivy.array([0., 0., 1.])
        """
        return ivy.thresholded_relu(self._data, threshold=threshold, out=out)

    def prelu(
        self,
        slope: Union[float, ivy.NativeArray, ivy.Array],
        /,
        *,
        out: Optional[ivy.Array] = None,
    ) -> ivy.Array:
        """
        Prelu takes input data (Array) and slope array as input,
        and produces one output data (array) where the function
        f(x) = slope * x for x < 0, f(x) = x for x >= 0., is applied
        to the data array elementwise. This operator supports unidirectional
        broadcasting (array slope should be unidirectional broadcastable to
        input tensor X);

        Parameters
        ----------
        self
            input array.
        slope
            Slope Array. The shape of slope can be smaller than first input X;
            if so, its shape must be unidirectional broadcastable to X.
        out
            Optional output array.

        Returns
        -------
        ret
            input array with prelu applied elementwise.
        """
        return ivy.prelu(self._data, slope, out=out)

    def relu6(self, /, *, out: Optional[ivy.Array] = None) -> ivy.Array:
        """Applies the rectified linear unit 6 function element-wise.

        Parameters
        ----------
        self
            input array
        out
            optional output array, for writing the result to.
            It must have a shape that the inputs broadcast to.

        Returns
        -------
        ret
            an array containing the rectified linear unit 6 activation
            of each element in input.

        Examples
        --------
        With :class:`ivy.Array` input:

        >>> x = ivy.array([-1.,  0.,  1.,  2.,  3.,  4.,  5.,  6.,  7.])
        >>> y = ivy.relu6(x)
        >>> print(y)
        ivy.array([0., 0., 1., 2., 3., 4., 5., 6., 6.])

        >>> x = ivy.array([-1.,  0.,  1.,  2.,  3.,  4.,  5.,  6.,  7.])
        >>> y = ivy.zeros(9)
        >>> ivy.relu6(x, out = y)
        >>> print(y)
        ivy.array([0., 0., 1., 2., 3., 4., 5., 6., 6.])

        With :class:`ivy.Container` input:

        >>> x = {
                    a: ivy.array([-3., -2., -1., 0., 1., 2., 3., 4., 5.]),
                    b: ivy.array([1., 2., 3., 4., 5., 6., 7., 8., 9.])
                }
        >>> x = ivy.relu6(x, out=x)
        >>> print(x)
        {
        a: ivy.array([0., 0., 0., 0., 1., 2., 3., 4., 5.]),
        b: ivy.array([1., 2., 3., 4., 5., 6., 6., 6., 6.])
        }
        """
        return ivy.relu6(self._data, out=out)

    def batch_norm(
        self,
        mean: Union[ivy.NativeArray, ivy.Array],
        variance: Union[ivy.NativeArray, ivy.Array],
        /,
        *,
        offset: Optional[Union[ivy.NativeArray, ivy.Array]] = None,
        scale: Optional[Union[ivy.NativeArray, ivy.Array]] = None,
        training: bool = False,
        eps: float = 1e-5,
    ) -> ivy.Array:
        """
        ivy.Array instance method variant of ivy.batch_norm. This method
        simply wraps the function, and so the docstring for ivy.batch_norm
        also applies to this method with minimal changes.

        Parameters
        ----------
        self
            Input array of shape (N,C,S), where N is the batch dimension, C is the
            feature dimension and S corresponds to the following spatial dimensions.
        mean
            A mean array for the input's normalization.
        variance
            A variance array for the input's normalization.
        offset
            An offset array. If present, will be added to the normalized input.
        scale
            A scale array. If present, the scale is applied to the normalized input.
        training
            If true, calculate and use the mean and variance of `x`. Otherwise, use the
            provided `mean` and `variance`.
        eps
            A small float number to avoid dividing by 0.

        Returns
        -------
        ret
             Array containing the normalized, scaled, offset values.
        """
        return ivy.batch_norm(
            self._data,
            mean,
            variance,
            scale=scale,
            offset=offset,
            training=training,
            eps=eps,
        )<|MERGE_RESOLUTION|>--- conflicted
+++ resolved
@@ -6,15 +6,10 @@
 import ivy
 
 
-<<<<<<< HEAD
-class ArrayWithActivationsExperimental(abc.ABC):
+class _ArrayWithActivationsExperimental(abc.ABC):
     def logit(
         self, /, *, eps: Optional[float] = None, out: Optional[ivy.Array] = None
     ) -> ivy.Array:
-=======
-class _ArrayWithActivationsExperimental(abc.ABC):
-    def logit(self, /, *, eps=None, out=None):
->>>>>>> e58f8ca6
         """
         ivy.Array instance method variant of ivy.logit. This method
         simply wraps the function, and so the docstring for ivy.logit
