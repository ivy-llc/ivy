--- conflicted
+++ resolved
@@ -550,11 +550,7 @@
         self: ivy.Array,
         indices_or_sections: Union[int, Tuple[int, ...]],
         /,
-<<<<<<< HEAD
-    ) -> Sequence[ivy.Array]:
-=======
-    ) -> ivy.Array:
->>>>>>> 016e7e5a
+    ) -> List[ivy.Array]:
         """
         ivy.Array instance method variant of ivy.dsplit. This method simply
         wraps the function, and so the docstring for ivy.dsplit also applies
