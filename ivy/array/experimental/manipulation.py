# global
import abc
from typing import (
    Optional,
    Union,
    Sequence,
    Tuple,
    List,
    Iterable,
    Callable,
    Literal,
    Any,
)
from numbers import Number

# local
import ivy


class ArrayWithManipulationExperimental(abc.ABC):
    def moveaxis(
        self: ivy.Array,
        source: Union[int, Sequence[int]],
        destination: Union[int, Sequence[int]],
        /,
        *,
        out: Optional[ivy.Array] = None,
    ) -> ivy.Array:
        """ivy.Array instance method variant of ivy.moveaxis. This method simply
        wraps the function, and so the docstring for ivy.unstack also applies to
        this method with minimal changes.

        Parameters
        ----------
        a
            The array whose axes should be reordered.
        source
            Original positions of the axes to move. These must be unique.
        destination
            Destination positions for each of the original axes.
            These must also be unique.
        out
            optional output array, for writing the result to.

        Returns
        -------
        ret
            Array with moved axes. This array is a view of the input array.

        Examples
        --------
        >>> x = ivy.zeros((3, 4, 5))
        >>> x.moveaxis(0, -1).shape
        (4, 5, 3)
        >>> x.moveaxis(-1, 0).shape
        (5, 3, 4)
        """
        return ivy.moveaxis(self._data, source, destination, out=out)

    def heaviside(
        self: ivy.Array,
        x2: ivy.Array,
        /,
        *,
        out: Optional[ivy.Array] = None,
    ) -> ivy.Array:
        """ivy.Array instance method variant of ivy.heaviside. This method simply
        wraps the function, and so the docstring for ivy.heaviside also applies to
        this method with minimal changes.

        Parameters
        ----------
        self
            input array.
        x2
            values to use where x1 is zero.
        out
            optional output array, for writing the result to.

        Returns
        -------
        ret
            output array with element-wise Heaviside step function of x1.
            This is a scalar if both x1 and x2 are scalars.

        Examples
        --------
        >>> x1 = ivy.array([-1.5, 0, 2.0])
        >>> x2 = ivy.array([0.5])
        >>> ivy.heaviside(x1, x2)
        ivy.array([0.0000, 0.5000, 1.0000])

        >>> x1 = ivy.array([-1.5, 0, 2.0])
        >>> x2 = ivy.array([1.2, -2.0, 3.5])
        >>> ivy.heaviside(x1, x2)
        ivy.array([0., -2., 1.])
        """
        return ivy.heaviside(self._data, x2, out=out)

    def flipud(
        self: ivy.Array,
        /,
        *,
        out: Optional[ivy.Array] = None,
    ) -> ivy.Array:
        """ivy.Array instance method variant of ivy.flipud. This method simply
        wraps the function, and so the docstring for ivy.flipud also applies to
        this method with minimal changes.

        Parameters
        ----------
        self
            The array to be flipped.
        out
            optional output array, for writing the result to.

        Returns
        -------
        ret
            Array corresponding to input array with elements
            order reversed along axis 0.

        Examples
        --------
        >>> m = ivy.diag([1, 2, 3])
        >>> m.flipud()
        ivy.array([[ 0.,  0.,  3.],
            [ 0.,  2.,  0.],
            [ 1.,  0.,  0.]])
        """
        return ivy.flipud(self._data, out=out)

    def vstack(
        self: ivy.Array,
        /,
        arrays: Union[
            Tuple[Union[ivy.Array, ivy.NativeArray]],
            List[Union[ivy.Array, ivy.NativeArray]],
        ],
        *,
        out: Optional[ivy.Array] = None,
    ) -> ivy.Array:
        """
        ivy.Array instance method variant of ivy.vstack. This method simply
        wraps the function, and so the docstring for ivy.vstack also applies
        to this method with minimal changes.

        Examples
        --------
        >>> x = ivy.array([[1, 2]])
        >>> y = [ivy.array([[5, 6]]), ivy.array([[7, 8]])]
        >>> print(x.vstack(y))
            ivy.array([[1, 2],
                       [5, 6],
                       [7, 8]])
        """
        return ivy.vstack(self.concat(arrays), out=out)

    def hstack(
        self: ivy.Array,
        /,
        arrays: Union[
            Tuple[Union[ivy.Array, ivy.NativeArray]],
            List[Union[ivy.Array, ivy.NativeArray]],
        ],
        *,
        out: Optional[ivy.Array] = None,
    ) -> ivy.Array:
        """
        ivy.Array instance method variant of ivy.hstack. This method simply
        wraps the function, and so the docstring for ivy.hstack also applies
        to this method with minimal changes.

        Examples
        --------
        >>> x = ivy.array([[1, 2]])
        >>> y = [ivy.array([[5, 6]]), ivy.array([[7, 8]])]
        >>> print(x.vstack(y))
        ivy.array([1, 2, 5, 6, 7, 8])

        """
        return ivy.hstack(self.concat(arrays), out=out)

    def rot90(
        self: ivy.Array,
        /,
        *,
        k: Optional[int] = 1,
        axes: Optional[Tuple[int, int]] = (0, 1),
        out: Optional[ivy.Array] = None,
    ) -> ivy.Array:
        """
        ivy.Array instance method variant of ivy.rot90.
        This method simply wraps the function, and so the docstring
        for ivy.rot90 also applies to this method with minimal changes.

        Parameters
        ----------
        self
            Input array of two or more dimensions.
        k
            Number of times the array is rotated by 90 degrees.
        axes
            The array is rotated in the plane defined by the axes. Axes must be
            different.
        out
            Optional output, for writing the result to. It must have a shape that the
            inputs broadcast to.

        Returns
        -------
        ret
            Array with a rotated view of input array.

        Examples
        --------
        >>> m = ivy.array([[1,2], [3,4]])
        >>> m.rot90()
        ivy.array([[2, 4],
               [1, 3]])
        >>> m = ivy.array([[1,2], [3,4]])
        >>> m.rot90(k=2)
        ivy.array([[4, 3],
               [2, 1]])
        >>> m = ivy.array([[[0, 1],\
                            [2, 3]],\
                           [[4, 5],\
                            [6, 7]]])
        >>> m.rot90(k=2, axes=(1,2))
        ivy.array([[[3, 2],
                [1, 0]],

               [[7, 6],
                [5, 4]]])

        """
        return ivy.rot90(self._data, k=k, axes=axes, out=out)

    def top_k(
        self: ivy.Array,
        k: int,
        /,
        *,
        axis: Optional[int] = None,
        largest: Optional[bool] = True,
        out: Optional[tuple] = None,
    ) -> Tuple[ivy.Array, ivy.NativeArray]:
        """ivy.Array instance method variant of ivy.top_k. This method simply
        wraps the function, and so the docstring for ivy.top_k also applies
        to this method with minimal changes.

        Parameters
        ----------
        x
            The array to compute top_k for.
        k
            Number of top elements to retun must not exceed the array size.
        axis
            The axis along which we must return the top elements default value is 1.
        largest
            If largest is set to False we return k smallest elements of the array.
        out:
            Optional output tuple, for writing the result to. Must have two arrays,
            with a shape that the returned tuple broadcast to.

        Returns
        -------
        ret
            A named tuple with values and indices of top k elements.

        Examples
        --------
        With :class:`ivy.Array` input:

        >>> x = ivy.array([2., 1., -3., 5., 9., 0., -4])
        >>> y = x.top_k(2)
        >>> print(y)
        top_k(values=ivy.array([9., 5.]), indices=ivy.array([4, 3]))
        """
        return ivy.top_k(self, k, axis=axis, largest=largest, out=out)

    def fliplr(
        self: ivy.Array,
        /,
        *,
        out: Optional[ivy.Array] = None,
    ) -> ivy.Array:
        """ivy.Array instance method variant of ivy.fliplr. This method simply
        wraps the function, and so the docstring for ivy.fliplr also applies to
        this method with minimal changes.

        Parameters
        ----------
        self
            The array to be flipped. Must be at least 2-D.
        out
            optional output array, for writing the result to.

        Returns
        -------
        ret
            Array corresponding to input array with elements
            order reversed along axis 1.

        Examples
        --------
        >>> m = ivy.diag([1, 2, 3])
        >>> m.fliplr()
        ivy.array([[0, 0, 1],
               [0, 2, 0],
               [3, 0, 0]])
        """
        return ivy.fliplr(self._data, out=out)

    def i0(
        self: ivy.Array,
        /,
        *,
        out: Optional[ivy.Array] = None,
    ) -> ivy.Array:
        """
        ivy.Array instance method variant of ivy.i0. This method simply
        wraps the function, and so the docstring for ivy.i0 also applies
        to this method with minimal changes.

        Parameters
        ----------
        self
            Input array.
        out
            Optional output, for writing the result to.

        Returns
        -------
        ret
            Array with modified Bessel function of the first kind, order 0.

        Examples
        --------
        >>> x = ivy.array([[1, 2, 3]])
        >>> x.i0()
        ivy.array([1.26606588, 2.2795853 , 4.88079259])
        """
        return ivy.i0(self._data, out=out)

    def flatten(
        self: ivy.Array,
        *,
        start_dim: Optional[int] = 0,
        end_dim: Optional[int] = -1,
        out: Optional[ivy.Array] = None,
    ) -> ivy.Array:
        """ivy.Array instance method variant of ivy.flatten. This method simply
        wraps the function, and so the docstring for ivy.flatten also applies to
        this method with minimal changes.

        Parameters
        ----------
        self
            input array to flatten.
        start_dim
            first dim to flatten. If not set, defaults to 0.
        end_dim
            last dim to flatten. If not set, defaults to -1.

        Returns
        -------
        ret
            the flattened array over the specified dimensions.

        Examples
        --------
        >>> x = ivy.array([1,2], [3,4])
        >>> ivy.flatten(x)
        ivy.array([1, 2, 3, 4])

        >>> x = ivy.array(
            [[[[ 5,  5,  0,  6],
            [17, 15, 11, 16],
            [ 6,  3, 13, 12]],

            [[ 6, 18, 10,  4],
            [ 5,  1, 17,  3],
            [14, 14, 18,  6]]],


        [[[12,  0,  1, 13],
            [ 8,  7,  0,  3],
            [19, 12,  6, 17]],

            [[ 4, 15,  6, 15],
            [ 0,  5, 17,  9],
            [ 9,  3,  6, 19]]],


        [[[17, 13, 11, 16],
            [ 4, 18, 17,  4],
            [10, 10,  9,  1]],

            [[19, 17, 13, 10],
            [ 4, 19, 16, 17],
            [ 2, 12,  8, 14]]]]
            )
        >>> ivy.flatten(x, start_dim = 1, end_dim = 2)
        ivy.array(
            [[[ 5,  5,  0,  6],
            [17, 15, 11, 16],
            [ 6,  3, 13, 12],
            [ 6, 18, 10,  4],
            [ 5,  1, 17,  3],
            [14, 14, 18,  6]],

            [[12,  0,  1, 13],
            [ 8,  7,  0,  3],
            [19, 12,  6, 17],
            [ 4, 15,  6, 15],
            [ 0,  5, 17,  9],
            [ 9,  3,  6, 19]],

            [[17, 13, 11, 16],
            [ 4, 18, 17,  4],
            [10, 10,  9,  1],
            [19, 17, 13, 10],
            [ 4, 19, 16, 17],
            [ 2, 12,  8, 14]]]))
        """
        return ivy.flatten(self._data, start_dim=start_dim, end_dim=end_dim, out=out)

    def pad(
        self: ivy.Array,
        pad_width: Union[Iterable[Tuple[int]], int],
        /,
        *,
        mode: Optional[
            Union[
                Literal[
                    "constant",
                    "edge",
                    "linear_ramp",
                    "maximum",
                    "mean",
                    "median",
                    "minimum",
                    "reflect",
                    "symmetric",
                    "wrap",
                    "empty",
                ],
                Callable,
            ]
        ] = "constant",
        stat_length: Optional[Union[Iterable[Tuple[int]], int]] = None,
        constant_values: Optional[Union[Iterable[Tuple[Number]], Number]] = 0,
        end_values: Optional[Union[Iterable[Tuple[Number]], Number]] = 0,
        reflect_type: Optional[Literal["even", "odd"]] = "even",
        out: Optional[ivy.Array] = None,
        **kwargs: Optional[Any],
    ) -> ivy.Array:
        """
        ivy.Array instance method variant of ivy.pad. This method simply
        wraps the function, and so the docstring for ivy.pad also applies
        to this method with minimal changes.
        """
        return ivy.pad(
            self._data,
            pad_width,
            mode=mode,
            stat_length=stat_length,
            constant_values=constant_values,
            end_values=end_values,
            reflect_type=reflect_type,
            out=out,
            **kwargs,
        )

    def vsplit(
        self: ivy.Array,
        indices_or_sections: Union[int, Tuple[int]],
        /,
        *,
        out: Optional[ivy.Array] = None,
    ) -> ivy.Array:
        """
        ivy.Array instance method variant of ivy.vsplit. This method simply
        wraps the function, and so the docstring for ivy.vsplit also applies
        to this method with minimal changes.

        Parameters
        ----------
        self
            Input array.
        indices_or_sections
            If indices_or_sections is an integer n, the array is split into n sections.
            If the array is divisible by n along the 3rd axis, each section will be of
            equal size. If input is not divisible by n, the sizes of the first
            int(ary.size(0) % n) sections will have size int(ary.size(0) / n) + 1, and
            the rest will have size int(ary.size(0) / n).
            If indices_or_sections is a tuple of ints, then input is split at each of
            the indices in the tuple.
        out
            Optional output, for writing the result to.

        Returns
        -------
        ret
            input array split along the 3rd axis.

        Examples
        --------
        >>> ary = ivy.array(
            [[[0.,  1.],
              [2.,  3.]],
             [[4.,  5.],
              [6.,  7.]]]
            )
        >>> ary.vsplit(2)
        [ivy.array([[[0., 1.], [2., 3.]]]), ivy.array([[[4., 5.], [6., 7.]]])])
        """
        return ivy.vsplit(self._data, indices_or_sections=indices_or_sections, out=out)

    def dsplit(
        self: ivy.Array,
        indices_or_sections: Union[int, Tuple[int]],
        /,
        *,
        out: Optional[ivy.Array] = None,
    ) -> ivy.Array:
        """
        ivy.Array instance method variant of ivy.dsplit. This method simply
        wraps the function, and so the docstring for ivy.dsplit also applies
        to this method with minimal changes.

        Parameters
        ----------
        self
            Input array.
        indices_or_sections
            If indices_or_sections is an integer n, the array is split into n sections.
            If the array is divisible by n along the 3rd axis, each section will be of
            equal size. If input is not divisible by n, the sizes of the first
            int(ary.size(0) % n) sections will have size int(ary.size(0) / n) + 1, and
            the rest will have size int(ary.size(0) / n).
            If indices_or_sections is a tuple of ints, then input is split at each of
            the indices in the tuple.
        out
            Optional output, for writing the result to.

        Returns
        -------
        ret
            input array split along the 3rd axis.

        Examples
        --------
        >>> ary = ivy.array(
            [[[ 0.,   1.,   2.,   3.],
              [ 4.,   5.,   6.,   7.]],
             [[ 8.,   9.,  10.,  11.],
              [12.,  13.,  14.,  15.]]]
        )
        >>> ary.dsplit(2)
        [ivy.array([[[ 0.,  1.], [ 4.,  5.]], [[ 8.,  9.], [12., 13.]]]),
        ivy.array([[[ 2.,  3.], [ 6.,  7.]], [[10., 11.], [14., 15.]]])]
        """
        return ivy.dsplit(self._data, indices_or_sections=indices_or_sections, out=out)

<<<<<<< HEAD
    def atleast_1d(self: ivy.Array, *arys: ivy.Array) -> List[ivy.Array]:
        """
        ivy.Array instance method variant of ivy.atleast_1d. This method simply
        wraps the function, and so the docstring for ivy.atleast_1d also applies
        to this method with minimal changes.

        Parameters
        ----------
        self
            Input array. Cannot be a scalar input.
        arys
            An arbitrary number of input arrays.

        Returns
        -------
        ret
            List of arrays, each with a.ndim >= 1. Copies are made
            only if necessary.

        Examples
        --------
        >>> a1 = ivy.array([[1,2,3]])
        >>> a2 = ivy.array(4)
        >>> a1.atleast_1d(a2,5,6)
        [ivy.array([[1, 2, 3]]), ivy.array([4]), ivy.array([5]), ivy.array([6])]
        """
        return ivy.atleast_1d(self._data, *arys)
=======
    def dstack(
        self: ivy.Array,
        /,
        arrays: Union[
            Tuple[Union[ivy.Array, ivy.NativeArray]],
            List[Union[ivy.Array, ivy.NativeArray]],
        ],
        *,
        out: Optional[ivy.Array] = None,
    ) -> ivy.Array:
        """
        ivy.Array instance method variant of ivy.dstack. This method simply
        wraps the function, and so the docstring for ivy.dstack also applies
        to this method with minimal changes.

        Examples
        --------
        >>> x = ivy.array([1, 2, 3])
        >>> y = ivy.array([2, 3, 4])
        >>> x.dstack(y)
        ivy.array([[[1, 2],
                    [2, 3],
                    [3, 4]]])
        """
        return ivy.dstack(self.concat(arrays), out=out)
>>>>>>> bea57e11
<|MERGE_RESOLUTION|>--- conflicted
+++ resolved
@@ -564,7 +564,6 @@
         """
         return ivy.dsplit(self._data, indices_or_sections=indices_or_sections, out=out)
 
-<<<<<<< HEAD
     def atleast_1d(self: ivy.Array, *arys: ivy.Array) -> List[ivy.Array]:
         """
         ivy.Array instance method variant of ivy.atleast_1d. This method simply
@@ -592,7 +591,7 @@
         [ivy.array([[1, 2, 3]]), ivy.array([4]), ivy.array([5]), ivy.array([6])]
         """
         return ivy.atleast_1d(self._data, *arys)
-=======
+
     def dstack(
         self: ivy.Array,
         /,
@@ -617,5 +616,4 @@
                     [2, 3],
                     [3, 4]]])
         """
-        return ivy.dstack(self.concat(arrays), out=out)
->>>>>>> bea57e11
+        return ivy.dstack(self.concat(arrays), out=out)