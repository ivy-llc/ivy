--- conflicted
+++ resolved
@@ -610,43 +610,6 @@
         """
         return ivy.signbit(self._data, out=out)
 
-<<<<<<< HEAD
-    def diff(
-        self: Union[ivy.Array, int, float, list, tuple],
-        x2: Union[ivy.Array, int, float, list, tuple],
-        /,
-        *,
-        out: Optional[ivy.Array] = None,
-    ) -> ivy.Array:
-        """ivy.Array instance method variant of ivy.diff. This method simply
-        wraps the function, and so the docstring for ivy.gcd also applies to
-        this method with minimal changes.
-        Parameters
-        ----------
-        self
-            First array-like input.
-        x2
-            Second array-like input
-        out
-            optional output array, for writing the result to.
-        Returns
-        -------
-        ret
-            Element-wise gcd of |x1| and |x2|.
-        Examples
-        --------
-        >>> x1 = ivy.array([1, 2, 3])
-        >>> x2 = ivy.array([4, 5, 6])
-        >>> x1.diff(x2)
-        ivy.array([-3.,    -3.,   -3.])
-        >>> x1 = ivy.array([1, 2, 3])
-        >>> x1.diff(10)
-        ivy.array([-9.,   -8.,  -7.])
-        """
-        return ivy.diff(self._data, x2, out=out)
-
-=======
->>>>>>> 4f51e69a
     def allclose(
         self: ivy.Array,
         x2: ivy.Array,
@@ -707,4 +670,100 @@
         """
         return ivy.allclose(
             self._data, x2, rtol=rtol, atol=atol, equal_nan=equal_nan, out=out
+        )
+
+    def diff(
+        self: Union[ivy.Array, int, float, list, tuple],
+        x2: Union[ivy.Array, int, float, list, tuple],
+        /,
+        *,
+        out: Optional[ivy.Array] = None,
+    ) -> ivy.Array:
+        """ivy.Array instance method variant of ivy.diff. This method simply
+        wraps the function, and so the docstring for ivy.gcd also applies to
+        this method with minimal changes.
+        Parameters
+        ----------
+        self
+            First array-like input.
+        x2
+            Second array-like input
+        out
+            optional output array, for writing the result to.
+        Returns
+        -------
+        ret
+            Element-wise gcd of |x1| and |x2|.
+        Examples
+        --------
+        >>> x1 = ivy.array([1, 2, 3])
+        >>> x2 = ivy.array([4, 5, 6])
+        >>> x1.diff(x2)
+        ivy.array([-3.,    -3.,   -3.])
+        >>> x1 = ivy.array([1, 2, 3])
+        >>> x1.diff(10)
+        ivy.array([-9.,   -8.,  -7.])
+        """
+        return ivy.diff(self._data, x2, out=out)
+
+    def allclose(
+        self: ivy.Array,
+        x2: ivy.Array,
+        /,
+        *,
+        rtol: Optional[float] = 1e-05,
+        atol: Optional[float] = 1e-08,
+        equal_nan: Optional[bool] = False,
+        out: Optional[ivy.Container] = None,
+    ) -> bool:
+        """
+        ivy.Array instance method variant of ivy.allclose. This method simply
+        wraps the function, and so the docstring for ivy.allclose also applies to
+        this method with minimal changes.
+
+        Parameters
+        ----------
+        self
+            First input array.
+        x2
+            Second input array.
+        rtol
+            The relative tolerance parameter.
+        atol
+            The absolute tolerance parameter.
+        equal_nan
+            Whether to compare NaN's as equal. If True, NaN's in a will be
+            considered equal to NaN's in b in the output array.
+        out
+            Alternate output array in which to place the result.
+            The default is None.
+
+        Returns
+        -------
+        ret
+            Returns True if the two arrays are equal within the given tolerance;
+            False otherwise.
+
+        Examples
+        --------
+        >>> x1 = ivy.array([1e10, 1e-7])
+        >>> x2 = ivy.array([1.00001e10, 1e-8])
+        >>> y = x1.allclose(x2)
+        >>> print(y)
+        False
+
+        >>> x1 = ivy.array([1.0, ivy.nan])
+        >>> x2 = ivy.array([1.0, ivy.nan])
+        >>> y = x1.allclose(x2, equal_nan=True)
+        >>> print(y)
+        True
+
+        >>> x1 = ivy.array([1e-10, 1e-10])
+        >>> x2 = ivy.array([1.00001e-10, 1e-10])
+        >>> y = x1.allclose(x2, rtol=0.005, atol=0.0)
+        >>> print(y)
+
+        """
+        return ivy.allclose(
+            self._data, x2, rtol=rtol, atol=atol, equal_nan=equal_nan, out=out
         )