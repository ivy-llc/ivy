# global
import abc
from typing import Optional, Union, Tuple, List
from numbers import Number

# local
import ivy


class ArrayWithElementWiseExperimental(abc.ABC):
    def sinc(self: ivy.Array, *, out: Optional[ivy.Array] = None) -> ivy.Array:
        """
        ivy.Array instance method variant of ivy.sinc. This method simply wraps the
        function, and so the docstring for ivy.sinc also applies to this method
        with minimal changes.

        Parameters
        ----------
        self
            input array whose elements are each expressed in radians. Should have a
            floating-point data type.
        out
            optional output array, for writing the result to. It must have a shape that
            the inputs broadcast to.

        Returns
        -------
        ret
            an array containing the sinc of each element in ``self``. The returned
            array must have a floating-point data type determined by
            :ref:`type-promotion`.

        Examples
        --------
        >>> x = ivy.array([0.5, 1.5, 2.5, 3.5])
        >>> y = x.sinc()
        >>> print(y)
        ivy.array([0.637,-0.212,0.127,-0.0909])
        """
        return ivy.sinc(self._data, out=out)

    def lcm(
        self: ivy.Array, x2: ivy.Array, *, out: Optional[ivy.Array] = None
    ) -> ivy.Array:
        """
        ivy.Array instance method variant of ivy.lcm. This method simply wraps the
        function, and so the docstring for ivy.lcm also applies to this method
        with minimal changes.

        Parameters
        ----------
        self
            first input array.
        x2
            second input array
        out
            optional output array, for writing the result to.

        Returns
        -------
        ret
            an array that includes the element-wise least common multiples
            of 'self' and x2

        Examples
        --------
        >>> x1=ivy.array([2, 3, 4])
        >>> x2=ivy.array([5, 8, 15])
        >>> x1.lcm(x2)
        ivy.array([10, 21, 60])
        """
        return ivy.lcm(self, x2, out=out)

    def fmod(
        self: ivy.Array,
        x2: ivy.Array,
        /,
        *,
        out: Optional[ivy.Array] = None,
    ) -> ivy.Array:
        """ivy.Array instance method variant of ivy.fmod. This method simply
        wraps the function, and so the docstring for ivy.fmod also applies to
        this method with minimal changes.

        Parameters
        ----------
        self
        x1
            First input array.
        x2
            Second input array
        out
            optional output array, for writing the result to.

        Returns
        -------
        ret
            Array with element-wise remainder of divisions.

        Examples
        --------
        >>> x1 = ivy.array([2, 3, 4])
        >>> x2 = ivy.array([1, 5, 2])
        >>> x1.fmod(x2)
        ivy.array([ 0,  3,  0])

        >>> x1 = ivy.array([ivy.nan, 0, ivy.nan])
        >>> x2 = ivy.array([0, ivy.nan, ivy.nan])
        >>> x1.fmod(x2)
        ivy.array([ nan,  nan,  nan])
        """
        return ivy.fmod(self._data, x2, out=out)

    def fmax(
        self: ivy.Array,
        x2: ivy.Array,
        /,
        *,
        out: Optional[ivy.Array] = None,
    ) -> ivy.Array:
        """ivy.Array instance method variant of ivy.fmax. This method simply
        wraps the function, and so the docstring for ivy.fmax also applies to
        this method with minimal changes.

        Parameters
        ----------
        self
        x1
            First input array.
        x2
            Second input array
        out
            optional output array, for writing the result to.

        Returns
        -------
        ret
            Array with element-wise maximums.

        Examples
        --------
        >>> x1 = ivy.array([2, 3, 4])
        >>> x2 = ivy.array([1, 5, 2])
        >>> ivy.fmax(x1, x2)
        ivy.array([ 2.,  5.,  4.])

        >>> x1 = ivy.array([ivy.nan, 0, ivy.nan])
        >>> x2 = ivy.array([0, ivy.nan, ivy.nan])
        >>> x1.fmax(x2)
        ivy.array([ 0,  0,  nan])
        """
        return ivy.fmax(self._data, x2, out=out)

    def fmin(
        self: ivy.Array,
        x2: ivy.Array,
        /,
        *,
        out: Optional[ivy.Array] = None,
    ) -> ivy.Array:
        """ivy.Array instance method variant of ivy.fmin. This method simply
        wraps the function, and so the docstring for ivy.fmin also applies to
        this method with minimal changes.

        Parameters
        ----------
        self
        x1
            First input array.
        x2
            Second input array
        out
            optional output array, for writing the result to.

        Returns
        -------
        ret
            Array with element-wise minimums.

        Examples
        --------
        >>> x1 = ivy.array([2, 3, 4])
        >>> x2 = ivy.array([1, 5, 2])
        >>> ivy.fmin(x1, x2)
        ivy.array([1, 3, 2])

        >>> x1 = ivy.array([ivy.nan, 0, ivy.nan])
        >>> x2 = ivy.array([0, ivy.nan, ivy.nan])
        >>> x1.fmin(x2)
        ivy.array([ 0.,  0., nan])
        """
        return ivy.fmin(self._data, x2, out=out)

    def trapz(
        self: ivy.Array,
        /,
        *,
        x: Optional[ivy.Array] = None,
        dx: Optional[float] = 1.0,
        axis: Optional[int] = -1,
        out: Optional[ivy.Array] = None,
    ) -> ivy.Array:
        """ivy.Array instance method variant of ivy.trapz. This method simply
        wraps the function, and so the docstring for ivy.trapz also applies to
        this method with minimal changes.

        Parameters
        ----------
        self
            The array that should be integrated.
        x
            The sample points corresponding to the input array values.
            If x is None, the sample points are assumed to be evenly spaced
            dx apart. The default is None.
        dx
            The spacing between sample points when x is None. The default is 1.
        axis
            The axis along which to integrate.
        out
            optional output array, for writing the result to.

        Returns
        -------
        ret
            Definite integral of n-dimensional array as approximated along
            a single axis by the trapezoidal rule. If the input array is a
            1-dimensional array, then the result is a float. If n is greater
            than 1, then the result is an n-1 dimensional array.

        Examples
        --------
        >>> y = ivy.array([1, 2, 3])
        >>> ivy.trapz(y)
        4.0
        >>> y = ivy.array([1, 2, 3])
        >>> x = ivy.array([4, 6, 8])
        >>> ivy.trapz(y, x=x)
        8.0
        >>> y = ivy.array([1, 2, 3])
        >>> ivy.trapz(y, dx=2)
        8.0
        """
        return ivy.trapz(self._data, x=x, dx=dx, axis=axis, out=out)

    def float_power(
        self: Union[ivy.Array, float, list, tuple],
        x2: Union[ivy.Array, float, list, tuple],
        /,
        *,
        out: Optional[ivy.Array] = None,
    ) -> ivy.Array:
        """ivy.Array instance method variant of ivy.float_power. This method simply
        wraps the function, and so the docstring for ivy.float_power also applies to
        this method with minimal changes.

        Parameters
        ----------
        self
            Array-like with elements to raise in power.
        x2
            Array-like of exponents. If x1.shape != x2.shape,
            they must be broadcastable to a common shape
            (which becomes the shape of the output).
        out
            optional output array, for writing the result to.

        Returns
        -------
        ret
            The bases in x1 raised to the exponents in x2.
            This is a scalar if both x1 and x2 are scalars

        Examples
        --------
        >>> x1 = ivy.array([1, 2, 3, 4, 5])
        >>> x1.float_power(3)
        ivy.array([1.,    8.,   27.,   64.,  125.])
        >>> x1 = ivy.array([1, 2, 3, 4, 5])
        >>> x2 = ivy.array([2, 3, 3, 2, 1])
        >>> x1.float_power(x2)
        ivy.array([1.,   8.,  27.,  16.,   5.])
        """
        return ivy.float_power(self._data, x2, out=out)

    def exp2(
        self: Union[ivy.Array, float, list, tuple],
        /,
        *,
        out: Optional[ivy.Array] = None,
    ) -> ivy.Array:
        """ivy.Array instance method variant of ivy.exp2. This method simply
        wraps the function, and so the docstring for ivy.exp2 also applies to
        this method with minimal changes.

        Parameters
        ----------
        self
            Array-like input.
        out
            optional output array, for writing the result to.

        Returns
        -------
        ret
            Element-wise 2 to the power x. This is a scalar if x is a scalar.

        Examples
        --------
        >>> x = ivy.array([1, 2, 3])
        >>> x.exp2()
        ivy.array([2.,    4.,   8.])
        >>> x = [5, 6, 7]
        >>> x.exp2()
        ivy.array([32.,   64.,  128.])
        """
        return ivy.exp2(self._data, out=out)

    def copysign(
        self: Union[ivy.Array, ivy.NativeArray, Number],
        x2: Union[ivy.Array, ivy.NativeArray, Number],
        /,
        *,
        out: Optional[ivy.Array] = None,
    ) -> ivy.Array:
        """ivy.Array instance method variant of ivy.copysign. This method simply
        wraps the function, and so the docstring for ivy.copysign also applies to
        this method with minimal changes.

        Parameters
        ----------
        x1
            Array or scalar to change the sign of
        x2
            Array or scalar from which the new signs are applied
            Unsigned zeroes are considered positive.
        out
            optional output array, for writing the result to.

        Returns
        -------
        ret
            x1 with the signs of x2.
            This is a scalar if both x1 and x2 are scalars.

        Examples
        --------
        >>> x1 = ivy.array([0, 1, 2, 3])
        >>> x2 = ivy.array([-1, 1, -2, 2])
        >>> x1.copysign(x2)
        ivy.array([-0.,  1., -2.,  3.])
        >>> x2.copysign(-1)
        ivy.array([-1., -1., -2., -2.])
        """
        return ivy.copysign(self._data, x2, out=out)

    def count_nonzero(
        self: ivy.Array,
        /,
        *,
        axis: Optional[Union[int, Tuple[int, ...]]] = None,
        keepdims: Optional[bool] = False,
        dtype: Optional[Union[ivy.Dtype, ivy.NativeDtype]] = None,
        out: Optional[ivy.Array] = None,
    ) -> ivy.Array:
        """ivy.Array instance method variant of ivy.count_nonzero. This method simply
        wraps the function, and so the docstring for ivy.count_nonzero also applies to
        this method with minimal changes.

        Parameters
        ----------
        self
            input array for which to count non-zeros.
        axis
            optional axis or tuple of axes along which to count non-zeros. Default is
            None, meaning that non-zeros will be counted along a flattened
            version of the input array.
        keepdims
            optional, if this is set to True, the axes that are counted are left in the
            result as dimensions with size one. With this option, the result
            will broadcast correctly against the input array.
        dtype
            optional output dtype. Default is of type integer.
        out
            optional output array, for writing the result to.

        Returns
        -------
        ret
           Number of non-zero values in the array along a given axis. Otherwise,
           the total number of non-zero values in the array is returned.

        Examples
        --------
        >>> x = ivy.array([1, 2, 3])
        >>> x.count_nonzero()
        ivy.array(3)
        >>> x = ivy.array([[[0,1],[2,3]],[[4,5],[6,7]]])
        >>> x.count_nonzero(axis=0)
        ivy.array([[1, 2],
               [2, 2]])
        >>> x = ivy.array([[[0,1],[2,3]],[[4,5],[6,7]]])
        >>> x.count_nonzero(axis=(0,1), keepdims=True)
        ivy.array([[[3, 4]]])
        """
        return ivy.count_nonzero(
            self._data, axis=axis, keepdims=keepdims, dtype=dtype, out=out
        )

    def nansum(
        self: ivy.Array,
        /,
        *,
        axis: Optional[Union[tuple, int]] = None,
        dtype: Optional[Union[ivy.Dtype, ivy.NativeDtype]] = None,
        keepdims: Optional[bool] = False,
        out: Optional[ivy.Container] = None,
    ) -> ivy.Array:
        """
        ivy.Array instance method variant of ivy.nansum. This method simply
        wraps the function, and so the docstring for ivy.nansum also applies to
        this method with minimal changes.

        Parameters
        ----------
        self
            Input array.
        axis
            Axis or axes along which the sum is computed.
            The default is to compute the sum of the flattened array.
        dtype
            The type of the returned array and of the accumulator in
            which the elements are summed. By default, the dtype of input is used.
        keepdims
            If this is set to True, the axes which are reduced are left
            in the result as dimensions with size one.
        out
            Alternate output array in which to place the result.
            The default is None.

        Returns
        -------
        ret
            A new array holding the result is returned unless out is specified,
            in which it is returned.

        Examples
        --------
        >>> a = ivy.array([[ 2.1,  3.4,  ivy.nan], [ivy.nan, 2.4, 2.1]])
        >>> ivy.nansum(a)
        10.0
        >>> ivy.nansum(a, axis=0)
        ivy.array([2.1, 5.8, 2.1])
        >>> ivy.nansum(a, axis=1)
        ivy.array([5.5, 4.5])
        """
        return ivy.nansum(
            self._data, axis=axis, dtype=dtype, keepdims=keepdims, out=out
        )

    def gcd(
        self: Union[ivy.Array, int, list, tuple],
        x2: Union[ivy.Array, int, list, tuple],
        /,
        *,
        out: Optional[ivy.Array] = None,
    ) -> ivy.Array:
        """ivy.Array instance method variant of ivy.gcd. This method simply
        wraps the function, and so the docstring for ivy.gcd also applies to
        this method with minimal changes.

        Parameters
        ----------
        self
            First array-like input.
        x2
            Second array-like input
        out
            optional output array, for writing the result to.

        Returns
        -------
        ret
            Element-wise gcd of |x1| and |x2|.

        Examples
        --------
        >>> x1 = ivy.array([1, 2, 3])
        >>> x2 = ivy.array([4, 5, 6])
        >>> x1.gcd(x2)
        ivy.array([1.,    1.,   3.])
        >>> x1 = ivy.array([1, 2, 3])
        >>> x1.gcd(10)
        ivy.array([1.,   2.,  1.])
        """
        return ivy.gcd(self._data, x2, out=out)

    def isclose(
        self: ivy.Array,
        b: ivy.Array,
        /,
        *,
        rtol: Optional[float] = 1e-05,
        atol: Optional[float] = 1e-08,
        equal_nan: Optional[bool] = False,
        out: Optional[ivy.Container] = None,
    ) -> ivy.Array:
        """
        ivy.Array instance method variant of ivy.isclose. This method simply
        wraps the function, and so the docstring for ivy.isclose also applies to
        this method with minimal changes.

        Parameters
        ----------
        self
            First input array.
        b
            Second input array.
        rtol
            The relative tolerance parameter.
        atol
            The absolute tolerance parameter.
        equal_nan
            Whether to compare NaN's as equal. If True, NaN's in a will be
            considered equal to NaN's in b in the output array.
        out
            Alternate output array in which to place the result.
            The default is None.

        Returns
        -------
        ret
            A new array holding the result is returned unless out is specified,
            in which it is returned.

        Examples
        --------
        >>> a = ivy.array([[ 2.1,  3.4,  ivy.nan], [ivy.nan, 2.4, 2.1]])
        >>> b = ivy.array([[ 2.1,  3.4,  ivy.nan], [ivy.nan, 2.4, 2.1]])
        >>> a.isclose(b)
        ivy.array([[True, True, False],
               [False, True, True]])
        >>> a.isclose(b, equal_nan=True)
        ivy.array([[True, True, True],
               [True, True, True]])
        >>> a=ivy.array([1.0, 2.0])
        >>> b=ivy.array([1.0, 2.001])
        >>> a.isclose(b, atol=0.0)
        ivy.array([True, False])
        >>> a.isclose(b, rtol=0.01, atol=0.0)
        ivy.array([True, True])
        """
        return ivy.isclose(
            self._data, b, rtol=rtol, atol=atol, equal_nan=equal_nan, out=out
        )

    def angle(
        self: ivy.Array,
        /,
        *,
        deg: Optional[bool] = False,
        out: Optional[ivy.Array] = None,
    ) -> ivy.Array:
        """
        ivy.Array instance method variant of ivy.angle. This method simply
        wraps the function, and so the docstring for ivy.angle also applies to
        this method with minimal changes.

        Parameters
        ----------
        z
            Array-like input.
        deg
            optional bool.
        out
            optional output array, for writing the result to.

        Returns
        -------
        ret
            Returns an array of angles for each complex number in the input.
            If def is False(default), angle is calculated in radian and if
            def is True, then angle is calculated in degrees.

        Examples
        --------
        >>> ivy.set_backend('tensorflow')
        >>> z = ivy.array([-1 + 1j, -2 + 2j, 3 - 3j])
        >>> z
        ivy.array([-1.+1.j, -2.+2.j,  3.-3.j])
        >>> ivy.angle(z)
        ivy.array([ 2.35619449,  2.35619449, -0.78539816])
        >>> ivy.set_backend('numpy')
        >>> ivy.angle(z,deg=True)
        ivy.array([135., 135., -45.])
        """
        return ivy.angle(self._data, deg=deg, out=out)

    def imag(
        self: ivy.Array,
        /,
        *,
        out: Optional[ivy.Array] = None,
    ) -> ivy.Array:
        """
        ivy.Array instance method variant of ivy.imag. This method simply
        wraps the function, and so the docstring for ivy.imag also applies to
        this method with minimal changes.

        Parameters
        ----------
        val
            Array-like input.
        out
            optional output array, for writing the result to.

        Returns
        -------
        ret
            Returns an array with the imaginary part of complex numbers.

        Examples
        --------
        >>> b = ivy.array(np.array([1+2j, 3+4j, 5+6j]))
        >>> b
        ivy.array([1.+2.j, 3.+4.j, 5.+6.j])
        >>> ivy.imag(b)
        ivy.array([2., 4., 6.])
        >>> b.imag()
        ivy.array([2., 4., 6.])
        """
        return ivy.imag(self._data, out=out)

    def nan_to_num(
        self: ivy.Array,
        /,
        *,
        copy: Optional[bool] = True,
        nan: Optional[Union[float, int]] = 0.0,
        posinf: Optional[Union[float, int]] = None,
        neginf: Optional[Union[float, int]] = None,
        out: Optional[ivy.Array] = None,
    ) -> ivy.Array:
        """ivy.Array instance method variant of ivy.nan_to_num. This method simply
        wraps the function, and so the docstring for ivy.nan_to_num also applies to
        this method with minimal changes.

        Parameters
        ----------
        self
            Array input.
        copy
            Whether to create a copy of x (True) or to replace values in-place (False).
            The in-place operation only occurs if casting to an array does not require
            a copy. Default is True.
        nan
            Value to be used to fill NaN values. If no value is passed then NaN values
            will be replaced with 0.0.
        posinf
            Value to be used to fill positive infinity values. If no value is passed
            then positive infinity values will be replaced with a very large number.
        neginf
            Value to be used to fill negative infinity values.
            If no value is passed then negative infinity values
            will be replaced with a very small (or negative) number.
        out
            optional output array, for writing the result to.

        Returns
        -------
        ret
            Array with the non-finite values replaced.
            If copy is False, this may be x itself.

        Examples
        --------
        >>> x = ivy.array([1, 2, 3, nan])
        >>> x.nan_to_num()
        ivy.array([1.,    1.,   3.,   0.0])
        >>> x = ivy.array([1, 2, 3, inf])
        >>> x.nan_to_num(posinf=5e+100)
        ivy.array([1.,   2.,   3.,   5e+100])
        """
        return ivy.nan_to_num(
            self._data, copy=copy, nan=nan, posinf=posinf, neginf=neginf, out=out
        )

    def logaddexp2(
        self: Union[ivy.Array, float, list, tuple],
        x2: Union[ivy.Array, float, list, tuple],
        /,
        *,
        out: Optional[ivy.Array] = None,
    ) -> ivy.Array:
        """ivy.Array instance method variant of ivy.logaddexp2. This method
        simply wraps the function, and so the docstring for ivy.logaddexp2 also
        applies to this method with minimal changes.

        Parameters
        ----------
        self
            First array-like input.
        x2
            Second array-like input
        out
            optional output array, for writing the result to.

        Returns
        -------
        ret
            Element-wise logaddexp2 of x1 and x2.

        Examples
        --------
        >>> x1 = ivy.array([1, 2, 3])
        >>> x2 = ivy.array([4, 5, 6])
        >>> x1.logaddexp2(x2)
        ivy.array([4.169925, 5.169925, 6.169925])
        """
        return ivy.logaddexp2(self._data, x2, out=out)

    def signbit(
        self: Union[ivy.Array, float, int, list, tuple],
        x2: Union[ivy.Array, float, int, list, tuple],
        /,
        *,
        out: Optional[ivy.Array] = None,
    ) -> ivy.Array:
        """ivy.Array instance method variant of ivy.signbit. This method
        simply wraps the function, and so the docstring for ivy.signbit also
        applies to this method with minimal changes.

        Parameters
        ----------
        self
            Array-like input.
        out
            optional output array, for writing the result to.

        Returns
        -------
        ret
            Element-wise signbit of x.

        Examples
        --------
        >>> x = ivy.array([1, -2, 3])
        >>> x.signbit()
        ivy.array([False, True, False])
        """
        return ivy.signbit(self._data, out=out)

    def hypot(
        self: ivy.Array,
        x2: ivy.Array,
        /,
        *,
        out: Optional[ivy.Array] = None,
    ) -> ivy.Array:
        """
        ivy.Array instance method variant of ivy.hypot. This method simply wraps the
        function, and so the docstring for ivy.hypot also applies to this method
        with minimal changes.

        Parameters
        ----------
        self
            First input array
        x2
            Second input array
        out
            Optional output array, for writing the result to. It must have a shape that
            the inputs broadcast to.

        Returns
        -------
        ret
            An array containing the hypotenuse computed from each element of the
            input arrays.

        Examples
        --------
        >>> x = ivy.array([3.0, 4.0, 5.0])
        >>> y = ivy.array([4.0, 5.0, 6.0])
        >>> x.hypot(y)
        ivy.array([5.0, 6.4031, 7.8102])
        """
        return ivy.hypot(self._data, x2, out=out)

    def allclose(
        self: ivy.Array,
        x2: ivy.Array,
        /,
        *,
        rtol: Optional[float] = 1e-05,
        atol: Optional[float] = 1e-08,
        equal_nan: Optional[bool] = False,
        out: Optional[ivy.Container] = None,
    ) -> bool:
        """
        ivy.Array instance method variant of ivy.allclose. This method simply
        wraps the function, and so the docstring for ivy.allclose also applies to
        this method with minimal changes.

        Parameters
        ----------
        self
            First input array.
        x2
            Second input array.
        rtol
            The relative tolerance parameter.
        atol
            The absolute tolerance parameter.
        equal_nan
            Whether to compare NaN's as equal. If True, NaN's in a will be
            considered equal to NaN's in b in the output array.
        out
            Alternate output array in which to place the result.
            The default is None.

        Returns
        -------
        ret
            Returns True if the two arrays are equal within the given tolerance;
            False otherwise.

        Examples
        --------
        >>> x1 = ivy.array([1e10, 1e-7])
        >>> x2 = ivy.array([1.00001e10, 1e-8])
        >>> y = x1.allclose(x2)
        >>> print(y)
        ivy.array(False)

        >>> x1 = ivy.array([1.0, ivy.nan])
        >>> x2 = ivy.array([1.0, ivy.nan])
        >>> y = x1.allclose(x2, equal_nan=True)
        >>> print(y)
        ivy.array(True)

        >>> x1 = ivy.array([1e-10, 1e-10])
        >>> x2 = ivy.array([1.00001e-10, 1e-10])
        >>> y = x1.allclose(x2, rtol=0.005, atol=0.0)
        >>> print(y)
        ivy.array(True)
        """
        return ivy.allclose(
            self._data, x2, rtol=rtol, atol=atol, equal_nan=equal_nan, out=out
        )

    def diff(
        self: ivy.Array,
        /,
        *,
        n: int = 1,
        axis: int = -1,
        prepend: Optional[Union[ivy.Array, ivy.NativeArray, int, list, tuple]] = None,
        append: Optional[Union[ivy.Array, ivy.NativeArray, int, list, tuple]] = None,
        out: Optional[ivy.Array] = None,
    ) -> ivy.Array:
        """ivy.Array instance method variant of ivy.diff. This method simply
        wraps the function, and so the docstring for ivy.diff also applies to
        this method with minimal changes.

        Parameters
        ----------
        self
            array-like input.
        n
            The number of times values are differenced. If zero, the input is returned
            as-is.
        axis
            The axis along which the difference is taken, default is the last axis.
        prepend,append
            Values to prepend/append to x along given axis prior to performing the
            difference. Scalar values are expanded to arrays with length 1 in the
            direction of axis and the shape of the input array in along all other
            axes. Otherwise the dimension and shape must match x except along axis.
        out
            optional output array, for writing the result to.

        Returns
        -------
        ret
            Returns the n-th discrete difference along the given axis.

        Examples
        --------
        >>> x = ivy.array([1, 2, 4, 7, 0])
        >>> x.diff()
        ivy.array([ 1,  2,  3, -7])
        """
        return ivy.diff(
            self._data, n=n, axis=axis, prepend=prepend, append=append, out=out
        )

    def fix(
        self: ivy.Array,
        /,
        *,
        out: Optional[ivy.Array] = None,
    ) -> ivy.Array:
        """ivy.Array instance method variant of ivy.fix. This method
        simply wraps the function, and so the docstring for ivy.fix also
        applies to this method with minimal changes.

        Parameters
        ----------
        self
            Array input.
        out
            optional output array, for writing the result to.

        Returns
        -------
        ret
            Array of floats with elements corresponding to input elements
            rounded to nearest integer towards zero, element-wise.

        Examples
        --------
        >>> x = ivy.array([2.1, 2.9, -2.1])
        >>> x.fix()
        ivy.array([ 2.,  2., -2.])
        """
        return ivy.fix(self._data, out=out)

    def nextafter(
        self: ivy.Array,
        x2: ivy.Array,
        /,
        *,
        out: Optional[ivy.Container] = None,
    ) -> bool:
        """
        ivy.Array instance method variant of ivy.nextafter. This method simply
        wraps the function, and so the docstring for ivy.nextafter also applies to
        this method with minimal changes.

        Parameters
        ----------
        self
            First input array.
        x2
            Second input array.
        out
            Alternate output array in which to place the result.
            The default is None.

        Returns
        -------
        ret
            The next representable values of x1 in the direction of x2.

        Examples
        --------
        >>> x1 = ivy.array([1.0e-50, 2.0e+50])
        >>> x2 = ivy.array([2.0, 1.0])
        >>> x1.nextafter(x2)
        ivy.array([1.4013e-45., 3.4028e+38])
        """
        return ivy.nextafter(self._data, x2, out=out)

    def zeta(
        self: ivy.Array,
        q: ivy.Array,
        /,
        *,
        out: Optional[ivy.Container] = None,
    ) -> bool:
        """
        ivy.Array instance method variant of ivy.zeta. This method simply
        wraps the function, and so the docstring for ivy.zeta also applies to
        this method with minimal changes.

        Parameters
        ----------
        self
            First input array.
        x2
            Second input array.
        out
            Alternate output array in which to place the result.
            The default is None.

        Returns
        -------
        ret
            Array with values computed from zeta function from
            input arrays' values.

        Examples
        --------
        >>> x = ivy.array([5.0, 3.0])
        >>> q = ivy.array([2.0])
        >>> x.zeta(q)
        ivy.array([0.0369, 0.2021])
        """
        return ivy.zeta(self._data, q, out=out)

    def gradient(
        self: Union[ivy.Array, ivy.NativeArray],
        /,
        *,
        spacing: Optional[Union[int, list, tuple]] = 1,
        edge_order: Optional[int] = 1,
        axis: Optional[Union[int, list, tuple]] = None,
    ) -> Union[ivy.Array, List[ivy.Array]]:
        """Calculates gradient of x with respect to (w.r.t.) spacing

        Parameters
        ----------
        x
            input array representing outcomes of the function
            spacing
            if not given, indices of x will be used
            if scalar indices of x will be scaled with this value
            if array gradient of x w.r.t. spacing
        edge_order
            1 or 2, for 'frist order' and 'second order' estimation
            of boundary values of gradient respectively.
            Note: jax supports edge_order=1 case only
        axis
            dimension(s) to approximate the gradient over
            by default partial gradient is computed in every dimention


        Returns
        -------
        ret
            Array with values computed from gradient function from
            inputs

        Examples
        --------
        >>> spacing = (ivy.array([-2., -1., 1., 4.]),)
        >>> x = ivy.array([4., 1., 1., 16.], )
        >>> ivy.gradient(x, spacing=spacing)
        ivy.array([-3., -2.,  2.,  5.])

        >>> x = ivy.array([[1, 2, 4, 8], [10, 20, 40, 80]])
        >>> ivy.gradient(x)
        [ivy.array([[ 9., 18., 36., 72.],
           [ 9., 18., 36., 72.]]), ivy.array([[ 1. ,  1.5,  3. ,  4. ],
           [10. , 15. , 30. , 40. ]])]

        >>> x = ivy.array([[1, 2, 4, 8], [10, 20, 40, 80]])
        >>> ivy.gradient(x, spacing=2.0)
        [ivy.array([[ 4.5,  9. , 18. , 36. ],
           [ 4.5,  9. , 18. , 36. ]]), ivy.array([[ 0.5 ,  0.75,  1.5 ,  2.  ],
           [ 5.  ,  7.5 , 15.  , 20.  ]])]

        >>> x = ivy.array([[1, 2, 4, 8], [10, 20, 40, 80]])
        >>> ivy.gradient(x, axis=1)
        ivy.array([[ 1. ,  1.5,  3. ,  4. ],
           [10. , 15. , 30. , 40. ]])

        >>> x = ivy.array([[1, 2, 4, 8], [10, 20, 40, 80]])
        >>> ivy.gradient(x, spacing=[3., 2.])
        [ivy.array([[ 3.,  6., 12., 24.],
           [ 3.,  6., 12., 24.]]), ivy.array([[ 0.5 ,  0.75,  1.5 ,  2.  ],
           [ 5.  ,  7.5 , 15.  , 20.  ]])]

        >>> spacing = (ivy.array([0, 2]), ivy.array([0, 3, 6, 9]))
        >>> ivy.gradient(x, spacing=spacing)
        [ivy.array([[ 4.5,  9. , 18. , 36. ],
           [ 4.5,  9. , 18. , 36. ]]), ivy.array([[ 0.33333333,  0.5,  1., 1.33333333],
           [ 3.33333333,  5.        , 10.        , 13.33333333]])]
        """
        return ivy.gradient(
            self._data, spacing=spacing, axis=axis, edge_order=edge_order
        )

    def xlogy(
        self: ivy.Array,
        y: ivy.Array,
        /,
        *,
        out: Optional[ivy.Container] = None,
    ) -> bool:
        """
        ivy.Array instance method variant of ivy.xlogy. This method simply
        wraps the function, and so the docstring for ivy.xlogy also applies to
        this method with minimal changes.

        Parameters
        ----------
        self
            First input array.
        y
            Second input array.
        out
            Alternate output array in which to place the result.
            The default is None.

        Returns
        -------
        ret
            The next representable values of x1 in the direction of x2.

        Examples
        --------
        >>> x = ivy.zeros(3)
        >>> y = ivy.array([-1.0, 0.0, 1.0])
        >>> x.xlogy(y)
        ivy.array([0.0, 0.0, 0.0])

        >>> x = ivy.array([1.0, 2.0, 3.0])
        >>> y = ivy.array([3.0, 2.0, 1.0])
        >>> x.xlogy(y)
        ivy.array([1.0986, 1.3863, 0.0000])
        """
        return ivy.xlogy(self._data, y, out=out)

    def real(self: ivy.Array, /, *, out: Optional[ivy.Array] = None) -> ivy.Array:
        """
        ivy.Array instance method variant of ivy.real. This method simply wraps
        the function, and so the docstring for ivy.real also applies to this
        method with minimal changes.

        Parameters
        ----------
        self
            input array. Should have a real-valued floating-point data type.
        out
            optional output array, for writing the result to.
            It must have a shape that the inputs broadcast to.

        Returns
        -------
        ret
            an array containing test results. If input in an
            array is real then, it is returned unchanged. on the
            other hand, if it is complex then, it returns real part from it

        Examples
        --------
        >>> x = ivy.array([4+3j, 6+2j, 1-6j])
        >>> x.real()
        ivy.array([4., 6., 1.])
        """
        return ivy.real(self._data, out=out)

    def binarizer(
        self: ivy.Array, /, *, threshold: float = 0, out: Optional[ivy.Array] = None
    ) -> ivy.Array:
        """
        Maps the values of the input tensor to either 0 or 1,
        element-wise, based on the outcome of a comparison
        against a threshold value.
        Parameters
        ----------
        self
             Data to be binarized
        threshold
             Values greater than this are
             mapped to 1, others to 0.
        out
            optional output array, for writing the result to.
            It must have a shape that the inputs broadcast to.
        Returns
        -------
        ret
            Binarized output data
        """
        return ivy.binarizer(self._data, threshold=threshold, out=out)

<<<<<<< HEAD
    def ldexp(
        self: ivy.Array,
        x2: ivy.Array,
        /,
        *,
        out: Optional[ivy.Container] = None,
        **kwargs,
    ) -> bool:
        """
        ivy.Array instance method variant of ivy.ldexp. This method simply wraps
        the function, and so the docstring for ivy.ldexp also applies to this
=======
    def conj(self: ivy.Array, /, *, out: Optional[ivy.Array] = None) -> ivy.Array:
        """
        ivy.Array instance method variant of ivy.conj. This method simply wraps
        the function, and so the docstring for ivy.conj also applies to this
>>>>>>> e3e55a81
        method with minimal changes.

        Parameters
        ----------
        self
<<<<<<< HEAD
            Input array.
        x2
            The array of exponents.
        out
            Alternate output array in which to place the result.
            The default is None.
=======
            input array.
        out
            optional output array, for writing the result to.
            It must have a shape that the inputs broadcast to.
>>>>>>> e3e55a81

        Returns
        -------
        ret
<<<<<<< HEAD
            The next representable values of x1 in the direction of x2.

        Examples
        --------
        >>> x = ivy.array([1.0, 2.0, 3.0])
        >>> y = ivy.array([3.0, 2.0, 1.0])
        >>> x.ldexp(y)
        ivy.array([8.0, 8.0, 6.0])
        """
        return ivy.ldexp(self._data, x2, out=out, **kwargs)
=======
            an array containing the complex conjugates of values in the input array,
            with the same dtype as the input array.

        Examples
        --------
        >>> x = ivy.array([4+3j, 6+2j, 1-6j])
        >>> x.conj()
        ivy.array([4-3j, 6-2j, 1+6j])
        """
        return ivy.conj(self._data, out=out)
>>>>>>> e3e55a81
<|MERGE_RESOLUTION|>--- conflicted
+++ resolved
@@ -1165,7 +1165,31 @@
         """
         return ivy.binarizer(self._data, threshold=threshold, out=out)
 
-<<<<<<< HEAD
+    def conj(self: ivy.Array, /, *, out: Optional[ivy.Array] = None) -> ivy.Array:
+        """
+        ivy.Array instance method variant of ivy.conj. This method simply wraps
+        the function, and so the docstring for ivy.conj also applies to this
+        method with minimal changes.
+        Parameters
+        ----------
+        self
+            input array.
+        out
+            optional output array, for writing the result to.
+            It must have a shape that the inputs broadcast to.
+        Returns
+        -------
+        ret
+            an array containing the complex conjugates of values in the input array,
+            with the same dtype as the input array.
+        Examples
+        --------
+        >>> x = ivy.array([4+3j, 6+2j, 1-6j])
+        >>> x.conj()
+        ivy.array([4-3j, 6-2j, 1+6j])
+        """
+        return ivy.conj(self._data, out=out)
+
     def ldexp(
         self: ivy.Array,
         x2: ivy.Array,
@@ -1173,41 +1197,24 @@
         *,
         out: Optional[ivy.Container] = None,
         **kwargs,
-    ) -> bool:
+    ) -> ivy.Array:
         """
         ivy.Array instance method variant of ivy.ldexp. This method simply wraps
         the function, and so the docstring for ivy.ldexp also applies to this
-=======
-    def conj(self: ivy.Array, /, *, out: Optional[ivy.Array] = None) -> ivy.Array:
-        """
-        ivy.Array instance method variant of ivy.conj. This method simply wraps
-        the function, and so the docstring for ivy.conj also applies to this
->>>>>>> e3e55a81
         method with minimal changes.
-
-        Parameters
-        ----------
-        self
-<<<<<<< HEAD
+        Parameters
+        ----------
+        self
             Input array.
         x2
             The array of exponents.
         out
             Alternate output array in which to place the result.
             The default is None.
-=======
-            input array.
-        out
-            optional output array, for writing the result to.
-            It must have a shape that the inputs broadcast to.
->>>>>>> e3e55a81
-
-        Returns
-        -------
-        ret
-<<<<<<< HEAD
+        Returns
+        -------
+        ret
             The next representable values of x1 in the direction of x2.
-
         Examples
         --------
         >>> x = ivy.array([1.0, 2.0, 3.0])
@@ -1215,16 +1222,4 @@
         >>> x.ldexp(y)
         ivy.array([8.0, 8.0, 6.0])
         """
-        return ivy.ldexp(self._data, x2, out=out, **kwargs)
-=======
-            an array containing the complex conjugates of values in the input array,
-            with the same dtype as the input array.
-
-        Examples
-        --------
-        >>> x = ivy.array([4+3j, 6+2j, 1-6j])
-        >>> x.conj()
-        ivy.array([4-3j, 6-2j, 1+6j])
-        """
-        return ivy.conj(self._data, out=out)
->>>>>>> e3e55a81
+        return ivy.ldexp(self._data, x2, out=out, **kwargs)