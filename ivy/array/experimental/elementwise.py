# global
import abc
from typing import Optional, Union, Tuple, List
from numbers import Number

# local
import ivy


class _ArrayWithElementWiseExperimental(abc.ABC):
    def sinc(self: ivy.Array, *, out: Optional[ivy.Array] = None) -> ivy.Array:
        """
        ivy.Array instance method variant of ivy.sinc. This method simply wraps the
        function, and so the docstring for ivy.sinc also applies to this method
        with minimal changes.

        Parameters
        ----------
        self
            input array whose elements are each expressed in radians. Should have a
            floating-point data type.
        out
            optional output array, for writing the result to. It must have a shape that
            the inputs broadcast to.

        Returns
        -------
        ret
            an array containing the sinc of each element in ``self``. The returned
            array must have a floating-point data type determined by
            :ref:`type-promotion`.

        Examples
        --------
        >>> x = ivy.array([0.5, 1.5, 2.5, 3.5])
        >>> y = x.sinc()
        >>> print(y)
        ivy.array([0.637,-0.212,0.127,-0.0909])
        """
        return ivy.sinc(self._data, out=out)

    def lcm(
        self: ivy.Array, x2: ivy.Array, *, out: Optional[ivy.Array] = None
    ) -> ivy.Array:
        """
        ivy.Array instance method variant of ivy.lcm. This method simply wraps the
        function, and so the docstring for ivy.lcm also applies to this method
        with minimal changes.

        Parameters
        ----------
        self
            first input array.
        x2
            second input array
        out
            optional output array, for writing the result to.

        Returns
        -------
        ret
            an array that includes the element-wise least common multiples
            of 'self' and x2

        Examples
        --------
        >>> x1=ivy.array([2, 3, 4])
        >>> x2=ivy.array([5, 8, 15])
        >>> x1.lcm(x2)
        ivy.array([10, 21, 60])
        """
        return ivy.lcm(self, x2, out=out)

    def fmod(
        self: ivy.Array,
        x2: ivy.Array,
        /,
        *,
        out: Optional[ivy.Array] = None,
    ) -> ivy.Array:
        """ivy.Array instance method variant of ivy.fmod. This method simply
        wraps the function, and so the docstring for ivy.fmod also applies to
        this method with minimal changes.

        Parameters
        ----------
        self
            First input array.
        x2
            Second input array
        out
            optional output array, for writing the result to.

        Returns
        -------
        ret
            Array with element-wise remainder of divisions.

        Examples
        --------
        >>> x1 = ivy.array([2, 3, 4])
        >>> x2 = ivy.array([1, 5, 2])
        >>> x1.fmod(x2)
        ivy.array([ 0,  3,  0])

        >>> x1 = ivy.array([ivy.nan, 0, ivy.nan])
        >>> x2 = ivy.array([0, ivy.nan, ivy.nan])
        >>> x1.fmod(x2)
        ivy.array([ nan,  nan,  nan])
        """
        return ivy.fmod(self._data, x2, out=out)

    def fmax(
        self: ivy.Array,
        x2: ivy.Array,
        /,
        *,
        out: Optional[ivy.Array] = None,
    ) -> ivy.Array:
        """ivy.Array instance method variant of ivy.fmax. This method simply
        wraps the function, and so the docstring for ivy.fmax also applies to
        this method with minimal changes.

        Parameters
        ----------
        self
            First input array.
        x2
            Second input array
        out
            optional output array, for writing the result to.

        Returns
        -------
        ret
            Array with element-wise maximums.

        Examples
        --------
        >>> x1 = ivy.array([2, 3, 4])
        >>> x2 = ivy.array([1, 5, 2])
        >>> ivy.fmax(x1, x2)
        ivy.array([ 2.,  5.,  4.])

        >>> x1 = ivy.array([ivy.nan, 0, ivy.nan])
        >>> x2 = ivy.array([0, ivy.nan, ivy.nan])
        >>> x1.fmax(x2)
        ivy.array([ 0,  0,  nan])
        """
        return ivy.fmax(self._data, x2, out=out)

    def fmin(
        self: ivy.Array,
        x2: ivy.Array,
        /,
        *,
        out: Optional[ivy.Array] = None,
    ) -> ivy.Array:
        """ivy.Array instance method variant of ivy.fmin. This method simply
        wraps the function, and so the docstring for ivy.fmin also applies to
        this method with minimal changes.

        Parameters
        ----------
        self
            First input array.
        x2
            Second input array
        out
            optional output array, for writing the result to.

        Returns
        -------
        ret
            Array with element-wise minimums.

        Examples
        --------
        >>> x1 = ivy.array([2, 3, 4])
        >>> x2 = ivy.array([1, 5, 2])
        >>> ivy.fmin(x1, x2)
        ivy.array([1, 3, 2])

        >>> x1 = ivy.array([ivy.nan, 0, ivy.nan])
        >>> x2 = ivy.array([0, ivy.nan, ivy.nan])
        >>> x1.fmin(x2)
        ivy.array([ 0.,  0., nan])
        """
        return ivy.fmin(self._data, x2, out=out)

    def trapz(
        self: ivy.Array,
        /,
        *,
        x: Optional[ivy.Array] = None,
        dx: float = 1.0,
        axis: int = -1,
        out: Optional[ivy.Array] = None,
    ) -> ivy.Array:
        """ivy.Array instance method variant of ivy.trapz. This method simply
        wraps the function, and so the docstring for ivy.trapz also applies to
        this method with minimal changes.

        Parameters
        ----------
        self
            The array that should be integrated.
        x
            The sample points corresponding to the input array values.
            If x is None, the sample points are assumed to be evenly spaced
            dx apart. The default is None.
        dx
            The spacing between sample points when x is None. The default is 1.
        axis
            The axis along which to integrate.
        out
            optional output array, for writing the result to.

        Returns
        -------
        ret
            Definite integral of n-dimensional array as approximated along
            a single axis by the trapezoidal rule. If the input array is a
            1-dimensional array, then the result is a float. If n is greater
            than 1, then the result is an n-1 dimensional array.

        Examples
        --------
        >>> y = ivy.array([1, 2, 3])
        >>> ivy.trapz(y)
        4.0
        >>> y = ivy.array([1, 2, 3])
        >>> x = ivy.array([4, 6, 8])
        >>> ivy.trapz(y, x=x)
        8.0
        >>> y = ivy.array([1, 2, 3])
        >>> ivy.trapz(y, dx=2)
        8.0
        """
        return ivy.trapz(self._data, x=x, dx=dx, axis=axis, out=out)

    def float_power(
        self: Union[ivy.Array, float, list, tuple],
        x2: Union[ivy.Array, float, list, tuple],
        /,
        *,
        out: Optional[ivy.Array] = None,
    ) -> ivy.Array:
        """ivy.Array instance method variant of ivy.float_power. This method simply
        wraps the function, and so the docstring for ivy.float_power also applies to
        this method with minimal changes.

        Parameters
        ----------
        self
            Array-like with elements to raise in power.
        x2
            Array-like of exponents. If x1.shape != x2.shape,
            they must be broadcastable to a common shape
            (which becomes the shape of the output).
        out
            optional output array, for writing the result to.

        Returns
        -------
        ret
            The bases in x1 raised to the exponents in x2.
            This is a scalar if both x1 and x2 are scalars

        Examples
        --------
        >>> x1 = ivy.array([1, 2, 3, 4, 5])
        >>> x1.float_power(3)
        ivy.array([1.,    8.,   27.,   64.,  125.])
        >>> x1 = ivy.array([1, 2, 3, 4, 5])
        >>> x2 = ivy.array([2, 3, 3, 2, 1])
        >>> x1.float_power(x2)
        ivy.array([1.,   8.,  27.,  16.,   5.])
        """
        return ivy.float_power(self._data, x2, out=out)

    def exp2(
        self: Union[ivy.Array, float, list, tuple],
        /,
        *,
        out: Optional[ivy.Array] = None,
    ) -> ivy.Array:
        """ivy.Array instance method variant of ivy.exp2. This method simply
        wraps the function, and so the docstring for ivy.exp2 also applies to
        this method with minimal changes.

        Parameters
        ----------
        self
            Array-like input.
        out
            optional output array, for writing the result to.

        Returns
        -------
        ret
            Element-wise 2 to the power x. This is a scalar if x is a scalar.

        Examples
        --------
        >>> x = ivy.array([1, 2, 3])
        >>> x.exp2()
        ivy.array([2.,    4.,   8.])
        >>> x = [5, 6, 7]
        >>> x.exp2()
        ivy.array([32.,   64.,  128.])
        """
        return ivy.exp2(self._data, out=out)

    def copysign(
        self: Union[ivy.Array, ivy.NativeArray, Number],
        x2: Union[ivy.Array, ivy.NativeArray, Number],
        /,
        *,
        out: Optional[ivy.Array] = None,
    ) -> ivy.Array:
        """ivy.Array instance method variant of ivy.copysign. This method simply
        wraps the function, and so the docstring for ivy.copysign also applies to
        this method with minimal changes.

        Parameters
        ----------
        x1
            Array or scalar to change the sign of
        x2
            Array or scalar from which the new signs are applied
            Unsigned zeroes are considered positive.
        out
            optional output array, for writing the result to.

        Returns
        -------
        ret
            x1 with the signs of x2.
            This is a scalar if both x1 and x2 are scalars.

        Examples
        --------
        >>> x1 = ivy.array([0, 1, 2, 3])
        >>> x2 = ivy.array([-1, 1, -2, 2])
        >>> x1.copysign(x2)
        ivy.array([-0.,  1., -2.,  3.])
        >>> x2.copysign(-1)
        ivy.array([-1., -1., -2., -2.])
        """
        return ivy.copysign(self._data, x2, out=out)

    def count_nonzero(
        self: ivy.Array,
        /,
        *,
        axis: Optional[Union[int, Tuple[int, ...]]] = None,
        keepdims: bool = False,
        dtype: Optional[Union[ivy.Dtype, ivy.NativeDtype]] = None,
        out: Optional[ivy.Array] = None,
    ) -> ivy.Array:
        """ivy.Array instance method variant of ivy.count_nonzero. This method simply
        wraps the function, and so the docstring for ivy.count_nonzero also applies to
        this method with minimal changes.

        Parameters
        ----------
        self
            input array for which to count non-zeros.
        axis
            optional axis or tuple of axes along which to count non-zeros. Default is
            None, meaning that non-zeros will be counted along a flattened
            version of the input array.
        keepdims
            optional, if this is set to True, the axes that are counted are left in the
            result as dimensions with size one. With this option, the result
            will broadcast correctly against the input array.
        dtype
            optional output dtype. Default is of type integer.
        out
            optional output array, for writing the result to.

        Returns
        -------
        ret
           Number of non-zero values in the array along a given axis. Otherwise,
           the total number of non-zero values in the array is returned.

        Examples
        --------
        >>> x = ivy.array([1, 2, 3])
        >>> x.count_nonzero()
        ivy.array(3)
        >>> x = ivy.array([[[0,1],[2,3]],[[4,5],[6,7]]])
        >>> x.count_nonzero(axis=0)
        ivy.array([[1, 2],
               [2, 2]])
        >>> x = ivy.array([[[0,1],[2,3]],[[4,5],[6,7]]])
        >>> x.count_nonzero(axis=(0,1), keepdims=True)
        ivy.array([[[3, 4]]])
        """
        return ivy.count_nonzero(
            self._data, axis=axis, keepdims=keepdims, dtype=dtype, out=out
        )

    def nansum(
        self: ivy.Array,
        /,
        *,
        axis: Optional[Union[tuple, int]] = None,
        dtype: Optional[Union[ivy.Dtype, ivy.NativeDtype]] = None,
        keepdims: bool = False,
        out: Optional[ivy.Container] = None,
    ) -> ivy.Array:
        """
        ivy.Array instance method variant of ivy.nansum. This method simply
        wraps the function, and so the docstring for ivy.nansum also applies to
        this method with minimal changes.

        Parameters
        ----------
        self
            Input array.
        axis
            Axis or axes along which the sum is computed.
            The default is to compute the sum of the flattened array.
        dtype
            The type of the returned array and of the accumulator in
            which the elements are summed. By default, the dtype of input is used.
        keepdims
            If this is set to True, the axes which are reduced are left
            in the result as dimensions with size one.
        out
            Alternate output array in which to place the result.
            The default is None.

        Returns
        -------
        ret
            A new array holding the result is returned unless out is specified,
            in which it is returned.

        Examples
        --------
        >>> a = ivy.array([[ 2.1,  3.4,  ivy.nan], [ivy.nan, 2.4, 2.1]])
        >>> ivy.nansum(a)
        10.0
        >>> ivy.nansum(a, axis=0)
        ivy.array([2.1, 5.8, 2.1])
        >>> ivy.nansum(a, axis=1)
        ivy.array([5.5, 4.5])
        """
        return ivy.nansum(
            self._data, axis=axis, dtype=dtype, keepdims=keepdims, out=out
        )

    def gcd(
        self: Union[ivy.Array, int, list, tuple],
        x2: Union[ivy.Array, int, list, tuple],
        /,
        *,
        out: Optional[ivy.Array] = None,
    ) -> ivy.Array:
        """ivy.Array instance method variant of ivy.gcd. This method simply
        wraps the function, and so the docstring for ivy.gcd also applies to
        this method with minimal changes.

        Parameters
        ----------
        self
            First array-like input.
        x2
            Second array-like input
        out
            optional output array, for writing the result to.

        Returns
        -------
        ret
            Element-wise gcd of |x1| and |x2|.

        Examples
        --------
        >>> x1 = ivy.array([1, 2, 3])
        >>> x2 = ivy.array([4, 5, 6])
        >>> x1.gcd(x2)
        ivy.array([1.,    1.,   3.])
        >>> x1 = ivy.array([1, 2, 3])
        >>> x1.gcd(10)
        ivy.array([1.,   2.,  1.])
        """
        return ivy.gcd(self._data, x2, out=out)

    def isclose(
        self: ivy.Array,
        b: ivy.Array,
        /,
        *,
        rtol: float = 1e-05,
        atol: float = 1e-08,
        equal_nan: bool = False,
        out: Optional[ivy.Array] = None,
    ) -> ivy.Array:
        """
        ivy.Array instance method variant of ivy.isclose. This method simply
        wraps the function, and so the docstring for ivy.isclose also applies to
        this method with minimal changes.

        Parameters
        ----------
        self
            First input array.
        b
            Second input array.
        rtol
            The relative tolerance parameter.
        atol
            The absolute tolerance parameter.
        equal_nan
            Whether to compare NaN's as equal. If True, NaN's in a will be
            considered equal to NaN's in b in the output array.
        out
            Alternate output array in which to place the result.
            The default is None.

        Returns
        -------
        ret
            A new array holding the result is returned unless out is specified,
            in which it is returned.

        Examples
        --------
        >>> a = ivy.array([[ 2.1,  3.4,  ivy.nan], [ivy.nan, 2.4, 2.1]])
        >>> b = ivy.array([[ 2.1,  3.4,  ivy.nan], [ivy.nan, 2.4, 2.1]])
        >>> a.isclose(b)
        ivy.array([[True, True, False],
               [False, True, True]])
        >>> a.isclose(b, equal_nan=True)
        ivy.array([[True, True, True],
               [True, True, True]])
        >>> a=ivy.array([1.0, 2.0])
        >>> b=ivy.array([1.0, 2.001])
        >>> a.isclose(b, atol=0.0)
        ivy.array([True, False])
        >>> a.isclose(b, rtol=0.01, atol=0.0)
        ivy.array([True, True])
        """
        return ivy.isclose(
            self._data, b, rtol=rtol, atol=atol, equal_nan=equal_nan, out=out
        )

    def angle(
        self: ivy.Array,
        /,
        *,
        deg: bool = False,
        out: Optional[ivy.Array] = None,
    ) -> ivy.Array:
        """
        ivy.Array instance method variant of ivy.angle. This method simply
        wraps the function, and so the docstring for ivy.angle also applies to
        this method with minimal changes.

        Parameters
        ----------
        z
            Array-like input.
        deg
            optional bool.
        out
            optional output array, for writing the result to.

        Returns
        -------
        ret
            Returns an array of angles for each complex number in the input.
            If def is False(default), angle is calculated in radian and if
            def is True, then angle is calculated in degrees.

        Examples
        --------
        >>> ivy.set_backend('tensorflow')
        >>> z = ivy.array([-1 + 1j, -2 + 2j, 3 - 3j])
        >>> z
        ivy.array([-1.+1.j, -2.+2.j,  3.-3.j])
        >>> ivy.angle(z)
        ivy.array([ 2.35619449,  2.35619449, -0.78539816])
        >>> ivy.set_backend('numpy')
        >>> ivy.angle(z,deg=True)
        ivy.array([135., 135., -45.])
        """
        return ivy.angle(self._data, deg=deg, out=out)

    def imag(
        self: ivy.Array,
        /,
        *,
        out: Optional[ivy.Array] = None,
    ) -> ivy.Array:
        """
        ivy.Array instance method variant of ivy.imag. This method simply
        wraps the function, and so the docstring for ivy.imag also applies to
        this method with minimal changes.

        Parameters
        ----------
        self
            Array-like input.
        out
            optional output array, for writing the result to.

        Returns
        -------
        ret
            Returns an array with the imaginary part of complex numbers.

        Examples
        --------
        >>> b = ivy.array(np.array([1+2j, 3+4j, 5+6j]))
        >>> b
        ivy.array([1.+2.j, 3.+4.j, 5.+6.j])
        >>> ivy.imag(b)
        ivy.array([2., 4., 6.])
        >>> b.imag()
        ivy.array([2., 4., 6.])
        """
        return ivy.imag(self._data, out=out)

    def nan_to_num(
        self: ivy.Array,
        /,
        *,
        copy: bool = True,
        nan: Union[float, int] = 0.0,
        posinf: Optional[Union[float, int]] = None,
        neginf: Optional[Union[float, int]] = None,
        out: Optional[ivy.Array] = None,
    ) -> ivy.Array:
        """ivy.Array instance method variant of ivy.nan_to_num. This method simply
        wraps the function, and so the docstring for ivy.nan_to_num also applies to
        this method with minimal changes.

        Parameters
        ----------
        self
            Array input.
        copy
            Whether to create a copy of x (True) or to replace values in-place (False).
            The in-place operation only occurs if casting to an array does not require
            a copy. Default is True.
        nan
            Value to be used to fill NaN values. If no value is passed then NaN values
            will be replaced with 0.0.
        posinf
            Value to be used to fill positive infinity values. If no value is passed
            then positive infinity values will be replaced with a very large number.
        neginf
            Value to be used to fill negative infinity values.
            If no value is passed then negative infinity values
            will be replaced with a very small (or negative) number.
        out
            optional output array, for writing the result to.

        Returns
        -------
        ret
            Array with the non-finite values replaced.
            If copy is False, this may be x itself.

        Examples
        --------
        >>> x = ivy.array([1, 2, 3, nan])
        >>> x.nan_to_num()
        ivy.array([1.,    1.,   3.,   0.0])
        >>> x = ivy.array([1, 2, 3, inf])
        >>> x.nan_to_num(posinf=5e+100)
        ivy.array([1.,   2.,   3.,   5e+100])
        """
        return ivy.nan_to_num(
            self._data, copy=copy, nan=nan, posinf=posinf, neginf=neginf, out=out
        )

    def logaddexp2(
        self: Union[ivy.Array, float, list, tuple],
        x2: Union[ivy.Array, float, list, tuple],
        /,
        *,
        out: Optional[ivy.Array] = None,
    ) -> ivy.Array:
        """ivy.Array instance method variant of ivy.logaddexp2. This method
        simply wraps the function, and so the docstring for ivy.logaddexp2 also
        applies to this method with minimal changes.

        Parameters
        ----------
        self
            First array-like input.
        x2
            Second array-like input
        out
            optional output array, for writing the result to.

        Returns
        -------
        ret
            Element-wise logaddexp2 of x1 and x2.

        Examples
        --------
        >>> x1 = ivy.array([1, 2, 3])
        >>> x2 = ivy.array([4, 5, 6])
        >>> x1.logaddexp2(x2)
        ivy.array([4.169925, 5.169925, 6.169925])
        """
        return ivy.logaddexp2(self._data, x2, out=out)

    def signbit(
        self: Union[ivy.Array, float, int, list, tuple],
        /,
        *,
        out: Optional[ivy.Array] = None,
    ) -> ivy.Array:
        """ivy.Array instance method variant of ivy.signbit. This method
        simply wraps the function, and so the docstring for ivy.signbit also
        applies to this method with minimal changes.

        Parameters
        ----------
        self
            Array-like input.
        out
            optional output array, for writing the result to.

        Returns
        -------
        ret
            Element-wise signbit of x.

        Examples
        --------
        >>> x = ivy.array([1, -2, 3])
        >>> x.signbit()
        ivy.array([False, True, False])
        """
        return ivy.signbit(self._data, out=out)

    def hypot(
        self: ivy.Array,
        x2: ivy.Array,
        /,
        *,
        out: Optional[ivy.Array] = None,
    ) -> ivy.Array:
        """
        ivy.Array instance method variant of ivy.hypot. This method simply wraps the
        function, and so the docstring for ivy.hypot also applies to this method
        with minimal changes.

        Parameters
        ----------
        self
            First input array
        x2
            Second input array
        out
            Optional output array, for writing the result to. It must have a shape that
            the inputs broadcast to.

        Returns
        -------
        ret
            An array containing the hypotenuse computed from each element of the
            input arrays.

        Examples
        --------
        >>> x = ivy.array([3.0, 4.0, 5.0])
        >>> y = ivy.array([4.0, 5.0, 6.0])
        >>> x.hypot(y)
        ivy.array([5.0, 6.4031, 7.8102])
        """
        return ivy.hypot(self._data, x2, out=out)

    def allclose(
        self: ivy.Array,
        x2: ivy.Array,
        /,
        *,
        rtol: float = 1e-05,
        atol: float = 1e-08,
        equal_nan: bool = False,
        out: Optional[ivy.Container] = None,
    ) -> bool:
        """
        ivy.Array instance method variant of ivy.allclose. This method simply
        wraps the function, and so the docstring for ivy.allclose also applies to
        this method with minimal changes.

        Parameters
        ----------
        self
            First input array.
        x2
            Second input array.
        rtol
            The relative tolerance parameter.
        atol
            The absolute tolerance parameter.
        equal_nan
            Whether to compare NaN's as equal. If True, NaN's in a will be
            considered equal to NaN's in b in the output array.
        out
            Alternate output array in which to place the result.
            The default is None.

        Returns
        -------
        ret
            Returns True if the two arrays are equal within the given tolerance;
            False otherwise.

        Examples
        --------
        >>> x1 = ivy.array([1e10, 1e-7])
        >>> x2 = ivy.array([1.00001e10, 1e-8])
        >>> y = x1.allclose(x2)
        >>> print(y)
        ivy.array(False)

        >>> x1 = ivy.array([1.0, ivy.nan])
        >>> x2 = ivy.array([1.0, ivy.nan])
        >>> y = x1.allclose(x2, equal_nan=True)
        >>> print(y)
        ivy.array(True)

        >>> x1 = ivy.array([1e-10, 1e-10])
        >>> x2 = ivy.array([1.00001e-10, 1e-10])
        >>> y = x1.allclose(x2, rtol=0.005, atol=0.0)
        >>> print(y)
        ivy.array(True)
        """
        return ivy.allclose(
            self._data, x2, rtol=rtol, atol=atol, equal_nan=equal_nan, out=out
        )

    def diff(
        self: ivy.Array,
        /,
        *,
        n: int = 1,
        axis: int = -1,
        prepend: Optional[Union[ivy.Array, ivy.NativeArray, int, list, tuple]] = None,
        append: Optional[Union[ivy.Array, ivy.NativeArray, int, list, tuple]] = None,
        out: Optional[ivy.Array] = None,
    ) -> ivy.Array:
        """ivy.Array instance method variant of ivy.diff. This method simply
        wraps the function, and so the docstring for ivy.diff also applies to
        this method with minimal changes.

        Parameters
        ----------
        self
            array-like input.
        n
            The number of times values are differenced. If zero, the input is returned
            as-is.
        axis
            The axis along which the difference is taken, default is the last axis.
        prepend,append
            Values to prepend/append to x along given axis prior to performing the
            difference. Scalar values are expanded to arrays with length 1 in the
            direction of axis and the shape of the input array in along all other
            axes. Otherwise the dimension and shape must match x except along axis.
        out
            optional output array, for writing the result to.

        Returns
        -------
        ret
            Returns the n-th discrete difference along the given axis.

        Examples
        --------
        >>> x = ivy.array([1, 2, 4, 7, 0])
        >>> x.diff()
        ivy.array([ 1,  2,  3, -7])
        """
        return ivy.diff(
            self._data, n=n, axis=axis, prepend=prepend, append=append, out=out
        )

    def fix(
        self: ivy.Array,
        /,
        *,
        out: Optional[ivy.Array] = None,
    ) -> ivy.Array:
        """ivy.Array instance method variant of ivy.fix. This method
        simply wraps the function, and so the docstring for ivy.fix also
        applies to this method with minimal changes.

        Parameters
        ----------
        self
            Array input.
        out
            optional output array, for writing the result to.

        Returns
        -------
        ret
            Array of floats with elements corresponding to input elements
            rounded to nearest integer towards zero, element-wise.

        Examples
        --------
        >>> x = ivy.array([2.1, 2.9, -2.1])
        >>> x.fix()
        ivy.array([ 2.,  2., -2.])
        """
        return ivy.fix(self._data, out=out)

    def nextafter(
        self: ivy.Array,
        x2: ivy.Array,
        /,
        *,
        out: Optional[ivy.Array] = None,
    ) -> ivy.Array:
        """
        ivy.Array instance method variant of ivy.nextafter. This method simply
        wraps the function, and so the docstring for ivy.nextafter also applies to
        this method with minimal changes.

        Parameters
        ----------
        self
            First input array.
        x2
            Second input array.
        out
            Alternate output array in which to place the result.
            The default is None.

        Returns
        -------
        ret
            The next representable values of x1 in the direction of x2.

        Examples
        --------
        >>> x1 = ivy.array([1.0e-50, 2.0e+50])
        >>> x2 = ivy.array([2.0, 1.0])
        >>> x1.nextafter(x2)
        ivy.array([1.4013e-45., 3.4028e+38])
        """
        return ivy.nextafter(self._data, x2, out=out)

    def zeta(
        self: ivy.Array,
        q: ivy.Array,
        /,
        *,
        out: Optional[ivy.Array] = None,
    ) -> ivy.Array:
        """
        ivy.Array instance method variant of ivy.zeta. This method simply
        wraps the function, and so the docstring for ivy.zeta also applies to
        this method with minimal changes.

        Parameters
        ----------
        self
            First input array.
        q
            Second input array.
        out
            Alternate output array in which to place the result.
            The default is None.

        Returns
        -------
        ret
            Array with values computed from zeta function from
            input arrays' values.

        Examples
        --------
        >>> x = ivy.array([5.0, 3.0])
        >>> q = ivy.array([2.0])
        >>> x.zeta(q)
        ivy.array([0.0369, 0.2021])
        """
        return ivy.zeta(self._data, q, out=out)

    def gradient(
        self: Union[ivy.Array, ivy.NativeArray],
        /,
        *,
        spacing: Union[int, list, tuple] = 1,
        edge_order: int = 1,
        axis: Optional[Union[int, list, tuple]] = None,
    ) -> Union[ivy.Array, List[ivy.Array]]:
        """Calculates gradient of x with respect to (w.r.t.) spacing

        Parameters
        ----------
        self
            input array representing outcomes of the function
        spacing
            if not given, indices of x will be used
            if scalar indices of x will be scaled with this value
            if array gradient of x w.r.t. spacing
        edge_order
            1 or 2, for 'first order' and 'second order' estimation
            of boundary values of gradient respectively.
            Note: jax supports edge_order=1 case only
        axis
            dimension(s) to approximate the gradient over
            by default partial gradient is computed in every dimention


        Returns
        -------
        ret
            Array with values computed from gradient function from
            inputs

        Examples
        --------
        >>> spacing = (ivy.array([-2., -1., 1., 4.]),)
        >>> x = ivy.array([4., 1., 1., 16.], )
        >>> ivy.gradient(x, spacing=spacing)
        ivy.array([-3., -2.,  2.,  5.])

        >>> x = ivy.array([[1, 2, 4, 8], [10, 20, 40, 80]])
        >>> ivy.gradient(x)
        [ivy.array([[ 9., 18., 36., 72.],
           [ 9., 18., 36., 72.]]), ivy.array([[ 1. ,  1.5,  3. ,  4. ],
           [10. , 15. , 30. , 40. ]])]

        >>> x = ivy.array([[1, 2, 4, 8], [10, 20, 40, 80]])
        >>> ivy.gradient(x, spacing=2.0)
        [ivy.array([[ 4.5,  9. , 18. , 36. ],
           [ 4.5,  9. , 18. , 36. ]]), ivy.array([[ 0.5 ,  0.75,  1.5 ,  2.  ],
           [ 5.  ,  7.5 , 15.  , 20.  ]])]

        >>> x = ivy.array([[1, 2, 4, 8], [10, 20, 40, 80]])
        >>> ivy.gradient(x, axis=1)
        ivy.array([[ 1. ,  1.5,  3. ,  4. ],
           [10. , 15. , 30. , 40. ]])

        >>> x = ivy.array([[1, 2, 4, 8], [10, 20, 40, 80]])
        >>> ivy.gradient(x, spacing=[3., 2.])
        [ivy.array([[ 3.,  6., 12., 24.],
           [ 3.,  6., 12., 24.]]), ivy.array([[ 0.5 ,  0.75,  1.5 ,  2.  ],
           [ 5.  ,  7.5 , 15.  , 20.  ]])]

        >>> spacing = (ivy.array([0, 2]), ivy.array([0, 3, 6, 9]))
        >>> ivy.gradient(x, spacing=spacing)
        [ivy.array([[ 4.5,  9. , 18. , 36. ],
           [ 4.5,  9. , 18. , 36. ]]), ivy.array([[ 0.33333333,  0.5,  1., 1.33333333],
           [ 3.33333333,  5.        , 10.        , 13.33333333]])]
        """
        return ivy.gradient(
            self._data, spacing=spacing, axis=axis, edge_order=edge_order
        )

    def xlogy(
        self: ivy.Array,
        y: ivy.Array,
        /,
        *,
        out: Optional[ivy.Array] = None,
    ) -> ivy.Array:
        """
        ivy.Array instance method variant of ivy.xlogy. This method simply
        wraps the function, and so the docstring for ivy.xlogy also applies to
        this method with minimal changes.

        Parameters
        ----------
        self
            First input array.
        y
            Second input array.
        out
            Alternate output array in which to place the result.
            The default is None.

        Returns
        -------
        ret
            The next representable values of x1 in the direction of x2.

        Examples
        --------
        >>> x = ivy.zeros(3)
        >>> y = ivy.array([-1.0, 0.0, 1.0])
        >>> x.xlogy(y)
        ivy.array([0.0, 0.0, 0.0])

        >>> x = ivy.array([1.0, 2.0, 3.0])
        >>> y = ivy.array([3.0, 2.0, 1.0])
        >>> x.xlogy(y)
        ivy.array([1.0986, 1.3863, 0.0000])
        """
        return ivy.xlogy(self._data, y, out=out)

    def real(self: ivy.Array, /, *, out: Optional[ivy.Array] = None) -> ivy.Array:
        """
        ivy.Array instance method variant of ivy.real. This method simply wraps
        the function, and so the docstring for ivy.real also applies to this
        method with minimal changes.

        Parameters
        ----------
        self
            input array. Should have a real-valued floating-point data type.
        out
            optional output array, for writing the result to.
            It must have a shape that the inputs broadcast to.

        Returns
        -------
        ret
            an array containing test results. If input in an
            array is real then, it is returned unchanged. on the
            other hand, if it is complex then, it returns real part from it

        Examples
        --------
        >>> x = ivy.array([4+3j, 6+2j, 1-6j])
        >>> x.real()
        ivy.array([4., 6., 1.])
        """
        return ivy.real(self._data, out=out)

    def binarizer(
        self: ivy.Array, /, *, threshold: float = 0, out: Optional[ivy.Array] = None
    ) -> ivy.Array:
        """
        Maps the values of the input tensor to either 0 or 1, element-wise, based on
        the outcome of a comparison against a threshold value.

        Parameters
        ----------
        self
             Data to be binarized
        threshold
             Values greater than this are
             mapped to 1, others to 0.
        out
            optional output array, for writing the result to.
            It must have a shape that the inputs broadcast to.

        Returns
        -------
        ret
            Binarized output data
        """
        return ivy.binarizer(self._data, threshold=threshold, out=out)

    def conj(self: ivy.Array, /, *, out: Optional[ivy.Array] = None) -> ivy.Array:
        """
        ivy.Array instance method variant of ivy.conj. This method simply wraps
        the function, and so the docstring for ivy.conj also applies to this
        method with minimal changes.

        Parameters
        ----------
        self
            input array.
        out
            optional output array, for writing the result to.
            It must have a shape that the inputs broadcast to.

        Returns
        -------
        ret
            an array containing the complex conjugates of values in the input array,
            with the same dtype as the input array.

        Examples
        --------
        >>> x = ivy.array([4+3j, 6+2j, 1-6j])
        >>> x.conj()
        ivy.array([4-3j, 6-2j, 1+6j])
        """
        return ivy.conj(self._data, out=out)

    def ldexp(
        self: ivy.Array,
        x2: ivy.Array,
        /,
        *,
        out: Optional[ivy.Array] = None,
    ) -> ivy.Array:
        """
        ivy.Array instance method variant of ivy.ldexp. This method simply wraps
        the function, and so the docstring for ivy.ldexp also applies to this
        method with minimal changes.

        Parameters
        ----------
        self
            Input array.
        x2
            The array of exponents.
        out
            Alternate output array in which to place the result.
            The default is None.

        Returns
        -------
        ret
            The next representable values of x1 in the direction of x2.

        Examples
        --------
        >>> x = ivy.array([1.0, 2.0, 3.0])
        >>> y = ivy.array([3.0, 2.0, 1.0])
        >>> x.ldexp(y)
        ivy.array([8.0, 8.0, 6.0])
        """
<<<<<<< HEAD
        return ivy.ldexp(self._data, x2, out=out, **kwargs)

    def frexp(self: ivy.Array, /, *, out: Optional[Tuple[ivy.Array, ivy.Array]] = None, **kwargs) -> ivy.Array:
=======
        return ivy.ldexp(self._data, x2, out=out)

    def frexp(self: ivy.Array, /, *, out: Optional[Tuple[ivy.Array, ivy.Array]] = None) -> ivy.Array:
>>>>>>> 1ee10df4
        """
        ivy.Array instance method variant of ivy.frexp. This method simply wraps
        the function, and so the docstring for ivy.frexp also applies to this
        method with minimal changes.
        Parameters
        ----------
        self
            Input array.
        out
            Alternate output array in which to place the result.
            The default is None.
        Returns
        -------
        ret
            The next representable values of x1 in the direction of x2.
        Examples
        --------
        >>> x = ivy.array([1.0, 2.0, 3.0])
        >>> x.frexp()
        ivy.array([[0.5, 0.5, 0.75], [1, 2, 2]])
        """
<<<<<<< HEAD
        return ivy.frexp(self._data, out=out, **kwargs)
=======
        return ivy.frexp(self._data, out=out)
>>>>>>> 1ee10df4
<|MERGE_RESOLUTION|>--- conflicted
+++ resolved
@@ -1224,15 +1224,14 @@
         >>> x.ldexp(y)
         ivy.array([8.0, 8.0, 6.0])
         """
-<<<<<<< HEAD
+        ivy-torch-column
         return ivy.ldexp(self._data, x2, out=out, **kwargs)
 
     def frexp(self: ivy.Array, /, *, out: Optional[Tuple[ivy.Array, ivy.Array]] = None, **kwargs) -> ivy.Array:
-=======
+
         return ivy.ldexp(self._data, x2, out=out)
 
-    def frexp(self: ivy.Array, /, *, out: Optional[Tuple[ivy.Array, ivy.Array]] = None) -> ivy.Array:
->>>>>>> 1ee10df4
+    
         """
         ivy.Array instance method variant of ivy.frexp. This method simply wraps
         the function, and so the docstring for ivy.frexp also applies to this
@@ -1254,8 +1253,6 @@
         >>> x.frexp()
         ivy.array([[0.5, 0.5, 0.75], [1, 2, 2]])
         """
-<<<<<<< HEAD
+        ivy-torch-column
         return ivy.frexp(self._data, out=out, **kwargs)
-=======
-        return ivy.frexp(self._data, out=out)
->>>>>>> 1ee10df4
+        )