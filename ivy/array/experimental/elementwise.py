--- conflicted
+++ resolved
@@ -1231,12 +1231,9 @@
         self: ivy.Array,
         /,
         *,
-<<<<<<< HEAD
-        out: Optional[Tuple[ivy.Array, ivy.Array]] = None,
-        **kwargs,
-=======
+
         out: Optional[Tuple[ivy.Array, ivy.Array]] = None
->>>>>>> 6744f95c
+
     ) -> ivy.Array:
         """
         ivy.Array instance method variant of ivy.frexp. This method simply wraps
