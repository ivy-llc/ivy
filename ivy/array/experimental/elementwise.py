# global
import abc
from typing import Optional, Union, Tuple, List
from numbers import Number

# local
import ivy


class ArrayWithElementWiseExperimental(abc.ABC):
    def sinc(self: ivy.Array, *, out: Optional[ivy.Array] = None) -> ivy.Array:
        """
        ivy.Array instance method variant of ivy.sinc. This method simply wraps the
        function, and so the docstring for ivy.sinc also applies to this method
        with minimal changes.

        Parameters
        ----------
        self
            input array whose elements are each expressed in radians. Should have a
            floating-point data type.
        out
            optional output array, for writing the result to. It must have a shape that
            the inputs broadcast to.

        Returns
        -------
        ret
            an array containing the sinc of each element in ``self``. The returned
            array must have a floating-point data type determined by
            :ref:`type-promotion`.

        Examples
        --------
        >>> x = ivy.array([0.5, 1.5, 2.5, 3.5])
        >>> y = x.sinc()
        >>> print(y)
        ivy.array([0.637,-0.212,0.127,-0.0909])
        """
        return ivy.sinc(self._data, out=out)

    def lcm(
        self: ivy.Array, x2: ivy.Array, *, out: Optional[ivy.Array] = None
    ) -> ivy.Array:
        """
        ivy.Array instance method variant of ivy.lcm. This method simply wraps the
        function, and so the docstring for ivy.lcm also applies to this method
        with minimal changes.

        Parameters
        ----------
        self
            first input array.
        x2
            second input array
        out
            optional output array, for writing the result to.

        Returns
        -------
        ret
            an array that includes the element-wise least common multiples
            of 'self' and x2

        Examples
        --------
        >>> x1=ivy.array([2, 3, 4])
        >>> x2=ivy.array([5, 8, 15])
        >>> x1.lcm(x2)
        ivy.array([10, 21, 60])
        """
        return ivy.lcm(self, x2, out=out)

    def fmod(
        self: ivy.Array,
        x2: ivy.Array,
        /,
        *,
        out: Optional[ivy.Array] = None,
    ) -> ivy.Array:
        """ivy.Array instance method variant of ivy.fmod. This method simply
        wraps the function, and so the docstring for ivy.fmod also applies to
        this method with minimal changes.

        Parameters
        ----------
        self
        x1
            First input array.
        x2
            Second input array
        out
            optional output array, for writing the result to.

        Returns
        -------
        ret
            Array with element-wise remainder of divisions.

        Examples
        --------
        >>> x1 = ivy.array([2, 3, 4])
        >>> x2 = ivy.array([1, 5, 2])
        >>> x1.fmod(x2)
        ivy.array([ 0,  3,  0])

        >>> x1 = ivy.array([ivy.nan, 0, ivy.nan])
        >>> x2 = ivy.array([0, ivy.nan, ivy.nan])
        >>> x1.fmod(x2)
        ivy.array([ nan,  nan,  nan])
        """
        return ivy.fmod(self._data, x2, out=out)

    def fmax(
        self: ivy.Array,
        x2: ivy.Array,
        /,
        *,
        out: Optional[ivy.Array] = None,
    ) -> ivy.Array:
        """ivy.Array instance method variant of ivy.fmax. This method simply
        wraps the function, and so the docstring for ivy.fmax also applies to
        this method with minimal changes.

        Parameters
        ----------
        self
        x1
            First input array.
        x2
            Second input array
        out
            optional output array, for writing the result to.

        Returns
        -------
        ret
            Array with element-wise maximums.

        Examples
        --------
        >>> x1 = ivy.array([2, 3, 4])
        >>> x2 = ivy.array([1, 5, 2])
        >>> ivy.fmax(x1, x2)
        ivy.array([ 2.,  5.,  4.])

        >>> x1 = ivy.array([ivy.nan, 0, ivy.nan])
        >>> x2 = ivy.array([0, ivy.nan, ivy.nan])
        >>> x1.fmax(x2)
        ivy.array([ 0,  0,  nan])
        """
        return ivy.fmax(self._data, x2, out=out)

    def fmin(
        self: ivy.Array,
        x2: ivy.Array,
        /,
        *,
        out: Optional[ivy.Array] = None,
    ) -> ivy.Array:
        """ivy.Array instance method variant of ivy.fmin. This method simply
        wraps the function, and so the docstring for ivy.fmin also applies to
        this method with minimal changes.

        Parameters
        ----------
        self
        x1
            First input array.
        x2
            Second input array
        out
            optional output array, for writing the result to.

        Returns
        -------
        ret
            Array with element-wise minimums.

        Examples
        --------
        >>> x1 = ivy.array([2, 3, 4])
        >>> x2 = ivy.array([1, 5, 2])
        >>> ivy.fmin(x1, x2)
        ivy.array([1, 3, 2])

        >>> x1 = ivy.array([ivy.nan, 0, ivy.nan])
        >>> x2 = ivy.array([0, ivy.nan, ivy.nan])
        >>> x1.fmin(x2)
        ivy.array([ 0.,  0., nan])
        """
        return ivy.fmin(self._data, x2, out=out)

    def trapz(
        self: ivy.Array,
        /,
        *,
        x: Optional[ivy.Array] = None,
        dx: Optional[float] = 1.0,
        axis: Optional[int] = -1,
        out: Optional[ivy.Array] = None,
    ) -> ivy.Array:
        """ivy.Array instance method variant of ivy.trapz. This method simply
        wraps the function, and so the docstring for ivy.trapz also applies to
        this method with minimal changes.

        Parameters
        ----------
        self
            The array that should be integrated.
        x
            The sample points corresponding to the input array values.
            If x is None, the sample points are assumed to be evenly spaced
            dx apart. The default is None.
        dx
            The spacing between sample points when x is None. The default is 1.
        axis
            The axis along which to integrate.
        out
            optional output array, for writing the result to.

        Returns
        -------
        ret
            Definite integral of n-dimensional array as approximated along
            a single axis by the trapezoidal rule. If the input array is a
            1-dimensional array, then the result is a float. If n is greater
            than 1, then the result is an n-1 dimensional array.

        Examples
        --------
        >>> y = ivy.array([1, 2, 3])
        >>> ivy.trapz(y)
        4.0
        >>> y = ivy.array([1, 2, 3])
        >>> x = ivy.array([4, 6, 8])
        >>> ivy.trapz(y, x=x)
        8.0
        >>> y = ivy.array([1, 2, 3])
        >>> ivy.trapz(y, dx=2)
        8.0
        """
        return ivy.trapz(self._data, x=x, dx=dx, axis=axis, out=out)

    def float_power(
        self: Union[ivy.Array, float, list, tuple],
        x2: Union[ivy.Array, float, list, tuple],
        /,
        *,
        out: Optional[ivy.Array] = None,
    ) -> ivy.Array:
        """ivy.Array instance method variant of ivy.float_power. This method simply
        wraps the function, and so the docstring for ivy.float_power also applies to
        this method with minimal changes.

        Parameters
        ----------
        self
            Array-like with elements to raise in power.
        x2
            Array-like of exponents. If x1.shape != x2.shape,
            they must be broadcastable to a common shape
            (which becomes the shape of the output).
        out
            optional output array, for writing the result to.

        Returns
        -------
        ret
            The bases in x1 raised to the exponents in x2.
            This is a scalar if both x1 and x2 are scalars

        Examples
        --------
        >>> x1 = ivy.array([1, 2, 3, 4, 5])
        >>> x1.float_power(3)
        ivy.array([1.,    8.,   27.,   64.,  125.])
        >>> x1 = ivy.array([1, 2, 3, 4, 5])
        >>> x2 = ivy.array([2, 3, 3, 2, 1])
        >>> x1.float_power(x2)
        ivy.array([1.,   8.,  27.,  16.,   5.])
        """
        return ivy.float_power(self._data, x2, out=out)

    def exp2(
        self: Union[ivy.Array, float, list, tuple],
        /,
        *,
        out: Optional[ivy.Array] = None,
    ) -> ivy.Array:
        """ivy.Array instance method variant of ivy.exp2. This method simply
        wraps the function, and so the docstring for ivy.exp2 also applies to
        this method with minimal changes.

        Parameters
        ----------
        self
            Array-like input.
        out
            optional output array, for writing the result to.

        Returns
        -------
        ret
            Element-wise 2 to the power x. This is a scalar if x is a scalar.

        Examples
        --------
        >>> x = ivy.array([1, 2, 3])
        >>> x.exp2()
        ivy.array([2.,    4.,   8.])
        >>> x = [5, 6, 7]
        >>> x.exp2()
        ivy.array([32.,   64.,  128.])
        """
        return ivy.exp2(self._data, out=out)

    def copysign(
        self: Union[ivy.Array, ivy.NativeArray, Number],
        x2: Union[ivy.Array, ivy.NativeArray, Number],
        /,
        *,
        out: Optional[ivy.Array] = None,
    ) -> ivy.Array:
        """ivy.Array instance method variant of ivy.copysign. This method simply
        wraps the function, and so the docstring for ivy.copysign also applies to
        this method with minimal changes.

        Parameters
        ----------
        x1
            Array or scalar to change the sign of
        x2
            Array or scalar from which the new signs are applied
            Unsigned zeroes are considered positive.
        out
            optional output array, for writing the result to.

        Returns
        -------
        ret
            x1 with the signs of x2.
            This is a scalar if both x1 and x2 are scalars.

        Examples
        --------
        >>> x1 = ivy.array([0, 1, 2, 3])
        >>> x2 = ivy.array([-1, 1, -2, 2])
        >>> x1.copysign(x2)
        ivy.array([-0.,  1., -2.,  3.])
        >>> x2.copysign(-1)
        ivy.array([-1., -1., -2., -2.])
        """
        return ivy.copysign(self._data, x2, out=out)

    def count_nonzero(
        self: ivy.Array,
        /,
        *,
        axis: Optional[Union[int, Tuple[int, ...]]] = None,
        keepdims: Optional[bool] = False,
        dtype: Optional[Union[ivy.Dtype, ivy.NativeDtype]] = None,
        out: Optional[ivy.Array] = None,
    ) -> ivy.Array:
        """ivy.Array instance method variant of ivy.count_nonzero. This method simply
        wraps the function, and so the docstring for ivy.count_nonzero also applies to
        this method with minimal changes.

        Parameters
        ----------
        self
            input array for which to count non-zeros.
        axis
            optional axis or tuple of axes along which to count non-zeros. Default is
            None, meaning that non-zeros will be counted along a flattened
            version of the input array.
        keepdims
            optional, if this is set to True, the axes that are counted are left in the
            result as dimensions with size one. With this option, the result
            will broadcast correctly against the input array.
        dtype
            optional output dtype. Default is of type integer.
        out
            optional output array, for writing the result to.

        Returns
        -------
        ret
           Number of non-zero values in the array along a given axis. Otherwise,
           the total number of non-zero values in the array is returned.

        Examples
        --------
        >>> x = ivy.array([1, 2, 3])
        >>> x.count_nonzero()
        ivy.array(3)
        >>> x = ivy.array([[[0,1],[2,3]],[[4,5],[6,7]]])
        >>> x.count_nonzero(axis=0)
        ivy.array([[1, 2],
               [2, 2]])
        >>> x = ivy.array([[[0,1],[2,3]],[[4,5],[6,7]]])
        >>> x.count_nonzero(axis=(0,1), keepdims=True)
        ivy.array([[[3, 4]]])
        """
        return ivy.count_nonzero(
            self._data, axis=axis, keepdims=keepdims, dtype=dtype, out=out
        )

    def nansum(
        self: ivy.Array,
        /,
        *,
        axis: Optional[Union[tuple, int]] = None,
        dtype: Optional[Union[ivy.Dtype, ivy.NativeDtype]] = None,
        keepdims: Optional[bool] = False,
        out: Optional[ivy.Container] = None,
    ) -> ivy.Array:
        """
        ivy.Array instance method variant of ivy.nansum. This method simply
        wraps the function, and so the docstring for ivy.nansum also applies to
        this method with minimal changes.

        Parameters
        ----------
        self
            Input array.
        axis
            Axis or axes along which the sum is computed.
            The default is to compute the sum of the flattened array.
        dtype
            The type of the returned array and of the accumulator in
            which the elements are summed. By default, the dtype of input is used.
        keepdims
            If this is set to True, the axes which are reduced are left
            in the result as dimensions with size one.
        out
            Alternate output array in which to place the result.
            The default is None.

        Returns
        -------
        ret
            A new array holding the result is returned unless out is specified,
            in which it is returned.

        Examples
        --------
        >>> a = ivy.array([[ 2.1,  3.4,  ivy.nan], [ivy.nan, 2.4, 2.1]])
        >>> ivy.nansum(a)
        10.0
        >>> ivy.nansum(a, axis=0)
        ivy.array([2.1, 5.8, 2.1])
        >>> ivy.nansum(a, axis=1)
        ivy.array([5.5, 4.5])
        """
        return ivy.nansum(
            self._data, axis=axis, dtype=dtype, keepdims=keepdims, out=out
        )

    def gcd(
        self: Union[ivy.Array, int, list, tuple],
        x2: Union[ivy.Array, int, list, tuple],
        /,
        *,
        out: Optional[ivy.Array] = None,
    ) -> ivy.Array:
        """ivy.Array instance method variant of ivy.gcd. This method simply
        wraps the function, and so the docstring for ivy.gcd also applies to
        this method with minimal changes.

        Parameters
        ----------
        self
            First array-like input.
        x2
            Second array-like input
        out
            optional output array, for writing the result to.

        Returns
        -------
        ret
            Element-wise gcd of |x1| and |x2|.

        Examples
        --------
        >>> x1 = ivy.array([1, 2, 3])
        >>> x2 = ivy.array([4, 5, 6])
        >>> x1.gcd(x2)
        ivy.array([1.,    1.,   3.])
        >>> x1 = ivy.array([1, 2, 3])
        >>> x1.gcd(10)
        ivy.array([1.,   2.,  1.])
        """
        return ivy.gcd(self._data, x2, out=out)

    def isclose(
        self: ivy.Array,
        b: ivy.Array,
        /,
        *,
        rtol: Optional[float] = 1e-05,
        atol: Optional[float] = 1e-08,
        equal_nan: Optional[bool] = False,
        out: Optional[ivy.Container] = None,
    ) -> ivy.Array:
        """
        ivy.Array instance method variant of ivy.isclose. This method simply
        wraps the function, and so the docstring for ivy.isclose also applies to
        this method with minimal changes.

        Parameters
        ----------
        self
            First input array.
        b
            Second input array.
        rtol
            The relative tolerance parameter.
        atol
            The absolute tolerance parameter.
        equal_nan
            Whether to compare NaN's as equal. If True, NaN's in a will be
            considered equal to NaN's in b in the output array.
        out
            Alternate output array in which to place the result.
            The default is None.

        Returns
        -------
        ret
            A new array holding the result is returned unless out is specified,
            in which it is returned.

        Examples
        --------
        >>> a = ivy.array([[ 2.1,  3.4,  ivy.nan], [ivy.nan, 2.4, 2.1]])
        >>> b = ivy.array([[ 2.1,  3.4,  ivy.nan], [ivy.nan, 2.4, 2.1]])
        >>> a.isclose(b)
        ivy.array([[True, True, False],
               [False, True, True]])
        >>> a.isclose(b, equal_nan=True)
        ivy.array([[True, True, True],
               [True, True, True]])
        >>> a=ivy.array([1.0, 2.0])
        >>> b=ivy.array([1.0, 2.001])
        >>> a.isclose(b, atol=0.0)
        ivy.array([True, False])
        >>> a.isclose(b, rtol=0.01, atol=0.0)
        ivy.array([True, True])
        """
        return ivy.isclose(
            self._data, b, rtol=rtol, atol=atol, equal_nan=equal_nan, out=out
        )

    def angle(
        self: ivy.Array,
        /,
        *,
        deg: Optional[bool] = False,
        out: Optional[ivy.Array] = None,
    ) -> ivy.Array:
        """
        ivy.Array instance method variant of ivy.angle. This method simply
        wraps the function, and so the docstring for ivy.angle also applies to
        this method with minimal changes.

        Parameters
        ----------
        z
            Array-like input.
        deg
            optional bool.
        out
            optional output array, for writing the result to.

        Returns
        -------
        ret
            Returns an array of angles for each complex number in the input.
            If def is False(default), angle is calculated in radian and if
            def is True, then angle is calculated in degrees.

        Examples
        --------
        >>> ivy.set_backend('tensorflow')
        >>> z = ivy.array([-1 + 1j, -2 + 2j, 3 - 3j])
        >>> z
        ivy.array([-1.+1.j, -2.+2.j,  3.-3.j])
        >>> ivy.angle(z)
        ivy.array([ 2.35619449,  2.35619449, -0.78539816])
        >>> ivy.set_backend('numpy')
        >>> ivy.angle(z,deg=True)
        ivy.array([135., 135., -45.])
        """
        return ivy.angle(self._data, deg=deg, out=out)

    def imag(
        self: ivy.Array,
        /,
        *,
        out: Optional[ivy.Array] = None,
    ) -> ivy.Array:
        """
        ivy.Array instance method variant of ivy.imag. This method simply
        wraps the function, and so the docstring for ivy.imag also applies to
        this method with minimal changes.

        Parameters
        ----------
        val
            Array-like input.
        out
            optional output array, for writing the result to.

        Returns
        -------
        ret
            Returns an array with the imaginary part of complex numbers.

        Examples
        --------
        >>> b = ivy.array(np.array([1+2j, 3+4j, 5+6j]))
        >>> b
        ivy.array([1.+2.j, 3.+4.j, 5.+6.j])
        >>> ivy.imag(b)
        ivy.array([2., 4., 6.])
        >>> b.imag()
        ivy.array([2., 4., 6.])
        """
        return ivy.imag(self._data, out=out)

    def nan_to_num(
        self: ivy.Array,
        /,
        *,
        copy: Optional[bool] = True,
        nan: Optional[Union[float, int]] = 0.0,
        posinf: Optional[Union[float, int]] = None,
        neginf: Optional[Union[float, int]] = None,
        out: Optional[ivy.Array] = None,
    ) -> ivy.Array:
        """ivy.Array instance method variant of ivy.nan_to_num. This method simply
        wraps the function, and so the docstring for ivy.nan_to_num also applies to
        this method with minimal changes.

        Parameters
        ----------
        self
            Array input.
        copy
            Whether to create a copy of x (True) or to replace values in-place (False).
            The in-place operation only occurs if casting to an array does not require
            a copy. Default is True.
        nan
            Value to be used to fill NaN values. If no value is passed then NaN values
            will be replaced with 0.0.
        posinf
            Value to be used to fill positive infinity values. If no value is passed
            then positive infinity values will be replaced with a very large number.
        neginf
            Value to be used to fill negative infinity values.
            If no value is passed then negative infinity values
            will be replaced with a very small (or negative) number.
        out
            optional output array, for writing the result to.

        Returns
        -------
        ret
            Array with the non-finite values replaced.
            If copy is False, this may be x itself.

        Examples
        --------
        >>> x = ivy.array([1, 2, 3, nan])
        >>> x.nan_to_num()
        ivy.array([1.,    1.,   3.,   0.0])
        >>> x = ivy.array([1, 2, 3, inf])
        >>> x.nan_to_num(posinf=5e+100)
        ivy.array([1.,   2.,   3.,   5e+100])
        """
        return ivy.nan_to_num(
            self._data, copy=copy, nan=nan, posinf=posinf, neginf=neginf, out=out
        )

    def logaddexp2(
        self: Union[ivy.Array, float, list, tuple],
        x2: Union[ivy.Array, float, list, tuple],
        /,
        *,
        out: Optional[ivy.Array] = None,
    ) -> ivy.Array:
        """ivy.Array instance method variant of ivy.logaddexp2. This method
        simply wraps the function, and so the docstring for ivy.logaddexp2 also
        applies to this method with minimal changes.

        Parameters
        ----------
        self
            First array-like input.
        x2
            Second array-like input
        out
            optional output array, for writing the result to.

        Returns
        -------
        ret
            Element-wise logaddexp2 of x1 and x2.

        Examples
        --------
        >>> x1 = ivy.array([1, 2, 3])
        >>> x2 = ivy.array([4, 5, 6])
        >>> x1.logaddexp2(x2)
        ivy.array([4.169925, 5.169925, 6.169925])
        """
        return ivy.logaddexp2(self._data, x2, out=out)

    def signbit(
        self: Union[ivy.Array, float, int, list, tuple],
        x2: Union[ivy.Array, float, int, list, tuple],
        /,
        *,
        out: Optional[ivy.Array] = None,
    ) -> ivy.Array:
        """ivy.Array instance method variant of ivy.signbit. This method
        simply wraps the function, and so the docstring for ivy.signbit also
        applies to this method with minimal changes.

        Parameters
        ----------
        self
            Array-like input.
        out
            optional output array, for writing the result to.

        Returns
        -------
        ret
            Element-wise signbit of x.

        Examples
        --------
        >>> x = ivy.array([1, -2, 3])
        >>> x.signbit()
        ivy.array([False, True, False])
        """
        return ivy.signbit(self._data, out=out)

    def hypot(
        self: ivy.Array,
        x2: ivy.Array,
        /,
        *,
        out: Optional[ivy.Array] = None,
    ) -> ivy.Array:
        """
        ivy.Array instance method variant of ivy.hypot. This method simply wraps the
        function, and so the docstring for ivy.hypot also applies to this method
        with minimal changes.

        Parameters
        ----------
        self
            First input array
        x2
            Second input array
        out
            Optional output array, for writing the result to. It must have a shape that
            the inputs broadcast to.

        Returns
        -------
        ret
            An array containing the hypotenuse computed from each element of the
            input arrays.

        Examples
        --------
        >>> x = ivy.array([3.0, 4.0, 5.0])
        >>> y = ivy.array([4.0, 5.0, 6.0])
        >>> x.hypot(y)
        ivy.array([5.0, 6.4031, 7.8102])
        """
        return ivy.hypot(self._data, x2, out=out)

    def allclose(
        self: ivy.Array,
        x2: ivy.Array,
        /,
        *,
        rtol: Optional[float] = 1e-05,
        atol: Optional[float] = 1e-08,
        equal_nan: Optional[bool] = False,
        out: Optional[ivy.Container] = None,
    ) -> bool:
        """
        ivy.Array instance method variant of ivy.allclose. This method simply
        wraps the function, and so the docstring for ivy.allclose also applies to
        this method with minimal changes.

        Parameters
        ----------
        self
            First input array.
        x2
            Second input array.
        rtol
            The relative tolerance parameter.
        atol
            The absolute tolerance parameter.
        equal_nan
            Whether to compare NaN's as equal. If True, NaN's in a will be
            considered equal to NaN's in b in the output array.
        out
            Alternate output array in which to place the result.
            The default is None.

        Returns
        -------
        ret
            Returns True if the two arrays are equal within the given tolerance;
            False otherwise.

        Examples
        --------
        >>> x1 = ivy.array([1e10, 1e-7])
        >>> x2 = ivy.array([1.00001e10, 1e-8])
        >>> y = x1.allclose(x2)
        >>> print(y)
        ivy.array(False)

        >>> x1 = ivy.array([1.0, ivy.nan])
        >>> x2 = ivy.array([1.0, ivy.nan])
        >>> y = x1.allclose(x2, equal_nan=True)
        >>> print(y)
        ivy.array(True)

        >>> x1 = ivy.array([1e-10, 1e-10])
        >>> x2 = ivy.array([1.00001e-10, 1e-10])
        >>> y = x1.allclose(x2, rtol=0.005, atol=0.0)
        >>> print(y)
        ivy.array(True)
        """
        return ivy.allclose(
            self._data, x2, rtol=rtol, atol=atol, equal_nan=equal_nan, out=out
        )

    def diff(
        self: ivy.Array,
        /,
        *,
        n: int = 1,
        axis: int = -1,
        prepend: Optional[Union[ivy.Array, ivy.NativeArray, int, list, tuple]] = None,
        append: Optional[Union[ivy.Array, ivy.NativeArray, int, list, tuple]] = None,
        out: Optional[ivy.Array] = None,
    ) -> ivy.Array:
        """ivy.Array instance method variant of ivy.diff. This method simply
        wraps the function, and so the docstring for ivy.diff also applies to
        this method with minimal changes.

        Parameters
        ----------
        self
            array-like input.
        n
            The number of times values are differenced. If zero, the input is returned
            as-is.
        axis
            The axis along which the difference is taken, default is the last axis.
        prepend,append
            Values to prepend/append to x along given axis prior to performing the
            difference. Scalar values are expanded to arrays with length 1 in the
            direction of axis and the shape of the input array in along all other
            axes. Otherwise the dimension and shape must match x except along axis.
        out
            optional output array, for writing the result to.

        Returns
        -------
        ret
            Returns the n-th discrete difference along the given axis.

        Examples
        --------
        >>> x = ivy.array([1, 2, 4, 7, 0])
        >>> x.diff()
        ivy.array([ 1,  2,  3, -7])
        """
        return ivy.diff(
            self._data, n=n, axis=axis, prepend=prepend, append=append, out=out
        )

    def fix(
        self: ivy.Array,
        /,
        *,
        out: Optional[ivy.Array] = None,
    ) -> ivy.Array:
        """ivy.Array instance method variant of ivy.fix. This method
        simply wraps the function, and so the docstring for ivy.fix also
        applies to this method with minimal changes.

        Parameters
        ----------
        self
            Array input.
        out
            optional output array, for writing the result to.

        Returns
        -------
        ret
            Array of floats with elements corresponding to input elements
            rounded to nearest integer towards zero, element-wise.

        Examples
        --------
        >>> x = ivy.array([2.1, 2.9, -2.1])
        >>> x.fix()
        ivy.array([ 2.,  2., -2.])
        """
        return ivy.fix(self._data, out=out)

    def nextafter(
        self: ivy.Array,
        x2: ivy.Array,
        /,
        *,
        out: Optional[ivy.Container] = None,
    ) -> bool:
        """
        ivy.Array instance method variant of ivy.nextafter. This method simply
        wraps the function, and so the docstring for ivy.nextafter also applies to
        this method with minimal changes.

        Parameters
        ----------
        self
            First input array.
        x2
            Second input array.
        out
            Alternate output array in which to place the result.
            The default is None.

        Returns
        -------
        ret
            The next representable values of x1 in the direction of x2.

        Examples
        --------
        >>> x1 = ivy.array([1.0e-50, 2.0e+50])
        >>> x2 = ivy.array([2.0, 1.0])
        >>> x1.nextafter(x2)
        ivy.array([1.4013e-45., 3.4028e+38])
        """
        return ivy.nextafter(self._data, x2, out=out)

    def zeta(
        self: ivy.Array,
        q: ivy.Array,
        /,
        *,
        out: Optional[ivy.Container] = None,
    ) -> bool:
        """
        ivy.Array instance method variant of ivy.zeta. This method simply
        wraps the function, and so the docstring for ivy.zeta also applies to
        this method with minimal changes.

        Parameters
        ----------
        self
            First input array.
        x2
            Second input array.
        out
            Alternate output array in which to place the result.
            The default is None.

        Returns
        -------
        ret
            Array with values computed from zeta function from
            input arrays' values.

        Examples
        --------
        >>> x = ivy.array([5.0, 3.0])
        >>> q = ivy.array([2.0])
        >>> x.zeta(q)
        ivy.array([0.0369, 0.2021])
        """
        return ivy.zeta(self._data, q, out=out)

    def gradient(
        self: Union[ivy.Array, ivy.NativeArray],
        /,
        *,
        spacing: Optional[Union[int, list, tuple]] = 1,
        edge_order: Optional[int] = 1,
        axis: Optional[Union[int, list, tuple]] = None,
    ) -> Union[ivy.Array, List[ivy.Array]]:
        """Calculates gradient of x with respect to (w.r.t.) spacing

        Parameters
        ----------
        x
            input array representing outcomes of the function
            spacing
            if not given, indices of x will be used
            if scalar indices of x will be scaled with this value
            if array gradient of x w.r.t. spacing
        edge_order
            1 or 2, for 'frist order' and 'second order' estimation
            of boundary values of gradient respectively.
            Note: jax supports edge_order=1 case only
        axis
            dimension(s) to approximate the gradient over
            by default partial gradient is computed in every dimention


        Returns
        -------
        ret
            Array with values computed from gradient function from
            inputs

        Examples
        --------
        >>> spacing = (ivy.array([-2., -1., 1., 4.]),)
        >>> x = ivy.array([4., 1., 1., 16.], )
        >>> ivy.gradient(x, spacing=spacing)
        ivy.array([-3., -2.,  2.,  5.])

        >>> x = ivy.array([[1, 2, 4, 8], [10, 20, 40, 80]])
        >>> ivy.gradient(x)
        [ivy.array([[ 9., 18., 36., 72.],
           [ 9., 18., 36., 72.]]), ivy.array([[ 1. ,  1.5,  3. ,  4. ],
           [10. , 15. , 30. , 40. ]])]

        >>> x = ivy.array([[1, 2, 4, 8], [10, 20, 40, 80]])
        >>> ivy.gradient(x, spacing=2.0)
        [ivy.array([[ 4.5,  9. , 18. , 36. ],
           [ 4.5,  9. , 18. , 36. ]]), ivy.array([[ 0.5 ,  0.75,  1.5 ,  2.  ],
           [ 5.  ,  7.5 , 15.  , 20.  ]])]

        >>> x = ivy.array([[1, 2, 4, 8], [10, 20, 40, 80]])
        >>> ivy.gradient(x, axis=1)
        ivy.array([[ 1. ,  1.5,  3. ,  4. ],
           [10. , 15. , 30. , 40. ]])

        >>> x = ivy.array([[1, 2, 4, 8], [10, 20, 40, 80]])
        >>> ivy.gradient(x, spacing=[3., 2.])
        [ivy.array([[ 3.,  6., 12., 24.],
           [ 3.,  6., 12., 24.]]), ivy.array([[ 0.5 ,  0.75,  1.5 ,  2.  ],
           [ 5.  ,  7.5 , 15.  , 20.  ]])]

        >>> spacing = (ivy.array([0, 2]), ivy.array([0, 3, 6, 9]))
        >>> ivy.gradient(x, spacing=spacing)
        [ivy.array([[ 4.5,  9. , 18. , 36. ],
           [ 4.5,  9. , 18. , 36. ]]), ivy.array([[ 0.33333333,  0.5,  1., 1.33333333],
           [ 3.33333333,  5.        , 10.        , 13.33333333]])]
        """
        return ivy.gradient(
            self._data, spacing=spacing, axis=axis, edge_order=edge_order
        )

    def xlogy(
        self: ivy.Array,
        y: ivy.Array,
        /,
        *,
        out: Optional[ivy.Container] = None,
    ) -> bool:
        """
        ivy.Array instance method variant of ivy.xlogy. This method simply
        wraps the function, and so the docstring for ivy.xlogy also applies to
        this method with minimal changes.

        Parameters
        ----------
        self
            First input array.
        y
            Second input array.
        out
            Alternate output array in which to place the result.
            The default is None.

        Returns
        -------
        ret
            The next representable values of x1 in the direction of x2.

        Examples
        --------
        >>> x = ivy.zeros(3)
        >>> y = ivy.array([-1.0, 0.0, 1.0])
        >>> x.xlogy(y)
        ivy.array([0.0, 0.0, 0.0])

        >>> x = ivy.array([1.0, 2.0, 3.0])
        >>> y = ivy.array([3.0, 2.0, 1.0])
        >>> x.xlogy(y)
        ivy.array([1.0986, 1.3863, 0.0000])
        """
        return ivy.xlogy(self._data, y, out=out)

    def real(self: ivy.Array, /, *, out: Optional[ivy.Array] = None) -> ivy.Array:
        """
        ivy.Array instance method variant of ivy.real. This method simply wraps
        the function, and so the docstring for ivy.real also applies to this
        method with minimal changes.

        Parameters
        ----------
        self
            input array. Should have a real-valued floating-point data type.
        out
            optional output array, for writing the result to.
            It must have a shape that the inputs broadcast to.

        Returns
        -------
        ret
            an array containing test results. If input in an
            array is real then, it is returned unchanged. on the
            other hand, if it is complex then, it returns real part from it

        Examples
        --------
        >>> x = ivy.array([4+3j, 6+2j, 1-6j])
        >>> x.real()
        ivy.array([4., 6., 1.])
        """
        return ivy.real(self._data, out=out)

<<<<<<< HEAD
    def conj(self: ivy.Array, /, *, out: Optional[ivy.Array] = None) -> ivy.Array:
        """
        ivy.Array instance method variant of ivy.conj. This method simply wraps
        the function, and so the docstring for ivy.conj also applies to this
        method with minimal changes.

        Parameters
        ----------
        self
            input array.
        out
            optional output array, for writing the result to.
            It must have a shape that the inputs broadcast to.

        Returns
        -------
        ret
            an array containing the complex conjugates of values in the input array,
            with the same dtype as the input array.

        Examples
        --------
        >>> x = ivy.array([4+3j, 6+2j, 1-6j])
        >>> x.conj()
        ivy.array([4-3j, 6-2j, 1+6j])
        """
        return ivy.conj(self._data, out=out)
=======
    def binarizer(
        self: ivy.Array, /, *, threshold: float = 0, out: Optional[ivy.Array] = None
    ) -> ivy.Array:
        """
        Maps the values of the input tensor to either 0 or 1,
        element-wise, based on the outcome of a comparison
        against a threshold value.
        Parameters
        ----------
        self
             Data to be binarized
        threshold
             Values greater than this are
             mapped to 1, others to 0.
        out
            optional output array, for writing the result to.
            It must have a shape that the inputs broadcast to.
        Returns
        -------
        ret
            Binarized output data
        """
        return ivy.binarizer(self._data, threshold=threshold, out=out)
>>>>>>> 71627aad
<|MERGE_RESOLUTION|>--- conflicted
+++ resolved
@@ -1141,35 +1141,6 @@
         """
         return ivy.real(self._data, out=out)
 
-<<<<<<< HEAD
-    def conj(self: ivy.Array, /, *, out: Optional[ivy.Array] = None) -> ivy.Array:
-        """
-        ivy.Array instance method variant of ivy.conj. This method simply wraps
-        the function, and so the docstring for ivy.conj also applies to this
-        method with minimal changes.
-
-        Parameters
-        ----------
-        self
-            input array.
-        out
-            optional output array, for writing the result to.
-            It must have a shape that the inputs broadcast to.
-
-        Returns
-        -------
-        ret
-            an array containing the complex conjugates of values in the input array,
-            with the same dtype as the input array.
-
-        Examples
-        --------
-        >>> x = ivy.array([4+3j, 6+2j, 1-6j])
-        >>> x.conj()
-        ivy.array([4-3j, 6-2j, 1+6j])
-        """
-        return ivy.conj(self._data, out=out)
-=======
     def binarizer(
         self: ivy.Array, /, *, threshold: float = 0, out: Optional[ivy.Array] = None
     ) -> ivy.Array:
@@ -1193,4 +1164,31 @@
             Binarized output data
         """
         return ivy.binarizer(self._data, threshold=threshold, out=out)
->>>>>>> 71627aad
+
+def conj(self: ivy.Array, /, *, out: Optional[ivy.Array] = None) -> ivy.Array:
+        """
+        ivy.Array instance method variant of ivy.conj. This method simply wraps
+        the function, and so the docstring for ivy.conj also applies to this
+        method with minimal changes.
+
+        Parameters
+        ----------
+        self
+            input array.
+        out
+            optional output array, for writing the result to.
+            It must have a shape that the inputs broadcast to.
+
+        Returns
+        -------
+        ret
+            an array containing the complex conjugates of values in the input array,
+            with the same dtype as the input array.
+
+        Examples
+        --------
+        >>> x = ivy.array([4+3j, 6+2j, 1-6j])
+        >>> x.conj()
+        ivy.array([4-3j, 6-2j, 1+6j])
+        """
+        return ivy.conj(self._data, out=out)