--- conflicted
+++ resolved
@@ -85,6 +85,7 @@
         Parameters
         ----------
         self
+        x1
             First input array.
         x2
             Second input array
@@ -124,6 +125,7 @@
         Parameters
         ----------
         self
+        x1
             First input array.
         x2
             Second input array
@@ -163,6 +165,7 @@
         Parameters
         ----------
         self
+        x1
             First input array.
         x2
             Second input array
@@ -193,8 +196,8 @@
         /,
         *,
         x: Optional[ivy.Array] = None,
-        dx: float = 1.0,
-        axis: int = -1,
+        dx: Optional[float] = 1.0,
+        axis: Optional[int] = -1,
         out: Optional[ivy.Array] = None,
     ) -> ivy.Array:
         """ivy.Array instance method variant of ivy.trapz. This method simply
@@ -355,7 +358,7 @@
         /,
         *,
         axis: Optional[Union[int, Tuple[int, ...]]] = None,
-        keepdims: bool = False,
+        keepdims: Optional[bool] = False,
         dtype: Optional[Union[ivy.Dtype, ivy.NativeDtype]] = None,
         out: Optional[ivy.Array] = None,
     ) -> ivy.Array:
@@ -409,7 +412,7 @@
         *,
         axis: Optional[Union[tuple, int]] = None,
         dtype: Optional[Union[ivy.Dtype, ivy.NativeDtype]] = None,
-        keepdims: bool = False,
+        keepdims: Optional[bool] = False,
         out: Optional[ivy.Container] = None,
     ) -> ivy.Array:
         """
@@ -496,10 +499,10 @@
         b: ivy.Array,
         /,
         *,
-        rtol: float = 1e-05,
-        atol: float = 1e-08,
-        equal_nan: bool = False,
-        out: Optional[ivy.Array] = None,
+        rtol: Optional[float] = 1e-05,
+        atol: Optional[float] = 1e-08,
+        equal_nan: Optional[bool] = False,
+        out: Optional[ivy.Container] = None,
     ) -> ivy.Array:
         """
         ivy.Array instance method variant of ivy.isclose. This method simply
@@ -554,7 +557,7 @@
         self: ivy.Array,
         /,
         *,
-        deg: bool = False,
+        deg: Optional[bool] = False,
         out: Optional[ivy.Array] = None,
     ) -> ivy.Array:
         """
@@ -605,7 +608,7 @@
 
         Parameters
         ----------
-        self
+        val
             Array-like input.
         out
             optional output array, for writing the result to.
@@ -631,8 +634,8 @@
         self: ivy.Array,
         /,
         *,
-        copy: bool = True,
-        nan: Union[float, int] = 0.0,
+        copy: Optional[bool] = True,
+        nan: Optional[Union[float, int]] = 0.0,
         posinf: Optional[Union[float, int]] = None,
         neginf: Optional[Union[float, int]] = None,
         out: Optional[ivy.Array] = None,
@@ -717,6 +720,7 @@
 
     def signbit(
         self: Union[ivy.Array, float, int, list, tuple],
+        x2: Union[ivy.Array, float, int, list, tuple],
         /,
         *,
         out: Optional[ivy.Array] = None,
@@ -787,9 +791,9 @@
         x2: ivy.Array,
         /,
         *,
-        rtol: float = 1e-05,
-        atol: float = 1e-08,
-        equal_nan: bool = False,
+        rtol: Optional[float] = 1e-05,
+        atol: Optional[float] = 1e-08,
+        equal_nan: Optional[bool] = False,
         out: Optional[ivy.Container] = None,
     ) -> bool:
         """
@@ -926,8 +930,8 @@
         x2: ivy.Array,
         /,
         *,
-        out: Optional[ivy.Array] = None,
-    ) -> ivy.Array:
+        out: Optional[ivy.Container] = None,
+    ) -> bool:
         """
         ivy.Array instance method variant of ivy.nextafter. This method simply
         wraps the function, and so the docstring for ivy.nextafter also applies to
@@ -962,8 +966,8 @@
         q: ivy.Array,
         /,
         *,
-        out: Optional[ivy.Array] = None,
-    ) -> ivy.Array:
+        out: Optional[ivy.Container] = None,
+    ) -> bool:
         """
         ivy.Array instance method variant of ivy.zeta. This method simply
         wraps the function, and so the docstring for ivy.zeta also applies to
@@ -973,7 +977,7 @@
         ----------
         self
             First input array.
-        q
+        x2
             Second input array.
         out
             Alternate output array in which to place the result.
@@ -998,22 +1002,22 @@
         self: Union[ivy.Array, ivy.NativeArray],
         /,
         *,
-        spacing: Union[int, list, tuple] = 1,
-        edge_order: int = 1,
+        spacing: Optional[Union[int, list, tuple]] = 1,
+        edge_order: Optional[int] = 1,
         axis: Optional[Union[int, list, tuple]] = None,
     ) -> Union[ivy.Array, List[ivy.Array]]:
         """Calculates gradient of x with respect to (w.r.t.) spacing
 
         Parameters
         ----------
-        self
+        x
             input array representing outcomes of the function
-        spacing
+            spacing
             if not given, indices of x will be used
             if scalar indices of x will be scaled with this value
             if array gradient of x w.r.t. spacing
         edge_order
-            1 or 2, for 'first order' and 'second order' estimation
+            1 or 2, for 'frist order' and 'second order' estimation
             of boundary values of gradient respectively.
             Note: jax supports edge_order=1 case only
         axis
@@ -1072,8 +1076,8 @@
         y: ivy.Array,
         /,
         *,
-        out: Optional[ivy.Array] = None,
-    ) -> ivy.Array:
+        out: Optional[ivy.Container] = None,
+    ) -> bool:
         """
         ivy.Array instance method variant of ivy.xlogy. This method simply
         wraps the function, and so the docstring for ivy.xlogy also applies to
@@ -1141,9 +1145,9 @@
         self: ivy.Array, /, *, threshold: float = 0, out: Optional[ivy.Array] = None
     ) -> ivy.Array:
         """
-        Maps the values of the input tensor to either 0 or 1, element-wise, based on
-        the outcome of a comparison against a threshold value.
-
+        Maps the values of the input tensor to either 0 or 1,
+        element-wise, based on the outcome of a comparison
+        against a threshold value.
         Parameters
         ----------
         self
@@ -1154,7 +1158,6 @@
         out
             optional output array, for writing the result to.
             It must have a shape that the inputs broadcast to.
-
         Returns
         -------
         ret
@@ -1195,21 +1198,13 @@
         x2: ivy.Array,
         /,
         *,
-<<<<<<< HEAD
-        out: Optional[ivy.Array] = None,
-=======
         out: Optional[ivy.Container] = None,
         **kwargs,
->>>>>>> 2707161c
     ) -> ivy.Array:
         """
         ivy.Array instance method variant of ivy.ldexp. This method simply wraps
         the function, and so the docstring for ivy.ldexp also applies to this
         method with minimal changes.
-<<<<<<< HEAD
-
-=======
->>>>>>> 2707161c
         Parameters
         ----------
         self
@@ -1219,18 +1214,10 @@
         out
             Alternate output array in which to place the result.
             The default is None.
-<<<<<<< HEAD
-
-=======
->>>>>>> 2707161c
         Returns
         -------
         ret
             The next representable values of x1 in the direction of x2.
-<<<<<<< HEAD
-
-=======
->>>>>>> 2707161c
         Examples
         --------
         >>> x = ivy.array([1.0, 2.0, 3.0])
@@ -1238,15 +1225,9 @@
         >>> x.ldexp(y)
         ivy.array([8.0, 8.0, 6.0])
         """
-<<<<<<< HEAD
-        return ivy.ldexp(self._data, x2, out=out)
-
-    def frexp(self: ivy.Array, /, *, out: Optional[Tuple[ivy.Array, ivy.Array]] = None) -> ivy.Array:
-=======
         return ivy.ldexp(self._data, x2, out=out, **kwargs)
 
     def frexp(self: ivy.Array, /, *, out: Optional[Tuple[ivy.Array, ivy.Array]] = None, **kwargs) -> ivy.Array:
->>>>>>> 2707161c
         """
         ivy.Array instance method variant of ivy.frexp. This method simply wraps
         the function, and so the docstring for ivy.frexp also applies to this
@@ -1268,8 +1249,4 @@
         >>> x.frexp()
         ivy.array([[0.5, 0.5, 0.75], [1, 2, 2]])
         """
-<<<<<<< HEAD
-        return ivy.frexp(self._data, out=out)
-=======
-        return ivy.frexp(self._data, out=out, **kwargs)
->>>>>>> 2707161c
+        return ivy.frexp(self._data, out=out, **kwargs)