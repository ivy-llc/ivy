--- conflicted
+++ resolved
@@ -12,7 +12,7 @@
         /,
         *,
         axis: Optional[Union[Tuple[int], int]] = None,
-        keepdims: bool = False,
+        keepdims: Optional[bool] = False,
         out: Optional[ivy.Array] = None,
     ) -> ivy.Array:
         """ivy.Array instance method variant of ivy.median. This method simply
@@ -52,7 +52,7 @@
         /,
         *,
         axis: Optional[Union[Tuple[int], int]] = None,
-        keepdims: bool = False,
+        keepdims: Optional[bool] = False,
         dtype: Optional[Union[ivy.Dtype, ivy.NativeDtype]] = None,
         out: Optional[ivy.Array] = None,
     ) -> ivy.Array:
@@ -146,7 +146,7 @@
 
         Parameters
         ----------
-        self
+        a
             Input array.
         q
             Quantile or sequence of quantiles to compute, which must be
@@ -219,8 +219,8 @@
         self: ivy.Array,
         /,
         *,
-        y: Optional[ivy.Array] = None,
-        rowvar: bool = True,
+        y: ivy.Array = None,
+        rowvar: Optional[bool] = True,
         out: Optional[ivy.Array] = None,
     ) -> ivy.Array:
         """ivy.Array instance method variant of ivy.corrcoef. This method simply
@@ -229,7 +229,7 @@
 
         Parameters
         ----------
-        self
+        x
             Input array.
         y
             An additional input array.
@@ -262,8 +262,8 @@
         /,
         *,
         axis: Optional[Union[Tuple[int], int]] = None,
-        keepdims: bool = False,
-        overwrite_input: bool = False,
+        keepdims: Optional[bool] = False,
+        overwrite_input: Optional[bool] = False,
         out: Optional[ivy.Array] = None,
     ) -> ivy.Array:
         """ivy.Array instance method variant of ivy.nanmedian. This method simply
@@ -324,11 +324,7 @@
         /,
         *,
         weights: Optional[ivy.Array] = None,
-<<<<<<< HEAD
-        minlength: int = 0,
-=======
         minlength: Optional[int] = 0,
->>>>>>> 2707161c
         out: Optional[ivy.Array] = None,
     ) -> ivy.Array:
         """ivy.Array instance method variant of ivy.bincount. This method simply
