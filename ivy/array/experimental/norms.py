--- conflicted
+++ resolved
@@ -6,17 +6,12 @@
 import ivy
 
 
-<<<<<<< HEAD
-class ArrayWithNormsExperimental(abc.ABC):
+class _ArrayWithNormsExperimental(abc.ABC):
     def l2_normalize(
         self: ivy.Array,
         axis: Optional[int] = None,
         out: Optional[ivy.Array] = None,
     ) -> ivy.Array:
-=======
-class _ArrayWithNormsExperimental(abc.ABC):
-    def l2_normalize(self, axis=None, out=None):
->>>>>>> e58f8ca6
         """Normalizes the array to have unit L2 norm.
 
         Parameters
