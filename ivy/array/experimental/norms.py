# global
import abc
from typing import Optional, Union

# local
import ivy


class _ArrayWithNormsExperimental(abc.ABC):
<<<<<<< HEAD
    def l2_normalize(
        self: ivy.Array,
        axis: Optional[int] = None,
        out: Optional[ivy.Array] = None,
    ) -> ivy.Array:
=======
    def l2_normalize(self, axis=None, out=None):
>>>>>>> 2707161c
        """Normalizes the array to have unit L2 norm.

        Parameters
        ----------
        self
            Input array.
        axis
            Axis along which to normalize. If ``None``, the whole array
            is normalized.
        out
            optional output array, for writing the result to. It must have a
            shape that the inputs broadcast to.

        Returns
        -------
        ret
            The normalized array.

        Examples
        --------
        >>> x = ivy.array([[1., 2.], [3., 4.]])
        >>> x.l2_normalize(axis=1)
        ivy.array([[0.4472, 0.8944],
                   [0.6, 0.8]])
        """
        return ivy.l2_normalize(self, axis=axis, out=out)

    def instance_norm(
        self: ivy.Array,
        /,
        *,
        scale: Optional[Union[ivy.Array, ivy.NativeArray]] = None,
        bias: Optional[Union[ivy.Array, ivy.NativeArray]] = None,
        eps: float = 1e-05,
        momentum: float = 0.1,
        data_format: str = "NCHW",
        running_mean: Optional[Union[ivy.Array, ivy.NativeArray]] = None,
        running_stddev: Optional[Union[ivy.Array, ivy.NativeArray]] = None,
        affine: bool = True,
        track_running_stats: bool = False,
        out: Optional[ivy.Array] = None,
    ):
        """Applies Instance Normalization over a 4D input along C dimension.

        Parameters
        ----------
        self
            Input array.
        scale
            Scale parameter for the normalization.
        bias
            Bias parameter for the normalization.
        eps
            Small constant to avoid division by zero.
        momentum
            Momentum parameter for running statistics
        data_format
            Format of the input data, either 'NCHW' or 'NHWC'.
        running_mean
            The running mean of the input array.
        running_stddev
            The running standard deviation of the input array.
        affine
            Whether to use affine transformation for the output.
        track_running_stats
            Whether to track the running statistics of the input array.
        out
            Optional output array, for writing the result to. It must
            have a shape that the inputs broadcast to.

        Returns
        -------
        ret
            The normalized array.
            OR
            The normalized array, Running mean, Running stddev

        Examples
        --------
        With :class:`track_running_stats=False`:
        ret : The normalized array.

        >>> x = ivy.eye(3, 3).reshape((1, 3, 3, 1))
        >>> ivy.instance_norm(x, scale=[2., 1, 0.5], bias=[2., 1, 0.5],
        ...                   data_format='NCHW', affine=True,
        ...                   track_running_stats=False)
        ivy.array([[[[4.82836342],[0.58581817],[0.58581817]],
                [[0.29290909],[2.41418171],[0.29290909]],
                [[0.14645454],[0.14645454],[1.20709085]]]])

        With :class:`track_running_stats=True`:
        ret : The normalized array, Running mean, Running stddev.

        >>> x = ivy.eye(3, 3).reshape((1, 3, 3, 1))
        >>> ivy.instance_norm(x, scale=[2., 1, 0.5], bias=[2., 1, 0.5],
        ...                   data_format='NCHW',affine=True,
        ...                   track_running_stats=False)
        (ivy.array([[[[4.82836342],[0.58581817],[0.58581817]],
                [[0.29290909],[2.41418171],[0.29290909]],
                [[0.14645454],[0.14645454],[1.20709085]]]]),
         ivy.array([[[[0.30000001]],[[0.30000001]],[[0.30000001]]]]),
         ivy.array([[[[0.52426404]],[[0.52426404]],[[0.52426404]]]]))
        """
        return ivy.instance_norm(
            self,
            scale=scale,
            bias=bias,
            eps=eps,
            momentum=momentum,
            data_format=data_format,
            running_mean=running_mean,
            running_stddev=running_stddev,
            affine=affine,
            track_running_stats=track_running_stats,
            out=out,
        )

    def lp_normalize(
        self: ivy.Array,
        /,
        *,
        p: float = 2,
        axis: Optional[int] = None,
        out: Optional[ivy.Array] = None,
    ) -> ivy.Array:
        """Normalizes the array to have Lp norm.

        Parameters
        ----------
        self
            Input array.
        p
            p-norm to use for normalization.
        axis
            Axis along which to normalize. If ``None``, the whole array
            is normalized.
        out
            optional output array, for writing the result to. It must have a
            shape that the inputs broadcast to.

        Returns
        -------
        ret
            The normalized array.

        Examples
        --------
        >>> x = ivy.array([[1., 2.], [3., 4.]])
        >>> x.lp_normalize(p=2, axis=1)
        ivy.array([[0.4472, 0.8944],
               [0.6, 0.8]])
        """
        return ivy.lp_normalize(self, p=p, axis=axis, out=out)<|MERGE_RESOLUTION|>--- conflicted
+++ resolved
@@ -1,21 +1,11 @@
 # global
 import abc
-from typing import Optional, Union
 
-# local
 import ivy
 
 
 class _ArrayWithNormsExperimental(abc.ABC):
-<<<<<<< HEAD
-    def l2_normalize(
-        self: ivy.Array,
-        axis: Optional[int] = None,
-        out: Optional[ivy.Array] = None,
-    ) -> ivy.Array:
-=======
     def l2_normalize(self, axis=None, out=None):
->>>>>>> 2707161c
         """Normalizes the array to have unit L2 norm.
 
         Parameters
@@ -44,25 +34,25 @@
         return ivy.l2_normalize(self, axis=axis, out=out)
 
     def instance_norm(
-        self: ivy.Array,
+        self,
         /,
         *,
-        scale: Optional[Union[ivy.Array, ivy.NativeArray]] = None,
-        bias: Optional[Union[ivy.Array, ivy.NativeArray]] = None,
-        eps: float = 1e-05,
-        momentum: float = 0.1,
-        data_format: str = "NCHW",
-        running_mean: Optional[Union[ivy.Array, ivy.NativeArray]] = None,
-        running_stddev: Optional[Union[ivy.Array, ivy.NativeArray]] = None,
-        affine: bool = True,
-        track_running_stats: bool = False,
-        out: Optional[ivy.Array] = None,
+        scale=None,
+        bias=None,
+        eps=1e-05,
+        momentum=0.1,
+        data_format="NCHW",
+        running_mean=None,
+        running_stddev=None,
+        affine=True,
+        track_running_stats=False,
+        out=None,
     ):
         """Applies Instance Normalization over a 4D input along C dimension.
 
         Parameters
         ----------
-        self
+        x
             Input array.
         scale
             Scale parameter for the normalization.
@@ -133,14 +123,7 @@
             out=out,
         )
 
-    def lp_normalize(
-        self: ivy.Array,
-        /,
-        *,
-        p: float = 2,
-        axis: Optional[int] = None,
-        out: Optional[ivy.Array] = None,
-    ) -> ivy.Array:
+    def lp_normalize(self, /, *, p: float = 2, axis=None, out=None):
         """Normalizes the array to have Lp norm.
 
         Parameters
