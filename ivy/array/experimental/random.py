--- conflicted
+++ resolved
@@ -7,10 +7,7 @@
 
 
 class _ArrayWithRandomExperimental(abc.ABC):
-<<<<<<< HEAD
-=======
     # dirichlet
->>>>>>> 2707161c
     def dirichlet(
         self: ivy.Array,
         /,
@@ -26,7 +23,7 @@
 
         Parameters
         ----------
-        self
+        alpha
             Sequence of floats of length k
         size
             optional int or tuple of ints, Output shape. If the given shape is,
