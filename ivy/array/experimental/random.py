# global
import abc
from typing import Optional, Union

# local
import ivy


<<<<<<< HEAD
class ArrayWithRandomExperimental(abc.ABC):
=======
class _ArrayWithRandomExperimental(abc.ABC):
    # dirichlet
>>>>>>> e58f8ca6
    def dirichlet(
        self: ivy.Array,
        /,
        *,
        size: Optional[Union[ivy.Shape, ivy.NativeShape]] = None,
        dtype: Optional[Union[ivy.Dtype, ivy.NativeDtype]] = None,
        seed: Optional[int] = None,
        out: Optional[ivy.Array] = None,
    ) -> ivy.Array:
        """ivy.Array instance method variant of ivy.dirichlet. This method simply
        wraps the function, and so the docstring for ivy.shuffle also applies to
        this method with minimal changes.

        Parameters
        ----------
        self
            Sequence of floats of length k
        size
            optional int or tuple of ints, Output shape. If the given shape is,
            e.g., (m, n), then m * n * k samples are drawn. Default is None,
            in which case a vector of length k is returned.
        dtype
            output array data type. If ``dtype`` is ``None``, the output array data
            type will be the default floating-point data type. Default ``None``
        seed
            A python integer. Used to create a random seed distribution
        out
            optional output array, for writing the result to.

        Returns
        -------
        ret
            The drawn samples, of shape (size, k).

        Examples
        --------
        >>> alpha = ivy.array([1.0, 2.0, 3.0])
        >>> alpha.dirichlet()
        ivy.array([0.10598304, 0.21537054, 0.67864642])

        >>> alpha = ivy.array([1.0, 2.0, 3.0])
        >>> alpha.dirichlet(size = (2,3))
        ivy.array([[[0.48006698, 0.07472073, 0.44521229],
            [0.55479872, 0.05426367, 0.39093761],
            [0.19531053, 0.51675832, 0.28793114]],

        [[0.12315625, 0.29823365, 0.5786101 ],
            [0.15564976, 0.50542368, 0.33892656],
            [0.1325352 , 0.44439589, 0.42306891]]])
        """
        return ivy.dirichlet(self, size=size, dtype=dtype, seed=seed, out=out)

    def beta(
        self: ivy.Array,
        alpha: Union[int, ivy.Array, ivy.NativeArray],
        beta: Union[int, ivy.Array, ivy.NativeArray],
        /,
        *,
        device: Optional[Union[ivy.Device, ivy.NativeDevice]] = None,
        dtype: Optional[Union[ivy.Dtype, ivy.NativeDtype]] = None,
        seed: Optional[int] = None,
        out: Optional[ivy.Array] = None,
    ) -> ivy.Array:
        """ivy.Array instance method variant of ivy.beta. This method simply
        wraps the function, and so the docstring for ivy.beta also applies to
        this method with minimal changes.

        Parameters
        ----------
        self
            Input Array.
        alpha
            The first parameter of the beta distribution.
        beta
            The second parameter of the beta distribution.
        device
            device on which to create the array.
        dtype
             output array data type. If ``dtype`` is ``None``, the output array data
             type will be the default data type. Default ``None``
        seed
            A python integer. Used to create a random seed distribution
        out
            optional output array, for writing the result to. It must have a shape
            that the inputs broadcast to.

        Returns
        -------
        ret
            Drawn samples from the parameterized beta distribution with the shape of
            the array.
        """
        return ivy.beta(
            alpha,
            beta,
            shape=self.shape,
            device=device,
            dtype=dtype,
            seed=seed,
            out=out,
        )

    def gamma(
        self: ivy.Array,
        alpha: Union[int, ivy.Array, ivy.NativeArray],
        beta: Union[int, ivy.Array, ivy.NativeArray],
        /,
        *,
        device: Optional[Union[ivy.Device, ivy.NativeDevice]] = None,
        dtype: Optional[Union[ivy.Dtype, ivy.NativeDtype]] = None,
        seed: Optional[int] = None,
        out: Optional[ivy.Array] = None,
    ) -> ivy.Array:
        """ivy.Array instance method variant of ivy.gamma. This method simply
        wraps the function, and so the docstring for ivy.gamma also applies to
        this method with minimal changes.

        Parameters
        ----------
        self
            Input Array.
        alpha
            The first parameter of the gamma distribution.
        beta
            The second parameter of the gamma distribution.
        device
            device on which to create the array.
        dtype
             output array data type. If ``dtype`` is ``None``, the output array data
             type will be the default data type. Default ``None``
        seed
            A python integer. Used to create a random seed distribution
        out
            optional output array, for writing the result to. It must have a shape
            that the inputs broadcast to.

        Returns
        -------
        ret
            Drawn samples from the parameterized gamma distribution with the shape of
            the input array.
        """
        return ivy.gamma(
            alpha,
            beta,
            shape=self.shape,
            device=device,
            dtype=dtype,
            seed=seed,
            out=out,
        )

    def poisson(
        self: ivy.Array,
        *,
        shape: Optional[Union[ivy.Shape, ivy.NativeShape]] = None,
        device: Optional[Union[ivy.Device, ivy.NativeDevice]] = None,
        dtype: Optional[Union[ivy.Dtype, ivy.NativeDtype]] = None,
        seed: Optional[int] = None,
        out: Optional[ivy.Array] = None,
    ):
        """
        Parameters
        ----------
        self
            Input Array of rate paramter(s). It must have a shape that is broadcastable
            to the requested shape
        shape
            If the given shape is, e.g '(m, n, k)', then 'm * n * k' samples are drawn.
            (Default value = 'None', where 'ivy.shape(lam)' samples are drawn)
        device
            device on which to create the array 'cuda:0', 'cuda:1', 'cpu' etc.
            (Default value = None).
        dtype
            output array data type. If ``dtype`` is ``None``, the output array data
            type will be the default floating-point data type. Default ``None``
        seed
            A python integer. Used to create a random seed distribution
        out
            optional output array, for writing the result to. It must have a shape that
            the inputs broadcast to.

        Returns
        -------
        ret
            Drawn samples from the parameterized poisson distribution.

        Examples
        --------
        >>> lam = ivy.array([1.0, 2.0, 3.0])
        >>> lam.poisson()
        ivy.array([1., 4., 4.])

        >>> lam = ivy.array([1.0, 2.0, 3.0])
        >>> lam.poisson(shape=(2,3))
        ivy.array([[0., 2., 2.],
                   [1., 2., 3.]])
        """
        return ivy.poisson(
            self,
            shape=shape,
            device=device,
            dtype=dtype,
            seed=seed,
            out=out,
        )

    def bernoulli(
        self: ivy.Array,
        *,
        logits: Optional[Union[float, ivy.Array, ivy.NativeArray]] = None,
        shape: Optional[Union[ivy.Shape, ivy.NativeShape]] = None,
        device: Optional[Union[ivy.Device, ivy.NativeDevice]] = None,
        dtype: Optional[Union[ivy.Dtype, ivy.NativeDtype]] = None,
        seed: Optional[int] = None,
        out: Optional[ivy.Array] = None,
    ):
        """

        Parameters
        ----------
        self
             An N-D Array representing the probability of a 1 event.
             Each entry in the Array parameterizes an independent Bernoulli
             distribution. Only one of logits or probs should be passed in
        logits
            An N-D Array representing the log-odds of a 1 event.
            Each entry in the Array parameterizes an independent Bernoulli
            distribution where the probability of an event is sigmoid
            (logits). Only one of logits or probs should be passed in.

        shape
            If the given shape is, e.g '(m, n, k)', then 'm * n * k' samples are drawn.
            (Default value = 'None', where 'ivy.shape(logits)' samples are drawn)
        device
            device on which to create the array 'cuda:0', 'cuda:1', 'cpu' etc.
            (Default value = None).

        dtype
            output array data type. If ``dtype`` is ``None``, the output array data
            type will be the default floating-point data type. Default ``None``
        seed
            A python integer. Used to create a random seed distribution
        out
            optional output array, for writing the result to. It must
            have a shape that the inputs broadcast to.

        Returns
        -------
        ret
            Drawn samples from the Bernoulli distribution
        """
        return ivy.bernoulli(
            self,
            logits=logits,
            shape=shape,
            device=device,
            dtype=dtype,
            seed=seed,
            out=out,
        )<|MERGE_RESOLUTION|>--- conflicted
+++ resolved
@@ -6,12 +6,7 @@
 import ivy
 
 
-<<<<<<< HEAD
-class ArrayWithRandomExperimental(abc.ABC):
-=======
 class _ArrayWithRandomExperimental(abc.ABC):
-    # dirichlet
->>>>>>> e58f8ca6
     def dirichlet(
         self: ivy.Array,
         /,
