# global
import abc
from typing import Optional, Union, Tuple, Literal, Sequence

# local
import ivy


class ArrayWithLayersExperimental(abc.ABC):
    def max_pool1d(
        self: ivy.Array,
        kernel: Union[int, Tuple[int]],
        strides: Union[int, Tuple[int]],
        padding: str,
        /,
        *,
        data_format: str = "NWC",
        out: Optional[ivy.Array] = None,
    ) -> ivy.Array:
        """
        ivy.Array instance method variant of `ivy.max_pool1d`. This method simply
        wraps the function, and so the docstring for `ivy.max_pool1d` also applies
        to this method with minimal changes.

        Parameters
        ----------
        self
            Input image *[batch_size,w,d_in]*.
        kernel
            The size of the window for each dimension of the input tensor.
        strides
            The stride of the sliding window for each dimension of input.
        padding
            "SAME" or "VALID" indicating the algorithm, or list indicating
            the per-dimension paddings.
        data_format
            "NWC" or "NCW". Defaults to "NWC".
        out
            optional output array, for writing the result to. It must have a shape that
            the inputs broadcast to.

        Returns
        -------
        ret
            The result of the max pooling operation.

        Examples
        --------
        >>> x = ivy.arange(0, 24.).reshape((2, 3, 4))
        >>> print(x.max_pool1d(2, 2, 'SAME'))
        ivy.array([[[ 4.,  5.,  6.,  7.],
                [ 8.,  9., 10., 11.]],

               [[16., 17., 18., 19.],
                [20., 21., 22., 23.]]])
        >>> x = ivy.arange(0, 24.).reshape((2, 3, 4))
        >>> print(x.max_pool1d(2, 2, 'VALID'))
        ivy.array([[[ 4.,  5.,  6.,  7.]],

           [[16., 17., 18., 19.]]])
        """
        return ivy.max_pool1d(
            self,
            kernel,
            strides,
            padding,
            data_format=data_format,
            out=out,
        )

    def max_pool2d(
        self: ivy.Array,
        kernel: Union[int, Tuple[int], Tuple[int, int]],
        strides: Union[int, Tuple[int], Tuple[int, int]],
        padding: str,
        /,
        *,
        data_format: str = "NHWC",
        dilation: Union[int, Tuple[int], Tuple[int, int]] = 1,
        ceil_mode: bool = False,
        out: Optional[ivy.Array] = None,
    ) -> ivy.Array:
        """
        ivy.Array instance method variant of `ivy.max_pool2d`. This method simply
        wraps the function, and so the docstring for `ivy.max_pool2d` also applies
        to this method with minimal changes.

        Parameters
        ----------
        x
            Input image *[batch_size,h,w,d_in]*.
        kernel
            The size of the window for each dimension of the input tensor.
        strides
            The stride of the sliding window for each dimension of input.
        padding
            "SAME" or "VALID" indicating the algorithm, or list indicating
            the per-dimension paddings.
        data_format
            "NHWC" or "NCHW". Defaults to "NHWC".
        out
            optional output array, for writing the result to. It must have a shape that
            the inputs broadcast to.

        Returns
        -------
        ret
            The result of the max pooling operation.

        Examples
        --------
        >>> x = ivy.arange(12.).reshape((2, 1, 3, 2))
        >>> print(x.max_pool2d((2, 2), (1, 1), 'SAME'))
        ivy.array([[[[ 2,  3],
                 [ 4,  5],
                 [ 4,  5]]],


               [[[ 8,  9],
                 [10, 11],
                 [10, 11]]]])

        >>> x = ivy.arange(48.).reshape((2, 4, 3, 2))
        >>> print(x.max_pool2d(3, 1, 'VALID'))
        ivy.array([[[[16, 17]],

                [[22, 23]]],


               [[[40, 41]],

                [[46, 47]]]])
        """
        return ivy.max_pool2d(
            self,
            kernel,
            strides,
            padding,
            data_format=data_format,
            dilation=dilation,
            ceil_mode=ceil_mode,
            out=out,
        )

    def max_pool3d(
        self: ivy.Array,
        kernel: Union[int, Tuple[int], Tuple[int, int, int]],
        strides: Union[int, Tuple[int], Tuple[int, int, int]],
        padding: str,
        /,
        *,
        data_format: str = "NDHWC",
        out: Optional[ivy.Array] = None,
    ) -> ivy.Array:
        """
        Computes a 3-D max pool given 5-D input x.

        Parameters
        ----------
        self
            Input volume *[batch_size,d,h,w,d_in]*.
        kernel
            Convolution filters *[d,h,w]*.
        strides
            The stride of the sliding window for each dimension of input.
        padding
            SAME" or "VALID" indicating the algorithm, or list indicating
            the per-dimension paddings.
        data_format
            NDHWC" or "NCDHW". Defaults to "NDHWC".
        out
            optional output array, for writing the result to. It must have
            a shape that the inputs broadcast to.

        Returns
        -------
        ret
            The result of the pooling operation.

        Examples
        --------
        >>> x = ivy.arange(48.).reshape((2, 3, 2, 2, 2))
        >>> print(x.max_pool3d(2, 2, 'VALID'))
        ivy.array([[[[[14., 15.]]]],



           [[[[38., 39.]]]]])
        >>> print(x.max_pool3d(2, 2, 'SAME'))
        ivy.array([[[[[14., 15.]]],


            [[[22., 23.]]]],



           [[[[38., 39.]]],


            [[[46., 47.]]]]])
        """
        return ivy.max_pool3d(
            self,
            kernel,
            strides,
            padding,
            data_format=data_format,
            out=out,
        )

    def avg_pool1d(
        self: ivy.Array,
        kernel: Union[int, Tuple[int]],
        strides: Union[int, Tuple[int]],
        padding: str,
        /,
        *,
        data_format: str = "NWC",
        out: Optional[ivy.Array] = None,
    ) -> ivy.Array:
        """
        ivy.Array instance method variant of `ivy.avg_pool1d`. This method simply
        wraps the function, and so the docstring for `ivy.avg_pool1d` also applies
        to this method with minimal changes.

        Parameters
        ----------
        self
            Input image *[batch_size,w,d_in]*.
        kernel
            The size of the window for each dimension of the input tensor.
        strides
            The stride of the sliding window for each dimension of input.
        padding
            "SAME" or "VALID" indicating the algorithm, or list indicating
            the per-dimension paddings.
        data_format
            "NWC" or "NCW". Defaults to "NWC".
        out
            optional output array, for writing the result to. It must have a shape that
            the inputs broadcast to.

        Returns
        -------
        ret
            The result of the max pooling operation.

        Examples
        --------
        >>> x = ivy.arange(0, 24.).reshape((2, 3, 4))
        >>> print(x.avg_pool1d(2, 2, 'SAME'))
        ivy.array([[[ 2.,  3.,  4.,  5.],
                [ 8.,  9., 10., 11.]],

               [[14., 15., 16., 17.],
                [20., 21., 22., 23.]]])

        >>> x = ivy.arange(0, 24.).reshape((2, 3, 4))
        >>> print(x.avg_pool1d(2, 2, 'VALID'))
        ivy.array([[[ 2.,  3.,  4.,  5.]],

               [[14., 15., 16., 17.]]])
        """
        return ivy.avg_pool1d(
            self,
            kernel,
            strides,
            padding,
            data_format=data_format,
            out=out,
        )

    def avg_pool2d(
        self: ivy.Array,
        kernel: Union[int, Tuple[int], Tuple[int, int]],
        strides: Union[int, Tuple[int], Tuple[int, int]],
        padding: str,
        /,
        *,
        data_format: str = "NHWC",
        out: Optional[ivy.Array] = None,
    ) -> ivy.Array:
        """
        ivy.Array instance method variant of `ivy.avg_pool2d`. This method simply
        wraps the function, and so the docstring for `ivy.avg_pool2d` also applies
        to this method with minimal changes.

        Parameters
        ----------
        x
            Input image *[batch_size,h,w,d_in]*.
        kernel
            The size of the window for each dimension of the input tensor.
        strides
            The stride of the sliding window for each dimension of input.
        padding
            "SAME" or "VALID" indicating the algorithm, or list indicating
            the per-dimension paddings.
        data_format
            "NHWC" or "NCHW". Defaults to "NHWC".
        out
            optional output array, for writing the result to. It must have a shape that
            the inputs broadcast to.

        Returns
        -------
        ret
            The result of the max pooling operation.

        Examples
        --------
        >>> x = ivy.arange(12.).reshape((2, 1, 3, 2))
        >>> print(x.max_pool2d((2, 2), (1, 1), 'SAME'))
        ivy.array([[[[ 2,  3],
        [ 4,  5],
        [ 4,  5]]],
        [[[ 8,  9],
        [10, 11],
        [10, 11]]]])

        >>> x = ivy.arange(48.).reshape((2, 4, 3, 2))
        >>> print(x.max_pool2d(3, 1, 'VALID'))
        ivy.array([[[[16, 17]],
        [[22, 23]]],
        [[[40, 41]],
        [[46, 47]]]])
        """
        return ivy.avg_pool2d(
            self,
            kernel,
            strides,
            padding,
            data_format=data_format,
            out=out,
        )

    def avg_pool3d(
        self: ivy.Array,
        kernel: Union[int, Tuple[int], Tuple[int, int, int]],
        strides: Union[int, Tuple[int], Tuple[int, int, int]],
        padding: str,
        /,
        *,
        data_format: str = "NDHWC",
        out: Optional[ivy.Array] = None,
    ) -> ivy.Array:
        """
        Computes a 3-D max pool given 5-D input x.

        Parameters
        ----------
        self
            Input volume *[batch_size,d,h,w,d_in]*.
        kernel
            Convolution filters *[d,h,w]*.
        strides
            The stride of the sliding window for each dimension of input.
        padding
            SAME" or "VALID" indicating the algorithm, or list indicating
            the per-dimension paddings.
        data_format
            NDHWC" or "NCDHW". Defaults to "NDHWC".
        out
            optional output array, for writing the result to. It must have
            a shape that the inputs broadcast to.

        Returns
        -------
        ret
            The result of the pooling operation.

        Examples
        --------
        >>> x = ivy.arange(48.).reshape((2, 3, 2, 2, 2))
        >>> print(x.avg_pool3d(2, 2, 'VALID'))
        ivy.array([[[[[ 7.,  8.]]]],



               [[[[31., 32.]]]]])
        >>> print(x.avg_pool3d(2, 2, 'SAME'))
        ivy.array([[[[[ 7.,  8.]]],


                [[[19., 20.]]]],



               [[[[31., 32.]]],


                [[[43., 44.]]]]])
        """
        return ivy.avg_pool3d(
            self,
            kernel,
            strides,
            padding,
            data_format=data_format,
            out=out,
        )

    def dct(
        self: ivy.Array,
        /,
        *,
        type: Optional[Literal[1, 2, 3, 4]] = 2,
        n: Optional[int] = None,
        axis: Optional[int] = -1,
        norm: Optional[Literal["ortho"]] = None,
        out: Optional[ivy.Array] = None,
    ) -> ivy.Array:
        """ivy.Array instance method variant of ivy.dct. This method simply
        wraps the function, and so the docstring for ivy.dct also applies to
        this method with minimal changes.

        Parameters
        ----------
        self
            The input signal.
        type
            The type of the dct. Must be 1, 2, 3 or 4.
        n
            The lenght of the transform. If n is less than the input signal lenght,
            then x is truncated, if n is larger than x is zero-padded.
        norm
            The type of normalization to be applied. Must be either None or "ortho".
        out
            optional output array, for writing the result to.

        Returns
        -------
        ret
            Array containing the transformed input.

        Examples
        --------
        >>> x = ivy.array([8., 16., 24., 32., 40., 48., 56., 64.])
        >>> x.dct(type=2, norm="ortho")
        ivy.array([ 102.,  -51.5,   0.,  -5.39,   0.,  -1.61,   0., -0.406])
        """
        return ivy.dct(
            self._data,
            type=type,
            n=n,
            axis=axis,
            norm=norm,
            out=out,
        )

    def fft(
        self: ivy.Array,
        dim: int,
        /,
        *,
        norm: Optional[str] = "backward",
        n: Optional[Union[int, Tuple[int]]] = None,
        out: Optional[ivy.Array] = None,
    ) -> ivy.Array:
        """ivy.Array instance method variant of ivy.ifft. This method simply
        wraps the function, and so the docstring for ivy.ifft also applies to
        this method with minimal changes.

        Parameters
        ----------
        self
            Input volume *[...,d_in,...]*,
            where d_in indicates the dimension that needs FFT.
        dim
            The dimension along which to take the one dimensional FFT.
        norm
            Optional argument, "backward", "ortho" or "forward". Defaults to be
            "backward".
            "backward" indicates no normalization.
            "ortho" indicates normalization by 1/sqrt(n).
            "forward" indicates normalization by 1/n.
        n
            Optional argument indicating the sequence length, if given, the input
            would be padded with zero or truncated to length n before performing FFT.
            Should be a integer greater than 1.
        out
            Optional output array, for writing the result to. It must have a shape
            that the inputs broadcast to.

        Returns
        -------
        ret
            Array containing the transformed input.

        Examples
        --------
        >>> a = ivy.array((np.exp(2j * np.pi * np.arange(8) / 8)))
        >>> a.fft(0)
        ivy.array([-3.44509285e-16+1.14423775e-17j,  8.00000000e+00-8.11483250e-16j,
                    2.33486982e-16+1.22464680e-16j,  0.00000000e+00+1.22464680e-16j,
                    9.95799250e-17+2.33486982e-16j,  0.00000000e+00+7.66951701e-17j,
                    1.14423775e-17+1.22464680e-16j,  0.00000000e+00+1.22464680e-16j])
        """
        return ivy.fft(
            self._data,
            dim,
            norm=norm,
            n=n,
            out=out,
        )

    def ifft(
        self: ivy.Array,
        dim: int,
        *,
        norm: Optional[str] = "backward",
        n: Optional[Union[int, Tuple[int]]] = None,
        out: Optional[ivy.Array] = None,
    ) -> ivy.Array:
        """ivy.Array instance method variant of ivy.ifft. This method simply
        wraps the function, and so the docstring for ivy.ifft also applies to
        this method with minimal changes.

        Parameters
        ----------
        self
            Input volume *[...,d_in,...]*,
            where d_in indicates the dimension that needs IFFT.
        dim
            The dimension along which to take the one dimensional IFFT.
        norm
            Optional argument, "backward", "ortho" or "forward". Defaults to be
            "backward".
            "backward" indicates no normalization.
            "ortho" indicates normalization by 1/sqrt(n).
            "forward" indicates normalization by 1/n.
        n
            Optional argument indicating the sequence length, if given, the input
            would be padded with zero or truncated to length n before performing IFFT.
            Should be a integer greater than 1.
        out
            Optional output array, for writing the result to. It must have a shape that
            the inputs broadcast to.

        Returns
        -------
        ret
            Array containing the transformed input.

        Examples
        --------
        >>> a = ivy.array((np.exp(2j * np.pi * np.arange(8) / 8)))
        >>> a.ifft(0)
        ivy.array([-4.30636606e-17+1.43029718e-18j,  0.00000000e+00+1.53080850e-17j,
                    1.43029718e-18+1.53080850e-17j,  0.00000000e+00+9.58689626e-18j,
                    1.24474906e-17+2.91858728e-17j,  0.00000000e+00+1.53080850e-17j,
                    2.91858728e-17+1.53080850e-17j,  1.00000000e+00-1.01435406e-16j])
        """
        return ivy.ifft(
            self._data,
            dim,
            norm=norm,
            n=n,
            out=out,
        )

    def embedding(self, indices, /, *, max_norm=None, out=None):
        return ivy.embedding(self._data, indices, max_norm=max_norm, out=out)

    def dft(
        self,
        /,
        *,
        axis: int = 1,
        inverse: bool = False,
        onesided: bool = False,
        dft_length: Optional[Union[int, Tuple[int]]] = None,
        norm: Optional[str] = "backward",
        out: Optional[ivy.Array] = None,
    ) -> ivy.Array:
        """
        Computes the discrete Fourier transform of input.

        Parameters
        ----------
        self
            Input volume *[...,d_in,...]*,
            where d_in indicates the dimension that needs FFT.
        axis
            The axis on which to perform the DFT. By default this
            value is  set to 1, which corresponds to the first dimension
            after the batch index.
        inverse
            Whether to perform the inverse discrete fourier transform.
            By default this value is set to False.
        onesided
            If onesided is True, only values for w in [0, 1, 2, …, floor(n_fft/2) + 1]
            are returned because the real-to-complex Fourier transform satisfies the
            conjugate symmetry, i.e., X[m, w] = X[m,w]=X[m,n_fft-w]*. Note if the
            input or window tensors are complex, then onesided output is not possible.
            Enabling onesided with real inputs performs a Real-valued fast Fourier
            transform (RFFT). When invoked with real or complex valued input, the
            default value is False. Values can be True or False.
        dft_length
            The length of the signal.If greater than the axis dimension,
            the signal will be zero-padded up to dft_length. If less than
            the axis dimension, only the first dft_length values will be
            used as the signal. It’s an optional value.
        norm
            Optional argument, "backward", "ortho" or "forward". Defaults to be
            "backward".
            "backward" indicates no normalization.
            "ortho" indicates normalization by 1/sqrt(n).
            "forward" indicates normalization by 1/n.
        out
            Optional output array, for writing the result to. It must
            have a shape that the inputs broadcast to.

        Returns
        -------
        ret
            The Fourier Transform of the input vector.If onesided is False,
            the following shape is expected: [batch_idx][signal_dim1][signal_dim2]
            …[signal_dimN][2]. If axis=0 and onesided is True, the following shape
            is expected: [batch_idx][floor(signal_dim1/2)+1][signal_dim2]
            …[signal_dimN][2]. If axis=1 and onesided is True, the following
            shape is expected: [batch_idx][signal_dim1] [floor(signal_dim2/2)+1]
            …[signal_dimN][2]. If axis=N-1 and onesided is True, the following
            shape is expected: [batch_idx][signal_dim1][signal_dim2]…
            [floor(signal_dimN/2)+1][2]. The signal_dim at the specified axis
            is equal to the dft_length.
        """
        return ivy.dft(
            self._data,
            axis=axis,
            inverse=inverse,
            onesided=onesided,
            dft_length=dft_length,
            norm=norm,
            out=out,
        )

<<<<<<< HEAD
    def stft(
            self: ivy.Array,
            /,
            *,
            frame_length: Union[int, ivy.Array, ivy.NativeArray],
            frame_step: Union[int, ivy.Array, ivy.NativeArray],
            fft_length: Union[int, ivy.Array, ivy.NativeArray] = None,
            window_fn: str = "hann_window",
            pad_end: bool = False,
            name: str = None
    ) -> ivy.Array:
        """
        Computes the Short-time Fourier Transform of signals.


        Parameters
        ----------
        signal
            Input signal to be transformed
        frame_length
            Window length in samples
        frame_step
            Number of samples to step
        fft_length
            Size of FFT to apply. If not specified, uses the smallest power of 2 closest to frame_length
        window_fn
            Window function to use - takes in window length and dtype, returns a tensor of [window_length] samples. No windowing is applied if not specified
        pad_end
            Whether to pad the end of signals with zeros when the provided frame length and step produces a frame that lies partially past its end
        name
            An optional name for the operation.

        Returns
        -------
        ret
            Transformed signal

        Examples
        --------
        >>> x = ivy.array([[1., 3., 4.], [5., 15., 20.], [9., 27., 36.]])
        >>> x.stft(frame_length=1, frame_step=10, fft_length=1)
        ivy.array([[[ 1.+0.j],
        [ 3.+0.j],
        [ 4.+0.j]],

       [[ 5.+0.j],
        [15.+0.j],
        [20.+0.j]],

       [[ 9.+0.j],
        [27.+0.j],
        [36.+0.j]]])

        """
        return ivy.stft(
            self._data, frame_length=frame_length, frame_step=frame_step,
            fft_length=fft_length, window_fn=window_fn, pad_end=pad_end, name=name
=======
    def interpolate(
        self,
        size: Union[Sequence[int], int],
        /,
        *,
        mode: Union[Literal["linear", "bilinear", "trilinear", "nearest"]] = "linear",
        align_corners: Optional[bool] = None,
        antialias: Optional[bool] = False,
        out: Optional[ivy.Array] = None,
    ) -> ivy.Array:
        """
        Down/up samples the input to the given size.
        The algorithm used for interpolation is determined by mode.

        Parameters
        ----------
        self
            Input array, Must have the shape
            [batch x channels x [optional depth] x [optional height] x width].
        size
            Output size.
        mode
            Interpolation mode. Can be one of the following:
            - linear
            - bilinear
            - trilinear
            - nearest
        align_corners
            If True, the corner pixels of the input and output tensors are aligned,
            and thus preserving the values at the corner pixels. If False, the corner
            pixels are not aligned, and the interpolation uses edge value padding for
            out-of-boundary values.
            only has an effect when mode is 'linear', 'bilinear',
            'bicubic' or 'trilinear'. Default: False
        antialias
            If True, antialiasing is applied when downsampling an image.
            Supported modes: 'bilinear', 'bicubic'.
        out
            Optional output array, for writing the result to. It must
            have a shape that the inputs broadcast to.

        Returns
        -------
            resized array
        """
        return ivy.interpolate(
            self._data,
            size,
            mode=mode,
            align_corners=align_corners,
            antialias=antialias,
            out=out,
>>>>>>> 5a81678a
        )<|MERGE_RESOLUTION|>--- conflicted
+++ resolved
@@ -635,7 +635,7 @@
             out=out,
         )
 
-<<<<<<< HEAD
+
     def stft(
             self: ivy.Array,
             /,
@@ -660,11 +660,16 @@
         frame_step
             Number of samples to step
         fft_length
-            Size of FFT to apply. If not specified, uses the smallest power of 2 closest to frame_length
+            Size of FFT to apply. If not specified, 
+            uses the smallest power of 2 closest to frame_length
         window_fn
-            Window function to use - takes in window length and dtype, returns a tensor of [window_length] samples. No windowing is applied if not specified
+            Window function to use - takes in window length and dtype, 
+            returns a tensor of [window_length] samples. 
+            No windowing is applied if not specified
         pad_end
-            Whether to pad the end of signals with zeros when the provided frame length and step produces a frame that lies partially past its end
+            Whether to pad the end of signals with zeros 
+            when the provided frame length and step produces 
+            a frame that lies partially past its end
         name
             An optional name for the operation.
 
@@ -692,8 +697,9 @@
         """
         return ivy.stft(
             self._data, frame_length=frame_length, frame_step=frame_step,
-            fft_length=fft_length, window_fn=window_fn, pad_end=pad_end, name=name
-=======
+            fft_length=fft_length, window_fn=window_fn, 
+            pad_end=pad_end, name=name)
+
     def interpolate(
         self,
         size: Union[Sequence[int], int],
@@ -746,5 +752,4 @@
             align_corners=align_corners,
             antialias=antialias,
             out=out,
->>>>>>> 5a81678a
         )