--- conflicted
+++ resolved
@@ -444,7 +444,6 @@
             out=out,
         )
 
-<<<<<<< HEAD
     def separable_conv2d(
         self: ivy.Array,
         depthwise_filter: Union[int, Tuple[int], Tuple[int, int, int]],
@@ -461,25 +460,10 @@
         by a pointwise convolution that mixes channels. Note that this is separability 
         between dimensions [1, 2] and 3, not spatial separability between 
         dimensions 1 and 2.
-=======
-    def fft(
-        self: ivy.Array,
-        dim: int,
-        /,
-        *,
-        norm: Optional[str] = "backward",
-        n: Optional[Union[int, Tuple[int]]] = None,
-        out: Optional[ivy.Array] = None,
-    ) -> ivy.Array:
-        """ivy.Array instance method variant of ivy.ifft. This method simply
-        wraps the function, and so the docstring for ivy.ifft also applies to
-        this method with minimal changes.
->>>>>>> bcacc559
-
-        Parameters
-        ----------
-        self
-<<<<<<< HEAD
+
+        Parameters
+        ----------
+        self
             Input volume *[batch_size,d,h,w,d_in]*.
         kernel
             Convolution filters *[d,h,w]*.
@@ -493,7 +477,61 @@
         out
             optional output array, for writing the result to. It must have
             a shape that the inputs broadcast to.
-=======
+
+        Returns
+        -------
+        ret
+            A 4-D Tensor with shape according to 'data_format'. 
+            For example, with data_format="NHWC".
+
+        Examples
+        --------
+        >>> x = ivy.arange(48.).reshape((2, 3, 2, 2, 2))
+        >>> print(x.separable_conv2d(2, 2, 'VALID'))
+        ivy.array([[[[[ 7.,  8.]]]],
+
+
+
+               [[[[31., 32.]]]]])
+        >>> print(x.separable_conv2d(2, 2, 'SAME'))
+        ivy.array([[[[[ 7.,  8.]]],
+
+
+                [[[19., 20.]]]],
+
+
+
+               [[[[31., 32.]]],
+
+
+                [[[43., 44.]]]]])
+        """
+        return ivy.separable_conv2d(
+            self,
+            depthwise_filter,
+            pointwise_filter,
+            strides,
+            padding,
+            data_format=data_format,
+            out=out,
+        )
+
+    def fft(
+        self: ivy.Array,
+        dim: int,
+        /,
+        *,
+        norm: Optional[str] = "backward",
+        n: Optional[Union[int, Tuple[int]]] = None,
+        out: Optional[ivy.Array] = None,
+    ) -> ivy.Array:
+        """ivy.Array instance method variant of ivy.ifft. This method simply
+        wraps the function, and so the docstring for ivy.ifft also applies to
+        this method with minimal changes.
+
+        Parameters
+        ----------
+        self
             Input volume *[...,d_in,...]*,
             where d_in indicates the dimension that needs FFT.
         dim
@@ -511,45 +549,10 @@
         out
             Optional output array, for writing the result to. It must have a shape
             that the inputs broadcast to.
->>>>>>> bcacc559
-
-        Returns
-        -------
-        ret
-<<<<<<< HEAD
-            A 4-D Tensor with shape according to 'data_format'. 
-            For example, with data_format="NHWC".
-
-        Examples
-        --------
-        >>> x = ivy.arange(48.).reshape((2, 3, 2, 2, 2))
-        >>> print(x.separable_conv2d(2, 2, 'VALID'))
-        ivy.array([[[[[ 7.,  8.]]]],
-
-
-
-               [[[[31., 32.]]]]])
-        >>> print(x.separable_conv2d(2, 2, 'SAME'))
-        ivy.array([[[[[ 7.,  8.]]],
-
-
-                [[[19., 20.]]]],
-
-
-
-               [[[[31., 32.]]],
-
-
-                [[[43., 44.]]]]])
-        """
-        return ivy.separable_conv2d(
-            self,
-            depthwise_filter,
-            pointwise_filter,
-            strides,
-            padding,
-            data_format=data_format,
-=======
+
+        Returns
+        -------
+        ret
             Array containing the transformed input.
 
         Examples
@@ -621,6 +624,5 @@
             dim,
             norm=norm,
             n=n,
->>>>>>> bcacc559
             out=out,
         )