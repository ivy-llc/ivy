--- conflicted
+++ resolved
@@ -102,44 +102,22 @@
             out=out,
         )
 
-<<<<<<< HEAD
-    def randint(
-        self: ivy.Array,
-        high: Union[int, ivy.Array, ivy.NativeArray],
-=======
     def random_normal(
         self: ivy.Array,
         std: Union[float, ivy.Array, ivy.NativeArray] = 1.0,
->>>>>>> a60d90db
         shape: Optional[Union[ivy.Shape, ivy.NativeShape]] = None,
         *,
         device: Optional[Union[ivy.Device, ivy.NativeDevice]] = None,
         dtype: Optional[Union[ivy.Dtype, ivy.NativeDtype]] = None,
         out: Optional[ivy.Array] = None,
     ) -> ivy.Array:
-<<<<<<< HEAD
-        """ivy.Array instance method variant of ivy.randint. This method simply
-        wraps the function, and so the docstring for ivy.randint also applies to
-=======
         """ivy.Array instance method variant of ivy.random_normal. This method simply
         wraps the function, and so the docstring for ivy.random_normal also applies to
->>>>>>> a60d90db
         this method with minimal changes.
 
         Parameters
         ----------
         self
-<<<<<<< HEAD
-            Lower boundary of the output interval. All values generated will be
-            greater than or equal to ``low``. If array, must have same shape as
-            ``high``.
-        high
-            Upper boundary of the output interval. All the values generated will be
-            less than ``high``. If array, must have same shape as ``low``.
-        shape
-            If the given shape is, e.g ``(m, n, k)``, then ``m * n * k`` samples
-            are drawn. Can only be specified when ``low`` and ``high`` are numeric
-=======
             The mean of the normal distribution to sample from. Default is ``0.0``.
         std
             The standard deviation of the normal distribution to sample from.
@@ -147,7 +125,6 @@
         shape
             If the given shape is, e.g ``(m, n, k)``, then ``m * n * k`` samples
             are drawn. Can only be specified when ``mean`` and ``std`` are numeric
->>>>>>> a60d90db
             values, else exception will be raised.
             Default is ``None``, where a single value is returned.
         device
@@ -163,30 +140,11 @@
         Returns
         -------
         ret
-<<<<<<< HEAD
-            Drawn samples from the parameterized uniform distribution.
-=======
             Drawn samples from the parameterized normal distribution.
->>>>>>> a60d90db
 
         Examples
         --------
         >>> x = ivy.array([[9.8, 3.4], [5.8, 7.2]])
-<<<<<<< HEAD
-        >>> x.random_uniform(10.2)
-        ivy.array([[9.86, 4.89],
-                   [7.06, 7.47]])
-
-        >>> x = ivy.array([8.7, 9.3])
-        >>> y = ivy.array([12.8, 14.5])
-        >>> z = ivy.ones((2,))
-        >>> x.random_uniform(y, device='cpu', dtype='float64', out=z)
-        ivy.array([12.1, 14. ])
-        """
-        return ivy.randint(
-            self._data,
-            high,
-=======
         >>> x.random_normal(10.2)
         ivy.array([[19.   , -6.44 ],
                    [ 5.72 ,  0.235]])
@@ -229,7 +187,70 @@
         return ivy.random_normal(
             self._data,
             std,
->>>>>>> a60d90db
+            shape,
+            device=device,
+            dtype=dtype,
+            out=out,
+        )
+
+    def randint(
+        self: ivy.Array,
+        high: Union[int, ivy.Array, ivy.NativeArray],
+        shape: Optional[Union[ivy.Shape, ivy.NativeShape]] = None,
+        *,
+        device: Optional[Union[ivy.Device, ivy.NativeDevice]] = None,
+        dtype: Optional[Union[ivy.Dtype, ivy.NativeDtype]] = None,
+        out: Optional[ivy.Array] = None,
+    ) -> ivy.Array:
+        """ivy.Array instance method variant of ivy.randint. This method simply
+        wraps the function, and so the docstring for ivy.randint also applies to
+        this method with minimal changes.
+
+        Parameters
+        ----------
+        self
+            Lower boundary of the output interval. All values generated will be
+            greater than or equal to ``low``. If array, must have same shape as
+            ``high``.
+        high
+            Upper boundary of the output interval. All the values generated will be
+            less than ``high``. If array, must have same shape as ``low``.
+        shape
+            If the given shape is, e.g ``(m, n, k)``, then ``m * n * k`` samples
+            are drawn. Can only be specified when ``low`` and ``high`` are numeric
+            values, else exception will be raised.
+            Default is ``None``, where a single value is returned.
+        device
+            device on which to create the array 'cuda:0', 'cuda:1', 'cpu' etc.
+            (Default value = None).
+        dtype
+             output array data type. If ``dtype`` is ``None``, the output array data
+             type will be the default floating-point data type. Default ``None``
+        out
+            optional output array, for writing the result to. It must have a shape
+            that the inputs broadcast to.
+
+        Returns
+        -------
+        ret
+            Drawn samples from the parameterized uniform distribution.
+
+        Examples
+        --------
+        >>> x = ivy.array([[9.8, 3.4], [5.8, 7.2]])
+        >>> x.random_uniform(10.2)
+        ivy.array([[9.86, 4.89],
+                   [7.06, 7.47]])
+
+        >>> x = ivy.array([8.7, 9.3])
+        >>> y = ivy.array([12.8, 14.5])
+        >>> z = ivy.ones((2,))
+        >>> x.random_uniform(y, device='cpu', dtype='float64', out=z)
+        ivy.array([12.1, 14. ])
+        """
+        return ivy.randint(
+            self._data,
+            high,
             shape,
             device=device,
             dtype=dtype,
