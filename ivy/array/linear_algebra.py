# global
import abc
from typing import Union, Optional, Literal, NamedTuple, Tuple, List, Sequence

# local
import ivy

inf = float("inf")


class ArrayWithLinearAlgebra(abc.ABC):
    def matmul(
        self: ivy.Array,
        x2: Union[ivy.Array, ivy.NativeArray],
        /,
        *,
        out: Optional[ivy.Array] = None,
    ) -> ivy.Array:
        """
        Examples
        ------------------------

        With :class:`ivy.Array` instance inputs:

        >>> x = ivy.array([1., 4.])
        >>> y = ivy.array([3., 2.])
        >>> z = x.matmul(y)
        >>> print(z)
        ivy.array(11.)
        """
        return ivy.matmul(self._data, x2, out=out)

    def cholesky(
        self: ivy.Array,
        /,
        *,
        upper: Optional[bool] = False,
        out: Optional[ivy.Array] = None,
    ) -> ivy.Array:
        """
        ivy.Array instance method variant of ivy.cholesky. This method simply wraps the
        function, and so the docstring for ivy.cholesky also applies to this method
        with minimal changes.

        Parameters
        ----------
        self
            input array having shape (..., M, M) and whose innermost two dimensions form
            square symmetric positive-definite matrices. Should have a floating-point
            data type.
        upper
            If True, the result must be the upper-triangular Cholesky factor U. If
            False, the result must be the lower-triangular Cholesky factor L.
            Default: False.
        out
            optional output array, for writing the result to. It must have a shape that
            the inputs broadcast to.

        Returns
        -------
        ret
            an array containing the Cholesky factors for each square matrix. If upper is
            False, the returned array must contain lower-triangular matrices; otherwise,
            the returned array must contain upper-triangular matrices. The returned
            array must have a floating-point data type determined by Type Promotion
            Rules and must have the same shape as self.

        Examples
        --------
        >>> x = ivy.array([[4.0, 1.0, 2.0, 0.5, 2.0], \
                       [1.0, 0.5, 0.0, 0.0, 0.0], \
                       [2.0, 0.0, 3.0, 0.0, 0.0], \
                       [0.5, 0.0, 0.0, 0.625, 0.0], \
                       [2.0, 0.0, 0.0, 0.0, 16.0]])
        >>> y = x.cholesky(upper='false')
        >>> print(y)
        ivy.array([[ 2.  ,  0.5 ,  1.  ,  0.25,  1.  ],
                   [ 0.  ,  0.5 , -1.  , -0.25, -1.  ],
                   [ 0.  ,  0.  ,  1.  , -0.5 , -2.  ],
                   [ 0.  ,  0.  ,  0.  ,  0.5 , -3.  ],
                   [ 0.  ,  0.  ,  0.  ,  0.  ,  1.  ]])
        """
        return ivy.cholesky(self._data, upper=upper, out=out)

    def cross(
        self: ivy.Array,
        x2: Union[ivy.Array, ivy.NativeArray],
        /,
        *,
        axis: int = -1,
        out: Optional[ivy.Array] = None,
    ) -> ivy.Array:
        """ivy.Array instance method variant of ivy.cross. This method simply wraps the
            function, and so the docstring for ivy.cross also applies to this method
            with minimal changes.

        Parameters
        ----------
        self
            first input array that is calling the function. Should have a numeric data type. 
        x2
            second input array. Must have the same shape as x1. Should have a numeric data
            type.
        axis
            the axis (dimension) of x1 and x2 containing the vectors for which to compute
            the cross product.vIf set to -1, the function computes the cross product for
            vectors defined by the last axis (dimension). Default: -1.
        out
            optional output array, for writing the result to. It must have a shape that the
            inputs broadcast to.

        Returns
        -------
        ret
            an array containing the cross products. The returned array must have a data
            type determined by Type Promotion Rules.

        Both the description and the type hints above assumes an array input for simplicity,
        but this function is *nestable*, and therefore also accepts :code:`ivy.Container`
        instances in place of any of the non-self arguments.

        Instance Examples
        --------
<<<<<<< HEAD

        With :code:`ivy.Array` inputs:
=======
        With :class:`ivy.Array` instance inputs:
>>>>>>> e85a3f2b

        1. Axis = -1: (default) vector cross product
        >>> x = ivy.array([1., 0., 0.])
        >>> y = ivy.array([0., 1., 0.])
        >>> z = x.cross(y)
        >>> print(z)
        ivy.array([0., 0., 1.])
        """
        return ivy.cross(self._data, x2, axis=axis, out=out)

    def det(self: ivy.Array, /, *, out: Optional[ivy.Array] = None) -> ivy.Array:
        return ivy.det(self._data, out=out)

    def diagonal(
        self: ivy.Array,
        /,
        *,
        offset: int = 0,
        axis1: int = -2,
        axis2: int = -1,
        out: Optional[ivy.Array] = None,
    ) -> ivy.Array:
        return ivy.diagonal(
            self._data, offset=offset, axis1=axis1, axis2=axis2, out=out
        )

    def eigh(
        self: ivy.Array,
    ) -> NamedTuple:
        return ivy.eigh(self._data)

    def eigvalsh(self: ivy.Array, /, *, out: Optional[ivy.Array] = None) -> ivy.Array:
        return ivy.eigvalsh(self._data, out=out)

    def inner(
        self: ivy.Array,
        x2: Union[ivy.Array, ivy.NativeArray],
        *,
        out: Optional[ivy.Array] = None,
    ) -> ivy.Array:
        return ivy.inner(self._data, x2, out=out)

    def inv(
        self: ivy.Array,
        /,
        *,
        adjoint: bool = False,
        out: Optional[ivy.Array] = None
    ) -> ivy.Array:
        """
        ivy.Array instance method variant of ivy.inv.
        This method simply wraps the function, and so the docstring for
        ivy.inv also applies to this method with minimal changes.

        Examples
        --------
        With :class:`ivy.Array` inputs:

        >>> x = ivy.array([[1.0, 2.0],[3.0, 4.0]])
        >>> y = ivy.inv(x)
        >>> print(y)
        ivy.array([[-2., 1.],[1.5, -0.5]])
        """
        return ivy.inv(self._data, adjoint=adjoint, out=out)

    def matrix_norm(
        self: ivy.Array,
        /,
        *,
        ord: Optional[Union[int, float, Literal[inf, -inf, "fro", "nuc"]]] = "fro",
        axis: Optional[Union[int, Sequence[int]]] = None,
        keepdims: bool = False,
        out: Optional[ivy.Array] = None,
    ) -> ivy.Array:
        return ivy.matrix_norm(self._data, ord=ord, axis=axis, keepdims=keepdims, out=out)

    def matrix_rank(
        self: ivy.Array,
        /,
        *,
        atol: Optional[Union[float, Tuple[float]]] = None,
        rtol: Optional[Union[float, Tuple[float]]] = None,
        out: Optional[ivy.Array] = None,
    ) -> ivy.Array:
        """
        ivy.Array instance method variant of ivy.matrix_rank. This method returns
        the rank (i.e., number of non-zero singular values) of a matrix (or a stack of
        matrices).

        Parameters
        ----------
        self
            input array having shape ``(..., M, N)`` and whose innermost two dimensions
            form ``MxN`` matrices. Should have a floating-point data type.

        atol
            absolute tolerance. When None it’s considered to be zero.

        rtol
            relative tolerance for small singular values. Singular values approximately
            less than or equal to ``rtol * largest_singular_value`` are set to zero.
            If a ``float``, the value is equivalent to a zero-dimensional array having
            a floating-point data type determined by :ref:`type-promotion`
            (as applied to ``x``) and must be broadcast against each matrix.
            If an ``array``, must have a floating-point data type and must be
            compatible with ``shape(x)[:-2]`` (see :ref:`broadcasting`).
            If ``None``, the default value is ``max(M, N) * eps``, where ``eps`` must
            be the machine epsilon associated with the floating-point data type
            determined by :ref:`type-promotion` (as applied to ``x``).
            Default: ``None``.
        out
            optional output array, for writing the result to. It must have a shape that
            the inputs broadcast to.

        Returns
        -------
        ret
            a container containing the ranks. The returned array must have a
            floating-point data type determined by :ref:`type-promotion` and
            must have shape ``(...)``
            (i.e., must have a shape equal to ``shape(x)[:-2]``).

        Examples
        --------
        1. Full Matrix
        >>> x = ivy.array([[1., 2.], [3., 4.]])
        >>> ivy.matrix_rank(x)
        ivy.array(2.)

        2. Rank Deficient Matrix
        >>> x = ivy.array([[1., 0.], [0., 0.]])
        >>> ivy.matrix_rank(x)
        ivy.array(1.)

        3. 1 Dimension - rank 1 unless all 0
        >>> x = ivy.array([[1., 1.])
        >>> ivy.matrix_rank(x)
        ivy.array(1.)

        >>> x = ivy.array([[0., 0.])
        >>> ivy.matrix_rank(x)
        ivy.array(0)

        """
        return ivy.matrix_rank(self._data, atol=atol, rtol=rtol, out=out)

    def matrix_transpose(
        self: ivy.Array, *, out: Optional[ivy.Array] = None
    ) -> ivy.Array:
        return ivy.matrix_transpose(self._data, out=out)

    def outer(
        self: ivy.Array,
        x2: Union[ivy.Array, ivy.NativeArray],
        *,
        out: Optional[ivy.Array] = None,
    ) -> ivy.Array:
        return ivy.outer(self._data, x2, out=out)

    def pinv(
        self: ivy.Array,
        *,
        rtol: Optional[Union[float, Tuple[float]]] = None,
        out: Optional[ivy.Array] = None,
    ) -> ivy.Array:
        """
        Examples
        --------
        x = ivy.array([[1., 2.],\
                  [3., 4.]])
        y = pinv(x, None, None)
        print(y)
        ivy.array([[-2., 1.],\
               [1.5, -0.5]])
    
        x = ivy.array([[1., 2.],\
                      [3., 4.]])
        out = ivy.array()
        pinv(x, 0, out)
        print(out)
        ivy.array([[0.0426, 0.0964],\
               [0.0605, 0.1368]])
        """
        return ivy.pinv(self._data, rtol=rtol, out=out)

    def qr(
        self: ivy.Array,
        *,
        mode: str = "reduced",
    ) -> NamedTuple:
        return ivy.qr(self._data, mode=mode)

    def slogdet(
        self: ivy.Array,
    ) -> NamedTuple:
        """
        ivy.Array instance method variant of ivy.slogdet. This method simply wraps the
        function, and so the docstring for ivy.slogdet also applies to this method with
        minimal changes.

        Parameters
        ----------
        self
            input array having shape (..., M, M) and whose innermost two dimensions
            form square matrices. Should have a floating-point data type.

        Returns
        -------
        ret
            This function returns NamedTuple with two values -
                sign:
                An array containing a number representing the sign of the determinant
                for each square matrix.

                logabsdet:
                An array containing natural log of the absolute determinant of each
                square matrix.

        Examples
        --------
        >>> x = ivy.array([[1.0, 2.0], \
                           [3.0, 4.0]])
        >>> y = x.slogdet()
        >>> print(y)
        slogdet(sign=ivy.array(-1.), logabsdet=ivy.array(0.6931472))

        """
        return ivy.slogdet(self._data)

    def solve(
        self: ivy.Array,
        x2: Union[ivy.Array, ivy.NativeArray],
        *,
        out: Optional[ivy.Array] = None,
    ) -> ivy.Array:
        return ivy.solve(self._data, x2, out=out)

    def svd(
        self: ivy.Array,
        *,
        compute_uv: bool = True,
        full_matrices: bool = True,
    ) -> Union[ivy.Array, Tuple[ivy.Array, ...]]:
        return ivy.svd(self._data, compute_uv=compute_uv, full_matrices=full_matrices)

    def svdvals(self: ivy.Array, *, out: Optional[ivy.Array] = None) -> ivy.Array:
        return ivy.svdvals(self._data, out=out)

    def tensordot(
        self: ivy.Array,
        x2: Union[ivy.Array, ivy.NativeArray],
        *,
        axes: Union[int, Tuple[List[int], List[int]]] = 2,
        out: Optional[ivy.Array] = None,
    ) -> ivy.Array:
        return ivy.tensordot(self._data, x2, axes=axes, out=out)

    def trace(
        self: ivy.Array,
        /,
        *,
        offset: int = 0,
        axis1: int = 0,
        axis2: int = 1,
        out: Optional[ivy.Array] = None,
    ) -> ivy.Array:
        """
        ivy.Array instance method variant of ivy.trace.
        This method Returns the sum along the specified diagonals of a matrix (or a
        stack of matrices).

        Parameters
        ----------
        self
            input array having shape ``(..., M, N)`` and whose innermost two
            dimensions form ``MxN`` matrices. Should have a floating-point data type.
        offset
            Offset of the diagonal from the main diagonal. Can be both positive and
            negative. Defaults to 0.
        out
            optional output array, for writing the result to. It must have a shape that
            the inputs broadcast to.

        Returns
        -------
        ret
            an array containing the traces and whose shape is determined by removing
            the last two dimensions and storing the traces in the last array dimension.
            For example, if ``x`` has rank ``k`` and shape ``(I, J, K, ..., L, M, N)``,
            then an output array has rank ``k-2`` and shape ``(I, J, K, ..., L)`` where

            ::

            out[i, j, k, ..., l] = trace(a[i, j, k, ..., l, :, :])

            The returned array must have the same data type as ``x``.

        Examples
        --------
        >>> x = ivy.array([[1., 2.], [3., 4.]])
        >>> y = x.trace()
        >>> print(y)
        ivy.array(5.)

        >>> x = ivy.array([[1., 2., 4.], [6., 5., 3.]])
        >>> y = ivy.Array.trace(x)
        >>> print(y)
        ivy.array(6.)
        """
        return ivy.trace(self._data, offset=offset, axis1=axis1, axis2=axis2, out=out)

    def vecdot(
        self: ivy.Array,
        x2: Union[ivy.Array, ivy.NativeArray],
        *,
        axis: int = -1,
        out: Optional[ivy.Array] = None,
    ) -> ivy.Array:
        return ivy.vecdot(self._data, x2, axis=axis, out=out)

    def vector_norm(
        self: ivy.Array,
        *,
        axis: Optional[Union[int, Sequence[int]]] = None,
        keepdims: bool = False,
        ord: Union[int, float, Literal[inf, -inf]] = 2,
        out: Optional[ivy.Array] = None,
    ) -> ivy.Array:
        return ivy.vector_norm(
            self._data, axis=axis, keepdims=keepdims, ord=ord, out=out
        )

    def vector_to_skew_symmetric_matrix(
        self: ivy.Array, *, out: Optional[ivy.Array] = None
    ) -> ivy.Array:
        return ivy.vector_to_skew_symmetric_matrix(self._data, out=out)<|MERGE_RESOLUTION|>--- conflicted
+++ resolved
@@ -121,12 +121,8 @@
 
         Instance Examples
         --------
-<<<<<<< HEAD
-
-        With :code:`ivy.Array` inputs:
-=======
+        
         With :class:`ivy.Array` instance inputs:
->>>>>>> e85a3f2b
 
         1. Axis = -1: (default) vector cross product
         >>> x = ivy.array([1., 0., 0.])
