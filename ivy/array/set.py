--- conflicted
+++ resolved
@@ -9,19 +9,12 @@
 
 
 class ArrayWithSet(abc.ABC):
-<<<<<<< HEAD
-    def unique_counts(self: ivy.Array) -> Tuple[ivy.Array, ivy.Array]:
-        """
-        ivy.Array instance method variant of ivy.unique_counts. This method simply
-        wraps the function, and so the docstring for ivy.unique_counts also applies
-=======
     def unique_counts(
         self: ivy.Array
     ) -> Tuple[ivy.Array, ivy.Array]:
         """
         ivy.Array instance method variant of ivy.unique_counts. This method simply 
         wraps the function, and so the docstring for ivy.unique_counts also applies 
->>>>>>> d1b582bc
         to this method with minimal changes.
 
         Examples
@@ -31,10 +24,6 @@
         >>> x = ivy.array([0., 1., 2. , 1. , 0.])
         >>> y = x.unique_counts()
         >>> print(y)
-<<<<<<< HEAD
-        uc(values=ivy.array([0.,1.,2.]),counts=ivy.array([2,2,1]))
-=======
         uc(values=ivy.array([0.,1.,2.]),counts=ivy.array([2,2,1])) 
->>>>>>> d1b582bc
         """
         return ivy.unique_counts(self._data)