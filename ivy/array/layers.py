--- conflicted
+++ resolved
@@ -605,15 +605,9 @@
         out: Optional[ivy.Array] = None,
     ) -> ivy.Array:
         """
-<<<<<<< HEAD
-        ivy.Array instance method variant of `ivy.conv3d_transpose`. This method simply
-        wraps the function, and so the docstring for `ivy.conv3d_transpose` also applies
-        to this method with minimal changes.
-=======
         ivy.Array instance method variant of `ivy.conv3d_transpose`. This
         method simply wraps the function, and so the docstring for
         `ivy.conv3d_transpose` also applies to this method with minimal changes.
->>>>>>> 819b66da
 
         Parameters
         ----------
@@ -624,20 +618,6 @@
         strides
             The stride of the sliding window for each dimension of input.
         padding
-<<<<<<< HEAD
-            "SAME" or "VALID" indicating the algorithm, or list indicating the
-            per-dimension paddings.
-        data_format
-            The ordering of the dimensions in the input, one of "NDHWC" or "NCDHW".
-            "NDHWC" corresponds to inputs with shape (batch_size, depth, height, width,
-            channels), while "NCDHW" corresponds to input with shape (batch_size,
-            channels, depth, height, width).
-        dilations
-            The dilation factor for each dimension of input. (Default value = 1)
-        out
-            optional output array, for writing the result to. It must have a shape that
-            the inputs broadcast to.
-=======
             "SAME" or "VALID" indicating the algorithm, or list indicating
             the per-dimension paddings.
         output_shape
@@ -653,14 +633,11 @@
         out
             optional output array, for writing the result to. It must have a
             shape that the inputs broadcast to.
->>>>>>> 819b66da
 
         Returns
         -------
         ret
             The result of the transpose convolution operation.
-<<<<<<< HEAD
-=======
 
         Examples
         --------
@@ -669,7 +646,6 @@
         >>> y = x.conv3d_transpose(filters, 2, 'SAME')
         >>> print(y.shape)
         (1, 6, 56, 56, 6)
->>>>>>> 819b66da
         """
         return ivy.conv3d_transpose(
             self._data,
