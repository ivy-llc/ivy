--- conflicted
+++ resolved
@@ -233,67 +233,6 @@
             out=out,
         )
 
-<<<<<<< HEAD
-    def conv2d(
-        self: ivy.Array,
-        filters: Union[ivy.Array, ivy.NativeArray],
-        strides: Union[int, Tuple[int], Tuple[int, int]],
-        padding: str,
-        /,
-        *,
-        data_format: str = "NHWC",
-        dilations: Optional[Union[int, Tuple[int], Tuple[int, int]]] = 1,
-        out: Optional[ivy.Array] = None,
-    ) -> ivy.Array:
-        """
-        ivy.Array instance method variant of `ivy.conv2d`. This method simply
-        wraps the function, and so the docstring for `ivy.conv2d` also applies
-        to this method with minimal changes.
-
-        Parameters
-        ----------
-        x
-            Input image *[batch_size,h,w,d_in]*.
-        filters
-            Convolution filters *[fh,fw,d_in,d_out]*.
-        strides
-            The stride of the sliding window for each dimension of input.
-        padding
-            "SAME" or "VALID" indicating the algorithm, or list indicating
-            the per-dimension paddings.
-        data_format
-            "NHWC" or "NCHW". Defaults to "NHWC".
-        dilations
-            The dilation factor for each dimension of input. (Default value = 1)
-        out
-            optional output array, for writing the result to. It must have a shape that
-            the inputs broadcast to.
-
-        Returns
-        -------
-        ret
-            The result of the convolution operation.
-
-        Examples
-        --------
-        >>> x = ivy.array([[[[1.], [2.0],[3.]], \
-                      [[1.], [2.0],[3.]], \
-                      [[1.], [2.0],[3.]]]]) #NHWC
-        >>> filters = ivy.array([[[[0.]],[[1.]],[[0.]]], \
-                             [[[0.]],[[1.]], [[0.]]], \
-                             [[[0.]],[[1.]], [[0.]]]]) #HWIO
-        >>> result = x.conv2d(filters, strides=(1,), padding='SAME', 'NHWC', (1,))
-        >>> print(result)
-        ivy.array([[
-              [[2.],[4.],[6.]],
-              [[3.],[6.],[9.]],
-              [[2.],[4.],[6.]]
-              ]])
-
-        """
-        return ivy.conv2d(
-            self._data, filters, strides, padding, data_format, dilations, out=out
-=======
     def conv3d(
         self: ivy.Array,
         filters: Union[ivy.Array, ivy.NativeArray],
@@ -357,5 +296,4 @@
             recurrent_kernel,
             bias=bias,
             recurrent_bias=recurrent_bias,
->>>>>>> 9cd2a650
         )