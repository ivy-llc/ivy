--- conflicted
+++ resolved
@@ -248,13 +248,7 @@
         try:
             self._data.__setitem__(query, val)
         except (AttributeError, TypeError):
-<<<<<<< HEAD
-            self._data = ivy.scatter_nd(
-                query, val, reduction="replace", out=self
-            )._data
-=======
             self._data = ivy.scatter_nd(query, val, reduction="replace", out=self)._data
->>>>>>> 1445a0ca
             self._dtype = ivy.dtype(self._data)
 
     @_native_wrapper
