# flake8: noqa
# global
import copy
import functools
import numpy as np
from operator import mul
from typing import Optional

# local
import ivy
from .conversions import *
from .activations import ArrayWithActivations
from .creation import ArrayWithCreation
from .data_type import ArrayWithDataTypes
from .device import ArrayWithDevice
from .elementwise import ArrayWithElementwise
from .extensions import ArrayWithExtensions
from .general import ArrayWithGeneral
from .gradients import ArrayWithGradients
from .image import ArrayWithImage
from .layers import ArrayWithLayers
from .linear_algebra import ArrayWithLinearAlgebra
from .losses import ArrayWithLosses
from .manipulation import ArrayWithManipulation
from .norms import ArrayWithNorms
from .random import ArrayWithRandom
from .searching import ArrayWithSearching
from .set import ArrayWithSet
from .sorting import ArrayWithSorting
from .statistical import ArrayWithStatistical
from .utility import ArrayWithUtility


def _native_wrapper(f):
    @functools.wraps(f)
    def decor(self, *args, **kwargs):
        if isinstance(self, Array):
            return f(self, *args, **kwargs)
        return getattr(self, f.__name__)(*args, **kwargs)

    return decor


class Array(
    ArrayWithActivations,
    ArrayWithCreation,
    ArrayWithDataTypes,
    ArrayWithDevice,
    ArrayWithElementwise,
    ArrayWithExtensions,
    ArrayWithGeneral,
    ArrayWithGradients,
    ArrayWithImage,
    ArrayWithLayers,
    ArrayWithLinearAlgebra,
    ArrayWithLosses,
    ArrayWithManipulation,
    ArrayWithNorms,
    ArrayWithRandom,
    ArrayWithSearching,
    ArrayWithSet,
    ArrayWithSorting,
    ArrayWithStatistical,
    ArrayWithUtility,
):
    def __init__(self, data):
        ArrayWithActivations.__init__(self)
        ArrayWithCreation.__init__(self)
        ArrayWithDataTypes.__init__(self)
        ArrayWithDevice.__init__(self)
        ArrayWithElementwise.__init__(self)
        ArrayWithGeneral.__init__(self)
        ArrayWithGradients.__init__(self)
        ArrayWithImage.__init__(self)
        ArrayWithLayers.__init__(self)
        ArrayWithLinearAlgebra.__init__(self)
        ArrayWithLosses.__init__(self)
        ArrayWithManipulation.__init__(self)
        ArrayWithNorms.__init__(self)
        ArrayWithRandom.__init__(self)
        ArrayWithSearching.__init__(self)
        ArrayWithSet.__init__(self)
        ArrayWithSorting.__init__(self)
        ArrayWithStatistical.__init__(self)
        ArrayWithUtility.__init__(self)
        self._init(data)

    def _init(self, data):
        if ivy.is_ivy_array(data):
            self._data = data.data
        else:
            ivy.assertions.check_true(
                ivy.is_native_array(data), "data must be native array"
            )
            self._data = data
        self._shape = self._data.shape
        self._size = (
            functools.reduce(mul, self._data.shape) if len(self._data.shape) > 0 else 0
        )
        self._dtype = ivy.dtype(self._data)
        self._device = ivy.dev(self._data)
        self._dev_str = ivy.as_ivy_dev(self._device)
        self._pre_repr = "ivy."
        if "gpu" in self._dev_str:
            self._post_repr = ", dev={})".format(self._dev_str)
        else:
            self._post_repr = ")"
        self.backend = ivy.current_backend_str()
        self._is_variable = ivy.is_variable(self._data)

    # Properties #
    # ---------- #

    @property
    def data(self) -> ivy.NativeArray:
        """The native array being wrapped in self."""
        return self._data

    @property
    def dtype(self) -> ivy.Dtype:
        """Data type of the array elements"""
        return self._dtype

    @property
    def device(self) -> ivy.Device:
        """Hardware device the array data resides on."""
        return self._device

    @property
    def mT(self) -> ivy.Array:
        """
        Transpose of a matrix (or a stack of matrices).

        Returns
        -------
        ret
            array whose last two dimensions (axes) are permuted in reverse order
            relative to original array (i.e., for an array instance having shape
            ``(..., M, N)``, the returned array must have shape ``(..., N, M)``).
            The returned array must have the same data type as the original array.
        """
        ivy.assertions.check_greater(len(self._data.shape), 2, allow_equal=True)
        return ivy.matrix_transpose(self._data)

    @property
    def ndim(self) -> int:
        """Number of array dimensions (axes)."""
        return len(tuple(self._shape))

    @property
    def shape(self) -> ivy.Shape:
        """Array dimensions."""
        return ivy.Shape(self._shape)

    @property
    def size(self) -> Optional[int]:
        """Number of elements in the array."""
        return self._size

    @property
    def T(self) -> ivy.Array:
        """
        Transpose of the array.

        Returns
        -------
        ret
            two-dimensional array whose first and last dimensions (axes) are
            permuted in reverse order relative to original array.
        """
        ivy.assertions.check_equal(len(self._data.shape), 2)
        return ivy.matrix_transpose(self._data)

    @property
    def is_variable(self) -> bool:
        """Determine whether the array is a trainable variable or not."""
        return self._is_variable

    # Setters #
    # --------#

    @data.setter
    def data(self, data):
        ivy.assertions.check_true(
            ivy.is_native_array(data), "data must be native array"
        )
        self._init(data)

    # Built-ins #
    # ----------#

    @classmethod
    def __torch_function__(cls, func, types, args=(), kwargs={}):
        args, kwargs = args_to_native(*args, **kwargs)
        return func(*args, **kwargs)

    def __array__(self, *args, **kwargs):
        args, kwargs = args_to_native(*args, **kwargs)
        return self._data.__array__(*args, **kwargs)

    def __array_prepare__(self, *args, **kwargs):
        args, kwargs = args_to_native(*args, **kwargs)
        return self._data.__array_prepare__(*args, **kwargs)

    def __array_ufunc__(self, *args, **kwargs):
        args, kwargs = args_to_native(*args, **kwargs)
        return self._data.__array_ufunc__(*args, **kwargs)

    def __array_wrap__(self, *args, **kwargs):
        args, kwargs = args_to_native(*args, **kwargs)
        return self._data.__array_wrap__(*args, **kwargs)

    def __array_namespace__(self, api_version=None):
        return ivy

    def __repr__(self):
        sig_fig = ivy.array_significant_figures()
        dec_vals = ivy.array_decimal_values()
        rep = (
            ivy.vec_sig_fig(ivy.to_numpy(self._data), sig_fig)
            if self._size > 0
            else ivy.to_numpy(self._data)
        )
        with np.printoptions(precision=dec_vals):
            return (
                self._pre_repr
                + rep.__repr__()[:-1].partition(", dtype")[0].partition(", dev")[0]
                + self._post_repr.format(ivy.current_backend_str())
            )

    def __dir__(self):
        return self._data.__dir__()

    def __getattr__(self, item):
        try:
            attr = self._data.__getattribute__(item)
        except AttributeError:
            attr = self._data.__getattr__(item)
        return to_ivy(attr)

    def __getitem__(self, query):
        return ivy.get_item(self._data, query)

    def __setitem__(self, query, val):
        try:
            self._data.__setitem__(query, val)
        except (AttributeError, TypeError):
            self._data = ivy.scatter_nd(query, val, reduction="replace", out=self)._data
            self._dtype = ivy.dtype(self._data)

    def __contains__(self, key):
        return self._data.__contains__(key)

    def __getstate__(self):
        data_dict = dict()

        # only pickle the native array
        data_dict["data"] = self.data

        # also store the local ivy framework that created this array
        data_dict["backend"] = self.backend
        data_dict["device_str"] = ivy.as_ivy_dev(self.device)

        return data_dict

    def __setstate__(self, state):
        # we can construct other details of ivy.Array
        # just by re-creating the ivy.Array using the native array

        # get the required backend
        ivy.set_backend(state["backend"])
        ivy_array = ivy.array(state["data"])
        ivy.unset_backend()

        self.__dict__ = ivy_array.__dict__

        # TODO: what about placement of the array on the right device ?
        # device = backend.as_native_dev(state["device_str"])
        # backend.to_device(self, device)

    def __pos__(self):
        return ivy.positive(self._data)

    def __neg__(self):
        return ivy.negative(self._data)

    def __pow__(self, power):
        return ivy.pow(self._data, power)

    def __rpow__(self, power):
        return ivy.pow(power, self._data)

    def __ipow__(self, power):
        return ivy.pow(self._data, power)

    def __add__(self, other):
        """
        ivy.Array special method variant of ivy.add. This method simply wraps the
        function, and so the docstring for ivy.add also applies to this method
        with minimal changes.

        Parameters
        ----------
        self
            first input array. Should have a numeric data type.
        other
            second input array. Must be compatible with ``self``
            (see :ref:`broadcasting`). Should have a numeric data type.

        Returns
        -------
        ret
            an array containing the element-wise sums. The returned array must have a
            data type determined by :ref:`type-promotion`.

        Examples
        --------
        >>> x = ivy.array([1, 2, 3])
        >>> y = ivy.array([4, 5, 6])
        >>> z = x + y
        >>> print(z)
        ivy.array([5, 7, 9])
        """
        return ivy.add(self._data, other)

    def __radd__(self, other):
        """
        ivy.Array reverse special method variant of ivy.add. This method simply wraps
        the function, and so the docstring for ivy.add also applies to this method
        with minimal changes.

        Parameters
        ----------
        self
            first input array. Should have a numeric data type.
        other
            second input array. Must be compatible with ``self``
            (see :ref:`broadcasting`). Should have a numeric data type.

        Returns
        -------
        ret
            an array containing the element-wise sums. The returned array must have a
            data type determined by :ref:`type-promotion`.

        Examples
        --------
        >>> x = 1
        >>> y = ivy.array([4, 5, 6])
        >>> z = x + y
        >>> print(z)
        ivy.array([5, 6, 7])
        """
        return ivy.add(other, self._data)

    def __iadd__(self, other):
        return ivy.add(self._data, other)

    def __sub__(self, other):
        """
        ivy.Array special method variant of ivy.subtract. This method simply wraps the
        function, and so the docstring for ivy.subtract also applies to this method
        with minimal changes.

        Parameters
        ----------
        self
            first input array. Should have a numeric data type.
        other
            second input array. Must be compatible with ``self``
            (see :ref:`broadcasting`). Should have a numeric data type.

        Returns
        -------
        ret
            an array containing the element-wise differences. The returned array must have a
            data type determined by :ref:`type-promotion`.

        Examples
        --------
        With :class:`ivy.Array` instances only:

        >>> x = ivy.array([1, 2, 3])
        >>> y = ivy.array([4, 5, 6])
        >>> z = x - y
        >>> print(z)
        ivy.array([-3, -3, -3])
        """
        return ivy.subtract(self._data, other)

    def __rsub__(self, other):
        """
        ivy.Array reverse special method variant of ivy.subtract. This method simply wraps
        the function, and so the docstring for ivy.subtract also applies to this method
        with minimal changes.

        Parameters
        ----------
        self
            first input array. Should have a numeric data type.
        other
            second input array. Must be compatible with ``self``
            (see :ref:`broadcasting`). Should have a numeric data type.

        Returns
        -------
        ret
            an array containing the element-wise differences. The returned array must have a
            data type determined by :ref:`type-promotion`.

        Examples
        --------
        >>> x = 1
        >>> y = ivy.array([4, 5, 6])
        >>> z = x - y
        >>> print(z)
        ivy.array([-3, -4, -5])
        """
        return ivy.subtract(other, self._data)

    def __isub__(self, other):
        return ivy.subtract(self._data, other)

    def __mul__(self, other):
        return ivy.multiply(self._data, other)

    def __rmul__(self, other):
        return ivy.multiply(other, self._data)

    def __imul__(self, other):
        return ivy.multiply(self._data, other)

    def __mod__(self, other):
        return ivy.remainder(self._data, other)

    def __rmod__(self, other):
        return ivy.remainder(other, self._data)

    def __imod__(self, other):
        return ivy.remainder(self._data, other)

    def __divmod__(self, other):
        return divmod(self._data, other)

    def __rdivmod__(self, other):
        return divmod(other, self._data)

    def __truediv__(self, other):
        return ivy.divide(self._data, other)

    def __rtruediv__(self, other):
        return ivy.divide(other, self._data)

    def __itruediv__(self, other):
        return ivy.divide(self._data, other)

    def __floordiv__(self, other):
        return ivy.floor_divide(self._data, other)

    def __rfloordiv__(self, other):
        return ivy.floor_divide(other, self._data)

    def __ifloordiv__(self, other):
        return ivy.floor_divide(self._data, other)

    def __matmul__(self, other):
        return ivy.matmul(self._data, other)

    def __rmatmul__(self, other):
        return ivy.matmul(other, self._data)

    def __imatmul__(self, other):
        return ivy.matmul(self._data, other)

    def __abs__(self):
        return ivy.abs(self._data)

    def __float__(self):
        res = self._data.__float__()
        if res is NotImplemented:
            return res
        return to_ivy(res)

    def __int__(self):
        if hasattr(self._data, "__int__"):
            res = self._data.__int__()
        else:
            res = int(ivy.to_scalar(self._data))
        if res is NotImplemented:
            return res
        return to_ivy(res)

    def __bool__(self):
        return self._data.__bool__()

<<<<<<< HEAD
=======
    @_native_wrapper
    def __dlpack__(self, stream=None):
        return self._data.__dlpack__()

    @_native_wrapper
    def __dlpack_device__(self):
        return self._data.__dlpack_device__()

    @_native_wrapper
>>>>>>> da59f79d
    def __lt__(self, other):
        return ivy.less(self._data, other)

    def __le__(self, other):
        """
        Less than or equal to

        Returns
        -------
        an array containing the element-wise results. The returned array must have a
        data type of bool.

        Examples
        --------
        >>> x = ivy.array([6, 2, 3])
        >>> y = ivy.array([4, 5, 6])
        >>> z = x <= y
        >>> print(z)
        ivy.array([ False, True, True])
        """
        return ivy.less_equal(self._data, other)

    def __eq__(self, other):
        return ivy.equal(self._data, other)

    def __ne__(self, other):
        return ivy.not_equal(self._data, other)

    def __gt__(self, other):
        return ivy.greater(self._data, other)

    def __ge__(self, other):
        return ivy.greater_equal(self._data, other)

    def __and__(self, other):
        return ivy.bitwise_and(self._data, other)

    def __rand__(self, other):
        return ivy.bitwise_and(other, self._data)

    def __iand__(self, other):
        return ivy.bitwise_and(self._data, other)

    def __or__(self, other):
        return ivy.bitwise_or(self._data, other)

    def __ror__(self, other):
        return ivy.bitwise_or(other, self._data)

    def __ior__(self, other):
        return ivy.bitwise_or(self._data, other)

    def __invert__(self):
        return ivy.bitwise_invert(self._data)

    def __xor__(self, other):
        return ivy.bitwise_xor(self._data, other)

    def __rxor__(self, other):
        return ivy.bitwise_xor(other, self._data)

    def __ixor__(self, other):
        return ivy.bitwise_xor(self._data, other)

    def __lshift__(self, other):
        return ivy.bitwise_left_shift(self._data, other)

    def __rlshift__(self, other):
        return ivy.bitwise_left_shift(other, self._data)

    def __ilshift__(self, other):
        return ivy.bitwise_left_shift(self._data, other)

    def __rshift__(self, other):
        """
        ivy.Array special method variant of ivy.bitwise_right_shift. This method
        simply wraps the function, and so the docstring for ivy.bitwise_right_shift
        also applies to this method with minimal changes.

        Parameters
        ----------
        self
            first input array. Should have an integer data type.
        other
            second input array. Must be compatible with ``x1`` (see :ref:`broadcasting`).
            Should have an integer data type. Each element must be greater than or equal
            to ``0``.

        Returns
        -------
        ret
            an array containing the element-wise results. The returned array must have
            a data type determined by :ref:`type-promotion`.

        Examples
        --------
        With :class:`ivy.Array` instances only:

        >>> a = ivy.array([2, 3, 4])
        >>> b = ivy.array([0, 1, 2])
        >>> y = a >> b
        >>> print(y)
        ivy.array([2, 1, 1])
        """
        return ivy.bitwise_right_shift(self._data, other)

    def __rrshift__(self, other):
        """
        ivy.Array reverse special method variant of ivy.bitwise_right_shift.
        This method simply wraps the function, and so the docstring for
        ivy.bitwise_right_shift also applies to this method with minimal changes.

        Parameters
        ----------
        self
            first input array. Should have an integer data type.
        other
            second input array. Must be compatible with ``x1`` (see :ref:`broadcasting`).
            Should have an integer data type. Each element must be greater than or equal
            to ``0``.

        Returns
        -------
        ret
            an array containing the element-wise results. The returned array must have
            a data type determined by :ref:`type-promotion`.

        Examples
        --------
        >>> a = 32
        >>> b = ivy.array([0, 1, 2])
        >>> y = a >> b
        >>> print(y)
        ivy.array([32, 16,  8])
        """
        return ivy.bitwise_right_shift(other, self._data)

    def __irshift__(self, other):
        return ivy.bitwise_right_shift(self._data, other)

    def __deepcopy__(self, memodict={}):
        try:
            return to_ivy(self._data.__deepcopy__(memodict))
        except AttributeError:
            # ToDo: try and find more elegant solution to jax inability to
            #  deepcopy device arrays
            if ivy.current_backend_str() == "jax":
                np_array = copy.deepcopy(self._data)
                jax_array = ivy.array(np_array)
                return to_ivy(jax_array)
            return to_ivy(copy.deepcopy(self._data))

    def __len__(self):
        return len(self._data)

    def __iter__(self):
        return iter([to_ivy(i) for i in self._data])<|MERGE_RESOLUTION|>--- conflicted
+++ resolved
@@ -493,18 +493,12 @@
     def __bool__(self):
         return self._data.__bool__()
 
-<<<<<<< HEAD
-=======
-    @_native_wrapper
     def __dlpack__(self, stream=None):
         return self._data.__dlpack__()
 
-    @_native_wrapper
     def __dlpack_device__(self):
         return self._data.__dlpack_device__()
 
-    @_native_wrapper
->>>>>>> da59f79d
     def __lt__(self, other):
         return ivy.less(self._data, other)
 
