--- conflicted
+++ resolved
@@ -81,12 +81,7 @@
     x_shape = ivy.shape(x)
     batch_shape = x_shape[:-3]
     image_dims = x_shape[-3:-1]
-<<<<<<< HEAD
-    device = _ivy.dev(x)
-    dtype = _ivy.dtype(x)
-=======
     device = ivy.dev(x)
->>>>>>> 2a63a641
     # to list
     batch_shape = list(batch_shape)
     image_dims = list(image_dims)
@@ -96,19 +91,11 @@
     # BS x H x W-1 x D
     dx = x[..., :, 1:, :] - x[..., :, :-1, :]
     # BS x H x W x D
-<<<<<<< HEAD
-    dy = _ivy.concat(
-        (dy, _ivy.zeros(batch_shape + [1, image_dims[1], num_dims], dtype=dtype, device=device)), -3
-    )
-    dx = _ivy.concat(
-        (dx, _ivy.zeros(batch_shape + [image_dims[0], 1, num_dims], dtype=dtype, device=device)), -2
-=======
     dy = ivy.concat(
         (dy, ivy.zeros(batch_shape + [1, image_dims[1], num_dims], device=device)), -3
     )
     dx = ivy.concat(
         (dx, ivy.zeros(batch_shape + [image_dims[0], 1, num_dims], device=device)), -2
->>>>>>> 2a63a641
     )
     # BS x H x W x D,    BS x H x W x D
     return dy, dx