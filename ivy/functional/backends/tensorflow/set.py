--- conflicted
+++ resolved
@@ -30,13 +30,9 @@
         indices[unique_nan] = nan_index
         indices[~unique_nan] = non_nan_index
     else:
-<<<<<<< HEAD
         indices = tf.experimental.numpy.array([tensor_list.index(val) for val in values])
-=======
-        indices = tf.experimental.numpy.asarray([tensor_list.index(val) for val in values])
->>>>>>> f6ae79c3
     
-    return UniqueAll(tf.cast(values, x.dtype), tf.constant(indices, dtype = 'int32'), tf.reshape(inverse_indices, x.shape), counts)
+    return UniqueAll(tf.cast(values, x.dtype), tf.convert_to_tensor(indices, dtype = 'int32'), tf.reshape(inverse_indices, x.shape), counts)
 
 
 def unique_inverse(x: Tensor) \
