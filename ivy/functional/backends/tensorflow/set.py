# global
import tensorflow as tf
from tensorflow.python.types.core import Tensor
from typing import Union, Tuple
from collections import namedtuple


def unique_all(x: Tensor) \
        -> Tuple[Tensor, Tensor, Tensor, Tensor]:
    
    UniqueAll = namedtuple(typename = 'unique_all', field_names = ['values', 'indices', 'inverse_indices', 'counts'])
    
    flat_tensor = tf.cast(tf.reshape(x, [-1]), 'float64')
    
    values, inverse_indices, counts = tf.unique_with_counts(flat_tensor)
    values = tf.cast(values, 'float64') if values.dtype not in ['float32', 'float64']
    
<<<<<<< HEAD
    unique_nan = tf.math.is_nan(values).numpy()

    if tf.math.reduce_sum(tf.cast(tf.math.is_nan(values), 'float32')).numpy():
=======
    unique_nan = tf.math.is_nan(tf.cast(values, 'float64')).numpy()
    idx_dtype = inverse_indices.dtype

    if tf.math.reduce_sum(tf.math.is_nan(tf.cast(values, 'float64'))).numpy():
>>>>>>> e1befb1f
        nan_index = tf.where(tf.math.is_nan(flat_tensor)).numpy().reshape([-1])
        non_nan_index = [flat_tensor.numpy().tolist().index(val) for val in values if not tf.math.is_nan(val)]

        indices = tf.experimental.numpy.full(fill_value = float('NaN'), shape = values.shape).numpy()
        
        indices[unique_nan] = nan_index
        indices[~unique_nan] = non_nan_index
    else:
        tensor_list = flat_tensor.numpy().tolist()
        indices = [tensor_list.index(val) for val in values]
    
    return UniqueAll(tf.cast(values, x.dtype), tf.constant(indices, dtype = 'int32'), tf.reshape(inverse_indices, x.shape), counts)


def unique_inverse(x: Tensor) \
        -> Tuple[Tensor, Tensor]:
    out = namedtuple('unique_inverse', ['values', 'inverse_indices'])
    values, inverse_indices = tf.unique(tf.reshape(x, -1))
    inverse_indices = tf.reshape(inverse_indices, x.shape)
    return out(values, inverse_indices)


def unique_values(x: Tensor) \
        -> Tensor:
    return tf.unique(tf.reshape(x, [-1]))[0]


def unique_counts(x: Tensor) \
        -> Tuple[Tensor, Tensor]:
    uc = namedtuple('uc', ['values', 'counts'])
    v, _, c = tf.unique_with_counts(tf.reshape(x, [-1]))
    return uc(v, c)<|MERGE_RESOLUTION|>--- conflicted
+++ resolved
@@ -14,17 +14,10 @@
     
     values, inverse_indices, counts = tf.unique_with_counts(flat_tensor)
     values = tf.cast(values, 'float64') if values.dtype not in ['float32', 'float64']
-    
-<<<<<<< HEAD
+
     unique_nan = tf.math.is_nan(values).numpy()
 
     if tf.math.reduce_sum(tf.cast(tf.math.is_nan(values), 'float32')).numpy():
-=======
-    unique_nan = tf.math.is_nan(tf.cast(values, 'float64')).numpy()
-    idx_dtype = inverse_indices.dtype
-
-    if tf.math.reduce_sum(tf.math.is_nan(tf.cast(values, 'float64'))).numpy():
->>>>>>> e1befb1f
         nan_index = tf.where(tf.math.is_nan(flat_tensor)).numpy().reshape([-1])
         non_nan_index = [flat_tensor.numpy().tolist().index(val) for val in values if not tf.math.is_nan(val)]
 
