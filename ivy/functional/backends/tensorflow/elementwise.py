# global
import tensorflow as tf
from typing import Union

# local
import ivy


def _cast_for_binary_op(x1, x2):
    return ivy.promote_types_of_inputs(x1, x2)


def _clamp_bits(x1, x2):
    x2 = tf.clip_by_value(
        x2,
        tf.constant(0, dtype=x2.dtype),
        tf.constant(x1.dtype.size * 8 - 1, dtype=x2.dtype),
    )
    return x1, x2


def abs(
    x: Union[float, tf.Tensor, tf.Variable],
    *,
    out: Union[tf.Tensor, tf.Variable] = None
) -> Union[tf.Tensor, tf.Variable]:
    if "uint" in ivy.dtype(x):
        return x
    else:
        return tf.abs(x)


def acos(x: Union[tf.Tensor, tf.Variable]) -> Union[tf.Tensor, tf.Variable]:
    return tf.acos(x)


def acosh(x: Union[tf.Tensor, tf.Variable]) -> Union[tf.Tensor, tf.Variable]:
    return tf.acosh(x)


def add(
    x1: Union[float, tf.Tensor, tf.Variable],
    x2: Union[float, tf.Tensor, tf.Variable],
    *,
    out: Union[tf.Tensor, tf.Variable] = None
) -> Union[tf.Tensor, tf.Variable]:
    x1, x2 = _cast_for_binary_op(x1, x2)
    return tf.experimental.numpy.add(x1, x2)


def asin(
    x: Union[tf.Tensor, tf.Variable], *, out: Union[tf.Tensor, tf.Variable] = None
) -> Union[tf.Tensor, tf.Variable]:
    return tf.asin(x)


def asinh(
    x: Union[tf.Tensor, tf.Variable], *, out: Union[tf.Tensor, tf.Variable] = None
) -> Union[tf.Tensor, tf.Variable]:
    return tf.asinh(x)


def atan(x: Union[tf.Tensor, tf.Variable]) -> Union[tf.Tensor, tf.Variable]:
    return tf.math.atan(x)


def atan2(
    x1: Union[tf.Tensor, tf.Variable],
    x2: Union[tf.Tensor, tf.Variable],
    *,
    out: Union[tf.Tensor, tf.Variable] = None
) -> Union[tf.Tensor, tf.Variable]:
    x1, x2 = _cast_for_binary_op(x1, x2)
    return tf.math.atan2(x1, x2)


def atanh(x: Union[tf.Tensor, tf.Variable]) -> Union[tf.Tensor, tf.Variable]:
    return tf.math.atanh(x)


def bitwise_and(
    x1: Union[int, tf.Tensor, tf.Variable],
    x2: Union[int, tf.Tensor, tf.Variable],
    *,
    out: Union[tf.Tensor, tf.Variable] = None
) -> Union[tf.Tensor, tf.Variable]:
    x1, x2 = _cast_for_binary_op(x1, x2)
    if ("int" not in str(x1.dtype)) & ("int" not in str(x2.dtype)):
        return tf.math.logical_and(x1, x2)
    else:
        return tf.bitwise.bitwise_and(x1, x2)


def bitwise_invert(
    x: Union[int, tf.Tensor, tf.Variable], *, out: Union[tf.Tensor, tf.Variable] = None
) -> Union[tf.Tensor, tf.Variable]:
    if "int" not in str(x.dtype):
        return tf.logical_not(x)
    else:
        return tf.bitwise.invert(x)


def bitwise_left_shift(
    x1: Union[int, tf.Tensor, tf.Variable],
    x2: Union[int, tf.Tensor, tf.Variable],
    *,
    out: Union[tf.Tensor, tf.Variable] = None
) -> Union[tf.Tensor, tf.Variable]:
    x1, x2 = _cast_for_binary_op(x1, x2)
    x1, x2 = _clamp_bits(x1, x2)
    return tf.bitwise.left_shift(x1, x2)


def bitwise_or(
    x1: Union[int, tf.Tensor, tf.Variable],
    x2: Union[int, tf.Tensor, tf.Variable],
    *,
    out: Union[tf.Tensor, tf.Variable] = None
) -> Union[tf.Tensor, tf.Variable]:
    x1, x2 = _cast_for_binary_op(x1, x2)
    if ("int" not in str(x1.dtype)) & ("int" not in str(x2.dtype)):
        return tf.math.logical_or(x1, x2)
    else:
        return tf.bitwise.bitwise_or(x1, x2)


def bitwise_right_shift(
    x1: Union[int, tf.Tensor, tf.Variable],
    x2: Union[int, tf.Tensor, tf.Variable],
    *,
    out: Union[tf.Tensor, tf.Variable] = None
) -> Union[tf.Tensor, tf.Variable]:
    x1, x2 = _cast_for_binary_op(x1, x2)
    x1, x2 = _clamp_bits(x1, x2)
    return tf.bitwise.right_shift(x1, x2)


def bitwise_xor(
    x1: Union[int, tf.Tensor, tf.Variable],
    x2: Union[int, tf.Tensor, tf.Variable],
    *,
    out: Union[tf.Tensor, tf.Variable] = None
) -> Union[tf.Tensor, tf.Variable]:
    x1, x2 = _cast_for_binary_op(x1, x2)
    if ("int" not in str(x1.dtype)) & ("int" not in str(x2.dtype)):
        return tf.math.logical_xor(x1, x2)
    else:
        return tf.bitwise.bitwise_xor(x1, x2)


def ceil(
    x: Union[tf.Tensor, tf.Variable], *, out: Union[tf.Tensor, tf.Variable] = None
) -> Union[tf.Tensor, tf.Variable]:
    if "int" in str(x.dtype):
        return x
    else:
        return tf.math.ceil(x)


def cos(
    x: Union[tf.Tensor, tf.Variable], *, out: Union[tf.Tensor, tf.Variable] = None
) -> Union[tf.Tensor, tf.Variable]:
    return tf.cos(x)


def cosh(
    x: Union[tf.Tensor, tf.Variable], *, out: Union[tf.Tensor, tf.Variable] = None
) -> Union[tf.Tensor, tf.Variable]:
    return tf.cosh(x)


def divide(
    x1: Union[float, tf.Tensor, tf.Variable],
    x2: Union[float, tf.Tensor, tf.Variable],
    *,
    out: Union[tf.Tensor, tf.Variable] = None
) -> Union[tf.Tensor, tf.Variable]:
    x1, x2 = _cast_for_binary_op(x1, x2)
    ret = tf.experimental.numpy.divide(x1, x2)
    if ivy.is_float_dtype(x1.dtype):
        ret = tf.cast(ret, dtype=x1.dtype)
    else:
        ret = tf.cast(ret, dtype=ivy.default_float_dtype(as_native=True))
    return ret


def equal(
    x1: Union[float, tf.Tensor, tf.Variable],
    x2: Union[float, tf.Tensor, tf.Variable],
    *,
    out: Union[tf.Tensor, tf.Variable] = None
) -> Union[tf.Tensor, tf.Variable]:
    x1, x2 = _cast_for_binary_op(x1, x2)
    return tf.math.equal(x1, x2)


def exp(
    x: Union[tf.Tensor, tf.Variable], *, out: Union[tf.Tensor, tf.Variable] = None
) -> Union[tf.Tensor, tf.Variable]:
    return tf.math.exp(x)


def expm1(
    x: Union[tf.Tensor, tf.Variable], *, out: Union[tf.Tensor, tf.Variable] = None
) -> Union[tf.Tensor, tf.Variable]:
    return tf.math.expm1(x)


def floor(
    x: Union[tf.Tensor, tf.Variable], *, out: Union[tf.Tensor, tf.Variable] = None
) -> Union[tf.Tensor, tf.Variable]:
    if "int" in str(x.dtype):
        return x
    else:
        return tf.math.floor(x)


def floor_divide(
    x1: Union[float, tf.Tensor, tf.Variable],
    x2: Union[float, tf.Tensor, tf.Variable],
    *,
    out: Union[tf.Tensor, tf.Variable] = None
) -> Union[tf.Tensor, tf.Variable]:
    x1, x2 = _cast_for_binary_op(x1, x2)
    ret = tf.experimental.numpy.floor_divide(x1, x2)
    return ret


def greater(
    x1: Union[float, tf.Tensor, tf.Variable], x2: Union[float, tf.Tensor, tf.Variable]
) -> Union[tf.Tensor, tf.Variable]:
    x1, x2 = _cast_for_binary_op(x1, x2)
    return tf.math.greater(x1, x2)


def greater_equal(
    x1: Union[float, tf.Tensor, tf.Variable],
    x2: Union[float, tf.Tensor, tf.Variable],
    *,
    out: Union[tf.Tensor, tf.Variable] = None
) -> Union[tf.Tensor, tf.Variable]:
    x1, x2 = _cast_for_binary_op(x1, x2)
    return tf.math.greater_equal(x1, x2)


def isfinite(
    x: Union[tf.Tensor, tf.Variable], *, out: Union[tf.Tensor, tf.Variable] = None
) -> Union[tf.Tensor, tf.Variable]:
    if ivy.is_int_dtype(x):
        return tf.ones_like(x, tf.bool)
    else:
        return tf.math.is_finite(x)


def isinf(
    x: Union[tf.Tensor, tf.Variable], *, out: Union[tf.Tensor, tf.Variable] = None
) -> Union[tf.Tensor, tf.Variable]:
    if ivy.is_int_dtype(x):
        return tf.zeros_like(x, tf.bool)
    else:
        return tf.math.is_inf(x)


def isnan(
    x: Union[tf.Tensor, tf.Variable], *, out: Union[tf.Tensor, tf.Variable] = None
) -> Union[tf.Tensor, tf.Variable]:
    if ivy.is_int_dtype(x):
        return tf.zeros_like(x, tf.bool)
    else:
        return tf.math.is_nan(x)


def less(
    x1: Union[float, tf.Tensor, tf.Variable], x2: Union[float, tf.Tensor, tf.Variable]
) -> Union[tf.Tensor, tf.Variable]:
    x1, x2 = _cast_for_binary_op(x1, x2)
    return tf.math.less(x1, x2)


def less_equal(
    x1: Union[float, tf.Tensor, tf.Variable],
    x2: Union[float, tf.Tensor, tf.Variable],
    *,
    out: Union[tf.Tensor, tf.Variable] = None
) -> Union[tf.Tensor, tf.Variable]:
    x1, x2 = _cast_for_binary_op(x1, x2)
    return tf.math.less_equal(x1, x2)


def log(
    x: Union[tf.Tensor, tf.Variable], *, out: Union[tf.Tensor, tf.Variable] = None
) -> Union[tf.Tensor, tf.Variable]:
    if ivy.is_int_dtype(x):
<<<<<<< HEAD
        x=tf.cast(x,dtype=ivy.default_float_dtype())
=======
        x = tf.cast(x, dtype=ivy.default_float_dtype())
>>>>>>> 6fbd16f2
    return tf.math.log(x)


def log10(
    x: Union[tf.Tensor, tf.Variable], *, out: Union[tf.Tensor, tf.Variable] = None
) -> Union[tf.Tensor, tf.Variable]:
    if ivy.is_int_dtype(x):
<<<<<<< HEAD
        x=tf.cast(x,dtype=ivy.default_float_dtype())
=======
        x = tf.cast(x, dtype=ivy.default_float_dtype())
>>>>>>> 6fbd16f2
    return tf.math.log(x) / tf.math.log(tf.constant(10.0, x.dtype))


def log1p(
    x: Union[tf.Tensor, tf.Variable], *, out: Union[tf.Tensor, tf.Variable] = None
) -> Union[tf.Tensor, tf.Variable]:
    if ivy.is_int_dtype(x):
        x = tf.cast(x, dtype=ivy.default_float_dtype())
    return tf.math.log1p(x)


def log2(
    x: Union[tf.Tensor, tf.Variable], *, out: Union[tf.Tensor, tf.Variable] = None
) -> Union[tf.Tensor, tf.Variable]:
    if ivy.is_int_dtype(x):
<<<<<<< HEAD
        x=tf.cast(x,dtype=ivy.default_float_dtype())
=======
        x = tf.cast(x, dtype=ivy.default_float_dtype())
>>>>>>> 6fbd16f2
    return tf.math.log(x) / tf.math.log(tf.constant(2.0, x.dtype))


def logaddexp(
    x1: Union[tf.Tensor, tf.Variable],
    x2: Union[tf.Tensor, tf.Variable],
    *,
    out: Union[tf.Tensor, tf.Variable] = None
) -> Union[tf.Tensor, tf.Variable]:
    x1, x2 = _cast_for_binary_op(x1, x2)
    return tf.experimental.numpy.logaddexp(x1, x2)


def logical_and(
    x1: Union[tf.Tensor, tf.Variable],
    x2: Union[tf.Tensor, tf.Variable],
    *,
    out: Union[tf.Tensor, tf.Variable] = None
) -> Union[tf.Tensor, tf.Variable]:
    return tf.logical_and(tf.cast(x1, tf.bool), tf.cast(x2, tf.bool))


def logical_not(
    x: Union[tf.Tensor, tf.Variable], *, out: Union[tf.Tensor, tf.Variable] = None
) -> Union[tf.Tensor, tf.Variable]:
    return tf.logical_not(tf.cast(x, tf.bool))


def logical_or(
    x1: Union[tf.Tensor, tf.Variable],
    x2: Union[tf.Tensor, tf.Variable],
    *,
    out: Union[tf.Tensor, tf.Variable] = None
) -> Union[tf.Tensor, tf.Variable]:
    return tf.logical_or(tf.cast(x1, tf.bool), tf.cast(x2, tf.bool))


def logical_xor(
    x1: Union[tf.Tensor, tf.Variable],
    x2: Union[tf.Tensor, tf.Variable],
    *,
    out: Union[tf.Tensor, tf.Variable] = None
) -> Union[tf.Tensor, tf.Variable]:
    return tf.math.logical_xor(tf.cast(x1, tf.bool), tf.cast(x2, tf.bool))


def multiply(
    x1: Union[float, tf.Tensor, tf.Variable],
    x2: Union[float, tf.Tensor, tf.Variable],
    *,
    out: Union[tf.Tensor, tf.Variable] = None
) -> Union[tf.Tensor, tf.Variable]:
    x1, x2 = _cast_for_binary_op(x1, x2)
    return tf.math.multiply(x1, x2)


def negative(
    x: Union[float, tf.Tensor, tf.Variable],
    *,
    out: Union[tf.Tensor, tf.Variable] = None
) -> Union[tf.Tensor, tf.Variable]:
    if x.dtype in [tf.uint8, tf.uint16, tf.uint32, tf.uint64]:
        return tf.cast(tf.negative(tf.cast(x, tf.float32)), x.dtype)
    return tf.negative(x)


negative.unsupported_dtypes = ("uint8", "uint16", "uint32", "uint64")


def not_equal(
    x1: Union[float, tf.Tensor, tf.Variable],
    x2: Union[float, tf.Tensor, tf.Variable],
    *,
    out: Union[tf.Tensor, tf.Variable] = None
) -> Union[tf.Tensor, tf.Variable]:
    x1, x2 = _cast_for_binary_op(x1, x2)
    return tf.math.not_equal(x1, x2)


def positive(
    x: Union[float, tf.Tensor, tf.Variable],
    *,
    out: Union[tf.Tensor, tf.Variable] = None
) -> Union[tf.Tensor, tf.Variable]:
    return tf.experimental.numpy.positive(x)


def pow(
    x1: Union[float, tf.Tensor, tf.Variable],
    x2: Union[float, tf.Tensor, tf.Variable],
    *,
    out: Union[tf.Tensor, tf.Variable] = None
) -> Union[tf.Tensor, tf.Variable]:
    x1, x2 = _cast_for_binary_op(x1, x2)
    if isinstance(x1, tf.Tensor) and isinstance(x2, tf.Tensor):
        if x1.dtype.is_unsigned or x2.dtype.is_unsigned:
            promoted_type = tf.experimental.numpy.promote_types(x1.dtype, x2.dtype)
            if x1.dtype.is_unsigned:
                x1 = tf.cast(x1, tf.float64)
            if x2.dtype.is_unsigned:
                x2 = tf.cast(x2, tf.float64)
            return tf.cast(tf.experimental.numpy.power(x1, x2), promoted_type)
    return tf.experimental.numpy.power(x1, x2)


pow.unsupported_dtypes = ("uint8", "uint16", "uint32", "uint64", "float64")


def remainder(
    x1: Union[float, tf.Tensor, tf.Variable],
    x2: Union[float, tf.Tensor, tf.Variable],
    *,
    out: Union[tf.Tensor, tf.Variable] = None
) -> Union[tf.Tensor, tf.Variable]:
    x1, x2 = _cast_for_binary_op(x1, x2)
    return tf.experimental.numpy.remainder(x1, x2)


def round(
    x: Union[tf.Tensor, tf.Variable], *, out: Union[tf.Tensor, tf.Variable] = None
) -> Union[tf.Tensor, tf.Variable]:
    if "int" in str(x.dtype):
        return x
    else:
        return tf.round(x)


def sign(
    x: Union[tf.Tensor, tf.Variable], *, out: Union[tf.Tensor, tf.Variable] = None
) -> Union[tf.Tensor, tf.Variable]:
    if x.dtype in [tf.uint8, tf.uint16, tf.uint32, tf.uint64]:
        return tf.cast(tf.math.sign(tf.cast(x, tf.float32)), x.dtype)
    return tf.math.sign(x)


def sin(
    x: Union[tf.Tensor, tf.Variable], *, out: Union[tf.Tensor, tf.Variable] = None
) -> Union[tf.Tensor, tf.Variable]:
    return tf.sin(x)


def sinh(
    x: Union[tf.Tensor, tf.Variable], *, out: Union[tf.Tensor, tf.Variable] = None
) -> Union[tf.Tensor, tf.Variable]:
    return tf.sinh(x)


def sqrt(
    x: Union[tf.Tensor, tf.Variable], *, out: Union[tf.Tensor, tf.Variable] = None
) -> Union[tf.Tensor, tf.Variable]:
    if x.dtype == "float32":
        x_64 = tf.cast(x, tf.float64)
        return tf.cast(tf.sqrt(x_64), x.dtype)
    else:
        return tf.math.sqrt(x)


def square(
    x: Union[tf.Tensor, tf.Variable], *, out: Union[tf.Tensor, tf.Variable] = None
) -> Union[tf.Tensor, tf.Variable]:
    return tf.math.square(x)


def subtract(
    x1: Union[float, tf.Tensor, tf.Variable],
    x2: Union[float, tf.Tensor, tf.Variable],
    *,
    out: Union[tf.Tensor, tf.Variable] = None
) -> Union[tf.Tensor, tf.Variable]:
    x1, x2 = _cast_for_binary_op(x1, x2)
    return tf.subtract(x1, x2)


def tan(
    x: Union[tf.Tensor, tf.Variable], *, out: Union[tf.Tensor, tf.Variable] = None
) -> Union[tf.Tensor, tf.Variable]:
    return tf.tan(x)


def tanh(
    x: Union[tf.Tensor, tf.Variable], *, out: Union[tf.Tensor, tf.Variable] = None
) -> Union[tf.Tensor, tf.Variable]:
    return tf.tanh(x)


def trunc(
    x: Union[tf.Tensor, tf.Variable], *, out: Union[tf.Tensor, tf.Variable] = None
) -> Union[tf.Tensor, tf.Variable]:
    ret = x
    if not ivy.is_array(x):
        raise Exception("Input must be array")
    elif not ("int" in str(x.dtype)):
        if not ret.get_shape().ndims == 0:
            ret = tf.tensor_scatter_nd_update(
                x, tf.where(tf.greater(x, 0)), tf.math.floor(x[x > 0])
            )
            ret = tf.tensor_scatter_nd_update(
                ret, tf.where(tf.less(x, 0)), tf.math.ceil(x[x < 0])
            )
        else:
            ret = (tf.math.floor if ret > 0 else tf.math.ceil)(ret)
    return ret


# Extra #
# ------#


def erf(
    x: Union[tf.Tensor, tf.Variable], *, out: Union[tf.Tensor, tf.Variable] = None
) -> Union[tf.Tensor, tf.Variable]:
    return tf.math.erf(x)


def maximum(
    x1: Union[tf.Tensor, tf.Variable],
    x2: Union[tf.Tensor, tf.Variable],
    *,
    out: Union[tf.Tensor, tf.Variable] = None
) -> Union[tf.Tensor, tf.Variable]:
    x1, x2 = _cast_for_binary_op(x1, x2)
    return tf.maximum(x1, x2)


def minimum(
    x1: Union[tf.Tensor, tf.Variable],
    x2: Union[tf.Tensor, tf.Variable],
    *,
    out: Union[tf.Tensor, tf.Variable] = None
) -> Union[tf.Tensor, tf.Variable]:
    x1, x2 = _cast_for_binary_op(x1, x2)
    return tf.minimum(x1, x2)<|MERGE_RESOLUTION|>--- conflicted
+++ resolved
@@ -291,11 +291,7 @@
     x: Union[tf.Tensor, tf.Variable], *, out: Union[tf.Tensor, tf.Variable] = None
 ) -> Union[tf.Tensor, tf.Variable]:
     if ivy.is_int_dtype(x):
-<<<<<<< HEAD
-        x=tf.cast(x,dtype=ivy.default_float_dtype())
-=======
         x = tf.cast(x, dtype=ivy.default_float_dtype())
->>>>>>> 6fbd16f2
     return tf.math.log(x)
 
 
@@ -303,11 +299,7 @@
     x: Union[tf.Tensor, tf.Variable], *, out: Union[tf.Tensor, tf.Variable] = None
 ) -> Union[tf.Tensor, tf.Variable]:
     if ivy.is_int_dtype(x):
-<<<<<<< HEAD
-        x=tf.cast(x,dtype=ivy.default_float_dtype())
-=======
         x = tf.cast(x, dtype=ivy.default_float_dtype())
->>>>>>> 6fbd16f2
     return tf.math.log(x) / tf.math.log(tf.constant(10.0, x.dtype))
 
 
@@ -323,11 +315,7 @@
     x: Union[tf.Tensor, tf.Variable], *, out: Union[tf.Tensor, tf.Variable] = None
 ) -> Union[tf.Tensor, tf.Variable]:
     if ivy.is_int_dtype(x):
-<<<<<<< HEAD
-        x=tf.cast(x,dtype=ivy.default_float_dtype())
-=======
         x = tf.cast(x, dtype=ivy.default_float_dtype())
->>>>>>> 6fbd16f2
     return tf.math.log(x) / tf.math.log(tf.constant(2.0, x.dtype))
 
 
