# global
import tensorflow as tf
from tensorflow.python.types.core import Tensor
from typing import Optional, Tuple, Union

# local
import ivy


def bitwise_left_shift(x1: Tensor, x2: Tensor, out: Optional[Tensor] = None) -> Tensor:
    if hasattr(x1, "dtype") and hasattr(x2, "dtype"):
        promoted_type = tf.experimental.numpy.promote_types(x1.dtype, x2.dtype)
        x1 = tf.cast(x1, promoted_type)
        x2 = tf.cast(x2, promoted_type)
    ret = tf.bitwise.left_shift(x1, x2)
    if ivy.exists(out):
        return ivy.inplace_update(out, ret)
    return ret


def add(x1: Tensor, x2: Tensor, out: Optional[Tensor] = None) -> Tensor:
    if hasattr(x1, "dtype") and hasattr(x2, "dtype"):
        promoted_type = tf.experimental.numpy.promote_types(x1.dtype, x2.dtype)
        x1 = tf.cast(x1, promoted_type)
        x2 = tf.cast(x2, promoted_type)
    ret = tf.add(x1, x2)
    if ivy.exists(out):
        return ivy.inplace_update(out, ret)
    return ret


def bitwise_xor(x1: Tensor, x2: Tensor, out: Optional[Tensor] = None) -> Tensor:
    if not isinstance(x2, Tensor):
        x2 = tf.constant(x2, dtype=x1.dtype)
<<<<<<< HEAD
    elif hasattr(x1, 'dtype') and hasattr(x2, 'dtype'):
        promoted_type = tf.experimental.numpy.promote_types(x1.dtype, x2.dtype)
        x1 = tf.cast(x1, promoted_type)
        x2 = tf.cast(x2, promoted_type)

    if ('int' not in str(x1.dtype)) & ('int' not in str(x2.dtype)):
=======
    if ("int" not in str(x1.dtype)) & ("int" not in str(x2.dtype)):
>>>>>>> d1911a57
        ret = tf.math.logical_xor(x1, x2)
    else:
        ret = tf.bitwise.bitwise_xor(x1, x2)
    if ivy.exists(out):
        return ivy.inplace_update(out, ret)
    return ret


def exp(x: Tensor, out: Optional[Tensor] = None) -> Tensor:
    ret = tf.math.exp(x)
    if ivy.exists(out):
        return ivy.inplace_update(out, ret)
    return ret


def expm1(x: Tensor, out: Optional[Tensor] = None) -> Tensor:
    ret = tf.math.expm1(x)
    if ivy.exists(out):
        return ivy.inplace_update(out, ret)
    return ret


def bitwise_invert(x: Tensor, out: Optional[Tensor] = None) -> Tensor:
    if "int" not in str(x.dtype):
        ret = tf.logical_not(x)
    else:
        ret = tf.bitwise.invert(x)
    if ivy.exists(out):
        return ivy.inplace_update(out, ret)
    return ret


def bitwise_and(x1: Tensor, x2: Tensor, out: Optional[Tensor] = None) -> Tensor:
    if not isinstance(x2, Tensor):
        x2 = tf.constant(x2, dtype=x1.dtype)
    elif hasattr(x1, "dtype") and hasattr(x2, "dtype"):
        promoted_type = tf.experimental.numpy.promote_types(x1.dtype, x2.dtype)
        x1 = tf.cast(x1, promoted_type)
        x2 = tf.cast(x2, promoted_type)

    if ("int" not in str(x1.dtype)) & ("int" not in str(x2.dtype)):
        ret = tf.math.logical_and(x1, x2)
    else:
        ret = tf.bitwise.bitwise_and(x1, x2)
    if ivy.exists(out):
        return ivy.inplace_update(out, ret)
    return ret


def ceil(x: Tensor, out: Optional[Tensor] = None) -> Tensor:
    if "int" in str(x.dtype):
        ret = x
    else:
        ret = tf.math.ceil(x)
    if ivy.exists(out):
        return ivy.inplace_update(out, ret)
    return ret


def floor(x: Tensor, out: Optional[Tensor] = None) -> Tensor:
    if "int" in str(x.dtype):
        ret = x
    else:
        ret = tf.math.floor(x)
    if ivy.exists(out):
        return ivy.inplace_update(out, ret)
    return ret


def isfinite(x: Tensor, out: Optional[Tensor] = None) -> Tensor:
    if ivy.is_int_dtype(x):
        ret = tf.ones_like(x, tf.bool)
    else:
        ret = tf.math.is_finite(x)
    if ivy.exists(out):
        return ivy.inplace_update(out, ret)
    return ret


def asin(x: Tensor, out: Optional[Tensor] = None) -> Tensor:
    ret = tf.asin(x)
    if ivy.exists(out):
        return ivy.inplace_update(out, ret)
    return ret


def isinf(x: Tensor, out: Optional[Tensor] = None) -> Tensor:
    if ivy.is_int_dtype(x):
        ret = tf.zeros_like(x, tf.bool)
    else:
        ret = tf.math.is_inf(x)
    if ivy.exists(out):
        return ivy.inplace_update(out, ret)
    return ret


def _tf_cast(x: Tensor, dtype: tf.dtypes.DType) -> Tensor:
    try:
        return tf.cast(x, dtype)
    except ValueError:
        return x


def _cast_for_binary_op(
    x1: Tensor, x2: Tensor
) -> Tuple[Union[Tensor, int, float, bool], Union[Tensor, int, float, bool]]:
    x1_bits = ivy.functional.backends.tensorflow.dtype_bits(x1.dtype)
    if isinstance(x2, (int, float, bool)):
        return x1, x2
    x2_bits = ivy.functional.backends.tensorflow.dtype_bits(x2.dtype)
    if x1_bits > x2_bits:
        x2 = _tf_cast(x2, x1.dtype)
    elif x2_bits > x1_bits:
        x1 = _tf_cast(x1, x2.dtype)
    return x1, x2


<<<<<<< HEAD
def equal(x1: Tensor,
          x2: Tensor,
          out: Optional[Tensor] = None)\
        -> Tensor:
    if hasattr(x1, 'dtype') and hasattr(x2, 'dtype'):
        promoted_type = tf.experimental.numpy.promote_types(x1.dtype, x2.dtype)
        x1 = tf.cast(x1, promoted_type)
        x2 = tf.cast(x2, promoted_type)
=======
def equal(x1: Tensor, x2: Tensor, out: Optional[Tensor] = None) -> Tensor:
    x1, x2 = _cast_for_binary_op(x1, x2)
>>>>>>> d1911a57
    ret = tf.math.equal(x1, x2)
    if ivy.exists(out):
        return ivy.inplace_update(out, ret)
    return ret


def less_equal(x1: Tensor, x2: Tensor, out: Optional[Tensor] = None) -> Tensor:
    x1, x2 = _cast_for_binary_op(x1, x2)
    ret = tf.math.less_equal(x1, x2)
    if ivy.exists(out):
        return ivy.inplace_update(out, ret)
    return ret


def asinh(x: Tensor, out: Optional[Tensor] = None) -> Tensor:
    ret = tf.asinh(x)
    if ivy.exists(out):
        return ivy.inplace_update(out, ret)
    return ret


def sign(x: Tensor, out: Optional[Tensor] = None) -> Tensor:
    if x.dtype in [tf.uint8, tf.uint16, tf.uint32, tf.uint64]:
        return tf.cast(tf.math.sign(tf.cast(x, tf.float32)), x.dtype)
    ret = tf.math.sign(x)
    if ivy.exists(out):
        return ivy.inplace_update(out, ret)
    return ret


def sqrt(x: Tensor, out: Optional[Tensor] = None) -> Tensor:
    if x.dtype == "float32":
        x_64 = tf.cast(x, tf.float64)
        ret = tf.cast(tf.sqrt(x_64), x.dtype)
    else:
        ret = tf.math.sqrt(x)
    if ivy.exists(out):
        return ivy.inplace_update(out, ret)
    return ret


def cosh(x: Tensor, out: Optional[Tensor] = None) -> Tensor:
    ret = tf.cosh(x)
    if ivy.exists(out):
        return ivy.inplace_update(out, ret)
    return ret


def log10(x: Tensor, out: Optional[Tensor] = None) -> Tensor:
    ret = tf.math.log(x) / tf.math.log(tf.constant(10.0, x.dtype))
    if ivy.exists(out):
        return ivy.inplace_update(out, ret)
    return ret


def log(x: Tensor, out: Optional[Tensor] = None) -> Tensor:
    ret = tf.math.log(x)
    if ivy.exists(out):
        return ivy.inplace_update(out, ret)
    return ret


def log2(x: Tensor, out: Optional[Tensor] = None) -> Tensor:
    ret = tf.math.log(x) / tf.math.log(tf.constant(2.0, x.dtype))
    if ivy.exists(out):
        return ivy.inplace_update(out, ret)
    return ret


def log1p(x: Tensor, out: Optional[Tensor] = None) -> Tensor:
    ret = tf.math.log1p(x)
    if ivy.exists(out):
        return ivy.inplace_update(out, ret)
    return ret


def isnan(x: Tensor, out: Optional[Tensor] = None) -> Tensor:
    if ivy.is_int_dtype(x):
        ret = tf.zeros_like(x, tf.bool)
    else:
        ret = tf.math.is_nan(x)
    if ivy.exists(out):
        return ivy.inplace_update(out, ret)
    return ret


def less(x1: Tensor, x2: Tensor, out: Optional[Tensor] = None) -> Tensor:
    if hasattr(x1, "dtype") and hasattr(x2, "dtype"):
        promoted_type = tf.experimental.numpy.promote_types(x1.dtype, x2.dtype)
        x1 = tf.cast(x1, promoted_type)
        x2 = tf.cast(x2, promoted_type)
    ret = tf.math.less(x1, x2)
    if ivy.exists(out):
        return ivy.inplace_update(out, ret)
    return ret


def cos(x: Tensor, out: Optional[Tensor] = None) -> Tensor:
    ret = tf.cos(x)
    if ivy.exists(out):
        return ivy.inplace_update(out, ret)
    return ret


def logical_not(x: Tensor, out: Optional[Tensor] = None) -> Tensor:
    ret = tf.logical_not(tf.cast(x, tf.bool))
    if ivy.exists(out):
        return ivy.inplace_update(out, ret)
    return ret

<<<<<<< HEAD
  
def divide(x1: Tensor,
           x2: Tensor,
           out: Optional[Tensor] = None)\
        -> Tensor:
    if hasattr(x1, 'dtype') and hasattr(x2, 'dtype'):
        promoted_type = tf.experimental.numpy.promote_types(x1.dtype, x2.dtype)
        x1 = tf.cast(x1, promoted_type)
        x2 = tf.cast(x2, promoted_type)
=======

def divide(x1: Tensor, x2: Tensor, out: Optional[Tensor] = None) -> Tensor:
    x1, x2 = _cast_for_binary_op(x1, x2)
>>>>>>> d1911a57
    ret = tf.divide(x1, x2)
    if ivy.exists(out):
        return ivy.inplace_update(out, ret)
    return ret


def greater(x1: Tensor, x2: Tensor, out: Optional[Tensor] = None) -> Tensor:
    if hasattr(x1, "dtype") and hasattr(x2, "dtype"):
        promoted_type = tf.experimental.numpy.promote_types(x1.dtype, x2.dtype)
        x1 = tf.cast(x1, promoted_type)
        x2 = tf.cast(x2, promoted_type)
    ret = tf.math.greater(x1, x2)
    if ivy.exists(out):
        return ivy.inplace_update(out, ret)
    return ret


def greater_equal(x1: Tensor, x2: Tensor, out: Optional[Tensor] = None) -> Tensor:
    if hasattr(x1, "dtype") and hasattr(x2, "dtype"):
        promoted_type = tf.experimental.numpy.promote_types(x1.dtype, x2.dtype)
        x1 = tf.cast(x1, promoted_type)
        x2 = tf.cast(x2, promoted_type)
    ret = tf.math.greater_equal(x1, x2)
    if ivy.exists(out):
        return ivy.inplace_update(out, ret)
    return ret


def acos(x: Tensor, out: Optional[Tensor] = None) -> Tensor:
    ret = tf.acos(x)
    if ivy.exists(out):
        return ivy.inplace_update(out, ret)
    return ret


def logical_xor(x1: Tensor, x2: Tensor, out: Optional[Tensor] = None) -> Tensor:
    ret = tf.math.logical_xor(tf.cast(x1, tf.bool), tf.cast(x2, tf.bool))
    if ivy.exists(out):
        return ivy.inplace_update(out, ret)
    return ret


def logical_or(x1: Tensor, x2: Tensor, out: Optional[Tensor] = None) -> Tensor:
    ret = tf.logical_or(tf.cast(x1, tf.bool), tf.cast(x2, tf.bool))
    if ivy.exists(out):
        return ivy.inplace_update(out, ret)
    return ret


def logical_and(x1: Tensor, x2: Tensor, out: Optional[Tensor] = None) -> Tensor:
    ret = tf.logical_and(tf.cast(x1, tf.bool), tf.cast(x2, tf.bool))
    if ivy.exists(out):
        return ivy.inplace_update(out, ret)
    return ret


def acosh(x: Tensor, out: Optional[Tensor] = None) -> Tensor:
    ret = tf.acosh(x)
    if ivy.exists(out):
        return ivy.inplace_update(out, ret)
    return ret


def sin(x: Tensor, out: Optional[Tensor] = None) -> Tensor:
    ret = tf.sin(x)
    if ivy.exists(out):
        return ivy.inplace_update(out, ret)
    return ret


def multiply(x1: Tensor, x2: Tensor, out: Optional[Tensor] = None) -> Tensor:
    if hasattr(x1, "dtype") and hasattr(x2, "dtype"):
        promoted_type = tf.experimental.numpy.promote_types(x1.dtype, x2.dtype)
        x1 = tf.cast(x1, promoted_type)
        x2 = tf.cast(x2, promoted_type)
    ret = tf.math.multiply(x1, x2)
    if ivy.exists(out):
        return ivy.inplace_update(out, ret)
    return ret


def negative(x: Tensor, out: Optional[Tensor] = None) -> Tensor:
    if x.dtype in [tf.uint8, tf.uint16, tf.uint32, tf.uint64]:
        ret = tf.cast(tf.negative(tf.cast(x, tf.float32)), x.dtype)
    else:
        ret = tf.negative(x)
    if ivy.exists(out):
        return ivy.inplace_update(out, ret)
    return ret


def not_equal(x1: Tensor, x2: Tensor, out: Optional[Tensor] = None) -> Tensor:
    x1, x2 = _cast_for_binary_op(x1, x2)
    ret = tf.math.not_equal(x1, x2)
    if ivy.exists(out):
        return ivy.inplace_update(out, ret)
    return ret


def tanh(x: Tensor, out: Optional[Tensor] = None) -> Tensor:
    ret = tf.tanh(x)
    if ivy.exists(out):
        return ivy.inplace_update(out, ret)
    return ret


def floor_divide(x1: Tensor, x2: Tensor, out: Optional[Tensor] = None) -> Tensor:
    if not isinstance(x2, Tensor):
        x2 = tf.constant(x2, dtype=x1.dtype)
    else:
        promoted_type = tf.experimental.numpy.promote_types(x1.dtype, x2.dtype)
        x1 = tf.cast(x1, promoted_type)
        x2 = tf.cast(x2, promoted_type)
    ret = tf.math.floordiv(x1, x2)
    if ivy.exists(out):
        return ivy.inplace_update(out, ret)
    return ret


def sinh(x: Tensor, out: Optional[Tensor] = None) -> Tensor:
    ret = tf.sinh(x)
    if ivy.exists(out):
        return ivy.inplace_update(out, ret)
    return ret


def bitwise_or(x1: Tensor, x2: Tensor, out: Optional[Tensor] = None) -> Tensor:
    if not isinstance(x2, Tensor):
        x2 = tf.constant(x2, dtype=x1.dtype)
    elif hasattr(x1, "dtype") and hasattr(x2, "dtype"):
        promoted_type = tf.experimental.numpy.promote_types(x1.dtype, x2.dtype)
        x1 = tf.cast(x1, promoted_type)
        x2 = tf.cast(x2, promoted_type)

    if ("int" not in str(x1.dtype)) & ("int" not in str(x2.dtype)):
        ret = tf.math.logical_or(x1, x2)
    else:
        ret = tf.bitwise.bitwise_or(x1, x2)
    if ivy.exists(out):
        return ivy.inplace_update(out, ret)
    return ret


def positive(x: Tensor, out: Optional[Tensor] = None) -> Tensor:
    ret = tf.experimental.numpy.positive(x)
    if ivy.exists(out):
        return ivy.inplace_update(out, ret)
    return ret


def square(x: Tensor, out: Optional[Tensor] = None) -> Tensor:
    ret = tf.math.square(x)
    if ivy.exists(out):
        return ivy.inplace_update(out, ret)
    return ret


def pow(x1: Tensor, x2: Tensor, out: Optional[Tensor] = None) -> Tensor:
    if not isinstance(x2, Tensor):
        x2 = tf.constant(x2, dtype=x1.dtype)
    promoted_type = tf.experimental.numpy.promote_types(x1.dtype, x2.dtype)
    x1 = tf.cast(x1, promoted_type)
    x2 = tf.cast(x2, promoted_type)
    if x1.dtype.is_unsigned:
        x1 = tf.cast(x1, tf.float64)
    if x2.dtype.is_unsigned:
        x2 = tf.cast(x2, tf.float64)
    ret = tf.cast(tf.experimental.numpy.power(x1, x2), promoted_type)
    if ivy.exists(out):
        return ivy.inplace_update(out, ret)
    return ret


def remainder(x1: Tensor, x2: Tensor, out: Optional[Tensor] = None) -> Tensor:
    x1, x2 = _cast_for_binary_op(x1, x2)
    ret = tf.math.floormod(x1, x2)
    if ivy.exists(out):
        return ivy.inplace_update(out, ret)
    return ret


def round(x: Tensor, out: Optional[Tensor] = None) -> Tensor:
    if "int" in str(x.dtype):
        ret = x
    else:
        ret = tf.round(x)
    if ivy.exists(out):
        return ivy.inplace_update(out, ret)
    return ret


def trunc(x: Tensor, out: Optional[Tensor] = None) -> Tensor:
    if "int" in str(x.dtype):
        ret = x
    else:
        ret = tf.zeros(x.shape, dtype=x.dtype)
        ret = tf.tensor_scatter_nd_update(ret, tf.where(x > 0), tf.math.floor(x[x > 0]))
        ret = tf.tensor_scatter_nd_update(ret, tf.where(x < 0), tf.math.ceil(x[x < 0]))
    if ivy.exists(out):
        return ivy.inplace_update(out, ret)
    return ret


def abs(x: Tensor, out: Optional[Tensor] = None) -> Tensor:
    if "uint" in ivy.dtype(x, as_str=True):
        ret = x
    else:
        ret = tf.abs(x)
    if ivy.exists(out):
        return ivy.inplace_update(out, ret)
    return ret


def subtract(x1: Tensor, x2: Tensor, out: Optional[Tensor] = None) -> Tensor:
    if hasattr(x1, "dtype") and hasattr(x2, "dtype"):
        promoted_type = tf.experimental.numpy.promote_types(x1.dtype, x2.dtype)
        x1 = tf.cast(x1, promoted_type)
        x2 = tf.cast(x2, promoted_type)
    ret = tf.subtract(x1, x2)
    if ivy.exists(out):
        return ivy.inplace_update(out, ret)
    return ret


def logaddexp(x1: Tensor, x2: Tensor, out: Optional[Tensor] = None) -> Tensor:
    if hasattr(x1, "dtype") and hasattr(x2, "dtype"):
        promoted_type = tf.experimental.numpy.promote_types(x1.dtype, x2.dtype)
        x1 = tf.cast(x1, promoted_type)
        x2 = tf.cast(x2, promoted_type)
    ret = tf.experimental.numpy.logaddexp(x1, x2)
    if ivy.exists(out):
        return ivy.inplace_update(out, ret)
    return ret


def bitwise_right_shift(x1: Tensor, x2: Tensor, out: Optional[Tensor] = None) -> Tensor:
    x1, x2 = _cast_for_binary_op(x1, x2)
    ret = tf.bitwise.right_shift(x1, x2)
    if ivy.exists(out):
        return ivy.inplace_update(out, ret)
    return ret


def tan(x: Tensor, out: Optional[Tensor] = None) -> Tensor:
    ret = tf.tan(x)
    if ivy.exists(out):
        return ivy.inplace_update(out, ret)
    return ret


def atan(x: Tensor, out: Optional[Tensor] = None) -> Tensor:
    ret = tf.atan(x)
    if ivy.exists(out):
        return ivy.inplace_update(out, ret)
    return ret


def atanh(x: Tensor, out: Optional[Tensor] = None) -> Tensor:
    ret = tf.math.atanh(x)
    if ivy.exists(out):
        return ivy.inplace_update(out, ret)
    return ret


def atan2(x1: Tensor, x2: Tensor, out: Optional[Tensor] = None) -> Tensor:
    if hasattr(x1, "dtype") and hasattr(x2, "dtype"):
        promoted_type = tf.experimental.numpy.promote_types(x1.dtype, x2.dtype)
        x1 = tf.cast(x1, promoted_type)
        x2 = tf.cast(x2, promoted_type)
    ret = tf.math.atan2(x1, x2)
    if ivy.exists(out):
        return ivy.inplace_update(out, ret)
    return ret


# Extra #
# ------#


def minimum(x, y, out: Optional[Tensor] = None) -> Tensor:
    ret = tf.minimum(x, y)
    if ivy.exists(out):
        return ivy.inplace_update(out, ret)
    return ret


def maximum(x, y, out: Optional[Tensor] = None) -> Tensor:
    ret = tf.maximum(x, y)
    if ivy.exists(out):
        return ivy.inplace_update(out, ret)
    return ret


def erf(x, out: Optional[Tensor] = None) -> Tensor:
    ret = tf.math.erf(x)
    if ivy.exists(out):
        return ivy.inplace_update(out, ret)
    return ret<|MERGE_RESOLUTION|>--- conflicted
+++ resolved
@@ -32,16 +32,11 @@
 def bitwise_xor(x1: Tensor, x2: Tensor, out: Optional[Tensor] = None) -> Tensor:
     if not isinstance(x2, Tensor):
         x2 = tf.constant(x2, dtype=x1.dtype)
-<<<<<<< HEAD
     elif hasattr(x1, 'dtype') and hasattr(x2, 'dtype'):
         promoted_type = tf.experimental.numpy.promote_types(x1.dtype, x2.dtype)
         x1 = tf.cast(x1, promoted_type)
         x2 = tf.cast(x2, promoted_type)
-
-    if ('int' not in str(x1.dtype)) & ('int' not in str(x2.dtype)):
-=======
     if ("int" not in str(x1.dtype)) & ("int" not in str(x2.dtype)):
->>>>>>> d1911a57
         ret = tf.math.logical_xor(x1, x2)
     else:
         ret = tf.bitwise.bitwise_xor(x1, x2)
@@ -159,19 +154,11 @@
     return x1, x2
 
 
-<<<<<<< HEAD
-def equal(x1: Tensor,
-          x2: Tensor,
-          out: Optional[Tensor] = None)\
-        -> Tensor:
-    if hasattr(x1, 'dtype') and hasattr(x2, 'dtype'):
-        promoted_type = tf.experimental.numpy.promote_types(x1.dtype, x2.dtype)
-        x1 = tf.cast(x1, promoted_type)
-        x2 = tf.cast(x2, promoted_type)
-=======
 def equal(x1: Tensor, x2: Tensor, out: Optional[Tensor] = None) -> Tensor:
-    x1, x2 = _cast_for_binary_op(x1, x2)
->>>>>>> d1911a57
+    if hasattr(x1, "dtype") and hasattr(x2, "dtype"):
+        promoted_type = tf.experimental.numpy.promote_types(x1.dtype, x2.dtype)
+        x1 = tf.cast(x1, promoted_type)
+        x2 = tf.cast(x2, promoted_type)
     ret = tf.math.equal(x1, x2)
     if ivy.exists(out):
         return ivy.inplace_update(out, ret)
@@ -282,21 +269,12 @@
         return ivy.inplace_update(out, ret)
     return ret
 
-<<<<<<< HEAD
-  
-def divide(x1: Tensor,
-           x2: Tensor,
-           out: Optional[Tensor] = None)\
-        -> Tensor:
-    if hasattr(x1, 'dtype') and hasattr(x2, 'dtype'):
-        promoted_type = tf.experimental.numpy.promote_types(x1.dtype, x2.dtype)
-        x1 = tf.cast(x1, promoted_type)
-        x2 = tf.cast(x2, promoted_type)
-=======
 
 def divide(x1: Tensor, x2: Tensor, out: Optional[Tensor] = None) -> Tensor:
-    x1, x2 = _cast_for_binary_op(x1, x2)
->>>>>>> d1911a57
+    if hasattr(x1, "dtype") and hasattr(x2, "dtype"):
+        promoted_type = tf.experimental.numpy.promote_types(x1.dtype, x2.dtype)
+        x1 = tf.cast(x1, promoted_type)
+        x2 = tf.cast(x2, promoted_type)
     ret = tf.divide(x1, x2)
     if ivy.exists(out):
         return ivy.inplace_update(out, ret)
