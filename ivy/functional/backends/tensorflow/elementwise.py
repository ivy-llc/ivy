# global
import tensorflow as tf
from tensorflow.python.types.core import Tensor
from typing import Optional, Tuple, Union

# local
import ivy


def bitwise_left_shift(x1: Tensor, x2: Tensor, out: Optional[Tensor] = None) -> Tensor:
    if hasattr(x1, "dtype") and hasattr(x2, "dtype"):
        promoted_type = tf.experimental.numpy.promote_types(x1.dtype, x2.dtype)
        x1 = tf.cast(x1, promoted_type)
        x2 = tf.cast(x2, promoted_type)
    ret = tf.bitwise.left_shift(x1, x2)
    if ivy.exists(out):
        return ivy.inplace_update(out, ret)
    return ret


def add(x1: Tensor, x2: Tensor, out: Optional[Tensor] = None) -> Tensor:
    if hasattr(x1, "dtype") and hasattr(x2, "dtype"):
        promoted_type = tf.experimental.numpy.promote_types(x1.dtype, x2.dtype)
        x1 = tf.cast(x1, promoted_type)
        x2 = tf.cast(x2, promoted_type)
    ret = tf.add(x1, x2)
    if ivy.exists(out):
        return ivy.inplace_update(out, ret)
    return ret


def bitwise_xor(x1: Tensor, x2: Tensor, out: Optional[Tensor] = None) -> Tensor:
    if not isinstance(x2, Tensor):
        x2 = tf.constant(x2, dtype=x1.dtype)
    elif hasattr(x1, "dtype") and hasattr(x2, "dtype"):
        promoted_type = tf.experimental.numpy.promote_types(x1.dtype, x2.dtype)
        x1 = tf.cast(x1, promoted_type)
        x2 = tf.cast(x2, promoted_type)
    if ("int" not in str(x1.dtype)) & ("int" not in str(x2.dtype)):
        ret = tf.math.logical_xor(x1, x2)
    else:
        ret = tf.bitwise.bitwise_xor(x1, x2)
    if ivy.exists(out):
        return ivy.inplace_update(out, ret)
    return ret


def exp(x: Tensor, out: Optional[Tensor] = None) -> Tensor:
    ret = tf.math.exp(x)
    if ivy.exists(out):
        return ivy.inplace_update(out, ret)
    return ret


def expm1(x: Tensor, out: Optional[Tensor] = None) -> Tensor:
    ret = tf.math.expm1(x)
    if ivy.exists(out):
        return ivy.inplace_update(out, ret)
    return ret


def bitwise_invert(x: Tensor, out: Optional[Tensor] = None) -> Tensor:
    if "int" not in str(x.dtype):
        ret = tf.logical_not(x)
    else:
        ret = tf.bitwise.invert(x)
    if ivy.exists(out):
        return ivy.inplace_update(out, ret)
    return ret


def bitwise_and(x1: Tensor, x2: Tensor, out: Optional[Tensor] = None) -> Tensor:
    if not isinstance(x2, Tensor):
        x2 = tf.constant(x2, dtype=x1.dtype)
    elif hasattr(x1, "dtype") and hasattr(x2, "dtype"):
        promoted_type = tf.experimental.numpy.promote_types(x1.dtype, x2.dtype)
        x1 = tf.cast(x1, promoted_type)
        x2 = tf.cast(x2, promoted_type)

    if ("int" not in str(x1.dtype)) & ("int" not in str(x2.dtype)):
        ret = tf.math.logical_and(x1, x2)
    else:
        ret = tf.bitwise.bitwise_and(x1, x2)
    if ivy.exists(out):
        return ivy.inplace_update(out, ret)
    return ret


def ceil(x: Tensor, out: Optional[Tensor] = None) -> Tensor:
    if "int" in str(x.dtype):
        ret = x
    else:
        ret = tf.math.ceil(x)
    if ivy.exists(out):
        return ivy.inplace_update(out, ret)
    return ret


def floor(x: Tensor, out: Optional[Tensor] = None) -> Tensor:
    if "int" in str(x.dtype):
        ret = x
    else:
        ret = tf.math.floor(x)
    if ivy.exists(out):
        return ivy.inplace_update(out, ret)
    return ret


def isfinite(x: Tensor, out: Optional[Tensor] = None) -> Tensor:
    if ivy.is_int_dtype(x):
        ret = tf.ones_like(x, tf.bool)
    else:
        ret = tf.math.is_finite(x)
    if ivy.exists(out):
        return ivy.inplace_update(out, ret)
    return ret


def asin(x: Tensor, out: Optional[Tensor] = None) -> Tensor:
    ret = tf.asin(x)
    if ivy.exists(out):
        return ivy.inplace_update(out, ret)
    return ret


def isinf(x: Tensor, out: Optional[Tensor] = None) -> Tensor:
    if ivy.is_int_dtype(x):
        ret = tf.zeros_like(x, tf.bool)
    else:
        ret = tf.math.is_inf(x)
    if ivy.exists(out):
        return ivy.inplace_update(out, ret)
    return ret


def _tf_cast(x: Tensor, dtype: tf.dtypes.DType) -> Tensor:
    try:
        return tf.cast(x, dtype)
    except ValueError:
        return x


def _cast_for_binary_op(
    x1: Tensor, x2: Tensor
) -> Tuple[Union[Tensor, int, float, bool], Union[Tensor, int, float, bool]]:
    x1_bits = ivy.functional.backends.tensorflow.dtype_bits(x1.dtype)
    if isinstance(x2, (int, float, bool)):
        return x1, x2
    x2_bits = ivy.functional.backends.tensorflow.dtype_bits(x2.dtype)
    if x1_bits > x2_bits:
        x2 = _tf_cast(x2, x1.dtype)
    elif x2_bits > x1_bits:
        x1 = _tf_cast(x1, x2.dtype)
    return x1, x2


def equal(x1: Tensor, x2: Tensor, out: Optional[Tensor] = None) -> Tensor:
    if hasattr(x1, "dtype") and hasattr(x2, "dtype"):
        promoted_type = tf.experimental.numpy.promote_types(x1.dtype, x2.dtype)
        x1 = tf.cast(x1, promoted_type)
        x2 = tf.cast(x2, promoted_type)
    ret = tf.math.equal(x1, x2)
    if ivy.exists(out):
        return ivy.inplace_update(out, ret)
    return ret


def less_equal(x1: Tensor, x2: Tensor, out: Optional[Tensor] = None) -> Tensor:
    if hasattr(x1, "dtype") and hasattr(x2, "dtype"):
        promoted_type = tf.experimental.numpy.promote_types(x1.dtype, x2.dtype)
        x1 = tf.cast(x1, promoted_type)
        x2 = tf.cast(x2, promoted_type)
    ret = tf.math.less_equal(x1, x2)
    if ivy.exists(out):
        return ivy.inplace_update(out, ret)
    return ret


def asinh(x: Tensor, out: Optional[Tensor] = None) -> Tensor:
    ret = tf.asinh(x)
    if ivy.exists(out):
        return ivy.inplace_update(out, ret)
    return ret


def sign(x: Tensor, out: Optional[Tensor] = None) -> Tensor:
    if x.dtype in [tf.uint8, tf.uint16, tf.uint32, tf.uint64]:
        return tf.cast(tf.math.sign(tf.cast(x, tf.float32)), x.dtype)
    ret = tf.math.sign(x)
    if ivy.exists(out):
        return ivy.inplace_update(out, ret)
    return ret


def sqrt(x: Tensor, out: Optional[Tensor] = None) -> Tensor:
    if x.dtype == "float32":
        x_64 = tf.cast(x, tf.float64)
        ret = tf.cast(tf.sqrt(x_64), x.dtype)
    else:
        ret = tf.math.sqrt(x)
    if ivy.exists(out):
        return ivy.inplace_update(out, ret)
    return ret


def cosh(x: Tensor, out: Optional[Tensor] = None) -> Tensor:
    ret = tf.cosh(x)
    if ivy.exists(out):
        return ivy.inplace_update(out, ret)
    return ret


def log10(x: Tensor, out: Optional[Tensor] = None) -> Tensor:
    ret = tf.math.log(x) / tf.math.log(tf.constant(10.0, x.dtype))
    if ivy.exists(out):
        return ivy.inplace_update(out, ret)
    return ret


def log(x: Tensor, out: Optional[Tensor] = None) -> Tensor:
    ret = tf.math.log(x)
    if ivy.exists(out):
        return ivy.inplace_update(out, ret)
    return ret


def log2(x: Tensor, out: Optional[Tensor] = None) -> Tensor:
    ret = tf.math.log(x) / tf.math.log(tf.constant(2.0, x.dtype))
    if ivy.exists(out):
        return ivy.inplace_update(out, ret)
    return ret


def log1p(x: Tensor, out: Optional[Tensor] = None) -> Tensor:
    ret = tf.math.log1p(x)
    if ivy.exists(out):
        return ivy.inplace_update(out, ret)
    return ret


def isnan(x: Tensor, out: Optional[Tensor] = None) -> Tensor:
    if ivy.is_int_dtype(x):
        ret = tf.zeros_like(x, tf.bool)
    else:
        ret = tf.math.is_nan(x)
    if ivy.exists(out):
        return ivy.inplace_update(out, ret)
    return ret


def less(x1: Tensor, x2: Tensor, out: Optional[Tensor] = None) -> Tensor:
    if hasattr(x1, "dtype") and hasattr(x2, "dtype"):
        promoted_type = tf.experimental.numpy.promote_types(x1.dtype, x2.dtype)
        x1 = tf.cast(x1, promoted_type)
        x2 = tf.cast(x2, promoted_type)
    ret = tf.math.less(x1, x2)
    if ivy.exists(out):
        return ivy.inplace_update(out, ret)
    return ret


def cos(x: Tensor, out: Optional[Tensor] = None) -> Tensor:
    ret = tf.cos(x)
    if ivy.exists(out):
        return ivy.inplace_update(out, ret)
    return ret


def logical_not(x: Tensor, out: Optional[Tensor] = None) -> Tensor:
    ret = tf.logical_not(tf.cast(x, tf.bool))
    if ivy.exists(out):
        return ivy.inplace_update(out, ret)
    return ret


def divide(x1: Tensor, x2: Tensor, out: Optional[Tensor] = None) -> Tensor:
    if hasattr(x1, "dtype") and hasattr(x2, "dtype"):
        promoted_type = tf.experimental.numpy.promote_types(x1.dtype, x2.dtype)
        x1 = tf.cast(x1, promoted_type)
        x2 = tf.cast(x2, promoted_type)
    ret = tf.divide(x1, x2)
    if ivy.exists(out):
        return ivy.inplace_update(out, ret)
    return ret


def greater(x1: Tensor, x2: Tensor, out: Optional[Tensor] = None) -> Tensor:
    if hasattr(x1, "dtype") and hasattr(x2, "dtype"):
        promoted_type = tf.experimental.numpy.promote_types(x1.dtype, x2.dtype)
        x1 = tf.cast(x1, promoted_type)
        x2 = tf.cast(x2, promoted_type)
    ret = tf.math.greater(x1, x2)
    if ivy.exists(out):
        return ivy.inplace_update(out, ret)
    return ret


def greater_equal(x1: Tensor, x2: Tensor, out: Optional[Tensor] = None) -> Tensor:
    if hasattr(x1, "dtype") and hasattr(x2, "dtype"):
        promoted_type = tf.experimental.numpy.promote_types(x1.dtype, x2.dtype)
        x1 = tf.cast(x1, promoted_type)
        x2 = tf.cast(x2, promoted_type)
    ret = tf.math.greater_equal(x1, x2)
    if ivy.exists(out):
        return ivy.inplace_update(out, ret)
    return ret


def acos(x: Tensor, out: Optional[Tensor] = None) -> Tensor:
    ret = tf.acos(x)
    if ivy.exists(out):
        return ivy.inplace_update(out, ret)
    return ret


def logical_xor(x1: Tensor, x2: Tensor, out: Optional[Tensor] = None) -> Tensor:
    ret = tf.math.logical_xor(tf.cast(x1, tf.bool), tf.cast(x2, tf.bool))
    if ivy.exists(out):
        return ivy.inplace_update(out, ret)
    return ret


def logical_or(x1: Tensor, x2: Tensor, out: Optional[Tensor] = None) -> Tensor:
    ret = tf.logical_or(tf.cast(x1, tf.bool), tf.cast(x2, tf.bool))
    if ivy.exists(out):
        return ivy.inplace_update(out, ret)
    return ret


def logical_and(x1: Tensor, x2: Tensor, out: Optional[Tensor] = None) -> Tensor:
    ret = tf.logical_and(tf.cast(x1, tf.bool), tf.cast(x2, tf.bool))
    if ivy.exists(out):
        return ivy.inplace_update(out, ret)
    return ret


def acosh(x: Tensor, out: Optional[Tensor] = None) -> Tensor:
    ret = tf.acosh(x)
    if ivy.exists(out):
        return ivy.inplace_update(out, ret)
    return ret


def sin(x: Tensor, out: Optional[Tensor] = None) -> Tensor:
    ret = tf.sin(x)
    if ivy.exists(out):
        return ivy.inplace_update(out, ret)
    return ret


def multiply(x1: Tensor, x2: Tensor, out: Optional[Tensor] = None) -> Tensor:
    if hasattr(x1, "dtype") and hasattr(x2, "dtype"):
        promoted_type = tf.experimental.numpy.promote_types(x1.dtype, x2.dtype)
        x1 = tf.cast(x1, promoted_type)
        x2 = tf.cast(x2, promoted_type)
    ret = tf.math.multiply(x1, x2)
    if ivy.exists(out):
        return ivy.inplace_update(out, ret)
    return ret


def negative(x: Tensor, out: Optional[Tensor] = None) -> Tensor:
    if x.dtype in [tf.uint8, tf.uint16, tf.uint32, tf.uint64]:
        ret = tf.cast(tf.negative(tf.cast(x, tf.float32)), x.dtype)
    else:
        ret = tf.negative(x)
    if ivy.exists(out):
        return ivy.inplace_update(out, ret)
    return ret


def not_equal(x1: Tensor, x2: Tensor, out: Optional[Tensor] = None) -> Tensor:
    if hasattr(x1, "dtype") and hasattr(x2, "dtype"):
        promoted_type = tf.experimental.numpy.promote_types(x1.dtype, x2.dtype)
        x1 = tf.cast(x1, promoted_type)
        x2 = tf.cast(x2, promoted_type)
    ret = tf.math.not_equal(x1, x2)
    if ivy.exists(out):
        return ivy.inplace_update(out, ret)
    return ret


def tanh(x: Tensor, out: Optional[Tensor] = None) -> Tensor:
    ret = tf.tanh(x)
    if ivy.exists(out):
        return ivy.inplace_update(out, ret)
    return ret


def floor_divide(x1: Tensor, x2: Tensor, out: Optional[Tensor] = None) -> Tensor:
    if not isinstance(x2, Tensor):
        x2 = tf.constant(x2, dtype=x1.dtype)
    else:
        promoted_type = tf.experimental.numpy.promote_types(x1.dtype, x2.dtype)
        x1 = tf.cast(x1, promoted_type)
        x2 = tf.cast(x2, promoted_type)
    ret = tf.math.floordiv(x1, x2)
    if ivy.exists(out):
        return ivy.inplace_update(out, ret)
    return ret


def sinh(x: Tensor, out: Optional[Tensor] = None) -> Tensor:
    ret = tf.sinh(x)
    if ivy.exists(out):
        return ivy.inplace_update(out, ret)
    return ret


def bitwise_or(x1: Tensor, x2: Tensor, out: Optional[Tensor] = None) -> Tensor:
    if not isinstance(x2, Tensor):
        x2 = tf.constant(x2, dtype=x1.dtype)
    elif hasattr(x1, "dtype") and hasattr(x2, "dtype"):
        promoted_type = tf.experimental.numpy.promote_types(x1.dtype, x2.dtype)
        x1 = tf.cast(x1, promoted_type)
        x2 = tf.cast(x2, promoted_type)

    if ("int" not in str(x1.dtype)) & ("int" not in str(x2.dtype)):
        ret = tf.math.logical_or(x1, x2)
    else:
        ret = tf.bitwise.bitwise_or(x1, x2)
    if ivy.exists(out):
        return ivy.inplace_update(out, ret)
    return ret


def positive(x: Tensor, out: Optional[Tensor] = None) -> Tensor:
    ret = tf.experimental.numpy.positive(x)
    if ivy.exists(out):
        return ivy.inplace_update(out, ret)
    return ret


def square(x: Tensor, out: Optional[Tensor] = None) -> Tensor:
    ret = tf.math.square(x)
    if ivy.exists(out):
        return ivy.inplace_update(out, ret)
    return ret


def pow(x1: Tensor, x2: Tensor, out: Optional[Tensor] = None) -> Tensor:
    if not isinstance(x2, Tensor):
        x2 = tf.constant(x2, dtype=x1.dtype)
    promoted_type = tf.experimental.numpy.promote_types(x1.dtype, x2.dtype)
    x1 = tf.cast(x1, promoted_type)
    x2 = tf.cast(x2, promoted_type)
    if x1.dtype.is_unsigned:
        x1 = tf.cast(x1, tf.float64)
    if x2.dtype.is_unsigned:
        x2 = tf.cast(x2, tf.float64)
    ret = tf.cast(tf.experimental.numpy.power(x1, x2), promoted_type)
    if ivy.exists(out):
        return ivy.inplace_update(out, ret)
    return ret


def remainder(x1: Tensor, x2: Tensor, out: Optional[Tensor] = None) -> Tensor:
    if hasattr(x1, "dtype") and hasattr(x2, "dtype"):
        promoted_type = tf.experimental.numpy.promote_types(x1.dtype, x2.dtype)
        x1 = tf.cast(x1, promoted_type)
        x2 = tf.cast(x2, promoted_type)
    ret = tf.math.floormod(x1, x2)
    if ivy.exists(out):
        return ivy.inplace_update(out, ret)
    return ret


def round(x: Tensor, out: Optional[Tensor] = None) -> Tensor:
    if "int" in str(x.dtype):
        ret = x
    else:
        ret = tf.round(x)
    if ivy.exists(out):
        return ivy.inplace_update(out, ret)
    return ret


def trunc(x: Tensor, out: Optional[Tensor] = None) -> Tensor:
    if "int" in str(x.dtype):
        ret = x
    else:
        ret = tf.zeros(x.shape, dtype=x.dtype)
        ret = tf.tensor_scatter_nd_update(ret, tf.where(x > 0), tf.math.floor(x[x > 0]))
        ret = tf.tensor_scatter_nd_update(ret, tf.where(x < 0), tf.math.ceil(x[x < 0]))
    if ivy.exists(out):
        return ivy.inplace_update(out, ret)
    return ret


def abs(x: Tensor, out: Optional[Tensor] = None) -> Tensor:
    if "uint" in ivy.dtype(x, as_str=True):
        ret = x
    else:
        ret = tf.abs(x)
    if ivy.exists(out):
        return ivy.inplace_update(out, ret)
    return ret


def subtract(x1: Tensor, x2: Tensor, out: Optional[Tensor] = None) -> Tensor:
    if hasattr(x1, "dtype") and hasattr(x2, "dtype"):
        promoted_type = tf.experimental.numpy.promote_types(x1.dtype, x2.dtype)
        x1 = tf.cast(x1, promoted_type)
        x2 = tf.cast(x2, promoted_type)
    ret = tf.subtract(x1, x2)
    if ivy.exists(out):
        return ivy.inplace_update(out, ret)
    return ret


def logaddexp(x1: Tensor, x2: Tensor, out: Optional[Tensor] = None) -> Tensor:
    if hasattr(x1, "dtype") and hasattr(x2, "dtype"):
        promoted_type = tf.experimental.numpy.promote_types(x1.dtype, x2.dtype)
        x1 = tf.cast(x1, promoted_type)
        x2 = tf.cast(x2, promoted_type)
    ret = tf.experimental.numpy.logaddexp(x1, x2)
    if ivy.exists(out):
        return ivy.inplace_update(out, ret)
    return ret


def bitwise_right_shift(x1: Tensor, x2: Tensor, out: Optional[Tensor] = None) -> Tensor:
    x1, x2 = _cast_for_binary_op(x1, x2)
    ret = tf.bitwise.right_shift(x1, x2)
    if ivy.exists(out):
        return ivy.inplace_update(out, ret)
    return ret


def tan(x: Tensor, out: Optional[Tensor] = None) -> Tensor:
    ret = tf.tan(x)
    if ivy.exists(out):
        return ivy.inplace_update(out, ret)
    return ret


def atan(x: Tensor, out: Optional[Tensor] = None) -> Tensor:
    ret = tf.atan(x)
    if ivy.exists(out):
        return ivy.inplace_update(out, ret)
    return ret


def atanh(x: Tensor, out: Optional[Tensor] = None) -> Tensor:
    ret = tf.math.atanh(x)
    if ivy.exists(out):
        return ivy.inplace_update(out, ret)
    return ret


def atan2(x1: Tensor, x2: Tensor, out: Optional[Tensor] = None) -> Tensor:
    if hasattr(x1, "dtype") and hasattr(x2, "dtype"):
        promoted_type = tf.experimental.numpy.promote_types(x1.dtype, x2.dtype)
        x1 = tf.cast(x1, promoted_type)
        x2 = tf.cast(x2, promoted_type)
    ret = tf.math.atan2(x1, x2)
    if ivy.exists(out):
        return ivy.inplace_update(out, ret)
    return ret


# Extra #
# ------#


<<<<<<< HEAD
def minimum(x, y, out: Optional[Tensor] = None) -> Tensor:
    if hasattr(y,'dtype'):
        if x.dtype != y.dtype:
            promoted_type = tf.experimental.numpy.promote_types(x.dtype, y.dtype)
            x = tf.cast(x, promoted_type)
            y = tf.cast(y, promoted_type)
    ret = tf.minimum(x, y)
=======
def minimum(x1, x2, out: Optional[Tensor] = None) -> Tensor:
    if hasattr(x2,'dtype'):
        if x1.dtype != x2.dtype:
            promoted_type = tf.experimental.numpy.promote_types(x1.dtype, x2.dtype)
            x1 = tf.cast(x1, promoted_type)
            x2 = tf.cast(x2, promoted_type)
    ret = tf.minimum(x1, x2)
>>>>>>> 5765a841
    if ivy.exists(out):
        return ivy.inplace_update(out, ret)
    return ret


<<<<<<< HEAD
def maximum(x, y, out: Optional[Tensor] = None) -> Tensor:
    if hasattr(y,'dtype'):
        if x.dtype != y.dtype:
            promoted_type = tf.experimental.numpy.promote_types(x.dtype, y.dtype)
            x = tf.cast(x, promoted_type)
            y = tf.cast(y, promoted_type)
    ret = tf.maximum(x, y)
=======
def maximum(x1, x2, out: Optional[Tensor] = None) -> Tensor:
    if hasattr(x2,'dtype'):
        if x1.dtype != x2.dtype:
            promoted_type = tf.experimental.numpy.promote_types(x1.dtype, x2.dtype)
            x1 = tf.cast(x1, promoted_type)
            x2 = tf.cast(x2, promoted_type)
    ret = tf.maximum(x1, x2)
>>>>>>> 5765a841
    if ivy.exists(out):
        return ivy.inplace_update(out, ret)
    return ret


def erf(x, out: Optional[Tensor] = None) -> Tensor:
    ret = tf.math.erf(x)
    if ivy.exists(out):
        return ivy.inplace_update(out, ret)
    return ret<|MERGE_RESOLUTION|>--- conflicted
+++ resolved
@@ -563,15 +563,6 @@
 # ------#
 
 
-<<<<<<< HEAD
-def minimum(x, y, out: Optional[Tensor] = None) -> Tensor:
-    if hasattr(y,'dtype'):
-        if x.dtype != y.dtype:
-            promoted_type = tf.experimental.numpy.promote_types(x.dtype, y.dtype)
-            x = tf.cast(x, promoted_type)
-            y = tf.cast(y, promoted_type)
-    ret = tf.minimum(x, y)
-=======
 def minimum(x1, x2, out: Optional[Tensor] = None) -> Tensor:
     if hasattr(x2,'dtype'):
         if x1.dtype != x2.dtype:
@@ -579,21 +570,11 @@
             x1 = tf.cast(x1, promoted_type)
             x2 = tf.cast(x2, promoted_type)
     ret = tf.minimum(x1, x2)
->>>>>>> 5765a841
-    if ivy.exists(out):
-        return ivy.inplace_update(out, ret)
-    return ret
-
-
-<<<<<<< HEAD
-def maximum(x, y, out: Optional[Tensor] = None) -> Tensor:
-    if hasattr(y,'dtype'):
-        if x.dtype != y.dtype:
-            promoted_type = tf.experimental.numpy.promote_types(x.dtype, y.dtype)
-            x = tf.cast(x, promoted_type)
-            y = tf.cast(y, promoted_type)
-    ret = tf.maximum(x, y)
-=======
+    if ivy.exists(out):
+        return ivy.inplace_update(out, ret)
+    return ret
+
+
 def maximum(x1, x2, out: Optional[Tensor] = None) -> Tensor:
     if hasattr(x2,'dtype'):
         if x1.dtype != x2.dtype:
@@ -601,7 +582,6 @@
             x1 = tf.cast(x1, promoted_type)
             x2 = tf.cast(x2, promoted_type)
     ret = tf.maximum(x1, x2)
->>>>>>> 5765a841
     if ivy.exists(out):
         return ivy.inplace_update(out, ret)
     return ret
