# global
import tensorflow as tf
from tensorflow.python.types.core import Tensor
import typing

# local
import ivy


def bitwise_invert(x: Tensor) \
        -> Tensor:
    if 'int' not in str(x.dtype):
        return tf.logical_not(x)
    return tf.bitwise.invert(x)


def bitwise_and(x1: Tensor,
                x2: Tensor)\
        -> Tensor:
    return tf.bitwise.bitwise_and(x1, x2)


def ceil(x: Tensor)\
        -> Tensor:
    if 'int' in str(x.dtype):
        return x
    return tf.math.ceil(x)


def floor(x: Tensor)\
        -> Tensor:
    if 'int' in str(x.dtype):
        return x
    return tf.math.floor(x)


def isfinite(x: Tensor) \
        -> Tensor:
    if ivy.is_int_dtype(x):
        return tf.ones_like(x, tf.bool)
    return tf.math.is_finite(x)

  
def asin(x: Tensor) \
        -> Tensor:
    return tf.asin(x)


def isinf(x: Tensor) \
        -> Tensor:
    if ivy.is_int_dtype(x):
        return tf.zeros_like(x, tf.bool)
    return tf.math.is_inf(x)


def _tf_cast(x: Tensor, dtype: tf.dtypes.DType) -> Tensor:
    try:
        return tf.cast(x, dtype)
    except ValueError:
        return x


def _cast_for_binary_op(x1: Tensor, x2: Tensor)\
        -> typing.Tuple[typing.Union[Tensor, int, float, bool], typing.Union[Tensor, int, float, bool]]:
    x1_bits = ivy.functional.backends.tensorflow.old.general.dtype_bits(x1.dtype)
    if isinstance(x2, (int, float, bool)):
        return x1, x2
    x2_bits = ivy.functional.backends.tensorflow.old.general.dtype_bits(x2.dtype)
    if x1_bits > x2_bits:
        x2 = _tf_cast(x2, x1.dtype)
    elif x2_bits > x1_bits:
        x1 = _tf_cast(x1, x2.dtype)
    return x1, x2


def equal(x1: Tensor, x2: Tensor)\
        -> Tensor:
    x1, x2 = _cast_for_binary_op(x1, x2)
    return tf.math.equal(x1, x2)


def less_equal(x1: Tensor, x2: Tensor)\
        -> Tensor:
    x1, x2 = _cast_for_binary_op(x1, x2)
    return tf.math.less_equal(x1, x2)


def asinh(x: Tensor) \
        -> Tensor:
    return tf.asinh(x)


def sqrt(x: Tensor)\
        -> Tensor:
    if x.dtype == 'float32':
        x_64 = tf.cast(x, tf.float64)
        return tf.cast(tf.sqrt(x_64), x.dtype)
    return  tf.math.sqrt(x)



def cosh(x: Tensor) \
        -> Tensor:
    return tf.cosh(x)


def log10(x: Tensor) \
        -> Tensor:
    return tf.experimental.numpy.log10(x)


def log2(x: Tensor) \
        -> Tensor:
    return tf.experimental.numpy.log2(x)


def log1p(x: Tensor) \
        -> Tensor:
    return tf.experimental.numpy.log1p(x)


def isnan(x: Tensor)\
        -> Tensor:
    if ivy.is_int_dtype(x):
        return tf.zeros_like(x, tf.bool)
    return tf.math.is_nan(x)


def less(x1: Tensor, x2: Tensor)\
        -> Tensor:
    if hasattr(x1, 'dtype') and hasattr(x2, 'dtype'):
        promoted_type = tf.experimental.numpy.promote_types(x1.dtype, x2.dtype)
        x1 = tf.cast(x1, promoted_type)
        x2 = tf.cast(x2, promoted_type)
    return tf.math.less(x1, x2)


def cos(x: Tensor)\
        -> Tensor:
    return tf.cos(x)


def logical_not(x: Tensor)\
        -> Tensor:
    return tf.logical_not(tf.cast(x, tf.bool))


def acos(x: Tensor)\
        -> Tensor:
    return tf.acos(x)

  
def logical_or(x1: Tensor, x2: Tensor)\
        -> Tensor:
    return tf.logical_or(tf.cast(x1, tf.bool), tf.cast(x2, tf.bool))


def logical_and(x1: Tensor, x2: Tensor)\
        -> Tensor:
    return tf.logical_and(tf.cast(x1, tf.bool), tf.cast(x2, tf.bool))


def acosh(x: Tensor) \
        -> Tensor:
    return tf.acosh(x)

  
def sin(x: Tensor)\
        -> Tensor:
    return tf.sin(x)


def negative(x: Tensor) -> Tensor:
    if x.dtype in [tf.uint8, tf.uint16, tf.uint32, tf.uint64]:
        return tf.cast(tf.negative(tf.cast(x, tf.float32)), x.dtype)
    return tf.negative(x)


def not_equal(x1: Tensor, x2: Tensor)\
        -> Tensor:
    x1, x2 = _cast_for_binary_op(x1, x2)
    return tf.math.not_equal(x1, x2)


def tanh(x: Tensor) \
        -> Tensor:
    return tf.tanh(x)
  
  
def sinh(x: Tensor) \
        -> Tensor:
    return tf.sinh(x)  


<<<<<<< HEAD
def bitwise_or(x1: Tensor, x2: Tensor) \
        -> Tensor:
    x1, x2 = _cast_for_binary_op(x1, x2)
    return x1 | x2
=======
def positive(x: Tensor)\
        -> Tensor:
    return tf.experimental.numpy.positive(x)
>>>>>>> 9ed4a91d
 
 
def square(x: Tensor)\
        -> Tensor:
    return tf.math.square(x)<|MERGE_RESOLUTION|>--- conflicted
+++ resolved
@@ -192,18 +192,17 @@
     return tf.sinh(x)  
 
 
-<<<<<<< HEAD
 def bitwise_or(x1: Tensor, x2: Tensor) \
         -> Tensor:
     x1, x2 = _cast_for_binary_op(x1, x2)
     return x1 | x2
-=======
+
+  
 def positive(x: Tensor)\
         -> Tensor:
-    return tf.experimental.numpy.positive(x)
->>>>>>> 9ed4a91d
+    return tf.experimental.numpy.positive(x) 
  
- 
+
 def square(x: Tensor)\
         -> Tensor:
     return tf.math.square(x)