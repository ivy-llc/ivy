# global
import tensorflow as tf
from tensorflow.python.types.core import Tensor
import typing

import numpy as np
import numpy.array_api as npa

# local
import ivy


def bitwise_invert(x: Tensor) \
        -> Tensor:
    if 'int' not in str(x.dtype):
        return tf.logical_not(x)
    return tf.bitwise.invert(x)


def bitwise_and(x1: Tensor,
                x2: Tensor)\
        -> Tensor:
    return tf.bitwise.bitwise_and(x1, x2)


def ceil(x: Tensor)\
        -> Tensor:
    if 'int' in str(x.dtype):
        return x
    return tf.math.ceil(x)


def floor(x: Tensor)\
        -> Tensor:
    if 'int' in str(x.dtype):
        return x
    return tf.math.floor(x)


def isfinite(x: Tensor) \
        -> Tensor:
    if ivy.is_int_dtype(x):
        return tf.ones_like(x, tf.bool)
    return tf.math.is_finite(x)


def asin(x: Tensor) \
        -> Tensor:
    return tf.asin(x)


def isinf(x: Tensor) \
        -> Tensor:
    if ivy.is_int_dtype(x):
        return tf.zeros_like(x, tf.bool)
    return tf.math.is_inf(x)


def _tf_cast(x: Tensor, dtype: tf.dtypes.DType) -> Tensor:
    try:
        return tf.cast(x, dtype)
    except ValueError:
        return x


def _cast_for_binary_op(x1: Tensor, x2: Tensor)\
        -> typing.Tuple[typing.Union[Tensor, int, float, bool], typing.Union[Tensor, int, float, bool]]:
    x1_bits = ivy.functional.backends.tensorflow.old.general.dtype_bits(x1.dtype)
    if isinstance(x2, (int, float, bool)):
        return x1, x2
    x2_bits = ivy.functional.backends.tensorflow.old.general.dtype_bits(x2.dtype)
    if x1_bits > x2_bits:
        x2 = _tf_cast(x2, x1.dtype)
    elif x2_bits > x1_bits:
        x1 = _tf_cast(x1, x2.dtype)
    return x1, x2


def equal(x1: Tensor, x2: Tensor)\
        -> Tensor:
    x1, x2 = _cast_for_binary_op(x1, x2)
    return tf.math.equal(x1, x2)


def less_equal(x1: Tensor, x2: Tensor)\
        -> Tensor:
    x1, x2 = _cast_for_binary_op(x1, x2)
    return tf.math.less_equal(x1, x2)


def asinh(x: Tensor) \
        -> Tensor:
    return tf.asinh(x)


def sqrt(x: Tensor)\
        -> Tensor:
    if x.dtype == 'float32':
        x_64 = tf.cast(x, tf.float64)
        return tf.cast(tf.sqrt(x_64), x.dtype)
    return  tf.math.sqrt(x)


def cosh(x: Tensor) \
        -> Tensor:
    return tf.cosh(x)


def log10(x: Tensor) \
        -> Tensor:
    return tf.experimental.numpy.log10(x)


def log(x: Tensor)\
        -> Tensor:
    return tf.math.log(x)


def log2(x: Tensor) \
        -> Tensor:
    return tf.experimental.numpy.log2(x)


def log1p(x: Tensor) \
        -> Tensor:
    return tf.experimental.numpy.log1p(x)


def isnan(x: Tensor)\
        -> Tensor:
    if ivy.is_int_dtype(x):
        return tf.zeros_like(x, tf.bool)
    return tf.math.is_nan(x)


def less(x1: Tensor, x2: Tensor)\
        -> Tensor:
    if hasattr(x1, 'dtype') and hasattr(x2, 'dtype'):
        promoted_type = tf.experimental.numpy.promote_types(x1.dtype, x2.dtype)
        x1 = tf.cast(x1, promoted_type)
        x2 = tf.cast(x2, promoted_type)
    return tf.math.less(x1, x2)


def cos(x: Tensor)\
        -> Tensor:
    return tf.cos(x)


def logical_not(x: Tensor)\
        -> Tensor:
    return tf.logical_not(tf.cast(x, tf.bool))


def greater_equal(x1: Tensor, x2: Tensor)\
        -> Tensor:
    if hasattr(x1, 'dtype') and hasattr(x2, 'dtype'):
        promoted_type = tf.experimental.numpy.promote_types(x1.dtype, x2.dtype)
        x1 = tf.cast(x1, promoted_type)
        x2 = tf.cast(x2, promoted_type)
    return tf.math.greater_equal(x1, x2)


def acos(x: Tensor)\
        -> Tensor:
    return tf.acos(x)


def logical_or(x1: Tensor, x2: Tensor)\
        -> Tensor:
    return tf.logical_or(tf.cast(x1, tf.bool), tf.cast(x2, tf.bool))


def logical_and(x1: Tensor, x2: Tensor)\
        -> Tensor:
    return tf.logical_and(tf.cast(x1, tf.bool), tf.cast(x2, tf.bool))


def acosh(x: Tensor) \
        -> Tensor:
    return tf.acosh(x)

  
def sin(x: Tensor)\
        -> Tensor:
    return tf.sin(x)


def negative(x: Tensor) -> Tensor:
    if x.dtype in [tf.uint8, tf.uint16, tf.uint32, tf.uint64]:
        return tf.cast(tf.negative(tf.cast(x, tf.float32)), x.dtype)
    return tf.negative(x)


def not_equal(x1: Tensor, x2: Tensor)\
        -> Tensor:
    x1, x2 = _cast_for_binary_op(x1, x2)
    return tf.math.not_equal(x1, x2)


def tanh(x: Tensor) \
        -> Tensor:
    return tf.tanh(x)
  
  
def sinh(x: Tensor) \
        -> Tensor:
    return tf.sinh(x)  


def bitwise_or(x1: Tensor, x2: Tensor) \
        -> Tensor:
    x1, x2 = _cast_for_binary_op(x1, x2)
    return x1 | x2


def positive(x: Tensor)\
        -> Tensor:
    return tf.experimental.numpy.positive(x)


def square(x: Tensor)\
        -> Tensor:
    return tf.math.square(x)


def round(x: Tensor)\
        -> Tensor:
    if 'int' in str(x.dtype):
        return x
    return tf.round(x)


<<<<<<< HEAD
def trunc(x: Tensor)\
        -> Tensor:
    array = x.numpy()
    return tf.convert_to_tensor(np.asarray(npa.trunc(npa.asarray(array))))
=======
def abs(x: Tensor)\
        -> Tensor:
    return tf.math.abs(x)


def logaddexp(x1: Tensor, x2: Tensor) -> Tensor:
    x1, x2 = _cast_for_binary_op(x1, x2)
    return tf.experimental.numpy.logaddexp(x1, x2)


tan = tf.tan
atan = tf.atan
atan2 = tf.atan2
cosh = tf.math.cosh
atanh = tf.math.atanh
log = tf.math.log
exp = tf.math.exp


# Extra #
# ------#


erf = tf.math.erf
>>>>>>> 89a2ef6b
<|MERGE_RESOLUTION|>--- conflicted
+++ resolved
@@ -231,12 +231,12 @@
     return tf.round(x)
 
 
-<<<<<<< HEAD
 def trunc(x: Tensor)\
         -> Tensor:
     array = x.numpy()
     return tf.convert_to_tensor(np.asarray(npa.trunc(npa.asarray(array))))
-=======
+
+
 def abs(x: Tensor)\
         -> Tensor:
     return tf.math.abs(x)
@@ -260,5 +260,4 @@
 # ------#
 
 
-erf = tf.math.erf
->>>>>>> 89a2ef6b
+erf = tf.math.erf