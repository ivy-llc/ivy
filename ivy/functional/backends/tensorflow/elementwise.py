--- conflicted
+++ resolved
@@ -18,14 +18,10 @@
     return ret
 
 
-<<<<<<< HEAD
-def add(x1: Union[float, Tensor], x2: Union[float, Tensor]) -> Tensor:
-=======
 def add(
-    x1: Union[tf.Tensor, tf.Variable],
-    x2: Union[tf.Tensor, tf.Variable],
-) -> Union[tf.Tensor, tf.Variable]:
->>>>>>> 2750aef6
+    x1: Union[float, tf.Tensor, tf.Variable], 
+    x2: Union[float, tf.Tensor, tf.Variable]
+) -> Union[tf.Tensor, tf.Variable]:
     if hasattr(x1, "dtype") and hasattr(x2, "dtype"):
         promoted_type = tf.experimental.numpy.promote_types(x1.dtype, x2.dtype)
         x1 = tf.cast(x1, promoted_type)
