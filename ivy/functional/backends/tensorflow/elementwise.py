# global
from typing import Union

import numpy as np
import tensorflow as tf
<<<<<<< HEAD
from tensorflow.python.types.core import Tensor
=======
from tensorflow.experimental.numpy import any
from typing import Union
>>>>>>> ef8ff36c

# local
import ivy


<<<<<<< HEAD
def _cast_for_binary_op(x1, x2, clamp=False):
    if isinstance(x1, Tensor):
        if isinstance(x2, Tensor):
            promoted_type = tf.experimental.numpy.promote_types(x1.dtype, x2.dtype)
            x1 = tf.cast(x1, promoted_type)
            x2 = tf.cast(x2, promoted_type)
        else:
            x2 = tf.constant(x2, dtype=x1.dtype)
    elif isinstance(x2, Tensor):
        x1 = tf.constant(x1, dtype=x2.dtype)
    if clamp:
        x2 = tf.clip_by_value(
            x2,
            tf.constant(0, dtype=x2.dtype),
            tf.constant(x1.dtype.size * 8 - 1, dtype=x2.dtype),
        )
    return x1, x2
=======
def _cast_for_binary_op(x1, x2):
    return ivy.promote_types_of_inputs(x1, x2)
>>>>>>> ef8ff36c


def abs(
    x: Union[float, tf.Tensor, tf.Variable],
    *,
    out: Union[tf.Tensor, tf.Variable] = None
) -> Union[tf.Tensor, tf.Variable]:
    if "uint" in ivy.dtype(x):
        return x
    else:
        return tf.abs(x)


def acos(x: Union[tf.Tensor, tf.Variable]) -> Union[tf.Tensor, tf.Variable]:
    return tf.acos(x)


def acosh(x: Union[tf.Tensor, tf.Variable]) -> Union[tf.Tensor, tf.Variable]:
    return tf.acosh(x)


def add(
    x1: Union[float, tf.Tensor, tf.Variable],
    x2: Union[float, tf.Tensor, tf.Variable],
    *,
    out: Union[tf.Tensor, tf.Variable] = None
) -> Union[tf.Tensor, tf.Variable]:
    x1, x2 = _cast_for_binary_op(x1, x2)
    return tf.experimental.numpy.add(x1, x2)


def asin(
    x: Union[tf.Tensor, tf.Variable], *, out: Union[tf.Tensor, tf.Variable] = None
) -> Union[tf.Tensor, tf.Variable]:
    return tf.asin(x)


def asinh(
    x: Union[tf.Tensor, tf.Variable], *, out: Union[tf.Tensor, tf.Variable] = None
) -> Union[tf.Tensor, tf.Variable]:
    return tf.asinh(x)


def atan(x: Union[tf.Tensor, tf.Variable]) -> Union[tf.Tensor, tf.Variable]:
    return tf.math.atan(x)


def atan2(
    x1: Union[tf.Tensor, tf.Variable],
    x2: Union[tf.Tensor, tf.Variable],
    *,
    out: Union[tf.Tensor, tf.Variable] = None
) -> Union[tf.Tensor, tf.Variable]:
    x1, x2 = _cast_for_binary_op(x1, x2)
    return tf.math.atan2(x1, x2)


def atanh(x: Union[tf.Tensor, tf.Variable]) -> Union[tf.Tensor, tf.Variable]:
    return tf.math.atanh(x)


def bitwise_and(
    x1: Union[int, tf.Tensor, tf.Variable],
    x2: Union[int, tf.Tensor, tf.Variable],
    *,
    out: Union[tf.Tensor, tf.Variable] = None
) -> Union[tf.Tensor, tf.Variable]:
    x1, x2 = _cast_for_binary_op(x1, x2)
    if ("int" not in str(x1.dtype)) & ("int" not in str(x2.dtype)):
        return tf.math.logical_and(x1, x2)
    else:
        return tf.bitwise.bitwise_and(x1, x2)


def bitwise_invert(
    x: Union[int, tf.Tensor, tf.Variable], *, out: Union[tf.Tensor, tf.Variable] = None
) -> Union[tf.Tensor, tf.Variable]:
    if "int" not in str(x.dtype):
        return tf.logical_not(x)
    else:
        return tf.bitwise.invert(x)


def bitwise_left_shift(
    x1: Union[int, tf.Tensor, tf.Variable],
    x2: Union[int, tf.Tensor, tf.Variable],
    *,
    out: Union[tf.Tensor, tf.Variable] = None
) -> Union[tf.Tensor, tf.Variable]:
    x1, x2 = _cast_for_binary_op(x1, x2, clamp=True)
    return tf.bitwise.left_shift(x1, x2)


def bitwise_or(
    x1: Union[int, tf.Tensor, tf.Variable],
    x2: Union[int, tf.Tensor, tf.Variable],
    *,
    out: Union[tf.Tensor, tf.Variable] = None
) -> Union[tf.Tensor, tf.Variable]:
    x1, x2 = _cast_for_binary_op(x1, x2)
    if ("int" not in str(x1.dtype)) & ("int" not in str(x2.dtype)):
        return tf.math.logical_or(x1, x2)
    else:
        return tf.bitwise.bitwise_or(x1, x2)


def bitwise_right_shift(
    x1: Union[int, tf.Tensor, tf.Variable],
    x2: Union[int, tf.Tensor, tf.Variable],
    *,
    out: Union[tf.Tensor, tf.Variable] = None
) -> Union[tf.Tensor, tf.Variable]:
    x1, x2 = _cast_for_binary_op(x1, x2, clamp=True)
    return tf.bitwise.right_shift(x1, x2)


def bitwise_xor(
    x1: Union[int, tf.Tensor, tf.Variable],
    x2: Union[int, tf.Tensor, tf.Variable],
    *,
    out: Union[tf.Tensor, tf.Variable] = None
) -> Union[tf.Tensor, tf.Variable]:
    x1, x2 = _cast_for_binary_op(x1, x2)
    if ("int" not in str(x1.dtype)) & ("int" not in str(x2.dtype)):
        return tf.math.logical_xor(x1, x2)
    else:
        return tf.bitwise.bitwise_xor(x1, x2)


def ceil(
    x: Union[tf.Tensor, tf.Variable], *, out: Union[tf.Tensor, tf.Variable] = None
) -> Union[tf.Tensor, tf.Variable]:
    if "int" in str(x.dtype):
        return x
    else:
        return tf.math.ceil(x)


def cos(
    x: Union[tf.Tensor, tf.Variable], *, out: Union[tf.Tensor, tf.Variable] = None
) -> Union[tf.Tensor, tf.Variable]:
    return tf.cos(x)


def cosh(
    x: Union[tf.Tensor, tf.Variable], *, out: Union[tf.Tensor, tf.Variable] = None
) -> Union[tf.Tensor, tf.Variable]:
    return tf.cosh(x)


def divide(
    x1: Union[float, tf.Tensor, tf.Variable],
    x2: Union[float, tf.Tensor, tf.Variable],
    *,
    out: Union[tf.Tensor, tf.Variable] = None
) -> Union[tf.Tensor, tf.Variable]:
    x1, x2 = _cast_for_binary_op(x1, x2)
    ret = tf.experimental.numpy.divide(x1, x2)
    if ivy.is_float_dtype(x1.dtype):
        ret = tf.cast(ret, dtype=x1.dtype)
    else:
        ret = tf.cast(ret, dtype=ivy.default_float_dtype(as_native=True))
    return ret


def equal(
    x1: Union[float, tf.Tensor, tf.Variable],
    x2: Union[float, tf.Tensor, tf.Variable],
    *,
    out: Union[tf.Tensor, tf.Variable] = None
) -> Union[tf.Tensor, tf.Variable]:
    x1, x2 = _cast_for_binary_op(x1, x2)
    return tf.math.equal(x1, x2)


def exp(
    x: Union[tf.Tensor, tf.Variable], *, out: Union[tf.Tensor, tf.Variable] = None
) -> Union[tf.Tensor, tf.Variable]:
    return tf.math.exp(x)


def expm1(
    x: Union[tf.Tensor, tf.Variable], *, out: Union[tf.Tensor, tf.Variable] = None
) -> Union[tf.Tensor, tf.Variable]:
    return tf.math.expm1(x)


def floor(
    x: Union[tf.Tensor, tf.Variable], *, out: Union[tf.Tensor, tf.Variable] = None
) -> Union[tf.Tensor, tf.Variable]:
    if "int" in str(x.dtype):
        return x
    else:
        return tf.math.floor(x)


def floor_divide(
    x1: Union[float, tf.Tensor, tf.Variable],
    x2: Union[float, tf.Tensor, tf.Variable],
    *,
    out: Union[tf.Tensor, tf.Variable] = None
) -> Union[tf.Tensor, tf.Variable]:
    x1, x2 = _cast_for_binary_op(x1, x2)
    if (not np.all(x2)) or (np.any(x2) == -0):  # check for division by zero
        ret = np.floor_divide(x1, x2)
    else:
        ret = tf.experimental.numpy.floor_divide(x1, x2)

    only_x1_inf = tf.reduce_any(isinf(x1)) and tf.reduce_any(isfinite(x2))
    only_x2_inf = tf.reduce_any(isfinite(x1)) and tf.reduce_any(isinf(x2))
    if only_x1_inf or only_x2_inf:
        return ivy.full_like(ret, floor(divide(x1, x2)), dtype=ret.dtype)
    return ret


def greater(
    x1: Union[float, tf.Tensor, tf.Variable], x2: Union[float, tf.Tensor, tf.Variable]
) -> Union[tf.Tensor, tf.Variable]:
    x1, x2 = _cast_for_binary_op(x1, x2)
    return tf.math.greater(x1, x2)


def greater_equal(
    x1: Union[float, tf.Tensor, tf.Variable],
    x2: Union[float, tf.Tensor, tf.Variable],
    *,
    out: Union[tf.Tensor, tf.Variable] = None
) -> Union[tf.Tensor, tf.Variable]:
    x1, x2 = _cast_for_binary_op(x1, x2)
    return tf.math.greater_equal(x1, x2)


def isfinite(
    x: Union[tf.Tensor, tf.Variable], *, out: Union[tf.Tensor, tf.Variable] = None
) -> Union[tf.Tensor, tf.Variable]:
    if ivy.is_int_dtype(x):
        return tf.ones_like(x, tf.bool)
    else:
        return tf.math.is_finite(x)


def isinf(
    x: Union[tf.Tensor, tf.Variable], *, out: Union[tf.Tensor, tf.Variable] = None
) -> Union[tf.Tensor, tf.Variable]:
    if ivy.is_int_dtype(x):
        return tf.zeros_like(x, tf.bool)
    else:
        return tf.math.is_inf(x)


def isnan(
    x: Union[tf.Tensor, tf.Variable], *, out: Union[tf.Tensor, tf.Variable] = None
) -> Union[tf.Tensor, tf.Variable]:
    if ivy.is_int_dtype(x):
        return tf.zeros_like(x, tf.bool)
    else:
        return tf.math.is_nan(x)


def less(
    x1: Union[float, tf.Tensor, tf.Variable], x2: Union[float, tf.Tensor, tf.Variable]
) -> Union[tf.Tensor, tf.Variable]:
    x1, x2 = _cast_for_binary_op(x1, x2)
    return tf.math.less(x1, x2)


def less_equal(
    x1: Union[float, tf.Tensor, tf.Variable],
    x2: Union[float, tf.Tensor, tf.Variable],
    *,
    out: Union[tf.Tensor, tf.Variable] = None
) -> Union[tf.Tensor, tf.Variable]:
    x1, x2 = _cast_for_binary_op(x1, x2)
    return tf.math.less_equal(x1, x2)


def log(
    x: Union[tf.Tensor, tf.Variable], *, out: Union[tf.Tensor, tf.Variable] = None
) -> Union[tf.Tensor, tf.Variable]:
    return tf.math.log(x)


def log10(
    x: Union[tf.Tensor, tf.Variable], *, out: Union[tf.Tensor, tf.Variable] = None
) -> Union[tf.Tensor, tf.Variable]:
    return tf.math.log(x) / tf.math.log(tf.constant(10.0, x.dtype))


def log1p(
    x: Union[tf.Tensor, tf.Variable], *, out: Union[tf.Tensor, tf.Variable] = None
) -> Union[tf.Tensor, tf.Variable]:
    return tf.math.log1p(x)


def log2(
    x: Union[tf.Tensor, tf.Variable], *, out: Union[tf.Tensor, tf.Variable] = None
) -> Union[tf.Tensor, tf.Variable]:
    return tf.math.log(x) / tf.math.log(tf.constant(2.0, x.dtype))


def logaddexp(
    x1: Union[tf.Tensor, tf.Variable],
    x2: Union[tf.Tensor, tf.Variable],
    *,
    out: Union[tf.Tensor, tf.Variable] = None
) -> Union[tf.Tensor, tf.Variable]:
    x1, x2 = _cast_for_binary_op(x1, x2)
    return tf.experimental.numpy.logaddexp(x1, x2)


def logical_and(
    x1: Union[tf.Tensor, tf.Variable],
    x2: Union[tf.Tensor, tf.Variable],
    *,
    out: Union[tf.Tensor, tf.Variable] = None
) -> Union[tf.Tensor, tf.Variable]:
    return tf.logical_and(tf.cast(x1, tf.bool), tf.cast(x2, tf.bool))


def logical_not(
    x: Union[tf.Tensor, tf.Variable], *, out: Union[tf.Tensor, tf.Variable] = None
) -> Union[tf.Tensor, tf.Variable]:
    return tf.logical_not(tf.cast(x, tf.bool))


def logical_or(
    x1: Union[tf.Tensor, tf.Variable],
    x2: Union[tf.Tensor, tf.Variable],
    *,
    out: Union[tf.Tensor, tf.Variable] = None
) -> Union[tf.Tensor, tf.Variable]:
    return tf.logical_or(tf.cast(x1, tf.bool), tf.cast(x2, tf.bool))


def logical_xor(
    x1: Union[tf.Tensor, tf.Variable],
    x2: Union[tf.Tensor, tf.Variable],
    *,
    out: Union[tf.Tensor, tf.Variable] = None
) -> Union[tf.Tensor, tf.Variable]:
    return tf.math.logical_xor(tf.cast(x1, tf.bool), tf.cast(x2, tf.bool))


def multiply(
    x1: Union[float, tf.Tensor, tf.Variable],
    x2: Union[float, tf.Tensor, tf.Variable],
    *,
    out: Union[tf.Tensor, tf.Variable] = None
) -> Union[tf.Tensor, tf.Variable]:
    x1, x2 = _cast_for_binary_op(x1, x2)
    return tf.math.multiply(x1, x2)


def negative(
    x: Union[float, tf.Tensor, tf.Variable],
    *,
    out: Union[tf.Tensor, tf.Variable] = None
) -> Union[tf.Tensor, tf.Variable]:
    if x.dtype in [tf.uint8, tf.uint16, tf.uint32, tf.uint64]:
        return tf.cast(tf.negative(tf.cast(x, tf.float32)), x.dtype)
    return tf.negative(x)


negative.unsupported_dtypes = ("uint8", "uint16", "uint32", "uint64")


def not_equal(
    x1: Union[float, tf.Tensor, tf.Variable],
    x2: Union[float, tf.Tensor, tf.Variable],
    *,
    out: Union[tf.Tensor, tf.Variable] = None
) -> Union[tf.Tensor, tf.Variable]:
    x1, x2 = _cast_for_binary_op(x1, x2)
    return tf.math.not_equal(x1, x2)


def positive(
    x: Union[float, tf.Tensor, tf.Variable],
    *,
    out: Union[tf.Tensor, tf.Variable] = None
) -> Union[tf.Tensor, tf.Variable]:
    return tf.experimental.numpy.positive(x)


def pow(
    x1: Union[float, tf.Tensor, tf.Variable],
    x2: Union[float, tf.Tensor, tf.Variable],
    *,
    out: Union[tf.Tensor, tf.Variable] = None
) -> Union[tf.Tensor, tf.Variable]:
    x1, x2 = _cast_for_binary_op(x1, x2)
    if isinstance(x1, tf.Tensor) and isinstance(x2, tf.Tensor):
        if x1.dtype.is_unsigned or x2.dtype.is_unsigned:
            promoted_type = tf.experimental.numpy.promote_types(x1.dtype, x2.dtype)
            if x1.dtype.is_unsigned:
                x1 = tf.cast(x1, tf.float64)
            if x2.dtype.is_unsigned:
                x2 = tf.cast(x2, tf.float64)
            return tf.cast(tf.experimental.numpy.power(x1, x2), promoted_type)
    return tf.experimental.numpy.power(x1, x2)


pow.unsupported_dtypes = ("uint8", "uint16", "uint32", "uint64", "float64")


def remainder(
    x1: Union[float, tf.Tensor, tf.Variable],
    x2: Union[float, tf.Tensor, tf.Variable],
    *,
    out: Union[tf.Tensor, tf.Variable] = None
) -> Union[tf.Tensor, tf.Variable]:
    x1, x2 = _cast_for_binary_op(x1, x2)
    return tf.experimental.numpy.remainder(x1, x2)


def round(
    x: Union[tf.Tensor, tf.Variable], *, out: Union[tf.Tensor, tf.Variable] = None
) -> Union[tf.Tensor, tf.Variable]:
    if "int" in str(x.dtype):
        return x
    else:
        return tf.round(x)


def sign(
    x: Union[tf.Tensor, tf.Variable], *, out: Union[tf.Tensor, tf.Variable] = None
) -> Union[tf.Tensor, tf.Variable]:
    if x.dtype in [tf.uint8, tf.uint16, tf.uint32, tf.uint64]:
        return tf.cast(tf.math.sign(tf.cast(x, tf.float32)), x.dtype)
    return tf.math.sign(x)


def sin(
    x: Union[tf.Tensor, tf.Variable], *, out: Union[tf.Tensor, tf.Variable] = None
) -> Union[tf.Tensor, tf.Variable]:
    return tf.sin(x)


def sinh(
    x: Union[tf.Tensor, tf.Variable], *, out: Union[tf.Tensor, tf.Variable] = None
) -> Union[tf.Tensor, tf.Variable]:
    return tf.sinh(x)


def sqrt(
    x: Union[tf.Tensor, tf.Variable], *, out: Union[tf.Tensor, tf.Variable] = None
) -> Union[tf.Tensor, tf.Variable]:
    if x.dtype == "float32":
        x_64 = tf.cast(x, tf.float64)
        return tf.cast(tf.sqrt(x_64), x.dtype)
    else:
        return tf.math.sqrt(x)


def square(
    x: Union[tf.Tensor, tf.Variable], *, out: Union[tf.Tensor, tf.Variable] = None
) -> Union[tf.Tensor, tf.Variable]:
    return tf.math.square(x)


def subtract(
    x1: Union[float, tf.Tensor, tf.Variable],
    x2: Union[float, tf.Tensor, tf.Variable],
    *,
    out: Union[tf.Tensor, tf.Variable] = None
) -> Union[tf.Tensor, tf.Variable]:
    x1, x2 = _cast_for_binary_op(x1, x2)
    return tf.subtract(x1, x2)


def tan(
    x: Union[tf.Tensor, tf.Variable], *, out: Union[tf.Tensor, tf.Variable] = None
) -> Union[tf.Tensor, tf.Variable]:
    return tf.tan(x)


def tanh(
    x: Union[tf.Tensor, tf.Variable], *, out: Union[tf.Tensor, tf.Variable] = None
) -> Union[tf.Tensor, tf.Variable]:
    return tf.tanh(x)


def trunc(
    x: Union[tf.Tensor, tf.Variable], *, out: Union[tf.Tensor, tf.Variable] = None
) -> Union[tf.Tensor, tf.Variable]:
    ret = x
    if not ivy.is_array(x):
        raise Exception("Input must be array")
    elif not ("int" in str(x.dtype)):
        if not ret.get_shape().ndims == 0:
            ret = tf.tensor_scatter_nd_update(
                x, tf.where(tf.greater(x, 0)), tf.math.floor(x[x > 0])
            )
            ret = tf.tensor_scatter_nd_update(
                ret, tf.where(tf.less(x, 0)), tf.math.ceil(x[x < 0])
            )
        else:
            ret = (tf.math.floor if ret > 0 else tf.math.ceil)(ret)
    return ret


# Extra #
# ------#


def erf(
    x: Union[tf.Tensor, tf.Variable], *, out: Union[tf.Tensor, tf.Variable] = None
) -> Union[tf.Tensor, tf.Variable]:
    return tf.math.erf(x)


def maximum(
    x1: Union[tf.Tensor, tf.Variable],
    x2: Union[tf.Tensor, tf.Variable],
    *,
    out: Union[tf.Tensor, tf.Variable] = None
) -> Union[tf.Tensor, tf.Variable]:
    x1, x2 = _cast_for_binary_op(x1, x2)
    return tf.maximum(x1, x2)


def minimum(
    x1: Union[tf.Tensor, tf.Variable],
    x2: Union[tf.Tensor, tf.Variable],
    *,
    out: Union[tf.Tensor, tf.Variable] = None
) -> Union[tf.Tensor, tf.Variable]:
    x1, x2 = _cast_for_binary_op(x1, x2)
    return tf.minimum(x1, x2)<|MERGE_RESOLUTION|>--- conflicted
+++ resolved
@@ -1,41 +1,24 @@
 # global
-from typing import Union
-
 import numpy as np
 import tensorflow as tf
-<<<<<<< HEAD
-from tensorflow.python.types.core import Tensor
-=======
 from tensorflow.experimental.numpy import any
 from typing import Union
->>>>>>> ef8ff36c
 
 # local
 import ivy
 
 
-<<<<<<< HEAD
-def _cast_for_binary_op(x1, x2, clamp=False):
-    if isinstance(x1, Tensor):
-        if isinstance(x2, Tensor):
-            promoted_type = tf.experimental.numpy.promote_types(x1.dtype, x2.dtype)
-            x1 = tf.cast(x1, promoted_type)
-            x2 = tf.cast(x2, promoted_type)
-        else:
-            x2 = tf.constant(x2, dtype=x1.dtype)
-    elif isinstance(x2, Tensor):
-        x1 = tf.constant(x1, dtype=x2.dtype)
-    if clamp:
-        x2 = tf.clip_by_value(
-            x2,
-            tf.constant(0, dtype=x2.dtype),
-            tf.constant(x1.dtype.size * 8 - 1, dtype=x2.dtype),
-        )
-    return x1, x2
-=======
 def _cast_for_binary_op(x1, x2):
     return ivy.promote_types_of_inputs(x1, x2)
->>>>>>> ef8ff36c
+
+
+def clamp(x1, x2):
+    x2 = tf.clip_by_value(
+        x2,
+        tf.constant(0, dtype=x2.dtype),
+        tf.constant(x1.dtype.size * 8 - 1, dtype=x2.dtype),
+    )
+    return x1, x2
 
 
 def abs(
@@ -125,7 +108,8 @@
     *,
     out: Union[tf.Tensor, tf.Variable] = None
 ) -> Union[tf.Tensor, tf.Variable]:
-    x1, x2 = _cast_for_binary_op(x1, x2, clamp=True)
+    x1, x2 = _cast_for_binary_op(x1, x2)
+    clamp(x1, x2)
     return tf.bitwise.left_shift(x1, x2)
 
 
@@ -148,7 +132,8 @@
     *,
     out: Union[tf.Tensor, tf.Variable] = None
 ) -> Union[tf.Tensor, tf.Variable]:
-    x1, x2 = _cast_for_binary_op(x1, x2, clamp=True)
+    x1, x2 = _cast_for_binary_op(x1, x2)
+    clamp(x1, x2)
     return tf.bitwise.right_shift(x1, x2)
 
 
@@ -244,9 +229,7 @@
     else:
         ret = tf.experimental.numpy.floor_divide(x1, x2)
 
-    only_x1_inf = tf.reduce_any(isinf(x1)) and tf.reduce_any(isfinite(x2))
-    only_x2_inf = tf.reduce_any(isfinite(x1)) and tf.reduce_any(isinf(x2))
-    if only_x1_inf or only_x2_inf:
+    if any(isinf(x1)) and any(isfinite(x2)) or any(isfinite(x1)) and any(isinf(x2)):
         return ivy.full_like(ret, floor(divide(x1, x2)), dtype=ret.dtype)
     return ret
 
