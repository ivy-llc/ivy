# global
import tensorflow as tf
from tensorflow.python.types.core import Tensor
import typing

# local
import ivy


def bitwise_invert(x: Tensor) \
        -> Tensor:
    if 'int' not in str(x.dtype):
        return tf.logical_not(x)
    return tf.bitwise.invert(x)


def bitwise_and(x1: Tensor,
                x2: Tensor)\
        -> Tensor:
    return tf.bitwise.bitwise_and(x1, x2)


def ceil(x: Tensor)\
        -> Tensor:
    if 'int' in str(x.dtype):
        return x
    return tf.math.ceil(x)


def floor(x: Tensor)\
        -> Tensor:
    if 'int' in str(x.dtype):
        return x
    return tf.math.floor(x)


def isfinite(x: Tensor) \
        -> Tensor:
    if ivy.is_int_dtype(x):
        return tf.ones_like(x, tf.bool)
    return tf.math.is_finite(x)

  
def asin(x: Tensor) \
        -> Tensor:
    return tf.asin(x)


def isinf(x: Tensor) \
        -> Tensor:
    if ivy.is_int_dtype(x):
        return tf.zeros_like(x, tf.bool)
    return tf.math.is_inf(x)


def _tf_cast(x: Tensor, dtype: tf.dtypes.DType) -> Tensor:
    try:
        return tf.cast(x, dtype)
    except ValueError:
        return x


def _cast_for_binary_op(x1: Tensor, x2: Tensor)\
        -> typing.Tuple[typing.Union[Tensor, int, float, bool], typing.Union[Tensor, int, float, bool]]:
    x1_bits = ivy.functional.backends.tensorflow.old.general.dtype_bits(x1.dtype)
    if isinstance(x2, (int, float, bool)):
        return x1, x2
    x2_bits = ivy.functional.backends.tensorflow.old.general.dtype_bits(x2.dtype)
    if x1_bits > x2_bits:
        x2 = _tf_cast(x2, x1.dtype)
    elif x2_bits > x1_bits:
        x1 = _tf_cast(x1, x2.dtype)
    return x1, x2


def equal(x1: Tensor, x2: Tensor)\
        -> Tensor:
    x1, x2 = _cast_for_binary_op(x1, x2)
    return tf.math.equal(x1, x2)


def less_equal(x1: Tensor, x2: Tensor)\
        -> Tensor:
    x1, x2 = _cast_for_binary_op(x1, x2)
    return tf.math.less_equal(x1, x2)


def asinh(x: Tensor) \
        -> Tensor:
    return tf.asinh(x)


def sqrt(x: Tensor)\
        -> Tensor:
    if x.dtype == 'float32':
        x_64 = tf.cast(x, tf.float64)
        return tf.cast(tf.sqrt(x_64), x.dtype)
    return  tf.math.sqrt(x)


def cosh(x: Tensor) \
        -> Tensor:
    return tf.cosh(x)


def log10(x: Tensor) \
        -> Tensor:
    return tf.experimental.numpy.log10(x)


def log2(x: Tensor) \
        -> Tensor:
    return tf.experimental.numpy.log2(x)


def log1p(x: Tensor) \
        -> Tensor:
    return tf.experimental.numpy.log1p(x)


def isnan(x: Tensor)\
        -> Tensor:
    if ivy.is_int_dtype(x):
        return tf.zeros_like(x, tf.bool)
    return tf.math.is_nan(x)


def less(x1: Tensor, x2: Tensor)\
        -> Tensor:
    if hasattr(x1, 'dtype') and hasattr(x2, 'dtype'):
        promoted_type = tf.experimental.numpy.promote_types(x1.dtype, x2.dtype)
        x1 = tf.cast(x1, promoted_type)
        x2 = tf.cast(x2, promoted_type)
    return tf.math.less(x1, x2)


def cos(x: Tensor)\
        -> Tensor:
    return tf.cos(x)


def logical_not(x: Tensor)\
        -> Tensor:
    return tf.logical_not(tf.cast(x, tf.bool))


def greater_equal(x1: Tensor, x2: Tensor)\
        -> Tensor:
    if hasattr(x1, 'dtype') and hasattr(x2, 'dtype'):
        promoted_type = tf.experimental.numpy.promote_types(x1.dtype, x2.dtype)
        x1 = tf.cast(x1, promoted_type)
        x2 = tf.cast(x2, promoted_type)
    return tf.math.greater_equal(x1, x2)


def acos(x: Tensor)\
        -> Tensor:
    return tf.acos(x)

  
def logical_or(x1: Tensor, x2: Tensor)\
        -> Tensor:
    return tf.logical_or(tf.cast(x1, tf.bool), tf.cast(x2, tf.bool))


def logical_and(x1: Tensor, x2: Tensor)\
        -> Tensor:
    return tf.logical_and(tf.cast(x1, tf.bool), tf.cast(x2, tf.bool))


def acosh(x: Tensor) \
        -> Tensor:
    return tf.acosh(x)

  
def sin(x: Tensor)\
        -> Tensor:
    return tf.sin(x)


def negative(x: Tensor) -> Tensor:
    if x.dtype in [tf.uint8, tf.uint16, tf.uint32, tf.uint64]:
        return tf.cast(tf.negative(tf.cast(x, tf.float32)), x.dtype)
    return tf.negative(x)


def not_equal(x1: Tensor, x2: Tensor)\
        -> Tensor:
    x1, x2 = _cast_for_binary_op(x1, x2)
    return tf.math.not_equal(x1, x2)


def tanh(x: Tensor) \
        -> Tensor:
    return tf.tanh(x)
  
  
def sinh(x: Tensor) \
        -> Tensor:
    return tf.sinh(x)  


def bitwise_or(x1: Tensor, x2: Tensor) \
        -> Tensor:
    x1, x2 = _cast_for_binary_op(x1, x2)
    return x1 | x2


def positive(x: Tensor)\
        -> Tensor:
    return tf.experimental.numpy.positive(x)


def square(x: Tensor)\
        -> Tensor:
    return tf.math.square(x)


def round(x: Tensor)\
        -> Tensor:
    if 'int' in str(x.dtype):
        return x
    return tf.round(x)

<<<<<<< HEAD
def abs(x: Tensor)\
        -> Tensor:
    return tf.math.abs(x)
=======

def logaddexp(x1: Tensor, x2: Tensor) -> Tensor:
    x1, x2 = _cast_for_binary_op(x1, x2)
    return tf.experimental.numpy.logaddexp(x1, x2)
>>>>>>> f992ca8b
<|MERGE_RESOLUTION|>--- conflicted
+++ resolved
@@ -222,13 +222,12 @@
         return x
     return tf.round(x)
 
-<<<<<<< HEAD
+
 def abs(x: Tensor)\
         -> Tensor:
     return tf.math.abs(x)
-=======
+
 
 def logaddexp(x1: Tensor, x2: Tensor) -> Tensor:
     x1, x2 = _cast_for_binary_op(x1, x2)
     return tf.experimental.numpy.logaddexp(x1, x2)
->>>>>>> f992ca8b
