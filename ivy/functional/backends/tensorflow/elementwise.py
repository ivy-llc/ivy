# global
from typing import Union, Optional
import tensorflow as tf
import tensorflow_probability as tfp

# local
import ivy
from ivy.func_wrapper import with_unsupported_dtypes, with_supported_dtypes
from ivy import promote_types_of_inputs
from . import backend_version


def abs(
    x: Union[float, tf.Tensor, tf.Variable],
    /,
    *,
    out: Optional[Union[tf.Tensor, tf.Variable]] = None,
) -> Union[tf.Tensor, tf.Variable]:
    if not tf.is_tensor(x):
        x = tf.convert_to_tensor(x)
    if any(("uint" in x.dtype.name, "bool" in x.dtype.name)):
        return x
    return tf.abs(x)


def acos(
    x: Union[tf.Tensor, tf.Variable],
    /,
    *,
    out: Optional[Union[tf.Tensor, tf.Variable]] = None,
) -> Union[tf.Tensor, tf.Variable]:
    return tf.acos(x)


def acosh(
    x: Union[tf.Tensor, tf.Variable],
    /,
    *,
    out: Optional[Union[tf.Tensor, tf.Variable]] = None,
) -> Union[tf.Tensor, tf.Variable]:
    return tf.acosh(x)


def add(
    x1: Union[float, tf.Tensor, tf.Variable],
    x2: Union[float, tf.Tensor, tf.Variable],
    /,
    *,
    alpha: Optional[Union[int, float]] = None,
    out: Optional[Union[tf.Tensor, tf.Variable]] = None,
) -> Union[tf.Tensor, tf.Variable]:
    x1, x2 = ivy.promote_types_of_inputs(x1, x2)
    if alpha not in (1, None):
        with ivy.ArrayMode(False):
            x2 = multiply(x2, alpha)
    return tf.add(x1, x2)


def asin(
    x: Union[tf.Tensor, tf.Variable],
    /,
    *,
    out: Optional[Union[tf.Tensor, tf.Variable]] = None,
) -> Union[tf.Tensor, tf.Variable]:
    return tf.asin(x)


def asinh(
    x: Union[tf.Tensor, tf.Variable],
    /,
    *,
    out: Optional[Union[tf.Tensor, tf.Variable]] = None,
) -> Union[tf.Tensor, tf.Variable]:
    return tf.asinh(x)


def atan(
    x: Union[tf.Tensor, tf.Variable],
    /,
    *,
    out: Optional[Union[tf.Tensor, tf.Variable]] = None,
) -> Union[tf.Tensor, tf.Variable]:
    return tf.math.atan(x)


@with_unsupported_dtypes({"2.13.0 and below": ("complex",)}, backend_version)
def atan2(
    x1: Union[tf.Tensor, tf.Variable],
    x2: Union[tf.Tensor, tf.Variable],
    /,
    *,
    out: Optional[Union[tf.Tensor, tf.Variable]] = None,
) -> Union[tf.Tensor, tf.Variable]:
    x1, x2 = ivy.promote_types_of_inputs(x1, x2)
    return tf.math.atan2(x1, x2)


def atanh(
    x: Union[tf.Tensor, tf.Variable],
    /,
    *,
    out: Optional[Union[tf.Tensor, tf.Variable]] = None,
) -> Union[tf.Tensor, tf.Variable]:
    return tf.math.atanh(x)


@with_unsupported_dtypes({"2.13.0 and below": ("complex",)}, backend_version)
def bitwise_and(
    x1: Union[int, tf.Tensor, tf.Variable],
    x2: Union[int, tf.Tensor, tf.Variable],
    /,
    *,
    out: Optional[Union[tf.Tensor, tf.Variable]] = None,
) -> Union[tf.Tensor, tf.Variable]:
    x1, x2 = ivy.promote_types_of_inputs(x1, x2, array_api_promotion=True)
    if ("int" not in str(x1.dtype)) & ("int" not in str(x2.dtype)):
        return tf.math.logical_and(x1, x2)
    else:
        return tf.bitwise.bitwise_and(x1, x2)


@with_unsupported_dtypes({"2.13.0 and below": ("complex",)}, backend_version)
def bitwise_invert(
    x: Union[int, tf.Tensor, tf.Variable],
    /,
    *,
    out: Optional[Union[tf.Tensor, tf.Variable]] = None,
) -> Union[tf.Tensor, tf.Variable]:
    if "int" not in str(x.dtype):
        return tf.logical_not(x)
    else:
        return tf.bitwise.invert(x)


@with_unsupported_dtypes({"2.13.0 and below": ("complex",)}, backend_version)
def bitwise_left_shift(
    x1: Union[int, tf.Tensor, tf.Variable],
    x2: Union[int, tf.Tensor, tf.Variable],
    /,
    *,
    out: Optional[Union[tf.Tensor, tf.Variable]] = None,
) -> Union[tf.Tensor, tf.Variable]:
    x1, x2 = ivy.promote_types_of_inputs(x1, x2, array_api_promotion=True)
    return tf.bitwise.left_shift(x1, x2)


@with_unsupported_dtypes({"2.13.0 and below": ("complex",)}, backend_version)
def bitwise_or(
    x1: Union[int, tf.Tensor, tf.Variable],
    x2: Union[int, tf.Tensor, tf.Variable],
    /,
    *,
    out: Optional[Union[tf.Tensor, tf.Variable]] = None,
) -> Union[tf.Tensor, tf.Variable]:
    x1, x2 = ivy.promote_types_of_inputs(x1, x2, array_api_promotion=True)
    if ("int" not in str(x1.dtype)) & ("int" not in str(x2.dtype)):
        return tf.math.logical_or(x1, x2)
    else:
        return tf.bitwise.bitwise_or(x1, x2)


@with_unsupported_dtypes({"2.13.0 and below": ("complex",)}, backend_version)
def bitwise_right_shift(
    x1: Union[int, tf.Tensor, tf.Variable],
    x2: Union[int, tf.Tensor, tf.Variable],
    /,
    *,
    out: Optional[Union[tf.Tensor, tf.Variable]] = None,
) -> Union[tf.Tensor, tf.Variable]:
    x1, x2 = ivy.promote_types_of_inputs(x1, x2, array_api_promotion=True)
    return tf.bitwise.right_shift(x1, x2)


@with_unsupported_dtypes({"2.13.0 and below": ("complex",)}, backend_version)
def bitwise_xor(
    x1: Union[int, tf.Tensor, tf.Variable],
    x2: Union[int, tf.Tensor, tf.Variable],
    /,
    *,
    out: Optional[Union[tf.Tensor, tf.Variable]] = None,
) -> Union[tf.Tensor, tf.Variable]:
    x1, x2 = ivy.promote_types_of_inputs(x1, x2, array_api_promotion=True)
    if ("int" not in str(x1.dtype)) & ("int" not in str(x2.dtype)):
        return tf.math.logical_xor(x1, x2)
    else:
        return tf.bitwise.bitwise_xor(x1, x2)


@with_unsupported_dtypes({"2.13.0 and below": ("complex",)}, backend_version)
def ceil(
    x: Union[tf.Tensor, tf.Variable],
    /,
    *,
    out: Optional[Union[tf.Tensor, tf.Variable]] = None,
) -> Union[tf.Tensor, tf.Variable]:
    if "int" in str(x.dtype):
        return x
    else:
        return tf.math.ceil(x)


def cos(
    x: Union[tf.Tensor, tf.Variable],
    /,
    *,
    out: Optional[Union[tf.Tensor, tf.Variable]] = None,
) -> Union[tf.Tensor, tf.Variable]:
    return tf.cos(x)


@with_unsupported_dtypes({"2.13.0 and below": ("float16",)}, backend_version)
def cosh(
    x: Union[tf.Tensor, tf.Variable],
    /,
    *,
    out: Optional[Union[tf.Tensor, tf.Variable]] = None,
) -> Union[tf.Tensor, tf.Variable]:
    return tf.cosh(x)


def divide(
    x1: Union[float, tf.Tensor, tf.Variable],
    x2: Union[float, tf.Tensor, tf.Variable],
    /,
    *,
    out: Optional[Union[tf.Tensor, tf.Variable]] = None,
) -> Union[tf.Tensor, tf.Variable]:
    x1, x2 = ivy.promote_types_of_inputs(x1, x2)
    ret = tf.experimental.numpy.divide(x1, x2)
    if ivy.is_float_dtype(x1.dtype) or ivy.is_complex_dtype(x1.dtype):
        ret = tf.cast(ret, dtype=x1.dtype)
    else:
        ret = tf.cast(ret, dtype=ivy.default_float_dtype(as_native=True))
    return ret


def equal(
    x1: Union[float, tf.Tensor, tf.Variable],
    x2: Union[float, tf.Tensor, tf.Variable],
    /,
    *,
    out: Optional[Union[tf.Tensor, tf.Variable]] = None,
) -> Union[tf.Tensor, tf.Variable]:
    x1, x2 = ivy.promote_types_of_inputs(x1, x2)
    return tf.math.equal(x1, x2)


def exp(
    x: Union[tf.Tensor, tf.Variable],
    /,
    *,
    out: Optional[Union[tf.Tensor, tf.Variable]] = None,
) -> Union[tf.Tensor, tf.Variable]:
    return tf.math.exp(x)


def exp2(
    x: Union[tf.Tensor, tf.Variable, float, list, tuple],
    /,
    *,
    out: Optional[Union[tf.Tensor, tf.Variable]] = None,
) -> Union[tf.Tensor, tf.Variable]:
    return tf.math.pow(2, x, name=None)


@with_supported_dtypes({"2.13.0 and below": ("float", "complex")}, backend_version)
def expm1(
    x: Union[tf.Tensor, tf.Variable],
    /,
    *,
    out: Optional[Union[tf.Tensor, tf.Variable]] = None,
) -> Union[tf.Tensor, tf.Variable]:
    return tf.math.expm1(x)


@with_unsupported_dtypes({"2.13.0 and below": ("complex",)}, backend_version)
def floor(
    x: Union[tf.Tensor, tf.Variable],
    /,
    *,
    out: Optional[Union[tf.Tensor, tf.Variable]] = None,
) -> Union[tf.Tensor, tf.Variable]:
    if "int" in str(x.dtype):
        return x
    else:
        return tf.math.floor(x)


@with_unsupported_dtypes({"2.13.0 and below": ("complex",)}, backend_version)
def floor_divide(
    x1: Union[float, tf.Tensor, tf.Variable],
    x2: Union[float, tf.Tensor, tf.Variable],
    /,
    *,
    out: Optional[Union[tf.Tensor, tf.Variable]] = None,
) -> Union[tf.Tensor, tf.Variable]:
    x1, x2 = ivy.promote_types_of_inputs(x1, x2)
    return tf.experimental.numpy.floor_divide(x1, x2)


@with_supported_dtypes({"2.13.0 and below": ("float",)}, backend_version)
def fmin(
    x1: Union[tf.Tensor, tf.Variable],
    x2: Union[tf.Tensor, tf.Variable],
    /,
    *,
    out: Optional[Union[tf.Tensor, tf.Variable]] = None,
) -> Union[tf.Tensor, tf.Variable]:
    x1, x2 = promote_types_of_inputs(x1, x2)
    x1 = tf.where(tf.math.is_nan(x1), x2, x1)
    x2 = tf.where(tf.math.is_nan(x2), x1, x2)
    ret = tf.experimental.numpy.minimum(x1, x2)
    return ret


@with_unsupported_dtypes({"2.13.0 and below": ("complex",)}, backend_version)
def greater(
    x1: Union[float, tf.Tensor, tf.Variable],
    x2: Union[float, tf.Tensor, tf.Variable],
    /,
    *,
    out: Optional[Union[tf.Tensor, tf.Variable]] = None,
) -> Union[tf.Tensor, tf.Variable]:
    x1, x2 = ivy.promote_types_of_inputs(x1, x2)
    return tf.math.greater(x1, x2)


@with_unsupported_dtypes({"2.13.0 and below": ("complex",)}, backend_version)
def greater_equal(
    x1: Union[float, tf.Tensor, tf.Variable],
    x2: Union[float, tf.Tensor, tf.Variable],
    /,
    *,
    out: Optional[Union[tf.Tensor, tf.Variable]] = None,
) -> Union[tf.Tensor, tf.Variable]:
    x1, x2 = ivy.promote_types_of_inputs(x1, x2)
    return tf.math.greater_equal(x1, x2)


def isfinite(
    x: Union[tf.Tensor, tf.Variable],
    /,
    *,
    out: Optional[Union[tf.Tensor, tf.Variable]] = None,
) -> Union[tf.Tensor, tf.Variable]:
    if ivy.is_int_dtype(x):
        return tf.ones_like(x, tf.bool)
    elif ivy.is_complex_dtype(x):
        return tf.math.logical_and(
            tf.math.is_finite(tf.math.real(x)), tf.math.is_finite(tf.math.imag(x))
        )
    else:
        return tf.math.is_finite(x)


def isinf(
    x: Union[tf.Tensor, tf.Variable],
    /,
    *,
    detect_positive: bool = True,
    detect_negative: bool = True,
    out: Optional[Union[tf.Tensor, tf.Variable]] = None,
) -> Union[tf.Tensor, tf.Variable]:
    if not ivy.is_complex_dtype(x):
        if ivy.is_int_dtype(x):
            return tf.zeros_like(x, tf.bool)
        else:
            if detect_negative and detect_positive:
                return tf.math.is_inf(x)
            elif detect_negative:
                return tf.experimental.numpy.isneginf(x)
            elif detect_positive:
                return tf.experimental.numpy.isposinf(x)
    return tf.zeros_like(x, tf.bool)


@with_unsupported_dtypes({"2.13.0 and below": ("complex", "bool")}, backend_version)
def isnan(
    x: Union[tf.Tensor, tf.Variable],
    /,
    *,
    out: Optional[Union[tf.Tensor, tf.Variable]] = None,
) -> Union[tf.Tensor, tf.Variable]:
    if ivy.is_int_dtype(x):
        return tf.zeros_like(x, tf.bool)
    else:
        return tf.math.is_nan(x)


@with_unsupported_dtypes({"2.13.0 and below": ("unsigned",)}, backend_version)
def lcm(
    x1: Union[tf.Tensor, tf.Variable],
    x2: Union[tf.Tensor, tf.Variable],
    /,
    *,
    out: Optional[Union[tf.Tensor, tf.Variable]] = None,
) -> Union[tf.Tensor, tf.Variable]:
    x1, x2 = promote_types_of_inputs(x1, x2)
    return tf.experimental.numpy.lcm(x1, x2)


@with_unsupported_dtypes({"2.13.0 and below": ("complex",)}, backend_version)
def less(
    x1: Union[float, tf.Tensor, tf.Variable],
    x2: Union[float, tf.Tensor, tf.Variable],
    /,
    *,
    out: Optional[Union[tf.Tensor, tf.Variable]] = None,
) -> Union[tf.Tensor, tf.Variable]:
    x1, x2 = ivy.promote_types_of_inputs(x1, x2)
    return tf.math.less(x1, x2)


@with_unsupported_dtypes({"2.13.0 and below": ("complex",)}, backend_version)
def less_equal(
    x1: Union[float, tf.Tensor, tf.Variable],
    x2: Union[float, tf.Tensor, tf.Variable],
    /,
    *,
    out: Optional[Union[tf.Tensor, tf.Variable]] = None,
) -> Union[tf.Tensor, tf.Variable]:
    x1, x2 = ivy.promote_types_of_inputs(x1, x2)
    return tf.math.less_equal(x1, x2)


def log(
    x: Union[tf.Tensor, tf.Variable],
    /,
    *,
    out: Optional[Union[tf.Tensor, tf.Variable]] = None,
) -> Union[tf.Tensor, tf.Variable]:
    return tf.math.log(x)


def log10(
    x: Union[tf.Tensor, tf.Variable],
    /,
    *,
    out: Optional[Union[tf.Tensor, tf.Variable]] = None,
) -> Union[tf.Tensor, tf.Variable]:
    return tf.math.log(x) / tf.math.log(tf.constant(10.0, x.dtype))


def log1p(
    x: Union[tf.Tensor, tf.Variable],
    /,
    *,
    out: Optional[Union[tf.Tensor, tf.Variable]] = None,
) -> Union[tf.Tensor, tf.Variable]:
    return tf.math.log1p(x)


def log2(
    x: Union[tf.Tensor, tf.Variable],
    /,
    *,
    out: Optional[Union[tf.Tensor, tf.Variable]] = None,
) -> Union[tf.Tensor, tf.Variable]:
    return tf.math.log(x) / tf.math.log(tf.constant(2.0, x.dtype))


@with_unsupported_dtypes({"2.13.0 and below": ("float16", "bfloat16")}, backend_version)
def logaddexp(
    x1: Union[tf.Tensor, tf.Variable],
    x2: Union[tf.Tensor, tf.Variable],
    /,
    *,
    out: Optional[Union[tf.Tensor, tf.Variable]] = None,
) -> Union[tf.Tensor, tf.Variable]:
    x1, x2 = ivy.promote_types_of_inputs(x1, x2)
    return tf.experimental.numpy.logaddexp(x1, x2)


@with_unsupported_dtypes({"2.13.0 and below": ("float16",)}, backend_version)
def real(
    x: Union[tf.Tensor, tf.Variable],
    /,
    *,
    out: Optional[Union[tf.Tensor, tf.Variable]] = None,
) -> Union[tf.Tensor, tf.Variable]:
    return tf.math.real(x)


@with_unsupported_dtypes(
    {
        "2.13.0 and below": (
            "uint8",
            "uint16",
            "uint32",
            "uint64",
            "int8",
            "int16",
            "int32",
            "int64",
        )
    },
    backend_version,
)
def logaddexp2(
    x1: Union[tf.Tensor, tf.Variable, float, list, tuple],
    x2: Union[tf.Tensor, tf.Variable, float, list, tuple],
    /,
    *,
    out: Optional[Union[tf.Tensor, tf.Variable]] = None,
) -> Union[tf.Tensor, tf.Variable]:
    x1, x2 = promote_types_of_inputs(x1, x2)
    if not ivy.is_float_dtype(x1):
        x1 = tf.cast(x1, ivy.default_float_dtype(as_native=True))
        x2 = tf.cast(x2, ivy.default_float_dtype(as_native=True))
    amax = ivy.maximum(x1, x2)
    delta = x1 - x2
    return ivy.where(
        ivy.isnan(delta),
        x1 + x2,
        amax + ivy.log1p(ivy.exp2(-ivy.abs(delta))) / ivy.log(2.0).astype(amax.dtype),
    )


def logical_and(
    x1: Union[tf.Tensor, tf.Variable],
    x2: Union[tf.Tensor, tf.Variable],
    /,
    *,
    out: Optional[Union[tf.Tensor, tf.Variable]] = None,
) -> Union[tf.Tensor, tf.Variable]:
    return tf.logical_and(tf.cast(x1, tf.bool), tf.cast(x2, tf.bool))


def logical_not(
    x: Union[tf.Tensor, tf.Variable],
    /,
    *,
    out: Optional[Union[tf.Tensor, tf.Variable]] = None,
) -> Union[tf.Tensor, tf.Variable]:
    return tf.logical_not(tf.cast(x, tf.bool))


def logical_or(
    x1: Union[tf.Tensor, tf.Variable],
    x2: Union[tf.Tensor, tf.Variable],
    /,
    *,
    out: Optional[Union[tf.Tensor, tf.Variable]] = None,
) -> Union[tf.Tensor, tf.Variable]:
    return tf.logical_or(tf.cast(x1, tf.bool), tf.cast(x2, tf.bool))


def logical_xor(
    x1: Union[tf.Tensor, tf.Variable],
    x2: Union[tf.Tensor, tf.Variable],
    /,
    *,
    out: Optional[Union[tf.Tensor, tf.Variable]] = None,
) -> Union[tf.Tensor, tf.Variable]:
    return tf.math.logical_xor(tf.cast(x1, tf.bool), tf.cast(x2, tf.bool))


def multiply(
    x1: Union[float, tf.Tensor, tf.Variable],
    x2: Union[float, tf.Tensor, tf.Variable],
    /,
    *,
    out: Optional[Union[tf.Tensor, tf.Variable]] = None,
) -> Union[tf.Tensor, tf.Variable]:
    x1, x2 = ivy.promote_types_of_inputs(x1, x2)
    return tf.math.multiply(x1, x2)


@with_unsupported_dtypes(
    {"2.13.0 and below": ("uint8", "uint16", "uint32", "uint64")}, backend_version
)
def negative(
    x: Union[float, tf.Tensor, tf.Variable],
    /,
    *,
    out: Optional[Union[tf.Tensor, tf.Variable]] = None,
) -> Union[tf.Tensor, tf.Variable]:
    if x.dtype in [tf.uint8, tf.uint16, tf.uint32, tf.uint64]:
        return tf.cast(tf.negative(tf.cast(x, tf.float32)), x.dtype)
    return tf.negative(x)


def not_equal(
    x1: Union[float, tf.Tensor, tf.Variable],
    x2: Union[float, tf.Tensor, tf.Variable],
    /,
    *,
    out: Optional[Union[tf.Tensor, tf.Variable]] = None,
) -> Union[tf.Tensor, tf.Variable]:
    x1, x2 = ivy.promote_types_of_inputs(x1, x2)
    return tf.math.not_equal(x1, x2)


def positive(
    x: Union[float, tf.Tensor, tf.Variable],
    /,
    *,
    out: Optional[Union[tf.Tensor, tf.Variable]] = None,
) -> Union[tf.Tensor, tf.Variable]:
    return tf.experimental.numpy.positive(x)


@with_supported_dtypes(
    {"2.13.0 and below": ("float", "int32", "int64", "complex")},
    backend_version,
)
def pow(
    x1: Union[tf.Tensor, tf.Variable],
    x2: Union[int, float, tf.Tensor, tf.Variable],
    /,
    *,
    out: Optional[Union[tf.Tensor, tf.Variable]] = None,
) -> Union[tf.Tensor, tf.Variable]:
    if ivy.is_complex_dtype(x1) and ivy.any(ivy.isinf(x2)):
        ret = tf.experimental.numpy.power(x1, x2)
        return tf.where(ivy.isinf(x2), ivy.nan + ivy.nan * 1j if x2 < 0 else -0 * 1j, ret)
    if ivy.is_complex_dtype(x2) and ivy.any(x1 == 0):
        ret = tf.experimental.numpy.power(x1, x2)
        return tf.where(x1 == 0, ivy.nan + ivy.nan * 1j, ret)
    x1, x2 = ivy.promote_types_of_inputs(x1, x2)
<<<<<<< HEAD
    orig_x1_dtype = None
=======
    if isinstance(x1, tf.Tensor) and isinstance(x2, tf.Tensor):
        if x1.dtype.is_unsigned or x2.dtype.is_unsigned:
            promoted_type = tf.experimental.numpy.promote_types(x1.dtype, x2.dtype)
            if x1.dtype.is_unsigned:
                x1 = tf.cast(x1, tf.float64)
            if x2.dtype.is_unsigned:
                x2 = tf.cast(x2, tf.float64)
            return tf.cast(tf.experimental.numpy.power(x1, x2), promoted_type)
>>>>>>> 9edecd9a
    if ivy.is_int_dtype(x1) and ivy.any(x2 < 0):
        return tf.cast(
            tf.experimental.numpy.power(tf.cast(x1, tf.float32), x2),
            x1.dtype,
        )
    return tf.experimental.numpy.power(x1, x2)


@with_unsupported_dtypes({"2.13.0 and below": ("bfloat16", "complex")}, backend_version)
def remainder(
    x1: Union[float, tf.Tensor, tf.Variable],
    x2: Union[float, tf.Tensor, tf.Variable],
    /,
    *,
    modulus: bool = True,
    out: Optional[Union[tf.Tensor, tf.Variable]] = None,
) -> Union[tf.Tensor, tf.Variable]:
    x1, x2 = ivy.promote_types_of_inputs(x1, x2)
    if not modulus:
        res = x1 / x2
        res_floored = tf.where(res >= 0, tf.math.floor(res), tf.math.ceil(res))
        diff = res - res_floored
        diff, x2 = ivy.promote_types_of_inputs(diff, x2)
        return tf.cast(tf.round(diff * x2), x1.dtype)
    return tf.experimental.numpy.remainder(x1, x2)


@with_unsupported_dtypes({"2.13.0 and below": ("bfloat16", "complex")}, backend_version)
def round(
    x: Union[tf.Tensor, tf.Variable],
    /,
    *,
    decimals: int = 0,
    out: Optional[Union[tf.Tensor, tf.Variable]] = None,
) -> Union[tf.Tensor, tf.Variable]:
    if "int" in str(x.dtype):
        return x
    else:
        if decimals == 0:
            return tf.cast(tf.round(x), x.dtype)
        ret_dtype = x.dtype
        factor = tf.constant(10**decimals, dtype=ret_dtype)
        factor_deno = tf.where(
            tf.math.is_finite(factor), factor, tf.constant(1, dtype=ret_dtype)
        )
        return tf.cast(tf.round(x * factor) / factor_deno, ret_dtype)


@with_supported_dtypes(
    {"2.13.0 and below": ("bfloat16", "float", "int32", "int64", "complex")},
    backend_version,
)
def sign(
    x: Union[tf.Tensor, tf.Variable],
    /,
    *,
    np_variant: Optional[bool] = True,
    out: Optional[Union[tf.Tensor, tf.Variable]] = None,
) -> Union[tf.Tensor, tf.Variable]:
    if x.dtype in [tf.complex64, tf.complex128] and np_variant:
        real = tf.math.real(x)
        imag = tf.math.imag(x)
        return tf.cast(tf.where(real != 0, tf.sign(real), tf.sign(imag)), x.dtype)
    return tf.math.sign(x)


def sin(
    x: Union[tf.Tensor, tf.Variable],
    /,
    *,
    out: Optional[Union[tf.Tensor, tf.Variable]] = None,
) -> Union[tf.Tensor, tf.Variable]:
    return tf.sin(x)


def sinh(
    x: Union[tf.Tensor, tf.Variable],
    /,
    *,
    out: Optional[Union[tf.Tensor, tf.Variable]] = None,
) -> Union[tf.Tensor, tf.Variable]:
    return tf.sinh(x)


def sqrt(
    x: Union[tf.Tensor, tf.Variable],
    /,
    *,
    out: Optional[Union[tf.Tensor, tf.Variable]] = None,
) -> Union[tf.Tensor, tf.Variable]:
    return tf.math.sqrt(x)


def square(
    x: Union[tf.Tensor, tf.Variable],
    /,
    *,
    out: Optional[Union[tf.Tensor, tf.Variable]] = None,
) -> Union[tf.Tensor, tf.Variable]:
    return tf.math.square(x)


def subtract(
    x1: Union[float, tf.Tensor, tf.Variable],
    x2: Union[float, tf.Tensor, tf.Variable],
    /,
    *,
    alpha: Optional[Union[int, float]] = None,
    out: Optional[Union[tf.Tensor, tf.Variable]] = None,
) -> Union[tf.Tensor, tf.Variable]:
    x1, x2 = ivy.promote_types_of_inputs(x1, x2)
    if alpha not in (1, None):
        ivy.set_array_mode(False)
        x2 = multiply(x2, alpha)
        ivy.unset_array_mode()
    return tf.subtract(x1, x2)


def tan(
    x: Union[tf.Tensor, tf.Variable],
    /,
    *,
    out: Optional[Union[tf.Tensor, tf.Variable]] = None,
) -> Union[tf.Tensor, tf.Variable]:
    return tf.tan(x)


def tanh(
    x: Union[tf.Tensor, tf.Variable],
    /,
    *,
    complex_mode="jax",
    out: Optional[Union[tf.Tensor, tf.Variable]] = None,
) -> Union[tf.Tensor, tf.Variable]:
    return tf.tanh(x)


def trapz(
    y: Union[tf.Tensor, tf.Variable],
    /,
    *,
    x: Optional[Union[tf.Tensor, tf.Variable]] = None,
    dx: float = 1.0,
    axis: int = -1,
    out: Optional[Union[tf.Tensor, tf.Variable]] = None,
) -> Union[tf.Tensor, tf.Variable]:
    return tfp.math.trapz(y, x=x, dx=dx, axis=axis, name=None)


@with_unsupported_dtypes({"2.13.0 and below": ("complex",)}, backend_version)
def trunc(
    x: Union[tf.Tensor, tf.Variable],
    /,
    *,
    out: Optional[Union[tf.Tensor, tf.Variable]] = None,
) -> Union[tf.Tensor, tf.Variable]:
    ret = x
    if not ivy.is_array(x):
        raise ivy.utils.exceptions.IvyException("Input must be array")
    elif not ("int" in str(x.dtype)):
        if not ret.get_shape().ndims == 0:
            ret = tf.tensor_scatter_nd_update(
                x, tf.where(tf.greater_equal(x, 0)), tf.math.floor(x[x >= 0])
            )
            ret = tf.tensor_scatter_nd_update(
                ret, tf.where(tf.less(x, 0)), tf.math.ceil(x[x < 0])
            )
        else:
            ret = (tf.math.floor if ret >= 0 else tf.math.ceil)(ret)
    return ret


# Extra #
# ------#


@with_unsupported_dtypes({"2.13.0 and below": ("complex",)}, backend_version)
def erf(
    x: Union[tf.Tensor, tf.Variable],
    /,
    *,
    out: Optional[Union[tf.Tensor, tf.Variable]] = None,
) -> Union[tf.Tensor, tf.Variable]:
    return tf.math.erf(x)


@with_unsupported_dtypes(
    {
        "2.13.0 and below": (
            "uint8",
            "uint16",
            "uint32",
            "uint64",
            "complex",
        )
    },
    backend_version,
)
def maximum(
    x1: Union[tf.Tensor, tf.Variable],
    x2: Union[tf.Tensor, tf.Variable],
    /,
    *,
    use_where: bool = True,
    out: Optional[Union[tf.Tensor, tf.Variable]] = None,
) -> Union[tf.Tensor, tf.Variable]:
    x1, x2 = ivy.promote_types_of_inputs(x1, x2)
    dtype = x1.dtype
    if use_where:
        return tf.math.maximum(x1, x2)
    x1 = tf.cast(x1, tf.float64)
    x2 = tf.cast(x2, tf.float64)
    return tf.cast((x1 + x2 + tf.math.abs(x1 - x2)) / 2, dtype=dtype)


@with_unsupported_dtypes(
    {
        "2.13.0 and below": (
            "uint8",
            "uint16",
            "uint32",
            "uint64",
            "complex",
        )
    },
    backend_version,
)
def minimum(
    x1: Union[tf.Tensor, tf.Variable],
    x2: Union[tf.Tensor, tf.Variable],
    /,
    *,
    use_where: bool = True,
    out: Optional[Union[tf.Tensor, tf.Variable]] = None,
) -> Union[tf.Tensor, tf.Variable]:
    x1, x2 = ivy.promote_types_of_inputs(x1, x2)
    dtype = x1.dtype
    if use_where:
        return tf.math.minimum(x1, x2)
    x1 = tf.cast(x1, tf.float64)
    x2 = tf.cast(x2, tf.float64)
    return tf.cast((x1 + x2 - tf.math.abs(x1 - x2)) / 2, dtype)


@with_unsupported_dtypes(
    {
        "2.13.0 and below": (
            "uint8",
            "uint16",
            "uint32",
            "uint64",
            "int8",
            "int16",
            "int32",
            "int64",
        )
    },
    backend_version,
)
def reciprocal(
    x: Union[float, tf.Tensor, tf.Variable],
    /,
    *,
    out: Optional[Union[tf.Tensor, tf.Variable]] = None,
) -> Union[tf.Tensor, tf.Variable]:
    return tf.math.reciprocal(x)


@with_unsupported_dtypes({"2.13.0 and below": ("bfloat16",)}, backend_version)
def deg2rad(
    x: Union[tf.Tensor, tf.Variable],
    /,
    *,
    out: Optional[Union[tf.Tensor, tf.Variable]] = None,
) -> Union[tf.Tensor, tf.Variable]:
    return tf.experimental.numpy.deg2rad(x)


def rad2deg(
    x: Union[tf.Tensor, tf.Variable],
    /,
    *,
    out: Optional[Union[tf.Tensor, tf.Variable]] = None,
) -> Union[tf.Tensor, tf.Variable]:
    return tf.experimental.numpy.rad2deg(x)


def isreal(
    x: Union[tf.Tensor, tf.Variable],
    /,
    *,
    out: Optional[Union[tf.Tensor, tf.Variable]] = None,
) -> Union[tf.Tensor, tf.Variable]:
    return tf.experimental.numpy.isreal(x)


@with_unsupported_dtypes(
    {"2.13.0 and below": ("uint8", "uint16", "uint32", "uint64", "complex", "bool")},
    backend_version,
)
def fmod(
    x1: Union[tf.Tensor, tf.Variable],
    x2: Union[tf.Tensor, tf.Variable],
    /,
    *,
    out: Optional[Union[tf.Tensor, tf.Variable]] = None,
) -> Union[tf.Tensor, tf.Variable]:
    x1, x2 = promote_types_of_inputs(x1, x2)
    # tf.math.floormod returns wrong results
    res = tf.experimental.numpy.remainder(tf.math.abs(x1), tf.math.abs(x2))
    return tf.where(x1 < 0, -res, res)


@with_unsupported_dtypes(
    {"2.13.0 and below": ("uint8", "uint16", "uint32", "uint64")}, backend_version
)
def gcd(
    x1: Union[tf.Tensor, tf.Variable, int, list, tuple],
    x2: Union[tf.Tensor, tf.Variable, float, list, tuple],
    /,
    *,
    out: Optional[Union[tf.Tensor, tf.Variable]] = None,
) -> Union[tf.Tensor, tf.Variable]:
    x1, x2 = promote_types_of_inputs(x1, x2)
    return tf.experimental.numpy.gcd(x1, x2)


gcd.support_native_out = False


@with_unsupported_dtypes(
    {
        "2.13.0 and below": (
            "uint8",
            "uint16",
            "uint32",
            "uint64",
            "bfloat16",
            "int32",
        )
    },
    backend_version,
)
def angle(
    input: Union[tf.Tensor, tf.Variable],
    /,
    *,
    deg: Optional[bool] = None,
    out: Optional[Union[tf.Tensor, tf.Variable]] = None,
) -> Union[tf.Tensor, tf.Variable]:
    if deg:
        return tf.math.angle(input, name=None) * (180 / tf.experimental.numpy.pi)
    else:
        return tf.math.angle(input, name=None)


@with_unsupported_dtypes(
    {
        "2.13.0 and below": (
            "uint8",
            "uint16",
            "uint32",
            "uint64",
            "bfloat16",
            "int32",
        )
    },
    backend_version,
)
def imag(
    val: Union[tf.Tensor, tf.Variable],
    /,
    *,
    out: Optional[Union[tf.Tensor, tf.Variable]] = None,
) -> Union[tf.Tensor, tf.Variable]:
    return tf.math.imag(val, name=None)


def nan_to_num(
    x: Union[tf.Tensor, tf.Variable],
    /,
    *,
    copy: bool = True,
    nan: Union[float, int] = 0.0,
    posinf: Optional[Union[float, int]] = None,
    neginf: Optional[Union[float, int]] = None,
    out: Optional[Union[tf.Tensor, tf.Variable]] = None,
) -> Union[tf.Tensor, tf.Variable]:
    posinf = posinf if posinf is not None else x.dtype.max
    neginf = neginf if neginf is not None else x.dtype.min
    posinf = tf.constant(posinf, x.dtype)
    neginf = tf.constant(neginf, x.dtype)
    nan = tf.constant(nan, x.dtype)
    ret = tf.where(tf.math.is_nan(x), nan, x)
    ret = tf.where(tf.math.logical_and(tf.math.is_inf(ret), ret > 0), posinf, ret)
    ret = tf.where(tf.math.logical_and(tf.math.is_inf(ret), ret < 0), neginf, ret)
    if copy:
        return ret
    else:
        x = ret
        return x<|MERGE_RESOLUTION|>--- conflicted
+++ resolved
@@ -613,23 +613,13 @@
 ) -> Union[tf.Tensor, tf.Variable]:
     if ivy.is_complex_dtype(x1) and ivy.any(ivy.isinf(x2)):
         ret = tf.experimental.numpy.power(x1, x2)
-        return tf.where(ivy.isinf(x2), ivy.nan + ivy.nan * 1j if x2 < 0 else -0 * 1j, ret)
+        return tf.where(
+            ivy.isinf(x2), ivy.nan + ivy.nan * 1j if x2 < 0 else -0 * 1j, ret
+        )
     if ivy.is_complex_dtype(x2) and ivy.any(x1 == 0):
         ret = tf.experimental.numpy.power(x1, x2)
         return tf.where(x1 == 0, ivy.nan + ivy.nan * 1j, ret)
     x1, x2 = ivy.promote_types_of_inputs(x1, x2)
-<<<<<<< HEAD
-    orig_x1_dtype = None
-=======
-    if isinstance(x1, tf.Tensor) and isinstance(x2, tf.Tensor):
-        if x1.dtype.is_unsigned or x2.dtype.is_unsigned:
-            promoted_type = tf.experimental.numpy.promote_types(x1.dtype, x2.dtype)
-            if x1.dtype.is_unsigned:
-                x1 = tf.cast(x1, tf.float64)
-            if x2.dtype.is_unsigned:
-                x2 = tf.cast(x2, tf.float64)
-            return tf.cast(tf.experimental.numpy.power(x1, x2), promoted_type)
->>>>>>> 9edecd9a
     if ivy.is_int_dtype(x1) and ivy.any(x2 < 0):
         return tf.cast(
             tf.experimental.numpy.power(tf.cast(x1, tf.float32), x2),
