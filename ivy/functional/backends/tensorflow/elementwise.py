--- conflicted
+++ resolved
@@ -409,12 +409,9 @@
     x1 = tf.cast(x1, tf.float64)
     x2 = tf.cast(x2, tf.float64)
     return ivy.log(ivy.add(ivy.exp(x1), ivy.exp(x2))).astype(dtype)
-<<<<<<< HEAD
-=======
 
 
 logaddexp.unsupported_dtypes = ("float16", "bfloat16")
->>>>>>> 4a19b694
 
 
 def logical_and(
@@ -714,6 +711,14 @@
     x1 = tf.cast(x1, tf.float64)
     x2 = tf.cast(x2, tf.float64)
     return tf.cast((x1 + x2 - tf.math.abs(x1 - x2)) / 2, dtype)
+
+
+minimum.unsupported_dtypes = (
+    "uint8",
+    "uint16",
+    "uint32",
+    "uint64",
+)
 
 
 minimum.unsupported_dtypes = (
