# global
import tensorflow as tf
from typing import Tuple, Union

# local
import ivy


def _cast_for_binary_op(
    x1: Union[tf.Tensor, tf.Variable], x2: Union[tf.Tensor, tf.Variable]
) -> Tuple[
    Union[tf.Tensor, tf.Variable, int, float, bool],
    Union[tf.Tensor, tf.Variable, int, float, bool],
]:
    x1_bits = ivy.functional.backends.tensorflow.dtype_bits(x1.dtype)
    if isinstance(x2, (int, float, bool)):
        return x1, x2
    x2_bits = ivy.functional.backends.tensorflow.dtype_bits(x2.dtype)
    if x1_bits > x2_bits:
        x2 = _tf_cast(x2, x1.dtype)
    elif x2_bits > x1_bits:
        x1 = _tf_cast(x1, x2.dtype)
    return x1, x2


def _tf_cast(
    x: Union[tf.Tensor, tf.Variable],
    dtype: tf.dtypes.DType,
) -> Union[tf.Tensor, tf.Variable]:
    try:
        return tf.cast(x, dtype)
    except ValueError:
        return x


def abs(x: Union[tf.Tensor, tf.Variable]) -> Union[tf.Tensor, tf.Variable]:
    if "uint" in ivy.dtype(x):
        return x
    else:
        return tf.abs(x)


def acos(x: Union[tf.Tensor, tf.Variable]) -> Union[tf.Tensor, tf.Variable]:
    return tf.acos(x)


def acosh(x: Union[tf.Tensor, tf.Variable]) -> Union[tf.Tensor, tf.Variable]:
    return tf.acosh(x)


def add(
    x1: Union[tf.Tensor, tf.Variable],
    x2: Union[tf.Tensor, tf.Variable],
) -> Union[tf.Tensor, tf.Variable]:
    if hasattr(x1, "dtype") and hasattr(x2, "dtype"):
        promoted_type = tf.experimental.numpy.promote_types(x1.dtype, x2.dtype)
        x1 = tf.cast(x1, promoted_type)
        x2 = tf.cast(x2, promoted_type)
    elif not isinstance(x1, tf.Tensor):
        x1 = tf.constant(x1, dtype=x2.dtype)
    return tf.add(x1, x2)


def asin(x: Union[tf.Tensor, tf.Variable]) -> Union[tf.Tensor, tf.Variable]:
    ret = tf.asin(x)
    return ret


def asinh(x: Union[tf.Tensor, tf.Variable]) -> Union[tf.Tensor, tf.Variable]:
    return tf.asinh(x)


def atan(x: Union[tf.Tensor, tf.Variable]) -> Union[tf.Tensor, tf.Variable]:
    return tf.atan(x)


def atan2(
    x1: Union[tf.Tensor, tf.Variable],
    x2: Union[tf.Tensor, tf.Variable],
) -> Union[tf.Tensor, tf.Variable]:
    if hasattr(x1, "dtype") and hasattr(x2, "dtype"):
        promoted_type = tf.experimental.numpy.promote_types(x1.dtype, x2.dtype)
        x1 = tf.cast(x1, promoted_type)
        x2 = tf.cast(x2, promoted_type)
    return tf.math.atan2(x1, x2)


def atanh(x: Union[tf.Tensor, tf.Variable]) -> Union[tf.Tensor, tf.Variable]:
    return tf.math.atanh(x)


def bitwise_and(
    x1: Union[tf.Tensor, tf.Variable],
    x2: Union[tf.Tensor, tf.Variable],
) -> Union[tf.Tensor, tf.Variable]:
    if not isinstance(x2, tf.Tensor):
        x2 = tf.constant(x2, dtype=x1.dtype)
    elif hasattr(x1, "dtype") and hasattr(x2, "dtype"):
        promoted_type = tf.experimental.numpy.promote_types(x1.dtype, x2.dtype)
        x1 = tf.cast(x1, promoted_type)
        x2 = tf.cast(x2, promoted_type)

    if ("int" not in str(x1.dtype)) & ("int" not in str(x2.dtype)):
        return tf.math.logical_and(x1, x2)
    else:
        return tf.bitwise.bitwise_and(x1, x2)


def bitwise_invert(x: Union[tf.Tensor, tf.Variable]) -> Union[tf.Tensor, tf.Variable]:
    if "int" not in str(x.dtype):
        return tf.logical_not(x)
    else:
        return tf.bitwise.invert(x)


def bitwise_left_shift(
    x1: Union[tf.Tensor, tf.Variable],
    x2: Union[tf.Tensor, tf.Variable],
) -> Union[tf.Tensor, tf.Variable]:
    if hasattr(x1, "dtype") and hasattr(x2, "dtype"):
        promoted_type = tf.experimental.numpy.promote_types(x1.dtype, x2.dtype)
        x1 = tf.cast(x1, promoted_type)
        x2 = tf.cast(x2, promoted_type)
    return tf.bitwise.left_shift(x1, x2)


def bitwise_or(
    x1: Union[tf.Tensor, tf.Variable],
    x2: Union[tf.Tensor, tf.Variable],
) -> Union[tf.Tensor, tf.Variable]:
    if not isinstance(x2, tf.Tensor):
        x2 = tf.constant(x2, dtype=x1.dtype)
    elif hasattr(x1, "dtype") and hasattr(x2, "dtype"):
        promoted_type = tf.experimental.numpy.promote_types(x1.dtype, x2.dtype)
        x1 = tf.cast(x1, promoted_type)
        x2 = tf.cast(x2, promoted_type)

    if ("int" not in str(x1.dtype)) & ("int" not in str(x2.dtype)):
        return tf.math.logical_or(x1, x2)
    else:
        return tf.bitwise.bitwise_or(x1, x2)


<<<<<<< HEAD
def ceil(x: Union[tf.Tensor, tf.Variable]) -> Union[tf.Tensor, tf.Variable]:
    if "int" in str(x.dtype):
        ret = x
    else:
        ret = tf.math.ceil(x)
    return ret


def floor(x: Union[tf.Tensor, tf.Variable]) -> Union[tf.Tensor, tf.Variable]:
    if "int" in str(x.dtype):
        ret = x
    else:
        ret = tf.math.floor(x)
    return ret
=======
def bitwise_right_shift(
    x1: Union[tf.Tensor, tf.Variable],
    x2: Union[tf.Tensor, tf.Variable],
) -> Union[tf.Tensor, tf.Variable]:
    if hasattr(x1, "dtype") and hasattr(x2, "dtype"):
        promoted_type = tf.experimental.numpy.promote_types(x1.dtype, x2.dtype)
        x1 = tf.cast(x1, promoted_type)
        x2 = tf.cast(x2, promoted_type)
    return tf.bitwise.right_shift(x1, x2)
>>>>>>> 4e21b10b


def bitwise_xor(
    x1: Union[tf.Tensor, tf.Variable],
    x2: Union[tf.Tensor, tf.Variable],
) -> Union[tf.Tensor, tf.Variable]:
    if not isinstance(x2, tf.Tensor):
        x2 = tf.constant(x2, dtype=x1.dtype)
    elif hasattr(x1, "dtype") and hasattr(x2, "dtype"):
        promoted_type = tf.experimental.numpy.promote_types(x1.dtype, x2.dtype)
        x1 = tf.cast(x1, promoted_type)
        x2 = tf.cast(x2, promoted_type)
    if ("int" not in str(x1.dtype)) & ("int" not in str(x2.dtype)):
        return tf.math.logical_xor(x1, x2)
    else:
        return tf.bitwise.bitwise_xor(x1, x2)


def ceil(x: Union[tf.Tensor, tf.Variable]) -> Union[tf.Tensor, tf.Variable]:
    if "int" in str(x.dtype):
        return x
    else:
        return tf.math.ceil(x)


def cos(x: Union[tf.Tensor, tf.Variable]) -> Union[tf.Tensor, tf.Variable]:
    return tf.cos(x)


<<<<<<< HEAD
def _cast_for_binary_op(
    x1: Union[tf.Tensor, tf.Variable], x2: Union[tf.Tensor, tf.Variable]
) -> Tuple[
    Union[tf.Tensor, tf.Variable, int, float, bool],
    Union[tf.Tensor, tf.Variable, int, float, bool],
]:
    x1_bits = ivy.functional.backends.tensorflow.dtype_bits(x1.dtype)
    if isinstance(x2, (int, float, bool)):
        return x1, x2
    x2_bits = ivy.functional.backends.tensorflow.dtype_bits(x2.dtype)
    if x1_bits > x2_bits:
        x2 = _tf_cast(x2, x1.dtype)
    elif x2_bits > x1_bits:
        x1 = _tf_cast(x1, x2.dtype)
    return x1, x2
=======
def cosh(x: Union[tf.Tensor, tf.Variable]) -> Union[tf.Tensor, tf.Variable]:
    return tf.cosh(x)
>>>>>>> 4e21b10b


def divide(
    x1: Union[tf.Tensor, tf.Variable],
    x2: Union[tf.Tensor, tf.Variable],
) -> Union[tf.Tensor, tf.Variable]:
    if hasattr(x1, "dtype") and hasattr(x2, "dtype"):
        promoted_type = tf.experimental.numpy.promote_types(x1.dtype, x2.dtype)
        x1 = tf.cast(x1, promoted_type)
        x2 = tf.cast(x2, promoted_type)
    return tf.divide(x1, x2)


def equal(
    x1: Union[tf.Tensor, tf.Variable],
    x2: Union[tf.Tensor, tf.Variable],
) -> Union[tf.Tensor, tf.Variable]:
    if hasattr(x1, "dtype") and hasattr(x2, "dtype"):
        promoted_type = tf.experimental.numpy.promote_types(x1.dtype, x2.dtype)
        x1 = tf.cast(x1, promoted_type)
        x2 = tf.cast(x2, promoted_type)
    return tf.math.equal(x1, x2)


def exp(x: Union[tf.Tensor, tf.Variable]) -> Union[tf.Tensor, tf.Variable]:
    return tf.math.exp(x)


def expm1(x: Union[tf.Tensor, tf.Variable]) -> Union[tf.Tensor, tf.Variable]:
    return tf.math.expm1(x)


def floor(x: Union[tf.Tensor, tf.Variable]) -> Union[tf.Tensor, tf.Variable]:
    if "int" in str(x.dtype):
        return x
    else:
        return tf.math.floor(x)


def floor_divide(
    x1: Union[tf.Tensor, tf.Variable],
    x2: Union[tf.Tensor, tf.Variable],
) -> Union[tf.Tensor, tf.Variable]:
    if not isinstance(x2, tf.Tensor):
        x2 = tf.constant(x2, dtype=x1.dtype)
    else:
        promoted_type = tf.experimental.numpy.promote_types(x1.dtype, x2.dtype)
        x1 = tf.cast(x1, promoted_type)
        x2 = tf.cast(x2, promoted_type)
    return tf.math.floordiv(x1, x2)


def greater(
    x1: Union[tf.Tensor, tf.Variable],
    x2: Union[tf.Tensor, tf.Variable],
) -> Union[tf.Tensor, tf.Variable]:
    if hasattr(x1, "dtype") and hasattr(x2, "dtype"):
        promoted_type = tf.experimental.numpy.promote_types(x1.dtype, x2.dtype)
        x1 = tf.cast(x1, promoted_type)
        x2 = tf.cast(x2, promoted_type)
    return tf.math.greater(x1, x2)


def greater_equal(
    x1: Union[tf.Tensor, tf.Variable],
    x2: Union[tf.Tensor, tf.Variable],
) -> Union[tf.Tensor, tf.Variable]:
    if hasattr(x1, "dtype") and hasattr(x2, "dtype"):
        promoted_type = tf.experimental.numpy.promote_types(x1.dtype, x2.dtype)
        x1 = tf.cast(x1, promoted_type)
        x2 = tf.cast(x2, promoted_type)
    return tf.math.greater_equal(x1, x2)


def isfinite(x: Union[tf.Tensor, tf.Variable]) -> Union[tf.Tensor, tf.Variable]:
    if ivy.is_int_dtype(x):
        return tf.ones_like(x, tf.bool)
    else:
        return tf.math.is_finite(x)


def isinf(x: Union[tf.Tensor, tf.Variable]) -> Union[tf.Tensor, tf.Variable]:
    if ivy.is_int_dtype(x):
        return tf.zeros_like(x, tf.bool)
    else:
        return tf.math.is_inf(x)


def isnan(x: Union[tf.Tensor, tf.Variable]) -> Union[tf.Tensor, tf.Variable]:
    if ivy.is_int_dtype(x):
        return tf.zeros_like(x, tf.bool)
    else:
        return tf.math.is_nan(x)


def less(
    x1: Union[tf.Tensor, tf.Variable],
    x2: Union[tf.Tensor, tf.Variable],
) -> Union[tf.Tensor, tf.Variable]:
    if hasattr(x1, "dtype") and hasattr(x2, "dtype"):
        promoted_type = tf.experimental.numpy.promote_types(x1.dtype, x2.dtype)
        x1 = tf.cast(x1, promoted_type)
        x2 = tf.cast(x2, promoted_type)
    return tf.math.less(x1, x2)


def less_equal(
    x1: Union[tf.Tensor, tf.Variable],
    x2: Union[tf.Tensor, tf.Variable],
) -> Union[tf.Tensor, tf.Variable]:
    if hasattr(x1, "dtype") and hasattr(x2, "dtype"):
        promoted_type = tf.experimental.numpy.promote_types(x1.dtype, x2.dtype)
        x1 = tf.cast(x1, promoted_type)
        x2 = tf.cast(x2, promoted_type)
    return tf.math.less_equal(x1, x2)


def log(x: Union[tf.Tensor, tf.Variable]) -> Union[tf.Tensor, tf.Variable]:
    return tf.math.log(x)


def log10(x: Union[tf.Tensor, tf.Variable]) -> Union[tf.Tensor, tf.Variable]:
    return tf.math.log(x) / tf.math.log(tf.constant(10.0, x.dtype))


def log1p(x: Union[tf.Tensor, tf.Variable]) -> Union[tf.Tensor, tf.Variable]:
    return tf.math.log1p(x)


def log2(x: Union[tf.Tensor, tf.Variable]) -> Union[tf.Tensor, tf.Variable]:
    return tf.math.log(x) / tf.math.log(tf.constant(2.0, x.dtype))


def logaddexp(
    x1: Union[tf.Tensor, tf.Variable],
    x2: Union[tf.Tensor, tf.Variable],
) -> Union[tf.Tensor, tf.Variable]:
    if hasattr(x1, "dtype") and hasattr(x2, "dtype"):
        promoted_type = tf.experimental.numpy.promote_types(x1.dtype, x2.dtype)
        x1 = tf.cast(x1, promoted_type)
        x2 = tf.cast(x2, promoted_type)
    return tf.experimental.numpy.logaddexp(x1, x2)


def logical_and(
    x1: Union[tf.Tensor, tf.Variable],
    x2: Union[tf.Tensor, tf.Variable],
) -> Union[tf.Tensor, tf.Variable]:
    return tf.logical_and(tf.cast(x1, tf.bool), tf.cast(x2, tf.bool))


def logical_not(x: Union[tf.Tensor, tf.Variable]) -> Union[tf.Tensor, tf.Variable]:
    return tf.logical_not(tf.cast(x, tf.bool))


def logical_or(
    x1: Union[tf.Tensor, tf.Variable],
    x2: Union[tf.Tensor, tf.Variable],
) -> Union[tf.Tensor, tf.Variable]:
    return tf.logical_or(tf.cast(x1, tf.bool), tf.cast(x2, tf.bool))


def logical_xor(
    x1: Union[tf.Tensor, tf.Variable],
    x2: Union[tf.Tensor, tf.Variable],
) -> Union[tf.Tensor, tf.Variable]:
    return tf.math.logical_xor(tf.cast(x1, tf.bool), tf.cast(x2, tf.bool))


def multiply(
    x1: Union[tf.Tensor, tf.Variable],
    x2: Union[tf.Tensor, tf.Variable],
) -> Union[tf.Tensor, tf.Variable]:
    if hasattr(x1, "dtype") and hasattr(x2, "dtype"):
        promoted_type = tf.experimental.numpy.promote_types(x1.dtype, x2.dtype)
        x1 = tf.cast(x1, promoted_type)
        x2 = tf.cast(x2, promoted_type)
    return tf.math.multiply(x1, x2)


def negative(x: Union[tf.Tensor, tf.Variable]) -> Union[tf.Tensor, tf.Variable]:
    if x.dtype in [tf.uint8, tf.uint16, tf.uint32, tf.uint64]:
        return tf.cast(tf.negative(tf.cast(x, tf.float32)), x.dtype)
    else:
        return tf.negative(x)


def not_equal(
    x1: Union[tf.Tensor, tf.Variable],
    x2: Union[tf.Tensor, tf.Variable],
) -> Union[tf.Tensor, tf.Variable]:
    if hasattr(x1, "dtype") and hasattr(x2, "dtype"):
        promoted_type = tf.experimental.numpy.promote_types(x1.dtype, x2.dtype)
        x1 = tf.cast(x1, promoted_type)
        x2 = tf.cast(x2, promoted_type)
    return tf.math.not_equal(x1, x2)


def positive(x: Union[tf.Tensor, tf.Variable]) -> Union[tf.Tensor, tf.Variable]:
    return tf.experimental.numpy.positive(x)


def pow(
    x1: Union[tf.Tensor, tf.Variable],
    x2: Union[tf.Tensor, tf.Variable],
) -> Union[tf.Tensor, tf.Variable]:
    if not isinstance(x2, tf.Tensor):
        x2 = tf.constant(x2, dtype=x1.dtype)
    promoted_type = tf.experimental.numpy.promote_types(x1.dtype, x2.dtype)
    x1 = tf.cast(x1, promoted_type)
    x2 = tf.cast(x2, promoted_type)
    if x1.dtype.is_unsigned:
        x1 = tf.cast(x1, tf.float64)
    if x2.dtype.is_unsigned:
        x2 = tf.cast(x2, tf.float64)
    return tf.cast(tf.experimental.numpy.power(x1, x2), promoted_type)


pow.unsupported_dtypes = tuple([ivy.uint8, ivy.uint16, ivy.uint32, ivy.uint64])


def remainder(
    x1: Union[tf.Tensor, tf.Variable],
    x2: Union[tf.Tensor, tf.Variable],
) -> Union[tf.Tensor, tf.Variable]:
    if hasattr(x1, "dtype") and hasattr(x2, "dtype"):
        promoted_type = tf.experimental.numpy.promote_types(x1.dtype, x2.dtype)
        x1 = tf.cast(x1, promoted_type)
        x2 = tf.cast(x2, promoted_type)
    return tf.math.floormod(x1, x2)


def round(x: Union[tf.Tensor, tf.Variable]) -> Union[tf.Tensor, tf.Variable]:
    if "int" in str(x.dtype):
        return x
    else:
        return tf.round(x)


def sign(x: Union[tf.Tensor, tf.Variable]) -> Union[tf.Tensor, tf.Variable]:
    if x.dtype in [tf.uint8, tf.uint16, tf.uint32, tf.uint64]:
        return tf.cast(tf.math.sign(tf.cast(x, tf.float32)), x.dtype)
    return tf.math.sign(x)


def sin(x: Union[tf.Tensor, tf.Variable]) -> Union[tf.Tensor, tf.Variable]:
    return tf.sin(x)


def sinh(x: Union[tf.Tensor, tf.Variable]) -> Union[tf.Tensor, tf.Variable]:
    return tf.sinh(x)


def sqrt(x: Union[tf.Tensor, tf.Variable]) -> Union[tf.Tensor, tf.Variable]:
    if x.dtype == "float32":
        x_64 = tf.cast(x, tf.float64)
        return tf.cast(tf.sqrt(x_64), x.dtype)
    else:
        return tf.math.sqrt(x)


def square(x: Union[tf.Tensor, tf.Variable]) -> Union[tf.Tensor, tf.Variable]:
    return tf.math.square(x)


def subtract(
    x1: Union[tf.Tensor, tf.Variable],
    x2: Union[tf.Tensor, tf.Variable],
) -> Union[tf.Tensor, tf.Variable]:
    if hasattr(x1, "dtype") and hasattr(x2, "dtype"):
        promoted_type = tf.experimental.numpy.promote_types(x1.dtype, x2.dtype)
        x1 = tf.cast(x1, promoted_type)
        x2 = tf.cast(x2, promoted_type)
    return tf.subtract(x1, x2)


def tan(x: Union[tf.Tensor, tf.Variable]) -> Union[tf.Tensor, tf.Variable]:
    return tf.tan(x)


def tanh(
    x: Union[tf.Tensor, tf.Variable],
) -> Union[tf.Tensor, tf.Variable]:
    return tf.tanh(x)


def trunc(x: Union[tf.Tensor, tf.Variable]) -> Union[tf.Tensor, tf.Variable]:
    if "int" in str(x.dtype):
        ret = x
    else:
        ret = tf.zeros(x.shape, dtype=x.dtype)
        ret = tf.tensor_scatter_nd_update(ret, tf.where(x > 0), tf.math.floor(x[x > 0]))
        ret = tf.tensor_scatter_nd_update(ret, tf.where(x < 0), tf.math.ceil(x[x < 0]))
    return ret


# Extra #
# ------#


def erf(x) -> Union[tf.Tensor, tf.Variable]:
    return tf.math.erf(x)


def maximum(x1, x2) -> Union[tf.Tensor, tf.Variable]:
    if hasattr(x2, "dtype"):
        if x1.dtype != x2.dtype:
            promoted_type = tf.experimental.numpy.promote_types(x1.dtype, x2.dtype)
            x1 = tf.cast(x1, promoted_type)
            x2 = tf.cast(x2, promoted_type)
    return tf.maximum(x1, x2)


def minimum(x1, x2) -> Union[tf.Tensor, tf.Variable]:
    if hasattr(x2, "dtype"):
        if x1.dtype != x2.dtype:
            promoted_type = tf.experimental.numpy.promote_types(x1.dtype, x2.dtype)
            x1 = tf.cast(x1, promoted_type)
            x2 = tf.cast(x2, promoted_type)
    return tf.minimum(x1, x2)<|MERGE_RESOLUTION|>--- conflicted
+++ resolved
@@ -141,22 +141,6 @@
         return tf.bitwise.bitwise_or(x1, x2)
 
 
-<<<<<<< HEAD
-def ceil(x: Union[tf.Tensor, tf.Variable]) -> Union[tf.Tensor, tf.Variable]:
-    if "int" in str(x.dtype):
-        ret = x
-    else:
-        ret = tf.math.ceil(x)
-    return ret
-
-
-def floor(x: Union[tf.Tensor, tf.Variable]) -> Union[tf.Tensor, tf.Variable]:
-    if "int" in str(x.dtype):
-        ret = x
-    else:
-        ret = tf.math.floor(x)
-    return ret
-=======
 def bitwise_right_shift(
     x1: Union[tf.Tensor, tf.Variable],
     x2: Union[tf.Tensor, tf.Variable],
@@ -166,7 +150,6 @@
         x1 = tf.cast(x1, promoted_type)
         x2 = tf.cast(x2, promoted_type)
     return tf.bitwise.right_shift(x1, x2)
->>>>>>> 4e21b10b
 
 
 def bitwise_xor(
@@ -196,26 +179,8 @@
     return tf.cos(x)
 
 
-<<<<<<< HEAD
-def _cast_for_binary_op(
-    x1: Union[tf.Tensor, tf.Variable], x2: Union[tf.Tensor, tf.Variable]
-) -> Tuple[
-    Union[tf.Tensor, tf.Variable, int, float, bool],
-    Union[tf.Tensor, tf.Variable, int, float, bool],
-]:
-    x1_bits = ivy.functional.backends.tensorflow.dtype_bits(x1.dtype)
-    if isinstance(x2, (int, float, bool)):
-        return x1, x2
-    x2_bits = ivy.functional.backends.tensorflow.dtype_bits(x2.dtype)
-    if x1_bits > x2_bits:
-        x2 = _tf_cast(x2, x1.dtype)
-    elif x2_bits > x1_bits:
-        x1 = _tf_cast(x1, x2.dtype)
-    return x1, x2
-=======
 def cosh(x: Union[tf.Tensor, tf.Variable]) -> Union[tf.Tensor, tf.Variable]:
     return tf.cosh(x)
->>>>>>> 4e21b10b
 
 
 def divide(
