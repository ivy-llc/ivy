# global
_round = round
import tensorflow as tf
from tensorflow.python.types.core import Tensor
from typing import Tuple, Union, Optional

# local
import ivy

# Array API Standard #
# -------------------#


def min(
<<<<<<< HEAD
    x: Union[tf.Tensor, tf.Variable],
    axis: Union[int, Tuple[int]] = None,
    keepdims: bool = False,
    out: Optional[Union[tf.Tensor, tf.Variable]] = None,
) -> Union[tf.Tensor, tf.Variable]:
    if ivy.exists(out):
        return ivy.inplace_update(out, tf.math.reduce_min(x, axis, keepdims))
    else:
        return tf.math.reduce_min(x, axis=axis, keepdims=keepdims)
=======
    x: Tensor, axis: Union[int, Tuple[int]] = None, keepdims: bool = False
) -> Tensor:
    return tf.math.reduce_min(x, axis=axis, keepdims=keepdims)
>>>>>>> 8d362b83


def sum(
    x: Union[tf.Tensor, tf.Variable],
    axis: Optional[Union[int, Tuple[int]]] = None,
    dtype: Optional[Union[ivy.Dtype, tf.DType]] = None,
    keepdims: bool = False,
<<<<<<< HEAD
    out: Optional[Union[tf.Tensor, tf.Variable]] = None,
) -> Union[tf.Tensor, tf.Variable]:
=======
) -> Tensor:
>>>>>>> 8d362b83

    if dtype is None:
        if x.dtype in [tf.int8, tf.int16, tf.int32]:
            dtype = tf.int32
        elif x.dtype in [tf.uint8, tf.uint16, tf.experimental.numpy.uint32]:
            dtype = tf.experimental.numpy.uint32
        elif x.dtype == tf.int64:
            dtype = tf.int64
        elif x.dtype == tf.uint64:
            dtype = tf.uint64
    return tf.experimental.numpy.sum(x, axis, dtype, keepdims)


def prod(
    x: Union[tf.Tensor, tf.Variable],
    axis: Optional[Union[int, Tuple[int, ...]]] = None,
    keepdims: bool = False,
    *,
<<<<<<< HEAD
    dtype: tf.DType,
    out: Optional[Union[tf.Tensor, tf.Variable]] = None,
) -> Union[tf.Tensor, tf.Variable]:
=======
    dtype: tf.DType
) -> Tensor:
>>>>>>> 8d362b83
    if dtype is None:
        if x.dtype in [tf.int8, tf.int16, tf.int32]:
            dtype = tf.int32
        elif x.dtype in [tf.uint8, tf.uint16, tf.experimental.numpy.uint32]:
            dtype = tf.experimental.numpy.uint32
        elif x.dtype == tf.int64:
            dtype = tf.int64
        elif x.dtype == tf.uint64:
            dtype = tf.uint64
    return tf.experimental.numpy.prod(x, axis, dtype, keepdims)


def mean(
    x: Union[tf.Tensor, tf.Variable],
    axis: Optional[Union[int, Tuple[int, ...]]] = None,
    keepdims: bool = False,
<<<<<<< HEAD
    out: Optional[Union[tf.Tensor, tf.Variable]] = None,
) -> Union[tf.Tensor, tf.Variable]:
=======
) -> Tensor:
>>>>>>> 8d362b83
    if axis is None:
        num_dims = len(x.shape)
        axis = tuple(range(num_dims))
    elif isinstance(axis, list):
        axis = tuple(axis)
    return tf.reduce_mean(x, axis=axis, keepdims=keepdims)


def max(
<<<<<<< HEAD
    x: Union[tf.Tensor, tf.Variable],
    axis: Union[int, Tuple[int]] = None,
    keepdims: bool = False,
    out: Optional[Union[tf.Tensor, tf.Variable]] = None,
) -> Union[tf.Tensor, tf.Variable]:
    if ivy.exists(out):
        return ivy.inplace_update(
            out, tf.math.reduce_max(x, axis=axis, keepdims=keepdims)
        )
    else:
        return tf.math.reduce_max(x, axis=axis, keepdims=keepdims)
=======
    x: Tensor, axis: Union[int, Tuple[int]] = None, keepdims: bool = False
) -> Tensor:
    return tf.math.reduce_max(x, axis=axis, keepdims=keepdims)
>>>>>>> 8d362b83


def var(
    x: Union[tf.Tensor, tf.Variable],
    axis: Optional[Union[int, Tuple[int]]] = None,
    correction: Union[int, float] = 0.0,
    keepdims: bool = False,
<<<<<<< HEAD
    out: Optional[Union[tf.Tensor, tf.Variable]] = None,
) -> Union[tf.Tensor, tf.Variable]:
    if ivy.exists(out):
        return ivy.inplace_update(
            out, tf.math.reduce_variance(x, axis=axis, keepdims=keepdims)
        )
    else:
        return tf.math.reduce_variance(x, axis=axis, keepdims=keepdims)
=======
) -> Tensor:
    return tf.math.reduce_variance(x, axis=axis, keepdims=keepdims)
>>>>>>> 8d362b83


def std(
    x: Union[tf.Tensor, tf.Variable],
    axis: Optional[Union[int, Tuple[int]]] = None,
    correction: Union[int, float] = 0.0,
    keepdims: bool = False,
<<<<<<< HEAD
    out: Optional[Union[tf.Tensor, tf.Variable]] = None,
) -> Union[tf.Tensor, tf.Variable]:
    if ivy.exists(out):
        return ivy.inplace_update(
            out, tf.experimental.numpy.std(x, axis=axis, keepdims=keepdims)
        )
    else:
        return tf.experimental.numpy.std(x, axis, keepdims)
=======
) -> Tensor:
    return tf.experimental.numpy.std(x, axis, keepdims)
>>>>>>> 8d362b83


# Extra #
# ------#


<<<<<<< HEAD
def einsum(
    equation: str,
    *operands: Union[tf.Tensor, tf.Variable],
    out: Optional[Union[tf.Tensor, tf.Variable]] = None,
) -> Union[tf.Tensor, tf.Variable]:
    if ivy.exists(out):
        return ivy.inplace_update(out, tf.einsum(equation, *operands))
    else:
        return tf.einsum(equation, *operands)
=======
def einsum(equation: str, *operands: Tensor) -> Tensor:
    return tf.einsum(equation, *operands)
>>>>>>> 8d362b83
<|MERGE_RESOLUTION|>--- conflicted
+++ resolved
@@ -12,21 +12,9 @@
 
 
 def min(
-<<<<<<< HEAD
-    x: Union[tf.Tensor, tf.Variable],
-    axis: Union[int, Tuple[int]] = None,
-    keepdims: bool = False,
-    out: Optional[Union[tf.Tensor, tf.Variable]] = None,
+    x: Union[tf.Tensor, tf.Variable], axis: Union[int, Tuple[int]] = None, keepdims: bool = False
 ) -> Union[tf.Tensor, tf.Variable]:
-    if ivy.exists(out):
-        return ivy.inplace_update(out, tf.math.reduce_min(x, axis, keepdims))
-    else:
-        return tf.math.reduce_min(x, axis=axis, keepdims=keepdims)
-=======
-    x: Tensor, axis: Union[int, Tuple[int]] = None, keepdims: bool = False
-) -> Tensor:
     return tf.math.reduce_min(x, axis=axis, keepdims=keepdims)
->>>>>>> 8d362b83
 
 
 def sum(
@@ -34,12 +22,7 @@
     axis: Optional[Union[int, Tuple[int]]] = None,
     dtype: Optional[Union[ivy.Dtype, tf.DType]] = None,
     keepdims: bool = False,
-<<<<<<< HEAD
-    out: Optional[Union[tf.Tensor, tf.Variable]] = None,
 ) -> Union[tf.Tensor, tf.Variable]:
-=======
-) -> Tensor:
->>>>>>> 8d362b83
 
     if dtype is None:
         if x.dtype in [tf.int8, tf.int16, tf.int32]:
@@ -58,14 +41,8 @@
     axis: Optional[Union[int, Tuple[int, ...]]] = None,
     keepdims: bool = False,
     *,
-<<<<<<< HEAD
-    dtype: tf.DType,
-    out: Optional[Union[tf.Tensor, tf.Variable]] = None,
+    dtype: tf.DType
 ) -> Union[tf.Tensor, tf.Variable]:
-=======
-    dtype: tf.DType
-) -> Tensor:
->>>>>>> 8d362b83
     if dtype is None:
         if x.dtype in [tf.int8, tf.int16, tf.int32]:
             dtype = tf.int32
@@ -82,12 +59,7 @@
     x: Union[tf.Tensor, tf.Variable],
     axis: Optional[Union[int, Tuple[int, ...]]] = None,
     keepdims: bool = False,
-<<<<<<< HEAD
-    out: Optional[Union[tf.Tensor, tf.Variable]] = None,
 ) -> Union[tf.Tensor, tf.Variable]:
-=======
-) -> Tensor:
->>>>>>> 8d362b83
     if axis is None:
         num_dims = len(x.shape)
         axis = tuple(range(num_dims))
@@ -97,23 +69,9 @@
 
 
 def max(
-<<<<<<< HEAD
-    x: Union[tf.Tensor, tf.Variable],
-    axis: Union[int, Tuple[int]] = None,
-    keepdims: bool = False,
-    out: Optional[Union[tf.Tensor, tf.Variable]] = None,
+    x: Union[tf.Tensor, tf.Variable], axis: Union[int, Tuple[int]] = None, keepdims: bool = False
 ) -> Union[tf.Tensor, tf.Variable]:
-    if ivy.exists(out):
-        return ivy.inplace_update(
-            out, tf.math.reduce_max(x, axis=axis, keepdims=keepdims)
-        )
-    else:
-        return tf.math.reduce_max(x, axis=axis, keepdims=keepdims)
-=======
-    x: Tensor, axis: Union[int, Tuple[int]] = None, keepdims: bool = False
-) -> Tensor:
     return tf.math.reduce_max(x, axis=axis, keepdims=keepdims)
->>>>>>> 8d362b83
 
 
 def var(
@@ -121,19 +79,8 @@
     axis: Optional[Union[int, Tuple[int]]] = None,
     correction: Union[int, float] = 0.0,
     keepdims: bool = False,
-<<<<<<< HEAD
-    out: Optional[Union[tf.Tensor, tf.Variable]] = None,
 ) -> Union[tf.Tensor, tf.Variable]:
-    if ivy.exists(out):
-        return ivy.inplace_update(
-            out, tf.math.reduce_variance(x, axis=axis, keepdims=keepdims)
-        )
-    else:
-        return tf.math.reduce_variance(x, axis=axis, keepdims=keepdims)
-=======
-) -> Tensor:
     return tf.math.reduce_variance(x, axis=axis, keepdims=keepdims)
->>>>>>> 8d362b83
 
 
 def std(
@@ -141,36 +88,13 @@
     axis: Optional[Union[int, Tuple[int]]] = None,
     correction: Union[int, float] = 0.0,
     keepdims: bool = False,
-<<<<<<< HEAD
-    out: Optional[Union[tf.Tensor, tf.Variable]] = None,
 ) -> Union[tf.Tensor, tf.Variable]:
-    if ivy.exists(out):
-        return ivy.inplace_update(
-            out, tf.experimental.numpy.std(x, axis=axis, keepdims=keepdims)
-        )
-    else:
-        return tf.experimental.numpy.std(x, axis, keepdims)
-=======
-) -> Tensor:
     return tf.experimental.numpy.std(x, axis, keepdims)
->>>>>>> 8d362b83
 
 
 # Extra #
 # ------#
 
 
-<<<<<<< HEAD
-def einsum(
-    equation: str,
-    *operands: Union[tf.Tensor, tf.Variable],
-    out: Optional[Union[tf.Tensor, tf.Variable]] = None,
-) -> Union[tf.Tensor, tf.Variable]:
-    if ivy.exists(out):
-        return ivy.inplace_update(out, tf.einsum(equation, *operands))
-    else:
-        return tf.einsum(equation, *operands)
-=======
-def einsum(equation: str, *operands: Tensor) -> Tensor:
-    return tf.einsum(equation, *operands)
->>>>>>> 8d362b83
+def einsum(equation: str, *operands: Union[tf.Tensor, tf.Variable]) -> Union[tf.Tensor, tf.Variable]:
+    return tf.einsum(equation, *operands)