--- conflicted
+++ resolved
@@ -209,7 +209,6 @@
         return tf.cast(cummax_x, dtype)
 
 
-<<<<<<< HEAD
 @with_unsupported_dtypes(
     {"2.9.1 and below": ("float16", "bfloat16", "complex128", "complex64")},
     backend_version,
@@ -241,8 +240,6 @@
         return tf.cast(cummin_x, dtype)
 
 
-=======
->>>>>>> acda1513
 def cumsum(
     x: Union[tf.Tensor, tf.Variable],
     axis: int = 0,
