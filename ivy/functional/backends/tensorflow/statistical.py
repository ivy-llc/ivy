--- conflicted
+++ resolved
@@ -19,12 +19,8 @@
 
 
 def sum(
-<<<<<<< HEAD
     x: Union[tf.Tensor, tf.Variable],
-=======
-    x: Tensor,
     *,
->>>>>>> 08434310
     axis: Optional[Union[int, Tuple[int]]] = None,
     dtype: tf.DType = None,
     keepdims: bool = False,
@@ -44,22 +40,12 @@
 
 
 def prod(
-<<<<<<< HEAD
     x: Union[tf.Tensor, tf.Variable],
-=======
-    x: Tensor,
     *,
->>>>>>> 08434310
     axis: Optional[Union[int, Tuple[int, ...]]] = None,
     dtype: tf.DType = None,
     keepdims: bool = False,
-<<<<<<< HEAD
-    *,
-    dtype: tf.DType
 ) -> Union[tf.Tensor, tf.Variable]:
-=======
-) -> Tensor:
->>>>>>> 08434310
     if dtype is None:
         if x.dtype in [tf.int8, tf.int16, tf.int32]:
             dtype = tf.int32
