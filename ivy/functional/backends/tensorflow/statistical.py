--- conflicted
+++ resolved
@@ -180,40 +180,6 @@
     {"2.12.0 and below": ("float16", "bfloat16", "complex128", "complex64")},
     backend_version,
 )
-<<<<<<< HEAD
-=======
-def cummax(
-    x: Union[tf.Tensor, tf.Variable],
-    /,
-    *,
-    axis: int = 0,
-    reverse: bool = False,
-    dtype: Optional[tf.DType] = None,
-    out: Optional[Union[tf.Tensor, tf.Variable]] = None,
-) -> Union[tf.Tensor, tf.Variable]:
-    dtype = ivy.as_native_dtype(dtype)
-    if reverse:
-        x = tf.reverse(x, axis=[axis])
-    x_unstacked = tf.unstack(x, axis=axis)
-    cummax_x_unstacked = []
-    cummax_x_unstacked.append(x_unstacked[0])
-    for i, x_sub in enumerate(x_unstacked[1:]):
-        cummax_x_sub = tf.maximum(cummax_x_unstacked[i], x_sub)
-        cummax_x_unstacked.append(cummax_x_sub)
-    cummax_x = tf.stack(cummax_x_unstacked, axis=axis)
-    if reverse:
-        cummax_x = tf.reverse(cummax_x, axis=[axis])
-    if dtype is None:
-        return cummax_x
-    else:
-        return tf.cast(cummax_x, dtype)
-
-
-@with_unsupported_dtypes(
-    {"2.12.0 and below": ("float16", "bfloat16", "complex128", "complex64")},
-    backend_version,
-)
->>>>>>> 0a32c763
 def cummin(
     x: Union[tf.Tensor, tf.Variable],
     /,
