--- conflicted
+++ resolved
@@ -27,15 +27,9 @@
     x: Union[tf.Tensor, tf.Variable],
     /,
     *,
-<<<<<<< HEAD
     axis: Optional[Union[int, Sequence[int]]] = None,
     keepdims: Optional[bool] = False,
     out: Optional[Union[tf.Tensor, tf.Variable]] = None
-=======
-    axis: Optional[Union[int, Tuple[int, ...]]] = None,
-    keepdims: bool = False,
-    out: Optional[Union[tf.Tensor, tf.Variable]] = None,
->>>>>>> 6ebcfd5c
 ) -> Union[tf.Tensor, tf.Variable]:
     axis = tuple(axis) if isinstance(axis, list) else axis
     return tf.math.reduce_mean(x, axis=axis, keepdims=keepdims)
