--- conflicted
+++ resolved
@@ -12,11 +12,7 @@
 # -------------------#
 
 
-<<<<<<< HEAD
-@with_unsupported_dtypes({"2.14.0 and below": ("complex", "bool")}, backend_version)
-=======
 @with_unsupported_dtypes({"2.15.0 and below": ("complex",)}, backend_version)
->>>>>>> 6ef51dff
 def min(
     x: Union[tf.Tensor, tf.Variable],
     /,
