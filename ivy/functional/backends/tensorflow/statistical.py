--- conflicted
+++ resolved
@@ -1,13 +1,8 @@
 # global
 _round = round
-<<<<<<< HEAD
-import tensorflow as _tf
+import tensorflow as tf
 from typing import Tuple, Union, Optional
-=======
-import tensorflow as tf
-from typing import Tuple, Union
 
->>>>>>> 996cabd0
 
 # Array API Standard #
 # -------------------#
@@ -18,32 +13,25 @@
         -> tf.Tensor:
     return tf.math.reduce_min(x, axis = axis, keepdims = keepdims)
 
-<<<<<<< HEAD
 
-def prod(x: _tf.Tensor,
+def prod(x: tf.Tensor,
          axis: Optional[Union[int, Tuple[int]]] = None,
-         dtype: Optional[_tf.DType] = None,
+         dtype: Optional[tf.DType] = None,
          keepdims: bool = False)\
-        -> _tf.Tensor:
+        -> tf.Tensor:
     if dtype == None:
-        if x.dtype in [ _tf.int8 , _tf.int16,_tf.int32]:
-            dtype = _tf.int32
-        elif x.dtype in [ _tf.uint8,_tf.uint16,_tf.experimental.numpy.uint32]:
-            dtype = _tf.experimental.numpy.uint32
-        elif x.dtype == _tf.int64: 
-            dtype = _tf.int64
-        elif x.dtype == _tf.uint64 :
-            dtype = _tf.uint64
+        if x.dtype in [ tf.int8 , tf.int16,tf.int32]:
+            dtype = tf.int32
+        elif x.dtype in [ tf.uint8,tf.uint16,tf.experimental.numpy.uint32]:
+            dtype = tf.experimental.numpy.uint32
+        elif x.dtype == tf.int64: 
+            dtype = tf.int64
+        elif x.dtype == tf.uint64 :
+            dtype = tf.uint64
         
-    return _tf.experimental.numpy.prod(x,axis,dtype,keepdims)
+    return tf.experimental.numpy.prod(x,axis,dtype,keepdims)
 
 
-def max(x: _tf.Tensor,
-        axis: Union[int, Tuple[int]] = None,
-        keepdims: bool = False) \
-        -> _tf.Tensor:
-    return _tf.math.reduce_max(x, axis = axis, keepdims = keepdims)
-=======
 def max(x: tf.Tensor,
         axis: Union[int, Tuple[int]] = None,
         keepdims: bool = False) \
@@ -52,5 +40,4 @@
 
     
 # Extra #
-# ------#
->>>>>>> 996cabd0
+# ------#