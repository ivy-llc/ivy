--- conflicted
+++ resolved
@@ -1,7 +1,7 @@
 # global
 _round = round
 import tensorflow as tf
-from typing import Tuple, Union, Optional
+from typing import Tuple, Union, Optional, Sequence
 
 # local
 import ivy
@@ -103,13 +103,9 @@
     x: Union[tf.Tensor, tf.Variable],
     axis: Optional[Union[int, Sequence[int]]] = None,
     correction: Union[int, float] = 0.0,
-<<<<<<< HEAD
     keepdims: Optional[bool] = False,
-=======
-    keepdims: bool = False,
     *,
     out: Optional[Union[tf.Tensor, tf.Variable]] = None
->>>>>>> a6abc250
 ) -> Union[tf.Tensor, tf.Variable]:
     return tf.math.reduce_variance(x, axis=axis, keepdims=keepdims)
 
