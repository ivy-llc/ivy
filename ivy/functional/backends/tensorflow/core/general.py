--- conflicted
+++ resolved
@@ -12,11 +12,8 @@
 import tensorflow_probability as _tfp
 import multiprocessing as _multiprocessing
 from tensorflow.python.types.core import Tensor
-<<<<<<< HEAD
 from typing import Tuple, Union
-=======
 import typing as _typing
->>>>>>> 4dca30f9
 
 # local
 from ivy.functional.ivy.core import default_device, default_dtype
