"""
Collection of TensorFlow linear algebra functions, wrapped to fit Ivy syntax and signature.
"""

# global
import tensorflow as _tf

# local
import ivy as _ivy


# noinspection PyPep8Naming
def svd(x):
    batch_shape = _tf.shape(x)[:-2]
    num_batch_dims = len(batch_shape)
    transpose_dims = list(range(num_batch_dims)) + [num_batch_dims + 1, num_batch_dims]
    D, U, V = _tf.linalg.svd(x)
    VT = _tf.transpose(V, transpose_dims)
    return U, D, VT


def matrix_norm(x, p=2, axes=None, keepdims=False):
    axes = (-2, -1) if axes is None else axes
    if isinstance(axes, int):
        raise Exception('if specified, axes must be a length-2 sequence of ints,'
                        'but found {} of type {}'.format(axes, type(axes)))
    if p == -float('inf'):
        ret = _tf.reduce_min(_tf.reduce_sum(_tf.abs(x), axis=axes[1], keepdims=True), axis=axes)
    elif p == -1:
        ret = _tf.reduce_min(_tf.reduce_sum(_tf.abs(x), axis=axes[0], keepdims=True), axis=axes)
    else:
        ret = _tf.linalg.norm(x, p, axes, keepdims)
    if ret.shape == ():
        return _tf.expand_dims(ret, 0)
    return ret


inv = _tf.linalg.inv
pinv = _tf.linalg.pinv
<<<<<<< HEAD
cross = _tf.linalg.cross
=======
cholesky = _tf.linalg.cholesky

>>>>>>> 88e4c8fd

def vector_to_skew_symmetric_matrix(vector):
    batch_shape = list(vector.shape[:-1])
    # BS x 3 x 1
    vector_expanded = _tf.expand_dims(vector, -1)
    # BS x 1 x 1
    a1s = vector_expanded[..., 0:1, :]
    a2s = vector_expanded[..., 1:2, :]
    a3s = vector_expanded[..., 2:3, :]
    # BS x 1 x 1
    zs = _tf.zeros(batch_shape + [1, 1])
    # BS x 1 x 3
    row1 = _tf.concat((zs, -a3s, a2s), -1)
    row2 = _tf.concat((a3s, zs, -a1s), -1)
    row3 = _tf.concat((-a2s, a1s, zs), -1)
    # BS x 3 x 3
    return _tf.concat((row1, row2, row3), -2)<|MERGE_RESOLUTION|>--- conflicted
+++ resolved
@@ -37,12 +37,10 @@
 
 inv = _tf.linalg.inv
 pinv = _tf.linalg.pinv
-<<<<<<< HEAD
+
 cross = _tf.linalg.cross
-=======
 cholesky = _tf.linalg.cholesky
 
->>>>>>> 88e4c8fd
 
 def vector_to_skew_symmetric_matrix(vector):
     batch_shape = list(vector.shape[:-1])
