--- conflicted
+++ resolved
@@ -14,12 +14,7 @@
 atan2 = _tf.atan2
 sinh = _tf.math.sinh
 cosh = _tf.math.cosh
-<<<<<<< HEAD
-# tanh = _tf.math.tanh
 asinh = _tf.math.asinh
-=======
-tanh = _tf.math.tanh
->>>>>>> 351c6b75
 acosh = _tf.math.acosh
 atanh = _tf.math.atanh
 log = _tf.math.log
