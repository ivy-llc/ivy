--- conflicted
+++ resolved
@@ -37,23 +37,9 @@
     out: Optional[Union[tf.Tensor, tf.Variable]] = None,
 ) -> Union[tf.Tensor, tf.Variable]:
     ret = x.numpy().argmin(axis=axis, keepdims=keepdims)
-<<<<<<< HEAD
-    # The returned array must have the default array index data type.
-    if dtype is not None:
-        if dtype not in (tf.int32, tf.int64):
-            return tf.convert_to_tensor(ret, dtype=tf.int32)
-        else:
-            return tf.convert_to_tensor(ret, dtype=dtype)
-    else:
-        if ret.dtype not in (tf.int32, tf.int64):
-            return tf.convert_to_tensor(ret, dtype=tf.int32)
-        else:
-            return tf.convert_to_tensor(ret, dtype=ret.dtype)
-=======
     if dtype is not None:
         return tf.convert_to_tensor(ret, dtype=dtype)
     return tf.convert_to_tensor(ret, dtype=ret.dtype)
->>>>>>> 4a19b694
 
 
 def nonzero(
