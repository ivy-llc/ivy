# global
import tensorflow as tf
from typing import Optional, Union
from tensorflow.python.types.core import Tensor
from typing import Optional

def argmax(
    x: Tensor,
    axis: Optional[int] = None,
    keepdims: bool = False,
    out: Optional[int] = tf.dtypes.int64,
) -> Tensor:
    
    ret = tf.constant(x).numpy().argmax(axis=axis, keepdims=keepdims)
    ret_dtype = ret.dtype
    ret = tf.convert_to_tensor(ret,dtype=ret_dtype)

    return ret


def argmin(
    x: Tensor,
    axis: Optional[int] = None,
    keepdims: bool = False,
    output_type: Optional[int] = tf.dtypes.int64,
) -> Tensor:
    ret = x.numpy().argmin(axis=axis, keepdims=keepdims)
    ret = tf.convert_to_tensor(ret,dtype=ret.dtype)
    return ret


<<<<<<< HEAD
def nonzero(x: Tensor)\
        -> Tensor:
    return tf.experimental.numpy.nonzero(x)


=======
>>>>>>> a2e3ea70
def where(condition: Tensor,
          x1: Tensor,
          x2: Tensor)\
        -> Tensor:
<<<<<<< HEAD
    return tf.where(tf.cast(condition, tf.bool), x1, x2)
=======
    return tf.experimental.numpy.where(condition, x1, x2)
>>>>>>> a2e3ea70
<|MERGE_RESOLUTION|>--- conflicted
+++ resolved
@@ -29,20 +29,13 @@
     return ret
 
 
-<<<<<<< HEAD
 def nonzero(x: Tensor)\
         -> Tensor:
     return tf.experimental.numpy.nonzero(x)
 
 
-=======
->>>>>>> a2e3ea70
 def where(condition: Tensor,
           x1: Tensor,
           x2: Tensor)\
         -> Tensor:
-<<<<<<< HEAD
-    return tf.where(tf.cast(condition, tf.bool), x1, x2)
-=======
-    return tf.experimental.numpy.where(condition, x1, x2)
->>>>>>> a2e3ea70
+    return tf.experimental.numpy.where(condition, x1, x2)