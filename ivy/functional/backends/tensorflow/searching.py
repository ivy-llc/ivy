# global
import tensorflow as tf
from typing import Optional, Union


def argmax(
    x: Union[tf.Tensor, tf.Variable],
    axis: Optional[int] = None,
    keepdims: bool = False,
) -> Union[tf.Tensor, tf.Variable]:
    ret = tf.constant(x).numpy().argmax(axis=axis, keepdims=keepdims)
    ret_dtype = ret.dtype
    ret = tf.convert_to_tensor(ret, dtype=ret_dtype)

    return ret


def argmin(
    x: Union[tf.Tensor, tf.Variable],
    axis: Optional[int] = None,
    keepdims: bool = False,
) -> Union[tf.Tensor, tf.Variable]:
    ret = x.numpy().argmin(axis=axis, keepdims=keepdims)
    ret = tf.convert_to_tensor(ret, dtype=ret.dtype)
    return ret


def nonzero(
    x: Union[tf.Tensor, tf.Variable],
) -> Union[tf.Tensor, tf.Variable]:
    return tf.experimental.numpy.nonzero(x)


def where(
<<<<<<< HEAD
    condition: Tensor, 
    x1: Tensor, 
    x2: Tensor
) -> Tensor:
=======
    condition: Union[tf.Tensor, tf.Variable],
    x1: Union[tf.Tensor, tf.Variable],
    x2: Union[tf.Tensor, tf.Variable],
) -> Union[tf.Tensor, tf.Variable]:
>>>>>>> d7b45c80
    return tf.experimental.numpy.where(condition, x1, x2)<|MERGE_RESOLUTION|>--- conflicted
+++ resolved
@@ -32,15 +32,8 @@
 
 
 def where(
-<<<<<<< HEAD
-    condition: Tensor, 
-    x1: Tensor, 
-    x2: Tensor
-) -> Tensor:
-=======
     condition: Union[tf.Tensor, tf.Variable],
     x1: Union[tf.Tensor, tf.Variable],
     x2: Union[tf.Tensor, tf.Variable],
 ) -> Union[tf.Tensor, tf.Variable]:
->>>>>>> d7b45c80
     return tf.experimental.numpy.where(condition, x1, x2)