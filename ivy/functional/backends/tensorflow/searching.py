# global
import tensorflow as tf
from typing import Optional, Union
from tensorflow.python.types.core import Tensor
from typing import Optional

def argmax(
    x: Tensor,
    axis: Optional[int] = None,
    keepdims: bool = False,
    out: Optional[int] = tf.dtypes.int64,
) -> Tensor:
    
    ret = tf.constant(x).numpy().argmax(axis=axis, keepdims=keepdims)
    ret_dtype = ret.dtype
    ret = tf.convert_to_tensor(ret,dtype=ret_dtype)

    return ret


def argmin(
<<<<<<< HEAD
    x: Tensor,
    axis: Optional[int] = None,
    keepdims: bool = False,
    output_type: Optional[int] = tf.dtypes.int64,
) -> Tensor:

    ret = x.numpy().argmin(axis=axis, keepdims=keepdims)
    ret = tf.convert_to_tensor(ret,dtype=ret.dtype)
=======
        x: Tensor,
        axis: Optional[int] = None,
        keepdims: bool = False,
        out: Optional[int] = tf.dtypes.int64,
) -> Tensor:
    ret = tf.constant(x).numpy().argmin(axis=axis, keepdims=keepdims)
    ret_dtype = ret.dtype
    ret = tf.convert_to_tensor(ret, dtype=ret_dtype)
>>>>>>> 5ec161b7

    return ret<|MERGE_RESOLUTION|>--- conflicted
+++ resolved
@@ -19,7 +19,6 @@
 
 
 def argmin(
-<<<<<<< HEAD
     x: Tensor,
     axis: Optional[int] = None,
     keepdims: bool = False,
@@ -28,15 +27,5 @@
 
     ret = x.numpy().argmin(axis=axis, keepdims=keepdims)
     ret = tf.convert_to_tensor(ret,dtype=ret.dtype)
-=======
-        x: Tensor,
-        axis: Optional[int] = None,
-        keepdims: bool = False,
-        out: Optional[int] = tf.dtypes.int64,
-) -> Tensor:
-    ret = tf.constant(x).numpy().argmin(axis=axis, keepdims=keepdims)
-    ret_dtype = ret.dtype
-    ret = tf.convert_to_tensor(ret, dtype=ret_dtype)
->>>>>>> 5ec161b7
 
     return ret