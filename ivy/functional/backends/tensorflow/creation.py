--- conflicted
+++ resolved
@@ -1,19 +1,14 @@
 # global
-<<<<<<< HEAD
-
-
-from typing import Union, Tuple, List, Optional, Sequence
-import tensorflow as tf
-=======
+
 from numbers import Number
 from typing import Union, List, Optional, Sequence
->>>>>>> 1675c0c9
+
 
 import tensorflow as tf
 
 # local
 import ivy
-<<<<<<< HEAD
+
 from ivy import (
     as_native_dtype,
     default_dtype,
@@ -24,8 +19,6 @@
 from ivy.func_wrapper import with_unsupported_dtypes
 from . import version
 
-=======
->>>>>>> 1675c0c9
 from ivy.functional.ivy.creation import (
     asarray_to_native_arrays_and_back,
     asarray_infer_device,
