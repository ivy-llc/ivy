# global
import tensorflow as tf
from tensorflow import Tensor
from typing import Union, Tuple, List, Optional
from tensorflow.python.framework.dtypes import DType

# local
import ivy
from ivy.functional.backends.tensorflow import Dtype
from ivy import (
    dev_from_str,
    default_device,
    dtype_from_str,
    default_dtype,
    dtype_to_str,
)


# Array API Standard #
# -------------------#


def asarray(object_in, dtype=None, device=None, copy=None):
    device = default_device(device)
    with tf.device(dev_from_str(device)):
        if copy:
            if dtype is None and isinstance(object_in, tf.Tensor):
                return tf.identity(object_in)
            if dtype is None and not isinstance(object_in, tf.Tensor):
                try:
                    return tf.identity(tf.convert_to_tensor(object_in))
                except (TypeError, ValueError):
                    dtype = dtype_to_str(default_dtype(dtype, object_in))
                    return tf.identity(
                        tf.convert_to_tensor(
                            ivy.nested_map(object_in, lambda x: tf.cast(x, dtype)),
                            dtype=dtype,
                        )
                    )
            else:
                dtype = dtype_to_str(default_dtype(dtype, object_in))
                try:
                    tensor = tf.convert_to_tensor(object_in, dtype=dtype)
                except (TypeError, ValueError):
                    tensor = tf.convert_to_tensor(
                        ivy.nested_map(object_in, lambda x: tf.cast(x, dtype)),
                        dtype=dtype,
                    )
                return tf.identity(tf.cast(tensor, dtype))
        else:
            if dtype is None and isinstance(object_in, tf.Tensor):
                return object_in
            if dtype is None and not isinstance(object_in, tf.Tensor):
                try:
                    return tf.convert_to_tensor(object_in)
                except (TypeError, ValueError):
                    dtype = dtype_to_str(default_dtype(dtype, object_in))
                    return tf.convert_to_tensor(
                        ivy.nested_map(object_in, lambda x: tf.cast(x, dtype)),
                        dtype=dtype,
                    )
            else:
                dtype = dtype_to_str(default_dtype(dtype, object_in))
                try:
                    tensor = tf.convert_to_tensor(object_in, dtype=dtype)
                except (TypeError, ValueError):
                    tensor = tf.convert_to_tensor(
                        ivy.nested_map(object_in, lambda x: tf.cast(x, dtype)),
                        dtype=dtype,
                    )
                return tf.cast(tensor, dtype)


def zeros(
    shape: Union[int, Tuple[int]],
    dtype: Optional[Dtype] = None,
    device: Optional[str] = None,
) -> Tensor:
    device = default_device(device)
    with tf.device(dev_from_str(device)):
        return tf.zeros(shape, dtype_from_str(default_dtype(dtype)))


def ones(
    shape: Union[int, Tuple[int]],
    dtype: Optional[DType] = None,
    device: Optional[str] = None,
) -> tf.Tensor:
    dtype = dtype_from_str(default_dtype(dtype))
    device = dev_from_str(default_device(device))
    with tf.device(device):
        return tf.ones(shape, dtype)


def full_like(
    x: Tensor,
    fill_value: Union[int, float],
    dtype: Optional[Union[DType, str, None]] = None,
    device: Optional[str] = None,
) -> Tensor:
    dtype = tf.DType(dtype) if dtype is str else dtype
    device = dev_from_str(default_device(device))
    with tf.device(device):
        return tf.experimental.numpy.full_like(x, fill_value, dtype=dtype)


def ones_like(
    x: Tensor,
    dtype: Optional[Union[DType, str, None]] = None,
    device: Optional[str] = None,
) -> Tensor:
    dtype = tf.DType(dtype) if dtype is str else dtype
    device = default_device(device)
    with tf.device(dev_from_str(device)):
        return tf.ones_like(x, dtype=dtype)


def zeros_like(
    x: Tensor, dtype: Optional[Dtype] = None, device: Optional[str] = None
) -> Tensor:
    device = default_device(device)
    with tf.device(dev_from_str(device)):
        return tf.zeros_like(x, dtype=dtype)


def tril(x: tf.Tensor, k: int = 0) -> tf.Tensor:
    return tf.experimental.numpy.tril(x, k)


def triu(x: tf.Tensor, k: int = 0) -> tf.Tensor:
    return tf.experimental.numpy.triu(x, k)
<<<<<<< HEAD
    
    
def empty(shape: Union[int, Tuple[int, ...]],
          dtype: Optional[Dtype] = None,
          device: Optional[str] = None) \
        -> Tensor:
    dev = default_device(device)
    with tf.device(dev_from_str(dev)):
=======


def empty(
    shape: Union[int, Tuple[int]],
    dtype: Optional[Dtype] = None,
    device: Optional[str] = None,
) -> Tensor:
    device = default_device(device)
    with tf.device(dev_from_str(device)):
>>>>>>> 72a5156b
        return tf.experimental.numpy.empty(shape, dtype_from_str(default_dtype(dtype)))


def empty_like(
    x: Tensor,
    dtype: Optional[Union[DType, str, None]] = None,
    device: Optional[str] = None,
) -> Tensor:
    dtype = tf.DType(dtype) if dtype is str else dtype
    device = default_device(device)
    with tf.device(dev_from_str(device)):
        return tf.experimental.numpy.empty_like(x, dtype=dtype)


def linspace(start, stop, num, axis=None, device=None):
    if axis is None:
        axis = -1
    device = default_device(device)
    with tf.device(ivy.dev_from_str(device)):
        return tf.linspace(start, stop, num, axis=axis)


def meshgrid(*arrays: tf.Tensor, indexing: str = "xy") -> List[tf.Tensor]:
    return tf.meshgrid(*arrays, indexing=indexing)


def eye(
    n_rows: int,
    n_cols: Optional[int] = None,
    k: Optional[int] = 0,
    dtype: Optional[Dtype] = None,
    device: Optional[str] = None,
) -> tf.Tensor:
    dtype = dtype_from_str(default_dtype(dtype))
    device = dev_from_str(default_device(device))
    with tf.device(device):
        if n_cols is None:
            n_cols = n_rows
        i = tf.eye(n_rows, n_cols, dtype=dtype)
        if k == 0:
            return i
        elif -n_rows < k < 0:
            return tf.concat([tf.zeros([-k, n_cols], dtype=dtype), i[: n_rows + k]], 0)
        elif 0 < k < n_cols:
            return tf.concat(
                [tf.zeros([n_rows, k], dtype=dtype), i[:, : n_cols - k]], 1
            )
        else:
            return tf.zeros([n_rows, n_cols], dtype=dtype)


# noinspection PyShadowingNames
def arange(start, stop=None, step=1, dtype=None, device=None):

    if stop is None:
        stop = start
        start = 0
    if (step > 0 and start > stop) or (step < 0 and start < stop):
        if isinstance(stop, float):
            stop = float(start)
        else:
            stop = start

    device = dev_from_str(default_device(device))
    with tf.device(device):

        if dtype is None:
            if (
                isinstance(start, int)
                and isinstance(stop, int)
                and isinstance(step, int)
            ):
                return tf.cast(
                    tf.range(start, stop, delta=step, dtype=tf.int64), tf.int32
                )
            else:
                return tf.range(start, stop, delta=step)
        else:
            dtype = dtype_from_str(default_dtype(dtype))
            if dtype in [tf.int8, tf.uint8, tf.int16, tf.uint16, tf.uint32, tf.uint64]:
                return tf.cast(tf.range(start, stop, delta=step, dtype=tf.int64), dtype)
            else:
                return tf.range(start, stop, delta=step, dtype=dtype)


def full(
    shape: Union[int, Tuple[int, ...]],
    fill_value: Union[int, float],
    dtype: Optional[Dtype] = None,
    device: Optional[str] = None,
) -> Tensor:
    with tf.device(dev_from_str(default_device(device))):
        return tf.fill(
            shape,
            tf.constant(
                fill_value, dtype=dtype_from_str(default_dtype(dtype, fill_value))
            ),
        )


def from_dlpack(x):
    return tf.experimental.dlpack.from_dlpack(x)


# Extra #
# ------#

array = asarray


def logspace(start, stop, num, base=10.0, axis=None, device=None):
    power_seq = linspace(start, stop, num, axis, default_device(device))
    return base**power_seq<|MERGE_RESOLUTION|>--- conflicted
+++ resolved
@@ -129,16 +129,6 @@
 
 def triu(x: tf.Tensor, k: int = 0) -> tf.Tensor:
     return tf.experimental.numpy.triu(x, k)
-<<<<<<< HEAD
-    
-    
-def empty(shape: Union[int, Tuple[int, ...]],
-          dtype: Optional[Dtype] = None,
-          device: Optional[str] = None) \
-        -> Tensor:
-    dev = default_device(device)
-    with tf.device(dev_from_str(dev)):
-=======
 
 
 def empty(
@@ -148,7 +138,6 @@
 ) -> Tensor:
     device = default_device(device)
     with tf.device(dev_from_str(device)):
->>>>>>> 72a5156b
         return tf.experimental.numpy.empty(shape, dtype_from_str(default_dtype(dtype)))
 
 
