# global
import tensorflow as tf
from tensorflow import Tensor
from typing import Union, Tuple, Optional
from tensorflow.python.framework.dtypes import DType

# local
import ivy
from ivy.functional.backends.tensorflow import Dtype
from ivy import dev_from_str, default_device, dtype_from_str, default_dtype, dtype_to_str


def zeros(shape: Union[int, Tuple[int]],
          dtype: Optional[Dtype] = None,
          device: Optional[str] = None) \
        -> Tensor:
    dev = default_device(device)
    with tf.device(dev_from_str(dev)):
        return tf.zeros(shape, dtype_from_str(default_dtype(dtype)))


def ones(shape: Union[int, Tuple[int]],
         dtype: Optional[DType] = None,
         device: Optional[str] = None) \
        -> tf.Tensor:
    dtype = dtype_from_str(default_dtype(dtype))
    dev = dev_from_str(default_device(device))
    with tf.device(dev):
        return tf.ones(shape, dtype)


def full_like(x: Tensor,
              fill_value: Union[int, float],
              dtype: Optional[Union[DType, str, None]] = None,
              device: Optional[str] = None) \
        -> Tensor:
    dtype = tf.DType(dtype) if dtype is str else dtype
    device = dev_from_str(default_device(device))
    with tf.device(device):
        return tf.experimental.numpy.full_like(x, fill_value, dtype=dtype)


def ones_like(x : Tensor,
              dtype: Optional[Union[DType, str, None]] = None,
              dev: Optional[str] = None) \
        -> Tensor:
    dtype = tf.DType(dtype) if dtype is str else dtype
    dev = default_device(dev)
    with tf.device(dev_from_str(dev)):
        return tf.ones_like(x, dtype=dtype)


def tril(x: tf.Tensor,
         k: int = 0) \
         -> tf.Tensor:
    return tf.experimental.numpy.tril(x, k)


def triu(x: tf.Tensor,
         k: int = 0) \
         -> tf.Tensor:
    return tf.experimental.numpy.triu(x, k)
    
    
def empty(shape: Union[int, Tuple[int]],
          dtype: Optional[Dtype] = None,
          device: Optional[str] = None) \
        -> Tensor:
    dev = default_device(device)
    with tf.device(dev_from_str(dev)):
        return tf.experimental.numpy.empty(shape, dtype_from_str(default_dtype(dtype)))

<<<<<<< HEAD

def empty_like(x: Tensor,
              dtype: Optional[Union[DType, str, None]] = None,
              dev: Optional[str] = None) \
        -> Tensor:
    dtype = tf.DType(dtype) if dtype is str else dtype
    dev = default_device(dev)
    with tf.device(dev_from_str(dev)):
        return tf.experimental.numpy.empty_like(x, dtype=dtype)
=======
def linspace(start, stop, num, axis=None, dev=None):
    if axis is None:
        axis = -1
    dev = default_device(dev)
    with tf.device(ivy.dev_from_str(dev)):
        return tf.linspace(start, stop, num, axis=axis)


# Extra #
# ------#

# noinspection PyShadowingNames
def array(object_in, dtype=None, dev=None):
    dtype = dtype_from_str(default_dtype(dtype, object_in))
    dev = default_device(dev)
    with tf.device(dev_from_str(dev)):
        try:
            tensor = tf.convert_to_tensor(object_in, dtype=dtype)
        except (TypeError, ValueError):
            tensor = tf.convert_to_tensor(ivy.nested_map(object_in, lambda x: tf.cast(x, dtype)), dtype=dtype)
        if dtype is None:
            return tensor
        return tf.cast(tensor, dtype)


def asarray(object_in, dtype=None, dev=None, copy=None):
    dev = default_device(dev)
    with tf.device(dev_from_str(dev)):
        if copy:
            if dtype is None and isinstance(object_in, tf.Tensor):
                return tf.identity(object_in)
            if dtype is None and not isinstance(object_in, tf.Tensor):
                try:
                    return tf.identity(tf.convert_to_tensor(object_in))
                except (TypeError, ValueError):
                    dtype = dtype_to_str(default_dtype(dtype, object_in))
                    return tf.identity(tf.convert_to_tensor(ivy.nested_map(object_in, lambda x: tf.cast(x, dtype)), dtype=dtype))
            else:
                dtype = dtype_to_str(default_dtype(dtype, object_in))
                try:
                    tensor = tf.convert_to_tensor(object_in, dtype=dtype)
                except (TypeError, ValueError):
                    tensor = tf.convert_to_tensor(ivy.nested_map(object_in, lambda x: tf.cast(x, dtype)), dtype=dtype)
                return tf.identity(tf.cast(tensor, dtype))
        else:
            if dtype is None and isinstance(object_in, tf.Tensor):
                return object_in
            if dtype is None and not isinstance(object_in, tf.Tensor):
                try:
                    return tf.convert_to_tensor(object_in)
                except (TypeError, ValueError):
                    dtype = dtype_to_str(default_dtype(dtype, object_in))
                    return tf.convert_to_tensor(ivy.nested_map(object_in, lambda x: tf.cast(x, dtype)), dtype=dtype)
            else:
                dtype = dtype_to_str(default_dtype(dtype, object_in))
                try:
                    tensor = tf.convert_to_tensor(object_in, dtype=dtype)
                except (TypeError, ValueError):
                    tensor = tf.convert_to_tensor(ivy.nested_map(object_in, lambda x: tf.cast(x, dtype)), dtype=dtype)
                return tf.cast(tensor, dtype)
>>>>>>> 224f1dc1
<|MERGE_RESOLUTION|>--- conflicted
+++ resolved
@@ -70,7 +70,6 @@
     with tf.device(dev_from_str(dev)):
         return tf.experimental.numpy.empty(shape, dtype_from_str(default_dtype(dtype)))
 
-<<<<<<< HEAD
 
 def empty_like(x: Tensor,
               dtype: Optional[Union[DType, str, None]] = None,
@@ -80,7 +79,8 @@
     dev = default_device(dev)
     with tf.device(dev_from_str(dev)):
         return tf.experimental.numpy.empty_like(x, dtype=dtype)
-=======
+
+      
 def linspace(start, stop, num, axis=None, dev=None):
     if axis is None:
         axis = -1
@@ -140,5 +140,4 @@
                     tensor = tf.convert_to_tensor(object_in, dtype=dtype)
                 except (TypeError, ValueError):
                     tensor = tf.convert_to_tensor(ivy.nested_map(object_in, lambda x: tf.cast(x, dtype)), dtype=dtype)
-                return tf.cast(tensor, dtype)
->>>>>>> 224f1dc1
+                return tf.cast(tensor, dtype)