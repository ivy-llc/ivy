# global
import numpy as np
from numbers import Number
from typing import Union, List, Optional, Sequence, Tuple

import tensorflow as tf

# local
import ivy
from ivy.func_wrapper import with_unsupported_dtypes
from ivy.functional.ivy.creation import (
    asarray_to_native_arrays_and_back,
    asarray_infer_device,
    asarray_infer_dtype,
    asarray_handle_nestable,
    NestedSequence,
    SupportsBufferProtocol,
    asarray_inputs_to_native_shapes,
)
from . import backend_version


# Array API Standard #
# -------------------#


@with_unsupported_dtypes(
    {
        "2.13.0 and below": (
            "float16",
            "bfloat16",
            "complex",
        )
    },
    backend_version,
)
def arange(
    start: float,
    /,
    stop: Optional[float] = None,
    step: float = 1,
    *,
    dtype: Optional[tf.DType] = None,
    device: str,
    out: Optional[Union[tf.Tensor, tf.Variable]] = None,
) -> Union[tf.Tensor, tf.Variable]:
    if stop is None:
        stop = start
        start = 0
    if (step > 0 and start > stop) or (step < 0 and start < stop):
        if isinstance(stop, float):
            stop = float(start)
        else:
            stop = start
    if dtype is None:
        if isinstance(start, int) and isinstance(stop, int) and isinstance(step, int):
            return tf.cast(tf.range(start, stop, delta=step, dtype=tf.int64), tf.int32)
        else:
            return tf.range(start, stop, delta=step)
    else:
        dtype = ivy.as_native_dtype(ivy.default_dtype(dtype=dtype))
        if dtype in [tf.int8, tf.uint8, tf.int16, tf.uint16, tf.uint32, tf.uint64]:
            return tf.cast(tf.range(start, stop, delta=step, dtype=tf.int64), dtype)
        else:
            return tf.range(start, stop, delta=step, dtype=dtype)


@asarray_to_native_arrays_and_back
@asarray_infer_device
@asarray_handle_nestable
@asarray_inputs_to_native_shapes
@asarray_infer_dtype
def asarray(
    obj: Union[
        tf.Tensor,
        tf.Variable,
        tf.TensorShape,
        bool,
        int,
        float,
        NestedSequence,
        SupportsBufferProtocol,
        np.ndarray,
    ],
    /,
    *,
    copy: Optional[bool] = None,
    dtype: Optional[tf.DType] = None,
    device: str,
    out: Optional[Union[tf.Tensor, tf.Variable]] = None,
) -> Union[tf.Tensor, tf.Variable]:
    # convert the input to a tensor using the appropriate function
    try:
        ret = tf.convert_to_tensor(obj, dtype)
    except (TypeError, ValueError):
        ret = tf.cast(obj, dtype)
    return tf.identity(ret) if copy else ret


def empty(
    shape: Union[ivy.NativeShape, Sequence[int]],
    *,
    dtype: tf.DType,
    device: str,
    out: Optional[Union[tf.Tensor, tf.Variable]] = None,
) -> Union[tf.Tensor, tf.Variable]:
    return tf.experimental.numpy.empty(shape, dtype)


def empty_like(
    x: Union[tf.Tensor, tf.Variable],
    /,
    *,
    dtype: tf.DType,
    device: str,
    out: Optional[Union[tf.Tensor, tf.Variable]] = None,
) -> Union[tf.Tensor, tf.Variable]:
    return tf.experimental.numpy.empty_like(x, dtype=dtype)


@with_unsupported_dtypes({"2.13.0 and below": ("uint16",)}, backend_version)
def eye(
    n_rows: int,
    n_cols: Optional[int] = None,
    /,
    *,
    k: int = 0,
    batch_shape: Optional[Union[int, Sequence[int]]] = None,
    dtype: tf.DType,
    device: str,
    out: Optional[Union[tf.Tensor, tf.Variable]] = None,
) -> Union[tf.Tensor, tf.Variable]:
    if n_cols is None:
        n_cols = n_rows
    if batch_shape is None:
        batch_shape = []
    i = tf.eye(n_rows, n_cols, dtype=dtype)
    reshape_dims = [1] * len(batch_shape) + [n_rows, n_cols]
    tile_dims = list(batch_shape) + [1, 1]

    # k=index of the diagonal. A positive value refers to an upper diagonal,
    # a negative value to a lower diagonal, and 0 to the main diagonal.
    # Default: ``0``.
    # value of k ranges from -n_rows < k < n_cols

    # k=0 refers to the main diagonal
    if k == 0:
        return tf.eye(n_rows, n_cols, batch_shape=batch_shape, dtype=dtype)

    # when k is negative
    elif -n_rows < k < 0:
        mat = tf.concat(
            [tf.zeros([-k, n_cols], dtype=dtype), i[: n_rows + k]],
            0,
        )
        return tf.tile(tf.reshape(mat, reshape_dims), tile_dims)

    elif 0 < k < n_cols:
        mat = tf.concat(
            [
                tf.zeros([n_rows, k], dtype=dtype),
                i[:, : n_cols - k],
            ],
            1,
        )
        return tf.tile(tf.reshape(mat, reshape_dims), tile_dims)
    else:
        return tf.zeros(batch_shape + [n_rows, n_cols], dtype=dtype)


# noinspection PyShadowingNames
def from_dlpack(
    x: Union[tf.Tensor, tf.Variable],
    /,
    *,
    out: Optional[Union[tf.Tensor, tf.Variable]] = None,
) -> Union[tf.Tensor, tf.Variable]:
    if isinstance(x, tf.Variable):
        x = x.read_value()
    dlcapsule = tf.experimental.dlpack.to_dlpack(x)
    return tf.experimental.dlpack.from_dlpack(dlcapsule)


def full(
    shape: Union[ivy.NativeShape, Sequence[int]],
    fill_value: Union[int, float, bool],
    *,
    dtype: Optional[Union[ivy.Dtype, tf.DType]] = None,
    device: str,
    out: Optional[Union[tf.Tensor, tf.Variable]] = None,
) -> Union[tf.Tensor, tf.Variable]:
    dtype = ivy.default_dtype(dtype=dtype, item=fill_value, as_native=True)
<<<<<<< HEAD
    with tf.device(device):
        return tf.experimental.numpy.full(shape, fill_value, dtype=dtype)
=======
    ivy.utils.assertions.check_fill_value_and_dtype_are_compatible(fill_value, dtype)
    return tf.fill(
        shape,
        tf.constant(fill_value, dtype=dtype),
    )
>>>>>>> 988faf6d


def full_like(
    x: Union[tf.Tensor, tf.Variable],
    /,
    fill_value: Number,
    *,
    dtype: tf.DType,
    device: str,
    out: Optional[Union[tf.Tensor, tf.Variable]] = None,
) -> Union[tf.Tensor, tf.Variable]:
<<<<<<< HEAD
    with tf.device(device):
        return tf.experimental.numpy.full_like(x, fill_value, dtype=dtype)
=======
    ivy.utils.assertions.check_fill_value_and_dtype_are_compatible(fill_value, dtype)
    return tf.experimental.numpy.full_like(x, fill_value, dtype=dtype)
>>>>>>> 988faf6d


def _slice_at_axis(sl, axis):
    return (slice(None),) * axis + (sl,) + (...,)


def linspace(
    start: Union[tf.Tensor, tf.Variable, float],
    stop: Union[tf.Tensor, tf.Variable, float],
    /,
    num: int,
    *,
    axis: Optional[int] = None,
    endpoint: bool = True,
    dtype: tf.DType,
    device: str,
    out: Optional[Union[tf.Tensor, tf.Variable]] = None,
):
    if axis is None:
        axis = -1
    start = tf.cast(tf.constant(start), dtype=dtype)
    stop = tf.cast(tf.constant(stop), dtype=dtype)
    if not endpoint:
        ans = tf.linspace(start, stop, num + 1, axis=axis)
        if axis < 0:
            axis += len(ans.shape)
        ans = tf.convert_to_tensor(ans.numpy()[_slice_at_axis(slice(None, -1), axis)])
    else:
        ans = tf.linspace(start, stop, num, axis=axis)
    if dtype.is_integer and ans.dtype.is_floating:
        ans = tf.math.floor(ans)
    return tf.cast(ans, dtype)


@with_unsupported_dtypes({"2.13.0 and below": ("bool",)}, backend_version)
def meshgrid(
    *arrays: Union[tf.Tensor, tf.Variable],
    sparse: bool = False,
    indexing: str = "xy",
    out: Optional[Union[tf.Tensor, tf.Variable]] = None,
) -> List[Union[tf.Tensor, tf.Variable]]:
    if not sparse:
        return tf.meshgrid(*arrays, indexing=indexing)

    sd = (1,) * len(arrays)
    res = [
        tf.reshape(tf.convert_to_tensor(a), (sd[:i] + (-1,) + sd[i + 1 :]))
        for i, a in enumerate(arrays)
    ]

    if indexing == "xy" and len(arrays) > 1:
        res[0] = tf.reshape(res[0], (1, -1) + sd[2:])
        res[1] = tf.reshape(res[1], (-1, 1) + sd[2:])

    return res


def ones(
    shape: Union[ivy.NativeShape, Sequence[int]],
    *,
    dtype: tf.DType,
    device: str,
    out: Optional[Union[tf.Tensor, tf.Variable]] = None,
) -> Union[tf.Tensor, tf.Variable]:
    return tf.ones(shape, dtype)


def ones_like(
    x: Union[tf.Tensor, tf.Variable],
    /,
    *,
    dtype: tf.DType,
    device: str,
    out: Optional[Union[tf.Tensor, tf.Variable]] = None,
) -> Union[tf.Tensor, tf.Variable]:
    return tf.ones_like(x, dtype=dtype)


@with_unsupported_dtypes({"2.13.0 and below": ("bool",)}, backend_version)
def tril(
    x: Union[tf.Tensor, tf.Variable],
    /,
    *,
    k: int = 0,
    out: Optional[Union[tf.Tensor, tf.Variable]] = None,
) -> Union[tf.Tensor, tf.Variable]:
    # TODO: A way around tf.experimental.numpy.tril as it doesn't support bool
    #  and neither rank 1 tensors while np.tril does support both. Needs superset.
    return tf.experimental.numpy.tril(x, k)


@with_unsupported_dtypes({"2.13.0 and below": ("bool",)}, backend_version)
def triu(
    x: Union[tf.Tensor, tf.Variable],
    /,
    *,
    k: int = 0,
    out: Optional[Union[tf.Tensor, tf.Variable]] = None,
) -> Union[tf.Tensor, tf.Variable]:
    return tf.experimental.numpy.triu(x, k)


def zeros(
    shape: Union[ivy.NativeShape, Sequence[int]],
    *,
    dtype: tf.DType,
    device: str,
    out: Optional[Union[tf.Tensor, tf.Variable]] = None,
) -> Union[tf.Tensor, tf.Variable]:
    return tf.zeros(shape, dtype)


def zeros_like(
    x: Union[tf.Tensor, tf.Variable],
    /,
    *,
    dtype: tf.DType,
    device: str,
    out: Optional[Union[tf.Tensor, tf.Variable]] = None,
) -> Union[tf.Tensor, tf.Variable]:
    return tf.zeros_like(x, dtype=dtype)


# Extra #
# ------#


array = asarray


def copy_array(
    x: Union[tf.Tensor, tf.Variable],
    *,
    to_ivy_array: bool = True,
    out: Optional[Union[tf.Tensor, tf.Variable]] = None,
) -> Union[tf.Tensor, tf.Variable]:
    if to_ivy_array:
        return ivy.to_ivy(tf.identity(x))
    return tf.identity(x)


def one_hot(
    indices: Union[tf.Tensor, tf.Variable],
    depth: int,
    /,
    *,
    on_value: Optional[Number] = None,
    off_value: Optional[Number] = None,
    axis: Optional[int] = None,
    dtype: Optional[tf.DType] = None,
    device: str,
    out: Optional[Union[tf.Tensor, tf.Variable]] = None,
) -> Union[tf.Tensor, tf.Variable]:
    return tf.one_hot(
        indices, depth, on_value=on_value, off_value=off_value, axis=axis, dtype=dtype
    )


@with_unsupported_dtypes({"2.13.0 and below": ("uint32", "uint64")}, backend_version)
def frombuffer(
    buffer: bytes,
    dtype: Optional[tf.DType] = float,
    count: Optional[int] = -1,
    offset: Optional[int] = 0,
) -> Union[tf.Tensor, tf.Variable]:
    if isinstance(buffer, bytearray):
        buffer = bytes(buffer)
    ret = tf.io.decode_raw(buffer, dtype)
    dtype = tf.dtypes.as_dtype(dtype)
    if offset > 0:
        offset = int(offset / dtype.size)
    if count > -1:
        ret = ret[offset : offset + count]
    else:
        ret = ret[offset:]

    return ret


def triu_indices(
    n_rows: int,
    n_cols: Optional[int] = None,
    k: int = 0,
    /,
    *,
    device: str,
) -> Tuple[Union[tf.Tensor, tf.Variable]]:
    n_cols = n_rows if n_cols is None else n_cols

    if n_rows < 0 or n_cols < 0:
        n_rows, n_cols = 0, 0

    ret = [[], []]

    for i in range(0, min(n_rows, n_cols - k), 1):
        for j in range(max(0, k + i), n_cols, 1):
            ret[0].append(i)
            ret[1].append(j)

    return tuple(tf.convert_to_tensor(ret, dtype=tf.int64))<|MERGE_RESOLUTION|>--- conflicted
+++ resolved
@@ -190,16 +190,7 @@
     out: Optional[Union[tf.Tensor, tf.Variable]] = None,
 ) -> Union[tf.Tensor, tf.Variable]:
     dtype = ivy.default_dtype(dtype=dtype, item=fill_value, as_native=True)
-<<<<<<< HEAD
-    with tf.device(device):
-        return tf.experimental.numpy.full(shape, fill_value, dtype=dtype)
-=======
-    ivy.utils.assertions.check_fill_value_and_dtype_are_compatible(fill_value, dtype)
-    return tf.fill(
-        shape,
-        tf.constant(fill_value, dtype=dtype),
-    )
->>>>>>> 988faf6d
+    return tf.experimental.numpy.full(shape, fill_value, dtype=dtype)
 
 
 def full_like(
@@ -211,13 +202,8 @@
     device: str,
     out: Optional[Union[tf.Tensor, tf.Variable]] = None,
 ) -> Union[tf.Tensor, tf.Variable]:
-<<<<<<< HEAD
-    with tf.device(device):
-        return tf.experimental.numpy.full_like(x, fill_value, dtype=dtype)
-=======
-    ivy.utils.assertions.check_fill_value_and_dtype_are_compatible(fill_value, dtype)
     return tf.experimental.numpy.full_like(x, fill_value, dtype=dtype)
->>>>>>> 988faf6d
+
 
 
 def _slice_at_axis(sl, axis):
