# global
import numpy as np
from numbers import Number
from typing import Union, List, Optional, Sequence, Tuple

import tensorflow as tf

# local
import ivy
from ivy.func_wrapper import with_unsupported_dtypes
from ivy.functional.ivy.creation import (
    asarray_to_native_arrays_and_back,
    asarray_infer_device,
    asarray_handle_nestable,
    NestedSequence,
    SupportsBufferProtocol,
)
from . import backend_version


# Array API Standard #
# -------------------#


@with_unsupported_dtypes(
    {
        "2.12.0 and below": (
            "float16",
            "bfloat16",
            "complex",
        )
    },
    backend_version,
)
def arange(
    start: float,
    /,
    stop: Optional[float] = None,
    step: float = 1,
    *,
    dtype: Optional[tf.DType] = None,
    device: str,
    out: Optional[Union[tf.Tensor, tf.Variable]] = None,
) -> Union[tf.Tensor, tf.Variable]:
    if stop is None:
        stop = start
        start = 0
    if (step > 0 and start > stop) or (step < 0 and start < stop):
        if isinstance(stop, float):
            stop = float(start)
        else:
            stop = start
    with tf.device(device):
        if dtype is None:
            if (
                isinstance(start, int)
                and isinstance(stop, int)
                and isinstance(step, int)
            ):
                return tf.cast(
                    tf.range(start, stop, delta=step, dtype=tf.int64), tf.int32
                )
            else:
                return tf.range(start, stop, delta=step)
        else:
            dtype = ivy.as_native_dtype(ivy.default_dtype(dtype=dtype))
            if dtype in [tf.int8, tf.uint8, tf.int16, tf.uint16, tf.uint32, tf.uint64]:
                return tf.cast(tf.range(start, stop, delta=step, dtype=tf.int64), dtype)
            else:
                return tf.range(start, stop, delta=step, dtype=dtype)


@asarray_to_native_arrays_and_back
@asarray_infer_device
@asarray_handle_nestable
def asarray(
    obj: Union[
        tf.Tensor,
        tf.Variable,
        tf.TensorShape,
        bool,
        int,
        float,
        NestedSequence,
        SupportsBufferProtocol,
        np.ndarray,
    ],
    /,
    *,
    copy: Optional[bool] = None,
    dtype: Optional[tf.DType] = None,
    device: str,
    out: Optional[Union[tf.Tensor, tf.Variable]] = None,
) -> Union[tf.Tensor, tf.Variable]:
    with tf.device(device):
        if isinstance(obj, tf.TensorShape):
            if dtype is None:
                return tf.convert_to_tensor(obj.as_list())
            else:
                dtype = ivy.as_native_dtype(ivy.default_dtype(dtype=dtype))
                return tf.convert_to_tensor(obj.as_list(), dtype=dtype)
        if copy:
            if dtype is None and isinstance(obj, tf.Tensor):
                return tf.identity(obj)
            if dtype is None and not isinstance(obj, tf.Tensor):
                try:
                    dtype = ivy.default_dtype(item=obj, as_native=True)
                    tensor = tf.convert_to_tensor(obj, dtype=dtype)
                except (TypeError, ValueError):
                    dtype = ivy.default_dtype(dtype=dtype, item=obj, as_native=True)
                    tensor = tf.convert_to_tensor(
                        ivy.nested_map(obj, lambda x: tf.cast(x, dtype)),
                        dtype=dtype,
                    )
                return tf.identity(tf.cast(tensor, dtype))
            else:
                dtype = ivy.as_ivy_dtype(ivy.default_dtype(dtype=dtype, item=obj))
                try:
                    tensor = tf.convert_to_tensor(obj, dtype=dtype)
                except (TypeError, ValueError):
                    tensor = tf.convert_to_tensor(
                        ivy.nested_map(obj, lambda x: tf.cast(x, dtype)),
                        dtype=dtype,
                    )
                return tf.identity(tf.cast(tensor, dtype))
        else:
            if dtype is None and isinstance(obj, tf.Tensor):
                return obj
            if dtype is None and not isinstance(obj, tf.Tensor):
                if isinstance(obj, np.ndarray):
                    dtype = ivy.as_native_dtype(ivy.as_ivy_dtype(obj.dtype.name))
                    return tf.convert_to_tensor(obj, dtype=dtype)

                dtype = ivy.as_ivy_dtype(ivy.default_dtype(dtype=dtype, item=obj))
                return tf.convert_to_tensor(
                    ivy.nested_map(obj, lambda x: tf.cast(x, dtype), shallow=False),
                    dtype=dtype,
                )
            else:
                dtype = ivy.as_native_dtype(ivy.default_dtype(dtype=dtype, item=obj))
                try:
                    tensor = tf.convert_to_tensor(obj, dtype=dtype)
                except (TypeError, ValueError):
                    tensor = tf.convert_to_tensor(
                        ivy.nested_map(obj, lambda x: tf.cast(x, dtype)),
                        dtype=dtype,
                    )
                return tf.cast(tensor, dtype)


def empty(
    shape: Union[ivy.NativeShape, Sequence[int]],
    *,
    dtype: tf.DType,
    device: str,
    out: Optional[Union[tf.Tensor, tf.Variable]] = None,
) -> Union[tf.Tensor, tf.Variable]:
    with tf.device(device):
        return tf.experimental.numpy.empty(shape, dtype)


def empty_like(
    x: Union[tf.Tensor, tf.Variable],
    /,
    *,
    dtype: tf.DType,
    device: str,
    out: Optional[Union[tf.Tensor, tf.Variable]] = None,
) -> Union[tf.Tensor, tf.Variable]:
    with tf.device(device):
        return tf.experimental.numpy.empty_like(x, dtype=dtype)


@with_unsupported_dtypes({"2.12.0 and below": ("uint16",)}, backend_version)
def eye(
    n_rows: int,
    n_cols: Optional[int] = None,
    /,
    *,
    k: int = 0,
    batch_shape: Optional[Union[int, Sequence[int]]] = None,
    dtype: tf.DType,
    device: str,
    out: Optional[Union[tf.Tensor, tf.Variable]] = None,
) -> Union[tf.Tensor, tf.Variable]:
    with tf.device(device):
        if n_cols is None:
            n_cols = n_rows
        if batch_shape is None:
            batch_shape = []
        i = tf.eye(n_rows, n_cols, dtype=dtype)
        reshape_dims = [1] * len(batch_shape) + [n_rows, n_cols]
        tile_dims = list(batch_shape) + [1, 1]

        # k=index of the diagonal. A positive value refers to an upper diagonal,
        # a negative value to a lower diagonal, and 0 to the main diagonal.
        # Default: ``0``.
        # value of k ranges from -n_rows < k < n_cols

        # k=0 refers to the main diagonal
        if k == 0:
            return tf.eye(n_rows, n_cols, batch_shape=batch_shape, dtype=dtype)

        # when k is negative
        elif -n_rows < k < 0:
            mat = tf.concat(
                [tf.zeros([-k, n_cols], dtype=dtype), i[: n_rows + k]],
                0,
            )
            return tf.tile(tf.reshape(mat, reshape_dims), tile_dims)

        elif 0 < k < n_cols:
            mat = tf.concat(
                [
                    tf.zeros([n_rows, k], dtype=dtype),
                    i[:, : n_cols - k],
                ],
                1,
            )
            return tf.tile(tf.reshape(mat, reshape_dims), tile_dims)
        else:
            return tf.zeros(batch_shape + [n_rows, n_cols], dtype=dtype)


# noinspection PyShadowingNames
def from_dlpack(
    x: Union[tf.Tensor, tf.Variable],
    /,
    *,
    out: Optional[Union[tf.Tensor, tf.Variable]] = None,
) -> Union[tf.Tensor, tf.Variable]:
    if isinstance(x, tf.Variable):
        x = x.read_value()
    dlcapsule = tf.experimental.dlpack.to_dlpack(x)
    return tf.experimental.dlpack.from_dlpack(dlcapsule)


def full(
    shape: Union[ivy.NativeShape, Sequence[int]],
    fill_value: Union[int, float, bool],
    *,
    dtype: Optional[Union[ivy.Dtype, tf.DType]] = None,
    device: str,
    out: Optional[Union[tf.Tensor, tf.Variable]] = None,
) -> Union[tf.Tensor, tf.Variable]:
    dtype = ivy.default_dtype(dtype=dtype, item=fill_value, as_native=True)
    ivy.utils.assertions.check_fill_value_and_dtype_are_compatible(fill_value, dtype)
    with tf.device(device):
        return tf.fill(
            shape,
            tf.constant(fill_value, dtype=dtype),
        )


def full_like(
    x: Union[tf.Tensor, tf.Variable],
    /,
    fill_value: Number,
    *,
    dtype: tf.DType,
    device: str,
    out: Optional[Union[tf.Tensor, tf.Variable]] = None,
) -> Union[tf.Tensor, tf.Variable]:
    ivy.utils.assertions.check_fill_value_and_dtype_are_compatible(fill_value, dtype)
    with tf.device(device):
        return tf.experimental.numpy.full_like(x, fill_value, dtype=dtype)


def _slice_at_axis(sl, axis):
    return (slice(None),) * axis + (sl,) + (...,)


def linspace(
    start: Union[tf.Tensor, tf.Variable, float],
    stop: Union[tf.Tensor, tf.Variable, float],
    /,
    num: int,
    *,
    axis: Optional[int] = None,
    endpoint: bool = True,
    dtype: tf.DType,
    device: str,
    out: Optional[Union[tf.Tensor, tf.Variable]] = None,
):
    if axis is None:
        axis = -1
    with tf.device(device):
<<<<<<< HEAD
        start = tf.cast(start, dtype=dtype)
        stop = tf.cast(stop, dtype=dtype)
        start = tf.constant(start, dtype=dtype)
        stop = tf.constant(stop, dtype=dtype)
=======
        start = tf.cast(tf.constant(start), dtype=dtype)
        stop = tf.cast(tf.constant(stop), dtype=dtype)
>>>>>>> aa3ac8ee
        if not endpoint:
            ans = tf.linspace(start, stop, num + 1, axis=axis)
            if axis < 0:
                axis += len(ans.shape)
            ans = tf.convert_to_tensor(
                ans.numpy()[_slice_at_axis(slice(None, -1), axis)]
            )
        else:
            ans = tf.linspace(start, stop, num, axis=axis)
        if dtype.is_integer and ans.dtype.is_floating:
            ans = tf.math.floor(ans)
        return tf.cast(ans, dtype)


@with_unsupported_dtypes({"2.12.0 and below": ("bool",)}, backend_version)
def meshgrid(
    *arrays: Union[tf.Tensor, tf.Variable],
    sparse: bool = False,
    indexing: str = "xy",
    out: Optional[Union[tf.Tensor, tf.Variable]] = None,
) -> List[Union[tf.Tensor, tf.Variable]]:
    if not sparse:
        return tf.meshgrid(*arrays, indexing=indexing)

    sd = (1,) * len(arrays)
    res = [
        tf.reshape(tf.convert_to_tensor(a), (sd[:i] + (-1,) + sd[i + 1 :]))
        for i, a in enumerate(arrays)
    ]

    if indexing == "xy" and len(arrays) > 1:
        res[0] = tf.reshape(res[0], (1, -1) + sd[2:])
        res[1] = tf.reshape(res[1], (-1, 1) + sd[2:])

    return res


def ones(
    shape: Union[ivy.NativeShape, Sequence[int]],
    *,
    dtype: tf.DType,
    device: str,
    out: Optional[Union[tf.Tensor, tf.Variable]] = None,
) -> Union[tf.Tensor, tf.Variable]:
    with tf.device(device):
        return tf.ones(shape, dtype)


def ones_like(
    x: Union[tf.Tensor, tf.Variable],
    /,
    *,
    dtype: tf.DType,
    device: str,
    out: Optional[Union[tf.Tensor, tf.Variable]] = None,
) -> Union[tf.Tensor, tf.Variable]:
    with tf.device(device):
        return tf.ones_like(x, dtype=dtype)


def tril(
    x: Union[tf.Tensor, tf.Variable],
    /,
    *,
    k: int = 0,
    out: Optional[Union[tf.Tensor, tf.Variable]] = None,
) -> Union[tf.Tensor, tf.Variable]:
    return tf.experimental.numpy.tril(x, k)


@with_unsupported_dtypes({"2.12.0 and below": ("bool",)}, backend_version)
def triu(
    x: Union[tf.Tensor, tf.Variable],
    /,
    *,
    k: int = 0,
    out: Optional[Union[tf.Tensor, tf.Variable]] = None,
) -> Union[tf.Tensor, tf.Variable]:
    return tf.experimental.numpy.triu(x, k)


def zeros(
    shape: Union[ivy.NativeShape, Sequence[int]],
    *,
    dtype: tf.DType,
    device: str,
    out: Optional[Union[tf.Tensor, tf.Variable]] = None,
) -> Union[tf.Tensor, tf.Variable]:
    with tf.device(device):
        return tf.zeros(shape, dtype)


def zeros_like(
    x: Union[tf.Tensor, tf.Variable],
    /,
    *,
    dtype: tf.DType,
    device: str,
    out: Optional[Union[tf.Tensor, tf.Variable]] = None,
) -> Union[tf.Tensor, tf.Variable]:
    with tf.device(device):
        return tf.zeros_like(x, dtype=dtype)


# Extra #
# ------#


array = asarray


def copy_array(
    x: Union[tf.Tensor, tf.Variable],
    *,
    to_ivy_array: bool = True,
    out: Optional[Union[tf.Tensor, tf.Variable]] = None,
) -> Union[tf.Tensor, tf.Variable]:
    if to_ivy_array:
        return ivy.to_ivy(tf.identity(x))
    return tf.identity(x)


def one_hot(
    indices: Union[tf.Tensor, tf.Variable],
    depth: int,
    /,
    *,
    on_value: Optional[Number] = None,
    off_value: Optional[Number] = None,
    axis: Optional[int] = None,
    dtype: Optional[tf.DType] = None,
    device: str,
    out: Optional[Union[tf.Tensor, tf.Variable]] = None,
) -> Union[tf.Tensor, tf.Variable]:
    device = ivy.default_device(device)

    if device is not None:
        indices = tf.cast(indices, tf.int64)
        with tf.device(ivy.as_native_dev(device)):
            return tf.one_hot(
                indices,
                depth,
                on_value=on_value,
                off_value=off_value,
                axis=axis,
                dtype=dtype,
            )

    return tf.one_hot(
        indices, depth, on_value=on_value, off_value=off_value, axis=axis, dtype=dtype
    )


@with_unsupported_dtypes({"2.12.0 and below": ("uint32", "uint64")}, backend_version)
def frombuffer(
    buffer: bytes,
    dtype: Optional[tf.DType] = float,
    count: Optional[int] = -1,
    offset: Optional[int] = 0,
) -> Union[tf.Tensor, tf.Variable]:
    if isinstance(buffer, bytearray):
        buffer = bytes(buffer)
    ret = tf.io.decode_raw(buffer, dtype)
    dtype = tf.dtypes.as_dtype(dtype)
    if offset > 0:
        offset = int(offset / dtype.size)
    if count > -1:
        ret = ret[offset : offset + count]
    else:
        ret = ret[offset:]

    return ret


def triu_indices(
    n_rows: int,
    n_cols: Optional[int] = None,
    k: int = 0,
    /,
    *,
    device: str,
) -> Tuple[Union[tf.Tensor, tf.Variable]]:
    n_cols = n_rows if n_cols is None else n_cols

    if n_rows < 0 or n_cols < 0:
        n_rows, n_cols = 0, 0

    ret = [[], []]

    for i in range(0, min(n_rows, n_cols - k), 1):
        for j in range(max(0, k + i), n_cols, 1):
            ret[0].append(i)
            ret[1].append(j)

    if device is not None:
        with tf.device(ivy.as_native_dev(device)):
            return tuple(tf.convert_to_tensor(ret, dtype=tf.int64))

    return tuple(tf.convert_to_tensor(ret, dtype=tf.int64))<|MERGE_RESOLUTION|>--- conflicted
+++ resolved
@@ -285,15 +285,10 @@
     if axis is None:
         axis = -1
     with tf.device(device):
-<<<<<<< HEAD
         start = tf.cast(start, dtype=dtype)
         stop = tf.cast(stop, dtype=dtype)
         start = tf.constant(start, dtype=dtype)
         stop = tf.constant(stop, dtype=dtype)
-=======
-        start = tf.cast(tf.constant(start), dtype=dtype)
-        stop = tf.cast(tf.constant(stop), dtype=dtype)
->>>>>>> aa3ac8ee
         if not endpoint:
             ans = tf.linspace(start, stop, num + 1, axis=axis)
             if axis < 0:
