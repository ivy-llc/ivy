# global
import tensorflow as tf
from tensorflow import Tensor
from typing import Union, Tuple, Optional
from tensorflow.python.framework.dtypes import DType

# local
import ivy
from ivy.functional.backends.tensorflow import Dtype
from ivy import dev_from_str, default_device, dtype_from_str, default_dtype, dtype_to_str


def zeros(shape: Union[int, Tuple[int]],
          dtype: Optional[Dtype] = None,
          device: Optional[str] = None) \
        -> Tensor:
    dev = default_device(device)
    with tf.device(dev_from_str(dev)):
        return tf.zeros(shape, dtype_from_str(default_dtype(dtype)))


def ones(shape: Union[int, Tuple[int]],
         dtype: Optional[DType] = None,
         device: Optional[str] = None) \
        -> tf.Tensor:
    dtype = dtype_from_str(default_dtype(dtype))
    dev = dev_from_str(default_device(device))
    with tf.device(dev):
        return tf.ones(shape, dtype)


def full_like(x: Tensor,
              fill_value: Union[int, float],
              dtype: Optional[Union[DType, str, None]] = None,
              device: Optional[str] = None) \
        -> Tensor:
    dtype = tf.DType(dtype) if dtype is str else dtype
    device = dev_from_str(default_device(device))
    with tf.device(device):
        return tf.experimental.numpy.full_like(x, fill_value, dtype=dtype)


def ones_like(x : Tensor,
              dtype: Optional[Union[DType, str, None]] = None,
              dev: Optional[str] = None) \
        -> Tensor:
    dtype = tf.DType(dtype) if dtype is str else dtype
    dev = default_device(dev)
    with tf.device(dev_from_str(dev)):
        return tf.ones_like(x, dtype=dtype)


def tril(x: tf.Tensor,
         k: int = 0) \
         -> tf.Tensor:
    return tf.experimental.numpy.tril(x, k)


def triu(x: tf.Tensor,
         k: int = 0) \
         -> tf.Tensor:
    return tf.experimental.numpy.triu(x, k)
    
    
def empty(shape: Union[int, Tuple[int]],
          dtype: Optional[Dtype] = None,
          device: Optional[str] = None) \
        -> Tensor:
    dev = default_device(device)
    with tf.device(dev_from_str(dev)):
        return tf.experimental.numpy.empty(shape, dtype_from_str(default_dtype(dtype)))


<<<<<<< HEAD
def eye(n_rows: int,
        n_cols: Optional[int] = None,
        k: Optional[int] = 0,
        dtype: Optional[Dtype] = None,
        device: Optional[str] = None) \
        -> tf.Tensor:
    dtype = dtype_from_str(default_dtype(dtype))
    device = dev_from_str(default_device(device))
    with tf.device(device):
        return tf.eye(n_rows, n_cols, dtype=dtype)
=======
def empty_like(x: Tensor,
              dtype: Optional[Union[DType, str, None]] = None,
              dev: Optional[str] = None) \
        -> Tensor:
    dtype = tf.DType(dtype) if dtype is str else dtype
    dev = default_device(dev)
    with tf.device(dev_from_str(dev)):
        return tf.experimental.numpy.empty_like(x, dtype=dtype)

      
def linspace(start, stop, num, axis=None, dev=None):
    if axis is None:
        axis = -1
    dev = default_device(dev)
    with tf.device(ivy.dev_from_str(dev)):
        return tf.linspace(start, stop, num, axis=axis)
>>>>>>> 644ab189


# Extra #
# ------#

# noinspection PyShadowingNames
def array(object_in, dtype=None, dev=None):
    dtype = dtype_from_str(default_dtype(dtype, object_in))
    dev = default_device(dev)
    with tf.device(dev_from_str(dev)):
        try:
            tensor = tf.convert_to_tensor(object_in, dtype=dtype)
        except (TypeError, ValueError):
            tensor = tf.convert_to_tensor(ivy.nested_map(object_in, lambda x: tf.cast(x, dtype)), dtype=dtype)
        if dtype is None:
            return tensor
        return tf.cast(tensor, dtype)


def asarray(object_in, dtype=None, dev=None, copy=None):
    dev = default_device(dev)
    with tf.device(dev_from_str(dev)):
        if copy:
            if dtype is None and isinstance(object_in, tf.Tensor):
                return tf.identity(object_in)
            if dtype is None and not isinstance(object_in, tf.Tensor):
                try:
                    return tf.identity(tf.convert_to_tensor(object_in))
                except (TypeError, ValueError):
                    dtype = dtype_to_str(default_dtype(dtype, object_in))
                    return tf.identity(tf.convert_to_tensor(ivy.nested_map(object_in, lambda x: tf.cast(x, dtype)), dtype=dtype))
            else:
                dtype = dtype_to_str(default_dtype(dtype, object_in))
                try:
                    tensor = tf.convert_to_tensor(object_in, dtype=dtype)
                except (TypeError, ValueError):
                    tensor = tf.convert_to_tensor(ivy.nested_map(object_in, lambda x: tf.cast(x, dtype)), dtype=dtype)
                return tf.identity(tf.cast(tensor, dtype))
        else:
            if dtype is None and isinstance(object_in, tf.Tensor):
                return object_in
            if dtype is None and not isinstance(object_in, tf.Tensor):
                try:
                    return tf.convert_to_tensor(object_in)
                except (TypeError, ValueError):
                    dtype = dtype_to_str(default_dtype(dtype, object_in))
                    return tf.convert_to_tensor(ivy.nested_map(object_in, lambda x: tf.cast(x, dtype)), dtype=dtype)
            else:
                dtype = dtype_to_str(default_dtype(dtype, object_in))
                try:
                    tensor = tf.convert_to_tensor(object_in, dtype=dtype)
                except (TypeError, ValueError):
                    tensor = tf.convert_to_tensor(ivy.nested_map(object_in, lambda x: tf.cast(x, dtype)), dtype=dtype)
                return tf.cast(tensor, dtype)<|MERGE_RESOLUTION|>--- conflicted
+++ resolved
@@ -71,7 +71,24 @@
         return tf.experimental.numpy.empty(shape, dtype_from_str(default_dtype(dtype)))
 
 
-<<<<<<< HEAD
+def empty_like(x: Tensor,
+              dtype: Optional[Union[DType, str, None]] = None,
+              dev: Optional[str] = None) \
+        -> Tensor:
+    dtype = tf.DType(dtype) if dtype is str else dtype
+    dev = default_device(dev)
+    with tf.device(dev_from_str(dev)):
+        return tf.experimental.numpy.empty_like(x, dtype=dtype)
+
+
+def linspace(start, stop, num, axis=None, dev=None):
+    if axis is None:
+        axis = -1
+    dev = default_device(dev)
+    with tf.device(ivy.dev_from_str(dev)):
+        return tf.linspace(start, stop, num, axis=axis)
+
+
 def eye(n_rows: int,
         n_cols: Optional[int] = None,
         k: Optional[int] = 0,
@@ -82,24 +99,6 @@
     device = dev_from_str(default_device(device))
     with tf.device(device):
         return tf.eye(n_rows, n_cols, dtype=dtype)
-=======
-def empty_like(x: Tensor,
-              dtype: Optional[Union[DType, str, None]] = None,
-              dev: Optional[str] = None) \
-        -> Tensor:
-    dtype = tf.DType(dtype) if dtype is str else dtype
-    dev = default_device(dev)
-    with tf.device(dev_from_str(dev)):
-        return tf.experimental.numpy.empty_like(x, dtype=dtype)
-
-      
-def linspace(start, stop, num, axis=None, dev=None):
-    if axis is None:
-        axis = -1
-    dev = default_device(dev)
-    with tf.device(ivy.dev_from_str(dev)):
-        return tf.linspace(start, stop, num, axis=axis)
->>>>>>> 644ab189
 
 
 # Extra #
