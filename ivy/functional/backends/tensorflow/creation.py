--- conflicted
+++ resolved
@@ -26,17 +26,11 @@
                 return tf.identity(object_in)
             if dtype is None and not isinstance(object_in, tf.Tensor):
                 try:
-                    dtype = dtype_from_str(default_dtype(item=object_in))
+                    dtype = default_dtype(item=object_in, as_native=True)
                     tensor = tf.convert_to_tensor(object_in,dtype= dtype)
                 except (TypeError, ValueError):
-<<<<<<< HEAD
-                    dtype = dtype_to_str(default_dtype(dtype, object_in))
+                    dtype = default_dtype(dtype, object_in,True)
                     tensor = tf.convert_to_tensor(
-=======
-                    dtype = as_ivy_dtype(default_dtype(dtype, object_in))
-                    return tf.identity(
-                        tf.convert_to_tensor(
->>>>>>> 8af60714
                             ivy.nested_map(object_in, lambda x: tf.cast(x, dtype)),
                             dtype=dtype,
                         )
