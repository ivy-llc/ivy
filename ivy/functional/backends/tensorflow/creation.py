# global
import tensorflow as tf
<<<<<<< HEAD
from typing import Union, Tuple, List, Optional
from numbers import Number
=======
from typing import Union, Sequence, List, Optional
>>>>>>> cc04ca64

# local
import ivy
from ivy import (
    as_native_dev,
    default_device,
    as_native_dtype,
    default_dtype,
    as_ivy_dtype,
)


# Array API Standard #
# -------------------#


def arange(
    start: Number,
    stop: Optional[Number] = None,
    step: Number = 1,
    *,
    dtype: Optional[tf.DType] = None,
    device: str
) -> Union[tf.Tensor, tf.Variable]:
    if stop is None:
        stop = start
        start = 0
    if (step > 0 and start > stop) or (step < 0 and start < stop):
        if isinstance(stop, float):
            stop = float(start)
        else:
            stop = start

    device = as_native_dev(default_device(device))
    with tf.device(device):

        if dtype is None:
            if (
                isinstance(start, int)
                and isinstance(stop, int)
                and isinstance(step, int)
            ):
                return tf.cast(
                    tf.range(start, stop, delta=step, dtype=tf.int64), tf.int32
                )
            else:
                return tf.range(start, stop, delta=step)
        else:
            dtype = as_native_dtype(default_dtype(dtype))
            if dtype in [tf.int8, tf.uint8, tf.int16, tf.uint16, tf.uint32, tf.uint64]:
                return tf.cast(tf.range(start, stop, delta=step, dtype=tf.int64), dtype)
            else:
                return tf.range(start, stop, delta=step, dtype=dtype)


def asarray(
    object_in: Union[tf.Tensor, tf.Variable, List[Number], Tuple[Number]],
    *,
    copy: Optional[bool] = None,
    dtype: tf.DType = None,
    device: str
) -> Union[tf.Tensor, tf.Variable]:
    device = default_device(device)
    with tf.device(as_native_dev(device)):
        if copy:
            if dtype is None and isinstance(object_in, tf.Tensor):
                return tf.identity(object_in)
            if dtype is None and not isinstance(object_in, tf.Tensor):
                try:
                    dtype = default_dtype(item=object_in, as_native=True)
                    tensor = tf.convert_to_tensor(object_in, dtype=dtype)
                except (TypeError, ValueError):
                    dtype = default_dtype(dtype, object_in, True)
                    tensor = tf.convert_to_tensor(
                        ivy.nested_map(object_in, lambda x: tf.cast(x, dtype)),
                        dtype=dtype,
                    )
                return tf.identity(tf.cast(tensor, dtype))
            else:
                dtype = as_ivy_dtype(default_dtype(dtype, object_in))
                try:
                    tensor = tf.convert_to_tensor(object_in, dtype=dtype)
                except (TypeError, ValueError):
                    tensor = tf.convert_to_tensor(
                        ivy.nested_map(object_in, lambda x: tf.cast(x, dtype)),
                        dtype=dtype,
                    )
                return tf.identity(tf.cast(tensor, dtype))
        else:
            if dtype is None and isinstance(object_in, tf.Tensor):
                return object_in
            if dtype is None and not isinstance(object_in, tf.Tensor):
                try:
                    return tf.convert_to_tensor(object_in)
                except (TypeError, ValueError):
                    dtype = as_ivy_dtype(default_dtype(dtype, object_in))
                    return tf.convert_to_tensor(
                        ivy.nested_map(object_in, lambda x: tf.cast(x, dtype)),
                        dtype=dtype,
                    )
            else:
                dtype = as_ivy_dtype(default_dtype(dtype, object_in))
                try:
                    tensor = tf.convert_to_tensor(object_in, dtype=dtype)
                except (TypeError, ValueError):
                    tensor = tf.convert_to_tensor(
                        ivy.nested_map(object_in, lambda x: tf.cast(x, dtype)),
                        dtype=dtype,
                    )
                return tf.cast(tensor, dtype)


def empty(
    shape: Union[ivy.NativeShape, Sequence[int]],
    *,
    dtype: tf.DType,
    device: str
) -> Union[tf.Tensor, tf.Variable]:
    device = default_device(device)
    with tf.device(as_native_dev(device)):
        return tf.experimental.numpy.empty(shape, as_native_dtype(default_dtype(dtype)))


def empty_like(
    x: Union[tf.Tensor, tf.Variable],
    *,
    dtype: tf.DType,
    device: str
) -> Union[tf.Tensor, tf.Variable]:
    dtype = tf.DType(dtype) if dtype is str else dtype
    device = default_device(device)
    with tf.device(as_native_dev(device)):
        return tf.experimental.numpy.empty_like(x, dtype=dtype)


def eye(
    n_rows: int,
    n_cols: Optional[int] = None,
    k: Optional[int] = 0,
    *,
    dtype: tf.DType,
    device: str
) -> Union[tf.Tensor, tf.Variable]:
    dtype = as_native_dtype(default_dtype(dtype))
    device = as_native_dev(default_device(device))
    with tf.device(device):
        if n_cols is None:
            n_cols = n_rows
        i = tf.eye(n_rows, n_cols, dtype=dtype)
        if k == 0:
            return i
        elif -n_rows < k < 0:
            return tf.concat([tf.zeros([-k, n_cols], dtype=dtype), i[: n_rows + k]], 0)
        elif 0 < k < n_cols:
            return tf.concat(
                [tf.zeros([n_rows, k], dtype=dtype), i[:, : n_cols - k]], 1
            )
        else:
            return tf.zeros([n_rows, n_cols], dtype=dtype)


# noinspection PyShadowingNames
def from_dlpack(
    x: Union[tf.Tensor, tf.Variable]
) -> Union[tf.Tensor, tf.Variable]:
    return tf.experimental.dlpack.from_dlpack(x)


def full(
    shape: Union[ivy.NativeShape, Sequence[int]],
    fill_value: Union[int, float],
    *,
    dtype: tf.DType = None,
    device: str
) -> Union[tf.Tensor, tf.Variable]:
    with tf.device(as_native_dev(default_device(device))):
        return tf.fill(
            shape,
            tf.constant(
                fill_value, dtype=as_native_dtype(default_dtype(dtype, fill_value))
            ),
        )


def full_like(
    x: Union[tf.Tensor, tf.Variable],
    fill_value: Union[int, float],
    *,
    dtype: tf.DType,
    device: str
) -> Union[tf.Tensor, tf.Variable]:
    dtype = tf.DType(dtype) if dtype is str else dtype
    device = as_native_dev(default_device(device))
    with tf.device(device):
        return tf.experimental.numpy.full_like(x, fill_value, dtype=dtype)


def linspace(
    start: Union[tf.Tensor, tf.Variable, float],
    stop: Union[tf.Tensor, tf.Variable, float],
    num: int,
    axis: Optional[int] = None,
    endpoint: bool = True,
    *,
    dtype: tf.DType,
    device: str
):
    if axis is None:
        axis = -1
    dtype = as_native_dtype(default_dtype(dtype))
    device = default_device(device)
    with tf.device(ivy.as_native_dev(device)):
        start = tf.constant(start, dtype=dtype)
        stop = tf.constant(stop, dtype=dtype)
        if not endpoint:
            ans = tf.linspace(start, stop, num + 1, axis=axis)[:-1]
        else:
            ans = tf.linspace(start, stop, num, axis=axis)
        ans = tf.cast(ans, dtype)
        return ans


def meshgrid(
    *arrays: Union[tf.Tensor, tf.Variable],
    indexing: str = "xy"
) -> List[Union[tf.Tensor, tf.Variable]]:
    return tf.meshgrid(*arrays, indexing=indexing)


def ones(
    shape: Union[ivy.NativeShape, Sequence[int]],
    *,
    dtype: tf.DType,
    device: str
) -> Union[tf.Tensor, tf.Variable]:
    dtype = as_native_dtype(default_dtype(dtype))
    device = as_native_dev(default_device(device))
    with tf.device(device):
        return tf.ones(shape, dtype)


def ones_like(
    x: Union[tf.Tensor, tf.Variable],
    *,
    dtype: tf.DType,
    device: str
) -> Union[tf.Tensor, tf.Variable]:
    dtype = tf.DType(dtype) if dtype is str else dtype
    device = default_device(device)
    with tf.device(as_native_dev(device)):
        return tf.ones_like(x, dtype=dtype)


def tril(
    x: Union[tf.Tensor, tf.Variable],
    k: int = 0
) -> Union[tf.Tensor, tf.Variable]:
    return tf.experimental.numpy.tril(x, k)


def triu(
    x: Union[tf.Tensor, tf.Variable],
    k: int = 0
) -> Union[tf.Tensor, tf.Variable]:
    return tf.experimental.numpy.triu(x, k)


def zeros(
    shape: Union[ivy.NativeShape, Sequence[int]],
    *,
    dtype: tf.DType,
    device: str
) -> Union[tf.Tensor, tf.Variable]:
    with tf.device(device):
        return tf.zeros(shape, dtype)


def zeros_like(
    x: Union[tf.Tensor, tf.Variable],
    *,
    dtype: tf.DType,
    device: str
) -> Union[tf.Tensor, tf.Variable]:
    device = default_device(device)
    with tf.device(as_native_dev(device)):
        return tf.zeros_like(x, dtype=dtype)


# Extra #
# ------#


array = asarray


def logspace(
    start: Union[tf.Tensor, tf.Variable, int],
    stop: Union[tf.Tensor, tf.Variable, int],
    num: int,
    base: float = 10.0,
    axis: Optional[int] = None,
    *,
    device: str
) -> Union[tf.Tensor, tf.Variable]:
    power_seq = linspace(
        start, stop, num, axis, dtype=None, device=default_device(device)
    )
    return base**power_seq<|MERGE_RESOLUTION|>--- conflicted
+++ resolved
@@ -1,11 +1,7 @@
 # global
 import tensorflow as tf
-<<<<<<< HEAD
 from typing import Union, Tuple, List, Optional
 from numbers import Number
-=======
-from typing import Union, Sequence, List, Optional
->>>>>>> cc04ca64
 
 # local
 import ivy
