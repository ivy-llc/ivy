--- conflicted
+++ resolved
@@ -183,8 +183,6 @@
     dev = dev_from_str(default_device(dev))
     with tf.device(dev):
 
-<<<<<<< HEAD
-=======
         if dtype is None:
             if isinstance(start, int) and isinstance(stop, int) and isinstance(step, int):
                 return tf.cast(tf.range(start, stop, delta=step, dtype=tf.int64), tf.int32)
@@ -198,7 +196,6 @@
                 return tf.range(start, stop, delta=step, dtype=dtype)
 
 
->>>>>>> 131c6a9d
 def full(shape: Union[int, Tuple[int, ...]],
          fill_value: Union[int, float],
          dtype: Optional[Dtype] = None,
