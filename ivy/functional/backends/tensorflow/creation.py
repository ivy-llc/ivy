# global
<<<<<<< HEAD

from numbers import Number
from typing import Union, List, Optional, Sequence


=======
from numbers import Number
from typing import Union, List, Optional, Sequence

>>>>>>> 4a19b694
import tensorflow as tf

# local
import ivy
<<<<<<< HEAD


from ivy.func_wrapper import with_unsupported_dtypes
from . import backend_version

=======
>>>>>>> 4a19b694
from ivy.functional.ivy.creation import (
    asarray_to_native_arrays_and_back,
    asarray_infer_device,
    asarray_handle_nestable,
    NestedSequence,
    SupportsBufferProtocol,
)


# Array API Standard #
# -------------------#


@with_unsupported_dtypes(
    {
        "2.9.1 and below": (
            "float16",
            "bfloat16",
        )
    },
    backend_version,
)
def arange(
    start: float,
    /,
    stop: Optional[float] = None,
    step: float = 1,
    *,
    dtype: Optional[tf.DType] = None,
    device: str,
    out: Optional[Union[tf.Tensor, tf.Variable]] = None,
) -> Union[tf.Tensor, tf.Variable]:
    if stop is None:
        stop = start
        start = 0
    if (step > 0 and start > stop) or (step < 0 and start < stop):
        if isinstance(stop, float):
            stop = float(start)
        else:
            stop = start
    with tf.device(device):
        if dtype is None:
            if (
                isinstance(start, int)
                and isinstance(stop, int)
                and isinstance(step, int)
            ):
                return tf.cast(
                    tf.range(start, stop, delta=step, dtype=tf.int64), tf.int32
                )
            else:
                return tf.range(start, stop, delta=step)
        else:
            dtype = ivy.as_native_dtype(ivy.default_dtype(dtype=dtype))
            if dtype in [tf.int8, tf.uint8, tf.int16, tf.uint16, tf.uint32, tf.uint64]:
                return tf.cast(tf.range(start, stop, delta=step, dtype=tf.int64), dtype)
            else:
                return tf.range(start, stop, delta=step, dtype=dtype)


@asarray_to_native_arrays_and_back
@asarray_infer_device
@asarray_handle_nestable
def asarray(
    obj: Union[
        tf.Tensor, tf.Variable, bool, int, float, NestedSequence, SupportsBufferProtocol
    ],
    /,
    *,
    copy: Optional[bool] = None,
    dtype: tf.DType = None,
    device: str,
    out: Optional[Union[tf.Tensor, tf.Variable]] = None,
) -> Union[tf.Tensor, tf.Variable]:
    with tf.device(device):
        if copy:
            if dtype is None and isinstance(obj, tf.Tensor):
                return tf.identity(obj)
            if dtype is None and not isinstance(obj, tf.Tensor):
                try:
                    dtype = ivy.default_dtype(item=obj, as_native=True)
                    tensor = tf.convert_to_tensor(obj, dtype=dtype)
                except (TypeError, ValueError):
                    dtype = ivy.default_dtype(dtype=dtype, item=obj, as_native=True)
                    tensor = tf.convert_to_tensor(
                        ivy.nested_map(obj, lambda x: tf.cast(x, dtype)),
                        dtype=dtype,
                    )
                return tf.identity(tf.cast(tensor, dtype))
            else:
                dtype = ivy.as_ivy_dtype(ivy.default_dtype(dtype=dtype, item=obj))
                try:
                    tensor = tf.convert_to_tensor(obj, dtype=dtype)
                except (TypeError, ValueError):
                    tensor = tf.convert_to_tensor(
                        ivy.nested_map(obj, lambda x: tf.cast(x, dtype)),
                        dtype=dtype,
                    )
                return tf.identity(tf.cast(tensor, dtype))
        else:
            if dtype is None and isinstance(obj, tf.Tensor):
                return obj
            if dtype is None and not isinstance(obj, tf.Tensor):
                try:
                    return tf.convert_to_tensor(obj)
                except (TypeError, ValueError):
                    dtype = ivy.as_ivy_dtype(ivy.default_dtype(dtype=dtype, item=obj))
                    return tf.convert_to_tensor(
                        ivy.nested_map(obj, lambda x: tf.cast(x, dtype)),
                        dtype=dtype,
                    )
            else:
                dtype = ivy.as_ivy_dtype(ivy.default_dtype(dtype=dtype, item=obj))
                try:
                    tensor = tf.convert_to_tensor(obj, dtype=dtype)
                except (TypeError, ValueError):
                    tensor = tf.convert_to_tensor(
                        ivy.nested_map(obj, lambda x: tf.cast(x, dtype)),
                        dtype=dtype,
                    )
                return tf.cast(tensor, dtype)


def empty(
    shape: Union[ivy.NativeShape, Sequence[int]],
    *,
    dtype: tf.DType,
    device: str,
    out: Optional[Union[tf.Tensor, tf.Variable]] = None,
) -> Union[tf.Tensor, tf.Variable]:
    with tf.device(device):
        return tf.experimental.numpy.empty(shape, dtype)


def empty_like(
    x: Union[tf.Tensor, tf.Variable],
    /,
    *,
    dtype: tf.DType,
    device: str,
    out: Optional[Union[tf.Tensor, tf.Variable]] = None,
) -> Union[tf.Tensor, tf.Variable]:
    with tf.device(device):
        return tf.experimental.numpy.empty_like(x, dtype=dtype)


@with_unsupported_dtypes({"2.9.1 and below": ("uint16",)}, backend_version)
def eye(
    n_rows: int,
    n_cols: Optional[int] = None,
    /,
    *,
    k: int = 0,
    batch_shape: Optional[Union[int, Sequence[int]]] = None,
    dtype: tf.DType,
    device: str,
    out: Optional[Union[tf.Tensor, tf.Variable]] = None,
) -> Union[tf.Tensor, tf.Variable]:
    with tf.device(device):
        if n_cols is None:
            n_cols = n_rows
        if batch_shape is None:
            batch_shape = []
        i = tf.eye(n_rows, n_cols, dtype=dtype)
        reshape_dims = [1] * len(batch_shape) + [n_rows, n_cols]
        tile_dims = list(batch_shape) + [1, 1]

        # k=index of the diagonal. A positive value refers to an upper diagonal,
        # a negative value to a lower diagonal, and 0 to the main diagonal.
        # Default: 0.
        # value of k ranges from -n_rows < k < n_cols

        # k=0 refers to the main diagonal
        if k == 0:
            return tf.eye(n_rows, n_cols, batch_shape=batch_shape, dtype=dtype)

        # when k is negative
        elif -n_rows < k < 0:
            mat = tf.concat(
                [tf.zeros([-k, n_cols], dtype=dtype), i[: n_rows + k]],
                0,
            )
            return tf.tile(tf.reshape(mat, reshape_dims), tile_dims)

        elif 0 < k < n_cols:
            mat = tf.concat(
                [
                    tf.zeros([n_rows, k], dtype=dtype),
                    i[:, : n_cols - k],
                ],
                1,
            )
            return tf.tile(tf.reshape(mat, reshape_dims), tile_dims)
        else:
            return tf.zeros(batch_shape + [n_rows, n_cols], dtype=dtype)


# noinspection PyShadowingNames
def from_dlpack(
    x: Union[tf.Tensor, tf.Variable],
    /,
    *,
    out: Optional[Union[tf.Tensor, tf.Variable]] = None,
) -> Union[tf.Tensor, tf.Variable]:
    dlcapsule = tf.experimental.dlpack.to_dlpack(x)
    return tf.experimental.dlpack.from_dlpack(dlcapsule)


def full(
    shape: Union[ivy.NativeShape, Sequence[int]],
    fill_value: Union[int, float, bool],
    *,
    dtype: Optional[Union[ivy.Dtype, tf.DType]] = None,
    device: str,
    out: Optional[Union[tf.Tensor, tf.Variable]] = None,
) -> Union[tf.Tensor, tf.Variable]:
    dtype = ivy.default_dtype(dtype=dtype, item=fill_value, as_native=True)
    ivy.assertions.check_fill_value_and_dtype_are_compatible(fill_value, dtype)
    with tf.device(device):
        return tf.fill(
            shape,
            tf.constant(fill_value, dtype=dtype),
        )


def full_like(
    x: Union[tf.Tensor, tf.Variable],
    /,
    fill_value: Union[int, float],
    *,
    dtype: tf.DType,
    device: str,
    out: Optional[Union[tf.Tensor, tf.Variable]] = None,
) -> Union[tf.Tensor, tf.Variable]:
    ivy.assertions.check_fill_value_and_dtype_are_compatible(fill_value, dtype)
    with tf.device(device):
        return tf.experimental.numpy.full_like(x, fill_value, dtype=dtype)


def linspace(
    start: Union[tf.Tensor, tf.Variable, float],
    stop: Union[tf.Tensor, tf.Variable, float],
    /,
    num: int,
    *,
    axis: Optional[int] = None,
    endpoint: bool = True,
    dtype: tf.DType,
    device: str,
    out: Optional[Union[tf.Tensor, tf.Variable]] = None,
):
    if axis is None:
        axis = -1
    with tf.device(device):
        start = tf.constant(start, dtype=dtype)
        stop = tf.constant(stop, dtype=dtype)
        if not endpoint:
            ans = tf.linspace(start, stop, num + 1, axis=axis)[:-1]
        else:
            ans = tf.linspace(start, stop, num, axis=axis)
        ans = tf.cast(ans, dtype)
        return ans


def meshgrid(
    *arrays: Union[tf.Tensor, tf.Variable], sparse: bool = False, indexing: str = "xy"
) -> List[Union[tf.Tensor, tf.Variable]]:
    if not sparse:
        return tf.meshgrid(*arrays, indexing=indexing)

    sd = (1,) * len(arrays)
    res = [
        tf.reshape(tf.convert_to_tensor(a), (sd[:i] + (-1,) + sd[i + 1 :]))
        for i, a in enumerate(arrays)
    ]

    if indexing == "xy" and len(arrays) > 1:
        res[0] = tf.reshape(res[0], (1, -1) + sd[2:])
        res[1] = tf.reshape(res[1], (-1, 1) + sd[2:])

    return res


def ones(
    shape: Union[ivy.NativeShape, Sequence[int]],
    *,
    dtype: tf.DType,
    device: str,
    out: Optional[Union[tf.Tensor, tf.Variable]] = None,
) -> Union[tf.Tensor, tf.Variable]:
    with tf.device(device):
        return tf.ones(shape, dtype)


def ones_like(
    x: Union[tf.Tensor, tf.Variable],
    /,
    *,
    dtype: tf.DType,
    device: str,
    out: Optional[Union[tf.Tensor, tf.Variable]] = None,
) -> Union[tf.Tensor, tf.Variable]:
    with tf.device(device):
        return tf.ones_like(x, dtype=dtype)


def tril(
    x: Union[tf.Tensor, tf.Variable],
    /,
    *,
    k: int = 0,
    out: Optional[Union[tf.Tensor, tf.Variable]] = None,
) -> Union[tf.Tensor, tf.Variable]:
    return tf.experimental.numpy.tril(x, k)


def triu(
    x: Union[tf.Tensor, tf.Variable],
    /,
    *,
    k: int = 0,
    out: Optional[Union[tf.Tensor, tf.Variable]] = None,
) -> Union[tf.Tensor, tf.Variable]:
    return tf.experimental.numpy.triu(x, k)


def zeros(
    shape: Union[ivy.NativeShape, Sequence[int]],
    *,
    dtype: tf.DType,
    device: str,
    out: Optional[Union[tf.Tensor, tf.Variable]] = None,
) -> Union[tf.Tensor, tf.Variable]:
    with tf.device(device):
        return tf.zeros(shape, dtype)


def zeros_like(
    x: Union[tf.Tensor, tf.Variable],
    /,
    *,
    dtype: tf.DType,
    device: str,
    out: Optional[Union[tf.Tensor, tf.Variable]] = None,
) -> Union[tf.Tensor, tf.Variable]:
    with tf.device(device):
        return tf.zeros_like(x, dtype=dtype)


# Extra #
# ------#


array = asarray


def copy_array(
    x: Union[tf.Tensor, tf.Variable],
    *,
    out: Optional[Union[tf.Tensor, tf.Variable]] = None,
) -> Union[tf.Tensor, tf.Variable]:
    return tf.identity(x)


def logspace(
    start: Union[tf.Tensor, tf.Variable, int],
    stop: Union[tf.Tensor, tf.Variable, int],
    /,
    num: int,
    *,
    base: float = 10.0,
    axis: Optional[int] = None,
    dtype: tf.DType,
    device: str,
    out: Optional[Union[tf.Tensor, tf.Variable]] = None,
) -> Union[tf.Tensor, tf.Variable]:
    power_seq = ivy.linspace(start, stop, num, axis=axis, dtype=dtype, device=device)
    return base**power_seq


def one_hot(
    indices: Union[tf.Tensor, tf.Variable],
    depth: int,
    /,
    *,
    on_value: Optional[Number] = None,
    off_value: Optional[Number] = None,
    axis: Optional[int] = None,
    dtype: Optional[tf.DType] = None,
    device: str,
    out: Optional[Union[tf.Tensor, tf.Variable]] = None,
) -> Union[tf.Tensor, tf.Variable]:
    device = ivy.default_device(device)

    if device is not None:
        indices = tf.cast(indices, tf.int64)
        with tf.device(ivy.as_native_dev(device)):
            return tf.one_hot(
                indices,
                depth,
                on_value=on_value,
                off_value=off_value,
                axis=axis,
                dtype=dtype,
            )

    return tf.one_hot(
        indices, depth, on_value=on_value, off_value=off_value, axis=axis, dtype=dtype
    )<|MERGE_RESOLUTION|>--- conflicted
+++ resolved
@@ -1,27 +1,11 @@
 # global
-<<<<<<< HEAD
-
 from numbers import Number
 from typing import Union, List, Optional, Sequence
 
-
-=======
-from numbers import Number
-from typing import Union, List, Optional, Sequence
-
->>>>>>> 4a19b694
 import tensorflow as tf
 
 # local
 import ivy
-<<<<<<< HEAD
-
-
-from ivy.func_wrapper import with_unsupported_dtypes
-from . import backend_version
-
-=======
->>>>>>> 4a19b694
 from ivy.functional.ivy.creation import (
     asarray_to_native_arrays_and_back,
     asarray_infer_device,
