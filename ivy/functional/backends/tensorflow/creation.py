# global
import numpy as np
from numbers import Number
from typing import Union, List, Optional, Sequence, Tuple

import tensorflow as tf

# local
import ivy
from ivy.func_wrapper import with_unsupported_dtypes
from ivy.functional.ivy.creation import (
    asarray_to_native_arrays_and_back,
    asarray_infer_device,
    asarray_infer_dtype,
    asarray_handle_nestable,
    NestedSequence,
    SupportsBufferProtocol,
    asarray_inputs_to_native_shapes,
)
from . import backend_version


# Array API Standard #
# -------------------#


@with_unsupported_dtypes(
    {
        "2.13.0 and below": (
            "float16",
            "bfloat16",
            "complex",
        )
    },
    backend_version,
)
def arange(
    start: float,
    /,
    stop: Optional[float] = None,
    step: float = 1,
    *,
    dtype: Optional[tf.DType] = None,
    device: str,
    out: Optional[Union[tf.Tensor, tf.Variable]] = None,
) -> Union[tf.Tensor, tf.Variable]:
    if stop is None:
        stop = start
        start = 0
    if (step > 0 and start > stop) or (step < 0 and start < stop):
        if isinstance(stop, float):
            stop = float(start)
        else:
            stop = start
    if dtype is None:
        if isinstance(start, int) and isinstance(stop, int) and isinstance(step, int):
            return tf.cast(tf.range(start, stop, delta=step, dtype=tf.int64), tf.int32)
        else:
            return tf.range(start, stop, delta=step)
    else:
        dtype = ivy.as_native_dtype(ivy.default_dtype(dtype=dtype))
        if dtype in [tf.int8, tf.uint8, tf.int16, tf.uint16, tf.uint32, tf.uint64]:
            return tf.cast(tf.range(start, stop, delta=step, dtype=tf.int64), dtype)
        else:
            return tf.range(start, stop, delta=step, dtype=dtype)


@asarray_to_native_arrays_and_back
@asarray_infer_device
@asarray_handle_nestable
@asarray_inputs_to_native_shapes
@asarray_infer_dtype
def asarray(
    obj: Union[
        tf.Tensor,
        tf.Variable,
        tf.TensorShape,
        bool,
        int,
        float,
        NestedSequence,
        SupportsBufferProtocol,
        np.ndarray,
    ],
    /,
    *,
    copy: Optional[bool] = None,
    dtype: Optional[tf.DType] = None,
    device: str,
    out: Optional[Union[tf.Tensor, tf.Variable]] = None,
) -> Union[tf.Tensor, tf.Variable]:
<<<<<<< HEAD
    with tf.device(device):
        # convert the input to a tensor using the appropriate function
        try:
            ret = tf.convert_to_tensor(obj, dtype)
        except (TypeError, ValueError):
            obj = (
                obj
                if isinstance(obj, tf.Tensor)
                else tf.convert_to_tensor(obj, tf.float64)
            )
            ret = tf.cast(obj, dtype)
        return tf.identity(ret) if copy else ret
=======
    # convert the input to a tensor using the appropriate function
    try:
        ret = tf.convert_to_tensor(obj, dtype)
    except (TypeError, ValueError):
        ret = tf.cast(obj, dtype)
    return tf.identity(ret) if copy else ret
>>>>>>> 545b93cf


def empty(
    shape: Union[ivy.NativeShape, Sequence[int]],
    *,
    dtype: tf.DType,
    device: str,
    out: Optional[Union[tf.Tensor, tf.Variable]] = None,
) -> Union[tf.Tensor, tf.Variable]:
    return tf.experimental.numpy.empty(shape, dtype)


def empty_like(
    x: Union[tf.Tensor, tf.Variable],
    /,
    *,
    dtype: tf.DType,
    device: str,
    out: Optional[Union[tf.Tensor, tf.Variable]] = None,
) -> Union[tf.Tensor, tf.Variable]:
    return tf.experimental.numpy.empty_like(x, dtype=dtype)


@with_unsupported_dtypes({"2.13.0 and below": ("uint16",)}, backend_version)
def eye(
    n_rows: int,
    n_cols: Optional[int] = None,
    /,
    *,
    k: int = 0,
    batch_shape: Optional[Union[int, Sequence[int]]] = None,
    dtype: tf.DType,
    device: str,
    out: Optional[Union[tf.Tensor, tf.Variable]] = None,
) -> Union[tf.Tensor, tf.Variable]:
    if n_cols is None:
        n_cols = n_rows
    if batch_shape is None:
        batch_shape = []
    i = tf.eye(n_rows, n_cols, dtype=dtype)
    reshape_dims = [1] * len(batch_shape) + [n_rows, n_cols]
    tile_dims = list(batch_shape) + [1, 1]

    # k=index of the diagonal. A positive value refers to an upper diagonal,
    # a negative value to a lower diagonal, and 0 to the main diagonal.
    # Default: ``0``.
    # value of k ranges from -n_rows < k < n_cols

    # k=0 refers to the main diagonal
    if k == 0:
        return tf.eye(n_rows, n_cols, batch_shape=batch_shape, dtype=dtype)

    # when k is negative
    elif -n_rows < k < 0:
        mat = tf.concat(
            [tf.zeros([-k, n_cols], dtype=dtype), i[: n_rows + k]],
            0,
        )
        return tf.tile(tf.reshape(mat, reshape_dims), tile_dims)

    elif 0 < k < n_cols:
        mat = tf.concat(
            [
                tf.zeros([n_rows, k], dtype=dtype),
                i[:, : n_cols - k],
            ],
            1,
        )
        return tf.tile(tf.reshape(mat, reshape_dims), tile_dims)
    else:
        return tf.zeros(batch_shape + [n_rows, n_cols], dtype=dtype)


# noinspection PyShadowingNames
def from_dlpack(
    x: Union[tf.Tensor, tf.Variable],
    /,
    *,
    out: Optional[Union[tf.Tensor, tf.Variable]] = None,
) -> Union[tf.Tensor, tf.Variable]:
    if isinstance(x, tf.Variable):
        x = x.read_value()
    dlcapsule = tf.experimental.dlpack.to_dlpack(x)
    return tf.experimental.dlpack.from_dlpack(dlcapsule)


def full(
    shape: Union[ivy.NativeShape, Sequence[int]],
    fill_value: Union[int, float, bool],
    *,
    dtype: Optional[Union[ivy.Dtype, tf.DType]] = None,
    device: str,
    out: Optional[Union[tf.Tensor, tf.Variable]] = None,
) -> Union[tf.Tensor, tf.Variable]:
    dtype = ivy.default_dtype(dtype=dtype, item=fill_value, as_native=True)
    ivy.utils.assertions.check_fill_value_and_dtype_are_compatible(fill_value, dtype)
    return tf.fill(
        shape,
        tf.constant(fill_value, dtype=dtype),
    )


def full_like(
    x: Union[tf.Tensor, tf.Variable],
    /,
    fill_value: Number,
    *,
    dtype: tf.DType,
    device: str,
    out: Optional[Union[tf.Tensor, tf.Variable]] = None,
) -> Union[tf.Tensor, tf.Variable]:
    ivy.utils.assertions.check_fill_value_and_dtype_are_compatible(fill_value, dtype)
    return tf.experimental.numpy.full_like(x, fill_value, dtype=dtype)


def _slice_at_axis(sl, axis):
    return (slice(None),) * axis + (sl,) + (...,)


def linspace(
    start: Union[tf.Tensor, tf.Variable, float],
    stop: Union[tf.Tensor, tf.Variable, float],
    /,
    num: int,
    *,
    axis: Optional[int] = None,
    endpoint: bool = True,
    dtype: tf.DType,
    device: str,
    out: Optional[Union[tf.Tensor, tf.Variable]] = None,
):
    if axis is None:
        axis = -1
    start = tf.cast(tf.constant(start), dtype=dtype)
    stop = tf.cast(tf.constant(stop), dtype=dtype)
    if not endpoint:
        ans = tf.linspace(start, stop, num + 1, axis=axis)
        if axis < 0:
            axis += len(ans.shape)
        ans = tf.convert_to_tensor(ans.numpy()[_slice_at_axis(slice(None, -1), axis)])
    else:
        ans = tf.linspace(start, stop, num, axis=axis)
    if dtype.is_integer and ans.dtype.is_floating:
        ans = tf.math.floor(ans)
    return tf.cast(ans, dtype)


@with_unsupported_dtypes({"2.13.0 and below": ("bool",)}, backend_version)
def meshgrid(
    *arrays: Union[tf.Tensor, tf.Variable],
    sparse: bool = False,
    indexing: str = "xy",
    out: Optional[Union[tf.Tensor, tf.Variable]] = None,
) -> List[Union[tf.Tensor, tf.Variable]]:
    if not sparse:
        return tf.meshgrid(*arrays, indexing=indexing)

    sd = (1,) * len(arrays)
    res = [
        tf.reshape(tf.convert_to_tensor(a), (sd[:i] + (-1,) + sd[i + 1 :]))
        for i, a in enumerate(arrays)
    ]

    if indexing == "xy" and len(arrays) > 1:
        res[0] = tf.reshape(res[0], (1, -1) + sd[2:])
        res[1] = tf.reshape(res[1], (-1, 1) + sd[2:])

    return res


def ones(
    shape: Union[ivy.NativeShape, Sequence[int]],
    *,
    dtype: tf.DType,
    device: str,
    out: Optional[Union[tf.Tensor, tf.Variable]] = None,
) -> Union[tf.Tensor, tf.Variable]:
    return tf.ones(shape, dtype)


def ones_like(
    x: Union[tf.Tensor, tf.Variable],
    /,
    *,
    dtype: tf.DType,
    device: str,
    out: Optional[Union[tf.Tensor, tf.Variable]] = None,
) -> Union[tf.Tensor, tf.Variable]:
    return tf.ones_like(x, dtype=dtype)


@with_unsupported_dtypes({"2.13.0 and below": ("bool",)}, backend_version)
def tril(
    x: Union[tf.Tensor, tf.Variable],
    /,
    *,
    k: int = 0,
    out: Optional[Union[tf.Tensor, tf.Variable]] = None,
) -> Union[tf.Tensor, tf.Variable]:
    # TODO: A way around tf.experimental.numpy.tril as it doesn't support bool
    #  and neither rank 1 tensors while np.tril does support both. Needs superset.
    return tf.experimental.numpy.tril(x, k)


@with_unsupported_dtypes({"2.13.0 and below": ("bool",)}, backend_version)
def triu(
    x: Union[tf.Tensor, tf.Variable],
    /,
    *,
    k: int = 0,
    out: Optional[Union[tf.Tensor, tf.Variable]] = None,
) -> Union[tf.Tensor, tf.Variable]:
    return tf.experimental.numpy.triu(x, k)


def zeros(
    shape: Union[ivy.NativeShape, Sequence[int]],
    *,
    dtype: tf.DType,
    device: str,
    out: Optional[Union[tf.Tensor, tf.Variable]] = None,
) -> Union[tf.Tensor, tf.Variable]:
    return tf.zeros(shape, dtype)


def zeros_like(
    x: Union[tf.Tensor, tf.Variable],
    /,
    *,
    dtype: tf.DType,
    device: str,
    out: Optional[Union[tf.Tensor, tf.Variable]] = None,
) -> Union[tf.Tensor, tf.Variable]:
    return tf.zeros_like(x, dtype=dtype)


# Extra #
# ------#


array = asarray


def copy_array(
    x: Union[tf.Tensor, tf.Variable],
    *,
    to_ivy_array: bool = True,
    out: Optional[Union[tf.Tensor, tf.Variable]] = None,
) -> Union[tf.Tensor, tf.Variable]:
    if to_ivy_array:
        return ivy.to_ivy(tf.identity(x))
    return tf.identity(x)


def one_hot(
    indices: Union[tf.Tensor, tf.Variable],
    depth: int,
    /,
    *,
    on_value: Optional[Number] = None,
    off_value: Optional[Number] = None,
    axis: Optional[int] = None,
    dtype: Optional[tf.DType] = None,
    device: str,
    out: Optional[Union[tf.Tensor, tf.Variable]] = None,
) -> Union[tf.Tensor, tf.Variable]:
    return tf.one_hot(
        indices, depth, on_value=on_value, off_value=off_value, axis=axis, dtype=dtype
    )


@with_unsupported_dtypes({"2.13.0 and below": ("uint32", "uint64")}, backend_version)
def frombuffer(
    buffer: bytes,
    dtype: Optional[tf.DType] = float,
    count: Optional[int] = -1,
    offset: Optional[int] = 0,
) -> Union[tf.Tensor, tf.Variable]:
    if isinstance(buffer, bytearray):
        buffer = bytes(buffer)
    ret = tf.io.decode_raw(buffer, dtype)
    dtype = tf.dtypes.as_dtype(dtype)
    if offset > 0:
        offset = int(offset / dtype.size)
    if count > -1:
        ret = ret[offset : offset + count]
    else:
        ret = ret[offset:]

    return ret


def triu_indices(
    n_rows: int,
    n_cols: Optional[int] = None,
    k: int = 0,
    /,
    *,
    device: str,
) -> Tuple[Union[tf.Tensor, tf.Variable]]:
    n_cols = n_rows if n_cols is None else n_cols

    if n_rows < 0 or n_cols < 0:
        n_rows, n_cols = 0, 0

    ret = [[], []]

    for i in range(0, min(n_rows, n_cols - k), 1):
        for j in range(max(0, k + i), n_cols, 1):
            ret[0].append(i)
            ret[1].append(j)

    return tuple(tf.convert_to_tensor(ret, dtype=tf.int64))<|MERGE_RESOLUTION|>--- conflicted
+++ resolved
@@ -89,27 +89,17 @@
     device: str,
     out: Optional[Union[tf.Tensor, tf.Variable]] = None,
 ) -> Union[tf.Tensor, tf.Variable]:
-<<<<<<< HEAD
-    with tf.device(device):
-        # convert the input to a tensor using the appropriate function
-        try:
-            ret = tf.convert_to_tensor(obj, dtype)
-        except (TypeError, ValueError):
-            obj = (
+    # convert the input to a tensor using the appropriate function
+    try:
+        ret = tf.convert_to_tensor(obj, dtype)
+    except (TypeError, ValueError):
+        obj = (
                 obj
                 if isinstance(obj, tf.Tensor)
                 else tf.convert_to_tensor(obj, tf.float64)
             )
-            ret = tf.cast(obj, dtype)
-        return tf.identity(ret) if copy else ret
-=======
-    # convert the input to a tensor using the appropriate function
-    try:
-        ret = tf.convert_to_tensor(obj, dtype)
-    except (TypeError, ValueError):
         ret = tf.cast(obj, dtype)
     return tf.identity(ret) if copy else ret
->>>>>>> 545b93cf
 
 
 def empty(
