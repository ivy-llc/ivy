# global
<<<<<<< HEAD

from typing import Union, Tuple, List, Optional, Sequence
=======
import tensorflow as tf
from typing import Union, List, Optional, Sequence
>>>>>>> 46954224

import tensorflow as tf

# local
import ivy
from ivy import (
    as_native_dtype,
    default_dtype,
    as_ivy_dtype,
)
<<<<<<< HEAD


from ivy.func_wrapper import with_unsupported_dtypes
from . import version

=======
>>>>>>> 46954224
from ivy.functional.ivy.creation import (
    asarray_to_native_arrays_and_back,
    asarray_infer_device,
    asarray_handle_nestable,
    NestedSequence,
    SupportsBufferProtocol,
)



# Array API Standard #
# -------------------#

@with_unsupported_dtypes({"2.9.1 and below": ("float16", "bfloat16",)}, version)
def arange(
    start: float,
    /,
    stop: Optional[float] = None,
    step: float = 1,
    *,
    dtype: Optional[tf.DType] = None,
    device: str,
    out: Optional[Union[tf.Tensor, tf.Variable]] = None,
) -> Union[tf.Tensor, tf.Variable]:
    if stop is None:
        stop = start
        start = 0
    if (step > 0 and start > stop) or (step < 0 and start < stop):
        if isinstance(stop, float):
            stop = float(start)
        else:
            stop = start
    with tf.device(device):
        if dtype is None:
            if (
                isinstance(start, int)
                and isinstance(stop, int)
                and isinstance(step, int)
            ):
                return tf.cast(
                    tf.range(start, stop, delta=step, dtype=tf.int64), tf.int32
                )
            else:
                return tf.range(start, stop, delta=step)
        else:
            dtype = as_native_dtype(default_dtype(dtype=dtype))
            if dtype in [tf.int8, tf.uint8, tf.int16, tf.uint16, tf.uint32, tf.uint64]:
                return tf.cast(tf.range(start, stop, delta=step, dtype=tf.int64), dtype)
            else:
                return tf.range(start, stop, delta=step, dtype=dtype)


@asarray_to_native_arrays_and_back
@asarray_infer_device
@asarray_handle_nestable

def asarray(
    obj: Union[
        tf.Tensor, tf.Variable, bool, int, float, NestedSequence, SupportsBufferProtocol
    ],
    /,
    *,
    copy: Optional[bool] = None,
    dtype: tf.DType = None,
    device: str,
    out: Optional[Union[tf.Tensor, tf.Variable]] = None,
) -> Union[tf.Tensor, tf.Variable]:
    with tf.device(device):
        if copy:
            if dtype is None and isinstance(obj, tf.Tensor):
                return tf.identity(obj)
            if dtype is None and not isinstance(obj, tf.Tensor):
                try:
                    dtype = default_dtype(item=obj, as_native=True)
                    tensor = tf.convert_to_tensor(obj, dtype=dtype)
                except (TypeError, ValueError):
                    dtype = default_dtype(dtype=dtype, item=obj, as_native=True)
                    tensor = tf.convert_to_tensor(
                        ivy.nested_map(obj, lambda x: tf.cast(x, dtype)),
                        dtype=dtype,
                    )
                return tf.identity(tf.cast(tensor, dtype))
            else:
                dtype = as_ivy_dtype(default_dtype(dtype=dtype, item=obj))
                try:
                    tensor = tf.convert_to_tensor(obj, dtype=dtype)
                except (TypeError, ValueError):
                    tensor = tf.convert_to_tensor(
                        ivy.nested_map(obj, lambda x: tf.cast(x, dtype)),
                        dtype=dtype,
                    )
                return tf.identity(tf.cast(tensor, dtype))
        else:
            if dtype is None and isinstance(obj, tf.Tensor):
                return obj
            if dtype is None and not isinstance(obj, tf.Tensor):
                try:
                    return tf.convert_to_tensor(obj)
                except (TypeError, ValueError):
                    dtype = as_ivy_dtype(default_dtype(dtype=dtype, item=obj))
                    return tf.convert_to_tensor(
                        ivy.nested_map(obj, lambda x: tf.cast(x, dtype)),
                        dtype=dtype,
                    )
            else:
                dtype = as_ivy_dtype(default_dtype(dtype=dtype, item=obj))
                try:
                    tensor = tf.convert_to_tensor(obj, dtype=dtype)
                except (TypeError, ValueError):
                    tensor = tf.convert_to_tensor(
                        ivy.nested_map(obj, lambda x: tf.cast(x, dtype)),
                        dtype=dtype,
                    )
                return tf.cast(tensor, dtype)


def empty(
    shape: Union[ivy.NativeShape, Sequence[int]],
    *,
    dtype: tf.DType,
    device: str,
    out: Optional[Union[tf.Tensor, tf.Variable]] = None,
) -> Union[tf.Tensor, tf.Variable]:
    with tf.device(device):
        return tf.experimental.numpy.empty(shape, dtype)


def empty_like(
    x: Union[tf.Tensor, tf.Variable],
    /,
    *,
    dtype: tf.DType,
    device: str,
    out: Optional[Union[tf.Tensor, tf.Variable]] = None,
) -> Union[tf.Tensor, tf.Variable]:
    with tf.device(device):
        return tf.experimental.numpy.empty_like(x, dtype=dtype)


@with_unsupported_dtypes({"2.9.1 and below": ("uint16",)}, version)
def eye(
    n_rows: int,
    n_cols: Optional[int] = None,
    /,
    *,
    k: int = 0,
    batch_shape: Optional[Union[int, Sequence[int]]] = None,
    dtype: tf.DType,
    device: str,
    out: Optional[Union[tf.Tensor, tf.Variable]] = None,
) -> Union[tf.Tensor, tf.Variable]:
    with tf.device(device):
        if n_cols is None:
            n_cols = n_rows
        if batch_shape is None:
            batch_shape = []
        i = tf.eye(n_rows, n_cols, dtype=dtype)
        reshape_dims = [1] * len(batch_shape) + [n_rows, n_cols]
        tile_dims = list(batch_shape) + [1, 1]

        # k=index of the diagonal. A positive value refers to an upper diagonal,
        # a negative value to a lower diagonal, and 0 to the main diagonal.
        # Default: 0.
        # value of k ranges from -n_rows < k < n_cols

        # k=0 refers to the main diagonal
        if k == 0:
            return tf.eye(n_rows, n_cols, batch_shape=batch_shape, dtype=dtype)

        # when k is negative
        elif -n_rows < k < 0:
            mat = tf.concat(
                [tf.zeros([-k, n_cols], dtype=dtype), i[: n_rows + k]],
                0,
            )
            return tf.tile(tf.reshape(mat, reshape_dims), tile_dims)

        elif 0 < k < n_cols:
            mat = tf.concat(
                [
                    tf.zeros([n_rows, k], dtype=dtype),
                    i[:, : n_cols - k],
                ],
                1,
            )
            return tf.tile(tf.reshape(mat, reshape_dims), tile_dims)
        else:
            return tf.zeros(batch_shape + [n_rows, n_cols], dtype=dtype)


# noinspection PyShadowingNames
def from_dlpack(
    x: Union[tf.Tensor, tf.Variable],
    /,
    *,
    out: Optional[Union[tf.Tensor, tf.Variable]] = None,
) -> Union[tf.Tensor, tf.Variable]:
    dlcapsule = tf.experimental.dlpack.to_dlpack(x)
    return tf.experimental.dlpack.from_dlpack(dlcapsule)


def full(
    shape: Union[ivy.NativeShape, Sequence[int]],
    fill_value: Union[int, float, bool],
    *,
    dtype: Optional[Union[ivy.Dtype, tf.DType]] = None,
    device: str,
    out: Optional[Union[tf.Tensor, tf.Variable]] = None,
) -> Union[tf.Tensor, tf.Variable]:
    dtype = ivy.default_dtype(dtype=dtype, item=fill_value, as_native=True)
    ivy.assertions.check_fill_value_and_dtype_are_compatible(fill_value, dtype)
    with tf.device(device):
        return tf.fill(
            shape,
            tf.constant(fill_value, dtype=dtype),
        )


def full_like(
    x: Union[tf.Tensor, tf.Variable],
    /,
    fill_value: Union[int, float],
    *,
    dtype: tf.DType,
    device: str,
    out: Optional[Union[tf.Tensor, tf.Variable]] = None,
) -> Union[tf.Tensor, tf.Variable]:
    ivy.assertions.check_fill_value_and_dtype_are_compatible(fill_value, dtype)
    with tf.device(device):
        return tf.experimental.numpy.full_like(x, fill_value, dtype=dtype)


def linspace(
    start: Union[tf.Tensor, tf.Variable, float],
    stop: Union[tf.Tensor, tf.Variable, float],
    /,
    num: int,
    *,
    axis: Optional[int] = None,
    endpoint: bool = True,
    dtype: tf.DType,
    device: str,
    out: Optional[Union[tf.Tensor, tf.Variable]] = None,
):
    if axis is None:
        axis = -1
    with tf.device(device):
        start = tf.constant(start, dtype=dtype)
        stop = tf.constant(stop, dtype=dtype)
        if not endpoint:
            ans = tf.linspace(start, stop, num + 1, axis=axis)[:-1]
        else:
            ans = tf.linspace(start, stop, num, axis=axis)
        ans = tf.cast(ans, dtype)
        return ans


def meshgrid(
    *arrays: Union[tf.Tensor, tf.Variable], indexing: str = "xy"
) -> List[Union[tf.Tensor, tf.Variable]]:
    return tf.meshgrid(*arrays, indexing=indexing)


def ones(
    shape: Union[ivy.NativeShape, Sequence[int]],
    *,
    dtype: tf.DType,
    device: str,
    out: Optional[Union[tf.Tensor, tf.Variable]] = None,
) -> Union[tf.Tensor, tf.Variable]:
    with tf.device(device):
        return tf.ones(shape, dtype)


def ones_like(
    x: Union[tf.Tensor, tf.Variable],
    /,
    *,
    dtype: tf.DType,
    device: str,
    out: Optional[Union[tf.Tensor, tf.Variable]] = None,
) -> Union[tf.Tensor, tf.Variable]:
    with tf.device(device):
        return tf.ones_like(x, dtype=dtype)


def tril(
    x: Union[tf.Tensor, tf.Variable],
    /,
    *,
    k: int = 0,
    out: Optional[Union[tf.Tensor, tf.Variable]] = None,
) -> Union[tf.Tensor, tf.Variable]:
    return tf.experimental.numpy.tril(x, k)


def triu(
    x: Union[tf.Tensor, tf.Variable],
    /,
    *,
    k: int = 0,
    out: Optional[Union[tf.Tensor, tf.Variable]] = None,
) -> Union[tf.Tensor, tf.Variable]:
    return tf.experimental.numpy.triu(x, k)


def zeros(
    shape: Union[ivy.NativeShape, Sequence[int]],
    *,
    dtype: tf.DType,
    device: str,
    out: Optional[Union[tf.Tensor, tf.Variable]] = None,
) -> Union[tf.Tensor, tf.Variable]:
    with tf.device(device):
        return tf.zeros(shape, dtype)


def zeros_like(
    x: Union[tf.Tensor, tf.Variable],
    /,
    *,
    dtype: tf.DType,
    device: str,
    out: Optional[Union[tf.Tensor, tf.Variable]] = None,
) -> Union[tf.Tensor, tf.Variable]:
    with tf.device(device):
        return tf.zeros_like(x, dtype=dtype)


# Extra #
# ------#


array = asarray


def copy_array(
    x: Union[tf.Tensor, tf.Variable],
    *,
    out: Optional[Union[tf.Tensor, tf.Variable]] = None,
) -> Union[tf.Tensor, tf.Variable]:
    return tf.identity(x)


def logspace(
    start: Union[tf.Tensor, tf.Variable, int],
    stop: Union[tf.Tensor, tf.Variable, int],
    /,
    num: int,
    *,
    base: float = 10.0,
    axis: Optional[int] = None,
    dtype: tf.DType,
    device: str,
    out: Optional[Union[tf.Tensor, tf.Variable]] = None,
) -> Union[tf.Tensor, tf.Variable]:
    power_seq = ivy.linspace(start, stop, num, axis=axis, dtype=dtype, device=device)
    return base ** power_seq


def one_hot(
    indices: Union[tf.Tensor, tf.Variable],
    depth: int,
    *,
    device: str,
    out: Optional[Union[tf.Tensor, tf.Variable]] = None,
) -> Union[tf.Tensor, tf.Variable]:
    device = ivy.default_device(device)
    dtype = indices.dtype
    if device is not None:
        indices = tf.cast(indices, tf.int64)
        with tf.device(ivy.as_native_dev(device)):
            return tf.one_hot(indices, depth, dtype=dtype)
    return tf.one_hot(indices, depth, dtype=dtype)<|MERGE_RESOLUTION|>--- conflicted
+++ resolved
@@ -1,12 +1,7 @@
 # global
-<<<<<<< HEAD
+
 
 from typing import Union, Tuple, List, Optional, Sequence
-=======
-import tensorflow as tf
-from typing import Union, List, Optional, Sequence
->>>>>>> 46954224
-
 import tensorflow as tf
 
 # local
@@ -16,14 +11,12 @@
     default_dtype,
     as_ivy_dtype,
 )
-<<<<<<< HEAD
+
 
 
 from ivy.func_wrapper import with_unsupported_dtypes
 from . import version
 
-=======
->>>>>>> 46954224
 from ivy.functional.ivy.creation import (
     asarray_to_native_arrays_and_back,
     asarray_infer_device,
