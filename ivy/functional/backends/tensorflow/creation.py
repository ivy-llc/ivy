# For Review
# global
import tensorflow as tf
from typing import Union, Tuple, List, Optional, Sequence
from numbers import Number

# local
import ivy
from ivy import (
    as_native_dtype,
    default_dtype,
    as_ivy_dtype,
)

# noinspection PyProtectedMember
from ivy.functional.ivy.creation import _assert_fill_value_and_dtype_are_compatible


# Array API Standard #
# -------------------#


def arange(
    start: Number,
    stop: Optional[Number] = None,
    step: Number = 1,
    *,
    dtype: Optional[tf.DType] = None,
    device: str,
    out: Union[tf.Tensor, tf.Variable] = None
) -> Union[tf.Tensor, tf.Variable]:
    if stop is None:
        stop = start
        start = 0
    if (step > 0 and start > stop) or (step < 0 and start < stop):
        if isinstance(stop, float):
            stop = float(start)
        else:
            stop = start
    with tf.device(device):
        if dtype is None:
            if (
                isinstance(start, int)
                and isinstance(stop, int)
                and isinstance(step, int)
            ):
                return tf.cast(
                    tf.range(start, stop, delta=step, dtype=tf.int64), tf.int32
                )
            else:
                return tf.range(start, stop, delta=step)
        else:
            dtype = as_native_dtype(default_dtype(dtype))
            if dtype in [tf.int8, tf.uint8, tf.int16, tf.uint16, tf.uint32, tf.uint64]:
                return tf.cast(tf.range(start, stop, delta=step, dtype=tf.int64), dtype)
            else:
                return tf.range(start, stop, delta=step, dtype=dtype)


def asarray(
    object_in: Union[tf.Tensor, tf.Variable, List[Number], Tuple[Number]],
    *,
    copy: Optional[bool] = None,
    dtype: tf.DType = None,
    device: str,
    out: Union[tf.Tensor, tf.Variable] = None
<<<<<<< HEAD
) -> Union[tf.Tensor, tf.Variable]:
    device = default_device(device)
    with tf.device(as_native_dev(device)):
=======
):
    with tf.device(device):
>>>>>>> c472aab3
        if copy:
            if dtype is None and isinstance(object_in, tf.Tensor):
                return tf.identity(object_in)
            if dtype is None and not isinstance(object_in, tf.Tensor):
                try:
                    dtype = default_dtype(item=object_in, as_native=True)
                    tensor = tf.convert_to_tensor(object_in, dtype=dtype)
                except (TypeError, ValueError):
                    dtype = default_dtype(dtype, object_in, True)
                    tensor = tf.convert_to_tensor(
                        ivy.nested_map(object_in, lambda x: tf.cast(x, dtype)),
                        dtype=dtype,
                    )
                return tf.identity(tf.cast(tensor, dtype))
            else:
                dtype = as_ivy_dtype(default_dtype(dtype, object_in))
                try:
                    tensor = tf.convert_to_tensor(object_in, dtype=dtype)
                except (TypeError, ValueError):
                    tensor = tf.convert_to_tensor(
                        ivy.nested_map(object_in, lambda x: tf.cast(x, dtype)),
                        dtype=dtype,
                    )
                return tf.identity(tf.cast(tensor, dtype))
        else:
            if dtype is None and isinstance(object_in, tf.Tensor):
                return object_in
            if dtype is None and not isinstance(object_in, tf.Tensor):
                try:
                    return tf.convert_to_tensor(object_in)
                except (TypeError, ValueError):
                    dtype = as_ivy_dtype(default_dtype(dtype, object_in))
                    return tf.convert_to_tensor(
                        ivy.nested_map(object_in, lambda x: tf.cast(x, dtype)),
                        dtype=dtype,
                    )
            else:
                dtype = as_ivy_dtype(default_dtype(dtype, object_in))
                try:
                    tensor = tf.convert_to_tensor(object_in, dtype=dtype)
                except (TypeError, ValueError):
                    tensor = tf.convert_to_tensor(
                        ivy.nested_map(object_in, lambda x: tf.cast(x, dtype)),
                        dtype=dtype,
                    )
                return tf.cast(tensor, dtype)


def empty(
    shape: Union[ivy.NativeShape, Sequence[int]],
    *,
    dtype: tf.DType,
    device: str,
    out: Union[tf.Tensor, tf.Variable] = None
) -> Union[tf.Tensor, tf.Variable]:
    with tf.device(device):
        return tf.experimental.numpy.empty(shape, dtype)


def empty_like(
    x: Union[tf.Tensor, tf.Variable],
    *,
    dtype: tf.DType,
    device: str,
    out: Union[tf.Tensor, tf.Variable] = None
) -> Union[tf.Tensor, tf.Variable]:
    with tf.device(device):
        return tf.experimental.numpy.empty_like(x, dtype=dtype)


def eye(
    n_rows: int,
    n_cols: Optional[int] = None,
    k: Optional[int] = 0,
    batch_shape: Optional[Union[int, Sequence[int]]] = None,
    *,
    dtype: tf.DType,
    device: str,
    out: Union[tf.Tensor, tf.Variable] = None
) -> Union[tf.Tensor, tf.Variable]:
    with tf.device(device):
        if n_cols is None:
            n_cols = n_rows
        if batch_shape is None:
            batch_shape = []
        i = tf.eye(n_rows, n_cols, dtype=dtype)
        reshape_dims = [1] * len(batch_shape) + [n_rows, n_cols]
        tile_dims = list(batch_shape) + [1, 1]

        # k=index of the diagonal. A positive value refers to an upper diagonal,
        # a negative value to a lower diagonal, and 0 to the main diagonal.
        # Default: 0.
        # value of k ranges from -n_rows < k < n_cols

        # k=0 refers to the main diagonal
        if k == 0:
            return tf.eye(n_rows, n_cols, batch_shape=batch_shape, dtype=dtype)

        # when k is negative
        elif -n_rows < k < 0:
            mat = tf.concat(
                [tf.zeros([-k, n_cols], dtype=dtype), i[: n_rows + k]],
                0,
            )
            return tf.tile(tf.reshape(mat, reshape_dims), tile_dims)

        elif 0 < k < n_cols:
            mat = tf.concat(
                [
                    tf.zeros([n_rows, k], dtype=dtype),
                    i[:, : n_cols - k],
                ],
                1,
            )
            return tf.tile(tf.reshape(mat, reshape_dims), tile_dims)
        else:
            return tf.zeros(batch_shape + [n_rows, n_cols], dtype=dtype)


eye.unsupported_dtypes = ("uint16",)


# noinspection PyShadowingNames
def from_dlpack(
    x: Union[tf.Tensor, tf.Variable], *, out: Union[tf.Tensor, tf.Variable] = None
) -> Union[tf.Tensor, tf.Variable]:
    return tf.experimental.dlpack.from_dlpack(x)


def full(
    shape: Union[ivy.NativeShape, Sequence[int]],
    fill_value: Union[int, float, bool],
    *,
    dtype: Optional[Union[ivy.Dtype, tf.DType]] = None,
    device: str,
    out: Union[tf.Tensor, tf.Variable] = None
) -> Union[tf.Tensor, tf.Variable]:
    dtype = ivy.default_dtype(dtype, item=fill_value, as_native=True)
    _assert_fill_value_and_dtype_are_compatible(dtype, fill_value)
    with tf.device(device):
        return tf.fill(
            shape,
            tf.constant(fill_value, dtype=dtype),
        )


def full_like(
    x: Union[tf.Tensor, tf.Variable],
    fill_value: Union[int, float],
    *,
    dtype: tf.DType,
    device: str,
    out: Union[tf.Tensor, tf.Variable] = None
) -> Union[tf.Tensor, tf.Variable]:
    _assert_fill_value_and_dtype_are_compatible(dtype, fill_value)
    with tf.device(device):
        return tf.experimental.numpy.full_like(x, fill_value, dtype=dtype)


def linspace(
    start: Union[tf.Tensor, tf.Variable, float],
    stop: Union[tf.Tensor, tf.Variable, float],
    num: int,
    axis: Optional[int] = None,
    endpoint: bool = True,
    *,
    dtype: tf.DType,
    device: str,
    out: Union[tf.Tensor, tf.Variable] = None
):
    if axis is None:
        axis = -1
    with tf.device(device):
        start = tf.constant(start, dtype=dtype)
        stop = tf.constant(stop, dtype=dtype)
        if not endpoint:
            ans = tf.linspace(start, stop, num + 1, axis=axis)[:-1]
        else:
            ans = tf.linspace(start, stop, num, axis=axis)
        ans = tf.cast(ans, dtype)
        return ans


def meshgrid(
    *arrays: Union[tf.Tensor, tf.Variable], indexing: str = "xy"
) -> List[Union[tf.Tensor, tf.Variable]]:
    return tf.meshgrid(*arrays, indexing=indexing)


def ones(
    shape: Union[ivy.NativeShape, Sequence[int]],
    *,
    dtype: tf.DType,
    device: str,
    out: Union[tf.Tensor, tf.Variable] = None
) -> Union[tf.Tensor, tf.Variable]:
    with tf.device(device):
        return tf.ones(shape, dtype)


def ones_like(
    x: Union[tf.Tensor, tf.Variable],
    *,
    dtype: tf.DType,
    device: str,
    out: Union[tf.Tensor, tf.Variable] = None
) -> Union[tf.Tensor, tf.Variable]:
    with tf.device(device):
        return tf.ones_like(x, dtype=dtype)


def tril(
    x: Union[tf.Tensor, tf.Variable],
    k: int = 0,
    *,
    out: Union[tf.Tensor, tf.Variable] = None
) -> Union[tf.Tensor, tf.Variable]:
    return tf.experimental.numpy.tril(x, k)


def triu(
    x: Union[tf.Tensor, tf.Variable],
    k: int = 0,
    *,
    out: Union[tf.Tensor, tf.Variable] = None
) -> Union[tf.Tensor, tf.Variable]:
    return tf.experimental.numpy.triu(x, k)


def zeros(
    shape: Union[ivy.NativeShape, Sequence[int]],
    *,
    dtype: tf.DType,
    device: str,
    out: Union[tf.Tensor, tf.Variable] = None
) -> Union[tf.Tensor, tf.Variable]:
    with tf.device(device):
        return tf.zeros(shape, dtype)


def zeros_like(
    x: Union[tf.Tensor, tf.Variable],
    *,
    dtype: tf.DType,
    device: str,
    out: Union[tf.Tensor, tf.Variable] = None
) -> Union[tf.Tensor, tf.Variable]:
    with tf.device(device):
        return tf.zeros_like(x, dtype=dtype)


# Extra #
# ------#


array = asarray


def logspace(
    start: Union[tf.Tensor, tf.Variable, int],
    stop: Union[tf.Tensor, tf.Variable, int],
    num: int,
    base: float = 10.0,
    axis: Optional[int] = None,
    *,
    dtype: tf.DType,
    device: str,
    out: Union[tf.Tensor, tf.Variable] = None
<<<<<<< HEAD
) -> Union[tf.Tensor, tf.Variable]:
    power_seq = linspace(
        start, stop, num, axis, dtype=None, device=default_device(device)
    )
=======
):
    power_seq = ivy.linspace(start, stop, num, axis, dtype=dtype, device=device)
>>>>>>> c472aab3
    return base**power_seq<|MERGE_RESOLUTION|>--- conflicted
+++ resolved
@@ -64,14 +64,8 @@
     dtype: tf.DType = None,
     device: str,
     out: Union[tf.Tensor, tf.Variable] = None
-<<<<<<< HEAD
-) -> Union[tf.Tensor, tf.Variable]:
-    device = default_device(device)
-    with tf.device(as_native_dev(device)):
-=======
-):
-    with tf.device(device):
->>>>>>> c472aab3
+) -> Union[tf.Tensor, tf.Variable]:
+    with tf.device(device):
         if copy:
             if dtype is None and isinstance(object_in, tf.Tensor):
                 return tf.identity(object_in)
@@ -340,13 +334,6 @@
     dtype: tf.DType,
     device: str,
     out: Union[tf.Tensor, tf.Variable] = None
-<<<<<<< HEAD
-) -> Union[tf.Tensor, tf.Variable]:
-    power_seq = linspace(
-        start, stop, num, axis, dtype=None, device=default_device(device)
-    )
-=======
-):
+) -> Union[tf.Tensor, tf.Variable]:
     power_seq = ivy.linspace(start, stop, num, axis, dtype=dtype, device=device)
->>>>>>> c472aab3
     return base**power_seq