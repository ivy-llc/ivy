--- conflicted
+++ resolved
@@ -20,24 +20,14 @@
 
 
 def arange(
-<<<<<<< HEAD
     start: Number,
     stop: Optional[Number] = None,
     step: Number = 1,
     *,
     dtype: Optional[tf.DType] = None,
     device: str
-) -> Union[tf.Tensor, tf.Variable]:
-=======
-    start, 
-    stop=None, 
-    step=1, 
-    *, 
-    dtype: tf.DType = None, 
-    device: str,
-    out: Union[tf.Tensor, tf.Variable] = None
-):
->>>>>>> c75ab226
+    out: Union[tf.Tensor, tf.Variable] = None
+) -> Union[tf.Tensor, tf.Variable]:
     if stop is None:
         stop = start
         start = 0
@@ -70,22 +60,13 @@
 
 
 def asarray(
-<<<<<<< HEAD
     object_in: Union[tf.Tensor, tf.Variable, List[Number], Tuple[Number]],
     *,
     copy: Optional[bool] = None,
     dtype: tf.DType = None,
     device: str
-) -> Union[tf.Tensor, tf.Variable]:
-=======
-    object_in, 
-    *, 
-    copy=None, 
-    dtype: tf.DType = None, 
-    device: str,
-    out: Union[tf.Tensor, tf.Variable] = None
-):
->>>>>>> c75ab226
+    out: Union[tf.Tensor, tf.Variable] = None
+) -> Union[tf.Tensor, tf.Variable]:
     device = default_device(device)
     with tf.device(as_native_dev(device)):
         if copy:
@@ -137,15 +118,11 @@
 
 
 def empty(
-<<<<<<< HEAD
-    shape: Union[ivy.NativeShape, Sequence[int]], *, dtype: tf.DType, device: str
-=======
     shape: Union[ivy.NativeShape, Sequence[int]],
     *,
     dtype: tf.DType,
     device: str,
     out: Union[tf.Tensor, tf.Variable] = None
->>>>>>> c75ab226
 ) -> Union[tf.Tensor, tf.Variable]:
     device = default_device(device)
     with tf.device(as_native_dev(device)):
@@ -153,15 +130,11 @@
 
 
 def empty_like(
-<<<<<<< HEAD
-    x: Union[tf.Tensor, tf.Variable], *, dtype: tf.DType, device: str
-=======
     x: Union[tf.Tensor, tf.Variable],
     *,
     dtype: tf.DType,
     device: str,
     out: Union[tf.Tensor, tf.Variable] = None
->>>>>>> c75ab226
 ) -> Union[tf.Tensor, tf.Variable]:
     dtype = tf.DType(dtype) if dtype is str else dtype
     device = default_device(device)
@@ -176,12 +149,8 @@
     batch_shape: Optional[Union[int, Sequence[int]]] = None,
     *,
     dtype: tf.DType,
-<<<<<<< HEAD
-    device: str
-=======
-    device: str,
-    out: Union[tf.Tensor, tf.Variable] = None
->>>>>>> c75ab226
+    device: str,
+    out: Union[tf.Tensor, tf.Variable] = None
 ) -> Union[tf.Tensor, tf.Variable]:
     dtype = as_native_dtype(default_dtype(dtype))
     device = as_native_dev(default_device(device))
@@ -225,15 +194,11 @@
 
 
 # noinspection PyShadowingNames
-<<<<<<< HEAD
-def from_dlpack(x: Union[tf.Tensor, tf.Variable]) -> Union[tf.Tensor, tf.Variable]:
-=======
 def from_dlpack(
-    x,
-    *,
-    out: Union[tf.Tensor, tf.Variable] = None
-):
->>>>>>> c75ab226
+    x: Union[tf.Tensor, tf.Variable]
+    *,
+    out: Union[tf.Tensor, tf.Variable] = None
+) -> Union[tf.Tensor, tf.Variable]:
     return tf.experimental.dlpack.from_dlpack(x)
 
 
@@ -249,14 +214,9 @@
     shape: Union[ivy.NativeShape, Sequence[int]],
     fill_value: Union[int, float, bool],
     *,
-<<<<<<< HEAD
-    dtype: tf.DType = None,
-    device: str
-=======
     dtype: Optional[Union[ivy.Dtype, tf.DType]] = None,
     device: str,
     out: Union[tf.Tensor, tf.Variable] = None
->>>>>>> c75ab226
 ) -> Union[tf.Tensor, tf.Variable]:
     dtype = ivy.default_dtype(dtype, item=fill_value, as_native=True)
     _assert_fill_value_and_dtype_are_compatible(dtype, fill_value)
@@ -271,14 +231,9 @@
     x: Union[tf.Tensor, tf.Variable],
     fill_value: Union[int, float],
     *,
-<<<<<<< HEAD
-    dtype: tf.DType,
-    device: str
-=======
     dtype: Optional[Union[ivy.Dtype, tf.DType]] = None,
     device: str,
     out: Union[tf.Tensor, tf.Variable] = None
->>>>>>> c75ab226
 ) -> Union[tf.Tensor, tf.Variable]:
     dtype = ivy.default_dtype(dtype, item=fill_value, as_native=True)
     _assert_fill_value_and_dtype_are_compatible(dtype, fill_value)
@@ -288,7 +243,6 @@
 
 
 def linspace(
-<<<<<<< HEAD
     start: Union[tf.Tensor, tf.Variable, float],
     stop: Union[tf.Tensor, tf.Variable, float],
     num: int,
@@ -297,17 +251,7 @@
     *,
     dtype: tf.DType,
     device: str
-=======
-    start, 
-    stop, 
-    num, 
-    axis=None, 
-    endpoint=True, 
-    *, 
-    dtype: tf.DType, 
-    device: str,
-    out: Union[tf.Tensor, tf.Variable] = None
->>>>>>> c75ab226
+    out: Union[tf.Tensor, tf.Variable] = None
 ):
     if axis is None:
         axis = -1
@@ -325,26 +269,17 @@
 
 
 def meshgrid(
-<<<<<<< HEAD
     *arrays: Union[tf.Tensor, tf.Variable], indexing: str = "xy"
-=======
-    *arrays: Union[tf.Tensor, tf.Variable],
-    indexing: str = "xy"
->>>>>>> c75ab226
 ) -> List[Union[tf.Tensor, tf.Variable]]:
     return tf.meshgrid(*arrays, indexing=indexing)
 
 
 def ones(
-<<<<<<< HEAD
-    shape: Union[ivy.NativeShape, Sequence[int]], *, dtype: tf.DType, device: str
-=======
     shape: Union[ivy.NativeShape, Sequence[int]],
     *,
     dtype: tf.DType,
     device: str,
     out: Union[tf.Tensor, tf.Variable] = None
->>>>>>> c75ab226
 ) -> Union[tf.Tensor, tf.Variable]:
     dtype = as_native_dtype(default_dtype(dtype))
     device = as_native_dev(default_device(device))
@@ -353,15 +288,11 @@
 
 
 def ones_like(
-<<<<<<< HEAD
-    x: Union[tf.Tensor, tf.Variable], *, dtype: tf.DType, device: str
-=======
     x: Union[tf.Tensor, tf.Variable],
     *,
     dtype: tf.DType,
     device: str,
     out: Union[tf.Tensor, tf.Variable] = None
->>>>>>> c75ab226
 ) -> Union[tf.Tensor, tf.Variable]:
     dtype = tf.DType(dtype) if dtype is str else dtype
     device = default_device(device)
@@ -388,30 +319,22 @@
 
 
 def zeros(
-<<<<<<< HEAD
-    shape: Union[ivy.NativeShape, Sequence[int]], *, dtype: tf.DType, device: str
-=======
     shape: Union[ivy.NativeShape, Sequence[int]],
     *,
     dtype: tf.DType,
     device: str,
     out: Union[tf.Tensor, tf.Variable] = None
->>>>>>> c75ab226
 ) -> Union[tf.Tensor, tf.Variable]:
     with tf.device(device):
         return tf.zeros(shape, dtype)
 
 
 def zeros_like(
-<<<<<<< HEAD
-    x: Union[tf.Tensor, tf.Variable], *, dtype: tf.DType, device: str
-=======
     x: Union[tf.Tensor, tf.Variable],
     *,
     dtype: tf.DType,
     device: str,
     out: Union[tf.Tensor, tf.Variable] = None
->>>>>>> c75ab226
 ) -> Union[tf.Tensor, tf.Variable]:
     device = default_device(device)
     with tf.device(as_native_dev(device)):
@@ -426,7 +349,6 @@
 
 
 def logspace(
-<<<<<<< HEAD
     start: Union[tf.Tensor, tf.Variable, int],
     stop: Union[tf.Tensor, tf.Variable, int],
     num: int,
@@ -434,18 +356,8 @@
     axis: Optional[int] = None,
     *,
     device: str
-) -> Union[tf.Tensor, tf.Variable]:
-=======
-    start, 
-    stop, 
-    num, 
-    base=10.0, 
-    axis=None, 
-    *,
-    device: str,
-    out: Union[tf.Tensor, tf.Variable] = None
-):
->>>>>>> c75ab226
+    out: Union[tf.Tensor, tf.Variable] = None
+) -> Union[tf.Tensor, tf.Variable]:
     power_seq = linspace(
         start, stop, num, axis, dtype=None, device=default_device(device)
     )
