# global
from numbers import Number
from typing import Union, List, Optional, Sequence

import tensorflow as tf

# local
import ivy
from ivy.functional.ivy.creation import (
    asarray_to_native_arrays_and_back,
    asarray_infer_device,
    asarray_handle_nestable,
    NestedSequence,
    SupportsBufferProtocol,
)


# Array API Standard #
# -------------------#


def arange(
    start: float,
    /,
    stop: Optional[float] = None,
    step: float = 1,
    *,
    dtype: Optional[tf.DType] = None,
    device: str,
    out: Optional[Union[tf.Tensor, tf.Variable]] = None,
) -> Union[tf.Tensor, tf.Variable]:
    if stop is None:
        stop = start
        start = 0
    if (step > 0 and start > stop) or (step < 0 and start < stop):
        if isinstance(stop, float):
            stop = float(start)
        else:
            stop = start
    with tf.device(device):
        if dtype is None:
            if (
                isinstance(start, int)
                and isinstance(stop, int)
                and isinstance(step, int)
            ):
                return tf.cast(
                    tf.range(start, stop, delta=step, dtype=tf.int64), tf.int32
                )
            else:
                return tf.range(start, stop, delta=step)
        else:
            dtype = ivy.as_native_dtype(ivy.default_dtype(dtype=dtype))
            if dtype in [tf.int8, tf.uint8, tf.int16, tf.uint16, tf.uint32, tf.uint64]:
                return tf.cast(tf.range(start, stop, delta=step, dtype=tf.int64), dtype)
            else:
                return tf.range(start, stop, delta=step, dtype=dtype)


arange.unsupported_dtypes = (
    "float16",
    "bfloat16",
)


@asarray_to_native_arrays_and_back
@asarray_infer_device
@asarray_handle_nestable
def asarray(
    obj: Union[
        tf.Tensor, tf.Variable, bool, int, float, NestedSequence, SupportsBufferProtocol
    ],
    /,
    *,
    copy: Optional[bool] = None,
    dtype: tf.DType = None,
    device: str,
    out: Optional[Union[tf.Tensor, tf.Variable]] = None,
) -> Union[tf.Tensor, tf.Variable]:
    with tf.device(device):
        if copy:
            if dtype is None and isinstance(obj, tf.Tensor):
                return tf.identity(obj)
            if dtype is None and not isinstance(obj, tf.Tensor):
                try:
                    dtype = ivy.default_dtype(item=obj, as_native=True)
                    tensor = tf.convert_to_tensor(obj, dtype=dtype)
                except (TypeError, ValueError):
                    dtype = ivy.default_dtype(dtype=dtype, item=obj, as_native=True)
                    tensor = tf.convert_to_tensor(
                        ivy.nested_map(obj, lambda x: tf.cast(x, dtype)),
                        dtype=dtype,
                    )
                return tf.identity(tf.cast(tensor, dtype))
            else:
                dtype = ivy.as_ivy_dtype(ivy.default_dtype(dtype=dtype, item=obj))
                try:
                    tensor = tf.convert_to_tensor(obj, dtype=dtype)
                except (TypeError, ValueError):
                    tensor = tf.convert_to_tensor(
                        ivy.nested_map(obj, lambda x: tf.cast(x, dtype)),
                        dtype=dtype,
                    )
                return tf.identity(tf.cast(tensor, dtype))
        else:
            if dtype is None and isinstance(obj, tf.Tensor):
                return obj
            if dtype is None and not isinstance(obj, tf.Tensor):
                try:
                    return tf.convert_to_tensor(obj)
                except (TypeError, ValueError):
                    dtype = ivy.as_ivy_dtype(ivy.default_dtype(dtype=dtype, item=obj))
                    return tf.convert_to_tensor(
                        ivy.nested_map(obj, lambda x: tf.cast(x, dtype)),
                        dtype=dtype,
                    )
            else:
                dtype = ivy.as_ivy_dtype(ivy.default_dtype(dtype=dtype, item=obj))
                try:
                    tensor = tf.convert_to_tensor(obj, dtype=dtype)
                except (TypeError, ValueError):
                    tensor = tf.convert_to_tensor(
                        ivy.nested_map(obj, lambda x: tf.cast(x, dtype)),
                        dtype=dtype,
                    )
                return tf.cast(tensor, dtype)


def empty(
    shape: Union[ivy.NativeShape, Sequence[int]],
    *,
    dtype: tf.DType,
    device: str,
    out: Optional[Union[tf.Tensor, tf.Variable]] = None,
) -> Union[tf.Tensor, tf.Variable]:
    with tf.device(device):
        return tf.experimental.numpy.empty(shape, dtype)


def empty_like(
    x: Union[tf.Tensor, tf.Variable],
    /,
    *,
    dtype: tf.DType,
    device: str,
    out: Optional[Union[tf.Tensor, tf.Variable]] = None,
) -> Union[tf.Tensor, tf.Variable]:
    with tf.device(device):
        return tf.experimental.numpy.empty_like(x, dtype=dtype)


def eye(
    n_rows: int,
    n_cols: Optional[int] = None,
    /,
    *,
    k: int = 0,
    batch_shape: Optional[Union[int, Sequence[int]]] = None,
    dtype: tf.DType,
    device: str,
    out: Optional[Union[tf.Tensor, tf.Variable]] = None,
) -> Union[tf.Tensor, tf.Variable]:
    with tf.device(device):
        if n_cols is None:
            n_cols = n_rows
        if batch_shape is None:
            batch_shape = []
        i = tf.eye(n_rows, n_cols, dtype=dtype)
        reshape_dims = [1] * len(batch_shape) + [n_rows, n_cols]
        tile_dims = list(batch_shape) + [1, 1]

        # k=index of the diagonal. A positive value refers to an upper diagonal,
        # a negative value to a lower diagonal, and 0 to the main diagonal.
        # Default: 0.
        # value of k ranges from -n_rows < k < n_cols

        # k=0 refers to the main diagonal
        if k == 0:
            return tf.eye(n_rows, n_cols, batch_shape=batch_shape, dtype=dtype)

        # when k is negative
        elif -n_rows < k < 0:
            mat = tf.concat(
                [tf.zeros([-k, n_cols], dtype=dtype), i[: n_rows + k]],
                0,
            )
            return tf.tile(tf.reshape(mat, reshape_dims), tile_dims)

        elif 0 < k < n_cols:
            mat = tf.concat(
                [
                    tf.zeros([n_rows, k], dtype=dtype),
                    i[:, : n_cols - k],
                ],
                1,
            )
            return tf.tile(tf.reshape(mat, reshape_dims), tile_dims)
        else:
            return tf.zeros(batch_shape + [n_rows, n_cols], dtype=dtype)


eye.unsupported_dtypes = ("uint16",)


# noinspection PyShadowingNames
def from_dlpack(
    x: Union[tf.Tensor, tf.Variable],
    /,
    *,
    out: Optional[Union[tf.Tensor, tf.Variable]] = None,
) -> Union[tf.Tensor, tf.Variable]:
    dlcapsule = tf.experimental.dlpack.to_dlpack(x)
    return tf.experimental.dlpack.from_dlpack(dlcapsule)


def full(
    shape: Union[ivy.NativeShape, Sequence[int]],
    fill_value: Union[int, float, bool],
    *,
    dtype: Optional[Union[ivy.Dtype, tf.DType]] = None,
    device: str,
    out: Optional[Union[tf.Tensor, tf.Variable]] = None,
) -> Union[tf.Tensor, tf.Variable]:
    dtype = ivy.default_dtype(dtype=dtype, item=fill_value, as_native=True)
    ivy.assertions.check_fill_value_and_dtype_are_compatible(fill_value, dtype)
    with tf.device(device):
        return tf.fill(
            shape,
            tf.constant(fill_value, dtype=dtype),
        )


def full_like(
    x: Union[tf.Tensor, tf.Variable],
    /,
    fill_value: Union[int, float],
    *,
    dtype: tf.DType,
    device: str,
    out: Optional[Union[tf.Tensor, tf.Variable]] = None,
) -> Union[tf.Tensor, tf.Variable]:
<<<<<<< HEAD
    # _assert_fill_value_and_dtype_are_compatible(dtype, fill_value)
=======
    ivy.assertions.check_fill_value_and_dtype_are_compatible(fill_value, dtype)
>>>>>>> 24efb79d
    with tf.device(device):
        return tf.experimental.numpy.full_like(x, fill_value, dtype=dtype)


def linspace(
    start: Union[tf.Tensor, tf.Variable, float],
    stop: Union[tf.Tensor, tf.Variable, float],
    /,
    num: int,
    *,
    axis: Optional[int] = None,
    endpoint: bool = True,
    dtype: tf.DType,
    device: str,
    out: Optional[Union[tf.Tensor, tf.Variable]] = None,
):
    if axis is None:
        axis = -1
    with tf.device(device):
        start = tf.constant(start, dtype=dtype)
        stop = tf.constant(stop, dtype=dtype)
        if not endpoint:
            ans = tf.linspace(start, stop, num + 1, axis=axis)[:-1]
        else:
            ans = tf.linspace(start, stop, num, axis=axis)
        ans = tf.cast(ans, dtype)
        return ans


def meshgrid(
    *arrays: Union[tf.Tensor, tf.Variable], sparse: bool = False, indexing: str = "xy"
) -> List[Union[tf.Tensor, tf.Variable]]:
    if not sparse:
        return tf.meshgrid(*arrays, indexing=indexing)

    sd = (1,) * len(arrays)
    res = [
        tf.reshape(tf.convert_to_tensor(a), (sd[:i] + (-1,) + sd[i + 1 :]))
        for i, a in enumerate(arrays)
    ]

    if indexing == "xy" and len(arrays) > 1:
        res[0] = tf.reshape(res[0], (1, -1) + sd[2:])
        res[1] = tf.reshape(res[1], (-1, 1) + sd[2:])

    return res


def ones(
    shape: Union[ivy.NativeShape, Sequence[int]],
    *,
    dtype: tf.DType,
    device: str,
    out: Optional[Union[tf.Tensor, tf.Variable]] = None,
) -> Union[tf.Tensor, tf.Variable]:
    with tf.device(device):
        return tf.ones(shape, dtype)


def ones_like(
    x: Union[tf.Tensor, tf.Variable],
    /,
    *,
    dtype: tf.DType,
    device: str,
    out: Optional[Union[tf.Tensor, tf.Variable]] = None,
) -> Union[tf.Tensor, tf.Variable]:
    with tf.device(device):
        return tf.ones_like(x, dtype=dtype)


def tril(
    x: Union[tf.Tensor, tf.Variable],
    /,
    *,
    k: int = 0,
    out: Optional[Union[tf.Tensor, tf.Variable]] = None,
) -> Union[tf.Tensor, tf.Variable]:
    return tf.experimental.numpy.tril(x, k)


def triu(
    x: Union[tf.Tensor, tf.Variable],
    /,
    *,
    k: int = 0,
    out: Optional[Union[tf.Tensor, tf.Variable]] = None,
) -> Union[tf.Tensor, tf.Variable]:
    return tf.experimental.numpy.triu(x, k)


def zeros(
    shape: Union[ivy.NativeShape, Sequence[int]],
    *,
    dtype: tf.DType,
    device: str,
    out: Optional[Union[tf.Tensor, tf.Variable]] = None,
) -> Union[tf.Tensor, tf.Variable]:
    with tf.device(device):
        return tf.zeros(shape, dtype)


def zeros_like(
    x: Union[tf.Tensor, tf.Variable],
    /,
    *,
    dtype: tf.DType,
    device: str,
    out: Optional[Union[tf.Tensor, tf.Variable]] = None,
) -> Union[tf.Tensor, tf.Variable]:
    with tf.device(device):
        return tf.zeros_like(x, dtype=dtype)


# Extra #
# ------#


array = asarray


def copy_array(
    x: Union[tf.Tensor, tf.Variable],
    *,
    out: Optional[Union[tf.Tensor, tf.Variable]] = None,
) -> Union[tf.Tensor, tf.Variable]:
    return tf.identity(x)


def logspace(
    start: Union[tf.Tensor, tf.Variable, int],
    stop: Union[tf.Tensor, tf.Variable, int],
    /,
    num: int,
    *,
    base: float = 10.0,
    axis: Optional[int] = None,
    dtype: tf.DType,
    device: str,
    out: Optional[Union[tf.Tensor, tf.Variable]] = None,
) -> Union[tf.Tensor, tf.Variable]:
    power_seq = ivy.linspace(start, stop, num, axis=axis, dtype=dtype, device=device)
    return base**power_seq


def one_hot(
    indices: Union[tf.Tensor, tf.Variable],
    depth: int,
    /,
    *,
    on_value: Optional[Number] = None,
    off_value: Optional[Number] = None,
    axis: Optional[int] = None,
    dtype: Optional[tf.DType] = None,
    device: str,
    out: Optional[Union[tf.Tensor, tf.Variable]] = None,
) -> Union[tf.Tensor, tf.Variable]:
    device = ivy.default_device(device)

    if device is not None:
        indices = tf.cast(indices, tf.int64)
        with tf.device(ivy.as_native_dev(device)):
            return tf.one_hot(
                indices,
                depth,
                on_value=on_value,
                off_value=off_value,
                axis=axis,
                dtype=dtype,
            )

    return tf.one_hot(
        indices, depth, on_value=on_value, off_value=off_value, axis=axis, dtype=dtype
    )<|MERGE_RESOLUTION|>--- conflicted
+++ resolved
@@ -239,11 +239,7 @@
     device: str,
     out: Optional[Union[tf.Tensor, tf.Variable]] = None,
 ) -> Union[tf.Tensor, tf.Variable]:
-<<<<<<< HEAD
-    # _assert_fill_value_and_dtype_are_compatible(dtype, fill_value)
-=======
     ivy.assertions.check_fill_value_and_dtype_are_compatible(fill_value, dtype)
->>>>>>> 24efb79d
     with tf.device(device):
         return tf.experimental.numpy.full_like(x, fill_value, dtype=dtype)
 
