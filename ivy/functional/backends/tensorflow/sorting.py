--- conflicted
+++ resolved
@@ -1,22 +1,14 @@
 # global
 import tensorflow as tf
 from tensorflow.python.types.core import Tensor
+from typing import Union
 
 # local
 
 
 def argsort(
-<<<<<<< HEAD
-    x: Union[tf.Tensor, tf.Variable],
-    axis: int = -1,
-    descending: bool = False,
-    stable: bool = True,
-    out: Optional[Union[tf.Tensor, tf.Variable]] = None,
+    x: Union[tf.Tensor, tf.Variable], axis: int = -1, descending: bool = False, stable: bool = True
 ) -> Union[tf.Tensor, tf.Variable]:
-=======
-    x: Tensor, axis: int = -1, descending: bool = False, stable: bool = True
-) -> Tensor:
->>>>>>> 8d362b83
     if tf.convert_to_tensor(x).dtype.is_bool:
         if descending:
             ret = tf.argsort(
@@ -48,17 +40,8 @@
 
 
 def sort(
-<<<<<<< HEAD
-    x: Union[tf.Tensor, tf.Variable],
-    axis: int = -1,
-    descending: bool = False,
-    stable: bool = True,
-    out: Optional[Union[tf.Tensor, tf.Variable]] = None,
+    x: Union[tf.Tensor, tf.Variable], axis: int = -1, descending: bool = False, stable: bool = True
 ) -> Union[tf.Tensor, tf.Variable]:
-=======
-    x: tf.Tensor, axis: int = -1, descending: bool = False, stable: bool = True
-) -> tf.Tensor:
->>>>>>> 8d362b83
     if tf.convert_to_tensor(x).dtype.is_bool:
         if descending:
             res = tf.sort(tf.cast(x, dtype=tf.int32), axis=axis, direction="DESCENDING")
