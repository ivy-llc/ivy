"""
Collection of TensorFlow general functions, wrapped to fit Ivy syntax and signature.
"""

# global
import ivy
_round = round
import numpy as _np
import math as _math
import tensorflow as _tf
from numbers import Number
from collections import Iterable
import tensorflow_probability as _tfp
import multiprocessing as _multiprocessing
from tensorflow.python.types.core import Tensor

# local
from ivy.functional.ivy.old import default_dtype
from ivy.functional.ivy.device import default_device
from ivy.functional.backends.tensorflow.device import _dev_callable, dev_from_str

DTYPE_TO_STR = {_tf.int8: 'int8',
                _tf.int16: 'int16',
                _tf.int32: 'int32',
                _tf.int64: 'int64',
                _tf.uint8: 'uint8',
                _tf.uint16: 'uint16',
                _tf.uint32: 'uint32',
                _tf.uint64: 'uint64',
                _tf.bfloat16: 'bfloat16',
                _tf.float16: 'float16',
                _tf.float32: 'float32',
                _tf.float64: 'float64',
                _tf.bool: 'bool'}

DTYPE_FROM_STR = {'int8': _tf.int8,
                'int16': _tf.int16,
                'int32': _tf.int32,
                'int64': _tf.int64,
                'uint8': _tf.uint8,
                'uint16': _tf.uint16,
                'uint32': _tf.uint32,
                'uint64': _tf.uint64,
                'bfloat16': _tf.bfloat16,
                'float16': _tf.float16,
                'float32': _tf.float32,
                'float64': _tf.float64,
                'bool': _tf.bool}


# API #
# ----#







def dtype_bits(dtype_in):
    dtype_str = dtype_to_str(dtype_in)
    if 'bool' in dtype_str:
        return 1
    return int(dtype_str.replace('tf.', '').replace('uint', '').replace('int', '').replace('bfloat', '').replace(
        'float', ''))



shape = lambda x, as_tensor=False: _tf.shape(x) if as_tensor else tuple(x.shape)
shape.__name__ = 'shape'
get_num_dims = lambda x, as_tensor=False: _tf.shape(_tf.shape(x))[0] if as_tensor else int(_tf.shape(_tf.shape(x)))
minimum = _tf.minimum
maximum = _tf.maximum
clip = _tf.clip_by_value
# noinspection PyShadowingBuiltins
# noinspection PyShadowingBuiltins
def abs(x):
    if 'uint' in dtype(x, as_str=True):
        return x
    return _tf.abs(x)

def argmin(x, axis=0):
    ret = _tf.argmin(x, axis)
    if ret.shape == ():
        return _tf.reshape(ret, (-1,))
    return ret


def cast(x, dtype):
    return _tf.cast(x, dtype_from_str(dtype))


astype = cast


# noinspection PyShadowingNames
def arange(stop, start=0, step=1, dtype=None, dev=None):
    dtype = _tf.__dict__[dtype] if dtype else dtype
    dev = default_device(dev)
    with _tf.device(dev_from_str(dev)):
        return _tf.range(start, stop, delta=step, dtype=dtype)







def concatenate(xs, axis=-1):
    if xs[0].shape == ():
        return _tf.concat([_tf.expand_dims(x, 0) for x in xs], axis)
    return _tf.concat(xs, axis)


stack = _tf.stack



def constant_pad(x, pad_width, value=0):
    if x.shape == ():
        x = _tf.reshape(x, (-1,))
    return _tf.pad(x, pad_width, constant_values=value)


def zero_pad(x, pad_width):
    if x.shape == ():
        x = _tf.reshape(x, (-1,))
    return _tf.pad(x, pad_width)


def swapaxes(x, axis0, axis1):
    x_shape = x.shape
    num_dims = len(x_shape)
    axis0 %= num_dims
    axis1 %= num_dims
    config = list(range(num_dims))
    config.pop(axis0)
    config.insert(axis0, axis1)
    config.pop(axis1)
    config.insert(axis1, axis0)
    return _tf.transpose(x, config)


transpose = _tf.transpose
where = lambda condition, x1, x2: _tf.where(_tf.cast(condition, _tf.bool), x1, x2)
indices_where = _tf.where


reshape = lambda x, newshape: _tf.reshape(x, (newshape,) if isinstance(newshape, int) else newshape)
broadcast_to = _tf.broadcast_to


def squeeze(x, axis=None):
    if x.shape == ():
        if axis is None or axis == 0 or axis == -1:
            return x
        raise Exception('tried to squeeze a zero-dimensional input by axis {}'.format(axis))
    return _tf.squeeze(x, axis)


# noinspection PyShadowingNames
def zeros_like(x, dtype=None, dev=None):
    dtype = _tf.__dict__[dtype] if dtype else dtype
    dev = default_device(dev)
    with _tf.device(dev_from_str(dev)):
        return _tf.zeros_like(x, dtype=dtype)


def full(shape, fill_value, dtype=None, device=None):
    with _tf.device(dev_from_str(default_device(device))):
        return _tf.fill(shape, _tf.constant(fill_value, dtype=dtype_from_str(default_dtype(dtype, fill_value))))


def one_hot(indices, depth, dev=None):
    dev = default_device(dev)
    if dev is not None:
        with _tf.device(dev_from_str(dev)):
            return _tf.one_hot(indices, depth)
    return _tf.one_hot(indices, depth)


cross = _tf.linalg.cross

cumsum = _tf.cumsum
cumprod = _tf.math.cumprod


# noinspection PyShadowingNames
def identity(n, dtype='float32', batch_shape=None, dev=None):
    dtype = _tf.__dict__[dtype]
    dev = default_device(dev)
    with _tf.device(dev_from_str(dev)):
        return _tf.eye(n, n, batch_shape=batch_shape, dtype=dtype)


meshgrid = lambda *xs, indexing='ij': _tf.meshgrid(*xs, indexing=indexing)


# noinspection PyShadowingNames
def scatter_flat(indices, updates, size=None, tensor=None, reduction='sum', dev=None):
    target = tensor
    target_given = ivy.exists(target)
    if ivy.exists(size) and ivy.exists(target):
        assert len(target.shape) == 1 and target.shape[0] == size
    if dev is None:
        dev = _dev_callable(updates)
    dtype = updates.dtype
    if reduction == 'sum':
        if target_given:
            return _tf.tensor_scatter_nd_add(tensor, _tf.expand_dims(indices, -1), updates)
        return _tf.scatter_nd(_tf.expand_dims(indices, -1), updates, [size])
    elif reduction == 'min':
        if not target_given:
            target = _tf.fill([size], _tf.cast(1e12, dtype))
        res = _tf.tensor_scatter_nd_min(target, _tf.expand_dims(indices, -1), updates)
        if not target_given:
            res = _tf.where(res == 1e12, 0., res)
    elif reduction == 'max':
        if not target_given:
            target = _tf.fill([size], _tf.cast(-1e12, dtype))
        res = _tf.tensor_scatter_nd_max(target, _tf.expand_dims(indices, -1), updates)
        if not target_given:
            res = _tf.where(res == -1e12, 0., res)
    elif reduction == 'replace':
        if target_given:
            res = _tf.tensor_scatter_nd_update(tensor, _tf.expand_dims(indices, -1), updates)
        else:
            res = _tf.tensor_scatter_nd_update(_tf.zeros([size]), _tf.expand_dims(indices, -1), updates)
    else:
        raise Exception('reduction is {}, but it must be one of "sum", "min" or "max"'.format(reduction))
    with _tf.device(dev_from_str(dev)):
        return res


def _parse_ellipsis(so, ndims):
    pre = list()
    for s in so:
        if s is Ellipsis:
            break
        pre.append(s)
    post = list()
    for s in reversed(so):
        if s is Ellipsis:
            break
        post.append(s)
    return tuple(
        pre +
        [slice(None, None, None) for _ in range(ndims - len(pre) - len(post))] +
        list(reversed(post))
    )


# noinspection PyShadowingNames
def scatter_nd(indices, updates, shape=None, tensor=None, reduction='sum', dev=None):

    # handle numeric updates
    updates = _tf.constant([updates] if isinstance(updates, Number) else updates,
                           dtype=ivy.dtype(tensor, as_str=False) if ivy.exists(tensor)
                           else ivy.default_dtype(item=updates))

    # hanle non-tensor indices
    if indices == ():
        return updates
    elif indices is Ellipsis or (isinstance(indices, tuple) and indices == (Ellipsis,)):
        if updates.shape == () and ivy.exists(tensor) and tensor.shape == ():
            return updates
        shape = tensor.shape if ivy.exists(tensor) else updates.shape
        indices = _tf.concat([_tf.expand_dims(g, -1) for g in _tf.meshgrid(*[_tf.range(s) for s in shape])], -1)
    elif isinstance(indices, Number):
        indices = (indices,)
    if isinstance(indices, tuple):
        shape = tensor.shape if ivy.exists(tensor) else updates.shape
        indices = _parse_ellipsis(indices, len(shape))
        indices = _tf.concat([_tf.expand_dims(g, -1) for g in _tf.meshgrid(
            *[_tf.range(s) if idx is slice(None, None, None) else idx % s for s, idx in zip(shape, indices)])], -1)

    # broadcast updates to indices
    if updates.shape == ():
        updates = _tf.broadcast_to(updates, indices.shape[:-1])

    # implementation
    target = tensor
    target_given = ivy.exists(target)
    if ivy.exists(shape) and ivy.exists(target):
        assert ivy.shape_to_tuple(target.shape) == ivy.shape_to_tuple(shape)
    if dev is None:
        dev = _dev_callable(updates)
    shape = list(shape) if ivy.exists(shape) else list(tensor.shape)
    dtype = updates.dtype
    if reduction == 'sum':
        if target_given:
            return _tf.tensor_scatter_nd_add(tensor, indices, updates)
        return _tf.scatter_nd(indices, updates, shape)
    elif reduction == 'min':
        if not target_given:
            target = _tf.fill(shape, _tf.cast(1e12, dtype))
        res = _tf.tensor_scatter_nd_min(target, indices, updates)
        if not target_given:
            res = _tf.where(res == 1e12, 0., res)
    elif reduction == 'max':
        if not target_given:
            target = _tf.fill(shape, _tf.cast(-1e12, dtype))
        res = _tf.tensor_scatter_nd_max(target, indices, updates)
        if not target_given:
            res = _tf.where(res == -1e12, 0., res)
    elif reduction == 'replace':
        if target_given:
            res = _tf.tensor_scatter_nd_update(tensor, indices, updates)
        else:
            res = _tf.tensor_scatter_nd_update(_tf.zeros(shape), indices, updates)
    else:
        raise Exception('reduction is {}, but it must be one of "sum", "min" or "max"'.format(reduction))
    with _tf.device(dev_from_str(dev)):
        return res


def gather(params, indices, axis=-1, dev=None):
    axis = axis % len(indices.shape)
    if dev is None:
        dev = _dev_callable(params)
    with _tf.device(dev_from_str(dev)):
        return _tf.gather(params, indices, axis=axis, batch_dims=axis)


def gather_nd(params, indices, dev=None):
    if dev is None:
        dev = _dev_callable(params)
    with _tf.device(dev_from_str(dev)):
        return _tf.gather_nd(params, indices)


def linear_resample(x, num_samples, axis=-1):
    x_shape = list(x.shape)
    num_x_dims = len(x_shape)
    axis = axis % num_x_dims
    num_vals = x.shape[axis]
    x_post_shape = x_shape[axis+1:]
    xp = _tf.range(num_vals, dtype=_tf.float32)
    x_coords = _tf.range(num_samples, dtype=_tf.float32) * ((num_vals-1)/(num_samples-1))
    x_coords = x_coords + xp[0:1]
    return _tfp.math.interp_regular_1d_grid(x_coords, 0, num_vals-1, x, axis=axis)


def dtype(x, as_str=False):
    dt = x.dtype
    if as_str:
        return dtype_to_str(dt)
    return dt


def dtype_to_str(dtype_in):
    if isinstance(dtype_in, str):
        return dtype_in
    return DTYPE_TO_STR[dtype_in]


def dtype_from_str(dtype_in):
    if not isinstance(dtype_in, str):
        return dtype_in
    return DTYPE_FROM_STR[dtype_in]


compile = lambda fn, dynamic=True, example_inputs=None, static_argnums=None, static_argnames=None: _tf.function(fn)
current_framework_str = lambda: 'tensorflow'
current_framework_str.__name__ = 'current_framework_str'
multiprocessing = lambda context=None: _multiprocessing if context is None else _multiprocessing.get_context(context)






def inplace_decrement(x, val):
    if ivy.is_variable(x):
        x.assign(x - val)
        return x
    raise Exception('TensorFlow does not support inplace operations on non-Variable tensors')


def inplace_increment(x, val):
    if ivy.is_variable(x):
        x.assign(x + val)
        return x
    raise Exception('TensorFlow does not support inplace operations on non-Variable tensors')
<<<<<<< HEAD

inplace_arrays_supported = lambda: False
inplace_variables_supported = lambda: True
=======
>>>>>>> 8a93b6d3
<|MERGE_RESOLUTION|>--- conflicted
+++ resolved
@@ -382,9 +382,4 @@
         x.assign(x + val)
         return x
     raise Exception('TensorFlow does not support inplace operations on non-Variable tensors')
-<<<<<<< HEAD
-
-inplace_arrays_supported = lambda: False
-inplace_variables_supported = lambda: True
-=======
->>>>>>> 8a93b6d3
+    