"""
Collection of TensorFlow general functions, wrapped to fit Ivy syntax and signature.
"""

# global
import ivy
_round = round
import numpy as _np
import math as _math
import tensorflow as _tf
from numbers import Number
from collections import Iterable
import tensorflow_probability as _tfp
import multiprocessing as _multiprocessing
from tensorflow.python.types.core import Tensor

# local
from ivy.functional.ivy.old import default_dtype
from ivy.functional.ivy.device import default_device
from ivy.functional.backends.tensorflow.device import _dev_callable, dev_from_str

DTYPE_TO_STR = {_tf.int8: 'int8',
                _tf.int16: 'int16',
                _tf.int32: 'int32',
                _tf.int64: 'int64',
                _tf.uint8: 'uint8',
                _tf.uint16: 'uint16',
                _tf.uint32: 'uint32',
                _tf.uint64: 'uint64',
                _tf.bfloat16: 'bfloat16',
                _tf.float16: 'float16',
                _tf.float32: 'float32',
                _tf.float64: 'float64',
                _tf.bool: 'bool'}

DTYPE_FROM_STR = {'int8': _tf.int8,
                'int16': _tf.int16,
                'int32': _tf.int32,
                'int64': _tf.int64,
                'uint8': _tf.uint8,
                'uint16': _tf.uint16,
                'uint32': _tf.uint32,
                'uint64': _tf.uint64,
                'bfloat16': _tf.bfloat16,
                'float16': _tf.float16,
                'float32': _tf.float32,
                'float64': _tf.float64,
                'bool': _tf.bool}


# API #
# ----#







def dtype_bits(dtype_in):
    dtype_str = dtype_to_str(dtype_in)
    if 'bool' in dtype_str:
        return 1
    return int(dtype_str.replace('tf.', '').replace('uint', '').replace('int', '').replace('bfloat', '').replace(
        'float', ''))



shape = lambda x, as_tensor=False: _tf.shape(x) if as_tensor else tuple(x.shape)
shape.__name__ = 'shape'
get_num_dims = lambda x, as_tensor=False: _tf.shape(_tf.shape(x))[0] if as_tensor else int(_tf.shape(_tf.shape(x)))
minimum = _tf.minimum
maximum = _tf.maximum
clip = _tf.clip_by_value
# noinspection PyShadowingBuiltins
round = _tf.round
<<<<<<< HEAD
floormod = lambda x, y: x % y
=======

floor = _tf.floor
>>>>>>> 224f1dc1



# noinspection PyShadowingBuiltins
def abs(x):
    if 'uint' in dtype(x, as_str=True):
        return x
    return _tf.abs(x)

def argmin(x, axis=0):
    ret = _tf.argmin(x, axis)
    if ret.shape == ():
        return _tf.reshape(ret, (-1,))
    return ret


def cast(x, dtype):
    return _tf.cast(x, dtype_from_str(dtype))


astype = cast


# noinspection PyShadowingNames
def arange(stop, start=0, step=1, dtype=None, dev=None):
    dtype = _tf.__dict__[dtype] if dtype else dtype
    dev = default_device(dev)
    with _tf.device(dev_from_str(dev)):
        return _tf.range(start, stop, delta=step, dtype=dtype)







def concatenate(xs, axis=-1):
    if xs[0].shape == ():
        return _tf.concat([_tf.expand_dims(x, 0) for x in xs], axis)
    return _tf.concat(xs, axis)


stack = _tf.stack


def split(x, num_or_size_splits=None, axis=0, with_remainder=False):
    if x.shape == ():
        if num_or_size_splits is not None and num_or_size_splits != 1:
            raise Exception('input array had no shape, but num_sections specified was {}'.format(num_or_size_splits))
        return [x]
    if num_or_size_splits is None:
        dim_size = _tf.shape(x)[axis]
        num_or_size_splits = dim_size
    elif isinstance(num_or_size_splits, int) and with_remainder:
        num_chunks = x.shape[axis] / num_or_size_splits
        num_chunks_int = _math.floor(num_chunks)
        remainder = num_chunks - num_chunks_int
        if remainder != 0:
            num_or_size_splits = [num_or_size_splits]*num_chunks_int + [int(remainder*num_or_size_splits)]
    return _tf.split(x, num_or_size_splits, axis)


repeat = _tf.repeat


def tile(x, reps):
    if x.shape == ():
        x = _tf.reshape(x, (-1,))
    if isinstance(reps, Number):
        reps = [reps]
    if isinstance(reps, Tensor) and reps.shape == ():
        reps = _tf.reshape(reps, (-1,))
    return _tf.tile(x, reps)


def constant_pad(x, pad_width, value=0):
    if x.shape == ():
        x = _tf.reshape(x, (-1,))
    return _tf.pad(x, pad_width, constant_values=value)


def zero_pad(x, pad_width):
    if x.shape == ():
        x = _tf.reshape(x, (-1,))
    return _tf.pad(x, pad_width)


def swapaxes(x, axis0, axis1):
    x_shape = x.shape
    num_dims = len(x_shape)
    axis0 %= num_dims
    axis1 %= num_dims
    config = list(range(num_dims))
    config.pop(axis0)
    config.insert(axis0, axis1)
    config.pop(axis1)
    config.insert(axis1, axis0)
    return _tf.transpose(x, config)


transpose = _tf.transpose
where = lambda condition, x1, x2: _tf.where(_tf.cast(condition, _tf.bool), x1, x2)
indices_where = _tf.where


reshape = lambda x, newshape: _tf.reshape(x, (newshape,) if isinstance(newshape, int) else newshape)
broadcast_to = _tf.broadcast_to


def squeeze(x, axis=None):
    if x.shape == ():
        if axis is None or axis == 0 or axis == -1:
            return x
        raise Exception('tried to squeeze a zero-dimensional input by axis {}'.format(axis))
    return _tf.squeeze(x, axis)


# noinspection PyShadowingNames
def zeros_like(x, dtype=None, dev=None):
    dtype = _tf.__dict__[dtype] if dtype else dtype
    dev = default_device(dev)
    with _tf.device(dev_from_str(dev)):
        return _tf.zeros_like(x, dtype=dtype)


def full(shape, fill_value, dtype=None, device=None):
    with _tf.device(dev_from_str(default_device(device))):
        return _tf.fill(shape, _tf.constant(fill_value, dtype=dtype_from_str(default_dtype(dtype, fill_value))))


def one_hot(indices, depth, dev=None):
    dev = default_device(dev)
    if dev is not None:
        with _tf.device(dev_from_str(dev)):
            return _tf.one_hot(indices, depth)
    return _tf.one_hot(indices, depth)


cross = _tf.linalg.cross

cumsum = _tf.cumsum
cumprod = _tf.math.cumprod


# noinspection PyShadowingNames
def identity(n, dtype='float32', batch_shape=None, dev=None):
    dtype = _tf.__dict__[dtype]
    dev = default_device(dev)
    with _tf.device(dev_from_str(dev)):
        return _tf.eye(n, n, batch_shape=batch_shape, dtype=dtype)


meshgrid = lambda *xs, indexing='ij': _tf.meshgrid(*xs, indexing=indexing)


# noinspection PyShadowingNames
def scatter_flat(indices, updates, size=None, tensor=None, reduction='sum', dev=None):
    target = tensor
    target_given = ivy.exists(target)
    if ivy.exists(size) and ivy.exists(target):
        assert len(target.shape) == 1 and target.shape[0] == size
    if dev is None:
        dev = _dev_callable(updates)
    dtype = updates.dtype
    if reduction == 'sum':
        if target_given:
            return _tf.tensor_scatter_nd_add(tensor, _tf.expand_dims(indices, -1), updates)
        return _tf.scatter_nd(_tf.expand_dims(indices, -1), updates, [size])
    elif reduction == 'min':
        if not target_given:
            target = _tf.fill([size], _tf.cast(1e12, dtype))
        res = _tf.tensor_scatter_nd_min(target, _tf.expand_dims(indices, -1), updates)
        if not target_given:
            res = _tf.where(res == 1e12, 0., res)
    elif reduction == 'max':
        if not target_given:
            target = _tf.fill([size], _tf.cast(-1e12, dtype))
        res = _tf.tensor_scatter_nd_max(target, _tf.expand_dims(indices, -1), updates)
        if not target_given:
            res = _tf.where(res == -1e12, 0., res)
    elif reduction == 'replace':
        if target_given:
            res = _tf.tensor_scatter_nd_update(tensor, _tf.expand_dims(indices, -1), updates)
        else:
            res = _tf.tensor_scatter_nd_update(_tf.zeros([size]), _tf.expand_dims(indices, -1), updates)
    else:
        raise Exception('reduction is {}, but it must be one of "sum", "min" or "max"'.format(reduction))
    with _tf.device(dev_from_str(dev)):
        return res


def _parse_ellipsis(so, ndims):
    pre = list()
    for s in so:
        if s is Ellipsis:
            break
        pre.append(s)
    post = list()
    for s in reversed(so):
        if s is Ellipsis:
            break
        post.append(s)
    return tuple(
        pre +
        [slice(None, None, None) for _ in range(ndims - len(pre) - len(post))] +
        list(reversed(post))
    )


# noinspection PyShadowingNames
def scatter_nd(indices, updates, shape=None, tensor=None, reduction='sum', dev=None):

    # handle numeric updates
    updates = _tf.constant([updates] if isinstance(updates, Number) else updates,
                           dtype=ivy.dtype(tensor, as_str=False) if ivy.exists(tensor)
                           else ivy.default_dtype(item=updates))

    # hanle non-tensor indices
    if indices == ():
        return updates
    elif indices is Ellipsis or (isinstance(indices, tuple) and indices == (Ellipsis,)):
        if updates.shape == () and ivy.exists(tensor) and tensor.shape == ():
            return updates
        shape = tensor.shape if ivy.exists(tensor) else updates.shape
        indices = _tf.concat([_tf.expand_dims(g, -1) for g in _tf.meshgrid(*[_tf.range(s) for s in shape])], -1)
    elif isinstance(indices, Number):
        indices = (indices,)
    if isinstance(indices, tuple):
        shape = tensor.shape if ivy.exists(tensor) else updates.shape
        indices = _parse_ellipsis(indices, len(shape))
        indices = _tf.concat([_tf.expand_dims(g, -1) for g in _tf.meshgrid(
            *[_tf.range(s) if idx is slice(None, None, None) else idx % s for s, idx in zip(shape, indices)])], -1)

    # broadcast updates to indices
    if updates.shape == ():
        updates = _tf.broadcast_to(updates, indices.shape[:-1])

    # implementation
    target = tensor
    target_given = ivy.exists(target)
    if ivy.exists(shape) and ivy.exists(target):
        assert ivy.shape_to_tuple(target.shape) == ivy.shape_to_tuple(shape)
    if dev is None:
        dev = _dev_callable(updates)
    shape = list(shape) if ivy.exists(shape) else list(tensor.shape)
    dtype = updates.dtype
    if reduction == 'sum':
        if target_given:
            return _tf.tensor_scatter_nd_add(tensor, indices, updates)
        return _tf.scatter_nd(indices, updates, shape)
    elif reduction == 'min':
        if not target_given:
            target = _tf.fill(shape, _tf.cast(1e12, dtype))
        res = _tf.tensor_scatter_nd_min(target, indices, updates)
        if not target_given:
            res = _tf.where(res == 1e12, 0., res)
    elif reduction == 'max':
        if not target_given:
            target = _tf.fill(shape, _tf.cast(-1e12, dtype))
        res = _tf.tensor_scatter_nd_max(target, indices, updates)
        if not target_given:
            res = _tf.where(res == -1e12, 0., res)
    elif reduction == 'replace':
        if target_given:
            res = _tf.tensor_scatter_nd_update(tensor, indices, updates)
        else:
            res = _tf.tensor_scatter_nd_update(_tf.zeros(shape), indices, updates)
    else:
        raise Exception('reduction is {}, but it must be one of "sum", "min" or "max"'.format(reduction))
    with _tf.device(dev_from_str(dev)):
        return res


def gather(params, indices, axis=-1, dev=None):
    axis = axis % len(indices.shape)
    if dev is None:
        dev = _dev_callable(params)
    with _tf.device(dev_from_str(dev)):
        return _tf.gather(params, indices, axis=axis, batch_dims=axis)


def gather_nd(params, indices, dev=None):
    if dev is None:
        dev = _dev_callable(params)
    with _tf.device(dev_from_str(dev)):
        return _tf.gather_nd(params, indices)


def linear_resample(x, num_samples, axis=-1):
    x_shape = list(x.shape)
    num_x_dims = len(x_shape)
    axis = axis % num_x_dims
    num_vals = x.shape[axis]
    x_post_shape = x_shape[axis+1:]
    xp = _tf.range(num_vals, dtype=_tf.float32)
    x_coords = _tf.range(num_samples, dtype=_tf.float32) * ((num_vals-1)/(num_samples-1))
    x_coords = x_coords + xp[0:1]
    return _tfp.math.interp_regular_1d_grid(x_coords, 0, num_vals-1, x, axis=axis)


def dtype(x, as_str=False):
    dt = x.dtype
    if as_str:
        return dtype_to_str(dt)
    return dt


def dtype_to_str(dtype_in):
    if isinstance(dtype_in, str):
        return dtype_in
    return DTYPE_TO_STR[dtype_in]


def dtype_from_str(dtype_in):
    if not isinstance(dtype_in, str):
        return dtype_in
    return DTYPE_FROM_STR[dtype_in]


compile = lambda fn, dynamic=True, example_inputs=None, static_argnums=None, static_argnames=None: _tf.function(fn)
current_framework_str = lambda: 'tensorflow'
current_framework_str.__name__ = 'current_framework_str'
multiprocessing = lambda context=None: _multiprocessing if context is None else _multiprocessing.get_context(context)
container_types = lambda: []


def inplace_update(x, val):
    if ivy.is_variable(x):
        x.assign(val)
        return x
    raise Exception('TensorFlow does not support inplace operations on non-Variable tensors')


def inplace_decrement(x, val):
    if ivy.is_variable(x):
        x.assign(x - val)
        return x
    raise Exception('TensorFlow does not support inplace operations on non-Variable tensors')


def inplace_increment(x, val):
    if ivy.is_variable(x):
        x.assign(x + val)
        return x
    raise Exception('TensorFlow does not support inplace operations on non-Variable tensors')

inplace_arrays_supported = lambda: False
inplace_variables_supported = lambda: True<|MERGE_RESOLUTION|>--- conflicted
+++ resolved
@@ -74,12 +74,7 @@
 clip = _tf.clip_by_value
 # noinspection PyShadowingBuiltins
 round = _tf.round
-<<<<<<< HEAD
-floormod = lambda x, y: x % y
-=======
-
-floor = _tf.floor
->>>>>>> 224f1dc1
+
 
 
 
