--- conflicted
+++ resolved
@@ -79,10 +79,6 @@
         return x
     return _tf.abs(x)
 
-<<<<<<< HEAD
-  
-=======
->>>>>>> 5ec161b7
 
 def cast(x, dtype):
     return _tf.cast(x, dtype_from_str(dtype))
