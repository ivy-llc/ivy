--- conflicted
+++ resolved
@@ -3,8 +3,6 @@
 """
 
 # global
-from typing import Optional
-
 import ivy
 _round = round
 import numpy as _np
@@ -53,44 +51,6 @@
 # ----#
 
 
-<<<<<<< HEAD
-def asarray(object_in, dtype=None, dev=None, copy=None):
-    dev = default_device(dev)
-    with _tf.device(dev_from_str(dev)):
-        if copy:
-            if dtype is None and isinstance(object_in, _tf.Tensor):
-                return _tf.identity(object_in)
-            if dtype is None and not isinstance(object_in, _tf.Tensor):
-                try:
-                    return _tf.identity(_tf.convert_to_tensor(object_in))
-                except (TypeError, ValueError):
-                    dtype = dtype_to_str(default_dtype(dtype, object_in))
-                    return _tf.identity(_tf.convert_to_tensor(ivy.nested_map(object_in, lambda x: _tf.cast(x, dtype)), dtype=dtype))
-            else:
-                dtype = dtype_to_str(default_dtype(dtype, object_in))
-                try:
-                    tensor = _tf.convert_to_tensor(object_in, dtype=dtype)
-                except (TypeError, ValueError):
-                    tensor = _tf.convert_to_tensor(ivy.nested_map(object_in, lambda x: _tf.cast(x, dtype)), dtype=dtype)
-                return _tf.identity(_tf.cast(tensor, dtype))
-        else:
-            if dtype is None and isinstance(object_in, _tf.Tensor):
-                return object_in
-            if dtype is None and not isinstance(object_in, _tf.Tensor):
-                try:
-                    return _tf.convert_to_tensor(object_in)
-                except (TypeError, ValueError):
-                    dtype = dtype_to_str(default_dtype(dtype, object_in))
-                    return _tf.convert_to_tensor(ivy.nested_map(object_in, lambda x: _tf.cast(x, dtype)), dtype=dtype)
-            else:
-                dtype = dtype_to_str(default_dtype(dtype, object_in))
-                try:
-                    tensor = _tf.convert_to_tensor(object_in, dtype=dtype)
-                except (TypeError, ValueError):
-                    tensor = _tf.convert_to_tensor(ivy.nested_map(object_in, lambda x: _tf.cast(x, dtype)), dtype=dtype)
-                return _tf.cast(tensor, dtype)
-=======
->>>>>>> 7840e9eb
 
 
 array_equal = _tf.experimental.numpy.array_equal
