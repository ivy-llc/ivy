"""Collection of TensorFlow random functions, wrapped to fit Ivy syntax and
signature.
"""

# global
import tensorflow as tf
from tensorflow.python.types.core import Tensor
from typing import Optional, Union, Tuple

# local
import ivy
from ivy.functional.ivy.device import default_device


# Extra #
# ------#


def random_uniform(
<<<<<<< HEAD
        low: float = 0.0,
        high: float = 1.0,
        shape: Optional[Union[int, Tuple[int, ...]]] = None,
        device: Optional[ivy.Device] = None,
=======
    low: float = 0.0,
    high: float = 1.0,
    shape: Optional[Union[int, Tuple[int, ...]]] = None,
    device: Optional[Union[ivy.Device, str]] = None,
>>>>>>> 02af74e9
) -> Tensor:
    with tf.device(default_device(device)):
        return tf.random.uniform(shape if shape else (), low, high)


def random_normal(
    mean: float = 0.0,
    std: float = 1.0,
    shape: Optional[Union[int, Tuple[int, ...]]] = None,
    device: Optional[Union[ivy.Device, str]] = None,
) -> Tensor:
    with tf.device(default_device(device)):
        return tf.random.normal(shape if shape else (), mean, std)


def multinomial(
    population_size: int,
    num_samples: int,
    batch_size: int = 1,
    probs: Optional[Tensor] = None,
    replace: bool = True,
    device: Optional[Union[ivy.Device, str]] = None,
) -> Tensor:
    if not replace:
        raise Exception("TensorFlow does not support multinomial without replacement")
    device = default_device(device)
    with tf.device("/" + device.upper()):
        if probs is None:
            probs = (
                tf.ones(
                    (
                        batch_size,
                        population_size,
                    )
                )
                / population_size
            )
        return tf.random.categorical(tf.math.log(probs), num_samples)


def randint(
        low: int,
        high: int,
        shape: Union[int, Tuple[int, ...]],
        device: Optional[ivy.Device] = None,
) -> Tensor:
    device = default_device(device)
    with tf.device("/" + device.upper()):
        return tf.random.uniform(shape=shape, minval=low, maxval=high, dtype=tf.int32)


seed = lambda seed_value=0: tf.random.set_seed(seed_value)


def shuffle(x: Tensor) -> Tensor:
    return tf.random.shuffle(x)<|MERGE_RESOLUTION|>--- conflicted
+++ resolved
@@ -17,17 +17,10 @@
 
 
 def random_uniform(
-<<<<<<< HEAD
-        low: float = 0.0,
-        high: float = 1.0,
-        shape: Optional[Union[int, Tuple[int, ...]]] = None,
-        device: Optional[ivy.Device] = None,
-=======
     low: float = 0.0,
     high: float = 1.0,
     shape: Optional[Union[int, Tuple[int, ...]]] = None,
     device: Optional[Union[ivy.Device, str]] = None,
->>>>>>> 02af74e9
 ) -> Tensor:
     with tf.device(default_device(device)):
         return tf.random.uniform(shape if shape else (), low, high)
