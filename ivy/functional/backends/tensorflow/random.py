--- conflicted
+++ resolved
@@ -20,9 +20,8 @@
     high: Union[float, tf.Tensor, tf.Variable] = 1.0,
     shape: Optional[Union[ivy.NativeShape, Sequence[int]]] = None,
     *,
+    device: str,
     dtype: DType,
-    device: str,
-    dtype: tf.dtypes.DType,
     out: Optional[Union[tf.Tensor, tf.Variable]] = None,
 ) -> Union[tf.Tensor, tf.Variable]:
     low = tf.cast(low, dtype)
@@ -37,21 +36,13 @@
     shape: Optional[Union[ivy.NativeShape, Sequence[int]]] = None,
     *,
     device: str,
-    dtype: tf.dtypes.DType,
+    dtype: DType,
     out: Optional[Union[tf.Tensor, tf.Variable]] = None,
 ) -> Union[tf.Tensor, tf.Variable]:
-<<<<<<< HEAD
     mean = float(mean) if isinstance(mean, ivy.Array) else mean
     std = float(std) if isinstance(std, ivy.Array) else std
-    with tf.device(default_device(device)):
+    with tf.device(device):
         return tf.random.normal(shape if shape else (), mean, std, dtype=dtype)
-=======
-    mean = tf.cast(mean, "float32")
-    std = tf.cast(std, "float32")
-    with tf.device(device):
-        return tf.random.normal(shape if shape else (), mean, std)
->>>>>>> b0112146
-
 
 def multinomial(
     population_size: int,
