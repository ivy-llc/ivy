"""Collection of TensorFlow random functions, wrapped to fit Ivy syntax and
signature.
"""

# global
import tensorflow as tf
from typing import Optional, Union, Sequence

# local
import ivy
from ivy.functional.ivy.device import default_device


# Extra #
# ------#


def random_uniform(
<<<<<<< HEAD
    low: float = 0.0,
    high: float = 1.0,
    shape: Union[int, Tuple[int, ...]] = None,
=======
    low: Union[float, tf.Tensor, tf.Variable] = 0.0,
    high: Union[float, tf.Tensor, tf.Variable] = 1.0,
    shape: Optional[Union[ivy.NativeShape, Sequence[int]]] = None,
    dtype=None,
>>>>>>> fe25d203
    *,
    device: str,
    #dtype = None,
    dtype: tf.dtypes = None,
    out: Optional[Union[tf.Tensor, tf.Variable]] = None,
) -> Union[tf.Tensor, tf.Variable]:
    low = tf.cast(low, dtype)
    high = tf.cast(high, dtype)
    with tf.device(default_device(device)):
        return tf.random.uniform(shape, low, high, dtype=dtype)
        #return tf.random.uniform(shape if shape else (), low, high, dtype=dtype)


def random_normal(
    mean: float = 0.0,
    std: float = 1.0,
    shape: Optional[Union[ivy.NativeShape, Sequence[int]]] = None,
    *,
    device: str,
) -> Union[tf.Tensor, tf.Variable]:
    mean = tf.cast(mean, "float32")
    std = tf.cast(std, "float32")
    with tf.device(default_device(device)):
        return tf.random.normal(shape if shape else (), mean, std)


def multinomial(
    population_size: int,
    num_samples: int,
    batch_size: int = 1,
    probs: Optional[Union[tf.Tensor, tf.Variable]] = None,
    replace: bool = True,
    *,
    device: str,
) -> Union[tf.Tensor, tf.Variable]:
    if not replace:
        raise Exception("TensorFlow does not support multinomial without replacement")
    device = default_device(device)
    with tf.device("/" + device.upper()):
        if probs is None:
            probs = (
                tf.ones(
                    (
                        batch_size,
                        population_size,
                    )
                )
                / population_size
            )
        return tf.random.categorical(tf.math.log(probs), num_samples)


def randint(
    low: int, high: int, shape: Union[ivy.NativeShape, Sequence[int]], *, device: str
) -> Union[tf.Tensor, tf.Variable]:
    device = default_device(device)
    low = tf.cast(low, "int64")
    high = tf.cast(high, "int64")
    with tf.device("/" + device.upper()):
        return tf.random.uniform(shape=shape, minval=low, maxval=high, dtype=tf.int64)


def seed(seed_value: int = 0) -> None:
    tf.random.set_seed(seed_value)


def shuffle(x: Union[tf.Tensor, tf.Variable]) -> Union[tf.Tensor, tf.Variable]:
    return tf.random.shuffle(x)<|MERGE_RESOLUTION|>--- conflicted
+++ resolved
@@ -16,21 +16,14 @@
 
 
 def random_uniform(
-<<<<<<< HEAD
     low: float = 0.0,
     high: float = 1.0,
     shape: Union[int, Tuple[int, ...]] = None,
-=======
-    low: Union[float, tf.Tensor, tf.Variable] = 0.0,
-    high: Union[float, tf.Tensor, tf.Variable] = 1.0,
-    shape: Optional[Union[ivy.NativeShape, Sequence[int]]] = None,
-    dtype=None,
->>>>>>> fe25d203
     *,
     device: str,
     #dtype = None,
     dtype: tf.dtypes = None,
-    out: Optional[Union[tf.Tensor, tf.Variable]] = None,
+    #out: Optional[Union[tf.Tensor, tf.Variable]] = None,
 ) -> Union[tf.Tensor, tf.Variable]:
     low = tf.cast(low, dtype)
     high = tf.cast(high, dtype)
