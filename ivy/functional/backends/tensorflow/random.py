"""Collection of TensorFlow random functions, wrapped to fit Ivy syntax and
signature.
"""

# global
import tensorflow as tf
from typing import Optional, Union, Tuple

# local
from ivy.functional.ivy.device import default_device


# Extra #
# ------#


def random_uniform(
    low: float = 0.0,
    high: float = 1.0,
    shape: Optional[Union[int, Tuple[int, ...]]] = None,
    dtype=None,
    *,
<<<<<<< HEAD
    device: str
) -> Tensor:
    low = tf.cast(low, dtype)
    high = tf.cast(high, dtype)
=======
    device: str,
) -> Union[tf.Tensor, tf.Variable]:
    low = tf.cast(low, "float32")
    high = tf.cast(high, "float32")
>>>>>>> 78db6805
    with tf.device(default_device(device)):
        return tf.random.uniform(shape if shape else (), low, high, dtype=dtype)


def random_normal(
    mean: float = 0.0,
    std: float = 1.0,
    shape: Optional[Union[int, Tuple[int, ...]]] = None,
    *,
    device: str,
) -> Union[tf.Tensor, tf.Variable]:
    mean = tf.cast(mean, "float32")
    std = tf.cast(std, "float32")
    with tf.device(default_device(device)):
        return tf.random.normal(shape if shape else (), mean, std)


def multinomial(
    population_size: int,
    num_samples: int,
    batch_size: int = 1,
    probs: Optional[Union[tf.Tensor, tf.Variable]] = None,
    replace: bool = True,
    *,
    device: str
) -> Union[tf.Tensor, tf.Variable]:
    if not replace:
        raise Exception("TensorFlow does not support multinomial without replacement")
    device = default_device(device)
    with tf.device("/" + device.upper()):
        if probs is None:
            probs = (
                tf.ones(
                    (
                        batch_size,
                        population_size,
                    )
                )
                / population_size
            )
        return tf.random.categorical(tf.math.log(probs), num_samples)


def randint(
    low: int, high: int, shape: Union[int, Tuple[int, ...]], *, device: str
) -> Union[tf.Tensor, tf.Variable]:
    device = default_device(device)
    low = tf.cast(low, "int64")
    high = tf.cast(high, "int64")
    with tf.device("/" + device.upper()):
        return tf.random.uniform(shape=shape, minval=low, maxval=high, dtype=tf.int64)


def seed(seed_value: int = 0) -> None:
    tf.random.set_seed(seed_value)


def shuffle(x: Union[tf.Tensor, tf.Variable]) -> Union[tf.Tensor, tf.Variable]:
    return tf.random.shuffle(x)<|MERGE_RESOLUTION|>--- conflicted
+++ resolved
@@ -4,6 +4,7 @@
 
 # global
 import tensorflow as tf
+from tensorflow.python.types.core import Tensor
 from typing import Optional, Union, Tuple
 
 # local
@@ -20,17 +21,10 @@
     shape: Optional[Union[int, Tuple[int, ...]]] = None,
     dtype=None,
     *,
-<<<<<<< HEAD
     device: str
-) -> Tensor:
+) -> Union[tf.Tensor, tf.Variable]:
     low = tf.cast(low, dtype)
     high = tf.cast(high, dtype)
-=======
-    device: str,
-) -> Union[tf.Tensor, tf.Variable]:
-    low = tf.cast(low, "float32")
-    high = tf.cast(high, "float32")
->>>>>>> 78db6805
     with tf.device(default_device(device)):
         return tf.random.uniform(shape if shape else (), low, high, dtype=dtype)
 
@@ -40,8 +34,8 @@
     std: float = 1.0,
     shape: Optional[Union[int, Tuple[int, ...]]] = None,
     *,
-    device: str,
-) -> Union[tf.Tensor, tf.Variable]:
+    device: str
+) -> Tensor:
     mean = tf.cast(mean, "float32")
     std = tf.cast(std, "float32")
     with tf.device(default_device(device)):
@@ -52,11 +46,11 @@
     population_size: int,
     num_samples: int,
     batch_size: int = 1,
-    probs: Optional[Union[tf.Tensor, tf.Variable]] = None,
+    probs: Optional[Tensor] = None,
     replace: bool = True,
     *,
     device: str
-) -> Union[tf.Tensor, tf.Variable]:
+) -> Tensor:
     if not replace:
         raise Exception("TensorFlow does not support multinomial without replacement")
     device = default_device(device)
@@ -76,7 +70,7 @@
 
 def randint(
     low: int, high: int, shape: Union[int, Tuple[int, ...]], *, device: str
-) -> Union[tf.Tensor, tf.Variable]:
+) -> Tensor:
     device = default_device(device)
     low = tf.cast(low, "int64")
     high = tf.cast(high, "int64")
@@ -88,5 +82,5 @@
     tf.random.set_seed(seed_value)
 
 
-def shuffle(x: Union[tf.Tensor, tf.Variable]) -> Union[tf.Tensor, tf.Variable]:
+def shuffle(x: Tensor) -> Tensor:
     return tf.random.shuffle(x)