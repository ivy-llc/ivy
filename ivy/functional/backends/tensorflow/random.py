"""Collection of TensorFlow random functions, wrapped to fit Ivy syntax and
signature.
"""

from typing import Optional, Union, Sequence

# global
import tensorflow as tf
from tensorflow.python.framework.dtypes import DType

# local
import ivy
from ivy.func_wrapper import with_unsupported_dtypes
from ivy.functional.ivy.random import (
    _check_bounds_and_get_shape,
    _randint_check_dtype_and_bound,
    _check_valid_scale,
)
from . import backend_version


# Extra #
# ------#


def random_uniform(
    *,
    low: Union[float, tf.Tensor, tf.Variable] = 0.0,
    high: Union[float, tf.Tensor, tf.Variable] = 1.0,
    shape: Optional[Union[ivy.NativeShape, Sequence[int]]] = None,
    dtype: DType,
    device: str,
    out: Optional[Union[tf.Tensor, tf.Variable]] = None,
) -> Union[tf.Tensor, tf.Variable]:
    shape = _check_bounds_and_get_shape(low, high, shape)
    low = tf.cast(low, dtype)
    high = tf.cast(high, dtype)
    with tf.device(device):
        return tf.random.uniform(shape, low, high, dtype=dtype)


def random_normal(
    *,
    mean: Union[float, tf.Tensor, tf.Variable] = 0.0,
    std: Union[float, tf.Tensor, tf.Variable] = 1.0,
    shape: Optional[Union[ivy.NativeShape, Sequence[int]]] = None,
    dtype: DType,
    seed: Optional[int] = None,
    device: str,
    out: Optional[Union[tf.Tensor, tf.Variable]] = None,
) -> Union[tf.Tensor, tf.Variable]:
    _check_valid_scale(std)
    shape = _check_bounds_and_get_shape(mean, std, shape)
    mean = tf.cast(mean, dtype)
    std = tf.cast(std, dtype)
    with tf.device(device):
        if seed is not None:
            tf.random.set_seed(seed)
        return tf.random.normal(shape, mean, std, dtype=dtype, seed=seed)


@with_unsupported_dtypes({"2.9.1 and below": ("bfloat16",)}, backend_version)
def multinomial(
    population_size: int,
    num_samples: int,
    /,
    *,
    batch_size: int = 1,
    probs: Optional[Union[tf.Tensor, tf.Variable]] = None,
    replace: bool = True,
    device: str,
    seed: Optional[int] = None,
    out: Optional[Union[tf.Tensor, tf.Variable]] = None,
) -> Union[tf.Tensor, tf.Variable]:
    ivy.assertions.check_true(
        replace, message="TensorFlow does not support multinomial without replacement"
    )
    with tf.device(device):
        if probs is None:
            probs = (
                tf.ones(
                    (
                        batch_size,
                        population_size,
                    )
                )
                / population_size
            )
        if seed is not None:
            tf.random.set_seed(seed)
        if len(probs.numpy().shape) == 1:
            probs = tf.expand_dims(probs, axis=0)
        return tf.random.categorical(tf.math.log(probs), num_samples, seed=seed)
<<<<<<< HEAD
=======


multinomial.unsupported_dtypes = ("bfloat16",)
>>>>>>> 4a19b694


def randint(
    low: Union[float, tf.Tensor, tf.Variable],
    high: Union[float, tf.Tensor, tf.Variable],
    /,
    *,
    shape: Optional[Union[ivy.NativeShape, Sequence[int]]] = None,
    device: str,
    dtype: Optional[Union[DType, ivy.Dtype]] = None,
    seed: Optional[int] = None,
    out: Optional[Union[tf.Tensor, tf.Variable]] = None,
) -> Union[tf.Tensor, tf.Variable]:
    if not dtype:
        dtype = ivy.default_int_dtype()
    dtype = ivy.as_native_dtype(dtype)
    _randint_check_dtype_and_bound(low, high, dtype)
    shape = _check_bounds_and_get_shape(low, high, shape)
    low = tf.cast(low, "float32")
    high = tf.cast(high, "float32")
    with tf.device(device):
        if seed is not None:
            tf.random.set_seed(seed)
        return tf.cast(tf.random.uniform(shape, low, high, "float32", seed=seed), dtype)


def seed(*, seed_value: int = 0) -> None:
    tf.random.set_seed(seed_value)


def shuffle(
    x: Union[tf.Tensor, tf.Variable],
    /,
    *,
    seed: Optional[int] = None,
    out: Optional[Union[tf.Tensor, tf.Variable]] = None,
) -> Union[tf.Tensor, tf.Variable]:
    if seed is not None:
        tf.random.set_seed(seed)
    return tf.random.shuffle(x, seed=seed)<|MERGE_RESOLUTION|>--- conflicted
+++ resolved
@@ -91,12 +91,9 @@
         if len(probs.numpy().shape) == 1:
             probs = tf.expand_dims(probs, axis=0)
         return tf.random.categorical(tf.math.log(probs), num_samples, seed=seed)
-<<<<<<< HEAD
-=======
 
 
 multinomial.unsupported_dtypes = ("bfloat16",)
->>>>>>> 4a19b694
 
 
 def randint(
