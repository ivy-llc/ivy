# global
import math
from typing import Union, Optional, Tuple, List, Literal, Sequence, Callable
import tensorflow as tf

# local
from ivy.func_wrapper import (
    with_unsupported_dtypes,
    with_supported_dtypes,
    with_supported_device_and_dtypes,
)
from .. import backend_version
import ivy
from ivy.functional.ivy.layers import (
    _handle_padding,
    _get_num_padded_values,
    _validate_max_pool_params,
    _depth_max_pooling_helper,
)
from ivy.functional.ivy.experimental.layers import _padding_ceil_mode, _get_size


def _determine_depth_max_pooling(x, kernel, strides, dims, data_format="channel_last"):
    # Determine depth pooling
    kernel, strides, depth_pooling = _depth_max_pooling_helper(
        x.shape, kernel, strides, dims=dims, data_format=data_format
    )
    if depth_pooling:
        x = tf.transpose(x, (0, dims + 1, *range(1, dims + 1)))
    return x, kernel, strides, depth_pooling


def max_pool1d(
    x: Union[tf.Tensor, tf.Variable],
    kernel: Union[int, Tuple[int, ...]],
    strides: Union[int, Tuple[int, ...]],
    padding: Union[str, int, Tuple[int], List[Tuple[int, int]]],
    /,
    *,
    data_format: str = "NWC",
    dilation: Union[int, Tuple[int]] = 1,
    ceil_mode: bool = False,
    out: Optional[Union[tf.Tensor, tf.Variable]] = None,
) -> Union[tf.Tensor, tf.Variable]:
    dims = 1
    kernel, strides, padding, dilation = _validate_max_pool_params(
        kernel, strides, padding, dilation, ceil_mode, dims, data_format
    )

    permuted_x = False
    if data_format == "NCW" and ivy.dev(x) == "cpu":
        x = tf.transpose(x, (0, 2, 1))
        kernel = [kernel[i] for i in [0, 2, 1]] if len(kernel) == (dims + 2) else kernel
        strides = (
            [strides[i] for i in [0, 2, 1]] if len(strides) == (dims + 2) else strides
        )
        data_format = "NWC"
        permuted_x = True

    # determine depth pooling
    x, kernel, strides, depth_pooling = _determine_depth_max_pooling(
        x, kernel, strides, dims, data_format=data_format
    )

    if not depth_pooling:
        if ceil_mode:
            new_kernel = [kernel[0] + (kernel[0] - 1) * (dilation[0] - 1)]
            if data_format == "NCW":
                x_shape = x.shape[2:]
            else:
                x_shape = x.shape[1:-1]
            if isinstance(padding, str):
                pad_w = _handle_padding(x_shape[0], strides[0], new_kernel[0], padding)
                padding = [(pad_w // 2, pad_w - pad_w // 2)]
            padding[0] = _padding_ceil_mode(
                x_shape[0], new_kernel[0], padding[0], strides[0]
            )
        if isinstance(padding, list):
            if any(item != 0 for sublist in padding for item in sublist):
                if len(padding) < dims + 2:
                    if data_format == "NCW":
                        padding = [(0, 0), (0, 0), *padding]
                    else:
                        padding = [(0, 0), *padding, (0, 0)]
                x = tf.pad(x, padding, constant_values=tf.math.reduce_min(x))
            padding = "VALID"
    elif isinstance(padding, list):
        if any(item != 0 for sublist in padding for item in sublist):
            raise NotImplementedError(
                "Nonzero explicit padding is not supported for depthwise max pooling"
            )
        else:
            padding = "VALID"
    res = tf.nn.pool(
        x, kernel, "MAX", strides, padding, dilations=dilation, data_format=data_format
    )

    if depth_pooling:
        res = tf.transpose(res, (0, 2, 1))
    if permuted_x:
        return tf.transpose(res, (0, 2, 1))
    return res


def max_pool2d(
    x: Union[tf.Tensor, tf.Variable],
    kernel: Union[int, Tuple[int, ...]],
    strides: Union[int, Tuple[int, ...]],
    padding: Union[str, int, Tuple[int], List[Tuple[int, int]]],
    /,
    *,
    data_format: str = "NHWC",
    dilation: Union[int, Tuple[int, ...]] = 1,
    ceil_mode: bool = False,
    out: Optional[Union[tf.Tensor, tf.Variable]] = None,
) -> Union[tf.Tensor, tf.Variable]:
    dims = 2
    kernel, strides, padding, dilation = _validate_max_pool_params(
        kernel, strides, padding, dilation, ceil_mode, dims, data_format
    )

    permuted_x = False
    if data_format == "NCHW" and ivy.dev(x) == "cpu":
        x = tf.transpose(x, (0, 2, 3, 1))
        kernel = (
            [kernel[i] for i in [0, 2, 3, 1]] if len(kernel) == (dims + 2) else kernel
        )
        strides = (
            [strides[i] for i in [0, 2, 3, 1]]
            if len(strides) == (dims + 2)
            else strides
        )
        data_format = "NHWC"
        permuted_x = True

    # determine depth pooling
    x, kernel, strides, depth_pooling = _determine_depth_max_pooling(
        x, kernel, strides, dims, data_format=data_format
    )

    if not depth_pooling:
        if ceil_mode:
            new_kernel = [
                kernel[i] + (kernel[i] - 1) * (dilation[i] - 1) for i in range(dims)
            ]
            if data_format == "NCHW":
                x_shape = x.shape[2:]
            else:
                x_shape = x.shape[1:-1]
            if isinstance(padding, str):
                pad_h = _handle_padding(x_shape[0], strides[0], new_kernel[0], padding)
                pad_w = _handle_padding(x_shape[1], strides[1], new_kernel[1], padding)
                padding = [
                    (pad_h // 2, pad_h - pad_h // 2),
                    (pad_w // 2, pad_w - pad_w // 2),
                ]
            for i in range(dims):
                padding[i] = _padding_ceil_mode(
                    x_shape[i], new_kernel[i], padding[i], strides[i]
                )
        if isinstance(padding, list):
            if any(item != 0 for sublist in padding for item in sublist):
                if len(padding) < dims + 2:
                    if data_format == "NCHW":
                        padding = [(0, 0), (0, 0), *padding]
                    else:
                        padding = [(0, 0), *padding, (0, 0)]
                x = tf.pad(x, padding, constant_values=tf.math.reduce_min(x))
            padding = "VALID"
    elif isinstance(padding, list):
        if any(item != 0 for sublist in padding for item in sublist):
            raise NotImplementedError(
                "Nonzero explicit padding is not supported for depthwise max pooling"
            )
        else:
            padding = "VALID"
    if any(d > 1 for d in dilation):
        res = tf.nn.pool(
            x,
            kernel,
            "MAX",
            strides,
            padding,
            dilations=dilation,
            data_format=data_format,
        )
    else:  # faster
        res = tf.nn.max_pool2d(x, kernel, strides, padding, data_format=data_format)

    if depth_pooling:
        res = tf.transpose(res, (0, 2, 3, 1))
    if permuted_x:
        return tf.transpose(res, (0, 3, 1, 2))
    return res


@with_unsupported_dtypes(
    {"2.15.0 and below": ("bfloat16", "float64", "float16")}, backend_version
)
def max_pool3d(
    x: Union[tf.Tensor, tf.Variable],
    kernel: Union[int, Tuple[int, ...]],
    strides: Union[int, Tuple[int, ...]],
    padding: Union[str, int, Tuple[int], List[Tuple[int, int]]],
    /,
    *,
    data_format: str = "NDHWC",
    dilation: Union[int, Tuple[int, ...]] = 1,
    ceil_mode: bool = False,
    out: Optional[Union[tf.Tensor, tf.Variable]] = None,
) -> Union[tf.Tensor, tf.Variable]:
    dims = 3
    kernel, strides, padding, dilation = _validate_max_pool_params(
        kernel, strides, padding, dilation, ceil_mode, dims, data_format
    )

    permuted_x = False
    if data_format == "NCDHW" and ivy.dev(x) == "cpu":
        x = tf.transpose(x, (0, 2, 3, 4, 1))
        kernel = (
            [kernel[i] for i in [0, 2, 3, 4, 1]]
            if len(kernel) == (dims + 2)
            else kernel
        )
        strides = (
            [strides[i] for i in [0, 2, 3, 4, 1]]
            if len(strides) == (dims + 2)
            else strides
        )
        data_format = "NDHWC"
        permuted_x = True

    # determine depth pooling
    x, kernel, strides, depth_pooling = _determine_depth_max_pooling(
        x, kernel, strides, dims, data_format=data_format
    )

    if not depth_pooling:
        if ceil_mode:
            new_kernel = [
                kernel[i] + (kernel[i] - 1) * (dilation[i] - 1) for i in range(dims)
            ]
            if data_format == "NCDHW":
                x_shape = x.shape[2:]
            else:
                x_shape = x.shape[1:-1]
            if isinstance(padding, str):
                pad_d = _handle_padding(x_shape[0], strides[0], new_kernel[0], padding)
                pad_h = _handle_padding(x_shape[1], strides[1], new_kernel[1], padding)
                pad_w = _handle_padding(x_shape[2], strides[2], new_kernel[2], padding)
                padding = [
                    (pad_d // 2, pad_d - pad_d // 2),
                    (pad_h // 2, pad_h - pad_h // 2),
                    (pad_w // 2, pad_w - pad_w // 2),
                ]
            for i in range(dims):
                padding[i] = _padding_ceil_mode(
                    x_shape[i], new_kernel[i], padding[i], strides[i]
                )
        if isinstance(padding, list):
            if any(item != 0 for sublist in padding for item in sublist):
                if len(padding) < dims + 2:
                    if data_format == "NCDHW":
                        padding = [(0, 0), (0, 0), *padding]
                    else:
                        padding = [(0, 0), *padding, (0, 0)]
                x = tf.pad(x, padding, constant_values=tf.math.reduce_min(x))
            padding = "VALID"
    elif isinstance(padding, list):
        if any(item != 0 for sublist in padding for item in sublist):
            raise NotImplementedError(
                "Nonzero explicit padding is not supported for depthwise max pooling"
            )
        else:
            padding = "VALID"
    res = tf.nn.pool(
        x, kernel, "MAX", strides, padding, dilations=dilation, data_format=data_format
    )

    if depth_pooling:
        res = tf.transpose(res, (0, 2, 3, 4, 1))
    if permuted_x:
        return tf.transpose(res, (0, 4, 1, 2, 3))
    return res


def _handle_manual_pad_avg_pool(x, kernel, strides, padding, ceil_mode, dims):
    if isinstance(padding, str):
        pad_specific = [
            _handle_padding(x.shape[i + 1], strides[i], kernel[i], padding)
            for i in range(dims)
        ]
        padding = [
            (pad_specific[i] // 2, pad_specific[i] - pad_specific[i] // 2)
            for i in range(dims)
        ]
    else:
        if isinstance(padding, int):
            padding = [(padding,) * 2] * dims
        pad_specific = [sum(padding[i]) for i in range(dims)]
    c = []
    if ceil_mode:
        for i in range(dims):
            padding[i], c_i = _padding_ceil_mode(
                x.shape[i + 1], kernel[i], padding[i], strides[i], True
            )
            c.append(c_i)
            pad_specific[i] = sum(padding[i])
    return padding, pad_specific, c


@with_unsupported_dtypes({"2.15.0 and below": ("bfloat16", "float64")}, backend_version)
def avg_pool1d(
    x: Union[tf.Tensor, tf.Variable],
    kernel: Union[int, Tuple[int]],
    strides: Union[int, Tuple[int]],
    padding: Union[str, int, List[Tuple[int, int]]],
    /,
    *,
    data_format: str = "NWC",
    count_include_pad: bool = False,
    ceil_mode: bool = False,
    divisor_override: Optional[int] = None,
    out: Optional[Union[tf.Tensor, tf.Variable]] = None,
) -> Union[tf.Tensor, tf.Variable]:
    if isinstance(kernel, int):
        kernel = [kernel]
    elif len(kernel) == 1:
        kernel = [kernel[0]]

    if isinstance(strides, int):
        strides = [strides]
    elif len(strides) == 1:
        strides = [strides[0]]

    if data_format in ("NCW", "NCL"):
        print("why")
        x = tf.transpose(x, (0, 2, 1))

    manual_padding = False
    # Have to manually pad if explicit padding is provided, or if ceil_mode is True
    if not isinstance(padding, str) or ceil_mode or count_include_pad:
        padding, pad_specific, c = _handle_manual_pad_avg_pool(
            x, kernel, strides, padding, ceil_mode, 1
        )
        x = tf.pad(x, [(0, 0), *padding, (0, 0)], constant_values=0)
        manual_padding = True
        padding = "VALID"

    res = tf.nn.avg_pool1d(x, kernel, strides, padding)

    # removing any manual padding added because of ceil_mode or count_include_pad
    if (manual_padding and not count_include_pad) or ceil_mode:
        if not count_include_pad:
            num_padded_values = tf.convert_to_tensor(
                ivy.map(
                    _get_num_padded_values,
                    constant={
                        "p": pad_specific[0],
                        "n": x.shape[1] - pad_specific[0],
                        "k": kernel[0],
                        "s": strides[0],
                    },
                    unique={
                        "i": tf.range(res.shape[1]),
                    },
                ),
                dtype=res.dtype,
            )
        else:
            num_padded_values = tf.scatter_nd(
                tf.constant([[res.shape[1] - 1]]),
                tf.constant([c[0]], dtype=res.dtype),
                tf.constant([res.shape[1]], dtype=tf.int32),
            )
        res = (kernel[0] * res) / (kernel[0] - num_padded_values[:, None])

    if data_format in ("NCW", "NCL"):
        res = tf.transpose(res, (0, 2, 1))
    return res


@with_unsupported_dtypes(
    {"2.15.0 and below": ("bfloat16", "float64", "float16")}, backend_version
)
def avg_pool2d(
    x: Union[tf.Tensor, tf.Variable],
    kernel: Union[int, Tuple[int], Tuple[int, int]],
    strides: Union[int, Tuple[int], Tuple[int, int]],
    padding: Union[str, int, List[Tuple[int, int]]],
    /,
    *,
    data_format: str = "NHWC",
    count_include_pad: bool = False,
    ceil_mode: bool = False,
    divisor_override: Optional[int] = None,
    out: Optional[Union[tf.Tensor, tf.Variable]] = None,
) -> Union[tf.Tensor, tf.Variable]:
    if isinstance(kernel, int):
        kernel = (kernel,) * 2
    elif len(kernel) == 1:
        kernel = (kernel[0],) * 2

    if isinstance(strides, int):
        strides = (strides,) * 2
    elif len(strides) == 1:
        strides = (strides[0],) * 2

    if data_format == "NCHW":
        x = tf.transpose(x, (0, 2, 3, 1))
    manual_padding = False
    # Have to manually pad if explicit padding is provided, or if ceil_mode is True
    if not isinstance(padding, str) or ceil_mode or count_include_pad:
        padding, pad_specific, c = _handle_manual_pad_avg_pool(
            x, kernel, strides, padding, ceil_mode, 2
        )
        x = tf.pad(x, [(0, 0), *padding, (0, 0)], constant_values=0)
        manual_padding = True
        padding = "VALID"

    if divisor_override is not None:
        # sum pooling then dividing by divisor_override if it is provided
        res = tf.nn.depthwise_conv2d(
            x, tf.ones(kernel + (x.shape[-1], 1)), (1,) + strides + (1,), padding
        )
        res = res / divisor_override
    else:
        res = tf.nn.avg_pool2d(x, kernel, strides, padding)

    # removing any manual padding added because of ceil_mode or count_include_pad
    if (manual_padding and not count_include_pad) or ceil_mode and not divisor_override:
        if not count_include_pad:
            num_padded_values = [
                tf.convert_to_tensor(
                    ivy.map(
                        _get_num_padded_values,
                        constant={
                            "p": pad_specific[i],
                            "n": x.shape[i + 1] - pad_specific[i],
                            "k": kernel[i],
                            "s": strides[i],
                        },
                        unique={
                            "i": tf.range(res.shape[i + 1]),
                        },
                    ),
                    dtype=res.dtype,
                )
                for i in range(2)
            ]
        else:
            num_padded_values = []
            for i in range(2):
                num_pad = tf.scatter_nd(
                    tf.constant([[res.shape[i + 1] - 1]]),
                    tf.constant([c[i]], dtype=res.dtype),
                    tf.constant([res.shape[i + 1]], dtype=tf.int32),
                )
                num_padded_values.append(num_pad)
        num_padded_values1 = num_padded_values[0][:, None]
        num_padded_values2 = num_padded_values[1][None, :]
        num_padded_values = (
            num_padded_values1 * kernel[1]
            + num_padded_values2 * kernel[0]
            - num_padded_values1 * num_padded_values2
        )
        kernel_mul = tf.cast(tf.math.reduce_prod(kernel), res.dtype)
        res = (kernel_mul * res) / (kernel_mul - tf.expand_dims(num_padded_values, -1))

    if data_format == "NCHW":
        return tf.transpose(res, (0, 3, 1, 2))
    return res


@with_unsupported_dtypes(
    {"2.15.0 and below": ("bfloat16", "float64", "float16")}, backend_version
)
def avg_pool3d(
    x: Union[tf.Tensor, tf.Variable],
    kernel: Union[int, Tuple[int], Tuple[int, int, int]],
    strides: Union[int, Tuple[int], Tuple[int, int, int]],
    padding: Union[str, int, List[Tuple[int, int]]],
    /,
    *,
    data_format: str = "NDHWC",
    count_include_pad: bool = False,
    ceil_mode: bool = False,
    divisor_override: Optional[int] = None,
    out: Optional[Union[tf.Tensor, tf.Variable]] = None,
) -> Union[tf.Tensor, tf.Variable]:
    if isinstance(kernel, int):
        kernel = (kernel,) * 3
    elif len(kernel) == 1:
        kernel = (kernel[0],) * 3

    if isinstance(strides, int):
        strides = (strides,) * 3
    elif len(strides) == 1:
        strides = (strides[0],) * 3

    if data_format == "NCDHW":
        x = tf.transpose(x, (0, 2, 3, 4, 1))

    manual_padding = False
    # Have to manually pad if explicit padding is provided, or if ceil_mode is True
    if not isinstance(padding, str) or ceil_mode or count_include_pad:
        padding, pad_specific, c = _handle_manual_pad_avg_pool(
            x, kernel, strides, padding, ceil_mode, 3
        )
        x = tf.pad(x, [(0, 0), *padding, (0, 0)], constant_values=0)
        manual_padding = True
        padding = "VALID"

    if divisor_override is not None:
        # sum pooling then dividing by divisor_override if it is provided
        res = ivy.conv_general_dilated(
            x,
            tf.ones(kernel + (1, x.shape[-1])),
            list(strides),
            padding,
            dims=3,
            feature_group_count=x.shape[-1],
        )
        res = res / divisor_override
    else:
        res = tf.nn.avg_pool3d(x, kernel, strides, padding)

    # removing any manual padding added because of ceil_mode or count_include_pad
    if (
        (manual_padding and not count_include_pad) or ceil_mode
    ) and not divisor_override:
        if not count_include_pad:
            num_padded_values = [
                tf.convert_to_tensor(
                    ivy.map(
                        _get_num_padded_values,
                        constant={
                            "p": pad_specific[i],
                            "n": x.shape[i + 1] - pad_specific[i],
                            "k": kernel[i],
                            "s": strides[i],
                        },
                        unique={
                            "i": tf.range(res.shape[i + 1]),
                        },
                    ),
                    dtype=res.dtype,
                )
                for i in range(3)
            ]
        else:
            num_padded_values = []
            for i in range(3):
                num_pad = tf.scatter_nd(
                    tf.constant([[res.shape[i + 1] - 1]]),
                    tf.constant([c[i]], dtype=res.dtype),
                    tf.constant([res.shape[i + 1]], dtype=tf.int32),
                )
                num_padded_values.append(num_pad)
        num_padded_values1 = tf.reshape(num_padded_values[0], (-1, 1, 1))
        num_padded_values2 = tf.reshape(num_padded_values[1], (1, -1, 1))
        num_padded_values3 = tf.reshape(num_padded_values[2], (1, 1, -1))
        num_padded_values = (
            num_padded_values1 * kernel[1] * kernel[2]
            + num_padded_values2 * kernel[0] * kernel[2]
            + num_padded_values3 * kernel[0] * kernel[1]
            + num_padded_values1 * num_padded_values2 * num_padded_values3
            - num_padded_values1 * num_padded_values2 * kernel[2]
            - num_padded_values1 * num_padded_values3 * kernel[1]
            - num_padded_values2 * num_padded_values3 * kernel[0]
        )
        kernel_mul = tf.cast(tf.math.reduce_prod(kernel), res.dtype)
        res = (kernel_mul * res) / (kernel_mul - tf.expand_dims(num_padded_values, -1))

    if data_format == "NCDHW":
        return tf.transpose(res, (0, 4, 1, 2, 3))
    return res


@with_unsupported_dtypes(
    {"2.15.0 and below": ("bfloat16", "float64", "float16")}, backend_version
)
def pool(
    x: Union[tf.Tensor, tf.Variable],
    window_shape: Union[int, Tuple[int], Tuple[int, int]],
    pool_type: str,
    /,
    *,
    strides: Optional[Union[int, Tuple[int], Tuple[int, int]]] = None,
    padding: str = "VALID",
    data_format: Optional[str] = None,
    dilations: Optional[Union[int, Tuple[int], Tuple[int, int]]] = None,
    ceil_mode: bool = False,
    out: Optional[Union[tf.Tensor, tf.Variable]] = None,
) -> Union[tf.Tensor, tf.Variable]:
    return tf.nn.pool(
        x,
        window_shape,
        pool_type,
        strides=strides,
        padding=padding,
        data_format=data_format,
        dilations=dilations,
    )


@with_supported_dtypes({"2.15.0 and below": ("float32", "float64")}, backend_version)
def dct(
    x: Union[tf.Tensor, tf.Variable],
    /,
    *,
    type: Literal[1, 2, 3, 4] = 2,
    n: Optional[int] = None,
    axis: int = -1,
    norm: Optional[Literal["ortho"]] = None,
    out: Optional[Union[tf.Tensor, tf.Variable]] = None,
) -> tf.Tensor:
    # ToDo: Update this once tf.signal.dct supports axis other than -1
    if axis != -1:
        new_dims = list(range(len(x.shape)))
        if axis < 0:
            axis = len(x.shape) + axis
        new_dims[axis], new_dims[-1] = new_dims[-1], axis
        x = tf.transpose(x, new_dims)
        dct_out = tf.signal.dct(x, type=type, n=n, axis=-1, norm=norm)
        dct_out = tf.transpose(dct_out, new_dims)
    else:
        dct_out = tf.signal.dct(x, type=type, n=n, axis=-1, norm=norm)
    return dct_out


def idct(
    x: Union[tf.Tensor, tf.Variable],
    /,
    *,
    type: Literal[1, 2, 3, 4] = 2,
    n: Optional[int] = None,
    axis: int = -1,
    norm: Optional[Literal["ortho"]] = None,
    out: Optional[Union[tf.Tensor, tf.Variable]] = None,
) -> tf.Tensor:
    inverse_type = {1: 1, 2: 3, 3: 2, 4: 4}[type]
    return dct(x, type=inverse_type, n=n, axis=axis, norm=norm, out=out)


def _fft_norm(
    x: Union[tf.Tensor, tf.Variable],
    dim: int,
    /,
    *,
    norm: str = "backward",
):
    n = tf.constant(x.shape[dim], dtype=x.dtype)
    if norm == "backward":
        return x
    elif norm == "ortho":
        return x / tf.cast(tf.sqrt(tf.cast(n, tf.float32)), x.dtype)
    elif norm == "forward":
        return x / tf.cast(n, x.dtype)
    else:
        raise ivy.utils.exceptions.IvyError(f"Unrecognized normalization mode {norm}")


def _ifft_norm(
    x: Union[tf.Tensor, tf.Variable],
    dim: int,
    *,
    norm: str = "backward",
):
    n = x.shape[dim]
    if norm == "backward":
        return x
    elif norm == "ortho":
        return x * math.sqrt(n)
    elif norm == "forward":
        return x * n
    else:
        raise ivy.utils.exceptions.IvyError(f"Unrecognized normalization mode {norm}")


@with_supported_dtypes(
    {"2.15.0 and below": ("complex", "float32", "float64")}, backend_version
)
def fft(
    x: Union[tf.Tensor, tf.Variable],
    dim: int,
    /,
    *,
    norm: str = "backward",
    n: Optional[Union[int, Tuple[int]]] = None,
    out: Optional[Union[tf.Tensor, tf.Variable]] = None,
) -> Union[tf.Tensor, tf.Variable]:
    # ToDo: Remove conversion from float to complex when casting mode is working
    if x.dtype == "float32":
        x = tf.cast(x, tf.complex64)
    elif x.dtype == "float64":
        x = tf.cast(x, tf.complex128)
    if not isinstance(dim, int):
        raise ivy.utils.exceptions.IvyError(
            f"Expecting <class 'int'> instead of {type(dim)}"
        )
    if n is None:
        n = x.shape[dim]
    if n < -len(x.shape):
        raise ivy.utils.exceptions.IvyError(
            f"Invalid dim {dim}, expecting ranging"
            " from {-len(x.shape)} to {len(x.shape)-1}  "
        )
    if not isinstance(n, int):
        raise ivy.utils.exceptions.IvyError(
            f"Expecting <class 'int'> instead of {type(n)}"
        )
    if n <= 1:
        raise ivy.utils.exceptions.IvyError(
            f"Invalid data points {n}, expecting more than 1"
        )
    if norm not in ["backward", "ortho", "forward"]:
        raise ivy.utils.exceptions.IvyError(f"Unrecognized normalization mode {norm}")
    if x.shape[dim] != n:
        s = list(x.shape)
        if s[dim] > n:
            index = [slice(None)] * len(s)
            index[dim] = slice(0, n)
            x = x[tuple(index)]
            del index
        else:
            s[dim] = n - s[dim]
            z = tf.zeros(s, x.dtype)
            x = tf.concat([x, z], dim)
        del s
    operation_name = f"{n} points FFT at dim {dim} with {norm} normalization"
    if dim != -1 or dim != len(x.shape) - 1:
        permute = [i for i in range(len(x.shape))]
        permute[dim], permute[-1] = permute[-1], permute[dim]
        x = tf.transpose(x, permute)
        ret = tf.signal.fft(x, operation_name)
        ret = tf.transpose(ret, permute)
        del permute
    else:
        ret = tf.signal.fft(x, operation_name)
    ret = _fft_norm(ret, dim, norm=norm)
    return ret


@with_unsupported_dtypes({"2.15.0 and below": ("complex",)}, backend_version)
def dropout(
    x: Union[tf.Tensor, tf.Variable],
    prob: float,
    /,
    *,
    scale: bool = True,
    dtype: tf.DType = None,
    training: bool = True,
    seed: Optional[int] = None,
    noise_shape: Optional[Sequence[int]] = None,
    out: Optional[Union[tf.Tensor, tf.Variable]] = None,
) -> Union[tf.Tensor, tf.Variable]:
    x = ivy.astype(x, dtype) if dtype and x.dtype != dtype else x
    if prob == 0 or not training:
        return x
    res = tf.nn.dropout(x, prob, noise_shape=noise_shape, seed=seed)
    res = tf.multiply(res, (1.0 - prob)) if not scale else res
    return res


def dropout1d(
    x: Union[tf.Tensor, tf.Variable],
    prob: float,
    /,
    *,
    training: bool = True,
    data_format: str = "NWC",
    out: Optional[Union[tf.Tensor, tf.Variable]] = None,
) -> Union[tf.Tensor, tf.Variable]:
    if training:
        is_batched = len(x.shape) == 3
        if data_format == "NCW":
            perm = (0, 2, 1) if is_batched else (1, 0)
            x = tf.transpose(x, perm)
        res = tf.nn.dropout(x, prob)
        if data_format == "NCW":
            res = tf.transpose(res, perm)
    else:
        res = x
    return res


def dropout2d(
    x: Union[tf.Tensor, tf.Variable],
    prob: float,
    /,
    *,
    training: bool = True,
    data_format: str = "NHWC",
    out: Optional[Union[tf.Tensor, tf.Variable]] = None,
) -> Union[tf.Tensor, tf.Variable]:
    if training:
        is_batched = len(x.shape) == 4
        if data_format == "NCHW":
            perm = (0, 2, 3, 1) if is_batched else (1, 2, 0)
            x = tf.transpose(x, perm)
        res = tf.nn.dropout(x, prob)
        if data_format == "NCHW":
            perm = (0, 3, 1, 2) if is_batched else (2, 0, 1)
            res = tf.transpose(res, perm)
    else:
        res = x
    return res


def dropout3d(
    x: Union[tf.Tensor, tf.Variable],
    prob: float,
    /,
    *,
    training: bool = True,
    data_format: str = "NDHWC",
    out: Optional[Union[tf.Tensor, tf.Variable]] = None,
) -> Union[tf.Tensor, tf.Variable]:
    if training:
        is_batched = len(x.shape) == 5
        if data_format == "NCDHW":
            perm = (0, 2, 3, 4, 1) if is_batched else (1, 2, 3, 0)
            x = tf.transpose(x, perm)
        res = tf.nn.dropout(x, prob)
        if data_format == "NCDHW":
            perm = (0, 4, 1, 2, 3) if is_batched else (3, 0, 1, 2)
            res = tf.transpose(res, perm)
    else:
        res = x
    return res


def ifft(
    x: Union[tf.Tensor, tf.Variable],
    dim: int,
    *,
    norm: str = "backward",
    n: Optional[Union[int, Tuple[int]]] = None,
    out: Optional[Union[tf.Tensor, tf.Variable]] = None,
) -> Union[tf.Tensor, tf.Variable]:
    if not isinstance(dim, int):
        raise ivy.utils.exceptions.IvyError(
            f"Expecting <class 'int'> instead of {type(dim)}"
        )
    if n is None:
        n = x.shape[dim]
    if n < -len(x.shape):
        raise ivy.utils.exceptions.IvyError(
            f"Invalid dim {dim}, expecting ranging"
            " from {-len(x.shape)} to {len(x.shape)-1}  "
        )
    if not isinstance(n, int):
        raise ivy.utils.exceptions.IvyError(
            f"Expecting <class 'int'> instead of {type(n)}"
        )
    if n <= 1:
        raise ivy.utils.exceptions.IvyError(
            f"Invalid data points {n}, expecting more than 1"
        )
    if norm not in ["backward", "ortho", "forward"]:
        raise ivy.utils.exceptions.IvyError(f"Unrecognized normalization mode {norm}")
    if x.shape[dim] != n:
        s = list(x.shape)
        if s[dim] > n:
            index = [slice(None)] * len(s)
            index[dim] = slice(0, n)
            x = x[tuple(index)]
            del index
        else:
            s[dim] = n - s[dim]
            z = tf.zeros(s, x.dtype)
            x = tf.concat([x, z], axis=dim)
        del s
    operation_name = f"{n} points FFT at dim {dim} with {norm} normalization"
    if dim != -1 or dim != len(x.shape) - 1:
        permute = [i for i in range(len(x.shape))]
        permute[dim], permute[-1] = permute[-1], permute[dim]
        x = tf.transpose(x, permute)
        ret = tf.signal.ifft(x, operation_name)
        ret = tf.transpose(ret, permute)
        del permute
    else:
        ret = tf.signal.ifft(x, operation_name)
    ret = _ifft_norm(ret, dim, norm=norm)
    return ret


@with_unsupported_dtypes({"2.15.0 and below": ("complex",)}, backend_version)
def embedding(
    weights: Union[tf.Tensor, tf.Variable],
    indices: Union[tf.Tensor, tf.Variable],
    /,
    *,
    max_norm: Optional[float] = None,
    out: Optional[Union[tf.Tensor, tf.Variable]] = None,
) -> Union[tf.Tensor, tf.Variable]:
    ivy.utils.assertions.check_equal(
        len(weights.shape), 2, message="weights must be 2-d", as_array=False
    )
    return tf.nn.embedding_lookup(weights, indices, max_norm=max_norm)


def interpolate(
    x: Union[tf.Tensor, tf.Variable],
    size: Union[Sequence[int], int],
    /,
    *,
    mode: Literal[
        "linear",
        "bilinear",
        "trilinear",
        "nd",
        "nearest",
        "area",
        "nearest_exact",
        "tf_area",
        "tf_bicubic",
        "bicubic",
        "mitchellcubic",
        "lanczos3",
        "lanczos5",
        "gaussian",
    ] = "linear",
    scale_factor: Optional[Union[Sequence[int], int]] = None,
    recompute_scale_factor: Optional[bool] = None,
    align_corners: bool = False,
    antialias: bool = False,
    out: Optional[Union[tf.Tensor, tf.Variable]] = None,
):
    input_size = ivy.shape(x)[2:]
    dims = len(input_size)
    size, _ = _get_size(scale_factor, size, dims, input_size)
    if all(a == b for a, b in zip(size, input_size)):
        ret = x
    else:
        remove_dim = False
        if mode in ["linear", "tf_area", "lanczos3", "lanczos5", "nearest-exact"]:
            if dims == 1:
                size = (1,) + tuple(size)
                x = tf.expand_dims(x, axis=-2)
                dims = 2
                remove_dim = True
            mode = (
                "bilinear"
                if mode == "linear"
                else (
                    "area"
                    if mode == "tf_area"
                    else "nearest" if mode == "nearest-exact" else mode
                )
            )
        if mode == "tf_bicubic":
            mode = "bicubic"
        x = tf.transpose(x, (0, *range(2, dims + 2), 1))
        ret = tf.transpose(
            tf.cast(
                tf.image.resize(x, size=size, method=mode, antialias=antialias), x.dtype
            ),
            (0, dims + 1, *range(1, dims + 1)),
        )
        if remove_dim:
            ret = tf.squeeze(ret, axis=-2)
    if ivy.exists(out):
        return ivy.inplace_update(out, ret)
    return ret


interpolate.partial_mixed_handler = (
    lambda x, *args, mode="linear", recompute_scale_factor=None, align_corners=None, **kwargs: len(  # noqa: E501
        x.shape
    )
    < 4
    and mode not in ["nearest", "area", "bicubic", "nd"]
    and not align_corners
    and recompute_scale_factor
)


def _fft2_norm(
    x: Union[tf.Tensor, tf.Variable],
    s: Optional[Sequence[int]] = None,
    dim: Sequence[int] = (-2, -1),
    norm: str = "backward",
):
    n = tf.constant(s[0] * s[1], dtype=x.dtype)
    if norm == "backward":
        return x
    elif norm == "ortho":
        return x / tf.sqrt(n)
    elif norm == "forward":
        return x / n
    else:
        raise ivy.utils.exceptions.IvyError(f"Unrecognized normalization mode {norm}")


def trans_x_to_s(
    x: Union[tf.Tensor, tf.Variable],
    s: Optional[Sequence[int]] = None,
    dim: Sequence[int] = (-2, -1),
) -> Union[tf.Tensor, tf.Variable]:
    """Change the shape of the input array x to the desired output shape s."""
    if x.dtype not in [tf.complex128, tf.complex64]:
        x = tf.cast(x, tf.float32)
    x_shape = x.shape
    if dim in [(-1, -2), (1, 0)]:
        s = (s[1], s[0])
    if s[0] >= x_shape[0] and s[1] >= x_shape[1]:
        paddings = tf.constant([[0, s[0] - x_shape[0]], [0, s[1] - x_shape[1]]])
        x_new = tf.pad(x, paddings=paddings)
    elif (s[0] <= x_shape[0] or s[1] <= x_shape[1]) and min(s) > min(x_shape):
        x_new = x[: s[0], : s[1]]
        if s[0] != x_new.shape[0]:
            size = s[0] - x_new.shape[0]
            z = tf.zeros((size, s[1]), dtype=x.dtype)
            x_new = tf.concat([x_new, z], 0)
        elif s[1] != x_new.shape[1]:
            size = s[1] - x_new.shape[1]
            z = tf.zeros((s[0], size), dtype=x.dtype)
            x_new = tf.concat([x_new, z], 1)
    elif (s[0] >= x_shape[0] and s[1] <= x_shape[1]) and min(s) <= min(x_shape):
        x_new = x[: s[0], : s[1]]
        size = s[0] - x_new.shape[0]
        z = tf.zeros((size, s[1]), dtype=x.dtype)
        x_new = tf.concat([x_new, z], 0)
    elif (s[0] < x_shape[0] and s[1] > x_shape[1]) and min(s) == min(x_shape):
        x_new = x[: s[0], : s[1]]
        size = s[1] - x_new.shape[1]
        z = tf.zeros((s[0], size), dtype=x.dtype)
        x_new = tf.concat([x_new, z], axis=1)
    else:
        x_new = x[: s[0], : s[1]]
    return x_new


def fft2_operations(x, rank):
    if x.shape.rank == 1:
        x = tf.signal.fft(x)
    elif x.shape.rank == 2:
        x = tf.switch_case(
            rank - 1, {0: lambda: tf.signal.fft(x), 1: lambda: tf.signal.fft2d(x)}
        )
    else:
        x = tf.switch_case(
            rank - 1,
            {
                0: lambda: tf.signal.fft(x),
                1: lambda: tf.signal.fft2d(x),
                2: lambda: tf.signal.fft3d(x),
            },
        )
    return x


def _fft2_helper(x, shape, axes):
    x = fft_input_validation(tf.convert_to_tensor(x))
    input_shape = x.shape
    input_rank_tensor = tf.rank(x)

    shape_, axes_ = shape_and_axes_validation(shape, axes, input_rank_tensor)

    axes = axes_initialization(shape, axes, input_shape, input_rank_tensor)

    perform_padding, perform_transpose = perform_actions_initialization(
        shape, axes, input_shape, input_rank_tensor
    )

    shape = shape_initialization(shape, axes, x)

    rank = rank_initialization(axes)

    x = get_x_after_pad_or_crop(x, shape, axes, perform_padding, input_rank_tensor)

    perm = get_perm(input_rank_tensor, axes)

    x = transpose_x(x, perm, perform_transpose)

    x = fft2_operations(x, rank)

    x = transpose_x(x, tf.argsort(perm), perform_transpose)

    x = tf.ensure_shape(x, static_output_shape(input_shape, shape_, axes_))

    return x


@with_supported_dtypes({"2.15.0 and below": ("complex",)}, backend_version)
def fft2(
    x: Union[tf.Tensor, tf.Variable],
    *,
    s: Optional[Sequence[int]] = None,
    dim: Sequence[int] = (-2, -1),
    norm: str = "backward",
    out: Optional[Union[tf.Tensor, tf.Variable]] = None,
) -> Union[tf.Tensor, tf.Variable]:
    if s is None:
        s = (x.shape[dim[0]], x.shape[dim[1]])
    if len(x.shape) > 2:
        result = _fft2_helper(x, s, dim)
    else:
        x_new = trans_x_to_s(x, s, dim)
        x_complex = tf.cast(x_new, tf.complex128)
        result = tf.signal.fft2d(x_complex)

    result = _fft2_norm(result, s, dim, norm)
    if x.dtype == tf.complex64:
        result = tf.cast(result, dtype=tf.complex128)
    return result


# --- IFFTN --- #


def fft_input_validation(x):
    if not x.dtype.is_complex:
        raise TypeError(
            f"Invalid FFT input: `x` must be of a complex dtype. Received: {x.dtype}"
        )
    return x


def shape_and_axes_validation(shape, axes, input_rank_tensor):
    if shape is not None:
        shape = tf.convert_to_tensor(shape, dtype=tf.dtypes.int32)
        checks_shape = [
            tf.debugging.assert_less_equal(
                tf.size(shape),
                input_rank_tensor,
                message=(
                    "Argument `shape` cannot have length greater than the rank of `x`."
                    f" Received: {shape}"
                ),
            )
        ]
        with tf.control_dependencies(checks_shape):
            shape = tf.identity(shape)

    if axes is not None:
        axes = tf.convert_to_tensor(axes, dtype=tf.dtypes.int32)
        checks_axes = [
            tf.debugging.assert_less_equal(
                tf.size(axes),
                input_rank_tensor,
                message=(
                    "Argument `axes` cannot have length greater than the rank of `x`."
                    f" Received: {axes}"
                ),
            ),
            tf.debugging.assert_less(
                axes,
                input_rank_tensor,
                message=f"Argument `axes` contains invalid indices. Received: {axes}",
            ),
            tf.debugging.assert_greater_equal(
                axes,
                -input_rank_tensor,
                message=f"Argument `axes` contains invalid indices. Received: {axes}",
            ),
        ]
        with tf.control_dependencies(checks_axes):
            axes = tf.identity(axes)

    if shape is not None and axes is not None:
        checks_shape_axes = [
            tf.debugging.assert_equal(
                tf.size(shape),
                tf.size(axes),
                message=(
                    "Arguments `shape` and `axes` must have equal length. Received:"
                    f" {shape}, {axes}"
                ),
            )
        ]
        with tf.control_dependencies(checks_shape_axes):
            shape, axes = tf.identity_n([shape, axes])

    return shape, axes


def axes_initialization(shape, axes, input_shape, input_rank_tensor):
    if axes is None:
        axes = (
            tf.range(-tf.size(input_shape), 0)
            if shape is None
            else tf.range(-tf.size(shape), 0)
        )
    axes = tf.where(tf.math.less(axes, 0), axes + input_rank_tensor, axes)
    return axes


def perform_actions_initialization(shape, axes, input_shape, input_rank_tensor):
    perform_padding = shape is not None
    perform_transpose = tf.math.logical_not(
        tf.math.reduce_all(
            tf.math.equal(
                axes, tf.range(input_rank_tensor - tf.size(axes), input_rank_tensor)
            )
        )
    )
    return perform_padding, perform_transpose


def shape_initialization(shape, axes, x):
    if shape is None:
        shape = tf.gather(tf.shape(x), axes, axis=0)
    return shape


def rank_initialization(axes):
    rank = tf.size(axes)
    with tf.control_dependencies([
        tf.debugging.assert_less_equal(
            rank, 3, message="N-D FFT supported only up to 3-D."
        )
    ]):
        rank = tf.identity(rank)

    return rank


def norm_initialization(norm, shape, x):
    if norm == "backward":
        norm_factor = tf.constant(1, x.dtype)
    elif norm in ["forward", "ortho"]:
        norm_factor = tf.cast(tf.math.reduce_prod(shape), x.dtype)
        if norm == "ortho":
            norm_factor = tf.math.sqrt(norm_factor)
    return norm_factor


def get_x_after_pad_or_crop(x, shape, axes, perform_padding, input_rank_tensor):
    if perform_padding:
        pad_shape = -tf.ones([input_rank_tensor], dtype=tf.int32)
        pad_shape = tf.tensor_scatter_nd_update(
            pad_shape, tf.expand_dims(axes, -1), shape
        )
        x = _right_pad_or_crop(x, pad_shape)
    return x


def get_perm(input_rank_tensor, axes):
    all_dims = tf.range(input_rank_tensor, dtype=tf.dtypes.int32)
    perm = tf.concat(
        [
            tf.boolean_mask(
                all_dims,
                tf.foldl(
                    lambda acc, elem: tf.math.logical_and(
                        acc, tf.math.not_equal(all_dims, elem)
                    ),
                    axes,
                    initializer=tf.fill(all_dims.shape, True),
                ),
            ),
            axes,
        ],
        0,
    )
    return perm


def ifft_operations(x, rank, norm_factor):
    if x.shape.rank == 1:
        x = tf.signal.ifft(x)
    elif x.shape.rank == 2:
        x = tf.switch_case(
            rank - 1, {0: lambda: tf.signal.ifft(x), 1: lambda: tf.signal.ifft2d(x)}
        )
    else:
        x = tf.switch_case(
            rank - 1,
            {
                0: lambda: tf.signal.ifft(x),
                1: lambda: tf.signal.ifft2d(x),
                2: lambda: tf.signal.ifft3d(x),
            },
        )
    x = x * norm_factor
    return x


def transpose_x(x, perm, perform_transpose):
    x = tf.cond(perform_transpose, lambda: tf.transpose(x, perm=perm), lambda: x)
    return x


def static_output_shape(input_shape, shape, axes):
    output_shape = input_shape.as_list()
    if shape is not None:
        if axes is None:
            axes = list(range(-len(shape), 0))
        if isinstance(shape, tf.Tensor):
            if isinstance(axes, tf.Tensor):
                output_shape = [None] * len(output_shape)
            else:
                for ax in axes:
                    output_shape[ax] = None
        else:
            for idx, ax in enumerate(axes):
                output_shape[ax] = shape[idx]
    return tf.TensorShape(output_shape)


def _right_pad_or_crop(tensor, shape):
    input_shape = tf.shape(tensor)
    shape = tf.convert_to_tensor(shape, dtype=tf.dtypes.int32)
    with tf.control_dependencies([
        tf.debugging.assert_less_equal(tf.size(shape), tf.size(input_shape))
    ]):
        shape = tf.identity(shape)
    shape = tf.concat([input_shape[: tf.size(input_shape) - tf.size(shape)], shape], 0)

    pad_sizes = tf.math.maximum(shape - input_shape, 0)
    pad_sizes = tf.expand_dims(pad_sizes, -1)
    pad_sizes = tf.concat(
        [tf.zeros(pad_sizes.shape, dtype=tf.dtypes.int32), pad_sizes], -1
    )
    tensor = tf.pad(tensor, pad_sizes, constant_values=0)

    crop_tensor = tf.zeros(shape.shape, dtype=tf.dtypes.int32)
    tensor = tf.slice(tensor, crop_tensor, shape)
    return tensor


def _ifftn_helper(x, shape, axes, norm):
    x = fft_input_validation(tf.convert_to_tensor(x))
    input_shape = x.shape
    input_rank_tensor = tf.rank(x)

    shape_, axes_ = shape_and_axes_validation(shape, axes, input_rank_tensor)

    axes = axes_initialization(shape, axes, input_shape, input_rank_tensor)

    perform_padding, perform_transpose = perform_actions_initialization(
        shape, axes, input_shape, input_rank_tensor
    )

    shape = shape_initialization(shape, axes, x)

    rank = rank_initialization(axes)

    norm_factor = norm_initialization(norm, shape, x)

    x = get_x_after_pad_or_crop(x, shape, axes, perform_padding, input_rank_tensor)

    perm = get_perm(input_rank_tensor, axes)

    x = transpose_x(x, perm, perform_transpose)

    x = ifft_operations(x, rank, norm_factor)

    x = transpose_x(x, tf.argsort(perm), perform_transpose)

    x = tf.ensure_shape(x, static_output_shape(input_shape, shape_, axes_))

    return x


def ifftn(
    x: Union[tf.Tensor, tf.Variable],
    s: Optional[Union[int, Tuple[int]]] = None,
    axes: Optional[Union[int, Tuple[int]]] = None,
    *,
    norm: Optional[str] = "backward",
    out: Optional[Union[tf.Tensor, tf.Variable]] = None,
) -> Union[tf.Tensor, tf.Variable]:
    result = _ifftn_helper(x, s, axes, norm)

    if out is not None:
        out = result
        return out
    else:
        return result


"""
RFFTN Function
"""


def rfft_input_validation(x):
    if not x.dtype.is_floating:
        raise TypeError(
            f"Invalid FFT input: `x` must be of a real dtype. Received: {x.dtype}"
        )
    return x


def rfft_operations(x, rank, norm_factor):
    if x.shape.rank == 1:
        x = tf.signal.rfft(x)
    elif x.shape.rank == 2:
        x = tf.switch_case(
            rank - 1, {0: lambda: tf.signal.rfft(x), 1: lambda: tf.signal.rfft2d(x)}
        )
    else:
        x = tf.switch_case(
            rank - 1,
            {
                0: lambda: tf.signal.rfft(x),
                1: lambda: tf.signal.rfft2d(x),
                2: lambda: tf.signal.rfft3d(x),
            },
        )
    norm_factor = tf.cast(norm_factor, tf.complex128)
    x = x / norm_factor
    x = tf.cast(x, tf.complex128)
    return x


def _rfftn_helper(x, shape, axes, norm):
    x = rfft_input_validation(tf.convert_to_tensor(x))
    input_shape = x.shape
    input_rank_tensor = tf.rank(x)

    shape_, axes_ = shape_and_axes_validation(shape, axes, input_rank_tensor)

    axes = axes_initialization(shape, axes, input_shape, input_rank_tensor)

    perform_padding, perform_transpose = perform_actions_initialization(
        shape, axes, input_shape, input_rank_tensor
    )

    shape = shape_initialization(shape, axes, x)

    rank = rank_initialization(axes)

    norm_factor = norm_initialization(norm, shape, x)

    x = get_x_after_pad_or_crop(x, shape, axes, perform_padding, input_rank_tensor)

    perm = get_perm(input_rank_tensor, axes)

    x = transpose_x(x, perm, perform_transpose)

    x = rfft_operations(x, rank, norm_factor)

    x = transpose_x(x, tf.argsort(perm), perform_transpose)

    x = tf.ensure_shape(x, static_output_shape(input_shape, shape_, axes_))

    return x


def rfft(
    x: Union[tf.Tensor, tf.Variable],
    /,
    *,
    n: Optional[int] = None,
    axis: int = -1,
    norm: Literal["backward", "ortho", "forward"] = "backward",
    out: Optional[Union[tf.Tensor, tf.Variable]] = None,
) -> Union[tf.Tensor, tf.Variable]:
    # type cast
    if x.dtype in [tf.complex64, tf.complex128]:
        x = tf.math.real(x)
    if x.dtype not in [tf.float32, tf.float64]:
        x = tf.cast(x, tf.float32)

    # axis check
    if not isinstance(axis, int):
        raise ivy.utils.exceptions.IvyError(
            f"Expecting <class 'int'> instead of {type(axis)}"
        )

    # axis normalization
    naxis = axis
    if axis < 0:
        naxis = x.ndim + axis
    if naxis < 0 or naxis >= x.ndim:
        raise ivy.utils.exceptions.IvyError(
            f"Axis {axis} is out of bounds for array of dimension {x.ndim}"
        )
    axis = naxis

    # n checks
    if n is None:
        n = x.shape[axis]
    if not isinstance(n, int):
        raise ivy.utils.exceptions.IvyError(
            f"Expecting <class 'int'> instead of {type(n)}"
        )
    if n < 1:
        raise ivy.utils.exceptions.IvyError(
            f"Invalid number of FFT data points ({n}) specified."
        )

    # norm check & value
    if norm == "backward":
        inv_norm = tf.constant(1, dtype=x.dtype)
    elif norm in ["forward", "ortho"]:
        inv_norm = tf.cast(tf.math.reduce_prod(n), dtype=x.dtype)
        if norm == "ortho":
            inv_norm = tf.math.sqrt(inv_norm)
    else:
        raise ivy.utils.exceptions.IvyError(
            f'Invalid norm value {norm}; should be "backward", "ortho" or "forward".'
        )
    fct = 1 / inv_norm

    if x.shape[axis] != n:
        s = list(x.shape)
        if s[axis] > n:
            index = [slice(None)] * len(s)
            index[axis] = slice(0, n)
            x = x[tuple(index)]
        else:
            s[axis] = n - s[axis]
            z = tf.zeros(s, x.dtype)
            x = tf.concat([x, z], axis=axis)

    if axis == x.ndim - 1:
        ret = tf.signal.rfft(x, fft_length=None, name=None)
    else:
        x = tf.experimental.numpy.swapaxes(x, axis, -1)
        ret = tf.signal.rfft(x, fft_length=None, name=None)
        ret = tf.experimental.numpy.swapaxes(ret, axis, -1)

    ret *= tf.cast(fct, dtype=ret.dtype)

    if x.dtype != tf.float64:
        ret = tf.cast(ret, dtype=tf.complex64)
    if ivy.exists(out):
        return ivy.inplace_update(out, ret)
    return ret


@with_supported_device_and_dtypes(
    {
        "2.5.0 and above": {
            "cpu": (
                "float32",
                "float64",
                "complex128",
            )
        }
    },
    backend_version,
)
def rfftn(
    x: Union[tf.Tensor, tf.Variable],
    s: Optional[Union[int, Tuple[int]]] = None,
    axes: Optional[Union[int, Tuple[int]]] = None,
    *,
    norm: Optional[str] = [("forward", "ortho", "backward")],
    out: Optional[Union[tf.Tensor, tf.Variable]] = None,
) -> Union[tf.Tensor, tf.Variable]:
    result = _rfftn_helper(x, s, axes, norm)

    if out is not None:
        out = tf.cast(result, tf.complex128)
        # out = result
        return out
    else:
        # return result
        return tf.cast(result, tf.complex128)


<<<<<<< HEAD
# --- FFTN --- #
def fft_operations(x, rank, norm_factor):
    if x.shape.rank == 1:
        x = tf.signal.fft(x)
    elif x.shape.rank == 2:
        x = tf.switch_case(
            rank - 1, {0: lambda: tf.signal.fft(x), 1: lambda: tf.signal.fft2d(x)}
        )
    else:
        x = tf.switch_case(
            rank - 1,
            {
                0: lambda: tf.signal.fft(x),
                1: lambda: tf.signal.fft2d(x),
                2: lambda: tf.signal.fft3d(x),
            },
        )
    # Apply normalization.
    x = x / norm_factor
    return x


def _fftn_helper(x, shape, axes, norm):
    x = fft_input_validation(tf.convert_to_tensor(x))
    input_shape = x.shape
    input_rank_tensor = tf.rank(x)

    shape_, axes_ = shape_and_axes_validation(shape, axes, input_rank_tensor)

    axes = axes_initialization(shape, axes, input_shape, input_rank_tensor)

    perform_padding, perform_transpose = perform_actions_initialization(
        shape, axes, input_shape, input_rank_tensor
    )

    shape = shape_initialization(shape, axes, x)

    rank = rank_initialization(axes)

    norm_factor = norm_initialization(norm, shape, x)

    x = get_x_after_pad_or_crop(x, shape, axes, perform_padding, input_rank_tensor)

    perm = get_perm(input_rank_tensor, axes)

    x = transpose_x(x, perm, perform_transpose)

    x = fft_operations(x, rank, norm_factor)

    x = transpose_x(x, tf.argsort(perm), perform_transpose)

    x = tf.ensure_shape(x, static_output_shape(input_shape, shape_, axes_))

    return x


def fftn(
    x: Union[tf.Tensor, tf.Variable],
    /,
    s: Optional[Union[int, Tuple[int]]] = None,
    axes: Optional[Union[int, Tuple[int]]] = None,
    norm: Optional[str] = "backward",
    out: Optional[Union[tf.Tensor, tf.Variable]] = None,
) -> Union[tf.Tensor, tf.Variable]:
    result = _fftn_helper(x, s, axes, norm)

    if out is not None:
        tf.assign(out, result)
        return out
    else:
        return result
=======
# stft
@with_supported_dtypes({"2.15.0 and below": ("complex",)}, backend_version)
def stft(
    signals: Union[tf.Tensor, tf.Variable],
    frame_length: int,
    frame_step: int,
    /,
    *,
    fft_length: Optional[int] = None,
    window_fn: Optional[Callable] = None,
    pad_end: Optional[bool] = False,
    name: Optional[str] = None,
    out: Optional[Union[tf.Tensor, tf.Variable]] = None,
) -> Union[tf.Tensor, tf.Variable]:
    if not isinstance(frame_length, int):
        raise ivy.utils.exceptions.IvyError(
            f"Expecting <class 'int'> instead of {type(frame_length)}"
        )

    if frame_length < 1:
        raise ivy.utils.exceptions.IvyError(
            f"Invalid data points {frame_length}, expecting frame_length larger than or"
            " equal to 1"
        )

    if not isinstance(frame_step, int):
        raise ivy.utils.exceptions.IvyError(
            f"Expecting <class 'int'> instead of {type(frame_step)}"
        )

    if frame_step < 1:
        raise ivy.utils.exceptions.IvyError(
            f"Invalid data points {frame_length}, expecting frame_length larger than or"
            " equal to 1"
        )

    if fft_length is not None:
        if not isinstance(fft_length, int):
            raise ivy.utils.exceptions.IvyError(
                f"Expecting <class 'int'> instead of {type(fft_length)}"
            )

        if fft_length < 1:
            raise ivy.utils.exceptions.IvyError(
                f"Invalid data points {frame_length}, expecting frame_length larger"
                " than or equal to 1"
            )

    result = tf.signal.stft(
        signals,
        frame_length,
        frame_step,
        fft_length=fft_length,
        window_fn=window_fn,
        pad_end=pad_end,
        name=name,
    )

    if out is not None:
        return out

    else:
        return result


def _to_4d(x):
    t = x  # Start with the original tensor
    while len(t.shape) < 4:  # Continue expanding dimensions until 4D
        t = tf.expand_dims(t, axis=0)
    return t


def sliding_window(
    input: Union[tf.Tensor, tf.Variable],
    kernel_size: Union[int, Tuple[int, int]],
    /,
    *,
    stride: Union[int, Tuple[int, int]] = 1,
    dilation: Union[int, Tuple[int, int]] = 1,
    padding: Union[str, int, Tuple[int, int]] = "VALID",
) -> Union[tf.Tensor, tf.Variable]:
    if len(input.shape) != 4:
        input = _to_4d(input)

    input = tf.transpose(input, (0, 2, 3, 1))

    kernel_size = (
        [1]
        + ([kernel_size] * 2 if isinstance(kernel_size, int) else list(kernel_size))
        + [1]
    )
    if len(kernel_size) < 4:
        kernel_size.append(1)

    stride = [1] + ([stride] * 2 if isinstance(stride, int) else list(stride)) + [1]
    if len(stride) < 4:
        stride.append(1)

    dilation = (
        [1] + ([dilation] * 2 if isinstance(dilation, int) else list(dilation)) + [1]
    )
    if len(dilation) < 4:
        dilation.append(1)

    padding = [padding] * 2 if isinstance(padding, int) else padding

    if isinstance(padding, str) and padding.upper() in ["VALID", "SAME"]:
        padding = padding

    elif padding[0] == padding[1] == 0:
        padding = "VALID"
    elif padding[0] == padding[1] != 0:
        padding = "SAME"
    else:
        raise ivy.utils.exceptions.IvyError(
            f"Cannot convert padding sequence {padding} to TensorFlow padding mode"
        )

    return tf.image.extract_patches(
        images=input, sizes=kernel_size, strides=stride, rates=dilation, padding=padding
    )
>>>>>>> 36ec24a9
<|MERGE_RESOLUTION|>--- conflicted
+++ resolved
@@ -1556,79 +1556,6 @@
         return tf.cast(result, tf.complex128)
 
 
-<<<<<<< HEAD
-# --- FFTN --- #
-def fft_operations(x, rank, norm_factor):
-    if x.shape.rank == 1:
-        x = tf.signal.fft(x)
-    elif x.shape.rank == 2:
-        x = tf.switch_case(
-            rank - 1, {0: lambda: tf.signal.fft(x), 1: lambda: tf.signal.fft2d(x)}
-        )
-    else:
-        x = tf.switch_case(
-            rank - 1,
-            {
-                0: lambda: tf.signal.fft(x),
-                1: lambda: tf.signal.fft2d(x),
-                2: lambda: tf.signal.fft3d(x),
-            },
-        )
-    # Apply normalization.
-    x = x / norm_factor
-    return x
-
-
-def _fftn_helper(x, shape, axes, norm):
-    x = fft_input_validation(tf.convert_to_tensor(x))
-    input_shape = x.shape
-    input_rank_tensor = tf.rank(x)
-
-    shape_, axes_ = shape_and_axes_validation(shape, axes, input_rank_tensor)
-
-    axes = axes_initialization(shape, axes, input_shape, input_rank_tensor)
-
-    perform_padding, perform_transpose = perform_actions_initialization(
-        shape, axes, input_shape, input_rank_tensor
-    )
-
-    shape = shape_initialization(shape, axes, x)
-
-    rank = rank_initialization(axes)
-
-    norm_factor = norm_initialization(norm, shape, x)
-
-    x = get_x_after_pad_or_crop(x, shape, axes, perform_padding, input_rank_tensor)
-
-    perm = get_perm(input_rank_tensor, axes)
-
-    x = transpose_x(x, perm, perform_transpose)
-
-    x = fft_operations(x, rank, norm_factor)
-
-    x = transpose_x(x, tf.argsort(perm), perform_transpose)
-
-    x = tf.ensure_shape(x, static_output_shape(input_shape, shape_, axes_))
-
-    return x
-
-
-def fftn(
-    x: Union[tf.Tensor, tf.Variable],
-    /,
-    s: Optional[Union[int, Tuple[int]]] = None,
-    axes: Optional[Union[int, Tuple[int]]] = None,
-    norm: Optional[str] = "backward",
-    out: Optional[Union[tf.Tensor, tf.Variable]] = None,
-) -> Union[tf.Tensor, tf.Variable]:
-    result = _fftn_helper(x, s, axes, norm)
-
-    if out is not None:
-        tf.assign(out, result)
-        return out
-    else:
-        return result
-=======
 # stft
 @with_supported_dtypes({"2.15.0 and below": ("complex",)}, backend_version)
 def stft(
@@ -1750,4 +1677,76 @@
     return tf.image.extract_patches(
         images=input, sizes=kernel_size, strides=stride, rates=dilation, padding=padding
     )
->>>>>>> 36ec24a9
+
+
+# --- FFTN --- #
+def fft_operations(x, rank, norm_factor):
+    if x.shape.rank == 1:
+        x = tf.signal.fft(x)
+    elif x.shape.rank == 2:
+        x = tf.switch_case(
+            rank - 1, {0: lambda: tf.signal.fft(x), 1: lambda: tf.signal.fft2d(x)}
+        )
+    else:
+        x = tf.switch_case(
+            rank - 1,
+            {
+                0: lambda: tf.signal.fft(x),
+                1: lambda: tf.signal.fft2d(x),
+                2: lambda: tf.signal.fft3d(x),
+            },
+        )
+    # Apply normalization.
+    x = x / norm_factor
+    return x
+
+
+def _fftn_helper(x, shape, axes, norm):
+    x = fft_input_validation(tf.convert_to_tensor(x))
+    input_shape = x.shape
+    input_rank_tensor = tf.rank(x)
+
+    shape_, axes_ = shape_and_axes_validation(shape, axes, input_rank_tensor)
+
+    axes = axes_initialization(shape, axes, input_shape, input_rank_tensor)
+
+    perform_padding, perform_transpose = perform_actions_initialization(
+        shape, axes, input_shape, input_rank_tensor
+    )
+
+    shape = shape_initialization(shape, axes, x)
+
+    rank = rank_initialization(axes)
+
+    norm_factor = norm_initialization(norm, shape, x)
+
+    x = get_x_after_pad_or_crop(x, shape, axes, perform_padding, input_rank_tensor)
+
+    perm = get_perm(input_rank_tensor, axes)
+
+    x = transpose_x(x, perm, perform_transpose)
+
+    x = fft_operations(x, rank, norm_factor)
+
+    x = transpose_x(x, tf.argsort(perm), perform_transpose)
+
+    x = tf.ensure_shape(x, static_output_shape(input_shape, shape_, axes_))
+
+    return x
+
+
+def fftn(
+    x: Union[tf.Tensor, tf.Variable],
+    /,
+    s: Optional[Union[int, Tuple[int]]] = None,
+    axes: Optional[Union[int, Tuple[int]]] = None,
+    norm: Optional[str] = "backward",
+    out: Optional[Union[tf.Tensor, tf.Variable]] = None,
+) -> Union[tf.Tensor, tf.Variable]:
+    result = _fftn_helper(x, s, axes, norm)
+
+    if out is not None:
+        tf.assign(out, result)
+        return out
+    else:
+        return result