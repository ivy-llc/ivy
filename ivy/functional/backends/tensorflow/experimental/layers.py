# global
import math
from typing import Union, Optional, Tuple, Literal, Sequence
import tensorflow as tf

# local
from ivy.func_wrapper import (
    with_unsupported_dtypes,
    with_supported_dtypes,
    with_supported_device_and_dtypes,
)
from .. import backend_version
import ivy
from ivy.functional.ivy.layers import _handle_padding, _get_num_padded_values
from ivy.functional.ivy.experimental.layers import _padding_ceil_mode, _get_size


def _from_int_to_tuple(arg, dim):
    if isinstance(arg, int):
        return (arg,) * dim
    if isinstance(arg, (tuple, list)) and len(arg) == 1:
        return (arg[0],) * dim
    return arg


def _determine_depth_max_pooling(x, kernel, strides, dims):
    # determine depth pooling
    depth_pooling = False
    if len(kernel) == dims + 2:
        spatial_kernel = kernel[1:-1]
        if kernel[-1] != 1:
            depth_pooling = True
            if any(tf.constant(spatial_kernel) != 1):
                raise NotImplementedError(
                    "MaxPooling supports exactly one of pooling across"
                    " depth or pooling across width/height."
                )
            if len(strides) != dims + 2 or strides[-1] != kernel[-1]:
                raise NotImplementedError(
                    "Depthwise max pooling requires the depth window to equal the depth"
                    " stride"
                )
            if x.shape[-1] % kernel[-1] != 0:
                raise NotImplementedError(
                    "Depthwise max pooling requires the depth window to evenly divide"
                    " the input depth"
                )
            x = tf.transpose(x, (0, dims + 1, *range(1, dims + 1)))
            kernel = [kernel[-1], *[1] * (dims - 1)]
            strides = [strides[-1], *[1] * (dims - 1)]
        else:
            kernel = spatial_kernel
            strides = strides[1:-1] if len(strides) == dims + 2 else strides
    return x, kernel, strides, depth_pooling


def max_pool1d(
    x: Union[tf.Tensor, tf.Variable],
    kernel: Union[int, Tuple[int]],
    strides: Union[int, Tuple[int]],
    padding: str,
    /,
    *,
    data_format: str = "NWC",
    out: Optional[Union[tf.Tensor, tf.Variable]] = None,
) -> Union[tf.Tensor, tf.Variable]:
    if data_format == "NCW":
        x = tf.transpose(x, (0, 2, 1))
    res = tf.nn.max_pool1d(x, kernel, strides, padding)

    if data_format == "NCW":
        res = tf.transpose(res, (0, 2, 1))
    return res


def max_pool2d(
    x: Union[tf.Tensor, tf.Variable],
    kernel: Union[int, Tuple[int], Tuple[int, int]],
    strides: Union[int, Tuple[int], Tuple[int, int]],
    padding: Union[str, int, Tuple[int], Tuple[int, int]],
    /,
    *,
    data_format: str = "NHWC",
    dilation: Union[int, Tuple[int], Tuple[int, int]] = 1,
    ceil_mode: bool = False,
    out: Optional[Union[tf.Tensor, tf.Variable]] = None,
) -> Union[tf.Tensor, tf.Variable]:
    if data_format == "NCHW":
        x = tf.transpose(x, (0, 2, 3, 1))

    dilation = _from_int_to_tuple(dilation, 2)
    strides = _from_int_to_tuple(strides, 2)
    kernel = _from_int_to_tuple(kernel, 2)

    # determine depth pooling
    x, kernel, strides, depth_pooling = _determine_depth_max_pooling(
        x, kernel, strides, 2
    )

    if not depth_pooling:
        if isinstance(padding, int):
            padding = [(padding,) * 2] * 2
        elif isinstance(padding, tuple) and len(padding) == 1:
            padding = [(padding[0],) * 2] * 2
        elif isinstance(padding, tuple) and len(padding) == 2:
            padding = [(padding[0],) * 2, (padding[1],) * 2]

        if isinstance(padding, (tuple, list)):
            ivy.utils.assertions.check_kernel_padding_size(kernel, padding)
        new_kernel = [kernel[i] + (kernel[i] - 1) * (dilation[i] - 1) for i in range(2)]
        if isinstance(padding, str):
            pad_h = _handle_padding(x.shape[1], strides[0], new_kernel[0], padding)
            pad_w = _handle_padding(x.shape[2], strides[1], new_kernel[1], padding)
            padding = [
                (pad_h // 2, pad_h - pad_h // 2),
                (pad_w // 2, pad_w - pad_w // 2),
            ]

        x_shape = x.shape[1:-1]

        if ceil_mode:
            for i in range(2):
                padding[i] = _padding_ceil_mode(
                    x_shape[i], new_kernel[i], padding[i], strides[i]
                )
        padding = [(0, 0)] + list(padding) + [(0, 0)]
        x = tf.pad(x, padding, constant_values=-math.inf)
    res = tf.nn.pool(x, kernel, "MAX", strides, "VALID", dilations=dilation)

    if depth_pooling:
        res = tf.transpose(res, (0, 2, 3, 1))
    # converting minimum value to -inf because tensorflow clips -inf to minimum value
    res = tf.where(res <= ivy.finfo(res.dtype).min, -math.inf, res)
    if data_format == "NCHW":
        return tf.transpose(res, (0, 3, 1, 2))
    return res


@with_unsupported_dtypes(
    {"2.13.0 and below": ("bfloat16", "float64", "float16")}, backend_version
)
def max_pool3d(
    x: Union[tf.Tensor, tf.Variable],
    kernel: Union[int, Tuple[int], Tuple[int, int, int]],
    strides: Union[int, Tuple[int], Tuple[int, int, int]],
    padding: str,
    /,
    *,
    data_format: str = "NDHWC",
    out: Optional[Union[tf.Tensor, tf.Variable]] = None,
) -> Union[tf.Tensor, tf.Variable]:
    if data_format == "NCDHW":
        x = tf.transpose(x, (0, 2, 3, 4, 1))
    res = tf.nn.max_pool3d(x, kernel, strides, padding)
    if data_format == "NCDHW":
        return tf.transpose(res, (0, 4, 1, 2, 3))
    return res


def _handle_manual_pad_avg_pool(x, kernel, strides, padding, ceil_mode, dims):
    if isinstance(padding, str):
        pad_specific = [
            _handle_padding(x.shape[i + 1], strides[i], kernel[i], padding)
            for i in range(dims)
        ]
        padding = [
            (pad_specific[i] // 2, pad_specific[i] - pad_specific[i] // 2)
            for i in range(dims)
        ]
    else:
        if isinstance(padding, int):
            padding = [(padding,) * 2] * dims
        pad_specific = [sum(padding[i]) for i in range(dims)]
    c = []
    if ceil_mode:
        for i in range(dims):
            padding[i], c_i = _padding_ceil_mode(
                x.shape[i + 1], kernel[i], padding[i], strides[i], True
            )
            c.append(c_i)
            pad_specific[i] = sum(padding[i])
    return padding, pad_specific, c


@with_unsupported_dtypes({"2.13.0 and below": ("bfloat16", "float64")}, backend_version)
def avg_pool1d(
    x: Union[tf.Tensor, tf.Variable],
    kernel: Union[int, Tuple[int]],
    strides: Union[int, Tuple[int]],
    padding: str,
    /,
    *,
    data_format: str = "NWC",
    count_include_pad: bool = False,
    ceil_mode: bool = False,
    out: Optional[Union[tf.Tensor, tf.Variable]] = None,
) -> Union[tf.Tensor, tf.Variable]:
    if isinstance(kernel, int):
        kernel = [kernel]
    elif len(kernel) == 1:
        kernel = [kernel[0]]

    if isinstance(strides, int):
        strides = [strides]
    elif len(strides) == 1:
        strides = [strides[0]]

    if data_format == "NCW":
        x = tf.transpose(x, (0, 2, 1))

    manual_padding = False
    # Have to manually pad if explicit padding is provided, or if ceil_mode is True
    if not isinstance(padding, str) or ceil_mode or count_include_pad:
        padding, pad_specific, c = _handle_manual_pad_avg_pool(
            x, kernel, strides, padding, ceil_mode, 1
        )
        x = tf.pad(x, [(0, 0), *padding, (0, 0)], constant_values=0)
        manual_padding = True
        padding = "VALID"

    res = tf.nn.avg_pool1d(x, kernel, strides, padding)

    # removing any manual padding added because of ceil_mode or count_include_pad
    if (manual_padding and not count_include_pad) or ceil_mode:
        if not count_include_pad:
            num_padded_values = tf.convert_to_tensor(
                ivy.map(
                    _get_num_padded_values,
                    constant={
                        "p": pad_specific[0],
                        "n": x.shape[1] - pad_specific[0],
                        "k": kernel[0],
                        "s": strides[0],
                    },
                    unique={
                        "i": tf.range(res.shape[1]),
                    },
                ),
                dtype=res.dtype,
            )
        else:
            num_padded_values = tf.scatter_nd(
                tf.constant([[res.shape[1] - 1]]),
                tf.constant([c], dtype=res.dtype),
                tf.constant([res.shape[1]], dtype=tf.int32),
            )
        res = (kernel[0] * res) / (kernel[0] - num_padded_values[:, None])

    if data_format == "NCW":
        res = tf.transpose(res, (0, 2, 1))
    return res


@with_unsupported_dtypes(
    {"2.13.0 and below": ("bfloat16", "float64", "float16")}, backend_version
)
def avg_pool2d(
    x: Union[tf.Tensor, tf.Variable],
    kernel: Union[int, Tuple[int], Tuple[int, int]],
    strides: Union[int, Tuple[int], Tuple[int, int]],
    padding: str,
    /,
    *,
    data_format: str = "NHWC",
    count_include_pad: bool = False,
    ceil_mode: bool = False,
    divisor_override: Optional[int] = None,
    out: Optional[Union[tf.Tensor, tf.Variable]] = None,
) -> Union[tf.Tensor, tf.Variable]:
    if isinstance(kernel, int):
        kernel = [kernel] * 2
    elif len(kernel) == 1:
        kernel = [kernel[0]] * 2

    if isinstance(strides, int):
        strides = [strides] * 2
    elif len(strides) == 1:
        strides = [strides[0]] * 2

    if data_format == "NCHW":
        x = tf.transpose(x, (0, 2, 3, 1))
    manual_padding = False
    # Have to manually pad if explicit padding is provided, or if ceil_mode is True
    if not isinstance(padding, str) or ceil_mode or count_include_pad:
        padding, pad_specific, c = _handle_manual_pad_avg_pool(
            x, kernel, strides, padding, ceil_mode, 2
        )
        x = tf.pad(x, [(0, 0), *padding, (0, 0)], constant_values=0)
        manual_padding = True
        padding = "VALID"

    if divisor_override is not None:
        # sum pooling then dividing by divisor_override if it is provided
        res = tf.nn.depthwise_conv2d(
            x, tf.ones(kernel + (x.shape[-1], 1)), (1,) + strides + (1,), padding
        )
        res = res / divisor_override
    else:
        res = tf.nn.avg_pool2d(x, kernel, strides, padding)

    # removing any manual padding added because of ceil_mode or count_include_pad
    if (manual_padding and not count_include_pad) or ceil_mode and not divisor_override:
        if not count_include_pad:
            num_padded_values = [
                tf.convert_to_tensor(
                    ivy.map(
                        _get_num_padded_values,
                        constant={
                            "p": pad_specific[i],
                            "n": x.shape[i + 1] - pad_specific[i],
                            "k": kernel[i],
                            "s": strides[i],
                        },
                        unique={
                            "i": tf.range(res.shape[i + 1]),
                        },
                    ),
                    dtype=res.dtype,
                )
                for i in range(2)
            ]
        else:
            num_padded_values = []
            for i in range(2):
                num_pad = tf.scatter_nd(
                    tf.constant([[res.shape[i + 1] - 1]]),
                    tf.constant([c[i]], dtype=res.dtype),
                    tf.constant([res.shape[i + 1]], dtype=tf.int32),
                )
                num_padded_values.append(num_pad)
        num_padded_values1 = num_padded_values[0][:, None]
        num_padded_values2 = num_padded_values[1][None, :]
        num_padded_values = (
            num_padded_values1 * kernel[1]
            + num_padded_values2 * kernel[0]
            - num_padded_values1 * num_padded_values2
        )
        kernel_mul = tf.cast(tf.math.reduce_prod(kernel), res.dtype)
        res = (kernel_mul * res) / (kernel_mul - tf.expand_dims(num_padded_values, -1))

    if data_format == "NCHW":
        return tf.transpose(res, (0, 3, 1, 2))
    return res


@with_unsupported_dtypes(
    {"2.13.0 and below": ("bfloat16", "float64", "float16")}, backend_version
)
def avg_pool3d(
    x: Union[tf.Tensor, tf.Variable],
    kernel: Union[int, Tuple[int], Tuple[int, int, int]],
    strides: Union[int, Tuple[int], Tuple[int, int, int]],
    padding: str,
    /,
    *,
    data_format: str = "NDHWC",
    count_include_pad: bool = False,
    ceil_mode: bool = False,
    divisor_override: Optional[int] = None,
    out: Optional[Union[tf.Tensor, tf.Variable]] = None,
) -> Union[tf.Tensor, tf.Variable]:
    if isinstance(kernel, int):
        kernel = [kernel] * 3
    elif len(kernel) == 1:
        kernel = [kernel[0]] * 3

    if isinstance(strides, int):
        strides = [strides] * 3
    elif len(strides) == 1:
        strides = [strides[0]] * 3

    if data_format == "NCDHW":
        x = tf.transpose(x, (0, 2, 3, 4, 1))

    manual_padding = False
    # Have to manually pad if explicit padding is provided, or if ceil_mode is True
    if not isinstance(padding, str) or ceil_mode or count_include_pad:
        padding, pad_specific, c = _handle_manual_pad_avg_pool(
            x, kernel, strides, padding, ceil_mode, 3
        )
        x = tf.pad(x, [(0, 0), *padding, (0, 0)], constant_values=0)
        manual_padding = True
        padding = "VALID"

    if divisor_override is not None:
        # sum pooling then dividing by divisor_override if it is provided
        res = ivy.conv_general_dilated(
            x,
            tf.ones(kernel + (1, x.shape[-1])),
            strides,
            padding,
            dims=3,
            feature_group_count=x.shape[-1],
        )
        res = res / divisor_override
    else:
        res = tf.nn.avg_pool3d(x, kernel, strides, padding)

    # removing any manual padding added because of ceil_mode or count_include_pad
    if (
        (manual_padding and not count_include_pad) or ceil_mode
    ) and not divisor_override:
        if not count_include_pad:
            num_padded_values = [
                tf.convert_to_tensor(
                    ivy.map(
                        _get_num_padded_values,
                        constant={
                            "p": pad_specific[i],
                            "n": x.shape[i + 1] - pad_specific[i],
                            "k": kernel[i],
                            "s": strides[i],
                        },
                        unique={
                            "i": tf.range(res.shape[i + 1]),
                        },
                    ),
                    dtype=res.dtype,
                )
                for i in range(3)
            ]
        else:
            num_padded_values = []
            for i in range(3):
                num_pad = tf.scatter_nd(
                    tf.constant([[res.shape[i + 1] - 1]]),
                    tf.constant([c[i]], dtype=res.dtype),
                    tf.constant([res.shape[i + 1]], dtype=tf.int32),
                )
                num_padded_values.append(num_pad)
        num_padded_values1 = tf.reshape(num_padded_values[0], (-1, 1, 1))
        num_padded_values2 = tf.reshape(num_padded_values[1], (1, -1, 1))
        num_padded_values3 = tf.reshape(num_padded_values[2], (1, 1, -1))
        num_padded_values = (
            num_padded_values1 * kernel[1] * kernel[2]
            + num_padded_values2 * kernel[0] * kernel[2]
            + num_padded_values3 * kernel[0] * kernel[1]
            + num_padded_values1 * num_padded_values2 * num_padded_values3
            - num_padded_values1 * num_padded_values2 * kernel[2]
            - num_padded_values1 * num_padded_values3 * kernel[1]
            - num_padded_values2 * num_padded_values3 * kernel[0]
        )
        kernel_mul = tf.cast(tf.math.reduce_prod(kernel), res.dtype)
        res = (kernel_mul * res) / (kernel_mul - tf.expand_dims(num_padded_values, -1))

    if data_format == "NCDHW":
        return tf.transpose(res, (0, 4, 1, 2, 3))
    return res


@with_unsupported_dtypes(
    {"2.13.0 and below": ("bfloat16", "float64", "float16")}, backend_version
)
def pool(
    x: Union[tf.Tensor, tf.Variable],
    window_shape: Union[int, Tuple[int], Tuple[int, int]],
    pool_type: str,
    /,
    *,
    strides: Optional[Union[int, Tuple[int], Tuple[int, int]]] = None,
    padding: str = "VALID",
    data_format: Optional[str] = None,
    dilations: Optional[Union[int, Tuple[int], Tuple[int, int]]] = None,
    ceil_mode: bool = False,
    out: Optional[Union[tf.Tensor, tf.Variable]] = None,
) -> Union[tf.Tensor, tf.Variable]:
    return tf.nn.pool(
        x,
        window_shape,
        pool_type,
        strides=strides,
        padding=padding,
        data_format=data_format,
        dilations=dilations,
    )


@with_supported_dtypes({"2.13.0 and below": ("float32", "float64")}, backend_version)
def dct(
    x: Union[tf.Tensor, tf.Variable],
    /,
    *,
    type: Literal[1, 2, 3, 4] = 2,
    n: Optional[int] = None,
    axis: int = -1,
    norm: Optional[Literal["ortho"]] = None,
    out: Optional[Union[tf.Tensor, tf.Variable]] = None,
) -> tf.Tensor:
    # ToDo: Update this once tf.signal.dct supports axis other than -1
    if axis != -1:
        new_dims = list(range(len(x.shape)))
        if axis < 0:
            axis = len(x.shape) + axis
        new_dims[axis], new_dims[-1] = new_dims[-1], axis
        x = tf.transpose(x, new_dims)
        dct_out = tf.signal.dct(x, type=type, n=n, axis=-1, norm=norm)
        dct_out = tf.transpose(dct_out, new_dims)
    else:
        dct_out = tf.signal.dct(x, type=type, n=n, axis=-1, norm=norm)
    return dct_out


def idct(
    x: Union[tf.Tensor, tf.Variable],
    /,
    *,
    type: Literal[1, 2, 3, 4] = 2,
    n: Optional[int] = None,
    axis: int = -1,
    norm: Optional[Literal["ortho"]] = None,
    out: Optional[Union[tf.Tensor, tf.Variable]] = None,
) -> tf.Tensor:
    inverse_type = {1: 1, 2: 3, 3: 2, 4: 4}[type]
    return dct(x, type=inverse_type, n=n, axis=axis, norm=norm, out=out)


def _fft_norm(
    x: Union[tf.Tensor, tf.Variable],
    dim: int,
    /,
    *,
    norm: str = "backward",
):
    n = tf.constant(x.shape[dim], dtype=x.dtype)
    if norm == "backward":
        return x
    elif norm == "ortho":
        return x / tf.cast(tf.sqrt(tf.cast(n, tf.float32)), x.dtype)
    elif norm == "forward":
        return x / tf.cast(n, x.dtype)
    else:
        raise ivy.utils.exceptions.IvyError(f"Unrecognized normalization mode {norm}")


def _ifft_norm(
    x: Union[tf.Tensor, tf.Variable],
    dim: int,
    *,
    norm: str = "backward",
):
    n = x.shape[dim]
    if norm == "backward":
        return x
    elif norm == "ortho":
        return x * math.sqrt(n)
    elif norm == "forward":
        return x * n
    else:
        raise ivy.utils.exceptions.IvyError(f"Unrecognized normalization mode {norm}")


@with_supported_dtypes({"2.13.0 and below": ("complex",)}, backend_version)
def fft(
    x: Union[tf.Tensor, tf.Variable],
    dim: int,
    /,
    *,
    norm: str = "backward",
    n: Union[int, Tuple[int]] = None,
    out: Optional[Union[tf.Tensor, tf.Variable]] = None,
) -> Union[tf.Tensor, tf.Variable]:
    if not isinstance(dim, int):
        raise ivy.utils.exceptions.IvyError(
            f"Expecting <class 'int'> instead of {type(dim)}"
        )
    if n is None:
        n = x.shape[dim]
    if n < -len(x.shape):
        raise ivy.utils.exceptions.IvyError(
            f"Invalid dim {dim}, expecting ranging"
            " from {-len(x.shape)} to {len(x.shape)-1}  "
        )
    if not isinstance(n, int):
        raise ivy.utils.exceptions.IvyError(
            f"Expecting <class 'int'> instead of {type(n)}"
        )
    if n <= 1:
        raise ivy.utils.exceptions.IvyError(
            f"Invalid data points {n}, expecting more than 1"
        )
    if norm != "backward" and norm != "ortho" and norm != "forward":
        raise ivy.utils.exceptions.IvyError(f"Unrecognized normalization mode {norm}")
    x = tf.cast(x, tf.complex128)
    if x.shape[dim] != n:
        s = list(x.shape)
        if s[dim] > n:
            index = [slice(None)] * len(s)
            index[dim] = slice(0, n)
            x = x[tuple(index)]
            del index
        else:
            s[dim] = n - s[dim]
            z = tf.zeros(s, x.dtype)
            x = tf.concat([x, z], dim)
        del s
    operation_name = f"{n} points FFT at dim {dim} with {norm} normalization"
    if dim != -1 or dim != len(x.shape) - 1:
        permute = [i for i in range(len(x.shape))]
        permute[dim], permute[-1] = permute[-1], permute[dim]
        x = tf.transpose(x, permute)
        ret = tf.signal.fft(x, operation_name)
        ret = tf.transpose(ret, permute)
        del permute
    else:
        ret = tf.signal.fft(x, operation_name)
    ret = _fft_norm(ret, dim, norm=norm)
    return ret


def dropout(
    x: Union[tf.Tensor, tf.Variable],
    prob: float,
    /,
    *,
    scale: bool = True,
    dtype: tf.DType = None,
    training: bool = True,
    seed: Optional[int] = None,
    noise_shape: Optional[Sequence[int]] = None,
    out: Optional[Union[tf.Tensor, tf.Variable]] = None,
) -> Union[tf.Tensor, tf.Variable]:
    x = ivy.astype(x, dtype) if dtype else x
    res = tf.nn.dropout(x, prob, noise_shape=noise_shape, seed=seed) if training else x
    res = tf.multiply(res, (1.0 - prob)) if not scale else res
    return res


def dropout1d(
    x: Union[tf.Tensor, tf.Variable],
    prob: float,
    /,
    *,
    training: bool = True,
    data_format: str = "NWC",
    out: Optional[Union[tf.Tensor, tf.Variable]] = None,
) -> Union[tf.Tensor, tf.Variable]:
    if training:
        is_batched = len(x.shape) == 3
        if data_format == "NCW":
            perm = (0, 2, 1) if is_batched else (1, 0)
            x = tf.transpose(x, perm)
        res = tf.nn.dropout(x, prob)
        if data_format == "NCW":
            res = tf.transpose(res, perm)
    else:
        res = x
    return res


def dropout2d(
    x: Union[tf.Tensor, tf.Variable],
    prob: float,
    /,
    *,
    training: bool = True,
    data_format: str = "NHWC",
    out: Optional[Union[tf.Tensor, tf.Variable]] = None,
) -> Union[tf.Tensor, tf.Variable]:
    if training:
        is_batched = len(x.shape) == 4
        if data_format == "NCHW":
            perm = (0, 2, 3, 1) if is_batched else (1, 2, 0)
            x = tf.transpose(x, perm)
        res = tf.nn.dropout(x, prob)
        if data_format == "NCHW":
            perm = (0, 3, 1, 2) if is_batched else (2, 0, 1)
            res = tf.transpose(res, perm)
    else:
        res = x
    return res


def dropout3d(
    x: Union[tf.Tensor, tf.Variable],
    prob: float,
    /,
    *,
    training: bool = True,
    data_format: str = "NDHWC",
    out: Optional[Union[tf.Tensor, tf.Variable]] = None,
) -> Union[tf.Tensor, tf.Variable]:
    if training:
        is_batched = len(x.shape) == 5
        if data_format == "NCDHW":
            perm = (0, 2, 3, 4, 1) if is_batched else (1, 2, 3, 0)
            x = tf.transpose(x, perm)
        res = tf.nn.dropout(x, prob)
        if data_format == "NCDHW":
            perm = (0, 4, 1, 2, 3) if is_batched else (3, 0, 1, 2)
            res = tf.transpose(res, perm)
    else:
        res = x
    return res


def ifft(
    x: Union[tf.Tensor, tf.Variable],
    dim: int,
    *,
    norm: str = "backward",
    n: Union[int, Tuple[int]] = None,
    out: Optional[Union[tf.Tensor, tf.Variable]] = None,
) -> Union[tf.Tensor, tf.Variable]:
    if not isinstance(dim, int):
        raise ivy.utils.exceptions.IvyError(
            f"Expecting <class 'int'> instead of {type(dim)}"
        )
    if n is None:
        n = x.shape[dim]
    if n < -len(x.shape):
        raise ivy.utils.exceptions.IvyError(
            f"Invalid dim {dim}, expecting ranging"
            " from {-len(x.shape)} to {len(x.shape)-1}  "
        )
    if not isinstance(n, int):
        raise ivy.utils.exceptions.IvyError(
            f"Expecting <class 'int'> instead of {type(n)}"
        )
    if n <= 1:
        raise ivy.utils.exceptions.IvyError(
            f"Invalid data points {n}, expecting more than 1"
        )
    if norm != "backward" and norm != "ortho" and norm != "forward":
        raise ivy.utils.exceptions.IvyError(f"Unrecognized normalization mode {norm}")
    if x.shape[dim] != n:
        s = list(x.shape)
        if s[dim] > n:
            index = [slice(None)] * len(s)
            index[dim] = slice(0, n)
            x = x[tuple(index)]
            del index
        else:
            s[dim] = n - s[dim]
            z = tf.zeros(s, x.dtype)
            x = tf.concat([x, z], axis=dim)
        del s
    operation_name = f"{n} points FFT at dim {dim} with {norm} normalization"
    if dim != -1 or dim != len(x.shape) - 1:
        permute = [i for i in range(len(x.shape))]
        permute[dim], permute[-1] = permute[-1], permute[dim]
        x = tf.transpose(x, permute)
        ret = tf.signal.ifft(x, operation_name)
        ret = tf.transpose(ret, permute)
        del permute
    else:
        ret = tf.signal.ifft(x, operation_name)
    ret = _ifft_norm(ret, dim, norm=norm)
    return ret


@with_unsupported_dtypes({"2.13.0 and below": ("complex",)}, backend_version)
def embedding(
    weights: Union[tf.Tensor, tf.Variable],
    indices: Union[tf.Tensor, tf.Variable],
    /,
    *,
    max_norm: Optional[float] = None,
    out: Optional[Union[tf.Tensor, tf.Variable]] = None,
) -> Union[tf.Tensor, tf.Variable]:
    return tf.nn.embedding_lookup(weights, indices, max_norm=max_norm)


def interpolate(
    x: Union[tf.Tensor, tf.Variable],
    size: Union[Sequence[int], int],
    /,
    *,
    mode: Literal[
        "linear",
        "bilinear",
        "trilinear",
        "nearest",
        "area",
        "nearest-exact",
        "tf_area",
        "bicubic",
        "bicubic_tensorflow",
        "mitchellcubic",
        "lanczos3",
        "lanczos5",
        "gaussian",
    ] = "linear",
    scale_factor: Optional[Union[Sequence[int], int]] = None,
    recompute_scale_factor: Optional[bool] = None,
    align_corners: Optional[bool] = None,
    antialias: bool = False,
    out: Optional[Union[tf.Tensor, tf.Variable]] = None,
):
    dims = len(x.shape) - 2
    size = _get_size(scale_factor, size, dims, x.shape)
    remove_dim = False
    if mode in ["linear", "tf_area", "lanczos3", "lanczos5", "nearest-exact"]:
        if dims == 1:
            size = (1,) + tuple(size)
            x = tf.expand_dims(x, axis=-2)
            dims = 2
            remove_dim = True
        mode = (
            "bilinear"
            if mode == "linear"
            else (
                "area"
                if mode == "tf_area"
                else "nearest" if mode == "nearest-exact" else mode
            )
        )
    if mode == "bicubic_tensorflow":
        mode = "bicubic"
    x = tf.transpose(x, (0, *range(2, dims + 2), 1))
    ret = tf.transpose(
        tf.cast(
            tf.image.resize(x, size=size, method=mode, antialias=antialias), x.dtype
        ),
        (0, dims + 1, *range(1, dims + 1)),
    )
    if remove_dim:
        ret = tf.squeeze(ret, axis=-2)
    return ret


interpolate.partial_mixed_handler = lambda x, *args, mode="linear", scale_factor=None, recompute_scale_factor=None, align_corners=None, **kwargs: (  # noqa: E501
    (not align_corners and (len(x.shape) - 2) < 2)
    and mode not in ["nearest", "area", "bicubic", "nd"]
)


def _fft2_norm(
    x: Union[tf.Tensor, tf.Variable],
    s: Sequence[int] = None,
    dim: Sequence[int] = (-2, -1),
    norm: str = "backward",
):
    n = tf.constant(s[0] * s[1], dtype=tf.complex128)
    if norm == "backward":
        return x
    elif norm == "ortho":
        return x / tf.sqrt(n)
    elif norm == "forward":
        return x / n
    else:
        raise ivy.utils.exceptions.IvyError(f"Unrecognized normalization mode {norm}")


def trans_x_to_s(
    x: Union[tf.Tensor, tf.Variable],
    s: Sequence[int] = None,
    dim: Sequence[int] = (-2, -1),
) -> Union[tf.Tensor, tf.Variable]:
    """change the shape of the input array x to the desired output shape s."""
    if x.dtype != tf.complex128 or x.dtype != tf.complex64:
        x = tf.cast(x, tf.float32)
    x_shape = x.shape
    if dim == (-1, -2) or dim == (1, 0):
        s = (s[1], s[0])
    if s[0] >= x_shape[0] and s[1] >= x_shape[1]:
        paddings = tf.constant([[0, s[0] - x_shape[0]], [0, s[1] - x_shape[1]]])
        x_new = tf.pad(x, paddings=paddings)
    elif (s[0] <= x_shape[0] or s[1] <= x_shape[1]) and min(s) > min(x_shape):
        x_new = x[: s[0], : s[1]]
        if s[0] != x_new.shape[0]:
            size = s[0] - x_new.shape[0]
            z = tf.zeros((size, s[1]))
            x_new = tf.concat([x_new, z], 0)
        elif s[1] != x_new.shape[1]:
            size = s[1] - x_new.shape[1]
            z = tf.zeros((s[0], size))
            x_new = tf.concat([x_new, z], 1)
    elif (s[0] >= x_shape[0] and s[1] <= x_shape[1]) and min(s) <= min(x_shape):
        x_new = x[: s[0], : s[1]]
        size = s[0] - x_new.shape[0]
        z = tf.zeros((size, s[1]))
        x_new = tf.concat([x_new, z], 0)
    elif (s[0] < x_shape[0] and s[1] > x_shape[1]) and min(s) == min(x_shape):
        x_new = x[: s[0], : s[1]]
        size = s[1] - x_new.shape[1]
        z = tf.zeros((s[0], size))
        x_new = tf.concat([x_new, z], axis=1)
    else:
        x_new = x[: s[0], : s[1]]
    return x_new


def fft2(
    x: Union[tf.Tensor, tf.Variable],
    *,
    s: Sequence[int] = None,
    dim: Sequence[int] = (-2, -1),
    norm: str = "backward",
    out: Optional[Union[tf.Tensor, tf.Variable]] = None,
) -> Union[tf.Tensor, tf.Variable]:
    if s is None:
        s = (x.shape[dim[0]], x.shape[dim[1]])
    if all(j < -len(x.shape) for j in s):
        raise ivy.utils.exceptions.IvyError(
            f"Invalid dim {dim}, expecting ranging"
            " from {-len(x.shape)} to {len(x.shape)-1}  "
        )
    if not all(isinstance(j, int) for j in s):
        raise ivy.utils.exceptions.IvyError(
            f"Expecting {s} to be a sequence of integers <class integer>"
        )
    if all(j <= 1 for j in s):
        raise ivy.utils.exceptions.IvyError(
            f"Invalid data points {s}, expecting s points larger than 1"
        )
    if norm != "backward" and norm != "ortho" and norm != "forward":
        raise ivy.utils.exceptions.IvyError(f"Unrecognized normalization mode {norm}")
    operation_name = f"{s} points FFT at dim {dim} with {norm} normalization"
    if len(x.shape) == 2:
        x_new = trans_x_to_s(x, s, dim)
        x_complex = tf.cast(x_new, tf.complex128)
        tf_fft2 = tf.signal.fft2d(x_complex, name=operation_name)
    elif len(x.shape) > 2:
        x_s = [trans_x_to_s(x[:, :, i], s, dim) for i in range(x.shape[2])]
        x_new = tf.convert_to_tensor(x_s, dtype=x.dtype)
        x_complex = tf.cast(x_new, tf.complex128)
        tf_fft2 = tf.transpose(tf.signal.fft2d(x_complex, name=operation_name))

    # Apply the same normalization as 'backward' in NumPy
    tf_fft2 = _fft2_norm(tf_fft2, s, dim, norm)
    return tf_fft2


# --- IFFTN --- #
def fft_input_validation(x):
    if not x.dtype.is_complex:
        raise TypeError(
            "Invalid FFT input: `x` must be of a complex dtype. Received: {}".format(
                x.dtype
            )
        )
    return x


def shape_and_axes_validation(shape, axes, input_rank_tensor):
    if shape is not None:
        shape = tf.convert_to_tensor(shape, dtype=tf.dtypes.int32)
        checks_shape = [
            tf.debugging.assert_less_equal(
                tf.size(shape),
                input_rank_tensor,
                message=(
                    "Argument `shape` cannot have length greater than the rank of `x`. "
                    "Received: {}"
                ).format(shape),
            )
        ]
        with tf.control_dependencies(checks_shape):
            shape = tf.identity(shape)

    if axes is not None:
        axes = tf.convert_to_tensor(axes, dtype=tf.dtypes.int32)
        checks_axes = [
            tf.debugging.assert_less_equal(
                tf.size(axes),
                input_rank_tensor,
                message=(
                    "Argument `axes` cannot have length greater than the rank of `x`. "
                    "Received: {}"
                ).format(axes),
            ),
            tf.debugging.assert_less(
                axes,
                input_rank_tensor,
                message=(
                    "Argument `axes` contains invalid indices. Received: {}"
                ).format(axes),
            ),
            tf.debugging.assert_greater_equal(
                axes,
                -input_rank_tensor,
                message=(
                    "Argument `axes` contains invalid indices. Received: {}"
                ).format(axes),
            ),
        ]
        with tf.control_dependencies(checks_axes):
            axes = tf.identity(axes)

    if shape is not None and axes is not None:
        checks_shape_axes = [
            tf.debugging.assert_equal(
                tf.size(shape),
                tf.size(axes),
                message=(
                    "Arguments `shape` and `axes` must have equal length. "
                    "Received: {}, {}"
                ).format(shape, axes),
            )
        ]
        with tf.control_dependencies(checks_shape_axes):
            shape, axes = tf.identity_n([shape, axes])

    return shape, axes


def axes_initialization(shape, axes, input_shape, input_rank_tensor):
    if axes is None:
        axes = (
            tf.range(-tf.size(input_shape), 0)
            if shape is None
            else tf.range(-tf.size(shape), 0)
        )
    axes = tf.where(tf.math.less(axes, 0), axes + input_rank_tensor, axes)
    return axes


def perform_actions_initialization(shape, axes, input_shape, input_rank_tensor):
    perform_padding = shape is not None
    perform_transpose = tf.math.logical_not(
        tf.math.reduce_all(
            tf.math.equal(
                axes, tf.range(input_rank_tensor - tf.size(axes), input_rank_tensor)
            )
        )
    )
    return perform_padding, perform_transpose


def shape_initialization(shape, axes, x):
    if shape is None:
        shape = tf.gather(tf.shape(x), axes, axis=0)
    return shape


def rank_initialization(axes):
    rank = tf.size(axes)
    with tf.control_dependencies(
        [
            tf.debugging.assert_less_equal(
                rank, 3, message="N-D FFT supported only up to 3-D."
            )
        ]
    ):
        rank = tf.identity(rank)

    return rank


def norm_initialization(norm, shape, x):
    if norm == "backward":
        norm_factor = tf.constant(1, x.dtype)
    elif norm == "forward" or norm == "ortho":
        norm_factor = tf.cast(tf.math.reduce_prod(shape), x.dtype)
        if norm == "ortho":
            norm_factor = tf.math.sqrt(norm_factor)
    return norm_factor


def get_x_after_pad_or_crop(x, shape, axes, perform_padding, input_rank_tensor):
    if perform_padding:
        pad_shape = -tf.ones([input_rank_tensor], dtype=tf.int32)
        pad_shape = tf.tensor_scatter_nd_update(
            pad_shape, tf.expand_dims(axes, -1), shape
        )
        x = _right_pad_or_crop(x, pad_shape)
    return x


def get_perm(input_rank_tensor, axes):
    all_dims = tf.range(input_rank_tensor, dtype=tf.dtypes.int32)
    perm = tf.concat(
        [
            tf.boolean_mask(
                all_dims,
                tf.foldl(
                    lambda acc, elem: tf.math.logical_and(
                        acc, tf.math.not_equal(all_dims, elem)
                    ),
                    axes,
                    initializer=tf.fill(all_dims.shape, True),
                ),
            ),
            axes,
        ],
        0,
    )
    return perm


def ifft_operations(x, rank, norm_factor):
    if x.shape.rank == 1:
        x = tf.signal.ifft(x)
    elif x.shape.rank == 2:
        x = tf.switch_case(
            rank - 1, {0: lambda: tf.signal.ifft(x), 1: lambda: tf.signal.ifft2d(x)}
        )
    else:
        x = tf.switch_case(
            rank - 1,
            {
                0: lambda: tf.signal.ifft(x),
                1: lambda: tf.signal.ifft2d(x),
                2: lambda: tf.signal.ifft3d(x),
            },
        )
    x = x * norm_factor
    return x


def transpose_x(x, perm, perform_transpose):
    x = tf.cond(perform_transpose, lambda: tf.transpose(x, perm=perm), lambda: x)
    return x


def static_output_shape(input_shape, shape, axes):
    output_shape = input_shape.as_list()
    if shape is not None:
        if axes is None:
            axes = list(range(-len(shape), 0))
        if isinstance(shape, tf.Tensor):
            if isinstance(axes, tf.Tensor):
                output_shape = [None] * len(output_shape)
            else:
                for ax in axes:
                    output_shape[ax] = None
        else:
            for idx, ax in enumerate(axes):
                output_shape[ax] = shape[idx]
    return tf.TensorShape(output_shape)


def _right_pad_or_crop(tensor, shape):
    input_shape = tf.shape(tensor)
    shape = tf.convert_to_tensor(shape, dtype=tf.dtypes.int32)
    with tf.control_dependencies(
        [tf.debugging.assert_less_equal(tf.size(shape), tf.size(input_shape))]
    ):
        shape = tf.identity(shape)
    shape = tf.concat([input_shape[: tf.size(input_shape) - tf.size(shape)], shape], 0)

    pad_sizes = tf.math.maximum(shape - input_shape, 0)
    pad_sizes = tf.expand_dims(pad_sizes, -1)
    pad_sizes = tf.concat(
        [tf.zeros(pad_sizes.shape, dtype=tf.dtypes.int32), pad_sizes], -1
    )
    tensor = tf.pad(tensor, pad_sizes, constant_values=0)

    crop_tensor = tf.zeros(shape.shape, dtype=tf.dtypes.int32)
    tensor = tf.slice(tensor, crop_tensor, shape)
    return tensor


def _ifftn_helper(x, shape, axes, norm):
    x = fft_input_validation(tf.convert_to_tensor(x))
    input_shape = x.shape
    input_rank_tensor = tf.rank(x)

    shape_, axes_ = shape_and_axes_validation(shape, axes, input_rank_tensor)

    axes = axes_initialization(shape, axes, input_shape, input_rank_tensor)

    perform_padding, perform_transpose = perform_actions_initialization(
        shape, axes, input_shape, input_rank_tensor
    )

    shape = shape_initialization(shape, axes, x)

    rank = rank_initialization(axes)

    norm_factor = norm_initialization(norm, shape, x)

    x = get_x_after_pad_or_crop(x, shape, axes, perform_padding, input_rank_tensor)

    perm = get_perm(input_rank_tensor, axes)

    x = transpose_x(x, perm, perform_transpose)

    x = ifft_operations(x, rank, norm_factor)

    x = transpose_x(x, tf.argsort(perm), perform_transpose)

    x = tf.ensure_shape(x, static_output_shape(input_shape, shape_, axes_))

    return x


def ifftn(
    x: Union[tf.Tensor, tf.Variable],
    s: Optional[Union[int, Tuple[int]]] = None,
    axes: Optional[Union[int, Tuple[int]]] = None,
    *,
    norm: Optional[str] = "backward",
    out: Optional[Union[tf.Tensor, tf.Variable]] = None,
) -> Union[tf.Tensor, tf.Variable]:
    result = _ifftn_helper(x, s, axes, norm)

    if out is not None:
        out = result
        return out
    else:
        return result


<<<<<<< HEAD
def overlap_and_add(
    signal: Union[tf.Tensor, tf.Variable],
    frame_step: int,
    name: str = None,
) -> Union[tf.Tensor, tf.Variable]:
    return tf.signal.overlap_and_add(signal=signal, frame_step=frame_step, name=name)
=======
"""
RFFTN Function implementation
"""


def rfft_input_validation(x):
    if not x.dtype.is_floating:
        raise TypeError(
            "Invalid FFT input: `x` must be of a real dtype. Received: {}".format(
                x.dtype
            )
        )
    return x


def rfft_operations(x, rank, norm_factor):
    if x.shape.rank == 1:
        x = tf.signal.rfft(x)
    elif x.shape.rank == 2:
        x = tf.switch_case(
            rank - 1, {0: lambda: tf.signal.rfft(x), 1: lambda: tf.signal.rfft2d(x)}
        )
    else:
        x = tf.switch_case(
            rank - 1,
            {
                0: lambda: tf.signal.rfft(x),
                1: lambda: tf.signal.rfft2d(x),
                2: lambda: tf.signal.rfft3d(x),
            },
        )
    # norm_factor = tf.cast(norm_factor, tf.complex64)
    norm_factor = tf.cast(norm_factor, tf.complex128)
    x = x * norm_factor
    return x


def _rfftn_helper(x, shape, axes, norm):
    x = rfft_input_validation(tf.convert_to_tensor(x))
    # x = rfft_input_validation(x)
    input_shape = x.shape
    input_rank_tensor = tf.rank(x)

    shape_, axes_ = shape_and_axes_validation(shape, axes, input_rank_tensor)

    axes = axes_initialization(shape, axes, input_shape, input_rank_tensor)

    perform_padding, perform_transpose = perform_actions_initialization(
        shape, axes, input_shape, input_rank_tensor
    )

    shape = shape_initialization(shape, axes, x)

    rank = rank_initialization(axes)

    norm_factor = norm_initialization(norm, shape, x)

    x = get_x_after_pad_or_crop(x, shape, axes, perform_padding, input_rank_tensor)

    perm = get_perm(input_rank_tensor, axes)

    x = transpose_x(x, perm, perform_transpose)

    x = rfft_operations(x, rank, norm_factor)

    x = transpose_x(x, tf.argsort(perm), perform_transpose)

    x = tf.ensure_shape(x, static_output_shape(input_shape, shape_, axes_))

    return x


@with_supported_device_and_dtypes(
    {
        "2.5.0 and above": {
            "cpu": (
                "floar32",
                "float64",
                "complex128",
            )
        }
    },
    backend_version,
)
def rfftn(
    x: Union[tf.Tensor, tf.Variable],
    s: Optional[Union[int, Tuple[int]]] = None,
    axes: Optional[Union[int, Tuple[int]]] = None,
    *,
    norm: Optional[str] = [("forward", "ortho", "backward")],
    out: Optional[Union[tf.Tensor, tf.Variable]] = None,
) -> Union[tf.Tensor, tf.Variable]:
    result = _rfftn_helper(x, s, axes, norm)

    if out is not None:
        out = tf.cast(result, tf.complex128)
        # out = result
        return out
    else:
        # return result
        return tf.cast(result, tf.complex128)


# def _rfftn_norm(
#     x: Union[tf.Tensor, tf.Variable],
#     s: Sequence[int] = None,
#     axes: Sequence[int] = None,
#     norm: str = "backward",
# ):
#     n = tf.constant(s[-1] // 2 + 1, dtype=tf.complex128)
#     if norm == "backward":
#         return x
#     elif norm == "ortho":
#         return x / tf.sqrt(n)
#     elif norm == "forward":
#         return x / n
#     else:
#         raise ivy.utils.exceptions.IvyError(f"Unrecognized normalization mode {norm}")


# @with_unsupported_dtypes(
#     {"0.4.13 and below": ("float32", "complex")}, backend_version
# )
# def rfftn(
#     x: Union[tf.Tensor, tf.Variable],
#     s: Sequence[int] = None,
#     axes: Sequence[int] = None,
#     *,
#     norm: str = "backward",
#     out: Optional[Union[tf.Tensor, tf.Variable]] = None,
# ) -> Union[tf.Tensor, tf.Variable]:
#     if axes is None:
#         axes = list(range(len(s)))
#     elif s is None:
#         s = [x.shape[axis] for axis in axes]
#     elif len(s) != len(axes):
#         raise ValueError("s and axes must have the same length.")

#     if not all(isinstance(j, int) for j in s):
#         raise ivy.utils.exceptions.IvyError(
#             f"Expecting {s} to be a sequence of integers <class integer>"
#         )
#     if all(j <= 1 for j in s):
#         raise ivy.utils.exceptions.IvyError(
#             f"Invalid data points {s}, expecting s points larger than 1"
#         )
#     if norm != "backward" and norm != "ortho" and norm != "forward":
#         raise ivy.utils.exceptions.IvyError(f"Unrecognized normalization mode {norm}")


#     if len(s) != 2:
#         raise ValueError("fft_length must have shape [2]")
#     fft_length = tf.convert_to_tensor(s, dtype=tf.int32)

#     # Convert s to a tensor with shape [2]
#     # fft_length = tf.convert_to_tensor(s, dtype=tf.int32)
#     # if tf.shape(fft_length).shape != [1] or tf.shape(fft_length).as_list()[0] != 2:
#     #     raise ValueError("fft_length must have shape [2]")
#     operation_name = f"RFFTn with s={s}, axes={axes}, norm={norm}"
#     # tf_rfftn = tf.signal.rfft2d(x, fft_length=fft_length, name=operation_name)

# # Reshape the input tensor to 2D
#     x_2d = tf.reshape(x, [-1, s[0]])

#     # Perform rfft2d operation on the reshaped tensor
#     tf_rfftn_2d = tf.signal.rfft2d(x_2d, fft_length=s[1], name=operation_name)

#     # Reshape the result back to the original shape
#     output_shape = tf.concat([tf.shape(x)[:-1], [s[-1] // 2 + 1]], axis=0)
#     tf_rfftn = tf.reshape(tf_rfftn_2d, output_shape)


#     # Apply the same normalization as 'backward' in NumPy
#     tf_rfftn = _rfftn_norm(tf_rfftn, s, axes, norm, out).astype("complex128")
#     return tf_rfftn
>>>>>>> 871be6c0
<|MERGE_RESOLUTION|>--- conflicted
+++ resolved
@@ -1192,14 +1192,6 @@
         return result
 
 
-<<<<<<< HEAD
-def overlap_and_add(
-    signal: Union[tf.Tensor, tf.Variable],
-    frame_step: int,
-    name: str = None,
-) -> Union[tf.Tensor, tf.Variable]:
-    return tf.signal.overlap_and_add(signal=signal, frame_step=frame_step, name=name)
-=======
 """
 RFFTN Function implementation
 """
@@ -1375,4 +1367,11 @@
 #     # Apply the same normalization as 'backward' in NumPy
 #     tf_rfftn = _rfftn_norm(tf_rfftn, s, axes, norm, out).astype("complex128")
 #     return tf_rfftn
->>>>>>> 871be6c0
+
+
+def overlap_and_add(
+    signal: Union[tf.Tensor, tf.Variable],
+    frame_step: int,
+    name: str = None,
+) -> Union[tf.Tensor, tf.Variable]:
+    return tf.signal.overlap_and_add(signal=signal, frame_step=frame_step, name=name)