--- conflicted
+++ resolved
@@ -418,11 +418,9 @@
             "area",
             "nearest_exact",
             "tf_area",
-<<<<<<< HEAD
+
             "bicubic",
-=======
             "bicubic_tensorflow",
->>>>>>> 1775266e
             "mitchellcubic",
             "lanczos3",
             "lanczos5",
@@ -452,14 +450,13 @@
             dims = 2
             remove_dim = True
         mode = "bilinear" if mode == "linear" else "area" if mode == "tf_area" else mode
-<<<<<<< HEAD
-=======
+
     if mode=="bicubic_tensorflow":
         mode = "bicubic"
         x = tf.transpose(x, (0, 2, 3, 1))
         return tf.transpose(tf.image.resize(x, size, method=mode, antialias=False),
                             (0, 3, 1, 2))
->>>>>>> 1775266e
+
     x = tf.transpose(x, (0, *range(2, dims + 2), 1))
     ret = tf.transpose(
         tf.cast(
