--- conflicted
+++ resolved
@@ -729,7 +729,6 @@
     return ret
 
 
-<<<<<<< HEAD
 def stft(
     x: tf.Tensor,
     input: tf.Tensor,
@@ -788,11 +787,4 @@
         name,
         out,
     )
-    
-=======
-interpolate.partial_mixed_handler = lambda x, *args, mode="linear", scale_factor=None, recompute_scale_factor=None, align_corners=None, **kwargs: (  # noqa: E501
-    (not align_corners and (len(x.shape) - 2) < 2)
-    and mode not in ["nearest", "area", "bicubic"]
-    and recompute_scale_factor
-)
->>>>>>> dbe6a18a
+    