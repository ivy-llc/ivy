# global
import math
from typing import Union, Optional, Tuple, Literal, Sequence
import tensorflow as tf

# local
from ivy.func_wrapper import with_unsupported_dtypes
from .. import backend_version
import ivy
from ivy.functional.ivy.layers import _handle_padding
from ivy.functional.ivy.experimental.layers import _padding_ceil_mode, _get_size


def _from_int_to_tuple(arg, dim):
    if isinstance(arg, int):
        return (arg,) * dim
    if isinstance(arg, tuple) and len(arg) == 1:
        return (arg[0],) * dim
    return arg


def max_pool1d(
    x: Union[tf.Tensor, tf.Variable],
    kernel: Union[int, Tuple[int]],
    strides: Union[int, Tuple[int]],
    padding: str,
    /,
    *,
    data_format: str = "NWC",
    out: Optional[Union[tf.Tensor, tf.Variable]] = None,
) -> Union[tf.Tensor, tf.Variable]:

    if data_format == "NCW":
        x = tf.transpose(x, (0, 2, 1))
    res = tf.nn.max_pool1d(x, kernel, strides, padding)

    if data_format == "NCW":
        res = tf.transpose(res, (0, 2, 1))
    return res


def max_pool2d(
    x: Union[tf.Tensor, tf.Variable],
    kernel: Union[int, Tuple[int], Tuple[int, int]],
    strides: Union[int, Tuple[int], Tuple[int, int]],
    padding: Union[str, int, Tuple[int], Tuple[int, int]],
    /,
    *,
    data_format: str = "NHWC",
    dilation: Union[int, Tuple[int], Tuple[int, int]] = 1,
    ceil_mode: bool = False,
    out: Optional[Union[tf.Tensor, tf.Variable]] = None,
) -> Union[tf.Tensor, tf.Variable]:
    if data_format == "NCHW":
        x = tf.transpose(x, (0, 2, 3, 1))

    dilation = _from_int_to_tuple(dilation, 2)
    strides = _from_int_to_tuple(strides, 2)
    kernel = _from_int_to_tuple(kernel, 2)
    if isinstance(padding, int):
        padding = [(padding,) * 2] * 2
    elif isinstance(padding, tuple) and len(padding) == 1:
        padding = [(padding[0],) * 2] * 2
    elif isinstance(padding, tuple) and len(padding) == 2:
        padding = [(padding[0],) * 2, (padding[1],) * 2]

    if isinstance(padding, (tuple, list)):
        ivy.utils.assertions.check_kernel_padding_size(kernel, padding)
    new_kernel = [kernel[i] + (kernel[i] - 1) * (dilation[i] - 1) for i in range(2)]
    if isinstance(padding, str):
        pad_h = _handle_padding(x.shape[1], strides[0], new_kernel[0], padding)
        pad_w = _handle_padding(x.shape[2], strides[1], new_kernel[1], padding)
        padding = [(pad_h // 2, pad_h - pad_h // 2), (pad_w // 2, pad_w - pad_w // 2)]

    x_shape = x.shape[1:-1]

    if ceil_mode:
        for i in range(2):
            padding[i] = _padding_ceil_mode(
                x_shape[i], new_kernel[i], padding[i], strides[i]
            )

    padding = [(0, 0)] + list(padding) + [(0, 0)]
    x = tf.pad(x, padding, constant_values=-math.inf)
    res = tf.nn.pool(x, kernel, "MAX", strides, "VALID", dilations=dilation)

    # converting minimum value to -inf because tensorflow clips -inf to minimum value
    res = tf.where(res <= ivy.finfo(res.dtype).min, -math.inf, res)
    if data_format == "NCHW":
        return tf.transpose(res, (0, 3, 1, 2))
    return res


@with_unsupported_dtypes(
    {"2.9.1 and below": ("bfloat16", "float64", "float16")}, backend_version
)
def max_pool3d(
    x: Union[tf.Tensor, tf.Variable],
    kernel: Union[int, Tuple[int], Tuple[int, int, int]],
    strides: Union[int, Tuple[int], Tuple[int, int, int]],
    padding: str,
    /,
    *,
    data_format: str = "NDHWC",
    out: Optional[Union[tf.Tensor, tf.Variable]] = None,
) -> Union[tf.Tensor, tf.Variable]:
    if data_format == "NCDHW":
        x = tf.transpose(x, (0, 2, 3, 4, 1))
    res = tf.nn.max_pool3d(x, kernel, strides, padding)
    if data_format == "NCDHW":
        return tf.transpose(res, (0, 4, 1, 2, 3))
    return res


@with_unsupported_dtypes({"2.9.1 and below": ("bfloat16", "float64")}, backend_version)
def avg_pool1d(
    x: Union[tf.Tensor, tf.Variable],
    kernel: Union[int, Tuple[int]],
    strides: Union[int, Tuple[int]],
    padding: str,
    /,
    *,
    data_format: str = "NWC",
    out: Optional[Union[tf.Tensor, tf.Variable]] = None,
) -> Union[tf.Tensor, tf.Variable]:

    if data_format == "NCW":
        x = tf.transpose(x, (0, 2, 1))
    res = tf.nn.avg_pool1d(x, kernel, strides, padding)

    if data_format == "NCW":
        res = tf.transpose(res, (0, 2, 1))
    return res


@with_unsupported_dtypes(
    {"2.9.1 and below": ("bfloat16", "float64", "float16")}, backend_version
)
def avg_pool2d(
    x: Union[tf.Tensor, tf.Variable],
    kernel: Union[int, Tuple[int], Tuple[int, int]],
    strides: Union[int, Tuple[int], Tuple[int, int]],
    padding: str,
    /,
    *,
    data_format: str = "NHWC",
    out: Optional[Union[tf.Tensor, tf.Variable]] = None,
) -> Union[tf.Tensor, tf.Variable]:
    if data_format == "NCHW":
        x = tf.transpose(x, (0, 2, 3, 1))
    res = tf.nn.avg_pool2d(x, kernel, strides, padding)
    if data_format == "NCHW":
        return tf.transpose(res, (0, 3, 1, 2))
    return res


@with_unsupported_dtypes(
    {"2.9.1 and below": ("bfloat16", "float64", "float16")}, backend_version
)
def avg_pool3d(
    x: Union[tf.Tensor, tf.Variable],
    kernel: Union[int, Tuple[int], Tuple[int, int, int]],
    strides: Union[int, Tuple[int], Tuple[int, int, int]],
    padding: str,
    /,
    *,
    data_format: str = "NDHWC",
    out: Optional[Union[tf.Tensor, tf.Variable]] = None,
) -> Union[tf.Tensor, tf.Variable]:
    if data_format == "NCDHW":
        x = tf.transpose(x, (0, 2, 3, 4, 1))
    res = tf.nn.avg_pool3d(x, kernel, strides, padding)
    if data_format == "NCDHW":
        return tf.transpose(res, (0, 4, 1, 2, 3))
    return res


def dct(
    x: Union[tf.Tensor, tf.Variable],
    /,
    *,
    type: Optional[Literal[1, 2, 3, 4]] = 2,
    n: Optional[int] = None,
    axis: Optional[int] = -1,
    norm: Optional[Literal["ortho"]] = None,
    out: Optional[Union[tf.Tensor, tf.Variable]] = None,
) -> tf.Tensor:
    if x.dtype not in (tf.float32, tf.float64):
        x = tf.cast(x, tf.float32)
    if axis != -1:
        new_dims = list(range(len(x.shape)))
        new_dims[axis], new_dims[-1] = new_dims[-1], axis
        x = tf.transpose(x, new_dims)
        dct_out = tf.signal.dct(x, type=type, n=n, axis=-1, norm=norm)
        dct_out = tf.transpose(dct_out, new_dims)
    else:
        dct_out = tf.signal.dct(x, type=type, n=n, axis=-1, norm=norm)
    return dct_out


def _fft_norm(
    x: Union[tf.Tensor, tf.Variable],
    dim: int,
    /,
    *,
    norm: str = "backward",
):
    n = tf.constant(x.shape[dim])
    if norm == "backward":
        return x
    elif norm == "ortho":
        return x / tf.sqrt(n)
    elif norm == "forward":
        return x / n
    else:
        raise ivy.utils.exceptions.IvyError(f"Unrecognized normalization mode {norm}")


def _ifft_norm(
    x: Union[tf.Tensor, tf.Variable],
    dim: int,
    *,
    norm: str = "backward",
):
    n = x.shape[dim]
    if norm == "backward":
        return x
    elif norm == "ortho":
        return x * math.sqrt(n)
    elif norm == "forward":
        return x * n
    else:
        raise ivy.utils.exceptions.IvyError(f"Unrecognized normalization mode {norm}")


def fft(
    x: Union[tf.Tensor, tf.Variable],
    dim: int,
    /,
    *,
    norm: Optional[str] = "backward",
    n: Union[int, Tuple[int]] = None,
    out: Optional[Union[tf.Tensor, tf.Variable]] = None,
) -> Union[tf.Tensor, tf.Variable]:
    if not isinstance(dim, int):
        raise ivy.utils.exceptions.IvyError(
            f"Expecting <class 'int'> instead of {type(dim)}"
        )
    if n is None:
        n = x.shape[dim]
    if n < -len(x.shape):
        raise ivy.utils.exceptions.IvyError(
            f"Invalid dim {dim}, expecting ranging"
            " from {-len(x.shape)} to {len(x.shape)-1}  "
        )
    if not isinstance(n, int):
        raise ivy.utils.exceptions.IvyError(
            f"Expecting <class 'int'> instead of {type(n)}"
        )
    if n <= 1:
        raise ivy.utils.exceptions.IvyError(
            f"Invalid data points {n}, expecting more than 1"
        )
    if norm != "backward" and norm != "ortho" and norm != "forward":
        raise ivy.utils.exceptions.IvyError(f"Unrecognized normalization mode {norm}")
    if x.shape[dim] != n:
        s = list(x.shape)
        if s[dim] > n:
            index = [slice(None)] * len(s)
            index[dim] = slice(0, n)
            x = x[tuple(index)]
            del index
        else:
            s[dim] = n - s[dim]
            z = tf.zeros(s, x.dtype)
            x = tf.concat([x, z], axis=dim)
        del s
    operation_name = f"{n} points FFT at dim {dim} with {norm} normalization"
    if dim != -1 or dim != len(x.shape) - 1:
        permute = [i for i in range(len(x.shape))]
        permute[dim], permute[-1] = permute[-1], permute[dim]
        x = tf.transpose(x, permute)
        ret = tf.signal.fft(x, operation_name)
        x = tf.transpose(x, permute)
        del permute
    else:
        ret = tf.signal.fft(x, operation_name)
    ret = _fft_norm(ret, dim, norm=norm)
    return ret


def dropout1d(
    x: Union[tf.Tensor, tf.Variable],
    prob: float,
    /,
    *,
    training: bool = True,
    data_format: str = "NWC",
    out: Optional[Union[tf.Tensor, tf.Variable]] = None,
) -> Union[tf.Tensor, tf.Variable]:
    if training:
        if data_format == "NCW":
            perm = (0, 2, 1) if len(x.shape) == 3 else (1, 0)
            x = tf.transpose(x, perm)
        noise_shape = list(x.shape)
        noise_shape[-2] = 1
        res = tf.nn.dropout(x, prob, noise_shape=noise_shape)
        if data_format == "NCW":
            res = tf.transpose(res, perm)
        return res
    else:
        return x


def dropout3d(
    x: Union[tf.Tensor, tf.Variable],
    prob: float,
    /,
    *,
    training: bool = True,
    data_format: str = "NDHWC",
    out: Optional[Union[tf.Tensor, tf.Variable]] = None,
) -> Union[tf.Tensor, tf.Variable]:
    if training:
        is_batched = len(x.shape) == 5
        if data_format == "NCDHW":
            perm = (0, 2, 3, 4, 1) if is_batched else (1, 2, 3, 0)
            x = tf.transpose(x, perm)
        noise_shape = list(x.shape)
        sl = slice(1, -1) if is_batched else slice(-1)
        noise_shape[sl] = [1] * 3
        res = tf.nn.dropout(x, prob, noise_shape=noise_shape)
        if data_format == "NCDHW":
            perm = (0, 4, 1, 2, 3) if is_batched else (3, 0, 1, 2)
            res = tf.transpose(res, perm)
        return res
    else:
        return x


def ifft(
    x: Union[tf.Tensor, tf.Variable],
    dim: int,
    *,
    norm: Optional[str] = "backward",
    n: Union[int, Tuple[int]] = None,
    out: Optional[Union[tf.Tensor, tf.Variable]] = None,
) -> Union[tf.Tensor, tf.Variable]:
    if not isinstance(dim, int):
        raise ivy.utils.exceptions.IvyError(
            f"Expecting <class 'int'> instead of {type(dim)}"
        )
    if n is None:
        n = x.shape[dim]
    if n < -len(x.shape):
        raise ivy.utils.exceptions.IvyError(
            f"Invalid dim {dim}, expecting ranging"
            " from {-len(x.shape)} to {len(x.shape)-1}  "
        )
    if not isinstance(n, int):
        raise ivy.utils.exceptions.IvyError(
            f"Expecting <class 'int'> instead of {type(n)}"
        )
    if n <= 1:
        raise ivy.utils.exceptions.IvyError(
            f"Invalid data points {n}, expecting more than 1"
        )
    if norm != "backward" and norm != "ortho" and norm != "forward":
        raise ivy.utils.exceptions.IvyError(f"Unrecognized normalization mode {norm}")
    if x.shape[dim] != n:
        s = list(x.shape)
        if s[dim] > n:
            index = [slice(None)] * len(s)
            index[dim] = slice(0, n)
            x = x[tuple(index)]
            del index
        else:
            s[dim] = n - s[dim]
            z = tf.zeros(s, x.dtype)
            x = tf.concat([x, z], axis=dim)
        del s
    operation_name = f"{n} points FFT at dim {dim} with {norm} normalization"
    if dim != -1 or dim != len(x.shape) - 1:
        permute = [i for i in range(len(x.shape))]
        permute[dim], permute[-1] = permute[-1], permute[dim]
        x = tf.transpose(x, permute)
        ret = tf.signal.ifft(x, operation_name)
        ret = tf.transpose(ret, permute)
        del permute
    else:
        ret = tf.signal.ifft(x, operation_name)
    ret = _ifft_norm(ret, dim, norm=norm)
    return ret


def embedding(
    weights: Union[tf.Tensor, tf.Variable],
    indices: Union[tf.Tensor, tf.Variable],
    /,
    *,
    max_norm: Optional[float] = None,
    out: Optional[Union[tf.Tensor, tf.Variable]] = None,
) -> Union[tf.Tensor, tf.Variable]:
    return tf.nn.embedding_lookup(weights, indices, max_norm=max_norm)


def interpolate(
    x: Union[tf.Tensor, tf.Variable],
    size: Union[Sequence[int], int],
    /,
    *,
    mode: Union[
        Literal["linear", "bilinear", "trilinear", "nearest", "area"]
    ] = "linear",
    scale_factor: Optional[Union[Sequence[int], int]] = None,
    align_corners: Optional[bool] = None,
    antialias: Optional[bool] = False,
    out: Optional[Union[tf.Tensor, tf.Variable]] = None,
):
    dims = len(x.shape) - 2
    size = _get_size(scale_factor, size, dims, x.shape)
    if align_corners or dims > 2 or mode in ["nearest", "area"]:
        return ivy.functional.experimental.interpolate(
            x, size, mode=mode, align_corners=align_corners, antialias=antialias,
        )
    remove_dim = False
<<<<<<< HEAD
    if mode == "linear":
=======
    if mode in ["linear", "tf_area"]:
>>>>>>> 24339b7f
        if dims == 1:
            size = (1,) + tuple(size)
            x = tf.expand_dims(x, axis=-2)
            dims = 2
            remove_dim = True
<<<<<<< HEAD
        mode = "bilinear"
=======
        mode = "bilinear" if mode == "linear" else "area"
>>>>>>> 24339b7f
    x = tf.transpose(x, (0, *range(2, dims + 2), 1))
    ret = tf.transpose(
        tf.cast(
            tf.image.resize(x, size=size, method=mode, antialias=antialias), x.dtype
        ),
        (0, dims + 1, *range(1, dims + 1)),
    )
    if remove_dim:
        ret = tf.squeeze(ret, axis=-2)
    return ret<|MERGE_RESOLUTION|>--- conflicted
+++ resolved
@@ -424,21 +424,13 @@
             x, size, mode=mode, align_corners=align_corners, antialias=antialias,
         )
     remove_dim = False
-<<<<<<< HEAD
-    if mode == "linear":
-=======
     if mode in ["linear", "tf_area"]:
->>>>>>> 24339b7f
         if dims == 1:
             size = (1,) + tuple(size)
             x = tf.expand_dims(x, axis=-2)
             dims = 2
             remove_dim = True
-<<<<<<< HEAD
-        mode = "bilinear"
-=======
         mode = "bilinear" if mode == "linear" else "area"
->>>>>>> 24339b7f
     x = tf.transpose(x, (0, *range(2, dims + 2), 1))
     ret = tf.transpose(
         tf.cast(
