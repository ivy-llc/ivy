--- conflicted
+++ resolved
@@ -729,7 +729,13 @@
     return ret
 
 
-<<<<<<< HEAD
+interpolate.partial_mixed_handler = lambda x, *args, mode="linear", scale_factor=None, recompute_scale_factor=None, align_corners=None, **kwargs: (  # noqa: E501
+    (not align_corners and (len(x.shape) - 2) < 2)
+    and mode not in ["nearest", "area", "bicubic"]
+    and recompute_scale_factor
+)
+
+
 def _fft2_norm(
     x: Union[tf.Tensor, tf.Variable],
     /,
@@ -794,11 +800,4 @@
     xc1 = tf.cast(x, tf.complex128)
     ret = tf.signal.fft2d(xc1, operation_name)
     ret = _fft2_norm(ret, dim=dim, norm=norm)
-    return ret
-=======
-interpolate.partial_mixed_handler = lambda x, *args, mode="linear", scale_factor=None, recompute_scale_factor=None, align_corners=None, **kwargs: (  # noqa: E501
-    (not align_corners and (len(x.shape) - 2) < 2)
-    and mode not in ["nearest", "area", "bicubic"]
-    and recompute_scale_factor
-)
->>>>>>> a50af163
+    return ret