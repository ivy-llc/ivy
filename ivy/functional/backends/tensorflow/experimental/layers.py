--- conflicted
+++ resolved
@@ -1296,15 +1296,6 @@
         return result
 
 
-<<<<<<< HEAD
-# --- FFTN --- #
-def fft_operations(x, rank, norm_factor):
-    if x.shape.rank == 1:
-        x = tf.signal.fft(x)
-    elif x.shape.rank == 2:
-        x = tf.switch_case(
-            rank - 1, {0: lambda: tf.signal.fft(x), 1: lambda: tf.signal.fft2d(x)}
-=======
 """
 RFFTN Function
 """
@@ -1326,26 +1317,11 @@
     elif x.shape.rank == 2:
         x = tf.switch_case(
             rank - 1, {0: lambda: tf.signal.rfft(x), 1: lambda: tf.signal.rfft2d(x)}
->>>>>>> 5f8ede7c
         )
     else:
         x = tf.switch_case(
             rank - 1,
             {
-<<<<<<< HEAD
-                0: lambda: tf.signal.fft(x),
-                1: lambda: tf.signal.fft2d(x),
-                2: lambda: tf.signal.fft3d(x),
-            },
-        )
-    # Apply normalization.
-    x = x / norm_factor
-    return x
-
-
-def fftn_helper(x, shape, axes, norm):
-    x = fft_input_validation(tf.convert_to_tensor(x))
-=======
                 0: lambda: tf.signal.rfft(x),
                 1: lambda: tf.signal.rfft2d(x),
                 2: lambda: tf.signal.rfft3d(x),
@@ -1359,7 +1335,6 @@
 
 def _rfftn_helper(x, shape, axes, norm):
     x = rfft_input_validation(tf.convert_to_tensor(x))
->>>>>>> 5f8ede7c
     input_shape = x.shape
     input_rank_tensor = tf.rank(x)
 
@@ -1383,11 +1358,7 @@
 
     x = transpose_x(x, perm, perform_transpose)
 
-<<<<<<< HEAD
-    x = fft_operations(x, rank, norm_factor)
-=======
     x = rfft_operations(x, rank, norm_factor)
->>>>>>> 5f8ede7c
 
     x = transpose_x(x, tf.argsort(perm), perform_transpose)
 
@@ -1396,9 +1367,6 @@
     return x
 
 
-<<<<<<< HEAD
-def fftn(
-=======
 @with_supported_device_and_dtypes(
     {
         "2.5.0 and above": {
@@ -1412,23 +1380,10 @@
     backend_version,
 )
 def rfftn(
->>>>>>> 5f8ede7c
     x: Union[tf.Tensor, tf.Variable],
     s: Optional[Union[int, Tuple[int]]] = None,
     axes: Optional[Union[int, Tuple[int]]] = None,
     *,
-<<<<<<< HEAD
-    norm: Optional[str] = "backward",
-    out: Optional[Union[tf.Tensor, tf.Variable]] = None,
-) -> Union[tf.Tensor, tf.Variable]:
-    result = fftn_helper(x, s, axes, norm)
-
-    if out is not None:
-        tf.assign(out, result)
-        return out
-    else:
-        return result
-=======
     norm: Optional[str] = [("forward", "ortho", "backward")],
     out: Optional[Union[tf.Tensor, tf.Variable]] = None,
 ) -> Union[tf.Tensor, tf.Variable]:
@@ -1441,4 +1396,76 @@
     else:
         # return result
         return tf.cast(result, tf.complex128)
->>>>>>> 5f8ede7c
+
+
+# --- FFTN --- #
+def fft_operations(x, rank, norm_factor):
+    if x.shape.rank == 1:
+        x = tf.signal.fft(x)
+    elif x.shape.rank == 2:
+        x = tf.switch_case(
+            rank - 1, {0: lambda: tf.signal.fft(x), 1: lambda: tf.signal.fft2d(x)}
+        )
+    else:
+        x = tf.switch_case(
+            rank - 1,
+            {
+                0: lambda: tf.signal.fft(x),
+                1: lambda: tf.signal.fft2d(x),
+                2: lambda: tf.signal.fft3d(x),
+            },
+        )
+    # Apply normalization.
+    x = x / norm_factor
+    return x
+
+
+def fftn_helper(x, shape, axes, norm):
+    x = fft_input_validation(tf.convert_to_tensor(x))
+    input_shape = x.shape
+    input_rank_tensor = tf.rank(x)
+
+    shape_, axes_ = shape_and_axes_validation(shape, axes, input_rank_tensor)
+
+    axes = axes_initialization(shape, axes, input_shape, input_rank_tensor)
+
+    perform_padding, perform_transpose = perform_actions_initialization(
+        shape, axes, input_shape, input_rank_tensor
+    )
+
+    shape = shape_initialization(shape, axes, x)
+
+    rank = rank_initialization(axes)
+
+    norm_factor = norm_initialization(norm, shape, x)
+
+    x = get_x_after_pad_or_crop(x, shape, axes, perform_padding, input_rank_tensor)
+
+    perm = get_perm(input_rank_tensor, axes)
+
+    x = transpose_x(x, perm, perform_transpose)
+
+    x = fft_operations(x, rank, norm_factor)
+
+    x = transpose_x(x, tf.argsort(perm), perform_transpose)
+
+    x = tf.ensure_shape(x, static_output_shape(input_shape, shape_, axes_))
+
+    return x
+
+
+def fftn(
+    x: Union[tf.Tensor, tf.Variable],
+    s: Optional[Union[int, Tuple[int]]] = None,
+    axes: Optional[Union[int, Tuple[int]]] = None,
+    *,
+    norm: Optional[str] = "backward",
+    out: Optional[Union[tf.Tensor, tf.Variable]] = None,
+) -> Union[tf.Tensor, tf.Variable]:
+    result = fftn_helper(x, s, axes, norm)
+
+    if out is not None:
+        tf.assign(out, result)
+        return out
+    else:
+        return result