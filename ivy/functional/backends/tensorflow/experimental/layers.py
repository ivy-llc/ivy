# global
import math
from typing import Union, Optional, Tuple, List, Literal, Sequence
import tensorflow as tf

# local
from ivy.func_wrapper import (
    with_unsupported_dtypes,
    with_supported_dtypes,
    with_supported_device_and_dtypes,
)
from .. import backend_version
import ivy
from ivy.functional.ivy.layers import (
    _handle_padding,
    _get_num_padded_values,
    _validate_max_pool_params,
    _depth_max_pooling_helper,
)
from ivy.functional.ivy.experimental.layers import _padding_ceil_mode, _get_size


def _determine_depth_max_pooling(x, kernel, strides, dims, data_format="channel_last"):
    # Determine depth pooling
    kernel, strides, depth_pooling = _depth_max_pooling_helper(
        x.shape, kernel, strides, dims=dims, data_format=data_format
    )
    if depth_pooling:
        x = tf.transpose(x, (0, dims + 1, *range(1, dims + 1)))
    return x, kernel, strides, depth_pooling


def max_pool1d(
    x: Union[tf.Tensor, tf.Variable],
    kernel: Union[int, Tuple[int, ...]],
    strides: Union[int, Tuple[int, ...]],
    padding: Union[str, int, Tuple[int], List[Tuple[int, int]]],
    /,
    *,
    data_format: str = "NWC",
    dilation: Union[int, Tuple[int]] = 1,
    ceil_mode: bool = False,
    out: Optional[Union[tf.Tensor, tf.Variable]] = None,
) -> Union[tf.Tensor, tf.Variable]:
    dims = 1
    kernel, strides, padding, dilation = _validate_max_pool_params(
        kernel, strides, padding, dilation, ceil_mode, dims=dims
    )

    if data_format == "NCW":
        x = tf.transpose(x, (0, 2, 1))
        kernel = [kernel[i] for i in [0, 2, 1]] if len(kernel) == (dims + 2) else kernel
        strides = (
            [strides[i] for i in [0, 2, 1]] if len(strides) == (dims + 2) else strides
        )
        padding = (
            [padding[i] for i in [0, 2, 1]]
            if isinstance(padding, list) and len(padding) == (dims + 2)
            else padding
        )

    # determine depth pooling
    x, kernel, strides, depth_pooling = _determine_depth_max_pooling(
        x, kernel, strides, dims, data_format="channel_last"
    )

    if not depth_pooling:
        new_kernel = [kernel[0] + (kernel[0] - 1) * (dilation[0] - 1)]
        if isinstance(padding, str):
            pad_w = _handle_padding(x.shape[1], strides[0], new_kernel[0], padding)
            padding = [(pad_w // 2, pad_w - pad_w // 2)]

        if ceil_mode:
            padding[0] = _padding_ceil_mode(
                x.shape[1], new_kernel[0], padding[0], strides[0]
            )
        padding = [(0, 0)] + list(padding) + [(0, 0)]
        x = tf.pad(x, padding, constant_values=-math.inf)
    else:
        if isinstance(padding, list) and any(
            [item != 0 for sublist in padding for item in sublist]
        ):
            raise NotImplementedError(
                "Nonzero explicit padding is not supported for depthwise max pooling"
            )

    res = tf.nn.pool(x, kernel, "MAX", strides, "VALID", dilations=dilation)

    if depth_pooling:
        res = tf.transpose(res, (0, 2, 1))
    # converting minimum value to -inf because tensorflow clips -inf to minimum value
    res = tf.where(res <= ivy.finfo(res.dtype).min, -math.inf, res)
    if data_format == "NCW":
        return tf.transpose(res, (0, 2, 1))
    return res


def max_pool2d(
    x: Union[tf.Tensor, tf.Variable],
    kernel: Union[int, Tuple[int, ...]],
    strides: Union[int, Tuple[int, ...]],
    padding: Union[str, int, Tuple[int], List[Tuple[int, int]]],
    /,
    *,
    data_format: str = "NHWC",
    dilation: Union[int, Tuple[int, ...]] = 1,
    ceil_mode: bool = False,
    out: Optional[Union[tf.Tensor, tf.Variable]] = None,
) -> Union[tf.Tensor, tf.Variable]:
    dims = 2
    kernel, strides, padding, dilation = _validate_max_pool_params(
        kernel, strides, padding, dilation, ceil_mode, dims=dims
    )

    if data_format == "NCHW":
        x = tf.transpose(x, (0, 2, 3, 1))
        kernel = (
            [kernel[i] for i in [0, 2, 3, 1]] if len(kernel) == (dims + 2) else kernel
        )
        strides = (
            [strides[i] for i in [0, 2, 3, 1]]
            if len(strides) == (dims + 2)
            else strides
        )
        padding = (
            [padding[i] for i in [0, 2, 3, 1]]
            if isinstance(padding, list) and len(padding) == (dims + 2)
            else padding
        )

    # determine depth pooling
    x, kernel, strides, depth_pooling = _determine_depth_max_pooling(
        x, kernel, strides, dims, data_format="channel_last"
    )

    if not depth_pooling:
        new_kernel = [
            kernel[i] + (kernel[i] - 1) * (dilation[i] - 1) for i in range(dims)
        ]
        if isinstance(padding, str):
            pad_h = _handle_padding(x.shape[1], strides[0], new_kernel[0], padding)
            pad_w = _handle_padding(x.shape[2], strides[1], new_kernel[1], padding)
            padding = [
                (pad_h // 2, pad_h - pad_h // 2),
                (pad_w // 2, pad_w - pad_w // 2),
            ]

        x_shape = x.shape[1:-1]

        if ceil_mode:
            for i in range(dims):
                padding[i] = _padding_ceil_mode(
                    x_shape[i], new_kernel[i], padding[i], strides[i]
                )
        padding = [(0, 0)] + list(padding) + [(0, 0)]
        x = tf.pad(x, padding, constant_values=-math.inf)
    else:
        if isinstance(padding, list) and any(
            [item != 0 for sublist in padding for item in sublist]
        ):
            raise NotImplementedError(
                "Nonzero explicit padding is not supported for depthwise max pooling"
            )

    res = tf.nn.pool(x, kernel, "MAX", strides, "VALID", dilations=dilation)

    if depth_pooling:
        res = tf.transpose(res, (0, 2, 3, 1))
    # converting minimum value to -inf because tensorflow clips -inf to minimum value
    res = tf.where(res <= ivy.finfo(res.dtype).min, -math.inf, res)
    if data_format == "NCHW":
        return tf.transpose(res, (0, 3, 1, 2))
    return res


@with_unsupported_dtypes(
    {"2.13.0 and below": ("bfloat16", "float64", "float16")}, backend_version
)
def max_pool3d(
    x: Union[tf.Tensor, tf.Variable],
    kernel: Union[int, Tuple[int, ...]],
    strides: Union[int, Tuple[int, ...]],
    padding: Union[str, int, Tuple[int], List[Tuple[int, int]]],
    /,
    *,
    data_format: str = "NDHWC",
    dilation: Union[int, Tuple[int, ...]] = 1,
    ceil_mode: bool = False,
    out: Optional[Union[tf.Tensor, tf.Variable]] = None,
) -> Union[tf.Tensor, tf.Variable]:
    dims = 3
    kernel, strides, padding, dilation = _validate_max_pool_params(
        kernel, strides, padding, dilation, ceil_mode, dims=dims
    )

    if data_format == "NCDHW":
        x = tf.transpose(x, (0, 2, 3, 4, 1))
        kernel = (
            [kernel[i] for i in [0, 2, 3, 4, 1]]
            if len(kernel) == (dims + 2)
            else kernel
        )
        strides = (
            [strides[i] for i in [0, 2, 3, 4, 1]]
            if len(strides) == (dims + 2)
            else strides
        )
        padding = (
            [padding[i] for i in [0, 2, 3, 4, 1]]
            if isinstance(padding, list) and len(padding) == (dims + 2)
            else padding
        )

    # determine depth pooling
    x, kernel, strides, depth_pooling = _determine_depth_max_pooling(
        x, kernel, strides, dims, data_format="channel_last"
    )

    if not depth_pooling:
        x_shape = x.shape[1:-1]
        new_kernel = [dilation[i] * (kernel[i] - 1) + 1 for i in range(dims)]
        if isinstance(padding, str):
            pad_d = _handle_padding(x_shape[0], strides[0], new_kernel[0], padding)
            pad_h = _handle_padding(x_shape[1], strides[1], new_kernel[1], padding)
            pad_w = _handle_padding(x_shape[2], strides[2], new_kernel[2], padding)
            padding = [
                (pad_d // 2, pad_d - pad_d // 2),
                (pad_h // 2, pad_h - pad_h // 2),
                (pad_w // 2, pad_w - pad_w // 2),
            ]

        if ceil_mode:
            for i in range(dims):
                padding[i] = _padding_ceil_mode(
                    x_shape[i], new_kernel[i], padding[i], strides[i]
                )
        padding = [(0, 0)] + list(padding) + [(0, 0)]
        x = tf.pad(x, padding, constant_values=-math.inf)
    else:
        if isinstance(padding, list) and any(
            [item != 0 for sublist in padding for item in sublist]
        ):
            raise NotImplementedError(
                "Nonzero explicit padding is not supported for depthwise max pooling"
            )

    res = tf.nn.pool(x, kernel, "MAX", strides, "VALID", dilations=dilation)

    if depth_pooling:
        res = tf.transpose(res, (0, 2, 3, 4, 1))
    # converting minimum value to -inf because tensorflow clips -inf to minimum value
    res = tf.where(res <= ivy.finfo(res.dtype).min, -math.inf, res)
    if data_format == "NCDHW":
        return tf.transpose(res, (0, 4, 1, 2, 3))
    return res


def _handle_manual_pad_avg_pool(x, kernel, strides, padding, ceil_mode, dims):
    if isinstance(padding, str):
        pad_specific = [
            _handle_padding(x.shape[i + 1], strides[i], kernel[i], padding)
            for i in range(dims)
        ]
        padding = [
            (pad_specific[i] // 2, pad_specific[i] - pad_specific[i] // 2)
            for i in range(dims)
        ]
    else:
        if isinstance(padding, int):
            padding = [(padding,) * 2] * dims
        pad_specific = [sum(padding[i]) for i in range(dims)]
    c = []
    if ceil_mode:
        for i in range(dims):
            padding[i], c_i = _padding_ceil_mode(
                x.shape[i + 1], kernel[i], padding[i], strides[i], True
            )
            c.append(c_i)
            pad_specific[i] = sum(padding[i])
    return padding, pad_specific, c


@with_unsupported_dtypes({"2.13.0 and below": ("bfloat16", "float64")}, backend_version)
def avg_pool1d(
    x: Union[tf.Tensor, tf.Variable],
    kernel: Union[int, Tuple[int]],
    strides: Union[int, Tuple[int]],
    padding: str,
    /,
    *,
    data_format: str = "NWC",
    count_include_pad: bool = False,
    ceil_mode: bool = False,
    out: Optional[Union[tf.Tensor, tf.Variable]] = None,
) -> Union[tf.Tensor, tf.Variable]:
    if isinstance(kernel, int):
        kernel = [kernel]
    elif len(kernel) == 1:
        kernel = [kernel[0]]

    if isinstance(strides, int):
        strides = [strides]
    elif len(strides) == 1:
        strides = [strides[0]]

    if data_format in ("NCW", "NCL"):
        print("why")
        x = tf.transpose(x, (0, 2, 1))

    manual_padding = False
    # Have to manually pad if explicit padding is provided, or if ceil_mode is True
    if not isinstance(padding, str) or ceil_mode or count_include_pad:
        padding, pad_specific, c = _handle_manual_pad_avg_pool(
            x, kernel, strides, padding, ceil_mode, 1
        )
        x = tf.pad(x, [(0, 0), *padding, (0, 0)], constant_values=0)
        manual_padding = True
        padding = "VALID"

    res = tf.nn.avg_pool1d(x, kernel, strides, padding)

    # removing any manual padding added because of ceil_mode or count_include_pad
    if (manual_padding and not count_include_pad) or ceil_mode:
        if not count_include_pad:
            num_padded_values = tf.convert_to_tensor(
                ivy.map(
                    _get_num_padded_values,
                    constant={
                        "p": pad_specific[0],
                        "n": x.shape[1] - pad_specific[0],
                        "k": kernel[0],
                        "s": strides[0],
                    },
                    unique={
                        "i": tf.range(res.shape[1]),
                    },
                ),
                dtype=res.dtype,
            )
        else:
            num_padded_values = tf.scatter_nd(
                tf.constant([[res.shape[1] - 1]]),
                tf.constant([c], dtype=res.dtype),
                tf.constant([res.shape[1]], dtype=tf.int32),
            )
        res = (kernel[0] * res) / (kernel[0] - num_padded_values[:, None])

    if data_format in ("NCW", "NCL"):
        res = tf.transpose(res, (0, 2, 1))
    return res


@with_unsupported_dtypes(
    {"2.13.0 and below": ("bfloat16", "float64", "float16")}, backend_version
)
def avg_pool2d(
    x: Union[tf.Tensor, tf.Variable],
    kernel: Union[int, Tuple[int], Tuple[int, int]],
    strides: Union[int, Tuple[int], Tuple[int, int]],
    padding: str,
    /,
    *,
    data_format: str = "NHWC",
    count_include_pad: bool = False,
    ceil_mode: bool = False,
    divisor_override: Optional[int] = None,
    out: Optional[Union[tf.Tensor, tf.Variable]] = None,
) -> Union[tf.Tensor, tf.Variable]:
    if isinstance(kernel, int):
        kernel = [kernel] * 2
    elif len(kernel) == 1:
        kernel = [kernel[0]] * 2

    if isinstance(strides, int):
        strides = [strides] * 2
    elif len(strides) == 1:
        strides = [strides[0]] * 2

    if data_format == "NCHW":
        x = tf.transpose(x, (0, 2, 3, 1))
    manual_padding = False
    # Have to manually pad if explicit padding is provided, or if ceil_mode is True
    if not isinstance(padding, str) or ceil_mode or count_include_pad:
        padding, pad_specific, c = _handle_manual_pad_avg_pool(
            x, kernel, strides, padding, ceil_mode, 2
        )
        x = tf.pad(x, [(0, 0), *padding, (0, 0)], constant_values=0)
        manual_padding = True
        padding = "VALID"

    if divisor_override is not None:
        # sum pooling then dividing by divisor_override if it is provided
        res = tf.nn.depthwise_conv2d(
            x, tf.ones(kernel + (x.shape[-1], 1)), (1,) + strides + (1,), padding
        )
        res = res / divisor_override
    else:
        res = tf.nn.avg_pool2d(x, kernel, strides, padding)

    # removing any manual padding added because of ceil_mode or count_include_pad
    if (manual_padding and not count_include_pad) or ceil_mode and not divisor_override:
        if not count_include_pad:
            num_padded_values = [
                tf.convert_to_tensor(
                    ivy.map(
                        _get_num_padded_values,
                        constant={
                            "p": pad_specific[i],
                            "n": x.shape[i + 1] - pad_specific[i],
                            "k": kernel[i],
                            "s": strides[i],
                        },
                        unique={
                            "i": tf.range(res.shape[i + 1]),
                        },
                    ),
                    dtype=res.dtype,
                )
                for i in range(2)
            ]
        else:
            num_padded_values = []
            for i in range(2):
                num_pad = tf.scatter_nd(
                    tf.constant([[res.shape[i + 1] - 1]]),
                    tf.constant([c[i]], dtype=res.dtype),
                    tf.constant([res.shape[i + 1]], dtype=tf.int32),
                )
                num_padded_values.append(num_pad)
        num_padded_values1 = num_padded_values[0][:, None]
        num_padded_values2 = num_padded_values[1][None, :]
        num_padded_values = (
            num_padded_values1 * kernel[1]
            + num_padded_values2 * kernel[0]
            - num_padded_values1 * num_padded_values2
        )
        kernel_mul = tf.cast(tf.math.reduce_prod(kernel), res.dtype)
        res = (kernel_mul * res) / (kernel_mul - tf.expand_dims(num_padded_values, -1))

    if data_format == "NCHW":
        return tf.transpose(res, (0, 3, 1, 2))
    return res


@with_unsupported_dtypes(
    {"2.13.0 and below": ("bfloat16", "float64", "float16")}, backend_version
)
def avg_pool3d(
    x: Union[tf.Tensor, tf.Variable],
    kernel: Union[int, Tuple[int], Tuple[int, int, int]],
    strides: Union[int, Tuple[int], Tuple[int, int, int]],
    padding: str,
    /,
    *,
    data_format: str = "NDHWC",
    count_include_pad: bool = False,
    ceil_mode: bool = False,
    divisor_override: Optional[int] = None,
    out: Optional[Union[tf.Tensor, tf.Variable]] = None,
) -> Union[tf.Tensor, tf.Variable]:
    if isinstance(kernel, int):
        kernel = [kernel] * 3
    elif len(kernel) == 1:
        kernel = [kernel[0]] * 3

    if isinstance(strides, int):
        strides = [strides] * 3
    elif len(strides) == 1:
        strides = [strides[0]] * 3

    if data_format == "NCDHW":
        x = tf.transpose(x, (0, 2, 3, 4, 1))

    manual_padding = False
    # Have to manually pad if explicit padding is provided, or if ceil_mode is True
    if not isinstance(padding, str) or ceil_mode or count_include_pad:
        padding, pad_specific, c = _handle_manual_pad_avg_pool(
            x, kernel, strides, padding, ceil_mode, 3
        )
        x = tf.pad(x, [(0, 0), *padding, (0, 0)], constant_values=0)
        manual_padding = True
        padding = "VALID"

    if divisor_override is not None:
        # sum pooling then dividing by divisor_override if it is provided
        res = ivy.conv_general_dilated(
            x,
            tf.ones(kernel + (1, x.shape[-1])),
            strides,
            padding,
            dims=3,
            feature_group_count=x.shape[-1],
        )
        res = res / divisor_override
    else:
        res = tf.nn.avg_pool3d(x, kernel, strides, padding)

    # removing any manual padding added because of ceil_mode or count_include_pad
    if (
        (manual_padding and not count_include_pad) or ceil_mode
    ) and not divisor_override:
        if not count_include_pad:
            num_padded_values = [
                tf.convert_to_tensor(
                    ivy.map(
                        _get_num_padded_values,
                        constant={
                            "p": pad_specific[i],
                            "n": x.shape[i + 1] - pad_specific[i],
                            "k": kernel[i],
                            "s": strides[i],
                        },
                        unique={
                            "i": tf.range(res.shape[i + 1]),
                        },
                    ),
                    dtype=res.dtype,
                )
                for i in range(3)
            ]
        else:
            num_padded_values = []
            for i in range(3):
                num_pad = tf.scatter_nd(
                    tf.constant([[res.shape[i + 1] - 1]]),
                    tf.constant([c[i]], dtype=res.dtype),
                    tf.constant([res.shape[i + 1]], dtype=tf.int32),
                )
                num_padded_values.append(num_pad)
        num_padded_values1 = tf.reshape(num_padded_values[0], (-1, 1, 1))
        num_padded_values2 = tf.reshape(num_padded_values[1], (1, -1, 1))
        num_padded_values3 = tf.reshape(num_padded_values[2], (1, 1, -1))
        num_padded_values = (
            num_padded_values1 * kernel[1] * kernel[2]
            + num_padded_values2 * kernel[0] * kernel[2]
            + num_padded_values3 * kernel[0] * kernel[1]
            + num_padded_values1 * num_padded_values2 * num_padded_values3
            - num_padded_values1 * num_padded_values2 * kernel[2]
            - num_padded_values1 * num_padded_values3 * kernel[1]
            - num_padded_values2 * num_padded_values3 * kernel[0]
        )
        kernel_mul = tf.cast(tf.math.reduce_prod(kernel), res.dtype)
        res = (kernel_mul * res) / (kernel_mul - tf.expand_dims(num_padded_values, -1))

    if data_format == "NCDHW":
        return tf.transpose(res, (0, 4, 1, 2, 3))
    return res


@with_unsupported_dtypes(
    {"2.13.0 and below": ("bfloat16", "float64", "float16")}, backend_version
)
def pool(
    x: Union[tf.Tensor, tf.Variable],
    window_shape: Union[int, Tuple[int], Tuple[int, int]],
    pool_type: str,
    /,
    *,
    strides: Optional[Union[int, Tuple[int], Tuple[int, int]]] = None,
    padding: str = "VALID",
    data_format: Optional[str] = None,
    dilations: Optional[Union[int, Tuple[int], Tuple[int, int]]] = None,
    ceil_mode: bool = False,
    out: Optional[Union[tf.Tensor, tf.Variable]] = None,
) -> Union[tf.Tensor, tf.Variable]:
    return tf.nn.pool(
        x,
        window_shape,
        pool_type,
        strides=strides,
        padding=padding,
        data_format=data_format,
        dilations=dilations,
    )


@with_supported_dtypes({"2.13.0 and below": ("float32", "float64")}, backend_version)
def dct(
    x: Union[tf.Tensor, tf.Variable],
    /,
    *,
    type: Literal[1, 2, 3, 4] = 2,
    n: Optional[int] = None,
    axis: int = -1,
    norm: Optional[Literal["ortho"]] = None,
    out: Optional[Union[tf.Tensor, tf.Variable]] = None,
) -> tf.Tensor:
    # ToDo: Update this once tf.signal.dct supports axis other than -1
    if axis != -1:
        new_dims = list(range(len(x.shape)))
        if axis < 0:
            axis = len(x.shape) + axis
        new_dims[axis], new_dims[-1] = new_dims[-1], axis
        x = tf.transpose(x, new_dims)
        dct_out = tf.signal.dct(x, type=type, n=n, axis=-1, norm=norm)
        dct_out = tf.transpose(dct_out, new_dims)
    else:
        dct_out = tf.signal.dct(x, type=type, n=n, axis=-1, norm=norm)
    return dct_out


def idct(
    x: Union[tf.Tensor, tf.Variable],
    /,
    *,
    type: Literal[1, 2, 3, 4] = 2,
    n: Optional[int] = None,
    axis: int = -1,
    norm: Optional[Literal["ortho"]] = None,
    out: Optional[Union[tf.Tensor, tf.Variable]] = None,
) -> tf.Tensor:
    inverse_type = {1: 1, 2: 3, 3: 2, 4: 4}[type]
    return dct(x, type=inverse_type, n=n, axis=axis, norm=norm, out=out)


def _fft_norm(
    x: Union[tf.Tensor, tf.Variable],
    dim: int,
    /,
    *,
    norm: str = "backward",
):
    n = tf.constant(x.shape[dim], dtype=x.dtype)
    if norm == "backward":
        return x
    elif norm == "ortho":
        return x / tf.cast(tf.sqrt(tf.cast(n, tf.float32)), x.dtype)
    elif norm == "forward":
        return x / tf.cast(n, x.dtype)
    else:
        raise ivy.utils.exceptions.IvyError(f"Unrecognized normalization mode {norm}")


def _ifft_norm(
    x: Union[tf.Tensor, tf.Variable],
    dim: int,
    *,
    norm: str = "backward",
):
    n = x.shape[dim]
    if norm == "backward":
        return x
    elif norm == "ortho":
        return x * math.sqrt(n)
    elif norm == "forward":
        return x * n
    else:
        raise ivy.utils.exceptions.IvyError(f"Unrecognized normalization mode {norm}")


@with_supported_dtypes({"2.13.0 and below": ("complex",)}, backend_version)
def fft(
    x: Union[tf.Tensor, tf.Variable],
    dim: int,
    /,
    *,
    norm: str = "backward",
    n: Union[int, Tuple[int]] = None,
    out: Optional[Union[tf.Tensor, tf.Variable]] = None,
) -> Union[tf.Tensor, tf.Variable]:
    if not isinstance(dim, int):
        raise ivy.utils.exceptions.IvyError(
            f"Expecting <class 'int'> instead of {type(dim)}"
        )
    if n is None:
        n = x.shape[dim]
    if n < -len(x.shape):
        raise ivy.utils.exceptions.IvyError(
            f"Invalid dim {dim}, expecting ranging"
            " from {-len(x.shape)} to {len(x.shape)-1}  "
        )
    if not isinstance(n, int):
        raise ivy.utils.exceptions.IvyError(
            f"Expecting <class 'int'> instead of {type(n)}"
        )
    if n <= 1:
        raise ivy.utils.exceptions.IvyError(
            f"Invalid data points {n}, expecting more than 1"
        )
    if norm != "backward" and norm != "ortho" and norm != "forward":
        raise ivy.utils.exceptions.IvyError(f"Unrecognized normalization mode {norm}")
    if x.shape[dim] != n:
        s = list(x.shape)
        if s[dim] > n:
            index = [slice(None)] * len(s)
            index[dim] = slice(0, n)
            x = x[tuple(index)]
            del index
        else:
            s[dim] = n - s[dim]
            z = tf.zeros(s, x.dtype)
            x = tf.concat([x, z], dim)
        del s
    operation_name = f"{n} points FFT at dim {dim} with {norm} normalization"
    if dim != -1 or dim != len(x.shape) - 1:
        permute = [i for i in range(len(x.shape))]
        permute[dim], permute[-1] = permute[-1], permute[dim]
        x = tf.transpose(x, permute)
        ret = tf.signal.fft(x, operation_name)
        ret = tf.transpose(ret, permute)
        del permute
    else:
        ret = tf.signal.fft(x, operation_name)
    ret = _fft_norm(ret, dim, norm=norm)
    return ret


def dropout(
    x: Union[tf.Tensor, tf.Variable],
    prob: float,
    /,
    *,
    scale: bool = True,
    dtype: tf.DType = None,
    training: bool = True,
    seed: Optional[int] = None,
    noise_shape: Optional[Sequence[int]] = None,
    out: Optional[Union[tf.Tensor, tf.Variable]] = None,
) -> Union[tf.Tensor, tf.Variable]:
    x = ivy.astype(x, dtype) if dtype else x
    res = tf.nn.dropout(x, prob, noise_shape=noise_shape, seed=seed) if training else x
    res = tf.multiply(res, (1.0 - prob)) if not scale else res
    return res


def dropout1d(
    x: Union[tf.Tensor, tf.Variable],
    prob: float,
    /,
    *,
    training: bool = True,
    data_format: str = "NWC",
    out: Optional[Union[tf.Tensor, tf.Variable]] = None,
) -> Union[tf.Tensor, tf.Variable]:
    if training:
        is_batched = len(x.shape) == 3
        if data_format == "NCW":
            perm = (0, 2, 1) if is_batched else (1, 0)
            x = tf.transpose(x, perm)
        res = tf.nn.dropout(x, prob)
        if data_format == "NCW":
            res = tf.transpose(res, perm)
    else:
        res = x
    return res


def dropout2d(
    x: Union[tf.Tensor, tf.Variable],
    prob: float,
    /,
    *,
    training: bool = True,
    data_format: str = "NHWC",
    out: Optional[Union[tf.Tensor, tf.Variable]] = None,
) -> Union[tf.Tensor, tf.Variable]:
    if training:
        is_batched = len(x.shape) == 4
        if data_format == "NCHW":
            perm = (0, 2, 3, 1) if is_batched else (1, 2, 0)
            x = tf.transpose(x, perm)
        res = tf.nn.dropout(x, prob)
        if data_format == "NCHW":
            perm = (0, 3, 1, 2) if is_batched else (2, 0, 1)
            res = tf.transpose(res, perm)
    else:
        res = x
    return res


def dropout3d(
    x: Union[tf.Tensor, tf.Variable],
    prob: float,
    /,
    *,
    training: bool = True,
    data_format: str = "NDHWC",
    out: Optional[Union[tf.Tensor, tf.Variable]] = None,
) -> Union[tf.Tensor, tf.Variable]:
    if training:
        is_batched = len(x.shape) == 5
        if data_format == "NCDHW":
            perm = (0, 2, 3, 4, 1) if is_batched else (1, 2, 3, 0)
            x = tf.transpose(x, perm)
        res = tf.nn.dropout(x, prob)
        if data_format == "NCDHW":
            perm = (0, 4, 1, 2, 3) if is_batched else (3, 0, 1, 2)
            res = tf.transpose(res, perm)
    else:
        res = x
    return res


def ifft(
    x: Union[tf.Tensor, tf.Variable],
    dim: int,
    *,
    norm: str = "backward",
    n: Union[int, Tuple[int]] = None,
    out: Optional[Union[tf.Tensor, tf.Variable]] = None,
) -> Union[tf.Tensor, tf.Variable]:
    if not isinstance(dim, int):
        raise ivy.utils.exceptions.IvyError(
            f"Expecting <class 'int'> instead of {type(dim)}"
        )
    if n is None:
        n = x.shape[dim]
    if n < -len(x.shape):
        raise ivy.utils.exceptions.IvyError(
            f"Invalid dim {dim}, expecting ranging"
            " from {-len(x.shape)} to {len(x.shape)-1}  "
        )
    if not isinstance(n, int):
        raise ivy.utils.exceptions.IvyError(
            f"Expecting <class 'int'> instead of {type(n)}"
        )
    if n <= 1:
        raise ivy.utils.exceptions.IvyError(
            f"Invalid data points {n}, expecting more than 1"
        )
    if norm != "backward" and norm != "ortho" and norm != "forward":
        raise ivy.utils.exceptions.IvyError(f"Unrecognized normalization mode {norm}")
    if x.shape[dim] != n:
        s = list(x.shape)
        if s[dim] > n:
            index = [slice(None)] * len(s)
            index[dim] = slice(0, n)
            x = x[tuple(index)]
            del index
        else:
            s[dim] = n - s[dim]
            z = tf.zeros(s, x.dtype)
            x = tf.concat([x, z], axis=dim)
        del s
    operation_name = f"{n} points FFT at dim {dim} with {norm} normalization"
    if dim != -1 or dim != len(x.shape) - 1:
        permute = [i for i in range(len(x.shape))]
        permute[dim], permute[-1] = permute[-1], permute[dim]
        x = tf.transpose(x, permute)
        ret = tf.signal.ifft(x, operation_name)
        ret = tf.transpose(ret, permute)
        del permute
    else:
        ret = tf.signal.ifft(x, operation_name)
    ret = _ifft_norm(ret, dim, norm=norm)
    return ret


@with_unsupported_dtypes({"2.13.0 and below": ("complex",)}, backend_version)
def embedding(
    weights: Union[tf.Tensor, tf.Variable],
    indices: Union[tf.Tensor, tf.Variable],
    /,
    *,
    max_norm: Optional[float] = None,
    out: Optional[Union[tf.Tensor, tf.Variable]] = None,
) -> Union[tf.Tensor, tf.Variable]:
    return tf.nn.embedding_lookup(weights, indices, max_norm=max_norm)


def interpolate(
    x: Union[tf.Tensor, tf.Variable],
    size: Union[Sequence[int], int],
    /,
    *,
    mode: Literal[
        "linear",
        "bilinear",
        "trilinear",
        "nearest",
        "area",
        "nearest-exact",
        "tf_area",
        "bicubic",
        "bicubic_tensorflow",
        "mitchellcubic",
        "lanczos3",
        "lanczos5",
        "gaussian",
    ] = "linear",
    scale_factor: Optional[Union[Sequence[int], int]] = None,
    recompute_scale_factor: Optional[bool] = None,
    align_corners: Optional[bool] = None,
    antialias: bool = False,
    out: Optional[Union[tf.Tensor, tf.Variable]] = None,
):
    dims = len(x.shape) - 2
    size = _get_size(scale_factor, size, dims, x.shape)
    remove_dim = False
    if mode in ["linear", "tf_area", "lanczos3", "lanczos5", "nearest-exact"]:
        if dims == 1:
            size = (1,) + tuple(size)
            x = tf.expand_dims(x, axis=-2)
            dims = 2
            remove_dim = True
        mode = (
            "bilinear"
            if mode == "linear"
            else (
                "area"
                if mode == "tf_area"
                else "nearest" if mode == "nearest-exact" else mode
            )
        )
    if mode == "bicubic_tensorflow":
        mode = "bicubic"
    x = tf.transpose(x, (0, *range(2, dims + 2), 1))
    ret = tf.transpose(
        tf.cast(
            tf.image.resize(x, size=size, method=mode, antialias=antialias), x.dtype
        ),
        (0, dims + 1, *range(1, dims + 1)),
    )
    if remove_dim:
        ret = tf.squeeze(ret, axis=-2)
    return ret


interpolate.partial_mixed_handler = lambda x, *args, mode="linear", scale_factor=None, recompute_scale_factor=None, align_corners=None, **kwargs: (  # noqa: E501
    (not align_corners and (len(x.shape) - 2) < 2)
    and mode not in ["nearest", "area", "bicubic", "nd"]
)


def _fft2_norm(
    x: Union[tf.Tensor, tf.Variable],
    s: Sequence[int] = None,
    dim: Sequence[int] = (-2, -1),
    norm: str = "backward",
):
    n = tf.constant(s[0] * s[1], dtype=tf.complex128)
    if norm == "backward":
        return x
    elif norm == "ortho":
        return x / tf.sqrt(n)
    elif norm == "forward":
        return x / n
    else:
        raise ivy.utils.exceptions.IvyError(f"Unrecognized normalization mode {norm}")


def trans_x_to_s(
    x: Union[tf.Tensor, tf.Variable],
    s: Sequence[int] = None,
    dim: Sequence[int] = (-2, -1),
) -> Union[tf.Tensor, tf.Variable]:
    """change the shape of the input array x to the desired output shape s."""
    if x.dtype != tf.complex128 or x.dtype != tf.complex64:
        x = tf.cast(x, tf.float32)
    x_shape = x.shape
    if dim == (-1, -2) or dim == (1, 0):
        s = (s[1], s[0])
    if s[0] >= x_shape[0] and s[1] >= x_shape[1]:
        paddings = tf.constant([[0, s[0] - x_shape[0]], [0, s[1] - x_shape[1]]])
        x_new = tf.pad(x, paddings=paddings)
    elif (s[0] <= x_shape[0] or s[1] <= x_shape[1]) and min(s) > min(x_shape):
        x_new = x[: s[0], : s[1]]
        if s[0] != x_new.shape[0]:
            size = s[0] - x_new.shape[0]
            z = tf.zeros((size, s[1]))
            x_new = tf.concat([x_new, z], 0)
        elif s[1] != x_new.shape[1]:
            size = s[1] - x_new.shape[1]
            z = tf.zeros((s[0], size))
            x_new = tf.concat([x_new, z], 1)
    elif (s[0] >= x_shape[0] and s[1] <= x_shape[1]) and min(s) <= min(x_shape):
        x_new = x[: s[0], : s[1]]
        size = s[0] - x_new.shape[0]
        z = tf.zeros((size, s[1]))
        x_new = tf.concat([x_new, z], 0)
    elif (s[0] < x_shape[0] and s[1] > x_shape[1]) and min(s) == min(x_shape):
        x_new = x[: s[0], : s[1]]
        size = s[1] - x_new.shape[1]
        z = tf.zeros((s[0], size))
        x_new = tf.concat([x_new, z], axis=1)
    else:
        x_new = x[: s[0], : s[1]]
    return x_new


@with_supported_dtypes({"2.13.0 and below": ("complex",)}, backend_version)
def fft2(
    x: Union[tf.Tensor, tf.Variable],
    *,
    s: Sequence[int] = None,
    dim: Sequence[int] = (-2, -1),
    norm: str = "backward",
    out: Optional[Union[tf.Tensor, tf.Variable]] = None,
) -> Union[tf.Tensor, tf.Variable]:
    if s is None:
        s = (x.shape[dim[0]], x.shape[dim[1]])
    if all(j < -len(x.shape) for j in s):
        raise ivy.utils.exceptions.IvyError(
            f"Invalid dim {dim}, expecting ranging"
            " from {-len(x.shape)} to {len(x.shape)-1}  "
        )
    if not all(isinstance(j, int) for j in s):
        raise ivy.utils.exceptions.IvyError(
            f"Expecting {s} to be a sequence of integers <class integer>"
        )
    if all(j <= 1 for j in s):
        raise ivy.utils.exceptions.IvyError(
            f"Invalid data points {s}, expecting s points larger than 1"
        )
    if norm != "backward" and norm != "ortho" and norm != "forward":
        raise ivy.utils.exceptions.IvyError(f"Unrecognized normalization mode {norm}")
    operation_name = f"{s} points FFT at dim {dim} with {norm} normalization"
    if len(x.shape) == 2:
        x_new = trans_x_to_s(x, s, dim)
        x_complex = tf.cast(x_new, tf.complex128)
        tf_fft2 = tf.signal.fft2d(x_complex, name=operation_name)
    elif len(x.shape) > 2:
        x_s = [trans_x_to_s(x[:, :, i], s, dim) for i in range(x.shape[2])]
        x_new = tf.convert_to_tensor(x_s, dtype=x.dtype)
        x_complex = tf.cast(x_new, tf.complex128)
        tf_fft2 = tf.transpose(tf.signal.fft2d(x_complex, name=operation_name))

    # Apply the same normalization as 'backward' in NumPy
    tf_fft2 = _fft2_norm(tf_fft2, s, dim, norm)
    return tf_fft2


# --- IFFTN --- #
def fft_input_validation(x):
    if not x.dtype.is_complex:
        raise TypeError(
            "Invalid FFT input: `x` must be of a complex dtype. Received: {}".format(
                x.dtype
            )
        )
    return x


def shape_and_axes_validation(shape, axes, input_rank_tensor):
    if shape is not None:
        shape = tf.convert_to_tensor(shape, dtype=tf.dtypes.int32)
        checks_shape = [
            tf.debugging.assert_less_equal(
                tf.size(shape),
                input_rank_tensor,
                message=(
                    "Argument `shape` cannot have length greater than the rank of `x`. "
                    "Received: {}"
                ).format(shape),
            )
        ]
        with tf.control_dependencies(checks_shape):
            shape = tf.identity(shape)

    if axes is not None:
        axes = tf.convert_to_tensor(axes, dtype=tf.dtypes.int32)
        checks_axes = [
            tf.debugging.assert_less_equal(
                tf.size(axes),
                input_rank_tensor,
                message=(
                    "Argument `axes` cannot have length greater than the rank of `x`. "
                    "Received: {}"
                ).format(axes),
            ),
            tf.debugging.assert_less(
                axes,
                input_rank_tensor,
                message=(
                    "Argument `axes` contains invalid indices. Received: {}"
                ).format(axes),
            ),
            tf.debugging.assert_greater_equal(
                axes,
                -input_rank_tensor,
                message=(
                    "Argument `axes` contains invalid indices. Received: {}"
                ).format(axes),
            ),
        ]
        with tf.control_dependencies(checks_axes):
            axes = tf.identity(axes)

    if shape is not None and axes is not None:
        checks_shape_axes = [
            tf.debugging.assert_equal(
                tf.size(shape),
                tf.size(axes),
                message=(
                    "Arguments `shape` and `axes` must have equal length. "
                    "Received: {}, {}"
                ).format(shape, axes),
            )
        ]
        with tf.control_dependencies(checks_shape_axes):
            shape, axes = tf.identity_n([shape, axes])

    return shape, axes


def axes_initialization(shape, axes, input_shape, input_rank_tensor):
    if axes is None:
        axes = (
            tf.range(-tf.size(input_shape), 0)
            if shape is None
            else tf.range(-tf.size(shape), 0)
        )
    axes = tf.where(tf.math.less(axes, 0), axes + input_rank_tensor, axes)
    return axes


def perform_actions_initialization(shape, axes, input_shape, input_rank_tensor):
    perform_padding = shape is not None
    perform_transpose = tf.math.logical_not(
        tf.math.reduce_all(
            tf.math.equal(
                axes, tf.range(input_rank_tensor - tf.size(axes), input_rank_tensor)
            )
        )
    )
    return perform_padding, perform_transpose


def shape_initialization(shape, axes, x):
    if shape is None:
        shape = tf.gather(tf.shape(x), axes, axis=0)
    return shape


def rank_initialization(axes):
    rank = tf.size(axes)
    with tf.control_dependencies(
        [
            tf.debugging.assert_less_equal(
                rank, 3, message="N-D FFT supported only up to 3-D."
            )
        ]
    ):
        rank = tf.identity(rank)

    return rank


def norm_initialization(norm, shape, x):
    if norm == "backward":
        norm_factor = tf.constant(1, x.dtype)
    elif norm == "forward" or norm == "ortho":
        norm_factor = tf.cast(tf.math.reduce_prod(shape), x.dtype)
        if norm == "ortho":
            norm_factor = tf.math.sqrt(norm_factor)
    return norm_factor


def get_x_after_pad_or_crop(x, shape, axes, perform_padding, input_rank_tensor):
    if perform_padding:
        pad_shape = -tf.ones([input_rank_tensor], dtype=tf.int32)
        pad_shape = tf.tensor_scatter_nd_update(
            pad_shape, tf.expand_dims(axes, -1), shape
        )
        x = _right_pad_or_crop(x, pad_shape)
    return x


def get_perm(input_rank_tensor, axes):
    all_dims = tf.range(input_rank_tensor, dtype=tf.dtypes.int32)
    perm = tf.concat(
        [
            tf.boolean_mask(
                all_dims,
                tf.foldl(
                    lambda acc, elem: tf.math.logical_and(
                        acc, tf.math.not_equal(all_dims, elem)
                    ),
                    axes,
                    initializer=tf.fill(all_dims.shape, True),
                ),
            ),
            axes,
        ],
        0,
    )
    return perm


def ifft_operations(x, rank, norm_factor):
    if x.shape.rank == 1:
        x = tf.signal.ifft(x)
    elif x.shape.rank == 2:
        x = tf.switch_case(
            rank - 1, {0: lambda: tf.signal.ifft(x), 1: lambda: tf.signal.ifft2d(x)}
        )
    else:
        x = tf.switch_case(
            rank - 1,
            {
                0: lambda: tf.signal.ifft(x),
                1: lambda: tf.signal.ifft2d(x),
                2: lambda: tf.signal.ifft3d(x),
            },
        )
    x = x * norm_factor
    return x


def transpose_x(x, perm, perform_transpose):
    x = tf.cond(perform_transpose, lambda: tf.transpose(x, perm=perm), lambda: x)
    return x


def static_output_shape(input_shape, shape, axes):
    output_shape = input_shape.as_list()
    if shape is not None:
        if axes is None:
            axes = list(range(-len(shape), 0))
        if isinstance(shape, tf.Tensor):
            if isinstance(axes, tf.Tensor):
                output_shape = [None] * len(output_shape)
            else:
                for ax in axes:
                    output_shape[ax] = None
        else:
            for idx, ax in enumerate(axes):
                output_shape[ax] = shape[idx]
    return tf.TensorShape(output_shape)


def _right_pad_or_crop(tensor, shape):
    input_shape = tf.shape(tensor)
    shape = tf.convert_to_tensor(shape, dtype=tf.dtypes.int32)
    with tf.control_dependencies(
        [tf.debugging.assert_less_equal(tf.size(shape), tf.size(input_shape))]
    ):
        shape = tf.identity(shape)
    shape = tf.concat([input_shape[: tf.size(input_shape) - tf.size(shape)], shape], 0)

    pad_sizes = tf.math.maximum(shape - input_shape, 0)
    pad_sizes = tf.expand_dims(pad_sizes, -1)
    pad_sizes = tf.concat(
        [tf.zeros(pad_sizes.shape, dtype=tf.dtypes.int32), pad_sizes], -1
    )
    tensor = tf.pad(tensor, pad_sizes, constant_values=0)

    crop_tensor = tf.zeros(shape.shape, dtype=tf.dtypes.int32)
    tensor = tf.slice(tensor, crop_tensor, shape)
    return tensor


def _ifftn_helper(x, shape, axes, norm):
    x = fft_input_validation(tf.convert_to_tensor(x))
    input_shape = x.shape
    input_rank_tensor = tf.rank(x)

    shape_, axes_ = shape_and_axes_validation(shape, axes, input_rank_tensor)

    axes = axes_initialization(shape, axes, input_shape, input_rank_tensor)

    perform_padding, perform_transpose = perform_actions_initialization(
        shape, axes, input_shape, input_rank_tensor
    )

    shape = shape_initialization(shape, axes, x)

    rank = rank_initialization(axes)

    norm_factor = norm_initialization(norm, shape, x)

    x = get_x_after_pad_or_crop(x, shape, axes, perform_padding, input_rank_tensor)

    perm = get_perm(input_rank_tensor, axes)

    x = transpose_x(x, perm, perform_transpose)

    x = ifft_operations(x, rank, norm_factor)

    x = transpose_x(x, tf.argsort(perm), perform_transpose)

    x = tf.ensure_shape(x, static_output_shape(input_shape, shape_, axes_))

    return x


def ifftn(
    x: Union[tf.Tensor, tf.Variable],
    s: Optional[Union[int, Tuple[int]]] = None,
    axes: Optional[Union[int, Tuple[int]]] = None,
    *,
    norm: Optional[str] = "backward",
    out: Optional[Union[tf.Tensor, tf.Variable]] = None,
) -> Union[tf.Tensor, tf.Variable]:
    result = _ifftn_helper(x, s, axes, norm)

    if out is not None:
        out = result
        return out
    else:
        return result


"""
RFFTN Function
"""


def rfft_input_validation(x):
    if not x.dtype.is_floating:
        raise TypeError(
            "Invalid FFT input: `x` must be of a real dtype. Received: {}".format(
                x.dtype
            )
        )
    return x


def rfft_operations(x, rank, norm_factor):
    if x.shape.rank == 1:
        x = tf.signal.rfft(x)
    elif x.shape.rank == 2:
        x = tf.switch_case(
            rank - 1, {0: lambda: tf.signal.rfft(x), 1: lambda: tf.signal.rfft2d(x)}
        )
    else:
        x = tf.switch_case(
            rank - 1,
            {
                0: lambda: tf.signal.rfft(x),
                1: lambda: tf.signal.rfft2d(x),
                2: lambda: tf.signal.rfft3d(x),
            },
        )
    norm_factor = tf.cast(norm_factor, tf.complex128)
    x = x / norm_factor
    x = tf.cast(x, tf.complex128)
    return x


def _rfftn_helper(x, shape, axes, norm):
    x = rfft_input_validation(tf.convert_to_tensor(x))
    input_shape = x.shape
    input_rank_tensor = tf.rank(x)

    shape_, axes_ = shape_and_axes_validation(shape, axes, input_rank_tensor)

    axes = axes_initialization(shape, axes, input_shape, input_rank_tensor)

    perform_padding, perform_transpose = perform_actions_initialization(
        shape, axes, input_shape, input_rank_tensor
    )

    shape = shape_initialization(shape, axes, x)

    rank = rank_initialization(axes)

    norm_factor = norm_initialization(norm, shape, x)

    x = get_x_after_pad_or_crop(x, shape, axes, perform_padding, input_rank_tensor)

    perm = get_perm(input_rank_tensor, axes)

    x = transpose_x(x, perm, perform_transpose)

    x = rfft_operations(x, rank, norm_factor)

    x = transpose_x(x, tf.argsort(perm), perform_transpose)

    x = tf.ensure_shape(x, static_output_shape(input_shape, shape_, axes_))

    return x


@with_supported_device_and_dtypes(
    {
        "2.5.0 and above": {
            "cpu": (
                "float32",
                "float64",
                "complex128",
            )
        }
    },
    backend_version,
)
def rfftn(
    x: Union[tf.Tensor, tf.Variable],
    s: Optional[Union[int, Tuple[int]]] = None,
    axes: Optional[Union[int, Tuple[int]]] = None,
    *,
    norm: Optional[str] = [("forward", "ortho", "backward")],
    out: Optional[Union[tf.Tensor, tf.Variable]] = None,
) -> Union[tf.Tensor, tf.Variable]:
    result = _rfftn_helper(x, s, axes, norm)

    if out is not None:
        out = tf.cast(result, tf.complex128)
        # out = result
        return out
    else:
        # return result
<<<<<<< HEAD
        return tf.cast(result, tf.complex128)


# def _rfftn_norm(
#     x: Union[tf.Tensor, tf.Variable],
#     s: Sequence[int] = None,
#     axes: Sequence[int] = None,
#     norm: str = "backward",
# ):
#     n = tf.constant(s[-1] // 2 + 1, dtype=tf.complex128)
#     if norm == "backward":
#         return x
#     elif norm == "ortho":
#         return x / tf.sqrt(n)
#     elif norm == "forward":
#         return x / n
#     else:
#         raise ivy.utils.exceptions.IvyError(f"Unrecognized normalization mode {norm}")


# @with_unsupported_dtypes(
#     {"0.4.13 and below": ("float32", "complex")}, backend_version
# )
# def rfftn(
#     x: Union[tf.Tensor, tf.Variable],
#     s: Sequence[int] = None,
#     axes: Sequence[int] = None,
#     *,
#     norm: str = "backward",
#     out: Optional[Union[tf.Tensor, tf.Variable]] = None,
# ) -> Union[tf.Tensor, tf.Variable]:
#     if axes is None:
#         axes = list(range(len(s)))
#     elif s is None:
#         s = [x.shape[axis] for axis in axes]
#     elif len(s) != len(axes):
#         raise ValueError("s and axes must have the same length.")

#     if not all(isinstance(j, int) for j in s):
#         raise ivy.utils.exceptions.IvyError(
#             f"Expecting {s} to be a sequence of integers <class integer>"
#         )
#     if all(j <= 1 for j in s):
#         raise ivy.utils.exceptions.IvyError(
#             f"Invalid data points {s}, expecting s points larger than 1"
#         )
#     if norm != "backward" and norm != "ortho" and norm != "forward":
#         raise ivy.utils.exceptions.IvyError(f"Unrecognized normalization mode {norm}")


#     if len(s) != 2:
#         raise ValueError("fft_length must have shape [2]")
#     fft_length = tf.convert_to_tensor(s, dtype=tf.int32)

#     # Convert s to a tensor with shape [2]
#     # fft_length = tf.convert_to_tensor(s, dtype=tf.int32)
#     # if tf.shape(fft_length).shape != [1] or tf.shape(fft_length).as_list()[0] != 2:
#     #     raise ValueError("fft_length must have shape [2]")
#     operation_name = f"RFFTn with s={s}, axes={axes}, norm={norm}"
#     # tf_rfftn = tf.signal.rfft2d(x, fft_length=fft_length, name=operation_name)

# # Reshape the input tensor to 2D
#     x_2d = tf.reshape(x, [-1, s[0]])

#     # Perform rfft2d operation on the reshaped tensor
#     tf_rfftn_2d = tf.signal.rfft2d(x_2d, fft_length=s[1], name=operation_name)

#     # Reshape the result back to the original shape
#     output_shape = tf.concat([tf.shape(x)[:-1], [s[-1] // 2 + 1]], axis=0)
#     tf_rfftn = tf.reshape(tf_rfftn_2d, output_shape)


#     # Apply the same normalization as 'backward' in NumPy
#     tf_rfftn = _rfftn_norm(tf_rfftn, s, axes, norm, out).astype("complex128")
#     return tf_rfftn


# IRFFTN FUNCTION IMPLEMENTATION
def irfftn_input_validation(x):
    if not x.dtype.is_floating:
        raise TypeError(
            "Invalid FFT input: `x` must be of a real dtype. Received: {}".format(
                x.dtype
            )
        )
    return x


def irfftn_operations(x, rank, norm_factor):
    if x.shape.rank == 1:
        x = tf.signal.ifft(x)
    elif x.shape.rank == 2:
        x = tf.switch_case(
            rank - 1, {0: lambda: tf.signal.irfft(x), 1: lambda: tf.signal.irfft2d(x)}
        )
    else:
        x = tf.switch_case(
            rank - 1,
            {
                0: lambda: tf.signal.irfft(x),
                1: lambda: tf.signal.irfft2d(x),
                2: lambda: tf.signal.irfft3d(x),
            },
        )
    x = x * norm_factor
    return x


def _irfftn_helper(x, shape, axes, norm):
    x = irfftn_input_validation(tf.convert_to_tensor(x))
    # x = rfft_input_validation(x)
    input_shape = x.shape
    input_rank_tensor = tf.rank(x)

    shape_, axes_ = shape_and_axes_validation(shape, axes, input_rank_tensor)

    axes = axes_initialization(shape, axes, input_shape, input_rank_tensor)

    perform_padding, perform_transpose = perform_actions_initialization(
        shape, axes, input_shape, input_rank_tensor
    )

    shape = shape_initialization(shape, axes, x)

    rank = rank_initialization(axes)

    norm_factor = norm_initialization(norm, shape, x)

    x = get_x_after_pad_or_crop(x, shape, axes, perform_padding, input_rank_tensor)

    perm = get_perm(input_rank_tensor, axes)

    x = transpose_x(x, perm, perform_transpose)

    x = irfftn_operations(x, rank, norm_factor)

    x = transpose_x(x, tf.argsort(perm), perform_transpose)

    x = tf.ensure_shape(x, static_output_shape(input_shape, shape_, axes_))

    return x


def irfftn(
    x: Union[tf.Tensor, tf.Variable],
    s: Optional[Union[int, Tuple[int]]] = None,
    axes: Optional[Union[int, Tuple[int]]] = None,
    *,
    norm: Optional[str] = "backward",
    out: Optional[Union[tf.Tensor, tf.Variable]] = None,
) -> Union[tf.Tensor, tf.Variable]:
    result = _irfftn_helper(x, s, axes, norm)

    if out is not None:
        out = result
        return out
    else:
        return result
=======
        return tf.cast(result, tf.complex128)
>>>>>>> 4b67e29b
<|MERGE_RESOLUTION|>--- conflicted
+++ resolved
@@ -1390,9 +1390,7 @@
         return out
     else:
         # return result
-<<<<<<< HEAD
-        return tf.cast(result, tf.complex128)
-
+        return tf.cast(result, tf.complex128
 
 # def _rfftn_norm(
 #     x: Union[tf.Tensor, tf.Variable],
@@ -1548,7 +1546,4 @@
         out = result
         return out
     else:
-        return result
-=======
-        return tf.cast(result, tf.complex128)
->>>>>>> 4b67e29b
+        return result