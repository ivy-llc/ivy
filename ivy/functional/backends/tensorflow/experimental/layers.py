# global
import math
from typing import Union, Optional, Tuple, List, Literal, Sequence
import tensorflow as tf

# local
from ivy.func_wrapper import (
    with_unsupported_dtypes,
    with_supported_dtypes,
    with_supported_device_and_dtypes,
)
from .. import backend_version
import ivy
from ivy.functional.ivy.layers import (
    _handle_padding,
    _get_num_padded_values,
    _validate_max_pool_params,
    _depth_max_pooling_helper,
)
from ivy.functional.ivy.experimental.layers import _padding_ceil_mode, _get_size


def _determine_depth_max_pooling(x, kernel, strides, dims, data_format="channel_last"):
    # Determine depth pooling
    kernel, strides, depth_pooling = _depth_max_pooling_helper(
        x.shape, kernel, strides, dims=dims, data_format=data_format
    )
    if depth_pooling:
        x = tf.transpose(x, (0, dims + 1, *range(1, dims + 1)))
    return x, kernel, strides, depth_pooling


def max_pool1d(
    x: Union[tf.Tensor, tf.Variable],
    kernel: Union[int, Tuple[int, ...]],
    strides: Union[int, Tuple[int, ...]],
    padding: Union[str, int, Tuple[int], List[Tuple[int, int]]],
    /,
    *,
    data_format: str = "NWC",
    dilation: Union[int, Tuple[int]] = 1,
    ceil_mode: bool = False,
    out: Optional[Union[tf.Tensor, tf.Variable]] = None,
) -> Union[tf.Tensor, tf.Variable]:
    dims = 1
    kernel, strides, padding, dilation = _validate_max_pool_params(
        kernel, strides, padding, dilation, ceil_mode, dims=dims
    )

    if data_format == "NCW":
        x = tf.transpose(x, (0, 2, 1))
        kernel = [kernel[i] for i in [0, 2, 1]] if len(kernel) == (dims + 2) else kernel
        strides = (
            [strides[i] for i in [0, 2, 1]] if len(strides) == (dims + 2) else strides
        )
        padding = (
            [padding[i] for i in [0, 2, 1]]
            if isinstance(padding, list) and len(padding) == (dims + 2)
            else padding
        )

    # determine depth pooling
    x, kernel, strides, depth_pooling = _determine_depth_max_pooling(
        x, kernel, strides, dims, data_format="channel_last"
    )

    if not depth_pooling:
        new_kernel = [kernel[0] + (kernel[0] - 1) * (dilation[0] - 1)]
        if isinstance(padding, str):
            pad_w = _handle_padding(x.shape[1], strides[0], new_kernel[0], padding)
            padding = [(pad_w // 2, pad_w - pad_w // 2)]

        if ceil_mode:
            padding[0] = _padding_ceil_mode(
                x.shape[1], new_kernel[0], padding[0], strides[0]
            )
        padding = [(0, 0)] + list(padding) + [(0, 0)]
        x = tf.pad(x, padding, constant_values=-math.inf)
    else:
        if isinstance(padding, list) and any(
            [item != 0 for sublist in padding for item in sublist]
        ):
            raise NotImplementedError(
                "Nonzero explicit padding is not supported for depthwise max pooling"
            )

    res = tf.nn.pool(x, kernel, "MAX", strides, "VALID", dilations=dilation)

    if depth_pooling:
        res = tf.transpose(res, (0, 2, 1))
    # converting minimum value to -inf because tensorflow clips -inf to minimum value
    res = tf.where(res <= ivy.finfo(res.dtype).min, -math.inf, res)
    if data_format == "NCW":
        return tf.transpose(res, (0, 2, 1))
    return res


def max_pool2d(
    x: Union[tf.Tensor, tf.Variable],
    kernel: Union[int, Tuple[int, ...]],
    strides: Union[int, Tuple[int, ...]],
    padding: Union[str, int, Tuple[int], List[Tuple[int, int]]],
    /,
    *,
    data_format: str = "NHWC",
    dilation: Union[int, Tuple[int, ...]] = 1,
    ceil_mode: bool = False,
    out: Optional[Union[tf.Tensor, tf.Variable]] = None,
) -> Union[tf.Tensor, tf.Variable]:
    dims = 2
    kernel, strides, padding, dilation = _validate_max_pool_params(
        kernel, strides, padding, dilation, ceil_mode, dims=dims
    )

    if data_format == "NCHW":
        x = tf.transpose(x, (0, 2, 3, 1))
        kernel = (
            [kernel[i] for i in [0, 2, 3, 1]] if len(kernel) == (dims + 2) else kernel
        )
        strides = (
            [strides[i] for i in [0, 2, 3, 1]]
            if len(strides) == (dims + 2)
            else strides
        )
        padding = (
            [padding[i] for i in [0, 2, 3, 1]]
            if isinstance(padding, list) and len(padding) == (dims + 2)
            else padding
        )

    # determine depth pooling
    x, kernel, strides, depth_pooling = _determine_depth_max_pooling(
        x, kernel, strides, dims, data_format="channel_last"
    )

    if not depth_pooling:
        new_kernel = [
            kernel[i] + (kernel[i] - 1) * (dilation[i] - 1) for i in range(dims)
        ]
        if isinstance(padding, str):
            pad_h = _handle_padding(x.shape[1], strides[0], new_kernel[0], padding)
            pad_w = _handle_padding(x.shape[2], strides[1], new_kernel[1], padding)
            padding = [
                (pad_h // 2, pad_h - pad_h // 2),
                (pad_w // 2, pad_w - pad_w // 2),
            ]

        x_shape = x.shape[1:-1]

        if ceil_mode:
            for i in range(dims):
                padding[i] = _padding_ceil_mode(
                    x_shape[i], new_kernel[i], padding[i], strides[i]
                )
        padding = [(0, 0)] + list(padding) + [(0, 0)]
        x = tf.pad(x, padding, constant_values=-math.inf)
    else:
        if isinstance(padding, list) and any(
            [item != 0 for sublist in padding for item in sublist]
        ):
            raise NotImplementedError(
                "Nonzero explicit padding is not supported for depthwise max pooling"
            )

    res = tf.nn.pool(x, kernel, "MAX", strides, "VALID", dilations=dilation)

    if depth_pooling:
        res = tf.transpose(res, (0, 2, 3, 1))
    # converting minimum value to -inf because tensorflow clips -inf to minimum value
    res = tf.where(res <= ivy.finfo(res.dtype).min, -math.inf, res)
    if data_format == "NCHW":
        return tf.transpose(res, (0, 3, 1, 2))
    return res


@with_unsupported_dtypes(
    {"2.13.0 and below": ("bfloat16", "float64", "float16")}, backend_version
)
def max_pool3d(
    x: Union[tf.Tensor, tf.Variable],
    kernel: Union[int, Tuple[int, ...]],
    strides: Union[int, Tuple[int, ...]],
    padding: Union[str, int, Tuple[int], List[Tuple[int, int]]],
    /,
    *,
    data_format: str = "NDHWC",
    dilation: Union[int, Tuple[int, ...]] = 1,
    ceil_mode: bool = False,
    out: Optional[Union[tf.Tensor, tf.Variable]] = None,
) -> Union[tf.Tensor, tf.Variable]:
    dims = 3
    kernel, strides, padding, dilation = _validate_max_pool_params(
        kernel, strides, padding, dilation, ceil_mode, dims=dims
    )

    if data_format == "NCDHW":
        x = tf.transpose(x, (0, 2, 3, 4, 1))
        kernel = (
            [kernel[i] for i in [0, 2, 3, 4, 1]]
            if len(kernel) == (dims + 2)
            else kernel
        )
        strides = (
            [strides[i] for i in [0, 2, 3, 4, 1]]
            if len(strides) == (dims + 2)
            else strides
        )
        padding = (
            [padding[i] for i in [0, 2, 3, 4, 1]]
            if isinstance(padding, list) and len(padding) == (dims + 2)
            else padding
        )

    # determine depth pooling
    x, kernel, strides, depth_pooling = _determine_depth_max_pooling(
        x, kernel, strides, dims, data_format="channel_last"
    )

    if not depth_pooling:
        x_shape = x.shape[1:-1]
        new_kernel = [dilation[i] * (kernel[i] - 1) + 1 for i in range(dims)]
        if isinstance(padding, str):
            pad_d = _handle_padding(x_shape[0], strides[0], new_kernel[0], padding)
            pad_h = _handle_padding(x_shape[1], strides[1], new_kernel[1], padding)
            pad_w = _handle_padding(x_shape[2], strides[2], new_kernel[2], padding)
            padding = [
                (pad_d // 2, pad_d - pad_d // 2),
                (pad_h // 2, pad_h - pad_h // 2),
                (pad_w // 2, pad_w - pad_w // 2),
            ]

        if ceil_mode:
            for i in range(dims):
                padding[i] = _padding_ceil_mode(
                    x_shape[i], new_kernel[i], padding[i], strides[i]
                )
        padding = [(0, 0)] + list(padding) + [(0, 0)]
        x = tf.pad(x, padding, constant_values=-math.inf)
    else:
        if isinstance(padding, list) and any(
            [item != 0 for sublist in padding for item in sublist]
        ):
            raise NotImplementedError(
                "Nonzero explicit padding is not supported for depthwise max pooling"
            )

    res = tf.nn.pool(x, kernel, "MAX", strides, "VALID", dilations=dilation)

    if depth_pooling:
        res = tf.transpose(res, (0, 2, 3, 4, 1))
    # converting minimum value to -inf because tensorflow clips -inf to minimum value
    res = tf.where(res <= ivy.finfo(res.dtype).min, -math.inf, res)
    if data_format == "NCDHW":
        return tf.transpose(res, (0, 4, 1, 2, 3))
    return res


def _handle_manual_pad_avg_pool(x, kernel, strides, padding, ceil_mode, dims):
    if isinstance(padding, str):
        pad_specific = [
            _handle_padding(x.shape[i + 1], strides[i], kernel[i], padding)
            for i in range(dims)
        ]
        padding = [
            (pad_specific[i] // 2, pad_specific[i] - pad_specific[i] // 2)
            for i in range(dims)
        ]
    else:
        if isinstance(padding, int):
            padding = [(padding,) * 2] * dims
        pad_specific = [sum(padding[i]) for i in range(dims)]
    c = []
    if ceil_mode:
        for i in range(dims):
            padding[i], c_i = _padding_ceil_mode(
                x.shape[i + 1], kernel[i], padding[i], strides[i], True
            )
            c.append(c_i)
            pad_specific[i] = sum(padding[i])
    return padding, pad_specific, c


@with_unsupported_dtypes({"2.13.0 and below": ("bfloat16", "float64")}, backend_version)
def avg_pool1d(
    x: Union[tf.Tensor, tf.Variable],
    kernel: Union[int, Tuple[int]],
    strides: Union[int, Tuple[int]],
    padding: str,
    /,
    *,
    data_format: str = "NWC",
    count_include_pad: bool = False,
    ceil_mode: bool = False,
    out: Optional[Union[tf.Tensor, tf.Variable]] = None,
) -> Union[tf.Tensor, tf.Variable]:
    if isinstance(kernel, int):
        kernel = [kernel]
    elif len(kernel) == 1:
        kernel = [kernel[0]]

    if isinstance(strides, int):
        strides = [strides]
    elif len(strides) == 1:
        strides = [strides[0]]

    if data_format in ("NCW", "NCL"):
        print("why")
        x = tf.transpose(x, (0, 2, 1))

    manual_padding = False
    # Have to manually pad if explicit padding is provided, or if ceil_mode is True
    if not isinstance(padding, str) or ceil_mode or count_include_pad:
        padding, pad_specific, c = _handle_manual_pad_avg_pool(
            x, kernel, strides, padding, ceil_mode, 1
        )
        x = tf.pad(x, [(0, 0), *padding, (0, 0)], constant_values=0)
        manual_padding = True
        padding = "VALID"

    res = tf.nn.avg_pool1d(x, kernel, strides, padding)

    # removing any manual padding added because of ceil_mode or count_include_pad
    if (manual_padding and not count_include_pad) or ceil_mode:
        if not count_include_pad:
            num_padded_values = tf.convert_to_tensor(
                ivy.map(
                    _get_num_padded_values,
                    constant={
                        "p": pad_specific[0],
                        "n": x.shape[1] - pad_specific[0],
                        "k": kernel[0],
                        "s": strides[0],
                    },
                    unique={
                        "i": tf.range(res.shape[1]),
                    },
                ),
                dtype=res.dtype,
            )
        else:
            num_padded_values = tf.scatter_nd(
                tf.constant([[res.shape[1] - 1]]),
                tf.constant([c], dtype=res.dtype),
                tf.constant([res.shape[1]], dtype=tf.int32),
            )
        res = (kernel[0] * res) / (kernel[0] - num_padded_values[:, None])

    if data_format in ("NCW", "NCL"):
        res = tf.transpose(res, (0, 2, 1))
    return res


@with_unsupported_dtypes(
    {"2.13.0 and below": ("bfloat16", "float64", "float16")}, backend_version
)
def avg_pool2d(
    x: Union[tf.Tensor, tf.Variable],
    kernel: Union[int, Tuple[int], Tuple[int, int]],
    strides: Union[int, Tuple[int], Tuple[int, int]],
    padding: str,
    /,
    *,
    data_format: str = "NHWC",
    count_include_pad: bool = False,
    ceil_mode: bool = False,
    divisor_override: Optional[int] = None,
    out: Optional[Union[tf.Tensor, tf.Variable]] = None,
) -> Union[tf.Tensor, tf.Variable]:
    if isinstance(kernel, int):
        kernel = [kernel] * 2
    elif len(kernel) == 1:
        kernel = [kernel[0]] * 2

    if isinstance(strides, int):
        strides = [strides] * 2
    elif len(strides) == 1:
        strides = [strides[0]] * 2

    if data_format == "NCHW":
        x = tf.transpose(x, (0, 2, 3, 1))
    manual_padding = False
    # Have to manually pad if explicit padding is provided, or if ceil_mode is True
    if not isinstance(padding, str) or ceil_mode or count_include_pad:
        padding, pad_specific, c = _handle_manual_pad_avg_pool(
            x, kernel, strides, padding, ceil_mode, 2
        )
        x = tf.pad(x, [(0, 0), *padding, (0, 0)], constant_values=0)
        manual_padding = True
        padding = "VALID"

    if divisor_override is not None:
        # sum pooling then dividing by divisor_override if it is provided
        res = tf.nn.depthwise_conv2d(
            x, tf.ones(kernel + (x.shape[-1], 1)), (1,) + strides + (1,), padding
        )
        res = res / divisor_override
    else:
        res = tf.nn.avg_pool2d(x, kernel, strides, padding)

    # removing any manual padding added because of ceil_mode or count_include_pad
    if (manual_padding and not count_include_pad) or ceil_mode and not divisor_override:
        if not count_include_pad:
            num_padded_values = [
                tf.convert_to_tensor(
                    ivy.map(
                        _get_num_padded_values,
                        constant={
                            "p": pad_specific[i],
                            "n": x.shape[i + 1] - pad_specific[i],
                            "k": kernel[i],
                            "s": strides[i],
                        },
                        unique={
                            "i": tf.range(res.shape[i + 1]),
                        },
                    ),
                    dtype=res.dtype,
                )
                for i in range(2)
            ]
        else:
            num_padded_values = []
            for i in range(2):
                num_pad = tf.scatter_nd(
                    tf.constant([[res.shape[i + 1] - 1]]),
                    tf.constant([c[i]], dtype=res.dtype),
                    tf.constant([res.shape[i + 1]], dtype=tf.int32),
                )
                num_padded_values.append(num_pad)
        num_padded_values1 = num_padded_values[0][:, None]
        num_padded_values2 = num_padded_values[1][None, :]
        num_padded_values = (
            num_padded_values1 * kernel[1]
            + num_padded_values2 * kernel[0]
            - num_padded_values1 * num_padded_values2
        )
        kernel_mul = tf.cast(tf.math.reduce_prod(kernel), res.dtype)
        res = (kernel_mul * res) / (kernel_mul - tf.expand_dims(num_padded_values, -1))

    if data_format == "NCHW":
        return tf.transpose(res, (0, 3, 1, 2))
    return res


@with_unsupported_dtypes(
    {"2.13.0 and below": ("bfloat16", "float64", "float16")}, backend_version
)
def avg_pool3d(
    x: Union[tf.Tensor, tf.Variable],
    kernel: Union[int, Tuple[int], Tuple[int, int, int]],
    strides: Union[int, Tuple[int], Tuple[int, int, int]],
    padding: str,
    /,
    *,
    data_format: str = "NDHWC",
    count_include_pad: bool = False,
    ceil_mode: bool = False,
    divisor_override: Optional[int] = None,
    out: Optional[Union[tf.Tensor, tf.Variable]] = None,
) -> Union[tf.Tensor, tf.Variable]:
    if isinstance(kernel, int):
        kernel = [kernel] * 3
    elif len(kernel) == 1:
        kernel = [kernel[0]] * 3

    if isinstance(strides, int):
        strides = [strides] * 3
    elif len(strides) == 1:
        strides = [strides[0]] * 3

    if data_format == "NCDHW":
        x = tf.transpose(x, (0, 2, 3, 4, 1))

    manual_padding = False
    # Have to manually pad if explicit padding is provided, or if ceil_mode is True
    if not isinstance(padding, str) or ceil_mode or count_include_pad:
        padding, pad_specific, c = _handle_manual_pad_avg_pool(
            x, kernel, strides, padding, ceil_mode, 3
        )
        x = tf.pad(x, [(0, 0), *padding, (0, 0)], constant_values=0)
        manual_padding = True
        padding = "VALID"

    if divisor_override is not None:
        # sum pooling then dividing by divisor_override if it is provided
        res = ivy.conv_general_dilated(
            x,
            tf.ones(kernel + (1, x.shape[-1])),
            strides,
            padding,
            dims=3,
            feature_group_count=x.shape[-1],
        )
        res = res / divisor_override
    else:
        res = tf.nn.avg_pool3d(x, kernel, strides, padding)

    # removing any manual padding added because of ceil_mode or count_include_pad
    if (
        (manual_padding and not count_include_pad) or ceil_mode
    ) and not divisor_override:
        if not count_include_pad:
            num_padded_values = [
                tf.convert_to_tensor(
                    ivy.map(
                        _get_num_padded_values,
                        constant={
                            "p": pad_specific[i],
                            "n": x.shape[i + 1] - pad_specific[i],
                            "k": kernel[i],
                            "s": strides[i],
                        },
                        unique={
                            "i": tf.range(res.shape[i + 1]),
                        },
                    ),
                    dtype=res.dtype,
                )
                for i in range(3)
            ]
        else:
            num_padded_values = []
            for i in range(3):
                num_pad = tf.scatter_nd(
                    tf.constant([[res.shape[i + 1] - 1]]),
                    tf.constant([c[i]], dtype=res.dtype),
                    tf.constant([res.shape[i + 1]], dtype=tf.int32),
                )
                num_padded_values.append(num_pad)
        num_padded_values1 = tf.reshape(num_padded_values[0], (-1, 1, 1))
        num_padded_values2 = tf.reshape(num_padded_values[1], (1, -1, 1))
        num_padded_values3 = tf.reshape(num_padded_values[2], (1, 1, -1))
        num_padded_values = (
            num_padded_values1 * kernel[1] * kernel[2]
            + num_padded_values2 * kernel[0] * kernel[2]
            + num_padded_values3 * kernel[0] * kernel[1]
            + num_padded_values1 * num_padded_values2 * num_padded_values3
            - num_padded_values1 * num_padded_values2 * kernel[2]
            - num_padded_values1 * num_padded_values3 * kernel[1]
            - num_padded_values2 * num_padded_values3 * kernel[0]
        )
        kernel_mul = tf.cast(tf.math.reduce_prod(kernel), res.dtype)
        res = (kernel_mul * res) / (kernel_mul - tf.expand_dims(num_padded_values, -1))

    if data_format == "NCDHW":
        return tf.transpose(res, (0, 4, 1, 2, 3))
    return res


@with_unsupported_dtypes(
    {"2.13.0 and below": ("bfloat16", "float64", "float16")}, backend_version
)
def pool(
    x: Union[tf.Tensor, tf.Variable],
    window_shape: Union[int, Tuple[int], Tuple[int, int]],
    pool_type: str,
    /,
    *,
    strides: Optional[Union[int, Tuple[int], Tuple[int, int]]] = None,
    padding: str = "VALID",
    data_format: Optional[str] = None,
    dilations: Optional[Union[int, Tuple[int], Tuple[int, int]]] = None,
    ceil_mode: bool = False,
    out: Optional[Union[tf.Tensor, tf.Variable]] = None,
) -> Union[tf.Tensor, tf.Variable]:
    return tf.nn.pool(
        x,
        window_shape,
        pool_type,
        strides=strides,
        padding=padding,
        data_format=data_format,
        dilations=dilations,
    )


@with_supported_dtypes({"2.13.0 and below": ("float32", "float64")}, backend_version)
def dct(
    x: Union[tf.Tensor, tf.Variable],
    /,
    *,
    type: Literal[1, 2, 3, 4] = 2,
    n: Optional[int] = None,
    axis: int = -1,
    norm: Optional[Literal["ortho"]] = None,
    out: Optional[Union[tf.Tensor, tf.Variable]] = None,
) -> tf.Tensor:
    # ToDo: Update this once tf.signal.dct supports axis other than -1
    if axis != -1:
        new_dims = list(range(len(x.shape)))
        if axis < 0:
            axis = len(x.shape) + axis
        new_dims[axis], new_dims[-1] = new_dims[-1], axis
        x = tf.transpose(x, new_dims)
        dct_out = tf.signal.dct(x, type=type, n=n, axis=-1, norm=norm)
        dct_out = tf.transpose(dct_out, new_dims)
    else:
        dct_out = tf.signal.dct(x, type=type, n=n, axis=-1, norm=norm)
    return dct_out


def idct(
    x: Union[tf.Tensor, tf.Variable],
    /,
    *,
    type: Literal[1, 2, 3, 4] = 2,
    n: Optional[int] = None,
    axis: int = -1,
    norm: Optional[Literal["ortho"]] = None,
    out: Optional[Union[tf.Tensor, tf.Variable]] = None,
) -> tf.Tensor:
    inverse_type = {1: 1, 2: 3, 3: 2, 4: 4}[type]
    return dct(x, type=inverse_type, n=n, axis=axis, norm=norm, out=out)


def _fft_norm(
    x: Union[tf.Tensor, tf.Variable],
    dim: int,
    /,
    *,
    norm: str = "backward",
):
    n = tf.constant(x.shape[dim], dtype=x.dtype)
    if norm == "backward":
        return x
    elif norm == "ortho":
        return x / tf.cast(tf.sqrt(tf.cast(n, tf.float32)), x.dtype)
    elif norm == "forward":
        return x / tf.cast(n, x.dtype)
    else:
        raise ivy.utils.exceptions.IvyError(f"Unrecognized normalization mode {norm}")


def _ifft_norm(
    x: Union[tf.Tensor, tf.Variable],
    dim: int,
    *,
    norm: str = "backward",
):
    n = x.shape[dim]
    if norm == "backward":
        return x
    elif norm == "ortho":
        return x * math.sqrt(n)
    elif norm == "forward":
        return x * n
    else:
        raise ivy.utils.exceptions.IvyError(f"Unrecognized normalization mode {norm}")


@with_supported_dtypes({"2.13.0 and below": ("complex",)}, backend_version)
def fft(
    x: Union[tf.Tensor, tf.Variable],
    dim: int,
    /,
    *,
    norm: str = "backward",
    n: Union[int, Tuple[int]] = None,
    out: Optional[Union[tf.Tensor, tf.Variable]] = None,
) -> Union[tf.Tensor, tf.Variable]:
    if not isinstance(dim, int):
        raise ivy.utils.exceptions.IvyError(
            f"Expecting <class 'int'> instead of {type(dim)}"
        )
    if n is None:
        n = x.shape[dim]
    if n < -len(x.shape):
        raise ivy.utils.exceptions.IvyError(
            f"Invalid dim {dim}, expecting ranging"
            " from {-len(x.shape)} to {len(x.shape)-1}  "
        )
    if not isinstance(n, int):
        raise ivy.utils.exceptions.IvyError(
            f"Expecting <class 'int'> instead of {type(n)}"
        )
    if n <= 1:
        raise ivy.utils.exceptions.IvyError(
            f"Invalid data points {n}, expecting more than 1"
        )
    if norm != "backward" and norm != "ortho" and norm != "forward":
        raise ivy.utils.exceptions.IvyError(f"Unrecognized normalization mode {norm}")
    if x.shape[dim] != n:
        s = list(x.shape)
        if s[dim] > n:
            index = [slice(None)] * len(s)
            index[dim] = slice(0, n)
            x = x[tuple(index)]
            del index
        else:
            s[dim] = n - s[dim]
            z = tf.zeros(s, x.dtype)
            x = tf.concat([x, z], dim)
        del s
    operation_name = f"{n} points FFT at dim {dim} with {norm} normalization"
    if dim != -1 or dim != len(x.shape) - 1:
        permute = [i for i in range(len(x.shape))]
        permute[dim], permute[-1] = permute[-1], permute[dim]
        x = tf.transpose(x, permute)
        ret = tf.signal.fft(x, operation_name)
        ret = tf.transpose(ret, permute)
        del permute
    else:
        ret = tf.signal.fft(x, operation_name)
    ret = _fft_norm(ret, dim, norm=norm)
    return ret


def dropout(
    x: Union[tf.Tensor, tf.Variable],
    prob: float,
    /,
    *,
    scale: bool = True,
    dtype: tf.DType = None,
    training: bool = True,
    seed: Optional[int] = None,
    noise_shape: Optional[Sequence[int]] = None,
    out: Optional[Union[tf.Tensor, tf.Variable]] = None,
) -> Union[tf.Tensor, tf.Variable]:
    x = ivy.astype(x, dtype) if dtype else x
    res = tf.nn.dropout(x, prob, noise_shape=noise_shape, seed=seed) if training else x
    res = tf.multiply(res, (1.0 - prob)) if not scale else res
    return res


def dropout1d(
    x: Union[tf.Tensor, tf.Variable],
    prob: float,
    /,
    *,
    training: bool = True,
    data_format: str = "NWC",
    out: Optional[Union[tf.Tensor, tf.Variable]] = None,
) -> Union[tf.Tensor, tf.Variable]:
    if training:
        is_batched = len(x.shape) == 3
        if data_format == "NCW":
            perm = (0, 2, 1) if is_batched else (1, 0)
            x = tf.transpose(x, perm)
        res = tf.nn.dropout(x, prob)
        if data_format == "NCW":
            res = tf.transpose(res, perm)
    else:
        res = x
    return res


def dropout2d(
    x: Union[tf.Tensor, tf.Variable],
    prob: float,
    /,
    *,
    training: bool = True,
    data_format: str = "NHWC",
    out: Optional[Union[tf.Tensor, tf.Variable]] = None,
) -> Union[tf.Tensor, tf.Variable]:
    if training:
        is_batched = len(x.shape) == 4
        if data_format == "NCHW":
            perm = (0, 2, 3, 1) if is_batched else (1, 2, 0)
            x = tf.transpose(x, perm)
        res = tf.nn.dropout(x, prob)
        if data_format == "NCHW":
            perm = (0, 3, 1, 2) if is_batched else (2, 0, 1)
            res = tf.transpose(res, perm)
    else:
        res = x
    return res


def dropout3d(
    x: Union[tf.Tensor, tf.Variable],
    prob: float,
    /,
    *,
    training: bool = True,
    data_format: str = "NDHWC",
    out: Optional[Union[tf.Tensor, tf.Variable]] = None,
) -> Union[tf.Tensor, tf.Variable]:
    if training:
        is_batched = len(x.shape) == 5
        if data_format == "NCDHW":
            perm = (0, 2, 3, 4, 1) if is_batched else (1, 2, 3, 0)
            x = tf.transpose(x, perm)
        res = tf.nn.dropout(x, prob)
        if data_format == "NCDHW":
            perm = (0, 4, 1, 2, 3) if is_batched else (3, 0, 1, 2)
            res = tf.transpose(res, perm)
    else:
        res = x
    return res


def ifft(
    x: Union[tf.Tensor, tf.Variable],
    dim: int,
    *,
    norm: str = "backward",
    n: Union[int, Tuple[int]] = None,
    out: Optional[Union[tf.Tensor, tf.Variable]] = None,
) -> Union[tf.Tensor, tf.Variable]:
    if not isinstance(dim, int):
        raise ivy.utils.exceptions.IvyError(
            f"Expecting <class 'int'> instead of {type(dim)}"
        )
    if n is None:
        n = x.shape[dim]
    if n < -len(x.shape):
        raise ivy.utils.exceptions.IvyError(
            f"Invalid dim {dim}, expecting ranging"
            " from {-len(x.shape)} to {len(x.shape)-1}  "
        )
    if not isinstance(n, int):
        raise ivy.utils.exceptions.IvyError(
            f"Expecting <class 'int'> instead of {type(n)}"
        )
    if n <= 1:
        raise ivy.utils.exceptions.IvyError(
            f"Invalid data points {n}, expecting more than 1"
        )
    if norm != "backward" and norm != "ortho" and norm != "forward":
        raise ivy.utils.exceptions.IvyError(f"Unrecognized normalization mode {norm}")
    if x.shape[dim] != n:
        s = list(x.shape)
        if s[dim] > n:
            index = [slice(None)] * len(s)
            index[dim] = slice(0, n)
            x = x[tuple(index)]
            del index
        else:
            s[dim] = n - s[dim]
            z = tf.zeros(s, x.dtype)
            x = tf.concat([x, z], axis=dim)
        del s
    operation_name = f"{n} points FFT at dim {dim} with {norm} normalization"
    if dim != -1 or dim != len(x.shape) - 1:
        permute = [i for i in range(len(x.shape))]
        permute[dim], permute[-1] = permute[-1], permute[dim]
        x = tf.transpose(x, permute)
        ret = tf.signal.ifft(x, operation_name)
        ret = tf.transpose(ret, permute)
        del permute
    else:
        ret = tf.signal.ifft(x, operation_name)
    ret = _ifft_norm(ret, dim, norm=norm)
    return ret


@with_unsupported_dtypes({"2.13.0 and below": ("complex",)}, backend_version)
def embedding(
    weights: Union[tf.Tensor, tf.Variable],
    indices: Union[tf.Tensor, tf.Variable],
    /,
    *,
    max_norm: Optional[float] = None,
    out: Optional[Union[tf.Tensor, tf.Variable]] = None,
) -> Union[tf.Tensor, tf.Variable]:
    return tf.nn.embedding_lookup(weights, indices, max_norm=max_norm)


def interpolate(
    x: Union[tf.Tensor, tf.Variable],
    size: Union[Sequence[int], int],
    /,
    *,
    mode: Literal[
        "linear",
        "bilinear",
        "trilinear",
        "nearest",
        "area",
        "nearest-exact",
        "tf_area",
        "bicubic",
        "bicubic_tensorflow",
        "mitchellcubic",
        "lanczos3",
        "lanczos5",
        "gaussian",
    ] = "linear",
    scale_factor: Optional[Union[Sequence[int], int]] = None,
    recompute_scale_factor: Optional[bool] = None,
    align_corners: Optional[bool] = None,
    antialias: bool = False,
    out: Optional[Union[tf.Tensor, tf.Variable]] = None,
):
    dims = len(x.shape) - 2
    size = _get_size(scale_factor, size, dims, x.shape)
    remove_dim = False
    if mode in ["linear", "tf_area", "lanczos3", "lanczos5", "nearest-exact"]:
        if dims == 1:
            size = (1,) + tuple(size)
            x = tf.expand_dims(x, axis=-2)
            dims = 2
            remove_dim = True
        mode = (
            "bilinear"
            if mode == "linear"
            else (
                "area"
                if mode == "tf_area"
                else "nearest" if mode == "nearest-exact" else mode
            )
        )
    if mode == "bicubic_tensorflow":
        mode = "bicubic"
    x = tf.transpose(x, (0, *range(2, dims + 2), 1))
    ret = tf.transpose(
        tf.cast(
            tf.image.resize(x, size=size, method=mode, antialias=antialias), x.dtype
        ),
        (0, dims + 1, *range(1, dims + 1)),
    )
    if remove_dim:
        ret = tf.squeeze(ret, axis=-2)
    return ret


interpolate.partial_mixed_handler = lambda x, *args, mode="linear", scale_factor=None, recompute_scale_factor=None, align_corners=None, **kwargs: (  # noqa: E501
    (not align_corners and (len(x.shape) - 2) < 2)
    and mode not in ["nearest", "area", "bicubic", "nd"]
)


def _fft2_norm(
    x: Union[tf.Tensor, tf.Variable],
    s: Sequence[int] = None,
    dim: Sequence[int] = (-2, -1),
    norm: str = "backward",
):
    n = tf.constant(s[0] * s[1], dtype=tf.complex128)
    if norm == "backward":
        return x
    elif norm == "ortho":
        return x / tf.sqrt(n)
    elif norm == "forward":
        return x / n
    else:
        raise ivy.utils.exceptions.IvyError(f"Unrecognized normalization mode {norm}")


def trans_x_to_s(
    x: Union[tf.Tensor, tf.Variable],
    s: Sequence[int] = None,
    dim: Sequence[int] = (-2, -1),
) -> Union[tf.Tensor, tf.Variable]:
    """change the shape of the input array x to the desired output shape s."""
    if x.dtype != tf.complex128 or x.dtype != tf.complex64:
        x = tf.cast(x, tf.float32)
    x_shape = x.shape
    if dim == (-1, -2) or dim == (1, 0):
        s = (s[1], s[0])
    if s[0] >= x_shape[0] and s[1] >= x_shape[1]:
        paddings = tf.constant([[0, s[0] - x_shape[0]], [0, s[1] - x_shape[1]]])
        x_new = tf.pad(x, paddings=paddings)
    elif (s[0] <= x_shape[0] or s[1] <= x_shape[1]) and min(s) > min(x_shape):
        x_new = x[: s[0], : s[1]]
        if s[0] != x_new.shape[0]:
            size = s[0] - x_new.shape[0]
            z = tf.zeros((size, s[1]))
            x_new = tf.concat([x_new, z], 0)
        elif s[1] != x_new.shape[1]:
            size = s[1] - x_new.shape[1]
            z = tf.zeros((s[0], size))
            x_new = tf.concat([x_new, z], 1)
    elif (s[0] >= x_shape[0] and s[1] <= x_shape[1]) and min(s) <= min(x_shape):
        x_new = x[: s[0], : s[1]]
        size = s[0] - x_new.shape[0]
        z = tf.zeros((size, s[1]))
        x_new = tf.concat([x_new, z], 0)
    elif (s[0] < x_shape[0] and s[1] > x_shape[1]) and min(s) == min(x_shape):
        x_new = x[: s[0], : s[1]]
        size = s[1] - x_new.shape[1]
        z = tf.zeros((s[0], size))
        x_new = tf.concat([x_new, z], axis=1)
    else:
        x_new = x[: s[0], : s[1]]
    return x_new


def fft2(
    x: Union[tf.Tensor, tf.Variable],
    *,
    s: Sequence[int] = None,
    dim: Sequence[int] = (-2, -1),
    norm: str = "backward",
    out: Optional[Union[tf.Tensor, tf.Variable]] = None,
) -> Union[tf.Tensor, tf.Variable]:
    if s is None:
        s = (x.shape[dim[0]], x.shape[dim[1]])
    if all(j < -len(x.shape) for j in s):
        raise ivy.utils.exceptions.IvyError(
            f"Invalid dim {dim}, expecting ranging"
            " from {-len(x.shape)} to {len(x.shape)-1}  "
        )
    if not all(isinstance(j, int) for j in s):
        raise ivy.utils.exceptions.IvyError(
            f"Expecting {s} to be a sequence of integers <class integer>"
        )
    if all(j <= 1 for j in s):
        raise ivy.utils.exceptions.IvyError(
            f"Invalid data points {s}, expecting s points larger than 1"
        )
    if norm != "backward" and norm != "ortho" and norm != "forward":
        raise ivy.utils.exceptions.IvyError(f"Unrecognized normalization mode {norm}")
    operation_name = f"{s} points FFT at dim {dim} with {norm} normalization"
    if len(x.shape) == 2:
        x_new = trans_x_to_s(x, s, dim)
        x_complex = tf.cast(x_new, tf.complex128)
        tf_fft2 = tf.signal.fft2d(x_complex, name=operation_name)
    elif len(x.shape) > 2:
        x_s = [trans_x_to_s(x[:, :, i], s, dim) for i in range(x.shape[2])]
        x_new = tf.convert_to_tensor(x_s, dtype=x.dtype)
        x_complex = tf.cast(x_new, tf.complex128)
        tf_fft2 = tf.transpose(tf.signal.fft2d(x_complex, name=operation_name))

    # Apply the same normalization as 'backward' in NumPy
    tf_fft2 = _fft2_norm(tf_fft2, s, dim, norm)
    return tf_fft2


# --- IFFTN --- #
def fft_input_validation(x):
    if not x.dtype.is_complex:
        raise TypeError(
            "Invalid FFT input: `x` must be of a complex dtype. Received: {}".format(
                x.dtype
            )
        )
    return x


def shape_and_axes_validation(shape, axes, input_rank_tensor):
    if shape is not None:
        shape = tf.convert_to_tensor(shape, dtype=tf.dtypes.int32)
        checks_shape = [
            tf.debugging.assert_less_equal(
                tf.size(shape),
                input_rank_tensor,
                message=(
                    "Argument `shape` cannot have length greater than the rank of `x`. "
                    "Received: {}"
                ).format(shape),
            )
        ]
        with tf.control_dependencies(checks_shape):
            shape = tf.identity(shape)

    if axes is not None:
        axes = tf.convert_to_tensor(axes, dtype=tf.dtypes.int32)
        checks_axes = [
            tf.debugging.assert_less_equal(
                tf.size(axes),
                input_rank_tensor,
                message=(
                    "Argument `axes` cannot have length greater than the rank of `x`. "
                    "Received: {}"
                ).format(axes),
            ),
            tf.debugging.assert_less(
                axes,
                input_rank_tensor,
                message=(
                    "Argument `axes` contains invalid indices. Received: {}"
                ).format(axes),
            ),
            tf.debugging.assert_greater_equal(
                axes,
                -input_rank_tensor,
                message=(
                    "Argument `axes` contains invalid indices. Received: {}"
                ).format(axes),
            ),
        ]
        with tf.control_dependencies(checks_axes):
            axes = tf.identity(axes)

    if shape is not None and axes is not None:
        checks_shape_axes = [
            tf.debugging.assert_equal(
                tf.size(shape),
                tf.size(axes),
                message=(
                    "Arguments `shape` and `axes` must have equal length. "
                    "Received: {}, {}"
                ).format(shape, axes),
            )
        ]
        with tf.control_dependencies(checks_shape_axes):
            shape, axes = tf.identity_n([shape, axes])

    return shape, axes


def axes_initialization(shape, axes, input_shape, input_rank_tensor):
    if axes is None:
        axes = (
            tf.range(-tf.size(input_shape), 0)
            if shape is None
            else tf.range(-tf.size(shape), 0)
        )
    axes = tf.where(tf.math.less(axes, 0), axes + input_rank_tensor, axes)
    return axes


def perform_actions_initialization(shape, axes, input_shape, input_rank_tensor):
    perform_padding = shape is not None
    perform_transpose = tf.math.logical_not(
        tf.math.reduce_all(
            tf.math.equal(
                axes, tf.range(input_rank_tensor - tf.size(axes), input_rank_tensor)
            )
        )
    )
    return perform_padding, perform_transpose


def shape_initialization(shape, axes, x):
    if shape is None:
        shape = tf.gather(tf.shape(x), axes, axis=0)
    return shape


def rank_initialization(axes):
    rank = tf.size(axes)
    with tf.control_dependencies(
        [
            tf.debugging.assert_less_equal(
                rank, 3, message="N-D FFT supported only up to 3-D."
            )
        ]
    ):
        rank = tf.identity(rank)

    return rank


def norm_initialization(norm, shape, x):
    if norm == "backward":
        norm_factor = tf.constant(1, x.dtype)
    elif norm == "forward" or norm == "ortho":
        norm_factor = tf.cast(tf.math.reduce_prod(shape), x.dtype)
        if norm == "ortho":
            norm_factor = tf.math.sqrt(norm_factor)
    return norm_factor


def get_x_after_pad_or_crop(x, shape, axes, perform_padding, input_rank_tensor):
    if perform_padding:
        pad_shape = -tf.ones([input_rank_tensor], dtype=tf.int32)
        pad_shape = tf.tensor_scatter_nd_update(
            pad_shape, tf.expand_dims(axes, -1), shape
        )
        x = _right_pad_or_crop(x, pad_shape)
    return x


def get_perm(input_rank_tensor, axes):
    all_dims = tf.range(input_rank_tensor, dtype=tf.dtypes.int32)
    perm = tf.concat(
        [
            tf.boolean_mask(
                all_dims,
                tf.foldl(
                    lambda acc, elem: tf.math.logical_and(
                        acc, tf.math.not_equal(all_dims, elem)
                    ),
                    axes,
                    initializer=tf.fill(all_dims.shape, True),
                ),
            ),
            axes,
        ],
        0,
    )
    return perm


def ifft_operations(x, rank, norm_factor):
    if x.shape.rank == 1:
        x = tf.signal.ifft(x)
    elif x.shape.rank == 2:
        x = tf.switch_case(
            rank - 1, {0: lambda: tf.signal.ifft(x), 1: lambda: tf.signal.ifft2d(x)}
        )
    else:
        x = tf.switch_case(
            rank - 1,
            {
                0: lambda: tf.signal.ifft(x),
                1: lambda: tf.signal.ifft2d(x),
                2: lambda: tf.signal.ifft3d(x),
            },
        )
    x = x * norm_factor
    return x


def transpose_x(x, perm, perform_transpose):
    x = tf.cond(perform_transpose, lambda: tf.transpose(x, perm=perm), lambda: x)
    return x


def static_output_shape(input_shape, shape, axes):
    output_shape = input_shape.as_list()
    if shape is not None:
        if axes is None:
            axes = list(range(-len(shape), 0))
        if isinstance(shape, tf.Tensor):
            if isinstance(axes, tf.Tensor):
                output_shape = [None] * len(output_shape)
            else:
                for ax in axes:
                    output_shape[ax] = None
        else:
            for idx, ax in enumerate(axes):
                output_shape[ax] = shape[idx]
    return tf.TensorShape(output_shape)


def _right_pad_or_crop(tensor, shape):
    input_shape = tf.shape(tensor)
    shape = tf.convert_to_tensor(shape, dtype=tf.dtypes.int32)
    with tf.control_dependencies(
        [tf.debugging.assert_less_equal(tf.size(shape), tf.size(input_shape))]
    ):
        shape = tf.identity(shape)
    shape = tf.concat([input_shape[: tf.size(input_shape) - tf.size(shape)], shape], 0)

    pad_sizes = tf.math.maximum(shape - input_shape, 0)
    pad_sizes = tf.expand_dims(pad_sizes, -1)
    pad_sizes = tf.concat(
        [tf.zeros(pad_sizes.shape, dtype=tf.dtypes.int32), pad_sizes], -1
    )
    tensor = tf.pad(tensor, pad_sizes, constant_values=0)

    crop_tensor = tf.zeros(shape.shape, dtype=tf.dtypes.int32)
    tensor = tf.slice(tensor, crop_tensor, shape)
    return tensor


def _ifftn_helper(x, shape, axes, norm):
    x = fft_input_validation(tf.convert_to_tensor(x))
    input_shape = x.shape
    input_rank_tensor = tf.rank(x)

    shape_, axes_ = shape_and_axes_validation(shape, axes, input_rank_tensor)

    axes = axes_initialization(shape, axes, input_shape, input_rank_tensor)

    perform_padding, perform_transpose = perform_actions_initialization(
        shape, axes, input_shape, input_rank_tensor
    )

    shape = shape_initialization(shape, axes, x)

    rank = rank_initialization(axes)

    norm_factor = norm_initialization(norm, shape, x)

    x = get_x_after_pad_or_crop(x, shape, axes, perform_padding, input_rank_tensor)

    perm = get_perm(input_rank_tensor, axes)

    x = transpose_x(x, perm, perform_transpose)

    x = ifft_operations(x, rank, norm_factor)

    x = transpose_x(x, tf.argsort(perm), perform_transpose)

    x = tf.ensure_shape(x, static_output_shape(input_shape, shape_, axes_))

    return x


def ifftn(
    x: Union[tf.Tensor, tf.Variable],
    s: Optional[Union[int, Tuple[int]]] = None,
    axes: Optional[Union[int, Tuple[int]]] = None,
    *,
    norm: Optional[str] = "backward",
    out: Optional[Union[tf.Tensor, tf.Variable]] = None,
) -> Union[tf.Tensor, tf.Variable]:
    result = _ifftn_helper(x, s, axes, norm)

    if out is not None:
        out = result
        return out
    else:
        return result


"""
RFFTN Function implementation
"""


def rfft_input_validation(x):
    if not x.dtype.is_floating:
        raise TypeError(
            "Invalid FFT input: `x` must be of a real dtype. Received: {}".format(
                x.dtype
            )
        )
    return x


def rfft_operations(x, rank, norm_factor):
    if x.shape.rank == 1:
        x = tf.signal.rfft(x)
    elif x.shape.rank == 2:
        x = tf.switch_case(
            rank - 1, {0: lambda: tf.signal.rfft(x), 1: lambda: tf.signal.rfft2d(x)}
        )
    else:
        x = tf.switch_case(
            rank - 1,
            {
                0: lambda: tf.signal.rfft(x),
                1: lambda: tf.signal.rfft2d(x),
                2: lambda: tf.signal.rfft3d(x),
            },
        )
    # norm_factor = tf.cast(norm_factor, tf.complex64)
    norm_factor = tf.cast(norm_factor, tf.complex128)
    x = x * norm_factor
    return x


def _rfftn_helper(x, shape, axes, norm):
    x = rfft_input_validation(tf.convert_to_tensor(x))
    # x = rfft_input_validation(x)
    input_shape = x.shape
    input_rank_tensor = tf.rank(x)

    shape_, axes_ = shape_and_axes_validation(shape, axes, input_rank_tensor)

    axes = axes_initialization(shape, axes, input_shape, input_rank_tensor)

    perform_padding, perform_transpose = perform_actions_initialization(
        shape, axes, input_shape, input_rank_tensor
    )

    shape = shape_initialization(shape, axes, x)

    rank = rank_initialization(axes)

    norm_factor = norm_initialization(norm, shape, x)

    x = get_x_after_pad_or_crop(x, shape, axes, perform_padding, input_rank_tensor)

    perm = get_perm(input_rank_tensor, axes)

    x = transpose_x(x, perm, perform_transpose)

    x = rfft_operations(x, rank, norm_factor)

    x = transpose_x(x, tf.argsort(perm), perform_transpose)

    x = tf.ensure_shape(x, static_output_shape(input_shape, shape_, axes_))

    return x


@with_supported_device_and_dtypes(
    {
        "2.5.0 and above": {
            "cpu": (
                "float32",
                "float64",
                "complex128",
            )
        }
    },
    backend_version,
)
def rfftn(
    x: Union[tf.Tensor, tf.Variable],
    s: Optional[Union[int, Tuple[int]]] = None,
    axes: Optional[Union[int, Tuple[int]]] = None,
    *,
    norm: Optional[str] = [("forward", "ortho", "backward")],
    out: Optional[Union[tf.Tensor, tf.Variable]] = None,
) -> Union[tf.Tensor, tf.Variable]:
    result = _rfftn_helper(x, s, axes, norm)

    if out is not None:
        out = tf.cast(result, tf.complex128)
        # out = result
        return out
    else:
        # return result
        return tf.cast(result, tf.complex128)


<<<<<<< HEAD
# @with_unsupported_dtypes({"0.4.13 and below": ("float64")}, backend_version)
=======
# def _rfftn_norm(
#     x: Union[tf.Tensor, tf.Variable],
#     s: Sequence[int] = None,
#     axes: Sequence[int] = None,
#     norm: str = "backward",
# ):
#     n = tf.constant(s[-1] // 2 + 1, dtype=tf.complex128)
#     if norm == "backward":
#         return x
#     elif norm == "ortho":
#         return x / tf.sqrt(n)
#     elif norm == "forward":
#         return x / n
#     else:
#         raise ivy.utils.exceptions.IvyError(f"Unrecognized normalization mode {norm}")


# @with_unsupported_dtypes(
#     {"0.4.14 and below": ("float32", "complex")}, backend_version
# )
>>>>>>> 14e74535
# def rfftn(
#     x: Union[tf.Tensor, tf.Variable],
#     s: Sequence[int] = None,
#     axes: Sequence[int] = None,
#     *,
#     norm: str = "backward",
#     out: Optional[Union[tf.Tensor, tf.Variable]] = None,
# ) -> Union[tf.Tensor, tf.Variable]:
#     x = rfft_input_validation(tf.convert_to_tensor(x))
#     if x.dtype != tf.float32 and x.dtype != tf.float64:
#         x = tf.cast(x, tf.float64)
#     if not isinstance(x, tf.Tensor):
#         raise TypeError("Input `x` must be a TensorFlow tensor.")
#         # Convert the input tensor x to float32 or float64 if it's not already

#     if s is None:
#         s = [x.shape[axis] for axis in axes]
#     if norm != "backward" and norm != "ortho" and norm != "forward":
#         raise ValueError(
#             "Invalid value for 'norm'. Must be one of 'backward', 'ortho', or"
#             " 'forward'."
#         )

#     # Determine the number of dimensions and reshape x to 1D or 2D if necessary
#     # x.shape
#     x_rank = x.shape.rank

#     # if x_rank > 3:
#     #     raise ValueError(
#     #         "Invalid number of dimensions in `x`. Maximum supported dimensions is 3"
#     #     )

#     # if x_rank == 1:
#     #     x_fft = tf.signal.rfft(x, s)
#     if x_rank == 2:
#         x_fft = tf.signal.rfft2d(x, s)
#     # else:  # x_rank == 3
#     #     x_fft = tf.signal.rfft3d(x, s)

#     if norm == "backward":
#         pass
#     elif norm == "ortho":
#         x_fft /= tf.cast(tf.math.sqrt(tf.reduce_prod(s)), x_fft.dtype)
#     elif norm == "forward":
#         x_fft /= tf.cast(tf.reduce_prod(s), x_fft.dtype)

#     x_fft = tf.cast(x_fft, tf.complex128)
#     # If an output tensor is provided, assign the computed result to it
#     if out is not None:
#         out.assign(x_fft)
#         return out
#     else:
#         return x_fft<|MERGE_RESOLUTION|>--- conflicted
+++ resolved
@@ -1392,31 +1392,6 @@
         # return result
         return tf.cast(result, tf.complex128)
 
-
-<<<<<<< HEAD
-# @with_unsupported_dtypes({"0.4.13 and below": ("float64")}, backend_version)
-=======
-# def _rfftn_norm(
-#     x: Union[tf.Tensor, tf.Variable],
-#     s: Sequence[int] = None,
-#     axes: Sequence[int] = None,
-#     norm: str = "backward",
-# ):
-#     n = tf.constant(s[-1] // 2 + 1, dtype=tf.complex128)
-#     if norm == "backward":
-#         return x
-#     elif norm == "ortho":
-#         return x / tf.sqrt(n)
-#     elif norm == "forward":
-#         return x / n
-#     else:
-#         raise ivy.utils.exceptions.IvyError(f"Unrecognized normalization mode {norm}")
-
-
-# @with_unsupported_dtypes(
-#     {"0.4.14 and below": ("float32", "complex")}, backend_version
-# )
->>>>>>> 14e74535
 # def rfftn(
 #     x: Union[tf.Tensor, tf.Variable],
 #     s: Sequence[int] = None,
