--- conflicted
+++ resolved
@@ -124,7 +124,29 @@
     return res
 
 
-<<<<<<< HEAD
+def dct(
+    x: Union[tf.Tensor, tf.Variable],
+    /,
+    *,
+    type: Optional[Literal[1, 2, 3, 4]] = 2,
+    n: Optional[int] = None,
+    axis: Optional[int] = -1,
+    norm: Optional[Literal["ortho"]] = None,
+    out: Optional[Union[tf.Tensor, tf.Variable]] = None,
+) -> tf.Tensor:
+    if x.dtype not in (tf.float32, tf.float64):
+        x = tf.cast(x, tf.float32)
+    if axis != -1:
+        new_dims = list(range(len(x.shape)))
+        new_dims[axis], new_dims[-1] = new_dims[-1], axis
+        x = tf.transpose(x, new_dims)
+        dct_out = tf.signal.dct(x, type=type, n=n, axis=-1, norm=norm)
+        dct_out = tf.transpose(dct_out, new_dims)
+    else:
+        dct_out = tf.signal.dct(x, type=type, n=n, axis=-1, norm=norm)
+    return dct_out
+
+
 def _fft_norm(
     x:Union[tf.Tensor, tf.Variable],
     dim: int,
@@ -187,27 +209,4 @@
     else:
         ret = tf.signal.fft(x,operation_name)
     ret = _fft_norm(ret,dim,norm)
-    return ret
-=======
-def dct(
-    x: Union[tf.Tensor, tf.Variable],
-    /,
-    *,
-    type: Optional[Literal[1, 2, 3, 4]] = 2,
-    n: Optional[int] = None,
-    axis: Optional[int] = -1,
-    norm: Optional[Literal["ortho"]] = None,
-    out: Optional[Union[tf.Tensor, tf.Variable]] = None,
-) -> tf.Tensor:
-    if x.dtype not in (tf.float32, tf.float64):
-        x = tf.cast(x, tf.float32)
-    if axis != -1:
-        new_dims = list(range(len(x.shape)))
-        new_dims[axis], new_dims[-1] = new_dims[-1], axis
-        x = tf.transpose(x, new_dims)
-        dct_out = tf.signal.dct(x, type=type, n=n, axis=-1, norm=norm)
-        dct_out = tf.transpose(dct_out, new_dims)
-    else:
-        dct_out = tf.signal.dct(x, type=type, n=n, axis=-1, norm=norm)
-    return dct_out
->>>>>>> 3beb0c86
+    return ret