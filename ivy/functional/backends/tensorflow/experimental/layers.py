# global
import math
from typing import Union, Optional, Tuple, Literal, Sequence
import tensorflow as tf

# local
from ivy.func_wrapper import with_unsupported_dtypes
from .. import backend_version
import ivy
from ivy.functional.ivy.layers import _handle_padding


def _from_int_to_tuple(arg, dim):
    if isinstance(arg, int):
        return (arg,) * dim
    if isinstance(arg, tuple) and len(arg) == 1:
        return (arg[0],) * dim
    return arg


def max_pool1d(
    x: Union[tf.Tensor, tf.Variable],
    kernel: Union[int, Tuple[int]],
    strides: Union[int, Tuple[int]],
    padding: str,
    /,
    *,
    data_format: str = "NWC",
    out: Optional[Union[tf.Tensor, tf.Variable]] = None,
) -> Union[tf.Tensor, tf.Variable]:

    if data_format == "NCW":
        x = tf.transpose(x, (0, 2, 1))
    res = tf.nn.max_pool1d(x, kernel, strides, padding)

    if data_format == "NCW":
        res = tf.transpose(res, (0, 2, 1))
    return res


def max_pool2d(
    x: Union[tf.Tensor, tf.Variable],
    kernel: Union[int, Tuple[int], Tuple[int, int]],
    strides: Union[int, Tuple[int], Tuple[int, int]],
    padding: Union[str, int, Tuple[int], Tuple[int, int]],
    /,
    *,
    data_format: str = "NHWC",
    dilation: Union[int, Tuple[int], Tuple[int, int]] = 1,
    ceil_mode: bool = False,
    out: Optional[Union[tf.Tensor, tf.Variable]] = None,
) -> Union[tf.Tensor, tf.Variable]:
    if data_format == "NCHW":
        x = tf.transpose(x, (0, 2, 3, 1))

    dilation = _from_int_to_tuple(dilation, 2)
    strides = _from_int_to_tuple(strides, 2)
    kernel = _from_int_to_tuple(kernel, 2)
    if isinstance(padding, int):
        padding = [(padding,) * 2] * 2
    elif isinstance(padding, tuple) and len(padding) == 1:
        padding = [(padding[0],) * 2] * 2
    elif isinstance(padding, tuple) and len(padding) == 2:
        padding = [(padding[0],) * 2, (padding[1],) * 2]

    if isinstance(padding, (tuple, list)):
        ivy.assertions.check_kernel_padding_size(kernel, padding)
    new_kernel = [kernel[i] + (kernel[i] - 1) * (dilation[i] - 1) for i in range(2)]
    if isinstance(padding, str):
        pad_h = _handle_padding(x.shape[1], strides[0], new_kernel[0], padding)
        pad_w = _handle_padding(x.shape[2], strides[1], new_kernel[1], padding)
        padding = [(pad_h // 2, pad_h - pad_h // 2), (pad_w // 2, pad_w - pad_w // 2)]

    x_shape = x.shape[1:-1]

    if ceil_mode:
        for i in range(2):
            padding[i] = ivy.padding_ceil_mode(
                x_shape[i], new_kernel[i], padding[i], strides[i]
            )

    padding = [(0, 0)] + list(padding) + [(0, 0)]
    x = tf.pad(x, padding, constant_values=-math.inf)
    res = tf.nn.pool(x, kernel, "MAX", strides, "VALID", dilations=dilation)

    # converting minimum value to -inf because tensorflow clips -inf to minimum value
    res = tf.where(res <= ivy.finfo(res.dtype).min, -math.inf, res)
    if data_format == "NCHW":
        return tf.transpose(res, (0, 3, 1, 2))
    return res


@with_unsupported_dtypes(
    {"2.9.1 and below": ("bfloat16", "float64", "float16")}, backend_version
)
def max_pool3d(
    x: Union[tf.Tensor, tf.Variable],
    kernel: Union[int, Tuple[int], Tuple[int, int, int]],
    strides: Union[int, Tuple[int], Tuple[int, int, int]],
    padding: str,
    /,
    *,
    data_format: str = "NDHWC",
    out: Optional[Union[tf.Tensor, tf.Variable]] = None,
) -> Union[tf.Tensor, tf.Variable]:
    if data_format == "NCDHW":
        x = tf.transpose(x, (0, 2, 3, 4, 1))
    res = tf.nn.max_pool3d(x, kernel, strides, padding)
    if data_format == "NCDHW":
        return tf.transpose(res, (0, 4, 1, 2, 3))
    return res


@with_unsupported_dtypes({"2.9.1 and below": ("bfloat16", "float64")}, backend_version)
def avg_pool1d(
    x: Union[tf.Tensor, tf.Variable],
    kernel: Union[int, Tuple[int]],
    strides: Union[int, Tuple[int]],
    padding: str,
    /,
    *,
    data_format: str = "NWC",
    out: Optional[Union[tf.Tensor, tf.Variable]] = None,
) -> Union[tf.Tensor, tf.Variable]:

    if data_format == "NCW":
        x = tf.transpose(x, (0, 2, 1))
    res = tf.nn.avg_pool1d(x, kernel, strides, padding)

    if data_format == "NCW":
        res = tf.transpose(res, (0, 2, 1))
    return res


@with_unsupported_dtypes(
    {"2.9.1 and below": ("bfloat16", "float64", "float16")}, backend_version
)
def avg_pool2d(
    x: Union[tf.Tensor, tf.Variable],
    kernel: Union[int, Tuple[int], Tuple[int, int]],
    strides: Union[int, Tuple[int], Tuple[int, int]],
    padding: str,
    /,
    *,
    data_format: str = "NHWC",
    out: Optional[Union[tf.Tensor, tf.Variable]] = None,
) -> Union[tf.Tensor, tf.Variable]:
    if data_format == "NCHW":
        x = tf.transpose(x, (0, 2, 3, 1))
    res = tf.nn.avg_pool2d(x, kernel, strides, padding)
    if data_format == "NCHW":
        return tf.transpose(res, (0, 3, 1, 2))
    return res


@with_unsupported_dtypes(
    {"2.9.1 and below": ("bfloat16", "float64", "float16")}, backend_version
)
def avg_pool3d(
    x: Union[tf.Tensor, tf.Variable],
    kernel: Union[int, Tuple[int], Tuple[int, int, int]],
    strides: Union[int, Tuple[int], Tuple[int, int, int]],
    padding: str,
    /,
    *,
    data_format: str = "NDHWC",
    out: Optional[Union[tf.Tensor, tf.Variable]] = None,
) -> Union[tf.Tensor, tf.Variable]:
    if data_format == "NCDHW":
        x = tf.transpose(x, (0, 2, 3, 4, 1))
    res = tf.nn.avg_pool3d(x, kernel, strides, padding)
    if data_format == "NCDHW":
        return tf.transpose(res, (0, 4, 1, 2, 3))
    return res


def dct(
    x: Union[tf.Tensor, tf.Variable],
    /,
    *,
    type: Optional[Literal[1, 2, 3, 4]] = 2,
    n: Optional[int] = None,
    axis: Optional[int] = -1,
    norm: Optional[Literal["ortho"]] = None,
    out: Optional[Union[tf.Tensor, tf.Variable]] = None,
) -> tf.Tensor:
    if x.dtype not in (tf.float32, tf.float64):
        x = tf.cast(x, tf.float32)
    if axis != -1:
        new_dims = list(range(len(x.shape)))
        new_dims[axis], new_dims[-1] = new_dims[-1], axis
        x = tf.transpose(x, new_dims)
        dct_out = tf.signal.dct(x, type=type, n=n, axis=-1, norm=norm)
        dct_out = tf.transpose(dct_out, new_dims)
    else:
        dct_out = tf.signal.dct(x, type=type, n=n, axis=-1, norm=norm)
    return dct_out


def _fft_norm(
    x: Union[tf.Tensor, tf.Variable],
    dim: int,
    /,
    *,
    norm: str = "backward",
):
    n = tf.constant(x.shape[dim])
    if norm == "backward":
        return x
    elif norm == "ortho":
        return x / tf.sqrt(n)
    elif norm == "forward":
        return x / n
    else:
        raise ivy.exceptions.IvyError(f"Unrecognized normalization mode {norm}")


def _ifft_norm(
    x: Union[tf.Tensor, tf.Variable],
    dim: int,
    *,
    norm: str = "backward",
):
    n = x.shape[dim]
    if norm == "backward":
        return x
    elif norm == "ortho":
        return x * math.sqrt(n)
    elif norm == "forward":
        return x * n
    else:
        raise ivy.exceptions.IvyError(f"Unrecognized normalization mode {norm}")


def fft(
    x: Union[tf.Tensor, tf.Variable],
    dim: int,
    /,
    *,
    norm: Optional[str] = "backward",
    n: Union[int, Tuple[int]] = None,
    out: Optional[Union[tf.Tensor, tf.Variable]] = None,
) -> Union[tf.Tensor, tf.Variable]:
    if not isinstance(dim, int):
        raise ivy.exceptions.IvyError(f"Expecting <class 'int'> instead of {type(dim)}")
    if n is None:
        n = x.shape[dim]
    if n < -len(x.shape):
        raise ivy.exceptions.IvyError(
            f"Invalid dim {dim}, expecting ranging"
            " from {-len(x.shape)} to {len(x.shape)-1}  "
        )
    if not isinstance(n, int):
        raise ivy.exceptions.IvyError(f"Expecting <class 'int'> instead of {type(n)}")
    if n <= 1:
        raise ivy.exceptions.IvyError(f"Invalid data points {n}, expecting more than 1")
    if norm != "backward" and norm != "ortho" and norm != "forward":
        raise ivy.exceptions.IvyError(f"Unrecognized normalization mode {norm}")
    if x.shape[dim] != n:
        s = list(x.shape)
        if s[dim] > n:
            index = [slice(None)] * len(s)
            index[dim] = slice(0, n)
            x = x[tuple(index)]
            del index
        else:
            s[dim] = n - s[dim]
            z = tf.zeros(s, x.dtype)
            x = tf.concat([x, z], axis=dim)
        del s
    operation_name = f"{n} points FFT at dim {dim} with {norm} normalization"
    if dim != -1 or dim != len(x.shape) - 1:
        permute = [i for i in range(len(x.shape))]
        permute[dim], permute[-1] = permute[-1], permute[dim]
        x = tf.transpose(x, permute)
        ret = tf.signal.fft(x, operation_name)
        x = tf.transpose(x, permute)
        del permute
    else:
        ret = tf.signal.fft(x, operation_name)
    ret = _fft_norm(ret, dim, norm=norm)
    return ret


def dropout1d(
    x: Union[tf.Tensor, tf.Variable],
    prob: float,
    /,
    *,
    training: bool = True,
    data_format: str = "NWC",
    out: Optional[Union[tf.Tensor, tf.Variable]] = None,
) -> Union[tf.Tensor, tf.Variable]:
    if training:
        if data_format == "NCW":
            perm = (0, 2, 1) if len(x.shape) == 3 else (1, 0)
            x = tf.transpose(x, perm)
        noise_shape = list(x.shape)
        noise_shape[-2] = 1
        res = tf.nn.dropout(x, prob, noise_shape=noise_shape)
        if data_format == "NCW":
            res = tf.transpose(res, perm)
        return res
    else:
        return x


def ifft(
    x: Union[tf.Tensor, tf.Variable],
    dim: int,
    *,
    norm: Optional[str] = "backward",
    n: Union[int, Tuple[int]] = None,
    out: Optional[Union[tf.Tensor, tf.Variable]] = None,
) -> Union[tf.Tensor, tf.Variable]:
    if not isinstance(dim, int):
        raise ivy.exceptions.IvyError(f"Expecting <class 'int'> instead of {type(dim)}")
    if n is None:
        n = x.shape[dim]
    if n < -len(x.shape):
        raise ivy.exceptions.IvyError(
            f"Invalid dim {dim}, expecting ranging"
            " from {-len(x.shape)} to {len(x.shape)-1}  "
        )
    if not isinstance(n, int):
        raise ivy.exceptions.IvyError(f"Expecting <class 'int'> instead of {type(n)}")
    if n <= 1:
        raise ivy.exceptions.IvyError(f"Invalid data points {n}, expecting more than 1")
    if norm != "backward" and norm != "ortho" and norm != "forward":
        raise ivy.exceptions.IvyError(f"Unrecognized normalization mode {norm}")
    if x.shape[dim] != n:
        s = list(x.shape)
        if s[dim] > n:
            index = [slice(None)] * len(s)
            index[dim] = slice(0, n)
            x = x[tuple(index)]
            del index
        else:
            s[dim] = n - s[dim]
            z = tf.zeros(s, x.dtype)
            x = tf.concat([x, z], axis=dim)
        del s
    operation_name = f"{n} points FFT at dim {dim} with {norm} normalization"
    if dim != -1 or dim != len(x.shape) - 1:
        permute = [i for i in range(len(x.shape))]
        permute[dim], permute[-1] = permute[-1], permute[dim]
        x = tf.transpose(x, permute)
        ret = tf.signal.ifft(x, operation_name)
        ret = tf.transpose(ret, permute)
        del permute
    else:
        ret = tf.signal.ifft(x, operation_name)
    ret = _ifft_norm(ret, dim, norm=norm)
    return ret


def embedding(
    weights: Union[tf.Tensor, tf.Variable],
    indices: Union[tf.Tensor, tf.Variable],
    /,
    *,
    max_norm: Optional[float] = None,
    out: Optional[Union[tf.Tensor, tf.Variable]] = None,
) -> Union[tf.Tensor, tf.Variable]:
    return tf.nn.embedding_lookup(weights, indices, max_norm=max_norm)


<<<<<<< HEAD
def stft(
        signal: Union[tf.Tensor, tf.Variable],
        /,
        *,
        frame_length: Union[int, tf.Tensor],
        frame_step: Union[int, tf.Tensor],
        fft_length: Union[int, tf.Tensor] = None,
        window_fn: str = "hann_window",
        pad_end: bool = False,
        name: str = None
) -> Union[tf.Tensor, tf.Variable]:
    if signal.dtype not in (tf.float32, tf.float64):
        signal = tf.cast(signal, tf.float32)
    if tf.rank(signal).numpy() < 1:
        raise ivy.exceptions.IvyError("Expected signal tensor with rank at least 1, received unexpected input")
    if isinstance(window_fn, str):
        window_fn = getattr(tf.signal, window_fn)

    return tf.signal.stft(signal, frame_length=frame_length, frame_step=frame_step, fft_length=fft_length,
                          window_fn=window_fn, pad_end=pad_end, name=name)
=======
def interpolate(
    x: Union[tf.Tensor, tf.Variable],
    size: Union[Sequence[int], int],
    /,
    *,
    mode: Union[Literal["linear", "bilinear", "trilinear"]] = "linear",
    align_corners: Optional[bool] = None,
    antialias: Optional[bool] = False,
):
    if align_corners:
        return ivy.functional.experimental.interpolate(
            x, size, mode=mode, align_corners=align_corners, antialias=antialias
        )
    elif mode == "linear":
        x = tf.transpose(x, (0, 2, 1))
        return tf.transpose(
            tf.image.resize(
                x, size=[x.shape[0], size], method="bilinear", antialias=antialias
            ),
            (0, 2, 1),
        )
    elif mode == "bilinear":
        x = tf.transpose(x, (0, 2, 3, 1))
        return tf.transpose(tf.image.resize(x, size=size, method=mode), (0, 3, 1, 2))
    elif mode == "trilinear":
        x = tf.transpose(x, (0, 2, 3, 4, 1))
        return tf.transpose(tf.image.resize(x, size=size, method=mode), (0, 4, 1, 2, 3))
>>>>>>> 5a81678a
<|MERGE_RESOLUTION|>--- conflicted
+++ resolved
@@ -365,7 +365,7 @@
     return tf.nn.embedding_lookup(weights, indices, max_norm=max_norm)
 
 
-<<<<<<< HEAD
+
 def stft(
         signal: Union[tf.Tensor, tf.Variable],
         /,
@@ -386,7 +386,7 @@
 
     return tf.signal.stft(signal, frame_length=frame_length, frame_step=frame_step, fft_length=fft_length,
                           window_fn=window_fn, pad_end=pad_end, name=name)
-=======
+
 def interpolate(
     x: Union[tf.Tensor, tf.Variable],
     size: Union[Sequence[int], int],
@@ -414,4 +414,3 @@
     elif mode == "trilinear":
         x = tf.transpose(x, (0, 2, 3, 4, 1))
         return tf.transpose(tf.image.resize(x, size=size, method=mode), (0, 4, 1, 2, 3))
->>>>>>> 5a81678a
