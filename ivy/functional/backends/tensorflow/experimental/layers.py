--- conflicted
+++ resolved
@@ -1491,9 +1491,7 @@
         # return result
         return tf.cast(result, tf.complex128)
 
-
-<<<<<<< HEAD
-=======
+      
 # stft
 @with_supported_dtypes({"2.14.0 and below": ("complex",)}, backend_version)
 def stft(
@@ -1559,7 +1557,6 @@
         return result
 
 
->>>>>>> fe5259e0
 def _to_4d(x):
     t = x  # Start with the original tensor
     while len(t.shape) < 4:  # Continue expanding dimensions until 4D
