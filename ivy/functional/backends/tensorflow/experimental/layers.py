--- conflicted
+++ resolved
@@ -1429,7 +1429,6 @@
         return tf.cast(result, tf.complex128)
 
 
-<<<<<<< HEAD
 def _to_4d(x):
     t = x  # Start with the original tensor
     while len(t.shape) < 4:  # Continue expanding dimensions until 4D
@@ -1479,7 +1478,8 @@
             )
 
     return tf.image.extract_patches(input, kernel_size, stride, dilation, padding)
-=======
+
+
 # stft
 @with_supported_dtypes({"2.13.0 and below": ("complex",)}, backend_version)
 def stft(
@@ -1542,5 +1542,4 @@
         return out
 
     else:
-        return result
->>>>>>> 9caa8c7e
+        return result