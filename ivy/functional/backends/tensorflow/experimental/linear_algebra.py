from typing import Union, Optional, Tuple, List, Sequence
import tensorflow as tf
from functools import reduce

import ivy

from ivy.functional.ivy.experimental.linear_algebra import _check_valid_dimension_size

from ivy.func_wrapper import with_unsupported_dtypes, with_supported_dtypes
from .. import backend_version


@with_unsupported_dtypes(
    {"2.9.1 and below": ("int", "float16", "bfloat16")}, backend_version
)
def eigh_tridiagonal(
    alpha: Union[tf.Tensor, tf.Variable],
    beta: Union[tf.Tensor, tf.Variable],
    /,
    *,
    eigvals_only: bool = True,
    select: str = "a",
    select_range: Optional[
        Union[Tuple[int, int], List[int], tf.Tensor, tf.Variable]
    ] = None,
    tol: Optional[float] = None,
) -> Union[
    tf.Tensor,
    tf.Variable,
    Tuple[Union[tf.Tensor, tf.Variable], Union[tf.Tensor, tf.Variable]],
]:
    return tf.linalg.eigh_tridiagonal(
        alpha,
        beta,
        eigvals_only=eigvals_only,
        select=select,
        select_range=select_range,
        tol=tol,
    )


def diagflat(
    x: Union[tf.Tensor, tf.Variable],
    /,
    *,
    offset: int = 0,
    padding_value: float = 0,
    align: str = "RIGHT_LEFT",
    num_rows: Optional[int] = None,
    num_cols: Optional[int] = None,
    out: Optional[Union[tf.Tensor, tf.Variable]] = None,
):
    if len(x.shape) > 1:
        x = tf.reshape(x, [-1])

    if num_rows is None:
        num_rows = -1
    if num_cols is None:
        num_cols = -1

    ret = tf.linalg.diag(
        x,
        name="diagflat",
        k=offset,
        num_rows=num_rows,
        num_cols=num_cols,
        padding_value=padding_value,
        align=align,
    )

    if ivy.exists(out):
        ivy.inplace_update(out, ret)

    return ret


def kron(
    a: Union[tf.Tensor, tf.Variable],
    b: Union[tf.Tensor, tf.Variable],
    /,
    *,
    out: Optional[Union[tf.Tensor, tf.Variable]] = None,
) -> Union[tf.Tensor, tf.Variable]:
    return tf.experimental.numpy.kron(a, b)


def matrix_exp(
    x: Union[tf.Tensor, tf.Variable],
    /,
    *,
    out: Optional[Union[tf.Tensor, tf.Variable]] = None,
) -> Union[tf.Tensor, tf.Variable]:
    return tf.linalg.expm(x)


def eig(
    x: Union[tf.Tensor, tf.Variable],
    /,
    *,
    out: Optional[Union[tf.Tensor, tf.Variable]] = None,
) -> Tuple[tf.Tensor]:
    if not ivy.dtype(x) in (ivy.float32, ivy.float64, ivy.complex64, ivy.complex128):
        return tf.linalg.eig(tf.cast(x, tf.float64))
    return tf.linalg.eig(x)


def eigvals(
    x: Union[tf.Tensor, tf.Variable],
    /,
) -> Union[tf.Tensor, tf.Variable]:
    if not ivy.dtype(x) in (ivy.float32, ivy.float64, ivy.complex64, ivy.complex128):
        return tf.linalg.eigvals(tf.cast(x, tf.float64))
    return tf.linalg.eigvals(x)


def adjoint(
    x: Union[tf.Tensor, tf.Variable],
    /,
    *,
    out: Optional[Union[tf.Tensor, tf.Variable]] = None,
) -> Union[tf.Tensor, tf.Variable]:
    _check_valid_dimension_size(x)
    return tf.linalg.adjoint(x)


@with_supported_dtypes(
    {
        "2.9.1": (
            "bfloat16",
            "float16",
            "float32",
            "float64",
            "int32",
            "int64",
        )
    },
    backend_version,
)
def multi_dot(
    x: Sequence[Union[tf.Tensor, tf.Variable]],
    /,
    *,
    out: Optional[Union[tf.Tensor, tf.Variable]] = None,
) -> tf.Tensor:
    # This implementation simply chains tf.tensordot multiple times
    # TODO: reimplement this function once tf adds multi_dot or inplace updates
    if len(x) < 2:
        raise ValueError("Expecting at least two tensors.")
    dot_out = reduce(tf.matmul, x)
    return dot_out


def cond(
    x: Union[tf.Tensor, tf.Variable],
    /,
    *,
    p: Optional[Union[None, int, str]] = None,
    out: Optional[Union[tf.Tensor, tf.Variable]] = None,
) -> Union[tf.Tensor, tf.Variable]:
    svd = tf.linalg.svd(x, compute_uv=False)
    if len(x.shape) >= 3:
        ax = len(x.shape) // 2
    elif len(x.shape) >= 3 and p == -1:
        ax = [-1, -2]
    else:
        ax = None
    if p is None or p == 2:
        k = tf.reduce_max(svd, axis=ax) / tf.reduce_min(svd, axis=ax)
    elif p == "nuc":
        svd_inv = tf.linalg.svd(tf.linalg.inv(x), compute_uv=False)
        k = tf.reduce_sum(svd, axis=ax) * tf.reduce_sum(svd_inv, axis=ax)
    elif p == "fro":
        k = tf.norm(x, ord="euclidean", axis=[-2, -1]) * tf.norm(
            tf.linalg.inv(x), ord="euclidean", axis=[-2, -1]
        )
    elif p < 0:
        if p == -1:
            k = tf.reduce_min(
                tf.reduce_sum(tf.abs(x), axis=0), axis=ax
            ) * tf.reduce_min(tf.reduce_sum(tf.abs(tf.linalg.inv(x)), axis=0), axis=ax)
        elif p == -2:
            k = tf.reduce_min(svd, axis=ax) / tf.reduce_max(svd, axis=ax)
        elif p == -float("inf"):
            k = tf.reduce_min(
                tf.reduce_sum(tf.abs(x), axis=1), axis=ax
            ) * tf.reduce_min(tf.reduce_sum(tf.abs(tf.linalg.inv(x)), axis=1), axis=ax)
    else:
        k = tf.norm(x, ord=p, axis=[-2, -1]) * tf.norm(
            tf.linalg.inv(x), ord=p, axis=[-2, -1]
        )
    return k


def solve_triangular(
    a: Union[tf.Tensor, tf.Variable],
    b: Union[tf.Tensor, tf.Variable],
    /,
    *,
    lower: bool = True,
    transpose: bool = False,
    unit_diagonal: bool = False,
    out: Optional[Union[tf.Tensor, tf.Variable]] = None,
) -> Union[tf.Tensor, tf.Variable]:
    if unit_diagonal:
        a = tf.linalg.set_diag(a, tf.ones_like(tf.linalg.diag_part(a)))
<<<<<<< HEAD
    return tf.linalg.triangular_solve(a, b, lower=lower, adjoint=transpose)
=======
    return tf.linalg.triangular_solve(a, b, lower=lower, adjoint=transpose)


@with_unsupported_dtypes({"2.9.1 and below": ("float16", "bfloat16")}, backend_version)
def cov(
    x1: tf.Tensor,
    x2: tf.Tensor = None,
    /,
    *,
    rowVar: bool = True,
    bias: bool = False,
    ddof: Optional[int] = None,
    fweights: Optional[tf.Tensor] = None,
    aweights: Optional[tf.Tensor] = None,
    dtype: Optional[type] = None,
) -> tf.Tensor:
    if ddof is not None and ddof != int(ddof):
        raise ValueError("ddof must be integer")

    if len(tf.shape(x1)) > 2:
        raise ValueError("x1 has more than 2 dimensions")

    if x2 is not None:
        if len(tf.shape(x2)) > 2:
            raise ValueError("x2 has more than 2 dimensions")

    if dtype is None:
        if x2 is None:
            dtype = tf.experimental.numpy.result_type(x1, tf.float64)
        else:
            dtype = tf.experimental.numpy.result_type(x1, x2, tf.float64)

    if ddof is None:
        if bias == 0:
            ddof = 1
        else:
            ddof = 0

    X = tf.experimental.numpy.array(x1, ndmin=2, dtype=dtype)
    if not rowVar and tf.shape(X)[0] != 1:
        X = tf.transpose(X)

    if x2 is not None:
        x2 = tf.experimental.numpy.array(x2, copy=False, ndmin=2, dtype=dtype)
        if not rowVar and tf.shape(x2)[0] != 1:
            x2 = tf.transpose(x2)

        X = tf.concat([X, x2], axis=0)

    w = None
    if fweights is not None:
        fweights = tf.cast(fweights, dtype=tf.float64)

        if not tf.reduce_all(fweights == tf.round(fweights)):
            raise TypeError("fweights must be integer")
        if len(tf.shape(fweights)) > 1:
            raise RuntimeError("fweights must be 1 dimensional")
        if fweights.shape[0] != X.shape[1]:
            raise RuntimeError("incompatible numbers of samples and fweights")
        if tf.experimental.numpy.any(fweights < 0):
            raise ValueError("fweights cannot be negative")

        w = fweights

    if aweights is not None:
        aweights = tf.cast(aweights, dtype=tf.float64)

        if len(tf.shape(aweights)) > 1:
            raise RuntimeError("aweights must be 1 dimensional")
        if aweights.shape[0] != X.shape[1]:
            raise RuntimeError("incompatible numbers of samples and aweights")
        if tf.experimental.numpy.any(aweights < 0):
            raise ValueError("aweights cannot be negative")

        if w is None:
            w = aweights
        else:
            w = w * aweights

    avg, w_sum = tf.experimental.numpy.average(X, axis=1, weights=w, returned=True)
    w_sum = w_sum[0]

    if w is None:
        fact = tf.shape(X)[1] - ddof
    elif ddof == 0:
        fact = w_sum
    elif aweights is None:
        fact = w_sum - ddof
    else:
        fact = w_sum - ddof * sum(w * aweights) / w_sum

    if fact <= 0:
        fact = 0.0

    X -= avg[:, None]
    if w is None:
        X_T = tf.transpose(X)
    else:
        X_T = tf.transpose(X * w)

    fact = tf.cast(fact, tf.as_dtype(dtype))
    c = tf.matmul(X, tf.math.conj(X_T))
    return tf.math.truediv(c, fact)
>>>>>>> b430ac31
<|MERGE_RESOLUTION|>--- conflicted
+++ resolved
@@ -203,9 +203,6 @@
 ) -> Union[tf.Tensor, tf.Variable]:
     if unit_diagonal:
         a = tf.linalg.set_diag(a, tf.ones_like(tf.linalg.diag_part(a)))
-<<<<<<< HEAD
-    return tf.linalg.triangular_solve(a, b, lower=lower, adjoint=transpose)
-=======
     return tf.linalg.triangular_solve(a, b, lower=lower, adjoint=transpose)
 
 
@@ -308,5 +305,4 @@
 
     fact = tf.cast(fact, tf.as_dtype(dtype))
     c = tf.matmul(X, tf.math.conj(X_T))
-    return tf.math.truediv(c, fact)
->>>>>>> b430ac31
+    return tf.math.truediv(c, fact)