--- conflicted
+++ resolved
@@ -123,9 +123,7 @@
     return tf.linalg.adjoint(x)
 
 
-<<<<<<< HEAD
 @with_unsupported_dtypes({"2.9.1": ("complex64", "complex128",)}, backend_version,)
-=======
 @with_supported_dtypes(
     {
         "2.12.0": (
@@ -139,7 +137,6 @@
     },
     backend_version,
 )
->>>>>>> 25ca6548
 def multi_dot(
     x: Sequence[Union[tf.Tensor, tf.Variable]],
     /,
@@ -195,7 +192,6 @@
     return k
 
 
-<<<<<<< HEAD
 @with_supported_dtypes(
     {
         "2.9.1": (
@@ -225,9 +221,7 @@
 
 
 @with_unsupported_dtypes({"2.9.1 and below": ("float16", "bfloat16")}, backend_version)
-=======
 @with_unsupported_dtypes({"2.12.0 and below": ("float16", "bfloat16")}, backend_version)
->>>>>>> 25ca6548
 def cov(
     x1: tf.Tensor,
     x2: tf.Tensor = None,
