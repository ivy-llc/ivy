from typing import Union, Optional, Tuple, List, Sequence
import tensorflow as tf
from functools import reduce

import ivy

from ivy.functional.ivy.experimental.linear_algebra import _check_valid_dimension_size

from ivy.func_wrapper import with_unsupported_dtypes, with_supported_dtypes
from .. import backend_version


@with_unsupported_dtypes(
    {"2.9.1 and below": ("int", "float16", "bfloat16")}, backend_version
)
def eigh_tridiagonal(
    alpha: Union[tf.Tensor, tf.Variable],
    beta: Union[tf.Tensor, tf.Variable],
    /,
    *,
    eigvals_only: bool = True,
    select: str = "a",
    select_range: Optional[
        Union[Tuple[int, int], List[int], tf.Tensor, tf.Variable]
    ] = None,
    tol: Optional[float] = None,
) -> Union[
    tf.Tensor,
    tf.Variable,
    Tuple[Union[tf.Tensor, tf.Variable], Union[tf.Tensor, tf.Variable]],
]:
    return tf.linalg.eigh_tridiagonal(
        alpha,
        beta,
        eigvals_only=eigvals_only,
        select=select,
        select_range=select_range,
        tol=tol,
    )


def diagflat(
    x: Union[tf.Tensor, tf.Variable],
    /,
    *,
    offset: int = 0,
    padding_value: float = 0,
    align: str = "RIGHT_LEFT",
    num_rows: Optional[int] = None,
    num_cols: Optional[int] = None,
    out: Optional[Union[tf.Tensor, tf.Variable]] = None,
):
    if len(x.shape) > 1:
        x = tf.reshape(x, [-1])

    if num_rows is None:
        num_rows = -1
    if num_cols is None:
        num_cols = -1

    ret = tf.linalg.diag(
        x,
        name="diagflat",
        k=offset,
        num_rows=num_rows,
        num_cols=num_cols,
        padding_value=padding_value,
        align=align,
    )

    if ivy.exists(out):
        ivy.inplace_update(out, ret)

    return ret


def kron(
    a: Union[tf.Tensor, tf.Variable],
    b: Union[tf.Tensor, tf.Variable],
    /,
    *,
    out: Optional[Union[tf.Tensor, tf.Variable]] = None,
) -> Union[tf.Tensor, tf.Variable]:
    return tf.experimental.numpy.kron(a, b)


def matrix_exp(
    x: Union[tf.Tensor, tf.Variable],
    /,
    *,
    out: Optional[Union[tf.Tensor, tf.Variable]] = None,
) -> Union[tf.Tensor, tf.Variable]:
    return tf.math.exp(x)


def eig(
    x: Union[tf.Tensor, tf.Variable],
    /,
    *,
    out: Optional[Union[tf.Tensor, tf.Variable]] = None,
) -> Tuple[tf.Tensor]:
    if not ivy.dtype(x) in (ivy.float32, ivy.float64, ivy.complex64, ivy.complex128):
        return tf.linalg.eig(tf.cast(x, tf.float64))
    return tf.linalg.eig(x)


def eigvals(
    x: Union[tf.Tensor, tf.Variable],
    /,
) -> Union[tf.Tensor, tf.Variable]:
    if not ivy.dtype(x) in (ivy.float32, ivy.float64, ivy.complex64, ivy.complex128):
        return tf.linalg.eigvals(tf.cast(x, tf.float64))
    return tf.linalg.eigvals(x)


def adjoint(
    x: Union[tf.Tensor, tf.Variable],
    /,
    *,
    out: Optional[Union[tf.Tensor, tf.Variable]] = None,
) -> Union[tf.Tensor, tf.Variable]:
    _check_valid_dimension_size(x)
    return tf.linalg.adjoint(x)


@with_supported_dtypes(
    {
        "2.9.1": (
            "bfloat16",
            "float16",
            "float32",
            "float64",
            "int32",
            "int64",
        )
    },
    backend_version,
)
def multi_dot(
    x: Sequence[Union[tf.Tensor, tf.Variable]],
    /,
    *,
    out: Optional[Union[tf.Tensor, tf.Variable]] = None,
) -> tf.Tensor:
    # This implementation simply chains tf.tensordot multiple times
    # TODO: reimplement this function once tf adds multi_dot or inplace updates
    if len(x) < 2:
        raise ValueError("Expecting at least two tensors.")
    dot_out = reduce(tf.matmul, x)
    return dot_out


def solve_triangular(
    a: Union[tf.Tensor, tf.Variable],
    b: Union[tf.Tensor, tf.Variable],
    /,
    *,
    lower: bool = True,
    adjoint: bool = False,
    unit_diagonal: bool = False,
    out: Optional[Union[tf.Tensor, tf.Variable]] = None,
) -> Union[tf.Tensor, tf.Variable]:
    return tf.linalg.traingular_solve(
        a,
        b,
        lower=lower,
        adjoint=adjoint,
<<<<<<< HEAD
        unit_diagonal=unit_diagonal,
    )
=======
    
    
def cond(
    x: Union[tf.Tensor, tf.Variable],
    /,
    *,
    p: Optional[Union[None, int, str]] = None,
    out: Optional[Union[tf.Tensor, tf.Variable]] = None,
) -> Union[tf.Tensor, tf.Variable]:
    svd = tf.linalg.svd(x, compute_uv=False)
    if len(x.shape) >= 3:
        ax = len(x.shape) // 2
    elif len(x.shape) >= 3 and p == -1:
        ax = [-1, -2]
    else:
        ax = None
    if p is None or p == 2:
        k = tf.reduce_max(svd, axis=ax) / tf.reduce_min(svd, axis=ax)
    elif p == "nuc":
        svd_inv = tf.linalg.svd(tf.linalg.inv(x), compute_uv=False)
        k = tf.reduce_sum(svd, axis=ax) * tf.reduce_sum(svd_inv, axis=ax)
    elif p == "fro":
        k = tf.norm(x, ord="euclidean", axis=[-2, -1]) * tf.norm(
            tf.linalg.inv(x), ord="euclidean", axis=[-2, -1]
        )
    elif p < 0:
        if p == -1:
            k = tf.reduce_min(
                tf.reduce_sum(tf.abs(x), axis=0), axis=ax
            ) * tf.reduce_min(tf.reduce_sum(tf.abs(tf.linalg.inv(x)), axis=0), axis=ax)
        elif p == -2:
            k = tf.reduce_min(svd, axis=ax) / tf.reduce_max(svd, axis=ax)
        elif p == -float("inf"):
            k = tf.reduce_min(
                tf.reduce_sum(tf.abs(x), axis=1), axis=ax
            ) * tf.reduce_min(tf.reduce_sum(tf.abs(tf.linalg.inv(x)), axis=1), axis=ax)
    else:
        k = tf.norm(x, ord=p, axis=[-2, -1]) * tf.norm(
            tf.linalg.inv(x), ord=p, axis=[-2, -1]
        )
    return k
>>>>>>> ab0d1788
<|MERGE_RESOLUTION|>--- conflicted
+++ resolved
@@ -165,10 +165,9 @@
         b,
         lower=lower,
         adjoint=adjoint,
-<<<<<<< HEAD
         unit_diagonal=unit_diagonal,
     )
-=======
+
     
     
 def cond(
@@ -209,5 +208,4 @@
         k = tf.norm(x, ord=p, axis=[-2, -1]) * tf.norm(
             tf.linalg.inv(x), ord=p, axis=[-2, -1]
         )
-    return k
->>>>>>> ab0d1788
+    return k