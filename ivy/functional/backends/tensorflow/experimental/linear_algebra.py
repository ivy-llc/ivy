from typing import Union, Optional, Tuple
import tensorflow as tf

import ivy

from ivy.functional.ivy.experimental.linear_algebra import _check_valid_dimension_size


def diagflat(
    x: Union[tf.Tensor, tf.Variable],
    /,
    *,
    offset: Optional[int] = 0,
    padding_value: Optional[float] = 0,
    align: Optional[str] = "RIGHT_LEFT",
    num_rows: Optional[int] = None,
    num_cols: Optional[int] = None,
    out: Optional[Union[tf.Tensor, tf.Variable]] = None,
):
    if len(x.shape) > 1:
        x = tf.reshape(x, [-1])

    if num_rows is None:
        num_rows = -1
    if num_cols is None:
        num_cols = -1

    ret = tf.linalg.diag(
        x,
        name="diagflat",
        k=offset,
        num_rows=num_rows,
        num_cols=num_cols,
        padding_value=padding_value,
        align=align,
    )

    if ivy.exists(out):
        ivy.inplace_update(out, ret)

    return ret


def kron(
    a: Union[tf.Tensor, tf.Variable],
    b: Union[tf.Tensor, tf.Variable],
    /,
    *,
    out: Optional[Union[tf.Tensor, tf.Variable]] = None,
) -> Union[tf.Tensor, tf.Variable]:
    return tf.experimental.numpy.kron(a, b)


def matrix_exp(
    x: Union[tf.Tensor, tf.Variable],
    /,
    *,
    out: Optional[Union[tf.Tensor, tf.Variable]] = None,
) -> Union[tf.Tensor, tf.Variable]:
    return tf.math.exp(x)


def eig(
    x: Union[tf.Tensor],
    /,
) -> Tuple[tf.Tensor]:
    if not ivy.dtype(x) in (ivy.float32, ivy.float64, ivy.complex64, ivy.complex128):
        return tf.linalg.eig(tf.cast(x, tf.float64))
    return tf.linalg.eig(x)


def eigvals(
<<<<<<< HEAD
        x: Union[tf.Tensor],
        /,
) -> Union[tf.Tensor, tf.Variable]:
    if not ivy.dtype(x) in (ivy.float32, ivy.float64, ivy.complex64, ivy.complex128):
        return tf.linalg.eigvals(tf.cast(x, tf.float64))
    return tf.linalg.eigvals(x)


def adjoint(
    x: Union[tf.Tensor, tf.Variable],
    /,
    *,
    out: Optional[Union[tf.Tensor, tf.Variable]] = None,
) -> Union[tf.Tensor, tf.Variable]:
    _check_valid_dimension_size(x)
    return tf.linalg.adjoint(x)
=======
    x: Union[tf.Tensor],
    /,
) -> Union[tf.Tensor, tf.Variable]:
    if not ivy.dtype(x) in (ivy.float32, ivy.float64, ivy.complex64, ivy.complex128):
        return tf.linalg.eigvals(tf.cast(x, tf.float64))
    return tf.linalg.eigvals(x)
>>>>>>> b32b5532
<|MERGE_RESOLUTION|>--- conflicted
+++ resolved
@@ -70,9 +70,8 @@
 
 
 def eigvals(
-<<<<<<< HEAD
-        x: Union[tf.Tensor],
-        /,
+    x: Union[tf.Tensor],
+    /,
 ) -> Union[tf.Tensor, tf.Variable]:
     if not ivy.dtype(x) in (ivy.float32, ivy.float64, ivy.complex64, ivy.complex128):
         return tf.linalg.eigvals(tf.cast(x, tf.float64))
@@ -86,12 +85,4 @@
     out: Optional[Union[tf.Tensor, tf.Variable]] = None,
 ) -> Union[tf.Tensor, tf.Variable]:
     _check_valid_dimension_size(x)
-    return tf.linalg.adjoint(x)
-=======
-    x: Union[tf.Tensor],
-    /,
-) -> Union[tf.Tensor, tf.Variable]:
-    if not ivy.dtype(x) in (ivy.float32, ivy.float64, ivy.complex64, ivy.complex128):
-        return tf.linalg.eigvals(tf.cast(x, tf.float64))
-    return tf.linalg.eigvals(x)
->>>>>>> b32b5532
+    return tf.linalg.adjoint(x)