--- conflicted
+++ resolved
@@ -5,12 +5,8 @@
 import tensorflow as tf
 
 # local
-<<<<<<< HEAD
-from ivy.func_wrapper import with_unsupported_device_and_dtypes
-=======
 import ivy
 from ivy.func_wrapper import with_unsupported_device_and_dtypes, with_unsupported_dtypes
->>>>>>> 48d415a8
 from .. import backend_version
 
 # Array API Standard #
