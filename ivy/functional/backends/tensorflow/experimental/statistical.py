--- conflicted
+++ resolved
@@ -583,12 +583,9 @@
     if dtype is None:
         return cummin_x
     else:
-<<<<<<< HEAD
-        ret = tf.math.bincount(x, minlength=minlength)
-        ret = tf.cast(ret, x.dtype)
-    return ret
-
-
+        return tf.cast(cummin_x, dtype)
+      
+      
 def average(
     a: Union[tf.Tensor, tf.Variable],
     /,
@@ -601,7 +598,4 @@
     np_math_ops.enable_numpy_methods_on_tensor()
     return tf.experimental.numpy.average(
         a, axis=axis, keepdims=keepdims, dtype=dtype, out=out
-    )
-=======
-        return tf.cast(cummin_x, dtype)
->>>>>>> 084085b3
+    )