from typing import Sequence
from typing import Union, Optional, Tuple

import tensorflow as tf
import tensorflow_probability as tfp

from ivy.func_wrapper import with_unsupported_dtypes
from . import backend_version


# TODO: Avoid error when inputs are out of range and extend_lower_interval or
#       extend_upper_interval are false.
#       Tensorflow native dtype argument is not working (casting was required)
@with_unsupported_dtypes(
    {
        "2.9.1 and below": (
            "bfloat16",
            "float16",
        )
    },
    backend_version,
)
def histogram(
    a: tf.Tensor,
    /,
    *,
    bins: Optional[Union[int, tf.Tensor, str]] = None,
    axis: Optional[tf.Tensor] = None,
    extend_lower_interval: Optional[bool] = False,
    extend_upper_interval: Optional[bool] = False,
    dtype: Optional[tf.DType] = None,
    range: Optional[Tuple[float]] = None,
    weights: Optional[tf.Tensor] = None,
    density: Optional[bool] = False,
) -> Tuple[tf.Tensor]:
    if range:
        if type(bins) == int:
<<<<<<< HEAD
            bins = tf.linspace(start=range[0], stop=range[1], num=bins + 1)
=======
            bins = tf.cast(tf.linspace(start=range[0], stop=range[1], num=bins + 1), dtype=a.dtype)
>>>>>>> 1e035032
    ret = tfp.stats.histogram(
        x=a,
        edges=bins,
        axis=axis,
        weights=weights,
        extend_upper_interval=extend_upper_interval,
        extend_lower_interval=extend_lower_interval,
        dtype=dtype,
        name="histogram",
    )
    ret = tf.cast(ret, dtype=dtype)
    bins = tf.cast(bins, dtype=dtype)
    return ret, bins


def median(
    input: Union[tf.Tensor, tf.Variable],
    /,
    *,
    axis: Optional[Union[Tuple[int], int]] = None,
    keepdims: Optional[bool] = False,
    out: Optional[Union[tf.Tensor, tf.Variable]] = None,
) -> Union[tf.Tensor, tf.Variable]:
    return tfp.stats.percentile(
        input,
        50.0,
        axis=axis,
        interpolation="midpoint",
        keepdims=keepdims,
    )


def nanmean(
    a: Union[tf.Tensor, tf.Variable],
    /,
    *,
    axis: Optional[Union[int, Tuple[int]]] = None,
    keepdims: Optional[bool] = False,
    dtype: Optional[tf.DType] = None,
    out: Optional[Union[tf.Tensor, tf.Variable]] = None,
) -> Union[tf.Tensor, tf.Variable]:
    return tf.experimental.numpy.nanmean(a, axis=axis, keepdims=keepdims, dtype=dtype)


@with_unsupported_dtypes({"2.9.1 and below": ("int8", "int16")}, backend_version)
def unravel_index(
    indices: Union[tf.Tensor, tf.Variable],
    shape: Tuple[int],
    /,
    *,
    out: Optional[Union[tf.Tensor, tf.Variable]] = None,
) -> Union[tf.Tensor, tf.Variable]:
    ret = tf.unravel_index(indices, shape)
    return [tf.constant(ret[i]) for i in range(0, len(ret))]


def quantile(
    a: Union[tf.Tensor, tf.Variable],
    q: Union[tf.Tensor, float],
    /,
    *,
    axis: Optional[Union[int, Sequence[int]]] = None,
    interpolation: str = "linear",
    keepdims: bool = False,
    out: Optional[Union[tf.Tensor, tf.Variable]] = None,
) -> Union[tf.Tensor, tf.Variable]:
    axis = tuple(axis) if isinstance(axis, list) else axis

    # In tensorflow, it requires percentile in range [0, 100], while in the other
    # backends the quantile has to be in range [0, 1].
    q = q * 100

    # The quantile instance method in other backends is equivalent of
    # percentile instance method in tensorflow_probability
    result = tfp.stats.percentile(
        a, q, axis=axis, interpolation=interpolation, keepdims=keepdims
    )
    return result


def corrcoef(
    x: tf.Tensor,
    /,
    *,
    y: tf.Tensor,
    rowvar: Optional[bool] = True,
    out: Optional[Union[tf.Tensor, tf.Variable]] = None,
) -> tf.Tensor:
    if y is None:
        xarr = x
    else:
        axis = 0 if rowvar else 1
        xarr = tf.concat([x, y], axis=axis)

    if rowvar:
        mean_t = tf.reduce_mean(xarr, axis=1, keepdims=True)
        cov_t = ((xarr - mean_t) @ tf.transpose(xarr - mean_t)) / (x.shape[1] - 1)
    else:
        mean_t = tf.reduce_mean(xarr, axis=0, keepdims=True)
        cov_t = (tf.transpose(xarr - mean_t) @ (xarr - mean_t)) / (x.shape[1] - 1)

    cov2_t = tf.linalg.diag(1 / tf.sqrt(tf.linalg.diag_part(cov_t)))
    cor = cov2_t @ cov_t @ cov2_t
    return cor<|MERGE_RESOLUTION|>--- conflicted
+++ resolved
@@ -35,11 +35,7 @@
 ) -> Tuple[tf.Tensor]:
     if range:
         if type(bins) == int:
-<<<<<<< HEAD
-            bins = tf.linspace(start=range[0], stop=range[1], num=bins + 1)
-=======
             bins = tf.cast(tf.linspace(start=range[0], stop=range[1], num=bins + 1), dtype=a.dtype)
->>>>>>> 1e035032
     ret = tfp.stats.histogram(
         x=a,
         edges=bins,
