--- conflicted
+++ resolved
@@ -1,47 +1,9 @@
-<<<<<<< HEAD
-import ivy
-from typing import Union, Optional, Tuple
-=======
 from typing import Union, Optional, Tuple, Sequence
->>>>>>> 71bd6eec
 import tensorflow as tf
 import tensorflow_probability as tfp
 
 from ivy.func_wrapper import with_unsupported_dtypes
 from . import backend_version
-
-
-#TODO: avoid error when inputs are out of range and extend_lower_interval or extend_upper_interval are false.
-def histogram(
-    a: tf.Tensor,
-    /,
-    *,
-    bins: Optional[Union[int, tf.Tensor, str]] = None,
-    axis: Optional[tf.Tensor] = None,
-    extend_lower_interval: Optional[bool] = False,
-    extend_upper_interval: Optional[bool] = False,
-    dtype: Optional[tf.DType] = None,
-    range: Optional[Tuple[float]] = None,
-    weights: Optional[tf.Tensor] = None,
-    density: Optional[bool] = False,
-) -> Tuple[tf.Tensor]:
-    if range:
-        if type(bins) == int:
-            bins = tf.linspace(start=range[0], stop=range[1], num=bins + 1)
-    ret = tfp.stats.histogram(
-        x=a,
-        edges=bins,
-        axis=axis,
-        weights=weights,
-        extend_upper_interval=extend_upper_interval,
-        extend_lower_interval=extend_lower_interval,
-        dtype=dtype,
-        name="histogram",
-    )
-    if density:
-        diff_bins = tf.experimental.numpy.diff(bins)
-        ret = tf.divide(tf.divide(ret, diff_bins), tf.math.reduce_sum(ret))
-    return (ret, bins)
 
 
 def median(
