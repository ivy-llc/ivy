--- conflicted
+++ resolved
@@ -129,13 +129,10 @@
     indices_or_sections: Union[int, Tuple[int, ...]],
     /,
 ) -> List[Union[tf.Tensor, tf.Variable]]:
-<<<<<<< HEAD
-=======
     if len(ary.shape) < 3:
         raise ivy.exceptions.IvyError(
             "dsplit only works on arrays of 3 or more dimensions"
         )
->>>>>>> 016e7e5a
     return tf.experimental.numpy.dsplit(ary, indices_or_sections)
 
 
