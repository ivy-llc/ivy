--- conflicted
+++ resolved
@@ -132,17 +132,16 @@
     return tf.experimental.numpy.dsplit(ary, indices_or_sections)
 
 
-<<<<<<< HEAD
 def atleast_1d(
     *arys: Union[tf.Tensor, tf.Variable],
 ) -> List[Union[tf.Tensor, tf.Variable]]:
     return tf.experimental.numpy.atleast_1d(*arys)
-=======
+
+
 def dstack(
     arrays: Union[Sequence[tf.Tensor], Sequence[tf.Variable]],
     /,
     *,
     out: Optional[Union[tf.Tensor, tf.Variable]] = None,
 ) -> Union[tf.Tensor, tf.Variable]:
-    return tf.experimental.numpy.dstack(arrays)
->>>>>>> bea57e11
+    return tf.experimental.numpy.dstack(arrays)