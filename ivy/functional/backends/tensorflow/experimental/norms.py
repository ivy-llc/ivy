--- conflicted
+++ resolved
@@ -2,10 +2,7 @@
 from typing import Union, Optional, Tuple
 from ivy.func_wrapper import with_unsupported_dtypes
 from . import backend_version
-<<<<<<< HEAD
-=======
 
->>>>>>> 74d70596
 
 def l2_normalize(
     x: Union[tf.Tensor, tf.Variable],
