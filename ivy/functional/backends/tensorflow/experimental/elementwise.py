--- conflicted
+++ resolved
@@ -331,7 +331,6 @@
         return tf.math.angle(input, name=None)
 
 
-<<<<<<< HEAD
 @with_unsupported_dtypes(
     {
         "2.9.1 and below": (
@@ -341,18 +340,10 @@
             "uint64",
             "bfloat16",
             "int32",
-=======
-@with_supported_dtypes(
-    {
-        "2.11.0 and below": (
-            "float32",
-            "float64",
->>>>>>> cd48a9c9
         )
     },
     backend_version,
 )
-<<<<<<< HEAD
 def imag(
     input: Union[tf.Tensor, tf.Variable],
     /,
@@ -363,8 +354,6 @@
 
 
 @with_supported_dtypes({"2.11.0 and below": ("float32, float64,")}, backend_version)
-=======
->>>>>>> cd48a9c9
 def zeta(
     x: Union[tf.Tensor, tf.Variable],
     q: Union[tf.Tensor, tf.Variable],
