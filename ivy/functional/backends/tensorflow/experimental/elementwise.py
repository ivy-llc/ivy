--- conflicted
+++ resolved
@@ -615,22 +615,22 @@
     return tf.math.real(x)
 
 
-<<<<<<< HEAD
+def conj(
+    x: Union[tf.Tensor, tf.Variable],
+    /,
+    *,
+    out: Optional[Union[tf.Tensor, tf.Variable]] = None,
+) -> Union[tf.Tensor, tf.Variable]:
+    return tf.math.conj(x)
+
+
 @with_unsupported_dtypes({"1.11.0 and below": ("unsigned")}, backend_version)
 def ldexp(
     x1: Union[tf.Tensor, tf.Variable],
     x2: Union[tf.Tensor, tf.Variable],
-=======
-def conj(
-    x: Union[tf.Tensor, tf.Variable],
->>>>>>> e3e55a81
-    /,
-    *,
-    out: Optional[Union[tf.Tensor, tf.Variable]] = None,
-) -> Union[tf.Tensor, tf.Variable]:
-<<<<<<< HEAD
+    /,
+    *,
+    out: Optional[Union[tf.Tensor, tf.Variable]] = None,
+) -> Union[tf.Tensor, tf.Variable]:
     x1, x2 = ivy.promote_types_of_inputs(x1, x2)
-    return tf.math.multiply(x1, tf.math.pow(2, x2))
-=======
-    return tf.math.conj(x)
->>>>>>> e3e55a81
+    return tf.math.multiply(x1, tf.math.pow(2, x2))