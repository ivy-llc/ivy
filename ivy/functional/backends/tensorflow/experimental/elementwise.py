--- conflicted
+++ resolved
@@ -54,16 +54,12 @@
     *,
     out: Optional[Union[tf.Tensor, tf.Variable]] = None,
 ) -> Union[tf.Tensor, tf.Variable]:
-<<<<<<< HEAD
-    return tf.math.maximum(x1, x2, name=None)
-=======
     temp = tf.constant(float("nan"))
     x1 = tf.where(tf.math.equal(x1, temp), x2, x1)
     x2 = tf.where(tf.math.equal(x2, temp), x1, x2)
     tf.experimental.numpy.experimental_enable_numpy_behavior()
     ret = tf.experimental.numpy.maximum(x1, x2)
     return ret
->>>>>>> cd5c5e27
 
 
 def trapz(
