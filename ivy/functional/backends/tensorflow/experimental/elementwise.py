--- conflicted
+++ resolved
@@ -1,10 +1,6 @@
-<<<<<<< HEAD
-from typing import Union, Optional, Tuple
-from numbers import Number
-=======
 import operator
 from typing import Union, Optional, Tuple, List
->>>>>>> 85115688
+from numbers import Number
 import tensorflow as tf
 from .. import backend_version
 
