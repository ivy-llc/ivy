--- conflicted
+++ resolved
@@ -509,18 +509,19 @@
     return tf.math.modf(x)
 
 
-<<<<<<< HEAD
+def digamma(
+    x: Union[tf.Tensor, tf.Variable],
+    /,
+    *,
+    out: Optional[Union[tf.Tensor, tf.Variable]] = None,
+) -> Union[tf.Tensor, tf.Variable]:
+    return tf.math.digamma(x)
+
+
 def erfc(
-=======
-def digamma(
->>>>>>> 97285e0a
-    x: Union[tf.Tensor, tf.Variable],
-    /,
-    *,
-    out: Optional[Union[tf.Tensor, tf.Variable]] = None,
-) -> Union[tf.Tensor, tf.Variable]:
-<<<<<<< HEAD
-    return tf.math.erfc(x)
-=======
-    return tf.math.digamma(x)
->>>>>>> 97285e0a
+    x: Union[tf.Tensor, tf.Variable],
+    /,
+    *,
+    out: Optional[Union[tf.Tensor, tf.Variable]] = None,
+) -> Union[tf.Tensor, tf.Variable]:
+    return tf.math.erfc(x)