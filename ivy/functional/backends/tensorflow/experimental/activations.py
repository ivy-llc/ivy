from typing import Optional, Union, Literal

# global
import tensorflow as tf
from tensorflow.python.types.core import Tensor

# local
import ivy
from ivy.func_wrapper import with_unsupported_dtypes, with_supported_dtypes
from . import backend_version


def logit(
    x: Union[tf.Tensor, tf.Variable],
    /,
    *,
    eps: Optional[float] = None,
    complex_mode: Literal["split", "magnitude", "jax"] = "jax",
    out: Optional[Tensor] = None,
) -> Tensor:
    x_dtype = x.dtype
    if eps is None:
        x = tf.where(tf.math.logical_or(x > 1, x < 0), ivy.nan, x)
    else:
        x = tf.clip_by_value(x, eps, 1 - eps)
    return tf.cast(tf.math.log(x / (1 - x)), x_dtype)


@with_unsupported_dtypes({"2.14.0 and below": ("complex", "bool")}, backend_version)
def thresholded_relu(
    x: Tensor,
    /,
    *,
    threshold: Union[int, float] = 0,
    out: Optional[Tensor] = None,
) -> Tensor:
    threshold = tf.cast(threshold, x.dtype)
    return tf.cast(tf.where(x > threshold, x, 0), x.dtype)


def relu6(x: Tensor, /, *, complex_mode="jax", out: Optional[Tensor] = None) -> Tensor:
    return tf.nn.relu6(x)


@with_supported_dtypes({"2.14.0 and below": ("float",)}, backend_version)
def logsigmoid(
    input: Tensor, /, *, complex_mode="jax", out: Optional[Tensor] = None
) -> Tensor:
    if input.dtype in [tf.complex64, tf.complex128]:
        return tf.math.log(tf.nn.sigmoid(input))
    return tf.math.log_sigmoid(input)


@with_supported_dtypes({"2.14.0 and below": ("float",)}, backend_version)
def selu(x: Tensor, /, *, out: Optional[Tensor] = None) -> Tensor:
    ret = tf.nn.selu(x)
    if ivy.exists(out):
        return ivy.inplace_update(out, ret).astype(x.dtype)
    return ivy.astype(ret, x.dtype)


@with_unsupported_dtypes({"2.14.0 and below": ("complex",)}, backend_version)
def silu(
    x: Tensor,
    /,
    *,
    out: Optional[Tensor] = None,
) -> Tensor:
    ret = tf.nn.silu(x)
    if ivy.exists(out):
        return ivy.inplace_update(out, ret).astype(x.dtype)
    return ivy.astype(ret, x.dtype)


@with_supported_dtypes({"2.14.0 and below": ("float",)}, backend_version)
def elu(x: Tensor, /, *, alpha: float = 1.0, out: Optional[Tensor] = None) -> Tensor:
    alpha = tf.cast(alpha, x.dtype)
    ret = tf.cast(tf.where(x > 0, x, tf.multiply(alpha, tf.math.expm1(x))), x.dtype)
    if ivy.exists(out):
        return ivy.inplace_update(out, ret).astype(x.dtype)
    return ivy.astype(ret, x.dtype)


<<<<<<< HEAD
@with_unsupported_dtypes({"2.13.0 and below": ("complex",)}, backend_version)
def celu(
    x: Tensor,
    /,
    *,
    alpha: float = 1.0,
    complex_mode="jax",
    out: Optional[Tensor] = None,
) -> Tensor:
    return tf.math.maximum(0, x) + alpha * tf.math.expm1(tf.math.minimum(0, x) / alpha)


@with_supported_dtypes({"2.13.0 and below": ("float",)}, backend_version)
=======
@with_supported_dtypes({"2.14.0 and below": ("float",)}, backend_version)
>>>>>>> 4a59951d
def hardtanh(
    x: Tensor,
    /,
    *,
    max_val: float = 1.0,
    min_val: float = -1.0,
    out: Optional[Tensor] = None,
) -> Tensor:
    ret = tf.where(
        tf.math.greater(x, max_val),
        max_val,
        tf.where(tf.math.less(x, min_val), min_val, x),
    )
    if ivy.exists(out):
        return ivy.inplace_update(out, ret).astype(x.dtype)
    return ivy.astype(ret, x.dtype)


@with_supported_dtypes({"2.14.0 and below": ("float",)}, backend_version)
def tanhshrink(
    x: Tensor,
    /,
    *,
    out: Optional[Tensor] = None,
) -> Tensor:
    ret = tf.math.subtract(x, tf.math.tanh(x))
    if ivy.exists(out):
        return ivy.inplace_update(out, ret).astype(x.dtype)
    return ivy.astype(ret, x.dtype)<|MERGE_RESOLUTION|>--- conflicted
+++ resolved
@@ -81,23 +81,7 @@
     return ivy.astype(ret, x.dtype)
 
 
-<<<<<<< HEAD
-@with_unsupported_dtypes({"2.13.0 and below": ("complex",)}, backend_version)
-def celu(
-    x: Tensor,
-    /,
-    *,
-    alpha: float = 1.0,
-    complex_mode="jax",
-    out: Optional[Tensor] = None,
-) -> Tensor:
-    return tf.math.maximum(0, x) + alpha * tf.math.expm1(tf.math.minimum(0, x) / alpha)
-
-
-@with_supported_dtypes({"2.13.0 and below": ("float",)}, backend_version)
-=======
 @with_supported_dtypes({"2.14.0 and below": ("float",)}, backend_version)
->>>>>>> 4a59951d
 def hardtanh(
     x: Tensor,
     /,
@@ -126,4 +110,15 @@
     ret = tf.math.subtract(x, tf.math.tanh(x))
     if ivy.exists(out):
         return ivy.inplace_update(out, ret).astype(x.dtype)
-    return ivy.astype(ret, x.dtype)+    return ivy.astype(ret, x.dtype)
+
+@with_unsupported_dtypes({"2.14.0 and below": ("complex",)}, backend_version)
+def celu(
+    x: Tensor,
+    /,
+    *,
+    alpha: float = 1.0,
+    complex_mode="jax",
+    out: Optional[Tensor] = None,
+) -> Tensor:
+    return tf.math.maximum(0, x) + alpha * tf.math.expm1(tf.math.minimum(0, x) / alpha)