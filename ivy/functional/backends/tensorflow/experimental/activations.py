from typing import Optional, Union

# global
import tensorflow as tf
from tensorflow.python.types.core import Tensor

# local
import ivy
from ivy.func_wrapper import with_unsupported_dtypes, with_supported_dtypes
from . import backend_version


def logit(
    x: Union[tf.Tensor, tf.Variable],
    /,
    *,
    eps: Optional[float] = None,
    out: Optional[Tensor] = None,
) -> Tensor:
    x_dtype = x.dtype
    if eps is None:
        x = tf.where(tf.math.logical_or(x > 1, x < 0), ivy.nan, x)
    else:
        x = tf.clip_by_value(x, eps, 1 - eps)
    return tf.cast(tf.math.log(x / (1 - x)), x_dtype)


@with_unsupported_dtypes({"2.9.1 and below": ("complex", "bool")}, backend_version)
def thresholded_relu(
    x: Tensor,
    /,
    *,
    threshold: Union[int, float] = 0,
    out: Optional[Tensor] = None,
) -> Tensor:
    x, threshold = ivy.promote_types_of_inputs(x, threshold)
    return tf.cast(tf.where(x > threshold, x, 0), x.dtype)


def hardshrink(
    x: Tensor,
    /,
    *,
    lambd: Optional[float] = 0.5,
    out: Optional[Tensor] = None,
):
    mask = tf.logical_or(tf.greater(x, lambd), tf.less(x, -lambd))
    return tf.where(mask, x, 0.0)


def softshrink(
    x: Tensor,
    /,
    *,
    lambd: Optional[float] = 0.5,
    out: Optional[Tensor] = None,
):
    low = tf.where(tf.less(x, -lambd), tf.add(x, lambd), 0)
    up = tf.where(tf.greater(x, lambd), tf.subtract(x, lambd), 0)
    return tf.add(low, up)


@with_unsupported_dtypes({"2.9.1 and below": ("complex",)}, backend_version)
def threshold(
    x: Tensor,
    threshold: Union[int, float],
    value: Union[int, float],
    /,
    *,
    out: Optional[Tensor] = None,
) -> Tensor:
    return tf.where(x > threshold, x, value)


@with_unsupported_dtypes({"2.9.1 and below": ("complex",)}, backend_version)
def relu6(x: Tensor, /, *, out: Optional[Tensor] = None) -> Tensor:
    return tf.nn.relu6(x)


def batch_norm(
    x: Tensor,
    mean: Tensor,
    variance: Tensor,
    /,
    *,
    scale: Optional[Tensor] = None,
    offset: Optional[Tensor] = None,
    training: bool = False,
    eps: float = 1e-5,
):
    ndims = len(x.shape)
    if training:
        dims = (0, *range(2, ndims))
        mean = tf.math.reduce_mean(x, axis=dims)
        variance = tf.math.reduce_variance(x, axis=dims)
    x = tf.transpose(x, perm=(0, *range(2, ndims), 1))
    ret = tf.nn.batch_normalization(x, mean, variance, offset, scale, eps)
    return tf.transpose(ret, perm=(0, ndims - 1, *range(1, ndims - 1)))


<<<<<<< HEAD
def logsigmoid(x: Tensor, /, *, out: Optional[Tensor] = None) -> Tensor:
    return tf.math.log_sigmoid(x)


@with_unsupported_dtypes({"2.9.1 and below": ("complex", "bfloat16")}, backend_version)
def selu(x: Tensor, /, *, out: Optional[Tensor] = None) -> Tensor:
    return tf.nn.selu(x)


def sigmoid(x: Tensor, /, *, out: Optional[Tensor] = None) -> Tensor:
    if not ivy.is_array(x):
        x = float(x)
    return tf.nn.sigmoid(x)


def hard_sigmoid(x: Tensor, /, *, out: Optional[Tensor] = None) -> Tensor:
    if not ivy.is_array(x):
        x = float(x)
    return relu6(x + 3.0) / 6


def hard_silu(x: Tensor, /, *, out: Optional[Tensor] = None) -> Tensor:
    if not ivy.is_array(x):
        x = float(x)
    return x * hard_sigmoid(x)


def hard_tanh(
    x: Tensor, /, *, min_value=-1.0, max_value=1.0, out: Optional[Tensor] = None
) -> Tensor:
    return tf.clip_by_value(x, clip_value_min=min_value, clip_value_max=max_value)


def softsign(x: Tensor, /, *, out: Optional[Tensor] = None) -> Tensor:
    return tf.nn.softsign(x)


def silu(x: Tensor, /, *, out: Optional[Tensor] = None) -> Tensor:
    return tf.nn.silu(x)


@with_unsupported_dtypes({"2.9.1 and below": ("complex",)}, backend_version)
def elu(x: Tensor, /, *, alpha: float = 1.0, out: Optional[Tensor] = None) -> Tensor:
    return tf.keras.activations.elu(x, alpha=alpha)


def parametric_relu(
    x: Tensor, weight: Union[float, Tensor], /, *, out: Optional[Tensor] = None
) -> Tensor:
    return tf.where(x >= 0, x, weight * x)


@with_unsupported_dtypes({"2.9.1 and below": ("complex",)}, backend_version)
def celu(x: Tensor, /, *, alpha: float = 1.0, out: Optional[Tensor] = None) -> Tensor:
    return tf.where(x > 0, x, alpha * tf.subtract(tf.exp(x), 1.0))


def glu(x: Tensor, /, *, axis: int = -1, out: Optional[Tensor] = None) -> Tensor:
    assert x.shape[axis] % 2 == 0, "axis size must be divisible by 2"
    x1, x2 = tf.split(x, 2, axis)
    return x1 * tf.sigmoid(x2)
=======
@with_supported_dtypes({"2.9.1 and below": ("float",)}, backend_version)
def logsigmoid(input: Tensor) -> Tensor:
    return tf.math.log_sigmoid(input)


@with_supported_dtypes({"2.9.1 and below": ("float",)}, backend_version)
def selu(x: Tensor, /, *, out: Optional[Tensor] = None) -> Tensor:
    ret = tf.nn.selu(x)
    if ivy.exists(out):
        return ivy.inplace_update(out, ret).astype(x.dtype)
    return ivy.astype(ret, x.dtype)
>>>>>>> 41210c8f
<|MERGE_RESOLUTION|>--- conflicted
+++ resolved
@@ -98,7 +98,6 @@
     return tf.transpose(ret, perm=(0, ndims - 1, *range(1, ndims - 1)))
 
 
-<<<<<<< HEAD
 def logsigmoid(x: Tensor, /, *, out: Optional[Tensor] = None) -> Tensor:
     return tf.math.log_sigmoid(x)
 
@@ -159,17 +158,4 @@
 def glu(x: Tensor, /, *, axis: int = -1, out: Optional[Tensor] = None) -> Tensor:
     assert x.shape[axis] % 2 == 0, "axis size must be divisible by 2"
     x1, x2 = tf.split(x, 2, axis)
-    return x1 * tf.sigmoid(x2)
-=======
-@with_supported_dtypes({"2.9.1 and below": ("float",)}, backend_version)
-def logsigmoid(input: Tensor) -> Tensor:
-    return tf.math.log_sigmoid(input)
-
-
-@with_supported_dtypes({"2.9.1 and below": ("float",)}, backend_version)
-def selu(x: Tensor, /, *, out: Optional[Tensor] = None) -> Tensor:
-    ret = tf.nn.selu(x)
-    if ivy.exists(out):
-        return ivy.inplace_update(out, ret).astype(x.dtype)
-    return ivy.astype(ret, x.dtype)
->>>>>>> 41210c8f
+    return x1 * tf.sigmoid(x2)