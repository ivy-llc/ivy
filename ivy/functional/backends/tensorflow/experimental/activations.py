from typing import Optional, Union

# global
import tensorflow as tf
from tensorflow.python.types.core import Tensor

# local
import ivy
from ivy.func_wrapper import with_unsupported_dtypes
from . import backend_version


def logit(
    x: Union[tf.Tensor, tf.Variable],
    /,
    *,
    eps: Optional[float] = None,
    out: Optional[Tensor] = None,
) -> Tensor:
    x_dtype = x.dtype
    if eps is None:
        x = tf.where(tf.math.logical_or(x > 1, x < 0), ivy.nan, x)
    else:
        x = tf.clip_by_value(x, eps, 1 - eps)
    return tf.cast(tf.math.log(x / (1 - x)), x_dtype)


@with_unsupported_dtypes({"2.9.1 and below": ("complex",)}, backend_version)
def thresholded_relu(
    x: Tensor,
    /,
    *,
    threshold: Union[int, float] = 0,
    out: Optional[Tensor] = None,
) -> Tensor:
    return tf.where(x > threshold, x, 0)


@with_unsupported_dtypes({"2.9.1 and below": ("complex",)}, backend_version)
def relu6(x: Tensor, /, *, out: Optional[Tensor] = None) -> Tensor:
<<<<<<< HEAD
    return tf.nn.relu6(x)
=======
    return tf.nn.relu6(x)


def batch_norm(
    x: Tensor,
    mean: Tensor,
    variance: Tensor,
    /,
    *,
    scale: Optional[Tensor] = None,
    offset: Optional[Tensor] = None,
    training: bool = False,
    eps: float = 1e-5,
):
    ndims = len(x.shape)
    if training:
        dims = (0, *range(2, ndims))
        mean = tf.math.reduce_mean(x, axis=dims)
        variance = tf.math.reduce_variance(x, axis=dims)
    x = tf.transpose(x, perm=(0, *range(2, ndims), 1))
    ret = tf.nn.batch_normalization(x, mean, variance, offset, scale, eps)
    return tf.transpose(ret, perm=(0, ndims - 1, *range(1, ndims - 1)))


def logsigmoid(input: Tensor) -> Tensor:
    return tf.math.log_sigmoid(input)
>>>>>>> cf0b3d3c
<|MERGE_RESOLUTION|>--- conflicted
+++ resolved
@@ -38,33 +38,7 @@
 
 @with_unsupported_dtypes({"2.9.1 and below": ("complex",)}, backend_version)
 def relu6(x: Tensor, /, *, out: Optional[Tensor] = None) -> Tensor:
-<<<<<<< HEAD
     return tf.nn.relu6(x)
-=======
-    return tf.nn.relu6(x)
-
-
-def batch_norm(
-    x: Tensor,
-    mean: Tensor,
-    variance: Tensor,
-    /,
-    *,
-    scale: Optional[Tensor] = None,
-    offset: Optional[Tensor] = None,
-    training: bool = False,
-    eps: float = 1e-5,
-):
-    ndims = len(x.shape)
-    if training:
-        dims = (0, *range(2, ndims))
-        mean = tf.math.reduce_mean(x, axis=dims)
-        variance = tf.math.reduce_variance(x, axis=dims)
-    x = tf.transpose(x, perm=(0, *range(2, ndims), 1))
-    ret = tf.nn.batch_normalization(x, mean, variance, offset, scale, eps)
-    return tf.transpose(ret, perm=(0, ndims - 1, *range(1, ndims - 1)))
-
 
 def logsigmoid(input: Tensor) -> Tensor:
     return tf.math.log_sigmoid(input)
->>>>>>> cf0b3d3c
