from typing import Optional, Union

# global
import tensorflow as tf
from tensorflow.python.types.core import Tensor

# local
import ivy
from ivy.func_wrapper import with_unsupported_dtypes, with_supported_dtypes
from . import backend_version


def logit(
    x: Union[tf.Tensor, tf.Variable],
    /,
    *,
    eps: Optional[float] = None,
    out: Optional[Tensor] = None,
) -> Tensor:
    x_dtype = x.dtype
    if eps is None:
        x = tf.where(tf.math.logical_or(x > 1, x < 0), ivy.nan, x)
    else:
        x = tf.clip_by_value(x, eps, 1 - eps)
    return tf.cast(tf.math.log(x / (1 - x)), x_dtype)


@with_unsupported_dtypes({"2.9.1 and below": ("complex", "bool")}, backend_version)
def thresholded_relu(
    x: Tensor,
    /,
    *,
    threshold: Union[int, float] = 0,
    out: Optional[Tensor] = None,
) -> Tensor:
    x, threshold = ivy.promote_types_of_inputs(x, threshold)
    return tf.cast(tf.where(x > threshold, x, 0), x.dtype)


@with_unsupported_dtypes({"2.9.1 and below": ("complex",)}, backend_version)
def relu6(x: Tensor, /, *, out: Optional[Tensor] = None) -> Tensor:
    return tf.nn.relu6(x)


@with_supported_dtypes({"2.9.1 and below": ("float",)}, backend_version)
def logsigmoid(input: Tensor) -> Tensor:
    return tf.math.log_sigmoid(input)


<<<<<<< HEAD
def logsigmoid(input: Tensor) -> Tensor:
    return tf.math.log_sigmoid(input)


def selu(input: Tensor) -> Tensor:
    return tf.nn.selu(input, name='selu')
=======
@with_supported_dtypes({"2.9.1 and below": ("float",)}, backend_version)
def selu(x: Tensor, /, *, out: Optional[Tensor] = None) -> Tensor:
    ret = tf.nn.selu(x)
    if ivy.exists(out):
        return ivy.inplace_update(out, ret).astype(x.dtype)
    return ivy.astype(ret, x.dtype)
>>>>>>> 1ab51a79
<|MERGE_RESOLUTION|>--- conflicted
+++ resolved
@@ -47,18 +47,8 @@
     return tf.math.log_sigmoid(input)
 
 
-<<<<<<< HEAD
-def logsigmoid(input: Tensor) -> Tensor:
-    return tf.math.log_sigmoid(input)
-
-
-def selu(input: Tensor) -> Tensor:
-    return tf.nn.selu(input, name='selu')
-=======
 @with_supported_dtypes({"2.9.1 and below": ("float",)}, backend_version)
 def selu(x: Tensor, /, *, out: Optional[Tensor] = None) -> Tensor:
     ret = tf.nn.selu(x)
     if ivy.exists(out):
         return ivy.inplace_update(out, ret).astype(x.dtype)
-    return ivy.astype(ret, x.dtype)
->>>>>>> 1ab51a79
