from typing import Optional, Union, Literal

# global
import tensorflow as tf
from tensorflow.python.types.core import Tensor

# local
import ivy
from ivy.func_wrapper import with_unsupported_dtypes, with_supported_dtypes
from . import backend_version


def logit(
    x: Union[tf.Tensor, tf.Variable],
    /,
    *,
    eps: Optional[float] = None,
    complex_mode: Literal["split", "magnitude", "jax"] = "jax",
    out: Optional[Tensor] = None,
) -> Tensor:
    x_dtype = x.dtype
    if eps is None:
        x = tf.where(tf.math.logical_or(x > 1, x < 0), ivy.nan, x)
    else:
        x = tf.clip_by_value(x, eps, 1 - eps)
    return tf.cast(tf.math.log(x / (1 - x)), x_dtype)


@with_unsupported_dtypes({"2.14.0 and below": ("complex", "bool")}, backend_version)
def thresholded_relu(
    x: Tensor,
    /,
    *,
    threshold: Union[int, float] = 0,
    out: Optional[Tensor] = None,
) -> Tensor:
    threshold = tf.cast(threshold, x.dtype)
    return tf.cast(tf.where(x > threshold, x, 0), x.dtype)


def relu6(x: Tensor, /, *, complex_mode="jax", out: Optional[Tensor] = None) -> Tensor:
    return tf.nn.relu6(x)


@with_supported_dtypes({"2.14.0 and below": ("float",)}, backend_version)
def logsigmoid(
    input: Tensor, /, *, complex_mode="jax", out: Optional[Tensor] = None
) -> Tensor:
    if input.dtype in [tf.complex64, tf.complex128]:
        return tf.math.log(tf.nn.sigmoid(input))
    return tf.math.log_sigmoid(input)


@with_supported_dtypes({"2.14.0 and below": ("float",)}, backend_version)
def selu(x: Tensor, /, *, out: Optional[Tensor] = None) -> Tensor:
    ret = tf.nn.selu(x)
    if ivy.exists(out):
        return ivy.inplace_update(out, ret).astype(x.dtype)
    return ivy.astype(ret, x.dtype)


@with_unsupported_dtypes({"2.14.0 and below": ("complex",)}, backend_version)
def silu(
    x: Tensor,
    /,
    *,
    out: Optional[Tensor] = None,
) -> Tensor:
    ret = tf.nn.silu(x)
    if ivy.exists(out):
        return ivy.inplace_update(out, ret).astype(x.dtype)
    return ivy.astype(ret, x.dtype)


@with_supported_dtypes({"2.14.0 and below": ("float",)}, backend_version)
def elu(x: Tensor, /, *, alpha: float = 1.0, out: Optional[Tensor] = None) -> Tensor:
    alpha = tf.cast(alpha, x.dtype)
    ret = tf.cast(tf.where(x > 0, x, tf.multiply(alpha, tf.math.expm1(x))), x.dtype)
    if ivy.exists(out):
        return ivy.inplace_update(out, ret).astype(x.dtype)
    return ivy.astype(ret, x.dtype)


@with_supported_dtypes({"2.14.0 and below": ("float",)}, backend_version)
def hardtanh(
    x: Tensor,
    /,
    *,
    max_val: float = 1.0,
    min_val: float = -1.0,
    out: Optional[Tensor] = None,
) -> Tensor:
    ret = tf.where(
        tf.math.greater(x, max_val),
        max_val,
        tf.where(tf.math.less(x, min_val), min_val, x),
    )
    if ivy.exists(out):
        return ivy.inplace_update(out, ret).astype(x.dtype)
    return ivy.astype(ret, x.dtype)


@with_supported_dtypes({"2.14.0 and below": ("float",)}, backend_version)
def tanhshrink(
    x: Tensor,
    /,
    *,
    out: Optional[Tensor] = None,
) -> Tensor:
    ret = tf.math.subtract(x, tf.math.tanh(x))
    if ivy.exists(out):
        return ivy.inplace_update(out, ret).astype(x.dtype)
    return ivy.astype(ret, x.dtype)


@with_supported_dtypes({"2.14.0 and below": ("float",)}, backend_version)
def softshrink(
    x: Tensor,
    /,
    *,
    lambd: float = 0.5,
    out: Optional[Tensor] = None,
) -> Tensor:
    ret = tf.where(
        tf.math.greater(x, lambd),
        x - lambd,
        tf.where(tf.math.less(x, -lambd), x + lambd, 0),
    )
    if ivy.exists(out):
        return ivy.inplace_update(out, ret).astype(x.dtype)
    return ivy.astype(ret, x.dtype)


@with_unsupported_dtypes({"2.14.0 and below": ("complex",)}, backend_version)
def celu(
    x: Tensor,
    /,
    *,
    alpha: float = 1.0,
    complex_mode="jax",
    out: Optional[Tensor] = None,
) -> Tensor:
    return tf.math.maximum(0, x) + alpha * tf.math.expm1(tf.math.minimum(0, x) / alpha)


<<<<<<< HEAD
@with_unsupported_dtypes({"2.14.0 and below": ("complex",)}, backend_version)
def hardsilu(
    x: Tensor, /, *, complex_mode="jax", out: Optional[Tensor] = None
) -> Tensor:
    ret = tf.multiply(x, tf.nn.relu6(tf.math.add(x, 3)) / 6)
=======
@with_unsupported_dtypes({"2.14.0 and below": ("uint16",)}, backend_version)
def scaled_tanh(
    x: Tensor,
    /,
    *,
    alpha: float = 1.7159,
    beta: float = 0.67,
    out: Optional[Tensor] = None,
) -> Tensor:
    return alpha * tf.nn.tanh(beta * x)


@with_supported_dtypes({"2.14.0 and below": ("float",)}, backend_version)
def hardshrink(
    x: Tensor,
    /,
    *,
    lambd: float = 0.5,
    out: Optional[Tensor] = None,
) -> Tensor:
    ret = tf.where(
        tf.math.greater(x, lambd),
        x,
        tf.where(tf.math.less(x, -lambd), x, 0),
    )
>>>>>>> bb0b2018
    if ivy.exists(out):
        return ivy.inplace_update(out, ret).astype(x.dtype)
    return ivy.astype(ret, x.dtype)<|MERGE_RESOLUTION|>--- conflicted
+++ resolved
@@ -143,13 +143,6 @@
     return tf.math.maximum(0, x) + alpha * tf.math.expm1(tf.math.minimum(0, x) / alpha)
 
 
-<<<<<<< HEAD
-@with_unsupported_dtypes({"2.14.0 and below": ("complex",)}, backend_version)
-def hardsilu(
-    x: Tensor, /, *, complex_mode="jax", out: Optional[Tensor] = None
-) -> Tensor:
-    ret = tf.multiply(x, tf.nn.relu6(tf.math.add(x, 3)) / 6)
-=======
 @with_unsupported_dtypes({"2.14.0 and below": ("uint16",)}, backend_version)
 def scaled_tanh(
     x: Tensor,
@@ -175,7 +168,16 @@
         x,
         tf.where(tf.math.less(x, -lambd), x, 0),
     )
->>>>>>> bb0b2018
+    if ivy.exists(out):
+        return ivy.inplace_update(out, ret).astype(x.dtype)
+    return ivy.astype(ret, x.dtype)
+
+
+@with_unsupported_dtypes({"2.14.0 and below": ("complex",)}, backend_version)
+def hardsilu(
+    x: Tensor, /, *, complex_mode="jax", out: Optional[Tensor] = None
+) -> Tensor:
+    ret = tf.multiply(x, tf.nn.relu6(tf.math.add(x, 3)) / 6)
     if ivy.exists(out):
         return ivy.inplace_update(out, ret).astype(x.dtype)
     return ivy.astype(ret, x.dtype)