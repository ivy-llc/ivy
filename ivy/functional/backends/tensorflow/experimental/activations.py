from typing import Optional, Union, Literal

# global
import tensorflow as tf
from tensorflow.python.types.core import Tensor

# local
import ivy
from ivy.func_wrapper import with_unsupported_dtypes, with_supported_dtypes
from . import backend_version


def logit(
    x: Union[tf.Tensor, tf.Variable],
    /,
    *,
    eps: Optional[float] = None,
    complex_mode: Literal["split", "magnitude", "jax"] = "jax",
    out: Optional[Tensor] = None,
) -> Tensor:
    x_dtype = x.dtype
    if eps is None:
        x = tf.where(tf.math.logical_or(x > 1, x < 0), ivy.nan, x)
    else:
        x = tf.clip_by_value(x, eps, 1 - eps)
    return tf.cast(tf.math.log(x / (1 - x)), x_dtype)


@with_unsupported_dtypes({"2.14.0 and below": ("complex", "bool")}, backend_version)
def thresholded_relu(
    x: Tensor,
    /,
    *,
    threshold: Union[int, float] = 0,
    out: Optional[Tensor] = None,
) -> Tensor:
    threshold = tf.cast(threshold, x.dtype)
    return tf.cast(tf.where(x > threshold, x, 0), x.dtype)


def relu6(x: Tensor, /, *, complex_mode="jax", out: Optional[Tensor] = None) -> Tensor:
    return tf.nn.relu6(x)


@with_supported_dtypes({"2.14.0 and below": ("float",)}, backend_version)
def logsigmoid(
    input: Tensor, /, *, complex_mode="jax", out: Optional[Tensor] = None
) -> Tensor:
    if input.dtype in [tf.complex64, tf.complex128]:
        return tf.math.log(tf.nn.sigmoid(input))
    return tf.math.log_sigmoid(input)


@with_supported_dtypes({"2.14.0 and below": ("float",)}, backend_version)
def selu(x: Tensor, /, *, out: Optional[Tensor] = None) -> Tensor:
    ret = tf.nn.selu(x)
    if ivy.exists(out):
        return ivy.inplace_update(out, ret).astype(x.dtype)
    return ivy.astype(ret, x.dtype)


@with_unsupported_dtypes({"2.14.0 and below": ("complex",)}, backend_version)
def silu(
    x: Tensor,
    /,
    *,
    out: Optional[Tensor] = None,
) -> Tensor:
    ret = tf.nn.silu(x)
    if ivy.exists(out):
        return ivy.inplace_update(out, ret).astype(x.dtype)
    return ivy.astype(ret, x.dtype)


@with_supported_dtypes({"2.14.0 and below": ("float",)}, backend_version)
def elu(x: Tensor, /, *, alpha: float = 1.0, out: Optional[Tensor] = None) -> Tensor:
    alpha = tf.cast(alpha, x.dtype)
    ret = tf.cast(tf.where(x > 0, x, tf.multiply(alpha, tf.math.expm1(x))), x.dtype)
    if ivy.exists(out):
        return ivy.inplace_update(out, ret).astype(x.dtype)
    return ivy.astype(ret, x.dtype)


@with_supported_dtypes({"2.14.0 and below": ("float",)}, backend_version)
def hardtanh(
    x: Tensor,
    /,
    *,
    max_val: float = 1.0,
    min_val: float = -1.0,
    out: Optional[Tensor] = None,
) -> Tensor:
    ret = tf.where(
        tf.math.greater(x, max_val),
        max_val,
        tf.where(tf.math.less(x, min_val), min_val, x),
    )
    if ivy.exists(out):
        return ivy.inplace_update(out, ret).astype(x.dtype)
    return ivy.astype(ret, x.dtype)


@with_supported_dtypes({"2.14.0 and below": ("float",)}, backend_version)
def tanhshrink(
    x: Tensor,
    /,
    *,
    out: Optional[Tensor] = None,
) -> Tensor:
    ret = tf.math.subtract(x, tf.math.tanh(x))
    if ivy.exists(out):
        return ivy.inplace_update(out, ret).astype(x.dtype)
    return ivy.astype(ret, x.dtype)


<<<<<<< HEAD
@with_supported_dtypes({"2.13.0 and below": ("float",)}, backend_version)
def softshrink(
    x: Tensor,
    /,
    *,
    lambd: float = 0.5,
    out: Optional[Tensor] = None,
) -> Tensor:
    ret = tf.where(
        tf.math.greater(x, lambd),
        x - lambd,
        tf.where(tf.math.less(x, -lambd), x + lambd, 0),
    )
    if ivy.exists(out):
        return ivy.inplace_update(out, ret).astype(x.dtype)
    return ivy.astype(ret, x.dtype)
=======
@with_unsupported_dtypes({"2.14.0 and below": ("complex",)}, backend_version)
def celu(
    x: Tensor,
    /,
    *,
    alpha: float = 1.0,
    complex_mode="jax",
    out: Optional[Tensor] = None,
) -> Tensor:
    return tf.math.maximum(0, x) + alpha * tf.math.expm1(tf.math.minimum(0, x) / alpha)
>>>>>>> e5c5243e
<|MERGE_RESOLUTION|>--- conflicted
+++ resolved
@@ -113,7 +113,6 @@
     return ivy.astype(ret, x.dtype)
 
 
-<<<<<<< HEAD
 @with_supported_dtypes({"2.13.0 and below": ("float",)}, backend_version)
 def softshrink(
     x: Tensor,
@@ -130,7 +129,7 @@
     if ivy.exists(out):
         return ivy.inplace_update(out, ret).astype(x.dtype)
     return ivy.astype(ret, x.dtype)
-=======
+
 @with_unsupported_dtypes({"2.14.0 and below": ("complex",)}, backend_version)
 def celu(
     x: Tensor,
@@ -140,5 +139,4 @@
     complex_mode="jax",
     out: Optional[Tensor] = None,
 ) -> Tensor:
-    return tf.math.maximum(0, x) + alpha * tf.math.expm1(tf.math.minimum(0, x) / alpha)
->>>>>>> e5c5243e
+    return tf.math.maximum(0, x) + alpha * tf.math.expm1(tf.math.minimum(0, x) / alpha)