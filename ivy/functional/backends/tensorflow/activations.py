--- conflicted
+++ resolved
@@ -19,13 +19,10 @@
     return tf.nn.leaky_relu(x, alpha)
 
 
-<<<<<<< HEAD
+def gelu(x: Tensor, 
+         approximate: bool =True)\
+    -> Tensor:
 
-def gelu(x: Tensor, approximate: bool =True)\
-    -> Tensor:
-=======
-def gelu(x: Tensor, approximate: Optional[bool] = True) -> Tensor:
->>>>>>> cd798591
     return tf.nn.gelu(x, approximate)
 
 
