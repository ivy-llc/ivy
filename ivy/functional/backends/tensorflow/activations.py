"""Collection of TensorFlow activation functions, wrapped to fit Ivy syntax and
signature.
"""

from typing import Optional, Union

# global
import tensorflow as tf

# local


def relu(
    x: Union[tf.Tensor, tf.Variable],
) -> Union[tf.Tensor, tf.Variable]:
    return tf.nn.relu(x)


def leaky_relu(
    x: Union[tf.Tensor, tf.Variable],
    alpha: Optional[float] = 0.2,
) -> Union[tf.Tensor, tf.Variable]:
    return tf.nn.leaky_relu(x, alpha)


<<<<<<< HEAD
def gelu(x: Tensor, approximate: bool =True)\
    -> Tensor:
=======
def gelu(x, approximate=True):
>>>>>>> 1eb841cd
    return tf.nn.gelu(x, approximate)


def sigmoid(
    x: Union[tf.Tensor, tf.Variable],
) -> Union[tf.Tensor, tf.Variable]:
    return tf.nn.sigmoid(x)


def tanh(
    x: Union[tf.Tensor, tf.Variable],
) -> Union[tf.Tensor, tf.Variable]:
    return tf.nn.tanh(x)


def softmax(
    x: Union[tf.Tensor, tf.Variable],
    axis: Optional[int] = -1,
) -> Union[tf.Tensor, tf.Variable]:
    return tf.nn.softmax(x, axis)


def softplus(
    x: Union[tf.Tensor, tf.Variable],
) -> Union[tf.Tensor, tf.Variable]:
    return tf.nn.softplus(x)<|MERGE_RESOLUTION|>--- conflicted
+++ resolved
@@ -23,12 +23,9 @@
     return tf.nn.leaky_relu(x, alpha)
 
 
-<<<<<<< HEAD
+
 def gelu(x: Tensor, approximate: bool =True)\
     -> Tensor:
-=======
-def gelu(x, approximate=True):
->>>>>>> 1eb841cd
     return tf.nn.gelu(x, approximate)
 
 
