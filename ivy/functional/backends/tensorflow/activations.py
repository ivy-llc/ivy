--- conflicted
+++ resolved
@@ -17,12 +17,9 @@
 from . import backend_version
 
 
-<<<<<<< HEAD
 
-@with_unsupported_dtypes({"2.9.1 and below": ("complex",)}, backend_version)
-=======
 @with_unsupported_dtypes({"2.12.0 and below": ("complex",)}, backend_version)
->>>>>>> 35434c6f
+
 def gelu(
     x: Tensor, /, *, approximate: bool = False, out: Optional[Tensor] = None
 ) -> Tensor:
