"""Collection of TensorFlow activation functions, wrapped to fit Ivy syntax and
signature.
"""

from typing import Optional, Union

# global
import tensorflow as tf
from tensorflow.python.types.core import Tensor

# local
import ivy


def gelu(
    x: Tensor, /, *, approximate: bool = True, out: Optional[Tensor] = None
) -> Tensor:
    return tf.nn.gelu(x, approximate)


def leaky_relu(
    x: Tensor, /, *, alpha: float = 0.2, out: Optional[Tensor] = None
) -> Tensor:
    return tf.nn.leaky_relu(x, alpha)


def relu(x: Tensor, /, *, out: Optional[Tensor] = None) -> Tensor:
    return tf.nn.relu(x)


def sigmoid(x: Tensor, /, *, out: Optional[Tensor] = None) -> Tensor:
    if not ivy.is_array(x):
        x = float(x)
    return tf.nn.sigmoid(x)


def softmax(
    x: Tensor, /, *, axis: Optional[int] = None, out: Optional[Tensor] = None
) -> Tensor:
    return tf.nn.softmax(x, axis)


<<<<<<< HEAD
def softplus(x: Tensor, /, *, out: Optional[Tensor] = None) -> Tensor:
    return tf.nn.softplus(x)


def log_softmax(
    x: Tensor, /, *, axis: Optional[int] = None, out: Optional[Tensor] = None
):
    return tf.nn.log_softmax(x, axis)
=======
def softplus(
    x: Tensor,
    /,
    *,
    beta: Optional[Union[int, float]] = None,
    threshold: Optional[Union[int, float]] = None,
    out: Optional[Tensor] = None,
) -> Tensor:

    if beta is not None and beta != 1:
        x_beta = x * beta
        res = (tf.nn.softplus(x_beta)) / beta
    else:
        x_beta = x
        res = tf.nn.softplus(x)
    if threshold is not None:
        return tf.where(x_beta > threshold, x, res)
    return res
>>>>>>> efa7e59f
<|MERGE_RESOLUTION|>--- conflicted
+++ resolved
@@ -40,16 +40,6 @@
     return tf.nn.softmax(x, axis)
 
 
-<<<<<<< HEAD
-def softplus(x: Tensor, /, *, out: Optional[Tensor] = None) -> Tensor:
-    return tf.nn.softplus(x)
-
-
-def log_softmax(
-    x: Tensor, /, *, axis: Optional[int] = None, out: Optional[Tensor] = None
-):
-    return tf.nn.log_softmax(x, axis)
-=======
 def softplus(
     x: Tensor,
     /,
@@ -68,4 +58,9 @@
     if threshold is not None:
         return tf.where(x_beta > threshold, x, res)
     return res
->>>>>>> efa7e59f
+
+
+def log_softmax(
+    x: Tensor, /, *, axis: Optional[int] = None, out: Optional[Tensor] = None
+):
+    return tf.nn.log_softmax(x, axis)