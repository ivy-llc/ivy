"""Collection of TensorFlow activation functions, wrapped to fit Ivy syntax and
signature.
"""

from typing import Optional, Union

# global
import tensorflow as tf
from tensorflow.python.types.core import Tensor

# local


<<<<<<< HEAD
def relu(
    x: Union[tf.Tensor, tf.Variable],
    out: Optional[Union[tf.Tensor, tf.Variable]] = None,
) -> Union[tf.Tensor, tf.Variable]:
    ret = tf.nn.relu(x)
    if ivy.exists(out):
        return ivy.inplace_update(out, ret)
    return ret
=======
def relu(x: Tensor) -> Tensor:
    return tf.nn.relu(x)
>>>>>>> 8d362b83


def leaky_relu(
    x: Union[tf.Tensor, tf.Variable],
    alpha: Optional[float] = 0.2,
) -> Union[tf.Tensor, tf.Variable]:
    return tf.nn.leaky_relu(x, alpha)


gelu = lambda x, approximate=True: tf.nn.gelu(x, approximate)


def sigmoid(
    x: Union[tf.Tensor, tf.Variable],
) -> Union[tf.Tensor, tf.Variable]:
    return tf.nn.sigmoid(x)


def tanh(
    x: Union[tf.Tensor, tf.Variable],
) -> Union[tf.Tensor, tf.Variable]:
    return tf.nn.tanh(x)


def softmax(
    x: Union[tf.Tensor, tf.Variable],
    axis: Optional[int] = -1,
) -> Union[tf.Tensor, tf.Variable]:
    return tf.nn.softmax(x, axis)


def softplus(
    x: Union[tf.Tensor, tf.Variable],
) -> Union[tf.Tensor, tf.Variable]:
    return tf.nn.softplus(x)<|MERGE_RESOLUTION|>--- conflicted
+++ resolved
@@ -11,19 +11,10 @@
 # local
 
 
-<<<<<<< HEAD
 def relu(
     x: Union[tf.Tensor, tf.Variable],
-    out: Optional[Union[tf.Tensor, tf.Variable]] = None,
 ) -> Union[tf.Tensor, tf.Variable]:
-    ret = tf.nn.relu(x)
-    if ivy.exists(out):
-        return ivy.inplace_update(out, ret)
-    return ret
-=======
-def relu(x: Tensor) -> Tensor:
     return tf.nn.relu(x)
->>>>>>> 8d362b83
 
 
 def leaky_relu(
