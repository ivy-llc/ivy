# global
import tensorflow as tf
from typing import Union, Tuple, Optional, List
from tensorflow.python.types.core import Tensor

# local


# noinspection PyShadowingBuiltins
def all(
    x: Union[tf.Tensor, tf.Variable],
    axis: Optional[Union[int, Tuple[int], List[int]]] = None,
    keepdims: bool = False,
<<<<<<< HEAD
    out: Optional[Union[tf.Tensor, tf.Variable]] = None,
) -> Union[tf.Tensor, tf.Variable]:
=======
) -> Tensor:
>>>>>>> 8d362b83
    if axis is None:
        num_dims = len(x.shape)
        axis = tuple(range(num_dims))
    elif isinstance(axis, list):
        axis = tuple(axis)
    ret = tf.reduce_all(tf.cast(x, tf.bool), axis=axis, keepdims=keepdims)
    return ret


# noinspection PyShadowingBuiltins
def any(
    x: Union[tf.Tensor, tf.Variable],
    axis: Optional[Union[int, Tuple[int], List[int]]] = None,
    keepdims: bool = False,
<<<<<<< HEAD
    out: Optional[Union[tf.Tensor, tf.Variable]] = None,
) -> Union[tf.Tensor, tf.Variable]:
=======
) -> Tensor:
>>>>>>> 8d362b83
    if axis is None:
        num_dims = len(x.shape)
        axis = tuple(range(num_dims))
    elif isinstance(axis, list):
        axis = tuple(axis)
    ret = tf.reduce_any(tf.cast(x, tf.bool), axis=axis, keepdims=keepdims)
    return ret<|MERGE_RESOLUTION|>--- conflicted
+++ resolved
@@ -11,12 +11,7 @@
     x: Union[tf.Tensor, tf.Variable],
     axis: Optional[Union[int, Tuple[int], List[int]]] = None,
     keepdims: bool = False,
-<<<<<<< HEAD
-    out: Optional[Union[tf.Tensor, tf.Variable]] = None,
 ) -> Union[tf.Tensor, tf.Variable]:
-=======
-) -> Tensor:
->>>>>>> 8d362b83
     if axis is None:
         num_dims = len(x.shape)
         axis = tuple(range(num_dims))
@@ -31,12 +26,7 @@
     x: Union[tf.Tensor, tf.Variable],
     axis: Optional[Union[int, Tuple[int], List[int]]] = None,
     keepdims: bool = False,
-<<<<<<< HEAD
-    out: Optional[Union[tf.Tensor, tf.Variable]] = None,
 ) -> Union[tf.Tensor, tf.Variable]:
-=======
-) -> Tensor:
->>>>>>> 8d362b83
     if axis is None:
         num_dims = len(x.shape)
         axis = tuple(range(num_dims))
