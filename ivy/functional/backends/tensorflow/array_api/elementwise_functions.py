# global
import tensorflow as tf
from tensorflow.python.types.core import Tensor

# local
import ivy


<<<<<<< HEAD
def isfinite(x: Tensor) \
=======
def bitwise_and(x1: Tensor, x2: Tensor) -> Tensor:
    return tf.bitwise.bitwise_and(x1, x2)


def isfinite(x: Tensor)\
>>>>>>> d40a46db
        -> Tensor:
    if ivy.is_int_dtype(x):
        return tf.ones_like(x, tf.bool)
    return tf.math.is_finite(x)


<<<<<<< HEAD
def cosh(x: Tensor) \
        -> Tensor:
    return tf.cosh(x)
=======
def cos(x: Tensor)\
        -> Tensor:
    return tf.cos(x)

  
def logical_not(x: Tensor) -> Tensor:
    return tf.logical_not(tf.cast(x, tf.bool))
>>>>>>> d40a46db
<|MERGE_RESOLUTION|>--- conflicted
+++ resolved
@@ -6,31 +6,26 @@
 import ivy
 
 
-<<<<<<< HEAD
-def isfinite(x: Tensor) \
-=======
 def bitwise_and(x1: Tensor, x2: Tensor) -> Tensor:
     return tf.bitwise.bitwise_and(x1, x2)
 
 
-def isfinite(x: Tensor)\
->>>>>>> d40a46db
+def isfinite(x: Tensor) \
         -> Tensor:
     if ivy.is_int_dtype(x):
         return tf.ones_like(x, tf.bool)
     return tf.math.is_finite(x)
 
 
-<<<<<<< HEAD
 def cosh(x: Tensor) \
         -> Tensor:
     return tf.cosh(x)
-=======
-def cos(x: Tensor)\
+
+
+def cos(x: Tensor) \
         -> Tensor:
     return tf.cos(x)
 
-  
+
 def logical_not(x: Tensor) -> Tensor:
-    return tf.logical_not(tf.cast(x, tf.bool))
->>>>>>> d40a46db
+    return tf.logical_not(tf.cast(x, tf.bool))