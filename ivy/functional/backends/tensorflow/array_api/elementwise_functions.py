# global
import tensorflow as tf
from tensorflow.python.types.core import Tensor
import typing

# local
import ivy


def bitwise_and(x1: Tensor,
                x2: Tensor)\
        -> Tensor:
    return tf.bitwise.bitwise_and(x1, x2)


def ceil(x: Tensor)\
        -> Tensor:
    if 'int' in str(x.dtype):
        return x
    return tf.math.ceil(x)


def isfinite(x: Tensor) \
        -> Tensor:
    if ivy.is_int_dtype(x):
        return tf.ones_like(x, tf.bool)
    return tf.math.is_finite(x)


def _tf_cast(x: Tensor, dtype: tf.dtypes.DType) -> Tensor:
    try:
        return tf.cast(x, dtype)
    except ValueError:
        return x


def _cast_for_binary_op(x1: Tensor, x2: Tensor)\
        -> typing.Tuple[typing.Union[Tensor, int, float, bool], typing.Union[Tensor, int, float, bool]]:
    x1_bits = ivy.functional.backends.tensorflow.core.general.dtype_bits(x1.dtype)
    if isinstance(x2, (int, float, bool)):
        return x1, x2
    x2_bits = ivy.functional.backends.tensorflow.core.general.dtype_bits(x2.dtype)
    if x1_bits > x2_bits:
        x2 = _tf_cast(x2, x1.dtype)
    elif x2_bits > x1_bits:
        x1 = _tf_cast(x1, x2.dtype)
    return x1, x2


def equal(x1: Tensor, x2: Tensor)\
        -> Tensor:
    x1, x2 = _cast_for_binary_op(x1, x2)
    return tf.math.equal(x1, x2)


def less_equal(x1: Tensor, x2: Tensor)\
        -> Tensor:
    x1, x2 = _cast_for_binary_op(x1, x2)
    return tf.math.less_equal(x1, x2)


def asinh(x: Tensor) \
        -> Tensor:
    return tf.asinh(x)


def sqrt(x: Tensor)\
        -> Tensor:
    if x.dtype == 'float32':
        x_64 = tf.cast(x, tf.float64)
        return tf.cast(tf.sqrt(x_64), x.dtype)
    return  tf.math.sqrt(x)



def cosh(x: Tensor) \
        -> Tensor:
    return tf.cosh(x)


def log2(x: Tensor) \
        -> Tensor:
    return tf.experimental.numpy.log2(x)


def log1p(x: Tensor) \
        -> Tensor:
    return tf.experimental.numpy.log1p(x)


def isnan(x: Tensor)\
        -> Tensor:
    if ivy.is_int_dtype(x):
        return tf.zeros_like(x, tf.bool)
    return tf.math.is_nan(x)


def less(x1: Tensor, x2: Tensor)\
        -> Tensor:
    if hasattr(x1, 'dtype') and hasattr(x2, 'dtype'):
        promoted_type = tf.experimental.numpy.promote_types(x1.dtype, x2.dtype)
        x1 = tf.cast(x1, promoted_type)
        x2 = tf.cast(x2, promoted_type)
    return tf.math.less(x1, x2)


def cos(x: Tensor)\
        -> Tensor:
    return tf.cos(x)


def logical_not(x: Tensor)\
        -> Tensor:
    return tf.logical_not(tf.cast(x, tf.bool))

<<<<<<< HEAD
def negative(x: Tensor) -> Tensor:
    if x.dtype in [tf.uint8, tf.uint16, tf.uint32, tf.uint64]:
        return tf.cast(tf.negative(tf.cast(x, tf.float32)), x.dtype)
    return tf.negative(x)
=======

def sin(x: Tensor)\
        -> Tensor:
    return tf.sin(x)
>>>>>>> c332cb31
<|MERGE_RESOLUTION|>--- conflicted
+++ resolved
@@ -113,14 +113,13 @@
         -> Tensor:
     return tf.logical_not(tf.cast(x, tf.bool))
 
-<<<<<<< HEAD
-def negative(x: Tensor) -> Tensor:
-    if x.dtype in [tf.uint8, tf.uint16, tf.uint32, tf.uint64]:
-        return tf.cast(tf.negative(tf.cast(x, tf.float32)), x.dtype)
-    return tf.negative(x)
-=======
 
 def sin(x: Tensor)\
         -> Tensor:
     return tf.sin(x)
->>>>>>> c332cb31
+
+
+def negative(x: Tensor) -> Tensor:
+    if x.dtype in [tf.uint8, tf.uint16, tf.uint32, tf.uint64]:
+        return tf.cast(tf.negative(tf.cast(x, tf.float32)), x.dtype)
+    return tf.negative(x)