# global
import tensorflow as tf
from tensorflow.python.types.core import Tensor
<<<<<<< HEAD
=======
import typing
>>>>>>> 44b39991

# local
import ivy


def bitwise_and(x1: Tensor,
                x2: Tensor)\
        -> Tensor:
    return tf.bitwise.bitwise_and(x1, x2)


<<<<<<< HEAD
=======
def ceil(x: Tensor)\
        -> Tensor:
    if 'int' in str(x.dtype):
        return x
    return tf.math.ceil(x)


>>>>>>> 44b39991
def isfinite(x: Tensor) \
        -> Tensor:
    if ivy.is_int_dtype(x):
        return tf.ones_like(x, tf.bool)
    return tf.math.is_finite(x)


<<<<<<< HEAD
=======
def _tf_cast(x: Tensor, dtype: tf.dtypes.DType) -> Tensor:
    try:
        return tf.cast(x, dtype)
    except ValueError:
        return x


def _cast_for_binary_op(x1: Tensor, x2: Tensor)\
        -> typing.Tuple[typing.Union[Tensor, int, float, bool], typing.Union[Tensor, int, float, bool]]:
    x1_bits = ivy.functional.backends.tensorflow.core.general.dtype_bits(x1.dtype)
    if isinstance(x2, (int, float, bool)):
        return x1, x2
    x2_bits = ivy.functional.backends.tensorflow.core.general.dtype_bits(x2.dtype)
    if x1_bits > x2_bits:
        x2 = _tf_cast(x2, x1.dtype)
    elif x2_bits > x1_bits:
        x1 = _tf_cast(x1, x2.dtype)
    return x1, x2


def equal(x1: Tensor, x2: Tensor)\
        -> Tensor:
    x1, x2 = _cast_for_binary_op(x1, x2)
    return tf.math.equal(x1, x2)


def less_equal(x1: Tensor, x2: Tensor)\
        -> Tensor:
    x1, x2 = _cast_for_binary_op(x1, x2)
    return tf.math.less_equal(x1, x2)


>>>>>>> 44b39991
def asinh(x: Tensor) \
        -> Tensor:
    return tf.asinh(x)


def sqrt(x: Tensor)\
        -> Tensor:
<<<<<<< HEAD
    return tf.math.sqrt(x)
=======
    if x.dtype == 'float32':
        x_64 = tf.cast(x, tf.float64)
        return tf.cast(tf.sqrt(x_64), x.dtype)
    return  tf.math.sqrt(x)

>>>>>>> 44b39991


def cosh(x: Tensor) \
        -> Tensor:
    return tf.cosh(x)


<<<<<<< HEAD
=======
def log10(x: Tensor) \
        -> Tensor:
    return tf.experimental.numpy.log10(x)


def log2(x: Tensor) \
        -> Tensor:
    return tf.experimental.numpy.log2(x)


def log1p(x: Tensor) \
        -> Tensor:
    return tf.experimental.numpy.log1p(x)


>>>>>>> 44b39991
def isnan(x: Tensor)\
        -> Tensor:
    if ivy.is_int_dtype(x):
        return tf.zeros_like(x, tf.bool)
    return tf.math.is_nan(x)


def less(x1: Tensor, x2: Tensor)\
        -> Tensor:
    if hasattr(x1, 'dtype') and hasattr(x2, 'dtype'):
        promoted_type = tf.experimental.numpy.promote_types(x1.dtype, x2.dtype)
        x1 = tf.cast(x1, promoted_type)
        x2 = tf.cast(x2, promoted_type)
    return tf.math.less(x1, x2)


def cos(x: Tensor)\
        -> Tensor:
    return tf.cos(x)


def logical_not(x: Tensor)\
        -> Tensor:
<<<<<<< HEAD
    return tf.logical_not(tf.cast(x, tf.bool))
=======
    return tf.logical_not(tf.cast(x, tf.bool))


def logical_or(x1: Tensor, x2: Tensor)\
        -> Tensor:
    return tf.logical_or(tf.cast(x1, tf.bool), tf.cast(x2, tf.bool))


def acosh(x: Tensor) \
        -> Tensor:
    return tf.acosh(x)

  
def sin(x: Tensor)\
        -> Tensor:
    return tf.sin(x)


def negative(x: Tensor) -> Tensor:
    if x.dtype in [tf.uint8, tf.uint16, tf.uint32, tf.uint64]:
        return tf.cast(tf.negative(tf.cast(x, tf.float32)), x.dtype)
    return tf.negative(x)


def tanh(x: Tensor) \
        -> Tensor:
    return tf.tanh(x)

>>>>>>> 44b39991
<|MERGE_RESOLUTION|>--- conflicted
+++ resolved
@@ -1,10 +1,7 @@
 # global
 import tensorflow as tf
 from tensorflow.python.types.core import Tensor
-<<<<<<< HEAD
-=======
 import typing
->>>>>>> 44b39991
 
 # local
 import ivy
@@ -16,8 +13,6 @@
     return tf.bitwise.bitwise_and(x1, x2)
 
 
-<<<<<<< HEAD
-=======
 def ceil(x: Tensor)\
         -> Tensor:
     if 'int' in str(x.dtype):
@@ -25,7 +20,6 @@
     return tf.math.ceil(x)
 
 
->>>>>>> 44b39991
 def isfinite(x: Tensor) \
         -> Tensor:
     if ivy.is_int_dtype(x):
@@ -33,8 +27,6 @@
     return tf.math.is_finite(x)
 
 
-<<<<<<< HEAD
-=======
 def _tf_cast(x: Tensor, dtype: tf.dtypes.DType) -> Tensor:
     try:
         return tf.cast(x, dtype)
@@ -67,7 +59,6 @@
     return tf.math.less_equal(x1, x2)
 
 
->>>>>>> 44b39991
 def asinh(x: Tensor) \
         -> Tensor:
     return tf.asinh(x)
@@ -75,15 +66,11 @@
 
 def sqrt(x: Tensor)\
         -> Tensor:
-<<<<<<< HEAD
-    return tf.math.sqrt(x)
-=======
     if x.dtype == 'float32':
         x_64 = tf.cast(x, tf.float64)
         return tf.cast(tf.sqrt(x_64), x.dtype)
     return  tf.math.sqrt(x)
 
->>>>>>> 44b39991
 
 
 def cosh(x: Tensor) \
@@ -91,8 +78,6 @@
     return tf.cosh(x)
 
 
-<<<<<<< HEAD
-=======
 def log10(x: Tensor) \
         -> Tensor:
     return tf.experimental.numpy.log10(x)
@@ -108,7 +93,6 @@
     return tf.experimental.numpy.log1p(x)
 
 
->>>>>>> 44b39991
 def isnan(x: Tensor)\
         -> Tensor:
     if ivy.is_int_dtype(x):
@@ -132,9 +116,6 @@
 
 def logical_not(x: Tensor)\
         -> Tensor:
-<<<<<<< HEAD
-    return tf.logical_not(tf.cast(x, tf.bool))
-=======
     return tf.logical_not(tf.cast(x, tf.bool))
 
 
@@ -163,4 +144,3 @@
         -> Tensor:
     return tf.tanh(x)
 
->>>>>>> 44b39991
