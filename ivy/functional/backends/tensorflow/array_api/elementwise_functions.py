# global
import tensorflow as tf
from tensorflow.python.types.core import Tensor

# local
import ivy


def bitwise_and(x1: Tensor,
                x2: Tensor)\
        -> Tensor:
    return tf.bitwise.bitwise_and(x1, x2)


def isfinite(x: Tensor) \
        -> Tensor:
    if ivy.is_int_dtype(x):
        return tf.ones_like(x, tf.bool)
    return tf.math.is_finite(x)

<<<<<<< HEAD
def sqrt(x: Tensor)\
    -> Tensor:
    return tf.math.sqrt(x)
=======

def asinh(x: Tensor) \
        -> Tensor:
    return tf.asinh(x)


def sqrt(x: Tensor)\
        -> Tensor:
    return tf.math.sqrt(x)


def cosh(x: Tensor) \
        -> Tensor:
    return tf.cosh(x)


def log2(x: Tensor) \
        -> Tensor:
    return tf.experimental.numpy.log2(x)


def isnan(x: Tensor)\
        -> Tensor:
    if ivy.is_int_dtype(x):
        return tf.zeros_like(x, tf.bool)
    return tf.math.is_nan(x)


def less(x1: Tensor, x2: Tensor)\
        -> Tensor:
    if hasattr(x1, 'dtype') and hasattr(x2, 'dtype'):
        promoted_type = tf.experimental.numpy.promote_types(x1.dtype, x2.dtype)
        x1 = tf.cast(x1, promoted_type)
        x2 = tf.cast(x2, promoted_type)
    return tf.math.less(x1, x2)


def cos(x: Tensor)\
        -> Tensor:
    return tf.cos(x)


def logical_not(x: Tensor)\
        -> Tensor:
    return tf.logical_not(tf.cast(x, tf.bool))
>>>>>>> 351c6b75
<|MERGE_RESOLUTION|>--- conflicted
+++ resolved
@@ -18,11 +18,6 @@
         return tf.ones_like(x, tf.bool)
     return tf.math.is_finite(x)
 
-<<<<<<< HEAD
-def sqrt(x: Tensor)\
-    -> Tensor:
-    return tf.math.sqrt(x)
-=======
 
 def asinh(x: Tensor) \
         -> Tensor:
@@ -67,5 +62,4 @@
 
 def logical_not(x: Tensor)\
         -> Tensor:
-    return tf.logical_not(tf.cast(x, tf.bool))
->>>>>>> 351c6b75
+    return tf.logical_not(tf.cast(x, tf.bool))