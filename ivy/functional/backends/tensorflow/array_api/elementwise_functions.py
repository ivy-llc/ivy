# global
import tensorflow as tf
from tensorflow.python.types.core import Tensor
import typing

# local
import ivy


def bitwise_and(x1: Tensor,
                x2: Tensor)\
        -> Tensor:
    return tf.bitwise.bitwise_and(x1, x2)


def ceil(x: Tensor)\
        -> Tensor:
    if 'int' in str(x.dtype):
        return x
    return tf.math.ceil(x)


def isfinite(x: Tensor) \
        -> Tensor:
    if ivy.is_int_dtype(x):
        return tf.ones_like(x, tf.bool)
    return tf.math.is_finite(x)

  
def asin(x: Tensor) \
        -> Tensor:
    return tf.asin(x)

<<<<<<< HEAD
  
=======
def _tf_cast(x: Tensor, dtype: tf.dtypes.DType) -> Tensor:
    try:
        return tf.cast(x, dtype)
    except ValueError:
        return x


def _cast_for_binary_op(x1: Tensor, x2: Tensor)\
        -> typing.Tuple[typing.Union[Tensor, int, float, bool], typing.Union[Tensor, int, float, bool]]:
    x1_bits = ivy.functional.backends.tensorflow.core.general.dtype_bits(x1.dtype)
    if isinstance(x2, (int, float, bool)):
        return x1, x2
    x2_bits = ivy.functional.backends.tensorflow.core.general.dtype_bits(x2.dtype)
    if x1_bits > x2_bits:
        x2 = _tf_cast(x2, x1.dtype)
    elif x2_bits > x1_bits:
        x1 = _tf_cast(x1, x2.dtype)
    return x1, x2


def equal(x1: Tensor, x2: Tensor)\
        -> Tensor:
    x1, x2 = _cast_for_binary_op(x1, x2)
    return tf.math.equal(x1, x2)


def less_equal(x1: Tensor, x2: Tensor)\
        -> Tensor:
    x1, x2 = _cast_for_binary_op(x1, x2)
    return tf.math.less_equal(x1, x2)


>>>>>>> c332cb31
def asinh(x: Tensor) \
        -> Tensor:
    return tf.asinh(x)


def sqrt(x: Tensor)\
        -> Tensor:
    if x.dtype == 'float32':
        x_64 = tf.cast(x, tf.float64)
        return tf.cast(tf.sqrt(x_64), x.dtype)
    return  tf.math.sqrt(x)



def cosh(x: Tensor) \
        -> Tensor:
    return tf.cosh(x)


def log2(x: Tensor) \
        -> Tensor:
    return tf.experimental.numpy.log2(x)


def log1p(x: Tensor) \
        -> Tensor:
    return tf.experimental.numpy.log1p(x)


def isnan(x: Tensor)\
        -> Tensor:
    if ivy.is_int_dtype(x):
        return tf.zeros_like(x, tf.bool)
    return tf.math.is_nan(x)


def less(x1: Tensor, x2: Tensor)\
        -> Tensor:
    if hasattr(x1, 'dtype') and hasattr(x2, 'dtype'):
        promoted_type = tf.experimental.numpy.promote_types(x1.dtype, x2.dtype)
        x1 = tf.cast(x1, promoted_type)
        x2 = tf.cast(x2, promoted_type)
    return tf.math.less(x1, x2)


def cos(x: Tensor)\
        -> Tensor:
    return tf.cos(x)


def logical_not(x: Tensor)\
        -> Tensor:
    return tf.logical_not(tf.cast(x, tf.bool))


def sin(x: Tensor)\
        -> Tensor:
    return tf.sin(x)<|MERGE_RESOLUTION|>--- conflicted
+++ resolved
@@ -30,10 +30,8 @@
 def asin(x: Tensor) \
         -> Tensor:
     return tf.asin(x)
-
-<<<<<<< HEAD
   
-=======
+  
 def _tf_cast(x: Tensor, dtype: tf.dtypes.DType) -> Tensor:
     try:
         return tf.cast(x, dtype)
@@ -66,7 +64,6 @@
     return tf.math.less_equal(x1, x2)
 
 
->>>>>>> c332cb31
 def asinh(x: Tensor) \
         -> Tensor:
     return tf.asinh(x)
