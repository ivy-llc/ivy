--- conflicted
+++ resolved
@@ -119,7 +119,7 @@
     return tf.logical_not(tf.cast(x, tf.bool))
 
 
-<<<<<<< HEAD
+
 
 def divide(x1: Tensor,
            x2: Tensor)\
@@ -127,14 +127,13 @@
     return tf.divide(x1, x2)
 
 
-  
-=======
+
 def logical_or(x1: Tensor, x2: Tensor)\
         -> Tensor:
     return tf.logical_or(tf.cast(x1, tf.bool), tf.cast(x2, tf.bool))
 
 
->>>>>>> e61dc90b
+  
 def acosh(x: Tensor) \
         -> Tensor:
     return tf.acosh(x)
