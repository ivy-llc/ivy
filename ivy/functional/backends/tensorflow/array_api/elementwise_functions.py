# global
import tensorflow as tf
from tensorflow.python.types.core import Tensor

# local
import ivy


def bitwise_and(x1: Tensor,
                x2: Tensor)\
        -> Tensor:
    return tf.bitwise.bitwise_and(x1, x2)


def isfinite(x: Tensor)\
        -> Tensor:
    if ivy.is_int_dtype(x):
        return tf.ones_like(x, tf.bool)
    return tf.math.is_finite(x)


<<<<<<< HEAD
def less(x1: Tensor,x2: Tensor)\
        -> Tensor:
    if hasattr(x1,'dtype') and hasattr(x2,'dtype'):
        promoted_type = tf.experimental.numpy.promote_types(x1.dtype,x2.dtype)
        x1 = tf.cast(x1,promoted_type)
        x2 = tf.cast(x2,promoted_type)
    
    return tf.math.less(x1,x2)
=======
def cos(x: Tensor)\
        -> Tensor:
    return tf.cos(x)

  
def logical_not(x: Tensor)\
        -> Tensor:
    return tf.logical_not(tf.cast(x, tf.bool))
>>>>>>> 197b9a24
<|MERGE_RESOLUTION|>--- conflicted
+++ resolved
@@ -19,22 +19,20 @@
     return tf.math.is_finite(x)
 
 
-<<<<<<< HEAD
 def less(x1: Tensor,x2: Tensor)\
         -> Tensor:
     if hasattr(x1,'dtype') and hasattr(x2,'dtype'):
         promoted_type = tf.experimental.numpy.promote_types(x1.dtype,x2.dtype)
         x1 = tf.cast(x1,promoted_type)
         x2 = tf.cast(x2,promoted_type)
-    
     return tf.math.less(x1,x2)
-=======
+
+
 def cos(x: Tensor)\
         -> Tensor:
     return tf.cos(x)
 
-  
+
 def logical_not(x: Tensor)\
         -> Tensor:
-    return tf.logical_not(tf.cast(x, tf.bool))
->>>>>>> 197b9a24
+    return tf.logical_not(tf.cast(x, tf.bool))