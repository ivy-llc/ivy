--- conflicted
+++ resolved
@@ -114,13 +114,13 @@
     return tf.logical_not(tf.cast(x, tf.bool))
 
 
-<<<<<<< HEAD
+
 def divide(x1: Tensor,
            x2: Tensor)\
         -> Tensor:
     return tf.divide(x1, x2)
-=======
+
+
 def sin(x: Tensor)\
         -> Tensor:
     return tf.sin(x)
->>>>>>> c332cb31
