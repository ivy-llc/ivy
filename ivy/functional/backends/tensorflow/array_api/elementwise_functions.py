# global
import tensorflow as tf
from tensorflow.python.types.core import Tensor
import typing

# local
import ivy


def bitwise_and(x1: Tensor,
                x2: Tensor)\
        -> Tensor:
    return tf.bitwise.bitwise_and(x1, x2)


def ceil(x: Tensor)\
        -> Tensor:
    if 'int' in str(x.dtype):
        return x
    return tf.math.ceil(x)


def isfinite(x: Tensor) \
        -> Tensor:
    if ivy.is_int_dtype(x):
        return tf.ones_like(x, tf.bool)
    return tf.math.is_finite(x)


<<<<<<< HEAD
def isinf(x: Tensor) \
        -> Tensor:
    if ivy.is_int_dtype(x):
        return tf.zeros_like(x, tf.bool)
    return tf.math.is_inf(x)
=======
def _tf_cast(x: Tensor, dtype: tf.dtypes.DType) -> Tensor:
    try:
        return tf.cast(x, dtype)
    except ValueError:
        return x


def _cast_for_binary_op(x1: Tensor, x2: Tensor)\
        -> typing.Tuple[typing.Union[Tensor, int, float, bool], typing.Union[Tensor, int, float, bool]]:
    x1_bits = ivy.functional.backends.tensorflow.core.general.dtype_bits(x1.dtype)
    if isinstance(x2, (int, float, bool)):
        return x1, x2
    x2_bits = ivy.functional.backends.tensorflow.core.general.dtype_bits(x2.dtype)
    if x1_bits > x2_bits:
        x2 = _tf_cast(x2, x1.dtype)
    elif x2_bits > x1_bits:
        x1 = _tf_cast(x1, x2.dtype)
    return x1, x2


def equal(x1: Tensor, x2: Tensor)\
        -> Tensor:
    x1, x2 = _cast_for_binary_op(x1, x2)
    return tf.math.equal(x1, x2)


def less_equal(x1: Tensor, x2: Tensor)\
        -> Tensor:
    x1, x2 = _cast_for_binary_op(x1, x2)
    return tf.math.less_equal(x1, x2)
>>>>>>> c332cb31


def asinh(x: Tensor) \
        -> Tensor:
    return tf.asinh(x)


def sqrt(x: Tensor)\
        -> Tensor:
    if x.dtype == 'float32':
        x_64 = tf.cast(x, tf.float64)
        return tf.cast(tf.sqrt(x_64), x.dtype)
    return  tf.math.sqrt(x)



def cosh(x: Tensor) \
        -> Tensor:
    return tf.cosh(x)


def log2(x: Tensor) \
        -> Tensor:
    return tf.experimental.numpy.log2(x)


def log1p(x: Tensor) \
        -> Tensor:
    return tf.experimental.numpy.log1p(x)


def isnan(x: Tensor)\
        -> Tensor:
    if ivy.is_int_dtype(x):
        return tf.zeros_like(x, tf.bool)
    return tf.math.is_nan(x)


def less(x1: Tensor, x2: Tensor)\
        -> Tensor:
    if hasattr(x1, 'dtype') and hasattr(x2, 'dtype'):
        promoted_type = tf.experimental.numpy.promote_types(x1.dtype, x2.dtype)
        x1 = tf.cast(x1, promoted_type)
        x2 = tf.cast(x2, promoted_type)
    return tf.math.less(x1, x2)


def cos(x: Tensor)\
        -> Tensor:
    return tf.cos(x)


def logical_not(x: Tensor)\
        -> Tensor:
    return tf.logical_not(tf.cast(x, tf.bool))


def sin(x: Tensor)\
        -> Tensor:
    return tf.sin(x)<|MERGE_RESOLUTION|>--- conflicted
+++ resolved
@@ -27,13 +27,13 @@
     return tf.math.is_finite(x)
 
 
-<<<<<<< HEAD
 def isinf(x: Tensor) \
         -> Tensor:
     if ivy.is_int_dtype(x):
         return tf.zeros_like(x, tf.bool)
     return tf.math.is_inf(x)
-=======
+
+
 def _tf_cast(x: Tensor, dtype: tf.dtypes.DType) -> Tensor:
     try:
         return tf.cast(x, dtype)
@@ -64,7 +64,6 @@
         -> Tensor:
     x1, x2 = _cast_for_binary_op(x1, x2)
     return tf.math.less_equal(x1, x2)
->>>>>>> c332cb31
 
 
 def asinh(x: Tensor) \
