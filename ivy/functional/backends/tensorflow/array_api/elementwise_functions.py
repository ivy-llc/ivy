# global
import tensorflow as tf
from tensorflow.python.types.core import Tensor

<<<<<<< HEAD
def bitwise_and(x1: Tensor, x2: Tensor) -> Tensor:
    return tf.bitwise.bitwise_and(x1, x2)
=======

# local
import ivy


def isfinite(x: Tensor)\
        -> Tensor:
    if ivy.is_int_dtype(x):
        return tf.ones_like(x, tf.bool)
    return tf.math.is_finite(x)


def cos(x: Tensor)\
        -> Tensor:
    return tf.cos(x)

  
def logical_not(x: Tensor) -> Tensor:
    return tf.logical_not(tf.cast(x, tf.bool))
>>>>>>> 52303ad5
<|MERGE_RESOLUTION|>--- conflicted
+++ resolved
@@ -2,13 +2,12 @@
 import tensorflow as tf
 from tensorflow.python.types.core import Tensor
 
-<<<<<<< HEAD
+# local
+import ivy
+
+
 def bitwise_and(x1: Tensor, x2: Tensor) -> Tensor:
     return tf.bitwise.bitwise_and(x1, x2)
-=======
-
-# local
-import ivy
 
 
 def isfinite(x: Tensor)\
@@ -24,5 +23,4 @@
 
   
 def logical_not(x: Tensor) -> Tensor:
-    return tf.logical_not(tf.cast(x, tf.bool))
->>>>>>> 52303ad5
+    return tf.logical_not(tf.cast(x, tf.bool))