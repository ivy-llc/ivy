--- conflicted
+++ resolved
@@ -113,11 +113,6 @@
         -> Tensor:
     return tf.logical_not(tf.cast(x, tf.bool))
 
-<<<<<<< HEAD
-def tanh(x: Tensor) \
-        -> Tensor:
-    return tf.tanh(x)
-=======
 
 def acosh(x: Tensor) \
         -> Tensor:
@@ -133,4 +128,9 @@
     if x.dtype in [tf.uint8, tf.uint16, tf.uint32, tf.uint64]:
         return tf.cast(tf.negative(tf.cast(x, tf.float32)), x.dtype)
     return tf.negative(x)
->>>>>>> e4ae1592
+
+
+def tanh(x: Tensor) \
+        -> Tensor:
+    return tf.tanh(x)
+
