--- conflicted
+++ resolved
@@ -14,11 +14,10 @@
     return tf.math.is_finite(x)
 
 
-<<<<<<< HEAD
 def cos(x: Tensor)\
         -> Tensor:
     return tf.cos(x)
-=======
+
+  
 def logical_not(x: Tensor) -> Tensor:
-    return tf.logical_not(tf.cast(x, tf.bool))
->>>>>>> b28f6f0f
+    return tf.logical_not(tf.cast(x, tf.bool))