--- conflicted
+++ resolved
@@ -119,11 +119,11 @@
     return tf.logical_not(tf.cast(x, tf.bool))
 
 
-<<<<<<< HEAD
 def acos(x: Tensor)\
         -> Tensor:
     return tf.acos(x)
-=======
+
+  
 def logical_or(x1: Tensor, x2: Tensor)\
         -> Tensor:
     return tf.logical_or(tf.cast(x1, tf.bool), tf.cast(x2, tf.bool))
@@ -147,6 +147,4 @@
 
 def tanh(x: Tensor) \
         -> Tensor:
-    return tf.tanh(x)
-
->>>>>>> 561aba06
+    return tf.tanh(x)