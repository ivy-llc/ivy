--- conflicted
+++ resolved
@@ -114,7 +114,6 @@
     return tf.logical_not(tf.cast(x, tf.bool))
 
 
-<<<<<<< HEAD
 
 def divide(x1: Tensor,
            x2: Tensor)\
@@ -122,13 +121,11 @@
     return tf.divide(x1, x2)
 
 
-def sin(x: Tensor)\
-        -> Tensor:
-    return tf.sin(x)
-=======
+  
 def acosh(x: Tensor) \
         -> Tensor:
     return tf.acosh(x)
+
 
   
 def sin(x: Tensor)\
@@ -136,8 +133,8 @@
     return tf.sin(x)
 
 
+
 def negative(x: Tensor) -> Tensor:
     if x.dtype in [tf.uint8, tf.uint16, tf.uint32, tf.uint64]:
         return tf.cast(tf.negative(tf.cast(x, tf.float32)), x.dtype)
-    return tf.negative(x)
->>>>>>> e4ae1592
+    return tf.negative(x)