--- conflicted
+++ resolved
@@ -26,15 +26,6 @@
     return tf.math.is_finite(x)
 
 
-<<<<<<< HEAD
-def logical_not(x: Tensor) -> Tensor:
-    return tf.logical_not(tf.cast(x, tf.bool))
-
-def negative(x: Tensor) -> Tensor:
-    if x.dtype in [tf.uint8, tf.uint16, tf.uint32, tf.uint64]:
-        return tf.cast(tf.negative(tf.cast(x, tf.float32)), x.dtype)
-    return tf.negative(x)
-=======
 def asinh(x: Tensor) \
         -> Tensor:
     return tf.asinh(x)
@@ -84,4 +75,8 @@
 def logical_not(x: Tensor)\
         -> Tensor:
     return tf.logical_not(tf.cast(x, tf.bool))
->>>>>>> 18828ef2
+
+def negative(x: Tensor) -> Tensor:
+    if x.dtype in [tf.uint8, tf.uint16, tf.uint32, tf.uint64]:
+        return tf.cast(tf.negative(tf.cast(x, tf.float32)), x.dtype)
+    return tf.negative(x)