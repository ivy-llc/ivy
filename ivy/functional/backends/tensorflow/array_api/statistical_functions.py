--- conflicted
+++ resolved
@@ -1,32 +1,25 @@
-<<<<<<< HEAD
-# global
-import tensorflow as tf
-from typing import Union, Tuple, Optional, List
-from tensorflow.python.types.core import Tensor
-
-
-def var(x: Tensor,
-        axis: Optional[Union[int, Tuple[int], List[int]]] = None,
-        correction: Union[int, float] = 0.0,
-        keepdims: bool = False) -> Tensor:
-    if axis is None:
-        num_dims = len(x.shape)
-        axis = tuple(range(num_dims))
-    elif isinstance(axis, list):
-        axis = tuple(axis)
-
-    m = tf.reduce_mean(x, axis=axis, keepdims=True)
-    return tf.reduce_mean(tf.square(x - m), axis=axis, keepdims=keepdims)
-=======
-# global
-_round = round
-import tensorflow as _tf
-from typing import Tuple, Union
-
-
-def min(x: _tf.Tensor,
-        axis: Union[int, Tuple[int]] = None,
-        keepdims: bool = False) \
-        -> _tf.Tensor:
-    return _tf.math.reduce_min(x, axis = axis, keepdims = keepdims)
->>>>>>> afa86646
+# global
+import tensorflow as tf
+from typing import Union, Tuple, Optional, List
+from tensorflow.python.types.core import Tensor
+
+
+def var(x: Tensor,
+        axis: Optional[Union[int, Tuple[int], List[int]]] = None,
+        correction: Union[int, float] = 0.0,
+        keepdims: bool = False) -> Tensor:
+    if axis is None:
+        num_dims = len(x.shape)
+        axis = tuple(range(num_dims))
+    elif isinstance(axis, list):
+        axis = tuple(axis)
+
+    m = tf.reduce_mean(x, axis=axis, keepdims=True)
+    return tf.reduce_mean(tf.square(x - m), axis=axis, keepdims=keepdims)
+
+
+def min(x: Tensor,
+        axis: Union[int, Tuple[int]] = None,
+        keepdims: bool = False) \
+        -> Tensor:
+    return tf.math.reduce_min(x, axis = axis, keepdims = keepdims)