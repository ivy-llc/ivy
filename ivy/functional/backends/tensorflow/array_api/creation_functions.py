# global
import tensorflow as tf
<<<<<<< HEAD
from typing import Tuple, Optional, Union
from tensorflow.python.framework.dtypes import DType

# local
import ivy


# noinspection PyShadowingNames
def ones(shape: Union[int, Tuple[int, ...]],
         dtype: Optional[DType] = None,
         device: Optional[str] = None) \
        -> tf.Tensor:
    dtype = ivy.dtype_from_str(ivy.default_dtype(dtype))
    dev = ivy.dev_from_str(ivy.default_device(device))
    with tf.device(dev):
        return tf.ones(shape, dtype)
=======
from tensorflow import Tensor
from typing import Union, Tuple

# local
from ivy.functional.backends.tensorflow import Dtype
from ivy import dev_from_str, default_device, dtype_from_str, default_dtype


# noinspection PyShadowingNames
def zeros(shape: Union[int, Tuple[int, ...]],
          dtype: Dtype = None,
          device: str = None) \
        -> Tensor:
    dev = default_device(device)
    with tf.device(dev_from_str(dev)):
        return tf.zeros(shape, dtype_from_str(default_dtype(dtype)))
>>>>>>> d40a46db
<|MERGE_RESOLUTION|>--- conflicted
+++ resolved
@@ -1,25 +1,7 @@
 # global
 import tensorflow as tf
-<<<<<<< HEAD
-from typing import Tuple, Optional, Union
-from tensorflow.python.framework.dtypes import DType
-
-# local
-import ivy
-
-
-# noinspection PyShadowingNames
-def ones(shape: Union[int, Tuple[int, ...]],
-         dtype: Optional[DType] = None,
-         device: Optional[str] = None) \
-        -> tf.Tensor:
-    dtype = ivy.dtype_from_str(ivy.default_dtype(dtype))
-    dev = ivy.dev_from_str(ivy.default_device(device))
-    with tf.device(dev):
-        return tf.ones(shape, dtype)
-=======
 from tensorflow import Tensor
-from typing import Union, Tuple
+from typing import Union, Tuple, Optional
 
 # local
 from ivy.functional.backends.tensorflow import Dtype
@@ -28,10 +10,19 @@
 
 # noinspection PyShadowingNames
 def zeros(shape: Union[int, Tuple[int, ...]],
-          dtype: Dtype = None,
-          device: str = None) \
+          dtype: Optional[Dtype] = None,
+          device: Optional[str] = None) \
         -> Tensor:
     dev = default_device(device)
     with tf.device(dev_from_str(dev)):
         return tf.zeros(shape, dtype_from_str(default_dtype(dtype)))
->>>>>>> d40a46db
+
+
+def ones(shape: Union[int, Tuple[int, ...]],
+         dtype: Optional[DType] = None,
+         device: Optional[str] = None) \
+        -> tf.Tensor:
+    dtype = dtype_from_str(default_dtype(dtype))
+    dev = dev_from_str(default_device(device))
+    with tf.device(dev):
+        return tf.ones(shape, dtype)