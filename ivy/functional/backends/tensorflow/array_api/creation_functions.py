--- conflicted
+++ resolved
@@ -42,8 +42,6 @@
          k: int = 0) \
          -> tf.Tensor:
     return tf.experimental.numpy.tril(x, k)
-<<<<<<< HEAD
-=======
 
 
 def empty(shape: Union[int, Tuple[int]],
@@ -52,5 +50,4 @@
         -> Tensor:
     dev = default_device(device)
     with tf.device(dev_from_str(dev)):
-        return tf.experimental.numpy.empty(shape, dtype_from_str(default_dtype(dtype)))
->>>>>>> 8f305492
+        return tf.experimental.numpy.empty(shape, dtype_from_str(default_dtype(dtype)))