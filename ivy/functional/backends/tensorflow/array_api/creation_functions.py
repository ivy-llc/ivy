# global
import tensorflow as tf
from tensorflow import Tensor
from typing import Union, Tuple, Optional
from tensorflow.python.framework.dtypes import DType

# local
from ivy.functional.backends.tensorflow import Dtype
from ivy import dev_from_str, default_device, dtype_from_str, default_dtype


def zeros(shape: Union[int, Tuple[int]],
          dtype: Optional[Dtype] = None,
          device: Optional[str] = None) \
        -> Tensor:
    dev = default_device(device)
    with tf.device(dev_from_str(dev)):
        return tf.zeros(shape, dtype_from_str(default_dtype(dtype)))


def ones(shape: Union[int, Tuple[int]],
         dtype: Optional[DType] = None,
         device: Optional[str] = None) \
        -> tf.Tensor:
    dtype = dtype_from_str(default_dtype(dtype))
    dev = dev_from_str(default_device(device))
    with tf.device(dev):
        return tf.ones(shape, dtype)


<<<<<<< HEAD
def ones_like(x : Tensor,
              dtype: Optional[Union[DType, str, None]] = None,
              dev: Optional[str] = None) \
        -> Tensor:
    dtype = tf.DType(dtype) if dtype is str else dtype
    dev = default_device(dev)
    with tf.device(dev_from_str(dev)):
        return tf.ones_like(x, dtype=dtype)
=======
def tril(x: tf.Tensor,
         k: int = 0) \
         -> tf.Tensor:
    return tf.experimental.numpy.tril(x, k)
>>>>>>> 6d8a5f6c
<|MERGE_RESOLUTION|>--- conflicted
+++ resolved
@@ -28,7 +28,6 @@
         return tf.ones(shape, dtype)
 
 
-<<<<<<< HEAD
 def ones_like(x : Tensor,
               dtype: Optional[Union[DType, str, None]] = None,
               dev: Optional[str] = None) \
@@ -37,9 +36,9 @@
     dev = default_device(dev)
     with tf.device(dev_from_str(dev)):
         return tf.ones_like(x, dtype=dtype)
-=======
+
+      
 def tril(x: tf.Tensor,
          k: int = 0) \
          -> tf.Tensor:
     return tf.experimental.numpy.tril(x, k)
->>>>>>> 6d8a5f6c
