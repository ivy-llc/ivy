# global
import tensorflow as tf
from tensorflow import Tensor
from typing import Union, Tuple, Optional
from tensorflow.python.framework.dtypes import DType

# local
from ivy.functional.backends.tensorflow import Dtype
from ivy import dev_from_str, default_device, dtype_from_str, default_dtype


def zeros(shape: Union[int, Tuple[int]],
          dtype: Optional[Dtype] = None,
          device: Optional[str] = None) \
        -> Tensor:
    dev = default_device(device)
    with tf.device(dev_from_str(dev)):
        return tf.zeros(shape, dtype_from_str(default_dtype(dtype)))


def ones(shape: Union[int, Tuple[int]],
         dtype: Optional[DType] = None,
         device: Optional[str] = None) \
        -> tf.Tensor:
    dtype = dtype_from_str(default_dtype(dtype))
    dev = dev_from_str(default_device(device))
    with tf.device(dev):
        return tf.ones(shape, dtype)


def ones_like(x : Tensor,
              dtype: Optional[Union[DType, str, None]] = None,
              dev: Optional[str] = None) \
        -> Tensor:
    dtype = tf.DType(dtype) if dtype is str else dtype
    dev = default_device(dev)
    with tf.device(dev_from_str(dev)):
        return tf.ones_like(x, dtype=dtype)

      
def tril(x: tf.Tensor,
         k: int = 0) \
         -> tf.Tensor:
    return tf.experimental.numpy.tril(x, k)


<<<<<<< HEAD
def triu(x: tf.Tensor,
         k: int = 0) \
         -> tf.Tensor:
    return tf.experimental.numpy.triu(x, k)
    
=======
def empty(shape: Union[int, Tuple[int]],
          dtype: Optional[Dtype] = None,
          device: Optional[str] = None) \
        -> Tensor:
    dev = default_device(device)
    with tf.device(dev_from_str(dev)):
        return tf.experimental.numpy.empty(shape, dtype_from_str(default_dtype(dtype)))
>>>>>>> aa323853
<|MERGE_RESOLUTION|>--- conflicted
+++ resolved
@@ -44,18 +44,16 @@
     return tf.experimental.numpy.tril(x, k)
 
 
-<<<<<<< HEAD
 def triu(x: tf.Tensor,
          k: int = 0) \
          -> tf.Tensor:
     return tf.experimental.numpy.triu(x, k)
     
-=======
+    
 def empty(shape: Union[int, Tuple[int]],
           dtype: Optional[Dtype] = None,
           device: Optional[str] = None) \
         -> Tensor:
     dev = default_device(device)
     with tf.device(dev_from_str(dev)):
-        return tf.experimental.numpy.empty(shape, dtype_from_str(default_dtype(dtype)))
->>>>>>> aa323853
+        return tf.experimental.numpy.empty(shape, dtype_from_str(default_dtype(dtype)))