--- conflicted
+++ resolved
@@ -1,12 +1,8 @@
 # global
 import tensorflow as tf
 from tensorflow.python.types.core import Tensor
-<<<<<<< HEAD
 from typing import Union, Optional, Tuple, Literal, List
-=======
-from typing import Union, Optional, Tuple, Literal
 from collections import namedtuple
->>>>>>> c0088f52
 
 # local
 from ivy import inf
@@ -55,8 +51,12 @@
              axis2: int = -1) -> tf.Tensor:
     return tf.experimental.numpy.diagonal(x, offset, axis1=axis1, axis2=axis2)
 
-<<<<<<< HEAD
-
+def slogdet(x:Union[_ivy.Array,_ivy.NativeArray],full_matrices: bool = True) -> Union[_ivy.Array, Tuple[_ivy.Array,...]]:
+    results = namedtuple("slogdet", "sign logabsdet")
+    sign, logabsdet = tf.linalg.slogdet(x)
+    res = results(sign, logabsdet)
+    return res
+  
 def tensordot(x1: Tensor,
               x2: Tensor,
               axes: Union[int, Tuple[List[int], List[int]]] = 2) -> Tensor:
@@ -67,11 +67,4 @@
     # type casting to float32 which is acceptable for tf.tensordot
     x1, x2 = tf.cast(x1, tf.float32), tf.cast(x2, tf.float32)
 
-    return tf.cast(tf.tensordot(x1, x2, axes), dtype)
-=======
-def slogdet(x:Union[_ivy.Array,_ivy.NativeArray],full_matrices: bool = True) -> Union[_ivy.Array, Tuple[_ivy.Array,...]]:
-    results = namedtuple("slogdet", "sign logabsdet")
-    sign, logabsdet = tf.linalg.slogdet(x)
-    res = results(sign, logabsdet)
-    return res
->>>>>>> c0088f52
+    return tf.cast(tf.tensordot(x1, x2, axes), dtype)