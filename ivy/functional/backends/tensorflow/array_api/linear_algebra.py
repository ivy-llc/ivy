# global
import tensorflow as tf
from tensorflow.python.types.core import Tensor
from typing import Union, Optional, Tuple, Literal
from collections import namedtuple

# local
from ivy import inf
import ivy as _ivy
from collections import namedtuple



# noinspection PyUnusedLocal,PyShadowingBuiltins
def vector_norm(x: Tensor,
                axis: Optional[Union[int, Tuple[int]]] = None,
                keepdims: bool = False,
                ord: Union[int, float, Literal[inf, - inf]] = 2)\
                 -> Tensor:

    if ord == -float('inf'):
        tn_normalized_vector = tf.reduce_min(tf.abs(x), axis, keepdims)
    elif ord == -1:
        tn_normalized_vector = tf.reduce_sum(tf.abs(x)**ord, axis, keepdims)**(1./ord)

    elif ord == 0:
        tn_normalized_vector = tf.reduce_sum(tf.cast(x != 0, 'float32'), axis, keepdims).numpy()

    else:
        tn_normalized_vector = tf.linalg.norm(x, ord, axis, keepdims)

    if tn_normalized_vector.shape == tuple():
        return tf.expand_dims(tn_normalized_vector, 0)
    return tn_normalized_vector

# noinspection PyPep8Naming
def svd(x:Tensor,full_matrices: bool = True) -> Union[Tensor, Tuple[Tensor,...]]:
    results=namedtuple("svd", "U S Vh")

    batch_shape = tf.shape(x)[:-2]
    num_batch_dims = len(batch_shape)
    transpose_dims = list(range(num_batch_dims)) + [num_batch_dims + 1, num_batch_dims]
    D, U, V = tf.linalg.svd(x,full_matrices=full_matrices)
    VT = tf.transpose(V, transpose_dims)
    res=results(U, D, VT)
    return res

def diagonal(x: tf.Tensor,
             offset: int = 0,
             axis1: int = -2,
             axis2: int = -1) -> tf.Tensor:
    return tf.experimental.numpy.diagonal(x, offset, axis1=axis1, axis2=axis2)

<<<<<<< HEAD

def det(x:tf.Tensor) \
    -> tf.Tensor:
    return tf.linalg.det(x)
=======
def slogdet(x:Union[_ivy.Array,_ivy.NativeArray],full_matrices: bool = True) -> Union[_ivy.Array, Tuple[_ivy.Array,...]]:
    results = namedtuple("slogdet", "sign logabsdet")
    sign, logabsdet = tf.linalg.slogdet(x)
    res = results(sign, logabsdet)
    return res
>>>>>>> c0088f52
<|MERGE_RESOLUTION|>--- conflicted
+++ resolved
@@ -51,15 +51,13 @@
              axis2: int = -1) -> tf.Tensor:
     return tf.experimental.numpy.diagonal(x, offset, axis1=axis1, axis2=axis2)
 
-<<<<<<< HEAD
 
 def det(x:tf.Tensor) \
     -> tf.Tensor:
     return tf.linalg.det(x)
-=======
+
 def slogdet(x:Union[_ivy.Array,_ivy.NativeArray],full_matrices: bool = True) -> Union[_ivy.Array, Tuple[_ivy.Array,...]]:
     results = namedtuple("slogdet", "sign logabsdet")
     sign, logabsdet = tf.linalg.slogdet(x)
     res = results(sign, logabsdet)
-    return res
->>>>>>> c0088f52
+    return res