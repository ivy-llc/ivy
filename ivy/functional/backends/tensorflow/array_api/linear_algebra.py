--- conflicted
+++ resolved
@@ -31,7 +31,6 @@
         return tf.expand_dims(tn_normalized_vector, 0)
     return tn_normalized_vector
 
-<<<<<<< HEAD
 # noinspection PyPep8Naming
 def svd(x:Tensor,full_matrices: bool = True) -> Union[Tensor, Tuple[Tensor,...]]:
     results=namedtuple("svd", "U S Vh")
@@ -43,11 +42,9 @@
     VT = tf.transpose(V, transpose_dims)
     res=results(U, D, VT)
     return res
-=======
 
 def diagonal(x: tf.Tensor,
              offset: int = 0,
              axis1: int = -2,
              axis2: int = -1) -> tf.Tensor:
-    return tf.experimental.numpy.diagonal(x, offset, axis1=axis1, axis2=axis2)
->>>>>>> 6d8a5f6c
+    return tf.experimental.numpy.diagonal(x, offset, axis1=axis1, axis2=axis2)