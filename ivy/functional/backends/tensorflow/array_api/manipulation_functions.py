--- conflicted
+++ resolved
@@ -1,17 +1,11 @@
 # global
-<<<<<<< HEAD
-from typing import Union, Tuple
 import tensorflow as tf
+from typing import Union, Tuple, Optional, List
 from tensorflow.python.types.core import Tensor
 
-# local
 
 def roll(x: Tensor, shift: Union[int, Tuple[int]], axis: Union[int, Tuple[int]]=None) -> Tensor:
     return tf.roll(x, shift, axis)
-=======
-import tensorflow as tf
-from typing import Union, Tuple, Optional, List
-from tensorflow.python.types.core import Tensor
 
 
 def flip(x: Tensor,
@@ -29,5 +23,4 @@
     else:
         new_axis = new_axis
     new_axis = [item + num_dims if item < 0 else item for item in new_axis]
-    return tf.reverse(x, new_axis)
->>>>>>> e78ae197
+    return tf.reverse(x, new_axis)