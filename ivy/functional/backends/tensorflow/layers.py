"""Collection of TensorFlow network layers, wrapped to fit Ivy syntax and signature."""

# global
from typing import Optional, Tuple, Union, Sequence

import tensorflow as tf
from tensorflow.python.types.core import Tensor

# local
import ivy
from ivy.func_wrapper import with_unsupported_dtypes
from . import backend_version
from ivy.functional.ivy.layers import (
    _deconv_length,
    _get_x_data_format,
    _handle_padding,
)


def _pad_before_conv(x, filters, strides, padding, dims, dilations):
    dilations = [dilations] * dims if isinstance(dilations, int) else dilations
    strides = [strides] * dims if isinstance(strides, int) else strides
    if isinstance(padding, str):
        filter_shape = list(filters.shape[:dims])
        filter_shape = [
            filter_shape[i] + (filter_shape[i] - 1) * (dilations[i] - 1)
            for i in range(dims)
        ]
        new_pad = [
            _handle_padding(x.shape[1 + i], strides[i], filter_shape[i], padding)
            for i in range(dims)
        ]
        pad_list = [
            (new_pad[i] // 2, new_pad[i] - new_pad[i] // 2) for i in range(dims)
        ]
    else:
        pad_list = padding
    return tf.pad(
        x,
        [
            (0, 0),
            *pad_list,
            (0, 0),
        ],
        "CONSTANT",
    )


def _output_shape(
    x_shape, filter_shape, output_shape, strides, padding, dims, dilations
):
    dilations = [dilations] * dims if isinstance(dilations, int) else dilations
    strides = [strides] * dims if isinstance(strides, int) else strides
    if output_shape is None:
        out_shape = [
            _deconv_length(
                x_shape[i + 1], strides[i], filter_shape[i], padding, dilations[i]
            )
            for i in range(dims)
        ]
        output_shape = [x_shape[0], *out_shape, filter_shape[-2]]
    elif len(output_shape) == dims:
        output_shape = [x_shape[0]] + output_shape + [filter_shape[-2]]
    return output_shape


@with_unsupported_dtypes({"2.9.1 and below": ("bfloat16", "complex")}, backend_version)
def conv1d(
    x: Union[tf.Tensor, tf.Variable],
    filters: Union[tf.Tensor, tf.Variable],
    strides: Union[int, Tuple[int]],
    padding: Union[str, Sequence[Tuple[int, int]]],
    /,
    *,
    data_format: str = "NWC",
    dilations: Union[int, Tuple[int]] = 1,
    out: Optional[Union[tf.Tensor, tf.Variable]] = None,
) -> Union[tf.Tensor, tf.Variable]:
    if data_format == "NCW":
        x = tf.transpose(x, (0, 2, 1))
    x = _pad_before_conv(x, filters, strides, padding, 1, dilations)
    res = tf.nn.conv1d(x, filters, strides, "VALID", "NWC", dilations)
    if data_format == "NCW":
        res = tf.transpose(res, (0, 2, 1))
    return res


@with_unsupported_dtypes({"2.9.1 and below": ("bfloat16", "complex")}, backend_version)
def conv1d_transpose(
    x: Union[tf.Tensor, tf.Variable],
    filters: Union[tf.Tensor, tf.Variable],
<<<<<<< HEAD
    strides: Union[int, Tuple[int]],
    padding: str,
=======
    strides: int,
    padding: Union[str, Sequence[Tuple[int, int]]],
>>>>>>> 41fa684e
    /,
    *,
    output_shape: Optional[Union[ivy.NativeShape, Sequence[int]]] = None,
    data_format: str = "NWC",
    dilations: Union[int, Tuple[int]] = 1,
    out: Optional[Union[tf.Tensor, tf.Variable]] = None,
):
    if ivy.dev(x) == "cpu" and (
        (dilations > 1) if isinstance(dilations, int) else any(d > 1 for d in dilations)
    ):
        raise ivy.exceptions.IvyException(
            "Tensorflow does not support dilations greater than 1 when device is cpu"
        )
    if data_format == "NCW":
        x = tf.transpose(x, (0, 2, 1))
    filters = tf.transpose(filters, (0, 2, 1))
    output_shape = _output_shape(
        x.shape, filters.shape, output_shape, strides, padding, 1, dilations
    )
    padding = padding if isinstance(padding, str) else "VALID"
    res = tf.nn.conv1d_transpose(
        x, filters, output_shape, strides, padding, "NWC", dilations
    )
    if data_format == "NCW":
        res = tf.transpose(res, (0, 2, 1))
    return res


@with_unsupported_dtypes({"2.9.1 and below": ("bfloat16", "complex")}, backend_version)
def conv2d(
    x: Union[tf.Tensor, tf.Variable],
    filters: Union[tf.Tensor, tf.Variable],
    strides: Union[int, Tuple[int, int]],
    padding: Union[str, Sequence[Tuple[int, int]]],
    /,
    *,
    data_format: str = "NHWC",
    dilations: Union[int, Tuple[int, int]] = 1,
    out: Optional[Union[tf.Tensor, tf.Variable]] = None,
) -> Union[tf.Tensor, tf.Variable]:
    if data_format == "NCHW":
        x = tf.transpose(x, (0, 2, 3, 1))
    x = _pad_before_conv(x, filters, strides, padding, 2, dilations)
    res = tf.nn.conv2d(x, filters, strides, "VALID", "NHWC", dilations)
    if data_format == "NCHW":
        return tf.transpose(res, (0, 3, 1, 2))
    return res


@with_unsupported_dtypes({"2.9.1 and below": ("bfloat16", "complex")}, backend_version)
def conv2d_transpose(
    x: Union[tf.Tensor, tf.Variable],
    filters: Union[tf.Tensor, tf.Variable],
    strides: Union[int, Tuple[int, int]],
    padding: Union[str, Sequence[Tuple[int, int]]],
    /,
    *,
    output_shape: Optional[Union[ivy.NativeShape, Sequence[int]]] = None,
    data_format: Optional[str] = "NHWC",
    dilations: Optional[Union[int, Tuple[int, int]]] = 1,
    out: Optional[Union[tf.Tensor, tf.Variable]] = None,
):
    if ivy.dev(x) == "cpu" and (
        (dilations > 1) if isinstance(dilations, int) else any(d > 1 for d in dilations)
    ):
        raise ivy.exceptions.IvyException(
            "Tensorflow does not support dilations greater than 1 when device is cpu"
        )
    if data_format == "NCHW":
        x = tf.transpose(x, (0, 2, 3, 1))
    filters = tf.transpose(filters, (0, 1, 3, 2))
    output_shape = _output_shape(
        x.shape, filters.shape, output_shape, strides, padding, 2, dilations
    )
    padding = padding if isinstance(padding, str) else "VALID"
    res = tf.nn.conv2d_transpose(
        x, filters, output_shape, strides, padding, "NHWC", dilations
    )
    if data_format == "NCHW":
        return tf.transpose(res, (0, 3, 1, 2))
    return res


@with_unsupported_dtypes({"2.9.1 and below": ("bfloat16", "complex")}, backend_version)
def depthwise_conv2d(
    x: Union[tf.Tensor, tf.Variable],
    filters: Union[tf.Tensor, tf.Variable],
    strides: Union[int, Tuple[int, int]],
    padding: Union[str, Sequence[Tuple[int, int]]],
    /,
    *,
    data_format: Optional[str] = "NHWC",
    dilations: Optional[Union[int, Tuple[int, int]]] = 1,
    out: Optional[Union[tf.Tensor, tf.Variable]] = None,
) -> Union[tf.Tensor, tf.Variable]:
    strides = [strides] * 2 if isinstance(strides, int) else strides
    dilations = [dilations] * 2 if isinstance(dilations, int) else dilations
    if data_format == "NCHW":
        x = tf.transpose(x, (0, 2, 3, 1))
    if tf.rank(filters) == 3:
        filters = tf.expand_dims(filters, -1)
    x = _pad_before_conv(x, filters, strides, padding, 2, dilations)
    strides = [1, strides[0], strides[1], 1]
    res = tf.nn.depthwise_conv2d(x, filters, strides, "VALID", "NHWC", dilations)
    if data_format == "NCHW":
        return tf.transpose(res, (0, 3, 1, 2))
    return res


@with_unsupported_dtypes({"2.9.1 and below": ("bfloat16", "complex")}, backend_version)
def conv3d(
    x: Union[tf.Tensor, tf.Variable],
    filters: Union[tf.Tensor, tf.Variable],
    strides: Union[int, Tuple[int, int, int]],
    padding: Union[str, Sequence[Tuple[int, int]]],
    /,
    *,
    data_format: Optional[str] = "NDHWC",
    dilations: Optional[Union[int, Tuple[int, int, int]]] = 1,
    out: Optional[Union[tf.Tensor, tf.Variable]] = None,
):
    if data_format == "NCDHW":
        x = tf.transpose(x, (0, 2, 3, 4, 1))
    x = _pad_before_conv(x, filters, strides, padding, 3, dilations)
    strides = [1] + ([strides] * 3 if isinstance(strides, int) else strides) + [1]
    dilations = (
        [1] + ([dilations] * 3 if isinstance(dilations, int) else dilations) + [1]
    )
    res = tf.nn.conv3d(x, filters, strides, "VALID", "NDHWC", dilations)
    if data_format == "NCDHW":
        return tf.transpose(res, (0, 4, 1, 2, 3))
    return res


@with_unsupported_dtypes({"2.9.1 and below": ("bfloat16", "complex")}, backend_version)
def conv3d_transpose(
    x: Tensor,
    filters: Tensor,
    strides: Union[int, Tuple[int, int, int]],
    padding: Union[str, Sequence[Tuple[int, int]]],
    /,
    *,
    output_shape: Optional[Union[ivy.NativeShape, Sequence[int]]] = None,
    data_format: Optional[str] = "NDHWC",
    dilations: Optional[Union[int, Tuple[int, int, int]]] = 1,
    out: Optional[Union[tf.Tensor, tf.Variable]] = None,
) -> Tensor:
    if ivy.dev(x) == "cpu" and (
        (dilations > 1) if isinstance(dilations, int) else any(d > 1 for d in dilations)
    ):
        raise ivy.exceptions.IvyException(
            "Tensorflow does not support dilations greater than 1 when device is cpu"
        )
    strides = [1] + ([strides] * 3 if isinstance(strides, int) else strides) + [1]
    dilations = (
        [1] + ([dilations] * 3 if isinstance(dilations, int) else dilations) + [1]
    )
    if data_format == "NCDHW":
        x = tf.transpose(x, (0, 2, 3, 4, 1))
    filters = tf.transpose(filters, (0, 1, 2, 4, 3))
    output_shape = _output_shape(
        x.shape, filters.shape, output_shape, strides[1:], padding, 3, dilations
    )
    padding = padding if isinstance(padding, str) else "VALID"
    res = tf.nn.conv3d_transpose(
        x, filters, output_shape, strides, padding, "NDHWC", dilations
    )
    if data_format == "NCDHW":
        return tf.transpose(res, (0, 4, 1, 2, 3))
    return res


@with_unsupported_dtypes({"2.9.1 and below": ("bfloat16", "complex")}, backend_version)
def conv_general_dilated(
    x: Union[tf.Tensor, tf.Variable],
    filters: Union[tf.Tensor, tf.Variable],
    strides: Union[int, Tuple[int], Tuple[int, int], Tuple[int, int, int]],
    padding: Union[str, Sequence[Tuple[int, int]]],
    /,
    *,
    dims: Optional[int] = 2,
    data_format: Optional[str] = "channel_last",
    feature_group_count: Optional[int] = 1,
    x_dilations: Optional[
        Union[int, Tuple[int], Tuple[int, int], Tuple[int, int, int]]
    ] = 1,
    dilations: Optional[
        Union[int, Tuple[int], Tuple[int, int], Tuple[int, int, int]]
    ] = 1,
    bias: Optional[Union[tf.Tensor, tf.Variable]] = None,
    out: Optional[Union[tf.Tensor, tf.Variable]] = None,
) -> Union[tf.Tensor, tf.Variable]:
    if data_format == "channel_first":
        x = tf.transpose(x, (0, *range(2, dims + 2), 1))

    # adding dilation in input
    x_dilations = [x_dilations] * dims if isinstance(x_dilations, int) else x_dilations
    for i in range(dims):
        if x_dilations[i] > 1:
            h = x.shape[1 + i]
            new_height = h + (h - 1) * (x_dilations[i] - 1)
            h = tf.eye(new_height, dtype=x.dtype)[:: x_dilations[i]]
            x = tf.experimental.numpy.swapaxes(x, 1 + i, -1)
            x = tf.matmul(x, h)
            x = tf.experimental.numpy.swapaxes(x, -1, 1 + i)

    x = _pad_before_conv(x, filters, strides, padding, dims, dilations)
    df = _get_x_data_format(dims, "channel_last")
    if dims == 3:
        strides = [1] + ([strides] * 3 if isinstance(strides, int) else strides) + [1]
        dilations = (
            [1] + ([dilations] * 3 if isinstance(dilations, int) else dilations) + [1]
        )
    if dims == 1:
        res = tf.concat(
            [
                tf.nn.conv1d(
                    x[:, :, i : i + filters.shape[-2]],
                    filters[:, :, j : j + filters.shape[-1] // feature_group_count],
                    strides,
                    "VALID",
                    df,
                    dilations,
                )
                for i, j in zip(
                    range(0, x.shape[-1], filters.shape[-2]),
                    range(
                        0, filters.shape[-1], filters.shape[-1] // feature_group_count
                    ),
                )
            ],
            axis=-1,
        )
    elif dims == 2:
        res = tf.concat(
            [
                tf.nn.conv2d(
                    x[:, :, :, i : i + filters.shape[-2]],
                    filters[:, :, :, j : j + filters.shape[-1] // feature_group_count],
                    strides,
                    "VALID",
                    df,
                    dilations,
                )
                for i, j in zip(
                    range(0, x.shape[-1], filters.shape[-2]),
                    range(
                        0, filters.shape[-1], filters.shape[-1] // feature_group_count
                    ),
                )
            ],
            axis=-1,
        )
    else:
        res = tf.concat(
            [
                tf.nn.conv3d(
                    x[:, :, :, :, i : i + filters.shape[-2]],
                    filters[
                        :, :, :, :, j : j + filters.shape[-1] // feature_group_count
                    ],
                    strides,
                    "VALID",
                    df,
                    dilations,
                )
                for i, j in zip(
                    range(0, x.shape[-1], filters.shape[-2]),
                    range(
                        0, filters.shape[-1], filters.shape[-1] // feature_group_count
                    ),
                )
            ],
            axis=-1,
        )
    res = tf.math.add(res, bias) if bias is not None else res
    if data_format == "channel_first":
        res = tf.transpose(res, (0, dims + 1, *range(1, dims + 1)))
    return res


@with_unsupported_dtypes({"2.9.1 and below": ("bfloat16", "complex")}, backend_version)
def conv_general_transpose(
    x: Union[tf.Tensor, tf.Variable],
    filters: Union[tf.Tensor, tf.Variable],
    strides: Union[int, Tuple[int, int]],
    padding: Union[str, Sequence[Tuple[int, int]]],
    /,
    *,
    dims: Optional[int] = 2,
    data_format: Optional[str] = "channel_last",
    output_shape: Optional[Union[ivy.NativeShape, Sequence[int]]] = None,
    dilations: Optional[
        Union[int, Tuple[int], Tuple[int, int], Tuple[int, int, int]]
    ] = 1,
    feature_group_count: Optional[int] = 1,
    bias: Optional[Union[tf.Tensor, tf.Variable]] = None,
    out: Optional[Union[tf.Tensor, tf.Variable]] = None,
) -> Union[tf.Tensor, tf.Variable]:
    if data_format == "channel_first":
        x = tf.transpose(x, (0, *range(2, dims + 2), 1))
    if dims == 1:
        res = tf.concat(
            [
                conv1d_transpose(
                    x[..., j : j + filters.shape[-2] // feature_group_count],
                    filters[..., j : j + filters.shape[-2] // feature_group_count, :],
                    strides,
                    padding,
                    output_shape=output_shape,
                    data_format="NWC",
                    dilations=dilations,
                )
                for j in range(
                    0, filters.shape[-2], filters.shape[-2] // feature_group_count
                )
            ],
            axis=-1,
        )
    elif dims == 2:
        res = tf.concat(
            [
                conv2d_transpose(
                    x[..., j : j + filters.shape[-2] // feature_group_count],
                    filters[..., j : j + filters.shape[-2] // feature_group_count, :],
                    strides,
                    padding,
                    output_shape=output_shape,
                    data_format="NHWC",
                    dilations=dilations,
                )
                for j in range(
                    0, filters.shape[-2], filters.shape[-2] // feature_group_count
                )
            ],
            axis=-1,
        )
    else:
        res = tf.concat(
            [
                conv3d_transpose(
                    x[..., j : j + filters.shape[-2] // feature_group_count],
                    filters[..., j : j + filters.shape[-2] // feature_group_count, :],
                    strides,
                    padding,
                    output_shape=output_shape,
                    data_format="NDHWC",
                    dilations=dilations,
                )
                for j in range(
                    0, filters.shape[-2], filters.shape[-2] // feature_group_count
                )
            ],
            axis=-1,
        )
    res = tf.math.add(res, bias) if bias is not None else res
    if data_format == "channel_first":
        res = tf.transpose(res, (0, dims + 1, *range(1, dims + 1)))
    return res<|MERGE_RESOLUTION|>--- conflicted
+++ resolved
@@ -89,13 +89,8 @@
 def conv1d_transpose(
     x: Union[tf.Tensor, tf.Variable],
     filters: Union[tf.Tensor, tf.Variable],
-<<<<<<< HEAD
     strides: Union[int, Tuple[int]],
-    padding: str,
-=======
-    strides: int,
-    padding: Union[str, Sequence[Tuple[int, int]]],
->>>>>>> 41fa684e
+    padding: Union[str, Sequence[Tuple[int, int]]],
     /,
     *,
     output_shape: Optional[Union[ivy.NativeShape, Sequence[int]]] = None,
