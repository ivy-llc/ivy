--- conflicted
+++ resolved
@@ -2,12 +2,8 @@
 
 # global
 import tensorflow as tf
-<<<<<<< HEAD
 from typing import Optional, Union, List
 from tensorflow.python.types.core import Tensor
-=======
-from typing import Union, List, Tuple
->>>>>>> 3b700272
 
 
 def conv1d(
