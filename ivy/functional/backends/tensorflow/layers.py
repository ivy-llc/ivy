"""Collection of TensorFlow network layers, wrapped to fit Ivy syntax and signature."""

# global
from typing import Optional, Tuple, Union, List, Sequence

import tensorflow as tf
from tensorflow.python.types.core import Tensor

# local
import ivy
from ivy.func_wrapper import with_unsupported_dtypes, with_unsupported_devices
from . import version


@with_unsupported_dtypes({"2.9.1 and below": ("bfloat16",)}, version)
def conv1d(
    x: Union[tf.Tensor, tf.Variable],
    filters: Union[tf.Tensor, tf.Variable],
    strides: int,
    padding: str,
    /,
    *,
    data_format: str = "NWC",
    dilations: int = 1,
    out: Optional[Union[tf.Tensor, tf.Variable]] = None,
) -> Union[tf.Tensor, tf.Variable]:
    if data_format == "NCW":
        x = tf.transpose(x, (0, 2, 1))
    res = tf.nn.conv1d(x, filters, strides, padding, "NWC", dilations)
    if data_format == "NCW":
        res = tf.transpose(res, (0, 2, 1))
    return res


@with_unsupported_dtypes({"2.9.1 and below": ("bfloat16",)}, version)
def conv1d_transpose(
    x: Union[tf.Tensor, tf.Variable],
    filters: Union[tf.Tensor, tf.Variable],
    strides: int,
    padding: str,
    /,
    *,
    output_shape: Optional[Union[ivy.NativeShape, Sequence[int]]] = None,
    data_format: str = "NWC",
    dilations: int = 1,
    out: Optional[Union[tf.Tensor, tf.Variable]] = None,
):
    if not ivy.gpu_is_available() and dilations > 1:
        raise ivy.exceptions.IvyException(
            "Tensorflow does not support dilations greater than 1 when device is cpu"
        )
    filters = tf.transpose(filters, (0, 2, 1))
    if data_format == "NCW":
        x = tf.transpose(x, (0, 2, 1))
    if output_shape is None:
        output_shape = ivy.deconv_length(
            x.shape[1], strides, filters.shape[0], padding, dilations
        )
        output_shape = [x.shape[0], output_shape, filters.shape[1]]
    elif len(output_shape) == 1:
        output_shape = [x.shape[0], output_shape[0], filters.shape[1]]
    res = tf.nn.conv1d_transpose(
        x,
        filters,
        output_shape,
        strides,
        padding,
        "NWC",
        dilations,
    )
    if data_format == "NCW":
        res = tf.transpose(res, (0, 2, 1))
    return res


@with_unsupported_dtypes({"2.9.1 and below": ("bfloat16",)}, version)
def conv2d(
    x: Union[tf.Tensor, tf.Variable],
    filters: Union[tf.Tensor, tf.Variable],
    strides: Union[int, Tuple[int, int]],
    padding: str,
    /,
    *,
    data_format: str = "NHWC",
    dilations: int = 1,
    out: Optional[Union[tf.Tensor, tf.Variable]] = None,
) -> Union[tf.Tensor, tf.Variable]:
    if data_format == "NCHW":
        x = tf.transpose(x, (0, 2, 3, 1))
    res = tf.nn.conv2d(x, filters, strides, padding, "NHWC", dilations)
    if data_format == "NCHW":
        return tf.transpose(res, (0, 3, 1, 2))
    return res


@with_unsupported_dtypes({"2.9.1 and below": ("bfloat16",)}, version)
def conv2d_transpose(
    x: Union[tf.Tensor, tf.Variable],
    filters: Union[tf.Tensor, tf.Variable],
    strides: Union[int, Tuple[int, int]],
    padding: str,
    /,
    *,
    output_shape: Optional[Union[ivy.NativeShape, Sequence[int]]] = None,
    data_format: str = "NHWC",
    dilations=1,
    out: Optional[Union[tf.Tensor, tf.Variable]] = None,
):
    if isinstance(strides, int):
        strides = [strides] * 2
    elif len(strides) == 1:
        strides = [strides[0]] * 2
    dilations = [dilations] * 2 if isinstance(dilations, int) else dilations
    filters = tf.transpose(filters, (0, 1, 3, 2))
    if not ivy.gpu_is_available() and (dilations[0] > 1 or dilations[1] > 1):
        raise ivy.exceptions.IvyException(
            "conv2d_transpose does not support dilations greater than 1 when device"
            "is cpu for tensorflow"
        )
    if data_format == "NCHW":
        x = tf.transpose(x, (0, 2, 3, 1))
    if output_shape is None:
        new_h = ivy.deconv_length(
            x.shape[1], strides[0], filters.shape[0], padding, dilations[0]
        )
        new_w = ivy.deconv_length(
            x.shape[2], strides[1], filters.shape[1], padding, dilations[1]
        )
        output_shape = [x.shape[0], new_h, new_w, filters.shape[-2]]
    elif len(output_shape) == 2:
        output_shape = [x.shape[0], output_shape[0], output_shape[1], filters.shape[-2]]
    res = tf.nn.conv2d_transpose(
        x, filters, output_shape, strides, padding, "NHWC", dilations
    )
    if data_format == "NCHW":
        return tf.transpose(res, (0, 3, 1, 2))
    return res


@with_unsupported_dtypes({"2.9.1 and below": ("bfloat16",)}, version)
def depthwise_conv2d(
    x: Union[tf.Tensor, tf.Variable],
    filters: Union[tf.Tensor, tf.Variable],
    strides: Union[int, Tuple[int, int]],
    padding: Union[str, List[int]],
    /,
    *,
    data_format: str = "NHWC",
    dilations: Union[int, Tuple[int, int]] = 1,
    out: Optional[Union[tf.Tensor, tf.Variable]] = None,
) -> Union[tf.Tensor, tf.Variable]:
    strides = [strides] * 2 if isinstance(strides, int) else strides
    dilations = [dilations] * 2 if isinstance(dilations, int) else dilations
    if (
        not ivy.gpu_is_available()
        and (dilations[0] > 1 or dilations[1] > 1)
        and (strides[0] > 1 or strides[1] > 1)
    ):
        raise ivy.exceptions.IvyException(
            "depthwise_conv2d does not support dilations greater than 1 and"
            "strides greater than 1 when device is cpu for tensorflow"
        )
    filters = tf.expand_dims(filters, -1)
    strides = [1, strides[0], strides[1], 1]
    if data_format == "NCHW":
        x = tf.transpose(x, (0, 2, 3, 1))
    res = tf.nn.depthwise_conv2d(x, filters, strides, padding, "NHWC", dilations)
    if data_format == "NCHW":
        return tf.transpose(res, (0, 3, 1, 2))
    return res


@with_unsupported_devices({"2.9.1 and below": ("cpu",)}, version)
# noinspection PyDefaultArgument
def conv3d(
    x,
    filters,
    strides,
    padding,
    /,
    *,
    data_format="NDHWC",
    dilations=1,
    out: Optional[Union[tf.Tensor, tf.Variable]] = None,
):
    strides = [1] + ([strides] * 3 if isinstance(strides, int) else strides) + [1]
    dilations = (
        [1] + ([dilations] * 3 if isinstance(dilations, int) else dilations) + [1]
    )
    if data_format == "NCDHW":
        x = tf.transpose(x, (0, 2, 3, 4, 1))
    res = tf.nn.conv3d(x, filters, strides, padding, "NDHWC", dilations)
    if data_format == "NCDHW":
        return tf.transpose(res, (0, 4, 1, 2, 3))
    return res


@with_unsupported_dtypes({"2.9.1 abd below": ("bfloat16",)}, version)
def conv3d_transpose(
    x: Tensor,
    filters: Tensor,
    strides: Union[int, Tuple[int], Tuple[int, int], Tuple[int, int, int]],
    padding: str,
    /,
    *,
    output_shape=None,
    data_format: str = "NDHWC",
    dilations: int = 1,
    out: Optional[Union[tf.Tensor, tf.Variable]] = None,
) -> Tensor:
    strides = [1] + ([strides] * 3 if isinstance(strides, int) else strides) + [1]
    dilations = (
        [1] + ([dilations] * 3 if isinstance(dilations, int) else dilations) + [1]
    )
    if not ivy.gpu_is_available() and (
        dilations[1] > 1 or dilations[2] > 1 or dilations[3] > 1
    ):
        raise ivy.exceptions.IvyException(
            "conv3d_transpose does not support dilations greater than 1 when"
            "device is cpu for tensorflow"
        )
    filters = tf.transpose(filters, (0, 1, 2, 4, 3))
    if data_format == "NCDHW":
        x = tf.transpose(x, (0, 2, 3, 4, 1))
    if output_shape is None:
        new_d = ivy.deconv_length(
            x.shape[1], strides[0], filters.shape[0], padding, dilations[0]
        )
        new_h = ivy.deconv_length(
            x.shape[2], strides[1], filters.shape[1], padding, dilations[1]
        )
        new_w = ivy.deconv_length(
            x.shape[3], strides[2], filters.shape[2], padding, dilations[2]
        )
        output_shape = [x.shape[0], new_d, new_h, new_w, filters.shape[-2]]
    elif len(output_shape) == 3:
        output_shape = [
            x.shape[0],
            output_shape[0],
            output_shape[1],
            output_shape[2],
            filters.shape[-2],
        ]
    res = tf.nn.conv3d_transpose(
        x, filters, output_shape, strides, padding, "NDHWC", dilations
    )
    if data_format == "NCDHW":
        return tf.transpose(res, (0, 4, 1, 2, 3))
    return res


@with_unsupported_dtypes({"2.9.1 abd below": ("bfloat16",)}, version)
def conv_general_dilated(
    x: Union[tf.Tensor, tf.Variable],
    filters: Union[tf.Tensor, tf.Variable],
    strides: Union[int, Tuple[int, int]],
    padding: str,
    /,
    *,
    dims: int = 2,
    data_format: str = "channel_last",
    feature_group_count: int = 1,
    x_dilations: Union[int, Tuple[int], Tuple[int, int]] = 1,
    dilations: Union[int, Tuple[int], Tuple[int, int], Tuple[int, int, int]] = 1,
    out: Optional[Union[tf.Tensor, tf.Variable]] = None,
) -> Union[tf.Tensor, tf.Variable]:
    if isinstance(x_dilations, int):
        x_dilations = (x_dilations,) * dims
    elif len(x_dilations) == 1:
        x_dilations = (x_dilations[0],) * dims
    if dims == 3:
        strides = [1] + ([strides] * 3 if isinstance(strides, int) else strides) + [1]
        dilations = (
            [1] + ([dilations] * 3 if isinstance(dilations, int) else dilations) + [1]
        )
    if data_format == "channel_first":
        x = tf.transpose(x, (0, *range(2, dims + 2), 1))
    x_shape = list(x.shape[1 : dims + 2])

    # adding dilation in input
    if dims == 1:
        permute_list = [2]
    else:
        permute_list = [i for i in range(3, dims + 2)]
        permute_list += [2]
    x = tf.transpose(x, (0, dims + 1, *range(1, dims + 1)))
    for i in range(dims):
        if x_dilations[i] > 1:
            h = x_shape[i]
            new_height = h + (h - 1) * (x_dilations[i] - 1)
            h = tf.eye(new_height, dtype=x.dtype)[:: x_dilations[i]]
            x = tf.matmul(tf.transpose(x, (0, 1, *permute_list)), h)
    x = tf.transpose(x, (0, *range(2, dims + 2), 1))

    df = ivy.get_x_data_format(dims, "chanel_last")
    if dims == 1:
        res = tf.concat(
            [
                tf.nn.conv1d(
                    x[:, :, i : i + filters.shape[-2]],
                    filters[:, :, j : j + filters.shape[-1] // feature_group_count],
                    strides,
                    padding,
                    df,
                    dilations,
                )
                for i, j in zip(
                    range(0, x.shape[-1], filters.shape[-2]),
                    range(
                        0, filters.shape[-1], filters.shape[-1] // feature_group_count
                    ),
                )
            ],
            axis=-1,
        )
    elif dims == 2:
        res = tf.concat(
            [
                tf.nn.conv2d(
                    x[:, :, :, i : i + filters.shape[-2]],
                    filters[:, :, :, j : j + filters.shape[-1] // feature_group_count],
                    strides,
                    padding,
                    df,
                    dilations,
                )
                for i, j in zip(
                    range(0, x.shape[-1], filters.shape[-2]),
                    range(
                        0, filters.shape[-1], filters.shape[-1] // feature_group_count
                    ),
                )
            ],
            axis=-1,
        )
    else:
        res = tf.concat(
            [
                tf.nn.conv3d(
                    x[:, :, :, :, i : i + filters.shape[-2]],
                    filters[
                        :, :, :, :, j : j + filters.shape[-1] // feature_group_count
                    ],
                    strides,
                    padding,
                    df,
                    dilations,
                )
                for i, j in zip(
                    range(0, x.shape[-1], filters.shape[-2]),
                    range(
                        0, filters.shape[-1], filters.shape[-1] // feature_group_count
                    ),
                )
            ],
            axis=-1,
        )
    if data_format == "channel_first":
        res = tf.transpose(res, (0, dims + 1, *range(1, dims + 1)))
    return res


conv_general_dilated.unsupported_dtypes = ("bfloat16",)


def conv_general_transpose(
    x: Union[tf.Tensor, tf.Variable],
    filters: Union[tf.Tensor, tf.Variable],
    strides: Union[int, Tuple[int, int]],
    padding: str,
    /,
    *,
    dims: int = 2,
    data_format: str = "channel_last",
    output_shape=None,
    dilations: Union[int, Tuple[int], Tuple[int, int], Tuple[int, int, int]] = 1,
    out: Optional[Union[tf.Tensor, tf.Variable]] = None,
) -> Union[tf.Tensor, tf.Variable]:
    if dims == 1:
        res = conv1d_transpose(
            x,
            filters,
            strides,
            padding,
            output_shape=output_shape,
            data_format=ivy.get_x_data_format(dims, data_format),
            dilations=dilations,
        )
    elif dims == 2:
        res = conv2d_transpose(
            x,
            filters,
            strides,
            padding,
            output_shape=output_shape,
            data_format=ivy.get_x_data_format(dims, data_format),
            dilations=dilations,
        )
    else:
        res = conv3d_transpose(
            x,
            filters,
            strides,
            padding,
            output_shape=output_shape,
            data_format=ivy.get_x_data_format(dims, data_format),
            dilations=dilations,
<<<<<<< HEAD
            out=out,
        )
=======
        )
    return res


conv_general_transpose.unsupported_dtypes = ("bfloat16",)
>>>>>>> e1422bf2
<|MERGE_RESOLUTION|>--- conflicted
+++ resolved
@@ -360,9 +360,9 @@
     return res
 
 
-conv_general_dilated.unsupported_dtypes = ("bfloat16",)
-
-
+
+
+@with_unsupported_dtypes({"2.9.1 abd below": ("bfloat16",)}, version)
 def conv_general_transpose(
     x: Union[tf.Tensor, tf.Variable],
     filters: Union[tf.Tensor, tf.Variable],
@@ -405,13 +405,5 @@
             output_shape=output_shape,
             data_format=ivy.get_x_data_format(dims, data_format),
             dilations=dilations,
-<<<<<<< HEAD
-            out=out,
-        )
-=======
-        )
-    return res
-
-
-conv_general_transpose.unsupported_dtypes = ("bfloat16",)
->>>>>>> e1422bf2
+        )
+    return res
