"""Collection of TensorFlow network layers, wrapped to fit Ivy syntax and signature."""

# global
from typing import Optional, Tuple, Union, List, Sequence

import tensorflow as tf
from tensorflow.python.types.core import Tensor

# local
import ivy
from ivy.func_wrapper import with_unsupported_dtypes
from . import backend_version
from ivy.functional.ivy.layers import _deconv_length, _get_x_data_format, \
    _handle_padding


@with_unsupported_dtypes({"2.9.1 and below": ("bfloat16", "complex")}, backend_version)
def conv1d(
    x: Union[tf.Tensor, tf.Variable],
    filters: Union[tf.Tensor, tf.Variable],
    strides: int,
    padding: Union[str, Tuple[int, int]],
    /,
    *,
    data_format: Optional[str] = "NWC",
    dilations: Optional[int] = 1,
    out: Optional[Union[tf.Tensor, tf.Variable]] = None,
) -> Union[tf.Tensor, tf.Variable]:
    if data_format == "NCW":
        x = tf.transpose(x, (0, 2, 1))
    res = tf.nn.conv1d(x, filters, strides, padding, "NWC", dilations)
    if data_format == "NCW":
        res = tf.transpose(res, (0, 2, 1))
    return res


@with_unsupported_dtypes({"2.9.1 and below": ("bfloat16", "complex")}, backend_version)
def conv1d_transpose(
    x: Union[tf.Tensor, tf.Variable],
    filters: Union[tf.Tensor, tf.Variable],
    strides: int,
    padding: Union[str, Tuple[int, int]],
    /,
    *,
    output_shape: Optional[Union[ivy.NativeShape, Sequence[int]]] = None,
    data_format: Optional[str] = "NWC",
    dilations: Optional[int] = 1,
    out: Optional[Union[tf.Tensor, tf.Variable]] = None,
):
    if not ivy.gpu_is_available() and dilations > 1:
        raise ivy.exceptions.IvyException(
            "Tensorflow does not support dilations greater than 1 when device is cpu"
        )
    filters = tf.transpose(filters, (0, 2, 1))
    if data_format == "NCW":
        x = tf.transpose(x, (0, 2, 1))
    if output_shape is None:
        output_shape = _deconv_length(
            x.shape[1], strides, filters.shape[0], padding, dilations
        )
        output_shape = [x.shape[0], output_shape, filters.shape[1]]
    elif len(output_shape) == 1:
        output_shape = [x.shape[0], output_shape[0], filters.shape[1]]
    res = tf.nn.conv1d_transpose(
        x,
        filters,
        output_shape,
        strides,
        padding,
        "NWC",
        dilations,
    )
    if data_format == "NCW":
        res = tf.transpose(res, (0, 2, 1))
    return res


@with_unsupported_dtypes({"2.9.1 and below": ("bfloat16", "complex")}, backend_version)
def conv2d(
    x: Union[tf.Tensor, tf.Variable],
    filters: Union[tf.Tensor, tf.Variable],
    strides: Union[int, Tuple[int, int]],
    padding: Union[str, Sequence[Tuple[int, int]]],
    /,
    *,
    data_format: Optional[str] = "NHWC",
    dilations: Optional[Union[int, Tuple[int, int]]] = 1,
    out: Optional[Union[tf.Tensor, tf.Variable]] = None,
) -> Union[tf.Tensor, tf.Variable]:
    if data_format == "NCHW":
        x = tf.transpose(x, (0, 2, 3, 1))
    res = tf.nn.conv2d(x, filters, strides, padding, "NHWC", dilations)
    if data_format == "NCHW":
        return tf.transpose(res, (0, 3, 1, 2))
    return res


@with_unsupported_dtypes({"2.9.1 and below": ("bfloat16", "complex")}, backend_version)
def conv2d_transpose(
    x: Union[tf.Tensor, tf.Variable],
    filters: Union[tf.Tensor, tf.Variable],
    strides: Union[int, Tuple[int, int]],
    padding: Union[str, Sequence[Tuple[int, int]]],
    /,
    *,
    output_shape: Optional[Union[ivy.NativeShape, Sequence[int]]] = None,
    data_format: Optional[str] = "NHWC",
    dilations: Optional[Union[int, Tuple[int, int]]] = 1,
    out: Optional[Union[tf.Tensor, tf.Variable]] = None,
):
    if not ivy.gpu_is_available() and (
        (dilations > 1) if isinstance(dilations, int) else any(d > 1 for d in dilations)
    ):
        raise ivy.exceptions.IvyException(
            "Tensorflow does not support dilations greater than 1 when device is cpu"
        )
    if isinstance(strides, int):
        strides = [strides] * 2
    dilations = [dilations] * 2 if isinstance(dilations, int) else dilations
    filters = tf.transpose(filters, (0, 1, 3, 2))
    if data_format == "NCHW":
        x = tf.transpose(x, (0, 2, 3, 1))
    if output_shape is None:
        new_h = _deconv_length(
            x.shape[1], strides[0], filters.shape[0], padding, dilations[0]
        )
        new_w = _deconv_length(
            x.shape[2], strides[1], filters.shape[1], padding, dilations[1]
        )
        output_shape = [x.shape[0], new_h, new_w, filters.shape[-2]]
    elif len(output_shape) == 2:
        output_shape = [x.shape[0], output_shape[0], output_shape[1], filters.shape[-2]]
    res = tf.nn.conv2d_transpose(
        x, filters, output_shape, strides, padding, "NHWC", dilations
    )
    if data_format == "NCHW":
        return tf.transpose(res, (0, 3, 1, 2))
    return res


@with_unsupported_dtypes({"2.9.1 and below": ("bfloat16", "complex")}, backend_version)
def depthwise_conv2d(
    x: Union[tf.Tensor, tf.Variable],
    filters: Union[tf.Tensor, tf.Variable],
    strides: Union[int, Tuple[int, int]],
    padding: Union[str, Sequence[Tuple[int, int]]],
    /,
    *,
    data_format: Optional[str] = "NHWC",
    dilations: Optional[Union[int, Tuple[int, int]]] = 1,
    out: Optional[Union[tf.Tensor, tf.Variable]] = None,
) -> Union[tf.Tensor, tf.Variable]:
    strides = [strides] * 2 if isinstance(strides, int) else strides
    dilations = [dilations] * 2 if isinstance(dilations, int) else dilations
    if tf.rank(filters) == 3:
        filters = tf.expand_dims(filters, -1)
    if len(strides) == 2:
        strides = [1, strides[0], strides[1], 1]
    if data_format == "NCHW":
        x = tf.transpose(x, (0, 2, 3, 1))
    res = tf.nn.depthwise_conv2d(x, filters, strides, padding, "NHWC", dilations)
    if data_format == "NCHW":
        return tf.transpose(res, (0, 3, 1, 2))
    return res


@with_unsupported_dtypes({"2.9.1 and below": ("bfloat16", "complex")}, backend_version)
def conv3d(
    x: Union[tf.Tensor, tf.Variable],
    filters: Union[tf.Tensor, tf.Variable],
    strides: Union[int, Tuple[int, int, int]],
    padding: Union[str, Sequence[Tuple[int, int]]],
    /,
    *,
    data_format: Optional[str] = "NDHWC",
    dilations: Optional[Union[int, Tuple[int, int, int]]] = 1,
    out: Optional[Union[tf.Tensor, tf.Variable]] = None,
):
    strides = [1] + ([strides] * 3 if isinstance(strides, int) else strides) + [1]
    dilations = (
        [1] + ([dilations] * 3 if isinstance(dilations, int) else dilations) + [1]
    )
    if data_format == "NCDHW":
        x = tf.transpose(x, (0, 2, 3, 4, 1))
    res = tf.nn.conv3d(x, filters, strides, padding, "NDHWC", dilations)
    if data_format == "NCDHW":
        return tf.transpose(res, (0, 4, 1, 2, 3))
    return res


@with_unsupported_dtypes({"2.9.1 and below": ("bfloat16", "complex")}, backend_version)
def conv3d_transpose(
    x: Tensor,
    filters: Tensor,
<<<<<<< HEAD
    strides: Union[int, Tuple[int], Tuple[int, int], Tuple[int, int, int]],
    padding: Union[str, Sequence[Tuple[int, int]]],
=======
    strides: Union[int, Tuple[int, int, int]],
    padding: str,
>>>>>>> 3c9dcafb
    /,
    *,
    output_shape=None,
    data_format: Optional[str] = "NDHWC",
    dilations: Optional[Union[int, Tuple[int, int, int]]] = 1,
    out: Optional[Union[tf.Tensor, tf.Variable]] = None,
) -> Tensor:
    strides = [1] + ([strides] * 3 if isinstance(strides, int) else strides) + [1]
    dilations = (
        [1] + ([dilations] * 3 if isinstance(dilations, int) else dilations) + [1]
    )
    filters = tf.transpose(filters, (0, 1, 2, 4, 3))
    if data_format == "NCDHW":
        x = tf.transpose(x, (0, 2, 3, 4, 1))
    if output_shape is None:
        new_d = _deconv_length(
            x.shape[1], strides[1], filters.shape[0], padding, dilations[0]
        )
        new_h = _deconv_length(
            x.shape[2], strides[2], filters.shape[1], padding, dilations[1]
        )
        new_w = _deconv_length(
            x.shape[3], strides[3], filters.shape[2], padding, dilations[2]
        )
        output_shape = [x.shape[0], new_d, new_h, new_w, filters.shape[-2]]
    elif len(output_shape) == 3:
        output_shape = [
            x.shape[0],
            output_shape[0],
            output_shape[1],
            output_shape[2],
            filters.shape[-2],
        ]
    res = tf.nn.conv3d_transpose(
        x, filters, output_shape, strides, padding, "NDHWC", dilations
    )
    if data_format == "NCDHW":
        return tf.transpose(res, (0, 4, 1, 2, 3))
    return res


def _pad_before_conv(x, filters, strides, padding, dims, dilations):
    if isinstance(padding, str):
        x_shape = list(x.shape[1: dims + 2])
        filter_shape = list(filters.shape[:dims])
        filter_shape = [
            filter_shape[i] + (filter_shape[i] - 1) * (dilations[i] - 1)
            for i in range(dims)
        ]
        new_pad = [
            _handle_padding(x_shape[i], strides[i], filter_shape[i], padding)
            for i in range(dims)
        ]
        pad_list = [(new_pad[i] // 2, new_pad[i] - new_pad[i] // 2) for i in range(dims)]
    else:
        pad_list = padding
    pad_list = [(0, 0)] + pad_list + [(0, 0)]
    return tf.pad(
        x,
        pad_list,
        "CONSTANT",
    )


@with_unsupported_dtypes({"2.9.1 and below": ("bfloat16", "complex")}, backend_version)
def conv_general_dilated(
    x: Union[tf.Tensor, tf.Variable],
    filters: Union[tf.Tensor, tf.Variable],
<<<<<<< HEAD
    strides: Union[int, Tuple[int, int]],
    padding: Union[str, Sequence[Tuple[int, int]]],
=======
    strides: Union[int, Tuple[int], Tuple[int, int], Tuple[int, int, int]],
    padding: str,
>>>>>>> 3c9dcafb
    /,
    *,
    dims: Optional[int] = 2,
    data_format: Optional[str] = "channel_last",
    feature_group_count: Optional[int] = 1,
    x_dilations: Optional[Union[int, Tuple[int], Tuple[int, int], Tuple[int, int, int]]] = 1,
    dilations: Optional[Union[int, Tuple[int], Tuple[int, int], Tuple[int, int, int]]] = 1,
    bias: Optional[Union[tf.Tensor, tf.Variable]] = None,
    out: Optional[Union[tf.Tensor, tf.Variable]] = None,
) -> Union[tf.Tensor, tf.Variable]:
    strides = [strides] * dims if isinstance(strides, int) else strides
    dilations = [dilations] * dims if isinstance(dilations, int) else dilations
    x_dilations = [x_dilations] * dims if isinstance(x_dilations, int) else x_dilations

    if dims == 3:
        strides = [1] + strides + [1]
        dilations = [1] + dilations + [1]

    if data_format == "channel_first":
        x = tf.transpose(x, (0, *range(2, dims + 2), 1))
    x_shape = list(x.shape[1 : dims + 2])

    # adding dilation in input
    for i in range(dims):
        if x_dilations[i] > 1:
            h = x_shape[i]
            new_height = h + (h - 1) * (x_dilations[i] - 1)
            h = tf.eye(new_height, dtype=x.dtype)[:: x_dilations[i]]
            x = tf.experimental.numpy.swapaxes(x, 1 + i, -1)
            x = tf.matmul(x, h)
            x = tf.experimental.numpy.swapaxes(x, -1, 1 + i)

    x = _pad_before_conv(x, filters, strides, padding, dims, dilations)

    df = _get_x_data_format(dims, "channel_last")
    if dims == 1:
        res = tf.concat(
            [
                tf.nn.conv1d(
                    x[:, :, i : i + filters.shape[-2]],
                    filters[:, :, j : j + filters.shape[-1] // feature_group_count],
                    strides,
                    "VALID",
                    df,
                    dilations,
                )
                for i, j in zip(
                    range(0, x.shape[-1], filters.shape[-2]),
                    range(
                        0, filters.shape[-1], filters.shape[-1] // feature_group_count
                    ),
                )
            ],
            axis=-1,
        )
    elif dims == 2:
        res = tf.concat(
            [
                tf.nn.conv2d(
                    x[:, :, :, i : i + filters.shape[-2]],
                    filters[:, :, :, j : j + filters.shape[-1] // feature_group_count],
                    strides,
                    "VALID",
                    df,
                    dilations,
                )
                for i, j in zip(
                    range(0, x.shape[-1], filters.shape[-2]),
                    range(
                        0, filters.shape[-1], filters.shape[-1] // feature_group_count
                    ),
                )
            ],
            axis=-1,
        )
    else:
        res = tf.concat(
            [
                tf.nn.conv3d(
                    x[:, :, :, :, i : i + filters.shape[-2]],
                    filters[
                        :, :, :, :, j : j + filters.shape[-1] // feature_group_count
                    ],
                    strides,
                    "VALID",
                    df,
                    dilations,
                )
                for i, j in zip(
                    range(0, x.shape[-1], filters.shape[-2]),
                    range(
                        0, filters.shape[-1], filters.shape[-1] // feature_group_count
                    ),
                )
            ],
            axis=-1,
        )
    res = tf.math.add(res, bias) if bias is not None else res
    if data_format == "channel_first":
        res = tf.transpose(res, (0, dims + 1, *range(1, dims + 1)))
    return res


@with_unsupported_dtypes({"2.9.1 and below": ("bfloat16", "complex")}, backend_version)
def conv_general_transpose(
    x: Union[tf.Tensor, tf.Variable],
    filters: Union[tf.Tensor, tf.Variable],
    strides: Union[int, Tuple[int, int]],
<<<<<<< HEAD
    padding: Union[str, Sequence[Tuple[int, int]]],
=======
    padding: Union[int, Tuple[int], Tuple[int, int], Tuple[int, int, int]],
>>>>>>> 3c9dcafb
    /,
    *,
    dims: Optional[int] = 2,
    data_format: Optional[str] = "channel_last",
    output_shape=None,
    dilations: Optional[Union[int, Tuple[int], Tuple[int, int], Tuple[int, int, int]]] = 1,
    feature_group_count: Optional[int] = 1,
    bias: Optional[Union[tf.Tensor, tf.Variable]] = None,
    out: Optional[Union[tf.Tensor, tf.Variable]] = None,
) -> Union[tf.Tensor, tf.Variable]:
    if data_format == "channel_first":
        x = tf.transpose(x, (0, *range(2, dims + 2), 1))

    x = _pad_before_conv(x, filters, strides, padding, dims, dilations)

    if dims == 1:
        res = tf.concat(
            [
                conv1d_transpose(
                    x[..., j : j + filters.shape[-2] // feature_group_count],
                    filters[..., j : j + filters.shape[-2] // feature_group_count, :],
                    strides,
                    "VALID",
                    output_shape=output_shape,
                    data_format="NWC",
                    dilations=dilations,
                )
                for j in range(
                    0, filters.shape[-2], filters.shape[-2] // feature_group_count
                )
            ],
            axis=-1,
        )
    elif dims == 2:
        res = tf.concat(
            [
                conv2d_transpose(
                    x[..., j : j + filters.shape[-2] // feature_group_count],
                    filters[..., j : j + filters.shape[-2] // feature_group_count, :],
                    strides,
                    "VALID",
                    output_shape=output_shape,
                    data_format="NHWC",
                    dilations=dilations,
                )
                for j in range(
                    0, filters.shape[-2], filters.shape[-2] // feature_group_count
                )
            ],
            axis=-1,
        )
    else:
        res = tf.concat(
            [
                conv3d_transpose(
                    x[..., j : j + filters.shape[-2] // feature_group_count],
                    filters[..., j : j + filters.shape[-2] // feature_group_count, :],
                    strides,
                    "VALID",
                    output_shape=output_shape,
                    data_format="NDHWC",
                    dilations=dilations,
                )
                for j in range(
                    0, filters.shape[-2], filters.shape[-2] // feature_group_count
                )
            ],
            axis=-1,
        )
    res = tf.math.add(res, bias) if bias is not None else res
    if data_format == "channel_first":
        res = tf.transpose(res, (0, dims + 1, *range(1, dims + 1)))
    return res<|MERGE_RESOLUTION|>--- conflicted
+++ resolved
@@ -10,8 +10,7 @@
 import ivy
 from ivy.func_wrapper import with_unsupported_dtypes
 from . import backend_version
-from ivy.functional.ivy.layers import _deconv_length, _get_x_data_format, \
-    _handle_padding
+from ivy.functional.ivy.layers import _deconv_length, _get_x_data_format
 
 
 @with_unsupported_dtypes({"2.9.1 and below": ("bfloat16", "complex")}, backend_version)
@@ -192,13 +191,8 @@
 def conv3d_transpose(
     x: Tensor,
     filters: Tensor,
-<<<<<<< HEAD
-    strides: Union[int, Tuple[int], Tuple[int, int], Tuple[int, int, int]],
-    padding: Union[str, Sequence[Tuple[int, int]]],
-=======
     strides: Union[int, Tuple[int, int, int]],
-    padding: str,
->>>>>>> 3c9dcafb
+    padding: Union[str, Sequence[Tuple[int, int]]],
     /,
     *,
     output_shape=None,
@@ -267,13 +261,8 @@
 def conv_general_dilated(
     x: Union[tf.Tensor, tf.Variable],
     filters: Union[tf.Tensor, tf.Variable],
-<<<<<<< HEAD
-    strides: Union[int, Tuple[int, int]],
-    padding: Union[str, Sequence[Tuple[int, int]]],
-=======
     strides: Union[int, Tuple[int], Tuple[int, int], Tuple[int, int, int]],
-    padding: str,
->>>>>>> 3c9dcafb
+    padding: Union[str, Sequence[Tuple[int, int]]],
     /,
     *,
     dims: Optional[int] = 2,
@@ -382,11 +371,7 @@
     x: Union[tf.Tensor, tf.Variable],
     filters: Union[tf.Tensor, tf.Variable],
     strides: Union[int, Tuple[int, int]],
-<<<<<<< HEAD
-    padding: Union[str, Sequence[Tuple[int, int]]],
-=======
-    padding: Union[int, Tuple[int], Tuple[int, int], Tuple[int, int, int]],
->>>>>>> 3c9dcafb
+    padding: Union[str, Sequence[Tuple[int, int]]],
     /,
     *,
     dims: Optional[int] = 2,
