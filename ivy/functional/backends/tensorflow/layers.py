--- conflicted
+++ resolved
@@ -2,12 +2,7 @@
 
 # global
 import tensorflow as tf
-<<<<<<< HEAD
 from typing import Optional, Tuple, Union, List
-=======
-from typing import Union, List
-
->>>>>>> 314bd33a
 from tensorflow.python.types.core import Tensor
 
 
