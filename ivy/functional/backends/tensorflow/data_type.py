--- conflicted
+++ resolved
@@ -133,12 +133,8 @@
     return result
 
 
-<<<<<<< HEAD
 def astype(x: Union[tf.Tensor, tf.Variable], dtype: tf.DType, copy: bool = True) -> Union[tf.Tensor, tf.Variable]:
-=======
-def astype(x: Tensor, dtype: tf.DType, copy: bool = True) -> Tensor:
     dtype = ivy.as_native_dtype(dtype)
->>>>>>> 8d362b83
     if copy:
         if x.dtype == dtype:
             new_tensor = tf.experimental.numpy.copy(x)
