# global
import numpy as np
import tensorflow as tf
from typing import Union, Tuple, List
from tensorflow.python.framework.dtypes import DType

# local
import ivy


def can_cast(from_: Union[tf.DType, tf.Tensor, tf.Variable], to: tf.DType) -> bool:
    if isinstance(from_, tf.Tensor):
        from_ = from_.dtype
    from_str = str(from_)
    to_str = str(to)
    if ivy.dtype_bits(to) < ivy.dtype_bits(from_):
        return False
    if "'int" in from_str and "uint" in to_str:
        return False
    if "bool" in from_str and (("int" in to_str) or ("float" in to_str)):
        return False
    if "int" in from_str and (("float" in to_str) or ("bool" in to_str)):
        return False
    if "float" in from_str and "bool" in to_str:
        return False
    if "float" in from_str and "int" in to_str:
        return False
    if "uint" in from_str and "'int" in to_str:
        if ivy.dtype_bits(to) <= ivy.dtype_bits(from_):
            return False
    return True


ivy_dtype_dict = {
    tf.int8: "int8",
    tf.int16: "int16",
    tf.int32: "int32",
    tf.int64: "int64",
    tf.uint8: "uint8",
    tf.uint16: "uint16",
    tf.uint32: "uint32",
    tf.uint64: "uint64",
    tf.bfloat16: "bfloat16",
    tf.float16: "float16",
    tf.float32: "float32",
    tf.float64: "float64",
    tf.bool: "bool",
}

native_dtype_dict = {
    "int8": tf.int8,
    "int16": tf.int16,
    "int32": tf.int32,
    "int64": tf.int64,
    "uint8": tf.uint8,
    "uint16": tf.uint16,
    "uint32": tf.uint32,
    "uint64": tf.uint64,
    "bfloat16": tf.bfloat16,
    "float16": tf.float16,
    "float32": tf.float32,
    "float64": tf.float64,
    "bool": tf.bool,
}


# noinspection PyShadowingBuiltins
def iinfo(type: Union[DType, str, tf.Tensor, tf.Variable]) -> np.iinfo:
    return tf.experimental.numpy.iinfo(ivy.as_ivy_dtype(type))


class Finfo:
    def __init__(self, tf_finfo):
        self._tf_finfo = tf_finfo

    @property
    def bits(self):
        return self._tf_finfo.bits

    @property
    def eps(self):
        return float(self._tf_finfo.eps)

    @property
    def max(self):
        return float(self._tf_finfo.max)

    @property
    def min(self):
        return float(self._tf_finfo.min)

    @property
    def smallest_normal(self):
        return float(self._tf_finfo.tiny)


# noinspection PyShadowingBuiltins
def finfo(type: Union[DType, str, tf.Tensor, tf.Variable]) -> Finfo:
    return Finfo(tf.experimental.numpy.finfo(ivy.as_native_dtype(type)))


def result_type(
    *arrays_and_dtypes: Union[tf.Tensor, tf.Variable, tf.DType],
) -> tf.DType:
    if len(arrays_and_dtypes) <= 1:
        return tf.experimental.numpy.result_type(arrays_and_dtypes)

    result = tf.experimental.numpy.result_type(
        arrays_and_dtypes[0], arrays_and_dtypes[1]
    )
    for i in range(2, len(arrays_and_dtypes)):
        result = tf.experimental.numpy.result_type(result, arrays_and_dtypes[i])
    return result


def broadcast_to(
    x: Union[tf.Tensor, tf.Variable],
    shape: Tuple[int, ...],
) -> Union[tf.Tensor, tf.Variable]:
    return tf.broadcast_to(x, shape)


def broadcast_arrays(
    *arrays: Union[tf.Tensor, tf.Variable],
) -> List[Union[tf.Tensor, tf.Variable]]:
    if len(arrays) > 1:
        desired_shape = tf.broadcast_dynamic_shape(arrays[0].shape, arrays[1].shape)
        if len(arrays) > 2:
            for i in range(2, len(arrays)):
                desired_shape = tf.broadcast_dynamic_shape(
                    desired_shape, arrays[i].shape
                )
    else:
        return [arrays[0]]
    result = []
    for tensor in arrays:
        result.append(tf.broadcast_to(tensor, desired_shape))

    return result


<<<<<<< HEAD
def astype(
    x: Union[tf.Tensor, tf.Variable],
    dtype: tf.DType, copy: bool = True,
) -> Union[tf.Tensor, tf.Variable]:
=======
def astype(x: Tensor, dtype: tf.DType, *, copy: bool = True) -> Tensor:
>>>>>>> 08434310
    dtype = ivy.as_native_dtype(dtype)
    if copy:
        if x.dtype == dtype:
            new_tensor = tf.experimental.numpy.copy(x)
            return new_tensor
    else:
        if x.dtype == dtype:
            return x
        else:
            new_tensor = tf.experimental.numpy.copy(x)
            new_tensor = tf.cast(new_tensor, dtype)
            return new_tensor
    return tf.cast(x, dtype)


def dtype_bits(dtype_in):
    dtype_str = as_ivy_dtype(dtype_in)
    if "bool" in dtype_str:
        return 1
    return int(
        dtype_str.replace("tf.", "")
        .replace("uint", "")
        .replace("int", "")
        .replace("bfloat", "")
        .replace("float", "")
    )


def dtype(x, as_native=False):
    if as_native:
        return ivy.to_native(x).dtype
    return as_ivy_dtype(x.dtype)


def as_ivy_dtype(dtype_in):
    if isinstance(dtype_in, str):
        return ivy.Dtype(dtype_in)
    return ivy.Dtype(ivy_dtype_dict[dtype_in])


def as_native_dtype(dtype_in):
    if not isinstance(dtype_in, str):
        return dtype_in
    return native_dtype_dict[ivy.Dtype(dtype_in)]<|MERGE_RESOLUTION|>--- conflicted
+++ resolved
@@ -139,14 +139,12 @@
     return result
 
 
-<<<<<<< HEAD
 def astype(
     x: Union[tf.Tensor, tf.Variable],
-    dtype: tf.DType, copy: bool = True,
+    dtype: tf.DType,
+    *,
+    copy: bool = True,
 ) -> Union[tf.Tensor, tf.Variable]:
-=======
-def astype(x: Tensor, dtype: tf.DType, *, copy: bool = True) -> Tensor:
->>>>>>> 08434310
     dtype = ivy.as_native_dtype(dtype)
     if copy:
         if x.dtype == dtype:
