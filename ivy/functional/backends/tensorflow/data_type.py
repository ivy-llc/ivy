--- conflicted
+++ resolved
@@ -9,7 +9,6 @@
 import ivy
 
 
-<<<<<<< HEAD
 def can_cast(from_: Union[tf.DType, Tensor],
              to: tf.DType)\
         -> bool:
@@ -33,7 +32,8 @@
         if ivy.dtype_bits(to) <= ivy.dtype_bits(from_):
             return False
     return True
-=======
+
+  
 DTYPE_TO_STR = {tf.int8: 'int8',
                 tf.int16: 'int16',
                 tf.int32: 'int32',
@@ -61,7 +61,6 @@
                 'float32': tf.float32,
                 'float64': tf.float64,
                 'bool': tf.bool}
->>>>>>> a42d7bf0
 
 
 # noinspection PyShadowingBuiltins
