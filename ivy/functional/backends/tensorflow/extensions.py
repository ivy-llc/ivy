from typing import Union, Optional
import ivy
from ivy.functional.ivy.extensions import (
    _verify_coo_components,
    _verify_csr_components,
    _is_data_not_indices_values_and_shape,
    _is_coo_not_csr,
)
import tensorflow as tf
import logging


def is_native_sparse_array(x):
    return isinstance(x, tf.SparseTensor)


def native_sparse_array(
    data=None,
    *,
    coo_indices=None,
    csr_crow_indices=None,
    csr_col_indices=None,
    values=None,
    dense_shape=None,
):
    if _is_data_not_indices_values_and_shape(
        data, coo_indices, csr_crow_indices, csr_col_indices, values, dense_shape
    ):
        ivy.assertions.check_true(
            ivy.is_native_sparse_array(data), message="not a sparse array"
        )
        return data
    elif _is_coo_not_csr(
        coo_indices, csr_crow_indices, csr_col_indices, values, dense_shape
    ):
        _verify_coo_components(
            indices=coo_indices, values=values, dense_shape=dense_shape
        )
        all_coordinates = []
        for i in range(values.shape[0]):
            coordinate = ivy.gather(coo_indices, ivy.array([[i]]))
            coordinate = ivy.reshape(coordinate, (coo_indices.shape[0],))
            all_coordinates.append(coordinate.to_list())
        return tf.SparseTensor(
            indices=all_coordinates, values=values, dense_shape=dense_shape
        )
    else:
        _verify_csr_components(
            crow_indices=csr_crow_indices,
            col_indices=csr_col_indices,
            values=values,
            dense_shape=dense_shape,
        )
        logging.warning(
            "Tensorflow does not support CSR sparse array natively. None is returned."
        )
        return None


def native_sparse_array_to_indices_values_and_shape(x):
    if isinstance(x, tf.SparseTensor):
        return x.indices, x.values, x.dense_shape
    raise ivy.exceptions.IvyException("not a SparseTensor")


def sinc(
    x: Union[tf.Tensor, tf.Variable],
    /,
    *,
    out: Optional[Union[tf.Tensor, tf.Variable]] = None,
) -> Union[tf.Tensor, tf.Variable]:
    tf.experimental.numpy.experimental_enable_numpy_behavior()
    return tf.cast(tf.experimental.numpy.sinc(x), x.dtype)


def vorbis_window(
    window_length: Union[tf.Tensor, tf.Variable],
    *,
    dtype: Optional[tf.DType] = tf.dtypes.float32,
<<<<<<< HEAD
    out: Optional[Union[tf.Tensor, tf.Variable]] = None
=======
    out: Optional[Union[tf.Tensor, tf.Variable]] = None,
>>>>>>> e63f2dcf
) -> Union[tf.Tensor, tf.Variable]:
    return tf.signal.vorbis_window(
        window_length,
        dtype=dtype,
        name=None
    )


def kaiser_window(
    window_length: int,
    periodic: bool = True,
    beta: float = 12.0,
    *,
    dtype: Optional[tf.DType] = None,
    out: Optional[Union[tf.Tensor, tf.Variable]] = None
) -> Union[tf.Tensor, tf.Variable]:
    if periodic is False:
        return tf.signal.kaiser_window(
            window_length, beta, dtype=tf.dtypes.float32, name=None) 
    else: 
        return tf.signal.kaiser_window(
            window_length + 1, beta, dtype=dtype, name=None)[:-1] <|MERGE_RESOLUTION|>--- conflicted
+++ resolved
@@ -77,11 +77,7 @@
     window_length: Union[tf.Tensor, tf.Variable],
     *,
     dtype: Optional[tf.DType] = tf.dtypes.float32,
-<<<<<<< HEAD
-    out: Optional[Union[tf.Tensor, tf.Variable]] = None
-=======
     out: Optional[Union[tf.Tensor, tf.Variable]] = None,
->>>>>>> e63f2dcf
 ) -> Union[tf.Tensor, tf.Variable]:
     return tf.signal.vorbis_window(
         window_length,
@@ -96,7 +92,7 @@
     beta: float = 12.0,
     *,
     dtype: Optional[tf.DType] = None,
-    out: Optional[Union[tf.Tensor, tf.Variable]] = None
+    out: Optional[Union[tf.Tensor, tf.Variable]] = None,
 ) -> Union[tf.Tensor, tf.Variable]:
     if periodic is False:
         return tf.signal.kaiser_window(
