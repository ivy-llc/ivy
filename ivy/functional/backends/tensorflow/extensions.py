--- conflicted
+++ resolved
@@ -199,7 +199,6 @@
 
 heaviside.unsupported_dtypes = ("bfloat16",)
 
-<<<<<<< HEAD
 def isin(
     elements: tf.Tensor,
     test_elements: tf.Tensor,
@@ -214,7 +213,6 @@
         return tf.math.equal(elements, test_elements)
 
 isin.support_native_out = True
-=======
 
 def median(
     input: Union[tf.Tensor, tf.Variable],
@@ -230,5 +228,4 @@
         axis=axis,
         interpolation="midpoint",
         keepdims=keepdims,
-    )
->>>>>>> f549d2cd
+    )