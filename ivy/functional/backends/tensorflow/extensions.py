--- conflicted
+++ resolved
@@ -131,17 +131,6 @@
     return res
 
 
-<<<<<<< HEAD
-def moveaxis(
-    a: Union[tf.Tensor, tf.Variable],
-    source: Union[int, Sequence[int]],
-    destination: Union[int, Sequence[int]],
-    /,
-    *,
-    out: Optional[Union[tf.Tensor, tf.Variable]] = None,
-) -> Union[tf.Tensor, tf.Variable]:
-    return tf.experimental.numpy.moveaxis(a, source, destination)
-=======
 def kaiser_window(
     window_length: int,
     periodic: bool = True,
@@ -156,4 +145,14 @@
     else: 
         return tf.signal.kaiser_window(
             window_length + 1, beta, dtype=dtype, name=None)[:-1] 
->>>>>>> f9dbd120
+
+
+def moveaxis(
+    a: Union[tf.Tensor, tf.Variable],
+    source: Union[int, Sequence[int]],
+    destination: Union[int, Sequence[int]],
+    /,
+    *,
+    out: Optional[Union[tf.Tensor, tf.Variable]] = None,
+) -> Union[tf.Tensor, tf.Variable]:
+    return tf.experimental.numpy.moveaxis(a, source, destination)