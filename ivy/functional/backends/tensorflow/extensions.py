from typing import Union, Optional, Tuple, Literal, Sequence
from numbers import Number
import ivy
from ivy.functional.ivy.extensions import (
    _verify_coo_components,
    _verify_csr_components,
    _is_data_not_indices_values_and_shape,
    _is_coo_not_csr,
)
from ivy.func_wrapper import with_unsupported_dtypes
from . import backend_version
import tensorflow as tf
import tensorflow_probability as tfp
import logging


def is_native_sparse_array(x):
    return isinstance(x, tf.SparseTensor)


def native_sparse_array(
    data=None,
    *,
    coo_indices=None,
    csr_crow_indices=None,
    csr_col_indices=None,
    values=None,
    dense_shape=None,
):
    if _is_data_not_indices_values_and_shape(
        data, coo_indices, csr_crow_indices, csr_col_indices, values, dense_shape
    ):
        ivy.assertions.check_true(
            ivy.is_native_sparse_array(data), message="not a sparse array"
        )
        return data
    elif _is_coo_not_csr(
        coo_indices, csr_crow_indices, csr_col_indices, values, dense_shape
    ):
        _verify_coo_components(
            indices=coo_indices, values=values, dense_shape=dense_shape
        )
        all_coordinates = []
        for i in range(values.shape[0]):
            coordinate = ivy.gather(coo_indices, ivy.array([[i]]))
            coordinate = ivy.reshape(coordinate, (coo_indices.shape[0],))
            all_coordinates.append(coordinate.to_list())
        return tf.SparseTensor(
            indices=all_coordinates, values=values, dense_shape=dense_shape
        )
    else:
        _verify_csr_components(
            crow_indices=csr_crow_indices,
            col_indices=csr_col_indices,
            values=values,
            dense_shape=dense_shape,
        )
        logging.warning(
            "Tensorflow does not support CSR sparse array natively. None is returned."
        )
        return None


def native_sparse_array_to_indices_values_and_shape(x):
    if isinstance(x, tf.SparseTensor):
        return x.indices, x.values, x.dense_shape
    raise ivy.exceptions.IvyException("not a SparseTensor")


def sinc(
    x: Union[tf.Tensor, tf.Variable],
    /,
    *,
    out: Optional[Union[tf.Tensor, tf.Variable]] = None,
) -> Union[tf.Tensor, tf.Variable]:
    tf.experimental.numpy.experimental_enable_numpy_behavior()
    return tf.cast(tf.experimental.numpy.sinc(x), x.dtype)


def vorbis_window(
    window_length: Union[tf.Tensor, tf.Variable],
    *,
    dtype: Optional[tf.DType] = tf.dtypes.float32,
    out: Optional[Union[tf.Tensor, tf.Variable]] = None,
) -> Union[tf.Tensor, tf.Variable]:
    return tf.signal.vorbis_window(window_length, dtype=dtype, name=None)


@with_unsupported_dtypes(
    {"2.9.1 and below": ("uint8", "uint16", "uint32", "uint64")}, backend_version
)
def lcm(
    x1: Union[tf.Tensor, tf.Variable],
    x2: Union[tf.Tensor, tf.Variable],
    /,
    *,
    out: Optional[Union[tf.Tensor, tf.Variable]] = None,
) -> Union[tf.Tensor, tf.Variable]:
    if [x1.dtype, x2.dtype] == [tf.int8, tf.int8]:
        dtype = tf.int8
        x1 = tf.cast(x1, dtype=tf.int16)
        x2 = tf.cast(x2, dtype=tf.int16)
    else:
        dtype = x1.dtype
    return tf.math.abs(tf.cast(tf.experimental.numpy.lcm(x1, x2), dtype=dtype))


def hann_window(
    window_length: int,
    periodic: Optional[bool] = True,
    dtype: Optional[tf.DType] = None,
    *,
    out: Optional[Union[tf.Tensor, tf.Variable]] = None,
) -> Union[tf.Tensor, tf.Variable]:
    return tf.signal.hann_window(
        window_length, periodic=periodic, dtype=dtype, name=None
    )


def max_pool2d(
    x: Union[tf.Tensor, tf.Variable],
    kernel: Union[int, Tuple[int], Tuple[int, int]],
    strides: Union[int, Tuple[int], Tuple[int, int]],
    padding: str,
    /,
    *,
    data_format: str = "NHWC",
    out: Optional[Union[tf.Tensor, tf.Variable]] = None,
) -> Union[tf.Tensor, tf.Variable]:
    if data_format == "NCHW":
        x = tf.transpose(x, (0, 2, 3, 1))
    res = tf.nn.max_pool2d(x, kernel, strides, padding)
    if data_format == "NCHW":
        return tf.transpose(res, (0, 3, 1, 2))
    return res


def pad(
    x: tf.Tensor,
    /,
    pad_width: tf.Tensor,
    *,
    mode: Optional[Literal["constant", "reflect", "symmetric"]] = "constant",
    stat_length: Optional[Union[tf.Tensor, int]] = None,
    constant_values: Optional[Number] = 0,
    end_values: Optional[Number] = 0,
    reflect_type: Optional[Literal["even", "odd"]] = "even",
    out: Optional[Union[tf.Tensor, tf.Variable]] = None,
) -> tf.Tensor:
    if x.shape == ():
        x = tf.reshape(x, (-1,))
    if mode == "constant":
        return tf.pad(
            x,
            pad_width,
            mode=mode,
            constant_values=constant_values,
        )
    else:
        return tf.pad(x, pad_width, mode=mode)


def kaiser_window(
    window_length: int,
    periodic: bool = True,
    beta: float = 12.0,
    *,
    dtype: Optional[tf.DType] = None,
    out: Optional[Union[tf.Tensor, tf.Variable]] = None,
) -> Union[tf.Tensor, tf.Variable]:
    if periodic is False:
        return tf.signal.kaiser_window(
            window_length, beta, dtype=tf.dtypes.float32, name=None
        )
    else:
        return tf.signal.kaiser_window(window_length + 1, beta, dtype=dtype, name=None)[
            :-1
        ]


def moveaxis(
    a: Union[tf.Tensor, tf.Variable],
    source: Union[int, Sequence[int]],
    destination: Union[int, Sequence[int]],
    /,
    *,
    out: Optional[Union[tf.Tensor, tf.Variable]] = None,
) -> Union[tf.Tensor, tf.Variable]:
    return tf.experimental.numpy.moveaxis(a, source, destination)


@with_unsupported_dtypes({"2.9.1 and below": ("bfloat16",)}, backend_version)
def heaviside(
    x1: Union[tf.Tensor, tf.Variable],
    x2: Union[tf.Tensor, tf.Variable],
    /,
    *,
    out: Optional[Union[tf.Tensor, tf.Variable]] = None,
) -> Union[tf.Tensor, tf.Variable]:
    return tf.experimental.numpy.heaviside(x1, x2)


def median(
    input: Union[tf.Tensor, tf.Variable],
    /,
    *,
    axis: Optional[Union[Tuple[int], int]] = None,
    keepdims: Optional[bool] = False,
    out: Optional[Union[tf.Tensor, tf.Variable]] = None,
) -> Union[tf.Tensor, tf.Variable]:
    return tfp.stats.percentile(
        input,
        50.0,
        axis=axis,
        interpolation="midpoint",
        keepdims=keepdims,
    )


def flipud(
    m: Union[tf.Tensor, tf.Variable],
    /,
    *,
    out: Optional[Union[tf.Tensor, tf.Variable]] = None,
) -> Union[tf.Tensor, tf.Variable]:
    return tf.experimental.numpy.flipud(m)


def fmod(
    x1: Union[tf.Tensor, tf.Variable],
    x2: Union[tf.Tensor, tf.Variable],
    /,
    *,
    out: Optional[Union[tf.Tensor, tf.Variable]] = None,
) -> Union[tf.Tensor, tf.Variable]:
    return tf.math.floormod(x1, x2, name=None)


@with_unsupported_dtypes(
    {"2.9.1 and below": ("blfoat16", "float16", "float32", "float64")}, backend_version
)
def fmax(
    x1: Union[tf.Tensor, tf.Variable],
    x2: Union[tf.Tensor, tf.Variable],
    /,
    *,
    out: Optional[Union[tf.Tensor, tf.Variable]] = None,
) -> Union[tf.Tensor, tf.Variable]:
    x1 = tf.where(tf.math.is_nan(x1), float("inf"), x1)
    x2 = tf.where(tf.math.is_nan(x1), float("inf"), x2)
    ret = tf.math.maximum(x1, x2, name=None)
<<<<<<< HEAD
    return tf.where(tf.math.is_inf(ret), float("nan"))


fmax.supported_dtypes = ("blfoat16", "float16", "float32", "float64")


def nansum(
    input: Union[tf.Tensor, tf.Variable],
    /,
    *,
    axis: Optional[Union[Tuple[int], int]] = None,
    dtype: Optional[tf.DType] = None,
    keepdims: Optional[bool] = False,
    out: Optional[Union[tf.Tensor, tf.Variable]] = None,
) -> Union[tf.Tensor, tf.Variable]:
    return tf.experimental.numpy.nansum(
        input, axis=axis, dtype=dtype, keepdims=keepdims
    )
=======
    return tf.where(tf.math.is_inf(ret), float("nan"))
>>>>>>> 07a7523a
<|MERGE_RESOLUTION|>--- conflicted
+++ resolved
@@ -249,7 +249,6 @@
     x1 = tf.where(tf.math.is_nan(x1), float("inf"), x1)
     x2 = tf.where(tf.math.is_nan(x1), float("inf"), x2)
     ret = tf.math.maximum(x1, x2, name=None)
-<<<<<<< HEAD
     return tf.where(tf.math.is_inf(ret), float("nan"))
 
 
@@ -267,7 +266,4 @@
 ) -> Union[tf.Tensor, tf.Variable]:
     return tf.experimental.numpy.nansum(
         input, axis=axis, dtype=dtype, keepdims=keepdims
-    )
-=======
-    return tf.where(tf.math.is_inf(ret), float("nan"))
->>>>>>> 07a7523a
+    )