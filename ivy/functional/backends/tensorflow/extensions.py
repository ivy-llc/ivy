--- conflicted
+++ resolved
@@ -1,9 +1,5 @@
-<<<<<<< HEAD
-from typing import Union, Optional, Tuple, Sequence
-=======
 from typing import Union, Optional, Tuple, Literal, Sequence
 from numbers import Number
->>>>>>> 519373a0
 import ivy
 from ivy.functional.ivy.extensions import (
     _verify_coo_components,
@@ -136,8 +132,6 @@
     return res
 
 
-<<<<<<< HEAD
-=======
 def pad(
     x: tf.Tensor,
     /,
@@ -163,7 +157,6 @@
         return tf.pad(x, pad_width, mode=mode)
 
 
->>>>>>> 519373a0
 def kaiser_window(
     window_length: int,
     periodic: bool = True,
@@ -174,19 +167,12 @@
 ) -> Union[tf.Tensor, tf.Variable]:
     if periodic is False:
         return tf.signal.kaiser_window(
-<<<<<<< HEAD
-            window_length, beta, dtype=tf.dtypes.float32, name=None) 
-    else: 
-        return tf.signal.kaiser_window(
-            window_length + 1, beta, dtype=dtype, name=None)[:-1] 
-=======
             window_length, beta, dtype=tf.dtypes.float32, name=None
         )
     else:
         return tf.signal.kaiser_window(window_length + 1, beta, dtype=dtype, name=None)[
             :-1
         ]
->>>>>>> 519373a0
 
 
 def moveaxis(
