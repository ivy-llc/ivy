--- conflicted
+++ resolved
@@ -1,9 +1,5 @@
-<<<<<<< HEAD
-from typing import Union, Optional, Tuple, Literal
+from typing import Union, Optional, Tuple, Literal, Sequence
 from numbers import Number
-=======
-from typing import Union, Optional, Tuple, Sequence
->>>>>>> a4637028
 import ivy
 from ivy.functional.ivy.extensions import (
     _verify_coo_components,
@@ -136,7 +132,6 @@
     return res
 
 
-<<<<<<< HEAD
 def pad(
     x: tf.Tensor,
     /,
@@ -160,7 +155,8 @@
         )
     else:
         return tf.pad(x, pad_width, mode=mode)
-=======
+
+
 def kaiser_window(
     window_length: int,
     periodic: bool = True,
@@ -187,5 +183,4 @@
     *,
     out: Optional[Union[tf.Tensor, tf.Variable]] = None,
 ) -> Union[tf.Tensor, tf.Variable]:
-    return tf.experimental.numpy.moveaxis(a, source, destination)
->>>>>>> a4637028
+    return tf.experimental.numpy.moveaxis(a, source, destination)