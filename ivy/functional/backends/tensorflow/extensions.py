from typing import Union, Optional
import ivy
from ivy.functional.ivy.extensions import (
    _verify_coo_components,
    _verify_csr_components,
    _is_data_not_indices_values_and_shape,
    _is_coo_not_csr,
)
import tensorflow as tf
import logging
from math import sqrt


def is_native_sparse_array(x):
    return isinstance(x, tf.SparseTensor)


def native_sparse_array(
    data=None,
    *,
    coo_indices=None,
    csr_crow_indices=None,
    csr_col_indices=None,
    values=None,
    dense_shape=None,
):
    if _is_data_not_indices_values_and_shape(
        data, coo_indices, csr_crow_indices, csr_col_indices, values, dense_shape
    ):
        ivy.assertions.check_true(
            ivy.is_native_sparse_array(data), message="not a sparse array"
        )
        return data
    elif _is_coo_not_csr(
        coo_indices, csr_crow_indices, csr_col_indices, values, dense_shape
    ):
        _verify_coo_components(
            indices=coo_indices, values=values, dense_shape=dense_shape
        )
        all_coordinates = []
        for i in range(values.shape[0]):
            coordinate = ivy.gather(coo_indices, ivy.array([[i]]))
            coordinate = ivy.reshape(coordinate, (coo_indices.shape[0],))
            all_coordinates.append(coordinate.to_list())
        return tf.SparseTensor(
            indices=all_coordinates, values=values, dense_shape=dense_shape
        )
    else:
        _verify_csr_components(
            crow_indices=csr_crow_indices,
            col_indices=csr_col_indices,
            values=values,
            dense_shape=dense_shape,
        )
        logging.warning(
            "Tensorflow does not support CSR sparse array natively. None is returned."
        )
        return None


def native_sparse_array_to_indices_values_and_shape(x):
    if isinstance(x, tf.SparseTensor):
        return x.indices, x.values, x.dense_shape
    raise ivy.exceptions.IvyException("not a SparseTensor")


def sinc(
    x: Union[tf.Tensor, tf.Variable],
    /,
    *,
    out: Optional[Union[tf.Tensor, tf.Variable]] = None,
) -> Union[tf.Tensor, tf.Variable]:
    tf.experimental.numpy.experimental_enable_numpy_behavior()
    return tf.cast(tf.experimental.numpy.sinc(x), x.dtype)


def vorbis_window(
    window_length: Union[tf.Tensor, tf.Variable],
    *,
    dtype: Optional[tf.DType] = tf.dtypes.float32,
    out: Optional[Union[tf.Tensor, tf.Variable]] = None,
) -> Union[tf.Tensor, tf.Variable]:
    return tf.signal.vorbis_window(window_length, dtype=dtype, name=None)


def lcm(
    x1: Union[tf.Tensor, tf.Variable],
    x2: Union[tf.Tensor, tf.Variable],
    /,
    *,
    out: Optional[Union[tf.Tensor, tf.Variable]] = None,
) -> Union[tf.Tensor, tf.Variable]:
    if [x1.dtype, x2.dtype] == [tf.int8, tf.int8]:
        dtype = tf.int8
        x1 = tf.cast(x1, dtype=tf.int16)
        x2 = tf.cast(x2, dtype=tf.int16)
    else: 
        dtype = x1.dtype 
    return tf.math.abs(
        tf.cast(
            tf.experimental.numpy.lcm(x1, x2),
            dtype=dtype
        )
    )


lcm.unsupported_dtypes = (
    "uint8",
    "uint16",
    "uint32",
    "uint64")


def rfft(
    x: Union[tf.Tensor, tf.Variable],
    n: Optional[int] = None,
    norm: Optional[str] = None,
    /,
    *,
    out: Union[tf.Tensor, tf.Variable] = None
) -> Union[tf.Tensor, tf.Variable]:
    if n is None:
        n = len(x)
    if norm == 'forward':
        return tf.signal.rfft(x, n, norm) / n
    elif norm == 'ortho':
        return tf.signal.rfft(x, n, norm) / sqrt(n)
    elif norm is None or norm == 'backward':
        return tf.signal.rfft(x, n, norm)
    else:
        raise ValueError(f'Invalid norm value {norm}; should be "backward",'
                         '"ortho" or "forward".')


def rfft(
    x: Union[tf.Tensor, tf.Variable],
    n: Optional[int] = None,
    norm: Optional[str] = None,
    /,
    *,
    out: Union[tf.Tensor, tf.Variable] = None
) -> Union[tf.Tensor, tf.Variable]:
<<<<<<< HEAD
=======
    if data_format == "NCHW":
        x = tf.transpose(x, (0, 2, 3, 1))
    res = tf.nn.max_pool2d(x, kernel, strides, padding)
    if data_format == "NCHW":
        return tf.transpose(res, (0, 3, 1, 2))
    return res


def rfft(
    x: Union[tf.Tensor, tf.Variable],
    n: Optional[int] = None,
    norm: Optional[str] = None,
    /,
    *,
    out: Union[tf.Tensor, tf.Variable] = None
) -> Union[tf.Tensor, tf.Variable]:
>>>>>>> 29f00b54
    if n is None:
        n = len(x)
    if norm == 'forward':
        return tf.signal.rfft(x, n, norm) / n
    elif norm == 'ortho':
        return tf.signal.rfft(x, n, norm) / sqrt(n)
    elif norm is None or norm == 'backward':
        return tf.signal.rfft(x, n, norm)
    else:
        raise ValueError(f'Invalid norm value {norm}; should be "backward",'
                         '"ortho" or "forward".')<|MERGE_RESOLUTION|>--- conflicted
+++ resolved
@@ -94,8 +94,8 @@
         dtype = tf.int8
         x1 = tf.cast(x1, dtype=tf.int16)
         x2 = tf.cast(x2, dtype=tf.int16)
-    else: 
-        dtype = x1.dtype 
+    else:
+        dtype = x1.dtype
     return tf.math.abs(
         tf.cast(
             tf.experimental.numpy.lcm(x1, x2),
@@ -140,14 +140,17 @@
     *,
     out: Union[tf.Tensor, tf.Variable] = None
 ) -> Union[tf.Tensor, tf.Variable]:
-<<<<<<< HEAD
-=======
-    if data_format == "NCHW":
-        x = tf.transpose(x, (0, 2, 3, 1))
-    res = tf.nn.max_pool2d(x, kernel, strides, padding)
-    if data_format == "NCHW":
-        return tf.transpose(res, (0, 3, 1, 2))
-    return res
+    if n is None:
+        n = len(x)
+    if norm == 'forward':
+        return tf.signal.rfft(x, n, norm) / n
+    elif norm == 'ortho':
+        return tf.signal.rfft(x, n, norm) / sqrt(n)
+    elif norm is None or norm == 'backward':
+        return tf.signal.rfft(x, n, norm)
+    else:
+        raise ValueError(f'Invalid norm value {norm}; should be "backward",'
+                         '"ortho" or "forward".')
 
 
 def rfft(
@@ -158,7 +161,6 @@
     *,
     out: Union[tf.Tensor, tf.Variable] = None
 ) -> Union[tf.Tensor, tf.Variable]:
->>>>>>> 29f00b54
     if n is None:
         n = len(x)
     if norm == 'forward':
