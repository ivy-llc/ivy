--- conflicted
+++ resolved
@@ -76,8 +76,6 @@
     return tf.signal.vorbis_window(window_length, dtype=dtype, name=None)
 
 
-<<<<<<< HEAD
-=======
 @with_unsupported_dtypes(
     {"2.9.1 and below": ("uint8", "uint16", "uint32", "uint64")}, backend_version
 )
@@ -97,7 +95,6 @@
     return tf.math.abs(tf.cast(tf.experimental.numpy.lcm(x1, x2), dtype=dtype))
 
 
->>>>>>> 18908c54
 def hann_window(
     window_length: int,
     periodic: Optional[bool] = True,
@@ -216,9 +213,6 @@
     *,
     out: Optional[Union[tf.Tensor, tf.Variable]] = None,
 ) -> Union[tf.Tensor, tf.Variable]:
-<<<<<<< HEAD
-    return tf.experimental.numpy.flipud(m)
-=======
     return tf.experimental.numpy.flipud(m)
 
 
@@ -245,5 +239,4 @@
     x1 = tf.where(tf.math.is_nan(x1), float("inf"), x1)
     x2 = tf.where(tf.math.is_nan(x1), float("inf"), x2)
     ret = tf.math.maximum(x1, x2, name=None)
-    return tf.where(tf.math.is_inf(ret), float("nan"))
->>>>>>> 18908c54
+    return tf.where(tf.math.is_inf(ret), float("nan"))