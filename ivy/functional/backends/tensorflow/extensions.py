from typing import Union, Optional, Tuple
import ivy
from ivy.functional.ivy.extensions import (
    _verify_coo_components,
    _verify_csr_components,
    _is_data_not_indices_values_and_shape,
    _is_coo_not_csr,
)
import tensorflow as tf
import logging


def is_native_sparse_array(x):
    return isinstance(x, tf.SparseTensor)


def native_sparse_array(
    data=None,
    *,
    coo_indices=None,
    csr_crow_indices=None,
    csr_col_indices=None,
    values=None,
    dense_shape=None,
):
    if _is_data_not_indices_values_and_shape(
        data, coo_indices, csr_crow_indices, csr_col_indices, values, dense_shape
    ):
        ivy.assertions.check_true(
            ivy.is_native_sparse_array(data), message="not a sparse array"
        )
        return data
    elif _is_coo_not_csr(
        coo_indices, csr_crow_indices, csr_col_indices, values, dense_shape
    ):
        _verify_coo_components(
            indices=coo_indices, values=values, dense_shape=dense_shape
        )
        all_coordinates = []
        for i in range(values.shape[0]):
            coordinate = ivy.gather(coo_indices, ivy.array([[i]]))
            coordinate = ivy.reshape(coordinate, (coo_indices.shape[0],))
            all_coordinates.append(coordinate.to_list())
        return tf.SparseTensor(
            indices=all_coordinates, values=values, dense_shape=dense_shape
        )
    else:
        _verify_csr_components(
            crow_indices=csr_crow_indices,
            col_indices=csr_col_indices,
            values=values,
            dense_shape=dense_shape,
        )
        logging.warning(
            "Tensorflow does not support CSR sparse array natively. None is returned."
        )
        return None


def native_sparse_array_to_indices_values_and_shape(x):
    if isinstance(x, tf.SparseTensor):
        return x.indices, x.values, x.dense_shape
    raise ivy.exceptions.IvyException("not a SparseTensor")


def sinc(
    x: Union[tf.Tensor, tf.Variable],
    /,
    *,
    out: Optional[Union[tf.Tensor, tf.Variable]] = None,
) -> Union[tf.Tensor, tf.Variable]:
    tf.experimental.numpy.experimental_enable_numpy_behavior()
    return tf.cast(tf.experimental.numpy.sinc(x), x.dtype)


def vorbis_window(
    window_length: Union[tf.Tensor, tf.Variable],
    *,
    dtype: Optional[tf.DType] = tf.dtypes.float32,
    out: Optional[Union[tf.Tensor, tf.Variable]] = None,
) -> Union[tf.Tensor, tf.Variable]:
    return tf.signal.vorbis_window(window_length, dtype=dtype, name=None)


def lcm(
    x1: Union[tf.Tensor, tf.Variable],
    x2: Union[tf.Tensor, tf.Variable],
    /,
    *,
    out: Optional[Union[tf.Tensor, tf.Variable]] = None,
) -> Union[tf.Tensor, tf.Variable]:
    if [x1.dtype, x2.dtype] == [tf.int8, tf.int8]:
        dtype = tf.int8
        x1 = tf.cast(x1, dtype=tf.int16)
        x2 = tf.cast(x2, dtype=tf.int16)
    else:
        dtype = x1.dtype
    return tf.math.abs(tf.cast(tf.experimental.numpy.lcm(x1, x2), dtype=dtype))


lcm.unsupported_dtypes = ("uint8", "uint16", "uint32", "uint64")


def hann_window(
    window_length: int,
    periodic: Optional[bool] = True,
    dtype: Optional[tf.DType] = None,
    *,
    out: Optional[Union[tf.Tensor, tf.Variable]] = None,
) -> Union[tf.Tensor, tf.Variable]:
    return tf.signal.hann_window(
        window_length, periodic=periodic, dtype=dtype, name=None
    )


<<<<<<< HEAD
def kaiser_window(
    window_length: int,
    periodic: bool = True,
    beta: float = 12.0,
    *,
    dtype: Optional[tf.DType] = None,
    out: Optional[Union[tf.Tensor, tf.Variable]] = None,
) -> Union[tf.Tensor, tf.Variable]:
    if periodic is False:
        return tf.signal.kaiser_window(
            window_length, beta, dtype=tf.dtypes.float32, name=None) 
    else: 
        return tf.signal.kaiser_window(
            window_length + 1, beta, dtype=dtype, name=None)[:-1] 
=======
def max_pool2d(
    x: Union[tf.Tensor, tf.Variable],
    kernel: Union[int, Tuple[int], Tuple[int, int]],
    strides: Union[int, Tuple[int], Tuple[int, int]],
    padding: str,
    /,
    *,
    data_format: str = "NHWC",
    out: Optional[Union[tf.Tensor, tf.Variable]] = None,
) -> Union[tf.Tensor, tf.Variable]:
    if data_format == "NCHW":
        x = tf.transpose(x, (0, 2, 3, 1))
    res = tf.nn.max_pool2d(x, kernel, strides, padding)
    if data_format == "NCHW":
        return tf.transpose(res, (0, 3, 1, 2))
    return res
>>>>>>> 1b38881d
<|MERGE_RESOLUTION|>--- conflicted
+++ resolved
@@ -113,22 +113,6 @@
     )
 
 
-<<<<<<< HEAD
-def kaiser_window(
-    window_length: int,
-    periodic: bool = True,
-    beta: float = 12.0,
-    *,
-    dtype: Optional[tf.DType] = None,
-    out: Optional[Union[tf.Tensor, tf.Variable]] = None,
-) -> Union[tf.Tensor, tf.Variable]:
-    if periodic is False:
-        return tf.signal.kaiser_window(
-            window_length, beta, dtype=tf.dtypes.float32, name=None) 
-    else: 
-        return tf.signal.kaiser_window(
-            window_length + 1, beta, dtype=dtype, name=None)[:-1] 
-=======
 def max_pool2d(
     x: Union[tf.Tensor, tf.Variable],
     kernel: Union[int, Tuple[int], Tuple[int, int]],
@@ -145,4 +129,19 @@
     if data_format == "NCHW":
         return tf.transpose(res, (0, 3, 1, 2))
     return res
->>>>>>> 1b38881d
+
+
+def kaiser_window(
+    window_length: int,
+    periodic: bool = True,
+    beta: float = 12.0,
+    *,
+    dtype: Optional[tf.DType] = None,
+    out: Optional[Union[tf.Tensor, tf.Variable]] = None,
+) -> Union[tf.Tensor, tf.Variable]:
+    if periodic is False:
+        return tf.signal.kaiser_window(
+            window_length, beta, dtype=tf.dtypes.float32, name=None) 
+    else: 
+        return tf.signal.kaiser_window(
+            window_length + 1, beta, dtype=dtype, name=None)[:-1] 