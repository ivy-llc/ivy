from typing import Union, Optional
import ivy
from ivy.functional.ivy.extensions import (
    _verify_coo_components,
    _verify_csr_components,
    _is_data_not_indices_values_and_shape,
    _is_coo_not_csr,
)
import tensorflow as tf
import logging


def is_native_sparse_array(x):
    return isinstance(x, tf.SparseTensor)


def native_sparse_array(
    data=None,
    *,
    coo_indices=None,
    csr_crow_indices=None,
    csr_col_indices=None,
    values=None,
    dense_shape=None,
):
    if _is_data_not_indices_values_and_shape(
        data, coo_indices, csr_crow_indices, csr_col_indices, values, dense_shape
    ):
        ivy.assertions.check_true(
            ivy.is_native_sparse_array(data), message="not a sparse array"
        )
        return data
    elif _is_coo_not_csr(
        coo_indices, csr_crow_indices, csr_col_indices, values, dense_shape
    ):
        _verify_coo_components(
            indices=coo_indices, values=values, dense_shape=dense_shape
        )
        all_coordinates = []
        for i in range(values.shape[0]):
            coordinate = ivy.gather(coo_indices, ivy.array([[i]]))
            coordinate = ivy.reshape(coordinate, (coo_indices.shape[0],))
            all_coordinates.append(coordinate.to_list())
        return tf.SparseTensor(
            indices=all_coordinates, values=values, dense_shape=dense_shape
        )
    else:
        _verify_csr_components(
            crow_indices=csr_crow_indices,
            col_indices=csr_col_indices,
            values=values,
            dense_shape=dense_shape,
        )
        logging.warning(
            "Tensorflow does not support CSR sparse array natively. None is returned."
        )
        return None


def native_sparse_array_to_indices_values_and_shape(x):
    if isinstance(x, tf.SparseTensor):
        return x.indices, x.values, x.dense_shape
    raise ivy.exceptions.IvyException("not a SparseTensor")


def sinc(
    x: Union[tf.Tensor, tf.Variable],
    /,
    *,
    out: Optional[Union[tf.Tensor, tf.Variable]] = None,
) -> Union[tf.Tensor, tf.Variable]:
    tf.experimental.numpy.experimental_enable_numpy_behavior()
    return tf.cast(tf.experimental.numpy.sinc(x), x.dtype)


def vorbis_window(
    window_length: Union[tf.Tensor, tf.Variable],
    *,
    dtype: Optional[tf.DType] = tf.dtypes.float32,
    out: Optional[Union[tf.Tensor, tf.Variable]] = None,
) -> Union[tf.Tensor, tf.Variable]:
<<<<<<< HEAD
    return tf.signal.vorbis_window(window_length, dtype=dtype, name=None)


def lcm(
    x1: Union[tf.Tensor, tf.Variable],
    x2: Union[tf.Tensor, tf.Variable],
    /,
    *,
    out: Optional[Union[tf.Tensor, tf.Variable]] = None,
) -> Union[tf.Tensor, tf.Variable]:
    if [x1.dtype, x2.dtype] == [tf.int8, tf.int8]:
        dtype = tf.int8
        x1 = tf.cast(x1, dtype=tf.int16)
        x2 = tf.cast(x2, dtype=tf.int16)
    else: 
        dtype = x1.dtype 
    return tf.math.abs(
        tf.cast(
            tf.experimental.numpy.lcm(x1, x2),
            dtype=dtype
        )
    )


lcm.unsupported_dtypes = (
    "uint8",
    "uint16",
    "uint32",
    "uint64")
=======
    return tf.signal.vorbis_window(window_length, dtype=dtype, name=None)
>>>>>>> 4a19b694
<|MERGE_RESOLUTION|>--- conflicted
+++ resolved
@@ -79,36 +79,4 @@
     dtype: Optional[tf.DType] = tf.dtypes.float32,
     out: Optional[Union[tf.Tensor, tf.Variable]] = None,
 ) -> Union[tf.Tensor, tf.Variable]:
-<<<<<<< HEAD
-    return tf.signal.vorbis_window(window_length, dtype=dtype, name=None)
-
-
-def lcm(
-    x1: Union[tf.Tensor, tf.Variable],
-    x2: Union[tf.Tensor, tf.Variable],
-    /,
-    *,
-    out: Optional[Union[tf.Tensor, tf.Variable]] = None,
-) -> Union[tf.Tensor, tf.Variable]:
-    if [x1.dtype, x2.dtype] == [tf.int8, tf.int8]:
-        dtype = tf.int8
-        x1 = tf.cast(x1, dtype=tf.int16)
-        x2 = tf.cast(x2, dtype=tf.int16)
-    else: 
-        dtype = x1.dtype 
-    return tf.math.abs(
-        tf.cast(
-            tf.experimental.numpy.lcm(x1, x2),
-            dtype=dtype
-        )
-    )
-
-
-lcm.unsupported_dtypes = (
-    "uint8",
-    "uint16",
-    "uint32",
-    "uint64")
-=======
-    return tf.signal.vorbis_window(window_length, dtype=dtype, name=None)
->>>>>>> 4a19b694
+    return tf.signal.vorbis_window(window_length, dtype=dtype, name=None)