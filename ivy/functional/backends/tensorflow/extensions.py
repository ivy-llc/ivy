from typing import Union, Optional
import ivy
from ivy.functional.ivy.extensions import (
    _verify_coo_components,
    _verify_csr_components,
    _is_data_not_indices_values_and_shape,
    _is_coo_not_csr,
)
import tensorflow as tf
import logging


def is_native_sparse_array(x):
    return isinstance(x, tf.SparseTensor)


def native_sparse_array(
    data=None,
    *,
    coo_indices=None,
    csr_crow_indices=None,
    csr_col_indices=None,
    values=None,
    dense_shape=None,
):
    if _is_data_not_indices_values_and_shape(
        data, coo_indices, csr_crow_indices, csr_col_indices, values, dense_shape
    ):
        ivy.assertions.check_true(
            ivy.is_native_sparse_array(data), message="not a sparse array"
        )
        return data
    elif _is_coo_not_csr(
        coo_indices, csr_crow_indices, csr_col_indices, values, dense_shape
    ):
        _verify_coo_components(
            indices=coo_indices, values=values, dense_shape=dense_shape
        )
        all_coordinates = []
        for i in range(values.shape[0]):
            coordinate = ivy.gather(coo_indices, ivy.array([[i]]))
            coordinate = ivy.reshape(coordinate, (coo_indices.shape[0],))
            all_coordinates.append(coordinate.to_list())
        return tf.SparseTensor(
            indices=all_coordinates, values=values, dense_shape=dense_shape
        )
    else:
        _verify_csr_components(
            crow_indices=csr_crow_indices,
            col_indices=csr_col_indices,
            values=values,
            dense_shape=dense_shape,
        )
        logging.warning(
            "Tensorflow does not support CSR sparse array natively. None is returned."
        )
        return None


def native_sparse_array_to_indices_values_and_shape(x):
    if isinstance(x, tf.SparseTensor):
        return x.indices, x.values, x.dense_shape
    raise ivy.exceptions.IvyException("not a SparseTensor")


def sinc(
    x: Union[tf.Tensor, tf.Variable],
    /,
    *,
    out: Optional[Union[tf.Tensor, tf.Variable]] = None,
) -> Union[tf.Tensor, tf.Variable]:
    tf.experimental.numpy.experimental_enable_numpy_behavior()
    return tf.cast(tf.experimental.numpy.sinc(x), x.dtype)


<<<<<<< HEAD
def lcm(
    x1: Union[tf.Tensor, tf.Variable],
    x2: Union[tf.Tensor, tf.Variable],
    /,
    *,
    out: Optional[Union[tf.Tensor, tf.Variable]] = None,
) -> Union[tf.Tensor, tf.Variable]:
    if [x1.dtype, x2.dtype] == [tf.int8, tf.int8]:
        dtype = tf.int8
        x1 = tf.cast(x1, dtype=tf.int16)
        x2 = tf.cast(x2, dtype=tf.int16)
    else: 
        dtype = x1.dtype 
    return tf.math.abs(
        tf.cast(
            tf.experimental.numpy.lcm(x1, x2),
            dtype=dtype
        )
    )


lcm.unsupported_dtypes = (
    "uint8",
    "uint16",
    "uint32",
    "uint64")
=======
def vorbis_window(
    window_length: Union[tf.Tensor, tf.Variable],
    *,
    dtype: Optional[tf.DType] = tf.dtypes.float32,
    out: Optional[Union[tf.Tensor, tf.Variable]] = None,
) -> Union[tf.Tensor, tf.Variable]:
    return tf.signal.vorbis_window(window_length, dtype=dtype, name=None)
>>>>>>> 68d393fe
<|MERGE_RESOLUTION|>--- conflicted
+++ resolved
@@ -73,7 +73,15 @@
     return tf.cast(tf.experimental.numpy.sinc(x), x.dtype)
 
 
-<<<<<<< HEAD
+def vorbis_window(
+    window_length: Union[tf.Tensor, tf.Variable],
+    *,
+    dtype: Optional[tf.DType] = tf.dtypes.float32,
+    out: Optional[Union[tf.Tensor, tf.Variable]] = None,
+) -> Union[tf.Tensor, tf.Variable]:
+    return tf.signal.vorbis_window(window_length, dtype=dtype, name=None)
+
+
 def lcm(
     x1: Union[tf.Tensor, tf.Variable],
     x2: Union[tf.Tensor, tf.Variable],
@@ -99,13 +107,4 @@
     "uint8",
     "uint16",
     "uint32",
-    "uint64")
-=======
-def vorbis_window(
-    window_length: Union[tf.Tensor, tf.Variable],
-    *,
-    dtype: Optional[tf.DType] = tf.dtypes.float32,
-    out: Optional[Union[tf.Tensor, tf.Variable]] = None,
-) -> Union[tf.Tensor, tf.Variable]:
-    return tf.signal.vorbis_window(window_length, dtype=dtype, name=None)
->>>>>>> 68d393fe
+    "uint64")