from typing import Union, Optional, Tuple
import ivy
from ivy.functional.ivy.extensions import (
    _verify_coo_components,
    _verify_csr_components,
    _is_data_not_indices_values_and_shape,
    _is_coo_not_csr,
)
import tensorflow as tf
import logging
from math import sqrt


def is_native_sparse_array(x):
    return isinstance(x, tf.SparseTensor)


def native_sparse_array(
    data=None,
    *,
    coo_indices=None,
    csr_crow_indices=None,
    csr_col_indices=None,
    values=None,
    dense_shape=None,
):
    if _is_data_not_indices_values_and_shape(
        data, coo_indices, csr_crow_indices, csr_col_indices, values, dense_shape
    ):
        ivy.assertions.check_true(
            ivy.is_native_sparse_array(data), message="not a sparse array"
        )
        return data
    elif _is_coo_not_csr(
        coo_indices, csr_crow_indices, csr_col_indices, values, dense_shape
    ):
        _verify_coo_components(
            indices=coo_indices, values=values, dense_shape=dense_shape
        )
        all_coordinates = []
        for i in range(values.shape[0]):
            coordinate = ivy.gather(coo_indices, ivy.array([[i]]))
            coordinate = ivy.reshape(coordinate, (coo_indices.shape[0],))
            all_coordinates.append(coordinate.to_list())
        return tf.SparseTensor(
            indices=all_coordinates, values=values, dense_shape=dense_shape
        )
    else:
        _verify_csr_components(
            crow_indices=csr_crow_indices,
            col_indices=csr_col_indices,
            values=values,
            dense_shape=dense_shape,
        )
        logging.warning(
            "Tensorflow does not support CSR sparse array natively. None is returned."
        )
        return None


def native_sparse_array_to_indices_values_and_shape(x):
    if isinstance(x, tf.SparseTensor):
        return x.indices, x.values, x.dense_shape
    raise ivy.exceptions.IvyException("not a SparseTensor")


def sinc(
    x: Union[tf.Tensor, tf.Variable],
    /,
    *,
    out: Optional[Union[tf.Tensor, tf.Variable]] = None,
) -> Union[tf.Tensor, tf.Variable]:
    tf.experimental.numpy.experimental_enable_numpy_behavior()
    return tf.cast(tf.experimental.numpy.sinc(x), x.dtype)


def vorbis_window(
    window_length: Union[tf.Tensor, tf.Variable],
    *,
    dtype: Optional[tf.DType] = tf.dtypes.float32,
    out: Optional[Union[tf.Tensor, tf.Variable]] = None,
) -> Union[tf.Tensor, tf.Variable]:
    return tf.signal.vorbis_window(window_length, dtype=dtype, name=None)


def lcm(
    x1: Union[tf.Tensor, tf.Variable],
    x2: Union[tf.Tensor, tf.Variable],
    /,
    *,
    out: Optional[Union[tf.Tensor, tf.Variable]] = None,
) -> Union[tf.Tensor, tf.Variable]:
    if [x1.dtype, x2.dtype] == [tf.int8, tf.int8]:
        dtype = tf.int8
        x1 = tf.cast(x1, dtype=tf.int16)
        x2 = tf.cast(x2, dtype=tf.int16)
    else:
        dtype = x1.dtype
    return tf.math.abs(tf.cast(tf.experimental.numpy.lcm(x1, x2), dtype=dtype))


lcm.unsupported_dtypes = ("uint8", "uint16", "uint32", "uint64")


def hann_window(
    window_length: int,
    periodic: Optional[bool] = True,
    dtype: Optional[tf.DType] = None,
    *,
    out: Optional[Union[tf.Tensor, tf.Variable]] = None,
) -> Union[tf.Tensor, tf.Variable]:
    return tf.signal.hann_window(
        window_length, periodic=periodic, dtype=dtype, name=None
    )


<<<<<<< HEAD
def rfft(
    x: Union[tf.Tensor, tf.Variable],
    n: Optional[int] = None,
    norm: Optional[str] = None,
    /,
    *,
    out: Union[tf.Tensor, tf.Variable] = None
) -> Union[tf.Tensor, tf.Variable]:
    if n is None:
        n = len(x)
    if norm == 'forward':
        return tf.signal.rfft(x, n, norm) / n
    elif norm == 'ortho':
        return tf.signal.rfft(x, n, norm) / sqrt(n)
    elif norm is None or norm == 'backward':
        return tf.signal.rfft(x, n, norm)
    else:
        raise ValueError(f'Invalid norm value {norm}; should be "backward",'
                         '"ortho" or "forward".')
=======
def max_pool2d(
    x: Union[tf.Tensor, tf.Variable],
    kernel: Union[int, Tuple[int], Tuple[int, int]],
    strides: Union[int, Tuple[int], Tuple[int, int]],
    padding: str,
    /,
    *,
    data_format: str = "NHWC",
    out: Optional[Union[tf.Tensor, tf.Variable]] = None,
) -> Union[tf.Tensor, tf.Variable]:
    if data_format == "NCHW":
        x = tf.transpose(x, (0, 2, 3, 1))
    res = tf.nn.max_pool2d(x, kernel, strides, padding)
    if data_format == "NCHW":
        return tf.transpose(res, (0, 3, 1, 2))
    return res
>>>>>>> b43ae55d
<|MERGE_RESOLUTION|>--- conflicted
+++ resolved
@@ -114,7 +114,24 @@
     )
 
 
-<<<<<<< HEAD
+def max_pool2d(
+    x: Union[tf.Tensor, tf.Variable],
+    kernel: Union[int, Tuple[int], Tuple[int, int]],
+    strides: Union[int, Tuple[int], Tuple[int, int]],
+    padding: str,
+    /,
+    *,
+    data_format: str = "NHWC",
+    out: Optional[Union[tf.Tensor, tf.Variable]] = None,
+) -> Union[tf.Tensor, tf.Variable]:
+    if data_format == "NCHW":
+        x = tf.transpose(x, (0, 2, 3, 1))
+    res = tf.nn.max_pool2d(x, kernel, strides, padding)
+    if data_format == "NCHW":
+        return tf.transpose(res, (0, 3, 1, 2))
+    return res
+
+
 def rfft(
     x: Union[tf.Tensor, tf.Variable],
     n: Optional[int] = None,
@@ -133,22 +150,4 @@
         return tf.signal.rfft(x, n, norm)
     else:
         raise ValueError(f'Invalid norm value {norm}; should be "backward",'
-                         '"ortho" or "forward".')
-=======
-def max_pool2d(
-    x: Union[tf.Tensor, tf.Variable],
-    kernel: Union[int, Tuple[int], Tuple[int, int]],
-    strides: Union[int, Tuple[int], Tuple[int, int]],
-    padding: str,
-    /,
-    *,
-    data_format: str = "NHWC",
-    out: Optional[Union[tf.Tensor, tf.Variable]] = None,
-) -> Union[tf.Tensor, tf.Variable]:
-    if data_format == "NCHW":
-        x = tf.transpose(x, (0, 2, 3, 1))
-    res = tf.nn.max_pool2d(x, kernel, strides, padding)
-    if data_format == "NCHW":
-        return tf.transpose(res, (0, 3, 1, 2))
-    return res
->>>>>>> b43ae55d
+                         '"ortho" or "forward".')