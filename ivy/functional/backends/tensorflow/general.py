"""Collection of TensorFlow general functions, wrapped to fit Ivy syntax and
signature.
"""

# global
from typing import List, Optional, Union

_round = round
import numpy as _np
import tensorflow as tf
import multiprocessing as _multiprocessing
from tensorflow.python.types.core import Tensor
from numbers import Number

# local
import ivy
from ivy.functional.ivy.device import default_device
from ivy.functional.backends.tensorflow.device import _dev_callable, as_native_dev


def is_native_array(x, exclusive=False):
    if isinstance(x, tf.Tensor):
        if exclusive and isinstance(x, tf.Variable):
            return False
        return True
    return False


def copy_array(x: Union[tf.Tensor, tf.Variable]) -> Union[tf.Tensor, tf.Variable]:
    return tf.identity(x)


def array_equal(x0: Union[tf.Tensor, tf.Variable], x1: Union[tf.Tensor, tf.Variable]) -> bool:
    return bool((tf.experimental.numpy.array_equal(x0, x1)))


def to_numpy(x: Union[tf.Tensor, tf.Variable]) -> _np.ndarray:
    return _np.asarray(tf.convert_to_tensor(x))


def to_scalar(x: Union[tf.Tensor, tf.Variable]) -> Number:
    return to_numpy(x).item()


def to_list(x: Union[tf.Tensor, tf.Variable]) -> list:
    return x.numpy().tolist()


<<<<<<< HEAD
def floormod(
    x: Union[tf.Tensor, tf.Variable],
    y: Union[tf.Tensor, tf.Variable],
    out: Optional[Union[tf.Tensor, tf.Variable]] = None,
) -> Union[tf.Tensor, tf.Variable]:
=======
def floormod(x: tf.Tensor, y: tf.Tensor) -> tf.Tensor:
>>>>>>> 8d362b83
    if hasattr(x, "dtype") and hasattr(y, "dtype"):
        promoted_type = tf.experimental.numpy.promote_types(x.dtype, y.dtype)
        x = tf.cast(x, promoted_type)
        y = tf.cast(y, promoted_type)
    ret = tf.math.floormod(x, y)
    return ret


def unstack(x, axis, keepdims=False):
    if x.shape == ():
        return [x]
    ret = tf.unstack(x, axis=axis)
    if keepdims:
        return [tf.expand_dims(r, axis) for r in ret]
    return ret


container_types = lambda: []


def inplace_update(
    x: Union[ivy.Array, tf.Tensor], val: Union[ivy.Array, tf.Tensor]
) -> ivy.Array:
    (x_native, val_native), _ = ivy.args_to_native(x, val)
    if ivy.is_variable(x_native):
        x_native.assign(val_native)
        if ivy.is_ivy_array(x):
            x.data = x_native
        else:
            x = ivy.Array(x_native)
    else:
        if ivy.is_ivy_array(x):
            x.data = val_native
        else:
            x = ivy.Array(val_native)
    return x


inplace_arrays_supported = lambda: False
inplace_variables_supported = lambda: True


def inplace_decrement(x, val):
    (x_native, val_native), _ = ivy.args_to_native(x, val)
    if ivy.is_variable(x_native):
        x_native.assign(x_native - val_native)
        if ivy.is_ivy_array(x):
            x.data = x_native
        else:
            x = ivy.Array(x_native)
    else:
        if ivy.is_ivy_array(x):
            x.data = val_native
        else:
            x = ivy.Array(val_native)
    return x


def inplace_increment(x, val):
    (x_native, val_native), _ = ivy.args_to_native(x, val)
    if ivy.is_variable(x_native):
        x_native.assign(x_native + val_native)
        if ivy.is_ivy_array(x):
            x.data = x_native
        else:
            x = ivy.Array(x_native)
    else:
        if ivy.is_ivy_array(x):
            x.data = val_native
        else:
            x = ivy.Array(val_native)
    return x


<<<<<<< HEAD
def cumsum(
    x: Union[tf.Tensor, tf.Variable],
    axis: int = 0, out: Optional[Union[tf.Tensor, tf.Variable]] = None,
) -> Union[tf.Tensor, tf.Variable]:
    if ivy.exists(out):
        return ivy.inplace_update(out, tf.math.cumsum(x, axis))
    else:
        return tf.math.cumsum(x, axis)


def cumprod(
    x: Union[tf.Tensor, tf.Variable],
    axis: int = 0,
    exclusive: Optional[bool] = False,
    out: Optional[Union[tf.Tensor, tf.Variable]] = None,
) -> Union[tf.Tensor, tf.Variable]:
    if ivy.exists(out):
        return ivy.inplace_update(out, tf.math.cumprod(x, axis, exclusive))
    else:
        return tf.math.cumprod(x, axis, exclusive)
=======
def cumsum(x: tf.Tensor, axis: int = 0) -> tf.Tensor:
    return tf.math.cumsum(x, axis)


def cumprod(
    x: tf.Tensor, axis: int = 0, exclusive: Optional[bool] = False
) -> tf.Tensor:
    return tf.math.cumprod(x, axis, exclusive)
>>>>>>> 8d362b83


# noinspection PyShadowingNames
def scatter_flat(indices, updates, size=None, tensor=None, reduction="sum", *, device):
    target = tensor
    target_given = ivy.exists(target)
    if ivy.exists(size) and ivy.exists(target):
        assert len(target.shape) == 1 and target.shape[0] == size
    if device is None:
        device = _dev_callable(updates)
    dtype = updates.dtype
    if reduction == "sum":
        if target_given:
            return tf.tensor_scatter_nd_add(
                tensor, tf.expand_dims(indices, -1), updates
            )
        return tf.scatter_nd(tf.expand_dims(indices, -1), updates, [size])
    elif reduction == "min":
        if not target_given:
            target = tf.fill([size], tf.cast(1e12, dtype))
        res = tf.tensor_scatter_nd_min(target, tf.expand_dims(indices, -1), updates)
        if not target_given:
            res = tf.where(res == 1e12, 0.0, res)
    elif reduction == "max":
        if not target_given:
            target = tf.fill([size], tf.cast(-1e12, dtype))
        res = tf.tensor_scatter_nd_max(target, tf.expand_dims(indices, -1), updates)
        if not target_given:
            res = tf.where(res == -1e12, 0.0, res)
    elif reduction == "replace":
        if target_given:
            res = tf.tensor_scatter_nd_update(
                tensor, tf.expand_dims(indices, -1), updates
            )
        else:
            res = tf.tensor_scatter_nd_update(
                tf.zeros([size]), tf.expand_dims(indices, -1), updates
            )
    else:
        raise Exception(
            'reduction is {}, but it must be one of "sum", "min" or "max"'.format(
                reduction
            )
        )
    with tf.device(as_native_dev(device)):
        return res


def _parse_ellipsis(so, ndims):
    pre = list()
    for s in so:
        if s is Ellipsis:
            break
        pre.append(s)
    post = list()
    for s in reversed(so):
        if s is Ellipsis:
            break
        post.append(s)
    return tuple(
        pre
        + [slice(None, None, None) for _ in range(ndims - len(pre) - len(post))]
        + list(reversed(post))
    )


# noinspection PyShadowingNames
def scatter_nd(indices, updates, shape=None, tensor=None, reduction="sum", *, device):

    if ivy.exists(tensor) and not isinstance(updates, Number):
        tensor = (
            tf.cast(tensor, dtype=updates.dtype)
            if ivy.dtype_bits(updates.dtype) > ivy.dtype_bits(tensor.dtype)
            else tensor
        )
    # handle numeric updates
    updates = tf.constant(
        # keep below commented out, asarray API tests working without it
        # [updates] if isinstance(updates, Number) else
        updates,
        dtype=ivy.dtype(tensor, as_native=True)
        if ivy.exists(tensor)
        else ivy.default_dtype(item=updates),
    )

    # hanle non-tensor indices
    if indices == ():
        return updates
    elif indices is Ellipsis or (isinstance(indices, tuple) and indices == (Ellipsis,)):
        if updates.shape == () and ivy.exists(tensor) and tensor.shape == ():
            return updates
        shape = tensor.shape if ivy.exists(tensor) else updates.shape
        indices = tf.concat(
            [tf.expand_dims(g, -1) for g in tf.meshgrid(*[tf.range(s) for s in shape])],
            -1,
        )
    elif isinstance(indices, Number):
        indices = (indices,)
    if isinstance(indices, tuple):
        shape = tensor.shape if ivy.exists(tensor) else updates.shape
        indices = _parse_ellipsis(indices, len(shape))
        indices = tf.concat(
            [
                tf.expand_dims(g, -1)
                for g in tf.meshgrid(
                    *[
                        tf.range(s) if idx is slice(None, None, None) else idx % s
                        for s, idx in zip(shape, indices)
                    ]
                )
            ],
            -1,
        )

    # broadcast updates to indices
    if updates.shape == ():
        updates = tf.broadcast_to(updates, indices.shape[:-1])

    # implementation
    target = tensor
    target_given = ivy.exists(target)
    if ivy.exists(shape) and ivy.exists(target):
        assert ivy.shape_to_tuple(target.shape) == ivy.shape_to_tuple(shape)
    if device is None:
        device = _dev_callable(updates)
    shape = list(shape) if ivy.exists(shape) else list(tensor.shape)
    dtype = updates.dtype
    if reduction == "sum":
        if target_given:
            return tf.tensor_scatter_nd_add(tensor, indices, updates)
        return tf.scatter_nd(indices, updates, shape)
    elif reduction == "min":
        if not target_given:
            target = tf.fill(shape, tf.cast(1e12, dtype))
        res = tf.tensor_scatter_nd_min(target, indices, updates)
        if not target_given:
            res = tf.where(res == 1e12, 0.0, res)
    elif reduction == "max":
        if not target_given:
            target = tf.fill(shape, tf.cast(-1e12, dtype))
        res = tf.tensor_scatter_nd_max(target, indices, updates)
        if not target_given:
            res = tf.where(res == -1e12, 0.0, res)
    elif reduction == "replace":
        if target_given:
            res = tf.tensor_scatter_nd_update(tensor, indices, updates)
        else:
            res = tf.tensor_scatter_nd_update(tf.zeros(shape), indices, updates)
    else:
        raise Exception(
            'reduction is {}, but it must be one of "sum", "min" or "max"'.format(
                reduction
            )
        )
    with tf.device(as_native_dev(device)):
        return res


def gather(
<<<<<<< HEAD
    params: Union[tf.Tensor, tf.Variable],
    indices: Union[tf.Tensor, tf.Variable],
    axis: Optional[int] = -1,
    device: Optional[Union[ivy.Device, str]] = None,
    out: Optional[Union[tf.Tensor, tf.Variable]] = None,
) -> Union[tf.Tensor, tf.Variable]:
=======
    params: tf.Tensor, indices: tf.Tensor, axis: Optional[int] = -1, *, device: str
) -> tf.Tensor:
>>>>>>> 8d362b83
    axis = axis % len(indices.shape)
    if device is None:
        device = _dev_callable(params)
    with tf.device(as_native_dev(device)):
        return tf.gather(params, indices, axis=axis, batch_dims=axis)


def gather_nd(params, indices, *, device: str):
    if device is None:
        device = _dev_callable(params)
    with tf.device(as_native_dev(device)):
        return tf.gather_nd(params, indices)


def one_hot(indices, depth, *, device):
    device = default_device(device)
    if device is not None:
        with tf.device(as_native_dev(device)):
            return tf.one_hot(indices, depth)
    return tf.one_hot(indices, depth)


current_backend_str = lambda: "tensorflow"
current_backend_str.__name__ = "current_backend_str"

multiprocessing = (
    lambda context=None: _multiprocessing
    if context is None
    else _multiprocessing.get_context(context)
)
indices_where = tf.where


def shape(
    x: Union[tf.Tensor, tf.Variable],
    as_tensor: bool = False,
) -> Union[tf.Tensor, tf.Variable, List[int]]:
    if as_tensor:
        return tf.shape(x)
    else:
        return tuple(x.shape)


get_num_dims = (
    lambda x, as_tensor=False: tf.shape(tf.shape(x))[0]
    if as_tensor
    else int(tf.shape(tf.shape(x)))
)<|MERGE_RESOLUTION|>--- conflicted
+++ resolved
@@ -46,15 +46,7 @@
     return x.numpy().tolist()
 
 
-<<<<<<< HEAD
-def floormod(
-    x: Union[tf.Tensor, tf.Variable],
-    y: Union[tf.Tensor, tf.Variable],
-    out: Optional[Union[tf.Tensor, tf.Variable]] = None,
-) -> Union[tf.Tensor, tf.Variable]:
-=======
-def floormod(x: tf.Tensor, y: tf.Tensor) -> tf.Tensor:
->>>>>>> 8d362b83
+def floormod(x: Union[tf.Tensor, tf.Variable], y: Union[tf.Tensor, tf.Variable]) -> Union[tf.Tensor, tf.Variable]:
     if hasattr(x, "dtype") and hasattr(y, "dtype"):
         promoted_type = tf.experimental.numpy.promote_types(x.dtype, y.dtype)
         x = tf.cast(x, promoted_type)
@@ -129,37 +121,14 @@
     return x
 
 
-<<<<<<< HEAD
-def cumsum(
-    x: Union[tf.Tensor, tf.Variable],
-    axis: int = 0, out: Optional[Union[tf.Tensor, tf.Variable]] = None,
+def cumsum(x: Union[tf.Tensor, tf.Variable], axis: int = 0) -> Union[tf.Tensor, tf.Variable]:
+    return tf.math.cumsum(x, axis)
+
+
+def cumprod(
+    x: Union[tf.Tensor, tf.Variable], axis: int = 0, exclusive: Optional[bool] = False
 ) -> Union[tf.Tensor, tf.Variable]:
-    if ivy.exists(out):
-        return ivy.inplace_update(out, tf.math.cumsum(x, axis))
-    else:
-        return tf.math.cumsum(x, axis)
-
-
-def cumprod(
-    x: Union[tf.Tensor, tf.Variable],
-    axis: int = 0,
-    exclusive: Optional[bool] = False,
-    out: Optional[Union[tf.Tensor, tf.Variable]] = None,
-) -> Union[tf.Tensor, tf.Variable]:
-    if ivy.exists(out):
-        return ivy.inplace_update(out, tf.math.cumprod(x, axis, exclusive))
-    else:
-        return tf.math.cumprod(x, axis, exclusive)
-=======
-def cumsum(x: tf.Tensor, axis: int = 0) -> tf.Tensor:
-    return tf.math.cumsum(x, axis)
-
-
-def cumprod(
-    x: tf.Tensor, axis: int = 0, exclusive: Optional[bool] = False
-) -> tf.Tensor:
     return tf.math.cumprod(x, axis, exclusive)
->>>>>>> 8d362b83
 
 
 # noinspection PyShadowingNames
@@ -319,17 +288,8 @@
 
 
 def gather(
-<<<<<<< HEAD
-    params: Union[tf.Tensor, tf.Variable],
-    indices: Union[tf.Tensor, tf.Variable],
-    axis: Optional[int] = -1,
-    device: Optional[Union[ivy.Device, str]] = None,
-    out: Optional[Union[tf.Tensor, tf.Variable]] = None,
+    params: Union[tf.Tensor, tf.Variable], indices: Union[tf.Tensor, tf.Variable], axis: Optional[int] = -1, *, device: str
 ) -> Union[tf.Tensor, tf.Variable]:
-=======
-    params: tf.Tensor, indices: tf.Tensor, axis: Optional[int] = -1, *, device: str
-) -> tf.Tensor:
->>>>>>> 8d362b83
     axis = axis % len(indices.shape)
     if device is None:
         device = _dev_callable(params)
