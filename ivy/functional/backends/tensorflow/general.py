"""Collection of TensorFlow general functions, wrapped to fit Ivy syntax and
signature.
"""

# global
<<<<<<< HEAD
from typing import Iterable, Optional, Union, Sequence, List

=======
from typing import Optional, Union, Sequence, Callable
>>>>>>> 1445a0ca

_round = round
import numpy as np
import multiprocessing as _multiprocessing
from numbers import Number
import tensorflow as tf

# local
import ivy


def _parse_ellipsis(so, ndims):
    pre = list()
    for s in so:
        if s is Ellipsis:
            break
        pre.append(s)
    post = list()
    for s in reversed(so):
        if s is Ellipsis:
            break
        post.append(s)
    return tuple(
        pre
        + [slice(None, None, None) for _ in range(ndims - len(pre) - len(post))]
        + list(reversed(post))
    )


def array_equal(
    x0: Union[tf.Tensor, tf.Variable],
    x1: Union[tf.Tensor, tf.Variable],
) -> bool:
    x0, x1 = ivy.promote_types_of_inputs(x0, x1)
    return bool((tf.experimental.numpy.array_equal(x0, x1)))


def container_types():
    return []


def current_backend_str():
    return "tensorflow"


def gather(
    params: Union[tf.Tensor, tf.Variable],
    indices: Union[tf.Tensor, tf.Variable],
    axis: Optional[int] = -1,
    *,
    out: Optional[Union[tf.Tensor, tf.Variable]] = None,
) -> Union[tf.Tensor, tf.Variable]:
    axis = axis % len(indices.shape)
    return tf.gather(params, indices, axis=axis, batch_dims=axis)


def gather_nd(
    params: Union[tf.Tensor, tf.Variable],
    indices: Union[tf.Tensor, tf.Variable],
    *,
    out: Optional[Union[tf.Tensor, tf.Variable]] = None,
) -> Union[tf.Tensor, tf.Variable]:
    return tf.gather_nd(params, indices)


def get_num_dims(x, as_tensor=False):
    return tf.shape(tf.shape(x))[0] if as_tensor else int(tf.shape(tf.shape(x)))


def inplace_arrays_supported():
    return False


def inplace_decrement(
    x: Union[ivy.Array, tf.Tensor], val: Union[ivy.Array, tf.Tensor]
) -> ivy.Array:
    (x_native, val_native), _ = ivy.args_to_native(x, val)
    if ivy.is_variable(x_native):
        x_native.assign(x_native - val_native)
        if ivy.is_ivy_array(x):
            x.data = x_native
        else:
            x = ivy.Array(x_native)
    else:
        if ivy.is_ivy_array(x):
            x.data -= val_native
        else:
            x = ivy.Array(val_native)
    return x


def inplace_increment(
    x: Union[ivy.Array, tf.Tensor], val: Union[ivy.Array, tf.Tensor]
) -> ivy.Array:
    (x_native, val_native), _ = ivy.args_to_native(x, val)
    if ivy.is_variable(x_native):
        x_native.assign(x_native + val_native)
        if ivy.is_ivy_array(x):
            x.data = x_native
        else:
            x = ivy.Array(x_native)
    else:
        if ivy.is_ivy_array(x):
            x.data = val_native
        else:
            x = ivy.Array(val_native)
    return x


def inplace_update(
    x: Union[ivy.Array, tf.Tensor],
    val: Union[ivy.Array, tf.Tensor],
    ensure_in_backend: bool = False,
) -> ivy.Array:
    if ivy.is_array(x) and ivy.is_array(val):
        (x_native, val_native), _ = ivy.args_to_native(x, val)
        if ivy.is_variable(x_native):
            x_native.assign(val_native)
            if ivy.is_ivy_array(x):
                x.data = x_native
            else:
                x = ivy.Array(x_native)
        elif ensure_in_backend:
            raise Exception(
                "TensorFlow does not support inplace updates of the tf.Tensor"
            )
        elif ivy.is_ivy_array(x):
            x.data = val_native
        else:
            raise Exception(
                "TensorFlow does not support inplace updates of the tf.Tensor"
            )
        return x
    else:
        return val


def inplace_variables_supported():
    return True


def is_native_array(x, exclusive=False):
    if isinstance(x, tf.Tensor) or isinstance(x, tf.Variable):
        if exclusive and isinstance(x, tf.Variable):
            return False
        return True
    return False


def multiprocessing(context=None):
    return (
        _multiprocessing if context is None else _multiprocessing.get_context(context)
    )


def scatter_flat(
    indices: Union[tf.Tensor, tf.Variable],
    updates: Union[tf.Tensor, tf.Variable],
    size: Optional[int] = None,
    reduction: str = "sum",
    *,
    out: Optional[Union[tf.Tensor, tf.Variable]] = None,
) -> Union[tf.Tensor, tf.Variable]:
    if indices.dtype != tf.int32 or indices.dtype != tf.int64:
        if indices.dtype in [tf.int8, tf.int16, tf.uint8, tf.uint16]:
            indices = tf.cast(indices, tf.int32)
        else:
            indices = tf.cast(indices, tf.int64)
    target = out
    target_given = ivy.exists(target)
    if ivy.exists(size) and ivy.exists(target):
        assert len(target.shape) == 1 and target.shape[0] == size
    dtype = updates.dtype
    if reduction == "sum":
        if target_given:
<<<<<<< HEAD
            return tf.tensor_scatter_nd_add(
                out, tf.expand_dims(indices, -1), updates
            )
=======
            return tf.tensor_scatter_nd_add(out, tf.expand_dims(indices, -1), updates)
>>>>>>> 1445a0ca
        return tf.scatter_nd(tf.expand_dims(indices, -1), updates, [size])
    elif reduction == "min":
        if not target_given:
            target = tf.fill([size], tf.cast(1e12, dtype))
        res = tf.tensor_scatter_nd_min(target, tf.expand_dims(indices, -1), updates)
        if not target_given:
            res = tf.where(res == tf.cast(1e12, dtype), 0, res)
    elif reduction == "max":
        if not target_given:
            target = tf.fill([size], tf.cast(-1e12, dtype))
        res = tf.tensor_scatter_nd_max(target, tf.expand_dims(indices, -1), updates)
        if not target_given:
            res = tf.where(res == tf.cast(-1e12, dtype), 0, res)
    elif reduction == "replace":
        if target_given:
<<<<<<< HEAD
            res = tf.tensor_scatter_nd_update(
                out, tf.expand_dims(indices, -1), updates
            )
        else:
            res = tf.tensor_scatter_nd_update(
                tf.zeros([size], dtype=updates.dtype), tf.expand_dims(indices, -1), updates
=======
            res = tf.tensor_scatter_nd_update(out, tf.expand_dims(indices, -1), updates)
        else:
            res = tf.tensor_scatter_nd_update(
                tf.zeros([size], dtype=updates.dtype),
                tf.expand_dims(indices, -1),
                updates,
>>>>>>> 1445a0ca
            )
    else:
        raise Exception(
            'reduction is {}, but it must be one of "sum", "min" or "max"'.format(
                reduction
            )
        )
    return res


def scatter_nd(
    indices: Union[tf.Tensor, tf.Variable],
    updates: Union[tf.Tensor, tf.Variable],
    shape: Optional[Union[ivy.NativeShape, Sequence[int]]] = None,
    reduction: str = "sum",
    *,
    out: Optional[Union[tf.Tensor, tf.Variable]] = None,
) -> Union[tf.Tensor, tf.Variable]:
<<<<<<< HEAD

=======
>>>>>>> 1445a0ca
    if ivy.exists(out) and not isinstance(updates, Number):
        out = (
            tf.cast(out, dtype=updates.dtype)
            if ivy.dtype_bits(updates.dtype) > ivy.dtype_bits(out.dtype)
            else out
        )
    # handle numeric updates
    updates = tf.constant(
        # keep below commented out, asarray API tests working without it
        # [updates] if isinstance(updates, Number) else
        updates,
        dtype=ivy.dtype(out, as_native=True)
        if ivy.exists(out)
        else ivy.default_dtype(item=updates),
    )

    # hanle non-tensor indices
    if indices == ():
        return updates
<<<<<<< HEAD
    
=======

>>>>>>> 1445a0ca
    elif indices is Ellipsis or (isinstance(indices, tuple) and indices == (Ellipsis,)):
        if updates.shape == () and ivy.exists(out) and out.shape == ():
            return updates
        shape = out.shape if ivy.exists(out) else updates.shape
<<<<<<< HEAD
        indices =  tf.stack([tf.reshape(value, (-1,)) for value in tf.meshgrid(
                    *[
                        tf.range(shape[0])  
                    ], indexing ='ij'
        )], axis=-1)
=======
        indices = tf.stack(
            [
                tf.reshape(value, (-1,))
                for value in tf.meshgrid(*[tf.range(shape[0])], indexing="ij")
            ],
            axis=-1,
        )
>>>>>>> 1445a0ca

    elif isinstance(indices, (tuple, list)) and Ellipsis in indices:
        shape = out.shape if ivy.exists(out) else updates.shape
        indices = _parse_ellipsis(indices, len(shape))
<<<<<<< HEAD
        indices =   tf.stack([tf.reshape(value, (-1,)) for value in tf.meshgrid(
                    *[
                        tf.range(s) if idx == slice(None, None, None) else tf.constant([idx % s])
                        for s, idx in zip(shape, indices)
                    ], indexing ='ij'
        )], axis=-1)        
=======
        indices = tf.stack(
            [
                tf.reshape(value, (-1,))
                for value in tf.meshgrid(
                    *[
                        tf.range(s)
                        if idx == slice(None, None, None)
                        else tf.constant([idx % s])
                        for s, idx in zip(shape, indices)
                    ],
                    indexing="ij",
                )
            ],
            axis=-1,
        )
>>>>>>> 1445a0ca
    else:
        indices = [[indices]] if isinstance(indices, Number) else indices
        indices = tf.constant(indices)
        if len(indices.shape) < 2:
<<<<<<< HEAD
                indices = tf.expand_dims(indices, -1)
        
        if len(updates.shape) < 2:
            updates = tf.expand_dims(updates, 0)
    
    # broadcast updates to indices
    if  updates.shape == ():
        updates = tf.broadcast_to(updates, indices.shape[:1])        
=======
            indices = tf.expand_dims(indices, -1)

        if len(updates.shape) < 2:
            updates = tf.expand_dims(updates, 0)

    # broadcast updates to indices
    if updates.shape == ():
        updates = tf.broadcast_to(updates, indices.shape[:1])
>>>>>>> 1445a0ca
    # implementation
    target = out
    target_given = ivy.exists(target)
    if ivy.exists(shape) and ivy.exists(target):
        assert ivy.Shape(target.shape) == ivy.Shape(shape)
    shape = list(shape) if ivy.exists(shape) else list(out.shape)
    dtype = updates.dtype
    if reduction == "sum":
        if target_given:
            res = tf.tensor_scatter_nd_add(out, indices, updates)
        else:
            res = tf.scatter_nd(indices, updates, shape)
    elif reduction == "min":
        if not target_given:
<<<<<<< HEAD
            max_value = tf.cast(min(tf.experimental.numpy.iinfo(updates.dtype.as_numpy_dtype).max, 1e12), updates.dtype)
=======
            if "int" in dtype.name:
                max_value = tf.cast(
                    min(
                        tf.experimental.numpy.iinfo(updates.dtype.as_numpy_dtype).max,
                        1e12,
                    ),
                    updates.dtype,
                )
            else:
                max_value = tf.cast(
                    min(
                        tf.experimental.numpy.finfo(updates.dtype.as_numpy_dtype).max,
                        1e12,
                    ),
                    updates.dtype,
                )
>>>>>>> 1445a0ca
            target = tf.fill(shape, max_value)
        res = tf.tensor_scatter_nd_min(target, indices, updates)
        if not target_given:
            res = tf.where(res == max_value, 0, res)
    elif reduction == "max":
        if not target_given:
<<<<<<< HEAD
            min_value = tf.cast(max(tf.experimental.numpy.iinfo(updates.dtype.as_numpy_dtype).min, -1e12), updates.dtype)
=======
            if "int" in dtype.name:
                min_value = tf.cast(
                    max(
                        tf.experimental.numpy.iinfo(updates.dtype.as_numpy_dtype).min,
                        -1e12,
                    ),
                    updates.dtype,
                )
            else:
                min_value = tf.cast(
                    max(
                        tf.experimental.numpy.finfo(updates.dtype.as_numpy_dtype).min,
                        -1e12,
                    ),
                    updates.dtype,
                )
>>>>>>> 1445a0ca
            target = tf.fill(shape, min_value)
        res = tf.tensor_scatter_nd_max(target, indices, updates)
        if not target_given:
            res = tf.where(res == min_value, 0, res)
    elif reduction == "replace":
        if target_given:
            res = tf.tensor_scatter_nd_update(out, indices, updates)
        else:
<<<<<<< HEAD
            res = tf.tensor_scatter_nd_update(tf.zeros(shape, dtype=dtype), indices, updates)
=======
            res = tf.tensor_scatter_nd_update(
                tf.zeros(shape, dtype=dtype), indices, updates
            )
>>>>>>> 1445a0ca
    else:
        raise Exception(
            'reduction is {}, but it must be one of "sum", "min" or "max"'.format(
                reduction
            )
        )
    if ivy.exists(out):
        return ivy.inplace_update(out, res)
    return res

scatter_nd.support_native_out = True

scatter_nd.support_native_out = True


def shape(
    x: Union[tf.Tensor, tf.Variable],
    as_array: bool = False,
) -> Union[tf.Tensor, ivy.Shape, ivy.Array]:
    if as_array:
        return ivy.array(tf.shape(x), dtype=ivy.default_int_dtype())
    else:
        return ivy.Shape(x.shape)


<<<<<<< HEAD
def one_hot(
    indices: Union[tf.Tensor, tf.Variable],
    depth: int,
    *,
    device: str,
    out: Optional[Union[tf.Tensor, tf.Variable]] = None,
) -> Union[tf.Tensor, tf.Variable]:
    if indices.dtype == tf.int8:
        indices = tf.cast(indices, tf.uint8)
    elif indices.dtype == tf.int16 or tf.uint16:
        indices = tf.cast(indices, tf.int32)
    else:
        indices = tf.cast(indices, tf.int64)
    device = default_device(device)
    if device is not None:
        with tf.device(as_native_dev(device)):
            return tf.one_hot(indices, depth)
    return tf.one_hot(indices, depth)
=======
def to_list(x: Union[tf.Tensor, tf.Variable]) -> list:
    return x.numpy().tolist()


def to_numpy(x: Union[tf.Tensor, tf.Variable], copy: bool = True) -> np.ndarray:
    # TensorFlow fails to convert bfloat16 tensor when it has 0 dimensions
    if (
        ivy.is_array(x)
        and get_num_dims(x) == 0
        and ivy.as_native_dtype(x.dtype) is tf.bfloat16
    ):
        x = tf.expand_dims(x, 0)
        if copy:
            return np.squeeze(np.array(tf.convert_to_tensor(x)), 0)
        else:
            return np.squeeze(np.asarray(tf.convert_to_tensor(x)), 0)
    if copy:
        return np.array(tf.convert_to_tensor(x))
    else:
        return np.asarray(tf.convert_to_tensor(x))
>>>>>>> 1445a0ca


def to_scalar(x: Union[tf.Tensor, tf.Variable]) -> Number:
    return to_numpy(x).item()


def vmap(
    func: Callable,
    in_axes: Union[int, Sequence[int], Sequence[None]] = 0,
    out_axes: Optional[int] = 0,
) -> Callable:
    @ivy.to_native_arrays_and_back
    def _vmap(*args, **kwargs):

        # convert args tuple to list to allow mutability using moveaxis ahead.
        args = list(args)

        # if in_axis is a non-integer, its length should be equal to pos args.
        if isinstance(in_axes, (list, tuple)):
            try:
                assert (len(args)) == len(in_axes)
            except AssertionError:
                raise Exception(
                    """The in_axes should have length equivalent to the 
                number of positional arguments to the function being vectorized
                or it should be an integer."""
                )

        # checking axis_size consistency
        axis_size = set()

        if isinstance(in_axes, int):
            for arg in args:
                axis_size.add(arg.shape[in_axes])
        elif isinstance(in_axes, (list, tuple)):
            for arg, axis in zip(args, in_axes):
                if axis is not None:
                    axis_size.add(arg.shape[axis])

        if len(axis_size) > 1:
            raise ValueError(
                """Inconsistent sizes. All mapped axes should have the same size"""
            )

<<<<<<< HEAD
def indices_where(
    x: Union[tf.Tensor, tf.Variable],
    *,
    out: Optional[Union[tf.Tensor, tf.Variable]] = None,
) -> Union[tf.Tensor, tf.Variable]:
    where_x = tf.experimental.numpy.where(x)
    if len(where_x) == 1:
        return tf.expand_dims(where_x[0], -1)
    res = tf.experimental.numpy.concatenate([tf.expand_dims(item, -1) for item in where_x], -1)
    return res
    
def shape(
    x: Union[tf.Tensor, tf.Variable],
    as_array: bool = False,
) -> Union[tf.Tensor, ivy.Shape, ivy.Array]:
    if as_array:
        return ivy.array(tf.shape(x))
    else:
        return ivy.Shape(x.shape)
=======
        # Making sure not all in_axes are None
        if isinstance(in_axes, (list, tuple)):
            assert not all(
                ax is None for ax in in_axes
            ), "At least one of the axes should be specified (not None)."
        else:
            assert not (in_axes is None), "single value in_axes should not be None."

        # Handling None in in_axes by broadcasting the axis_size
        if isinstance(in_axes, (tuple, list)) and None in in_axes:
            none_axis_index = list()
            for index, axis in enumerate(in_axes):
                if axis is None:
                    none_axis_index.append(index)

            for none_mapped_axis in none_axis_index:
                args[none_mapped_axis] = tf.broadcast_to(
                    args[none_mapped_axis],
                    (tuple(axis_size) + args[none_mapped_axis].shape),
                )

        # set up the axis to be mapped
        if isinstance(in_axes, (tuple, list)):
            for i in range(len(in_axes)):
                args[i] = tf.experimental.numpy.moveaxis(args[i], in_axes[i], 0)
        elif isinstance(in_axes, int):
            args[0] = tf.experimental.numpy.moveaxis(args[0], in_axes, 0)

        # vectorisation - applying map_fn if only one arg provided as reduce requires
        # two elements to begin with.
        arr_results = []
        for arrays in zip(*args):
            single_op = func(*arrays)
            arr_results.append(single_op)
        res = ivy.stack(arr_results)
>>>>>>> 1445a0ca

        if out_axes:
            res = tf.experimental.numpy.moveaxis(res, 0, out_axes)

        return res

    return _vmap<|MERGE_RESOLUTION|>--- conflicted
+++ resolved
@@ -3,12 +3,7 @@
 """
 
 # global
-<<<<<<< HEAD
-from typing import Iterable, Optional, Union, Sequence, List
-
-=======
 from typing import Optional, Union, Sequence, Callable
->>>>>>> 1445a0ca
 
 _round = round
 import numpy as np
@@ -184,13 +179,7 @@
     dtype = updates.dtype
     if reduction == "sum":
         if target_given:
-<<<<<<< HEAD
-            return tf.tensor_scatter_nd_add(
-                out, tf.expand_dims(indices, -1), updates
-            )
-=======
             return tf.tensor_scatter_nd_add(out, tf.expand_dims(indices, -1), updates)
->>>>>>> 1445a0ca
         return tf.scatter_nd(tf.expand_dims(indices, -1), updates, [size])
     elif reduction == "min":
         if not target_given:
@@ -206,21 +195,12 @@
             res = tf.where(res == tf.cast(-1e12, dtype), 0, res)
     elif reduction == "replace":
         if target_given:
-<<<<<<< HEAD
-            res = tf.tensor_scatter_nd_update(
-                out, tf.expand_dims(indices, -1), updates
-            )
-        else:
-            res = tf.tensor_scatter_nd_update(
-                tf.zeros([size], dtype=updates.dtype), tf.expand_dims(indices, -1), updates
-=======
             res = tf.tensor_scatter_nd_update(out, tf.expand_dims(indices, -1), updates)
         else:
             res = tf.tensor_scatter_nd_update(
                 tf.zeros([size], dtype=updates.dtype),
                 tf.expand_dims(indices, -1),
                 updates,
->>>>>>> 1445a0ca
             )
     else:
         raise Exception(
@@ -239,10 +219,6 @@
     *,
     out: Optional[Union[tf.Tensor, tf.Variable]] = None,
 ) -> Union[tf.Tensor, tf.Variable]:
-<<<<<<< HEAD
-
-=======
->>>>>>> 1445a0ca
     if ivy.exists(out) and not isinstance(updates, Number):
         out = (
             tf.cast(out, dtype=updates.dtype)
@@ -262,22 +238,11 @@
     # hanle non-tensor indices
     if indices == ():
         return updates
-<<<<<<< HEAD
-    
-=======
-
->>>>>>> 1445a0ca
+
     elif indices is Ellipsis or (isinstance(indices, tuple) and indices == (Ellipsis,)):
         if updates.shape == () and ivy.exists(out) and out.shape == ():
             return updates
         shape = out.shape if ivy.exists(out) else updates.shape
-<<<<<<< HEAD
-        indices =  tf.stack([tf.reshape(value, (-1,)) for value in tf.meshgrid(
-                    *[
-                        tf.range(shape[0])  
-                    ], indexing ='ij'
-        )], axis=-1)
-=======
         indices = tf.stack(
             [
                 tf.reshape(value, (-1,))
@@ -285,19 +250,10 @@
             ],
             axis=-1,
         )
->>>>>>> 1445a0ca
 
     elif isinstance(indices, (tuple, list)) and Ellipsis in indices:
         shape = out.shape if ivy.exists(out) else updates.shape
         indices = _parse_ellipsis(indices, len(shape))
-<<<<<<< HEAD
-        indices =   tf.stack([tf.reshape(value, (-1,)) for value in tf.meshgrid(
-                    *[
-                        tf.range(s) if idx == slice(None, None, None) else tf.constant([idx % s])
-                        for s, idx in zip(shape, indices)
-                    ], indexing ='ij'
-        )], axis=-1)        
-=======
         indices = tf.stack(
             [
                 tf.reshape(value, (-1,))
@@ -313,21 +269,10 @@
             ],
             axis=-1,
         )
->>>>>>> 1445a0ca
     else:
         indices = [[indices]] if isinstance(indices, Number) else indices
         indices = tf.constant(indices)
         if len(indices.shape) < 2:
-<<<<<<< HEAD
-                indices = tf.expand_dims(indices, -1)
-        
-        if len(updates.shape) < 2:
-            updates = tf.expand_dims(updates, 0)
-    
-    # broadcast updates to indices
-    if  updates.shape == ():
-        updates = tf.broadcast_to(updates, indices.shape[:1])        
-=======
             indices = tf.expand_dims(indices, -1)
 
         if len(updates.shape) < 2:
@@ -336,7 +281,6 @@
     # broadcast updates to indices
     if updates.shape == ():
         updates = tf.broadcast_to(updates, indices.shape[:1])
->>>>>>> 1445a0ca
     # implementation
     target = out
     target_given = ivy.exists(target)
@@ -351,9 +295,6 @@
             res = tf.scatter_nd(indices, updates, shape)
     elif reduction == "min":
         if not target_given:
-<<<<<<< HEAD
-            max_value = tf.cast(min(tf.experimental.numpy.iinfo(updates.dtype.as_numpy_dtype).max, 1e12), updates.dtype)
-=======
             if "int" in dtype.name:
                 max_value = tf.cast(
                     min(
@@ -370,16 +311,12 @@
                     ),
                     updates.dtype,
                 )
->>>>>>> 1445a0ca
             target = tf.fill(shape, max_value)
         res = tf.tensor_scatter_nd_min(target, indices, updates)
         if not target_given:
             res = tf.where(res == max_value, 0, res)
     elif reduction == "max":
         if not target_given:
-<<<<<<< HEAD
-            min_value = tf.cast(max(tf.experimental.numpy.iinfo(updates.dtype.as_numpy_dtype).min, -1e12), updates.dtype)
-=======
             if "int" in dtype.name:
                 min_value = tf.cast(
                     max(
@@ -396,7 +333,6 @@
                     ),
                     updates.dtype,
                 )
->>>>>>> 1445a0ca
             target = tf.fill(shape, min_value)
         res = tf.tensor_scatter_nd_max(target, indices, updates)
         if not target_given:
@@ -405,13 +341,9 @@
         if target_given:
             res = tf.tensor_scatter_nd_update(out, indices, updates)
         else:
-<<<<<<< HEAD
-            res = tf.tensor_scatter_nd_update(tf.zeros(shape, dtype=dtype), indices, updates)
-=======
             res = tf.tensor_scatter_nd_update(
                 tf.zeros(shape, dtype=dtype), indices, updates
             )
->>>>>>> 1445a0ca
     else:
         raise Exception(
             'reduction is {}, but it must be one of "sum", "min" or "max"'.format(
@@ -422,7 +354,6 @@
         return ivy.inplace_update(out, res)
     return res
 
-scatter_nd.support_native_out = True
 
 scatter_nd.support_native_out = True
 
@@ -437,26 +368,6 @@
         return ivy.Shape(x.shape)
 
 
-<<<<<<< HEAD
-def one_hot(
-    indices: Union[tf.Tensor, tf.Variable],
-    depth: int,
-    *,
-    device: str,
-    out: Optional[Union[tf.Tensor, tf.Variable]] = None,
-) -> Union[tf.Tensor, tf.Variable]:
-    if indices.dtype == tf.int8:
-        indices = tf.cast(indices, tf.uint8)
-    elif indices.dtype == tf.int16 or tf.uint16:
-        indices = tf.cast(indices, tf.int32)
-    else:
-        indices = tf.cast(indices, tf.int64)
-    device = default_device(device)
-    if device is not None:
-        with tf.device(as_native_dev(device)):
-            return tf.one_hot(indices, depth)
-    return tf.one_hot(indices, depth)
-=======
 def to_list(x: Union[tf.Tensor, tf.Variable]) -> list:
     return x.numpy().tolist()
 
@@ -477,7 +388,6 @@
         return np.array(tf.convert_to_tensor(x))
     else:
         return np.asarray(tf.convert_to_tensor(x))
->>>>>>> 1445a0ca
 
 
 def to_scalar(x: Union[tf.Tensor, tf.Variable]) -> Number:
@@ -522,27 +432,6 @@
                 """Inconsistent sizes. All mapped axes should have the same size"""
             )
 
-<<<<<<< HEAD
-def indices_where(
-    x: Union[tf.Tensor, tf.Variable],
-    *,
-    out: Optional[Union[tf.Tensor, tf.Variable]] = None,
-) -> Union[tf.Tensor, tf.Variable]:
-    where_x = tf.experimental.numpy.where(x)
-    if len(where_x) == 1:
-        return tf.expand_dims(where_x[0], -1)
-    res = tf.experimental.numpy.concatenate([tf.expand_dims(item, -1) for item in where_x], -1)
-    return res
-    
-def shape(
-    x: Union[tf.Tensor, tf.Variable],
-    as_array: bool = False,
-) -> Union[tf.Tensor, ivy.Shape, ivy.Array]:
-    if as_array:
-        return ivy.array(tf.shape(x))
-    else:
-        return ivy.Shape(x.shape)
-=======
         # Making sure not all in_axes are None
         if isinstance(in_axes, (list, tuple)):
             assert not all(
@@ -578,7 +467,6 @@
             single_op = func(*arrays)
             arr_results.append(single_op)
         res = ivy.stack(arr_results)
->>>>>>> 1445a0ca
 
         if out_axes:
             res = tf.experimental.numpy.moveaxis(res, 0, out_axes)
