"""
Collection of TensorFlow general functions, wrapped to fit Ivy syntax and signature.
"""

# global
from typing import Optional
import ivy
_round = round
import numpy as _np
import tensorflow as tf
from numbers import Number
import multiprocessing as _multiprocessing
from tensorflow.python.types.core import Tensor
from numbers import Number

# local
from ivy.functional.ivy.device import default_device
from ivy.functional.backends.tensorflow.device import _dev_callable, dev_from_str


def is_native_array(x, exclusive=False):
    if isinstance(x, Tensor):
        if exclusive and isinstance(x, tf.Variable):
            return False
        return True
    return False


<<<<<<< HEAD
def copy_array(x: Tensor) \
        -> Tensor:
    return tf.identity(x)


array_equal = tf.experimental.numpy.array_equal
=======
copy_array = tf.identity
>>>>>>> 3ebb6f3e


def array_equal (x0: Tensor, x1: Tensor) \
        -> bool:
    return tf.experimental.numpy.array_equal(x0, x1)

  
def to_numpy(x: Tensor) \
        -> _np.ndarray:
    return _np.asarray(tf.convert_to_tensor(x))


def to_scalar(x: Tensor) \
        -> Number:
    return to_numpy(x).item()

  
def to_list(x: Tensor) \
        ->list:
    return x.numpy().tolist()


def floormod(x: tf.Tensor, y: tf.Tensor, out: Optional[tf.Tensor] = None)\
        -> tf.Tensor:
    ret = x%y
    if ivy.exists(out):
        return ivy.inplace_update(out,ret)
    return ret


def unstack(x, axis, keepdims=False):
    if x.shape == ():
        return [x]
    ret = tf.unstack(x, axis=axis)
    if keepdims:
        return [tf.expand_dims(r, axis) for r in ret]
    return ret


container_types = lambda: []


def inplace_update(x, val):
    (x_native, val_native), _ = ivy.args_to_native(x, val)
    if ivy.is_variable(x_native):
        x_native.assign(val_native)
        if ivy.is_ivy_array(x):
            x.data = x_native
        else:
            x = ivy.Array(x_native)
    else:
        if ivy.is_ivy_array(x):
            x.data = val_native
        else:
            x = ivy.Array(val_native)
    return x


inplace_arrays_supported = lambda: False
inplace_variables_supported = lambda: True


def inplace_decrement(x, val):
    (x_native, val_native), _ = ivy.args_to_native(x, val)
    if ivy.is_variable(x_native):
        x_native.assign(x_native-val_native)
        if ivy.is_ivy_array(x):
            x.data = x_native
        else:
            x = ivy.Array(x_native)
    else:
        if ivy.is_ivy_array(x):
            x.data = val_native
        else:
            x = ivy.Array(val_native)
    return x


def inplace_increment(x, val):
    (x_native, val_native), _ = ivy.args_to_native(x, val)
    if ivy.is_variable(x_native):
        x_native.assign(x_native + val_native)
        if ivy.is_ivy_array(x):
            x.data = x_native
        else:
            x = ivy.Array(x_native)
    else:
        if ivy.is_ivy_array(x):
            x.data = val_native
        else:
            x = ivy.Array(val_native)
    return x


def cumsum(x:tf.Tensor,axis:int=0,out: Optional[tf.Tensor] = None)\
        -> tf.Tensor:
        if ivy.exists(out):
            return ivy.inplace_update(out,tf.math.cumsum(x,axis))
        else:
            return tf.math.cumsum(x,axis)

def cumprod(x:tf.Tensor,axis:int=0,exclusive:Optional[bool]=False,out: Optional[tf.Tensor] = None)\
        -> tf.Tensor:
    if ivy.exists(out):
        return ivy.inplace_update(out,tf.math.cumprod(x,axis,exclusive))
    else:
        return tf.math.cumprod(x,axis,exclusive)

# noinspection PyShadowingNames
def scatter_flat(indices, updates, size=None, tensor=None, reduction='sum', dev=None):
    target = tensor
    target_given = ivy.exists(target)
    if ivy.exists(size) and ivy.exists(target):
        assert len(target.shape) == 1 and target.shape[0] == size
    if dev is None:
        dev = _dev_callable(updates)
    dtype = updates.dtype
    if reduction == 'sum':
        if target_given:
            return tf.tensor_scatter_nd_add(tensor, tf.expand_dims(indices, -1), updates)
        return tf.scatter_nd(tf.expand_dims(indices, -1), updates, [size])
    elif reduction == 'min':
        if not target_given:
            target = tf.fill([size], tf.cast(1e12, dtype))
        res = tf.tensor_scatter_nd_min(target, tf.expand_dims(indices, -1), updates)
        if not target_given:
            res = tf.where(res == 1e12, 0., res)
    elif reduction == 'max':
        if not target_given:
            target = tf.fill([size], tf.cast(-1e12, dtype))
        res = tf.tensor_scatter_nd_max(target, tf.expand_dims(indices, -1), updates)
        if not target_given:
            res = tf.where(res == -1e12, 0., res)
    elif reduction == 'replace':
        if target_given:
            res = tf.tensor_scatter_nd_update(tensor, tf.expand_dims(indices, -1), updates)
        else:
            res = tf.tensor_scatter_nd_update(tf.zeros([size]), tf.expand_dims(indices, -1), updates)
    else:
        raise Exception('reduction is {}, but it must be one of "sum", "min" or "max"'.format(reduction))
    with tf.device(dev_from_str(dev)):
        return res


def _parse_ellipsis(so, ndims):
    pre = list()
    for s in so:
        if s is Ellipsis:
            break
        pre.append(s)
    post = list()
    for s in reversed(so):
        if s is Ellipsis:
            break
        post.append(s)
    return tuple(
        pre +
        [slice(None, None, None) for _ in range(ndims - len(pre) - len(post))] +
        list(reversed(post))
    )


# noinspection PyShadowingNames
def scatter_nd(indices, updates, shape=None, tensor=None, reduction='sum', dev=None):

    if ivy.exists(tensor) and not isinstance(updates,Number):
        tensor= tf.cast(tensor,dtype = updates.dtype) if ivy.dtype_bits(updates.dtype) > ivy.dtype_bits(tensor.dtype) else tensor
    # handle numeric updates
    updates = tf.constant([updates] if isinstance(updates, Number) else updates,
                           dtype=ivy.dtype(tensor, as_str=False) if ivy.exists(tensor)
                           else ivy.default_dtype(item=updates))

    # hanle non-tensor indices
    if indices == ():
        return updates
    elif indices is Ellipsis or (isinstance(indices, tuple) and indices == (Ellipsis,)):
        if updates.shape == () and ivy.exists(tensor) and tensor.shape == ():
            return updates
        shape = tensor.shape if ivy.exists(tensor) else updates.shape
        indices = tf.concat([tf.expand_dims(g, -1) for g in tf.meshgrid(*[tf.range(s) for s in shape])], -1)
    elif isinstance(indices, Number):
        indices = (indices,)
    if isinstance(indices, tuple):
        shape = tensor.shape if ivy.exists(tensor) else updates.shape
        indices = _parse_ellipsis(indices, len(shape))
        indices = tf.concat([tf.expand_dims(g, -1) for g in tf.meshgrid(
            *[tf.range(s) if idx is slice(None, None, None) else idx % s for s, idx in zip(shape, indices)])], -1)

    # broadcast updates to indices
    if updates.shape == ():
        updates = tf.broadcast_to(updates, indices.shape[:-1])

    # implementation
    target = tensor
    target_given = ivy.exists(target)
    if ivy.exists(shape) and ivy.exists(target):
        assert ivy.shape_to_tuple(target.shape) == ivy.shape_to_tuple(shape)
    if dev is None:
        dev = _dev_callable(updates)
    shape = list(shape) if ivy.exists(shape) else list(tensor.shape)
    dtype = updates.dtype
    if reduction == 'sum':
        if target_given:
            return tf.tensor_scatter_nd_add(tensor, indices, updates)
        return tf.scatter_nd(indices, updates, shape)
    elif reduction == 'min':
        if not target_given:
            target = tf.fill(shape, tf.cast(1e12, dtype))
        res = tf.tensor_scatter_nd_min(target, indices, updates)
        if not target_given:
            res = tf.where(res == 1e12, 0., res)
    elif reduction == 'max':
        if not target_given:
            target = tf.fill(shape, tf.cast(-1e12, dtype))
        res = tf.tensor_scatter_nd_max(target, indices, updates)
        if not target_given:
            res = tf.where(res == -1e12, 0., res)
    elif reduction == 'replace':
        if target_given:
            res = tf.tensor_scatter_nd_update(tensor, indices, updates)
        else:
            res = tf.tensor_scatter_nd_update(tf.zeros(shape), indices, updates)
    else:
        raise Exception('reduction is {}, but it must be one of "sum", "min" or "max"'.format(reduction))
    with tf.device(dev_from_str(dev)):
        return res


def gather(params: tf.Tensor, indices:tf.Tensor, axis: Optional[int] =-1, dev: Optional[str]=None, out: Optional[tf.Tensor] = None)\
        -> tf.Tensor:
    axis = axis % len(indices.shape)
    if dev is None:
        dev = _dev_callable(params)
    with tf.device(dev_from_str(dev)):
        ret = tf.gather(params, indices, axis=axis, batch_dims=axis)
        if ivy.exists(out):
            return ivy.inplace_update(out,ret)
        else:
            return ret

def gather_nd(params, indices, dev=None):
    if dev is None:
        dev = _dev_callable(params)
    with tf.device(dev_from_str(dev)):
        return tf.gather_nd(params, indices)


def one_hot(indices, depth, dev=None):
    dev = default_device(dev)
    if dev is not None:
        with tf.device(dev_from_str(dev)):
            return tf.one_hot(indices, depth)
    return tf.one_hot(indices, depth)


compile = lambda fn, dynamic=True, example_inputs=None, static_argnums=None, static_argnames=None: tf.function(fn)
current_framework_str = lambda: 'tensorflow'
current_framework_str.__name__ = 'current_framework_str'

multiprocessing = lambda context=None: _multiprocessing if context is None else _multiprocessing.get_context(context)
indices_where = tf.where
shape = lambda x, as_tensor=False: tf.shape(x) if as_tensor else tuple(x.shape)
shape.__name__ = 'shape'
get_num_dims = lambda x, as_tensor=False: tf.shape(tf.shape(x))[0] if as_tensor else int(tf.shape(tf.shape(x)))<|MERGE_RESOLUTION|>--- conflicted
+++ resolved
@@ -26,19 +26,12 @@
     return False
 
 
-<<<<<<< HEAD
 def copy_array(x: Tensor) \
         -> Tensor:
     return tf.identity(x)
 
 
-array_equal = tf.experimental.numpy.array_equal
-=======
-copy_array = tf.identity
->>>>>>> 3ebb6f3e
-
-
-def array_equal (x0: Tensor, x1: Tensor) \
+def array_equal(x0: Tensor, x1: Tensor) \
         -> bool:
     return tf.experimental.numpy.array_equal(x0, x1)
 
