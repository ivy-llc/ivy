--- conflicted
+++ resolved
@@ -143,11 +143,7 @@
 
 
 # noinspection PyShadowingNames
-<<<<<<< HEAD
-def scatter_flat(indices, updates, size=None, tensor=None, reduction="sum"):
-=======
-def scatter_flat(indices, updates, size=None, tensor=None, reduction="sum", *, device):
->>>>>>> cd798591
+def scatter_flat(indices, updates, size=None, tensor=None, reduction="sum", *):
     target = tensor
     target_given = ivy.exists(target)
     if ivy.exists(size) and ivy.exists(target):
@@ -208,11 +204,7 @@
 
 
 # noinspection PyShadowingNames
-<<<<<<< HEAD
-def scatter_nd(indices, updates, shape=None, tensor=None, reduction="sum"):
-=======
-def scatter_nd(indices, updates, shape=None, tensor=None, reduction="sum", *, device):
->>>>>>> cd798591
+def scatter_nd(indices, updates, shape=None, tensor=None, reduction="sum", *):
 
     if ivy.exists(tensor) and not isinstance(updates, Number):
         tensor = (
@@ -304,9 +296,8 @@
     params: Union[tf.Tensor, tf.Variable],
     indices: Union[tf.Tensor, tf.Variable],
     axis: Optional[int] = -1,
-<<<<<<< HEAD
-    out: Optional[tf.Tensor] = None,
-) -> tf.Tensor:
+    *,
+) -> Union[tf.Tensor, tf.Variable]:
     axis = axis % len(indices.shape)
 
     ret = tf.gather(params, indices, axis=axis, batch_dims=axis)
@@ -316,25 +307,8 @@
         return ret
 
 
-def gather_nd(params, indices):
+def gather_nd(params, indices, *):
     return tf.gather_nd(params, indices)
-=======
-    *,
-    device: str,
-) -> Union[tf.Tensor, tf.Variable]:
-    axis = axis % len(indices.shape)
-    if device is None:
-        device = _dev_callable(params)
-    with tf.device(as_native_dev(device)):
-        return tf.gather(params, indices, axis=axis, batch_dims=axis)
-
-
-def gather_nd(params, indices, *, device: str):
-    if device is None:
-        device = _dev_callable(params)
-    with tf.device(as_native_dev(device)):
-        return tf.gather_nd(params, indices)
->>>>>>> cd798591
 
 
 def one_hot(indices, depth, *, device):
