--- conflicted
+++ resolved
@@ -65,7 +65,7 @@
     out: Optional[Union[tf.Tensor, tf.Variable]] = None,
 ) -> Union[tf.Tensor, tf.Variable]:
     axis = axis % len(indices.shape)
-    return tf.gather(params, indices, axis=axis, batch_dims=axis)
+    return tf.gather(params, indices, axis=axis, batch_dims=None)
 
 
 def gather_nd(
@@ -376,17 +376,6 @@
 scatter_nd.support_native_out = True
 
 
-<<<<<<< HEAD
-def gather(
-    params: Union[tf.Tensor, tf.Variable],
-    indices: Union[tf.Tensor, tf.Variable],
-    axis: Optional[int] = -1,
-    *,
-    out: Optional[Union[tf.Tensor, tf.Variable]] = None,
-) -> Union[tf.Tensor, tf.Variable]:
-    axis = axis % len(indices.shape)
-    return tf.gather(params, indices, axis=axis, batch_dims=None)
-=======
 def shape(
     x: Union[tf.Tensor, tf.Variable],
     as_array: bool = False,
@@ -395,7 +384,6 @@
         return ivy.array(tf.shape(x), dtype=ivy.default_int_dtype())
     else:
         return ivy.Shape(x.shape)
->>>>>>> 41d2f0f7
 
 
 def to_list(x: Union[tf.Tensor, tf.Variable]) -> list:
