--- conflicted
+++ resolved
@@ -27,20 +27,13 @@
 
 
 copy_array = tf.identity
-<<<<<<< HEAD
+
+
 def array_equal (x0: Tensor, x1: Tensor) \
         -> bool:
     return tf.experimental.numpy.array_equal(x0, x1)
 
-to_numpy = lambda x: _np.asarray(tf.convert_to_tensor(x))
-to_numpy.__name__ = 'to_numpy'
-to_scalar = lambda x: to_numpy(x).item()
-to_scalar.__name__ = 'to_scalar'
-to_list = lambda x: x.numpy().tolist()
-to_list.__name__ = 'to_list'
-=======
-array_equal = tf.experimental.numpy.array_equal
-
+  
 def to_numpy(x: Tensor) \
         -> _np.ndarray:
     return _np.asarray(tf.convert_to_tensor(x))
@@ -50,10 +43,15 @@
         -> Number:
     return to_numpy(x).item()
 
+  
 def to_list(x: Tensor) \
         ->list:
     return x.numpy().tolist()
->>>>>>> aa292992
+
+
+to_numpy.__name__ = 'to_numpy'
+to_scalar.__name__ = 'to_scalar'
+to_list.__name__ = 'to_list'
 
 
 def floormod(x: tf.Tensor, y: tf.Tensor, out: Optional[tf.Tensor] = None)\
