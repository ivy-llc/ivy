--- conflicted
+++ resolved
@@ -60,13 +60,9 @@
 
 
 def array_equal(
-<<<<<<< HEAD
-    x0: Union[tf.Tensor, tf.Variable], x1: Union[tf.Tensor, tf.Variable],
-=======
     x0: Union[tf.Tensor, tf.Variable],
     x1: Union[tf.Tensor, tf.Variable],
     /,
->>>>>>> 35a92a1a
 ) -> bool:
     x0, x1 = ivy.promote_types_of_inputs(x0, x1)
     return bool((tf.experimental.numpy.array_equal(x0, x1)))
@@ -80,9 +76,6 @@
     return "tensorflow"
 
 
-<<<<<<< HEAD
-def to_numpy(x: Union[tf.Tensor, tf.Variable], /, *, copy: bool = True) -> np.ndarray:
-=======
 # tensorflow does not support uint indexing
 @with_unsupported_dtypes(
     {"2.9.1 and below": ("uint8", "uint16", "uint32", "uint64")}, backend_version
@@ -112,7 +105,6 @@
             return np.squeeze(np.array(tf.convert_to_tensor(x)), 0)
         else:
             return np.squeeze(np.asarray(tf.convert_to_tensor(x)), 0)
->>>>>>> 35a92a1a
     if copy:
         return np.array(tf.convert_to_tensor(x))
     else:
@@ -120,14 +112,10 @@
 
 
 def to_scalar(x: Union[tf.Tensor, tf.Variable], /) -> Number:
-<<<<<<< HEAD
-    return to_numpy(x).item()
-=======
     ret = to_numpy(x).item()
     if x.dtype == tf.bfloat16:
         return float(ret)
     return ret
->>>>>>> 35a92a1a
 
 
 def to_list(x: Union[tf.Tensor, tf.Variable], /) -> list:
