"""Collection of TensorFlow general functions, wrapped to fit Ivy syntax and
signature.
"""

# global
from typing import List, Optional, Union
import ivy

_round = round
import numpy as _np
import tensorflow as tf
import multiprocessing as _multiprocessing
from tensorflow.python.types.core import Tensor
from numbers import Number
# local
from ivy.functional.ivy.device import default_device
from ivy.functional.backends.tensorflow.device import _dev_callable, dev_from_str


def is_native_array(x, exclusive=False):
    if isinstance(x, Tensor):
        if exclusive and isinstance(x, tf.Variable):
            return False
        return True
    return False


def copy_array(x: Tensor) -> Tensor:
    return tf.identity(x)


def array_equal(x0: Tensor, x1: Tensor) -> bool:
    return tf.experimental.numpy.array_equal(x0, x1)


def to_numpy(x: Tensor) -> _np.ndarray:
    return _np.asarray(tf.convert_to_tensor(x))


def to_scalar(x: Tensor) -> Number:
    return to_numpy(x).item()


def to_list(x: Tensor) -> list:
    return x.numpy().tolist()


def floormod(x: tf.Tensor, y: tf.Tensor, out: Optional[tf.Tensor] = None) -> tf.Tensor:
    if hasattr(x, "dtype") and hasattr(y, "dtype"):
        promoted_type = tf.experimental.numpy.promote_types(x.dtype, y.dtype)
        x = tf.cast(x, promoted_type)
        y = tf.cast(y, promoted_type)
    ret = tf.math.floormod(x, y)
    if ivy.exists(out):
        return ivy.inplace_update(out, ret)
    return ret


def unstack(x, axis, keepdims=False):
    if x.shape == ():
        return [x]
    ret = tf.unstack(x, axis=axis)
    if keepdims:
        return [tf.expand_dims(r, axis) for r in ret]
    return ret


container_types = lambda: []


def inplace_update(x, val):
    (x_native, val_native), _ = ivy.args_to_native(x, val)
    if ivy.is_variable(x_native):
        x_native.assign(val_native)
        if ivy.is_ivy_array(x):
            x.data = x_native
        else:
            x = ivy.Array(x_native)
    else:
        if ivy.is_ivy_array(x):
            x.data = val_native
        else:
            x = ivy.Array(val_native)
    return x


inplace_arrays_supported = lambda: False
inplace_variables_supported = lambda: True


def inplace_decrement(x, val):
    (x_native, val_native), _ = ivy.args_to_native(x, val)
    if ivy.is_variable(x_native):
        x_native.assign(x_native - val_native)
        if ivy.is_ivy_array(x):
            x.data = x_native
        else:
            x = ivy.Array(x_native)
    else:
        if ivy.is_ivy_array(x):
            x.data = val_native
        else:
            x = ivy.Array(val_native)
    return x


def inplace_increment(x, val):
    (x_native, val_native), _ = ivy.args_to_native(x, val)
    if ivy.is_variable(x_native):
        x_native.assign(x_native + val_native)
        if ivy.is_ivy_array(x):
            x.data = x_native
        else:
            x = ivy.Array(x_native)
    else:
        if ivy.is_ivy_array(x):
            x.data = val_native
        else:
            x = ivy.Array(val_native)
    return x


def cumsum(x: tf.Tensor, axis: int = 0, out: Optional[tf.Tensor] = None) -> tf.Tensor:
    if ivy.exists(out):
        return ivy.inplace_update(out, tf.math.cumsum(x, axis))
    else:
        return tf.math.cumsum(x, axis)


def cumprod(
    x: tf.Tensor,
    axis: int = 0,
    exclusive: Optional[bool] = False,
    out: Optional[tf.Tensor] = None,
) -> tf.Tensor:
    if ivy.exists(out):
        return ivy.inplace_update(out, tf.math.cumprod(x, axis, exclusive))
    else:
        return tf.math.cumprod(x, axis, exclusive)


# noinspection PyShadowingNames
def scatter_flat(
    indices, updates, size=None, tensor=None, reduction="sum", device=None
):
    target = tensor
    target_given = ivy.exists(target)
    if ivy.exists(size) and ivy.exists(target):
        assert len(target.shape) == 1 and target.shape[0] == size
    if device is None:
        device = _dev_callable(updates)
    dtype = updates.dtype
    if reduction == "sum":
        if target_given:
            return tf.tensor_scatter_nd_add(
                tensor, tf.expand_dims(indices, -1), updates
            )
        return tf.scatter_nd(tf.expand_dims(indices, -1), updates, [size])
    elif reduction == "min":
        if not target_given:
            target = tf.fill([size], tf.cast(1e12, dtype))
        res = tf.tensor_scatter_nd_min(target, tf.expand_dims(indices, -1), updates)
        if not target_given:
            res = tf.where(res == 1e12, 0.0, res)
    elif reduction == "max":
        if not target_given:
            target = tf.fill([size], tf.cast(-1e12, dtype))
        res = tf.tensor_scatter_nd_max(target, tf.expand_dims(indices, -1), updates)
        if not target_given:
            res = tf.where(res == -1e12, 0.0, res)
    elif reduction == "replace":
        if target_given:
            res = tf.tensor_scatter_nd_update(
                tensor, tf.expand_dims(indices, -1), updates
            )
        else:
            res = tf.tensor_scatter_nd_update(
                tf.zeros([size]), tf.expand_dims(indices, -1), updates
            )
    else:
        raise Exception(
            'reduction is {}, but it must be one of "sum", "min" or "max"'.format(
                reduction
            )
        )
    with tf.device(dev_from_str(device)):
        return res


def _parse_ellipsis(so, ndims):
    pre = list()
    for s in so:
        if s is Ellipsis:
            break
        pre.append(s)
    post = list()
    for s in reversed(so):
        if s is Ellipsis:
            break
        post.append(s)
    return tuple(
        pre
        + [slice(None, None, None) for _ in range(ndims - len(pre) - len(post))]
        + list(reversed(post))
    )


# noinspection PyShadowingNames
def scatter_nd(indices, updates, shape=None, tensor=None, reduction="sum", device=None):

    if ivy.exists(tensor) and not isinstance(updates, Number):
        tensor = (
            tf.cast(tensor, dtype=updates.dtype)
            if ivy.dtype_bits(updates.dtype) > ivy.dtype_bits(tensor.dtype)
            else tensor
        )
    # handle numeric updates
    updates = tf.constant(
        [updates] if isinstance(updates, Number) else updates,
        dtype=ivy.dtype(tensor, as_str=False)
        if ivy.exists(tensor)
        else ivy.default_dtype(item=updates),
    )

    # hanle non-tensor indices
    if indices == ():
        return updates
    elif indices is Ellipsis or (isinstance(indices, tuple) and indices == (Ellipsis,)):
        if updates.shape == () and ivy.exists(tensor) and tensor.shape == ():
            return updates
        shape = tensor.shape if ivy.exists(tensor) else updates.shape
        indices = tf.concat(
            [tf.expand_dims(g, -1) for g in tf.meshgrid(*[tf.range(s) for s in shape])],
            -1,
        )
    elif isinstance(indices, Number):
        indices = (indices,)
    if isinstance(indices, tuple):
        shape = tensor.shape if ivy.exists(tensor) else updates.shape
        indices = _parse_ellipsis(indices, len(shape))
        indices = tf.concat(
            [
                tf.expand_dims(g, -1)
                for g in tf.meshgrid(
                    *[
                        tf.range(s) if idx is slice(None, None, None) else idx % s
                        for s, idx in zip(shape, indices)
                    ]
                )
            ],
            -1,
        )

    # broadcast updates to indices
    if updates.shape == ():
        updates = tf.broadcast_to(updates, indices.shape[:-1])

    # implementation
    target = tensor
    target_given = ivy.exists(target)
    if ivy.exists(shape) and ivy.exists(target):
        assert ivy.shape_to_tuple(target.shape) == ivy.shape_to_tuple(shape)
    if device is None:
        device = _dev_callable(updates)
    shape = list(shape) if ivy.exists(shape) else list(tensor.shape)
    dtype = updates.dtype
    if reduction == "sum":
        if target_given:
            return tf.tensor_scatter_nd_add(tensor, indices, updates)
        return tf.scatter_nd(indices, updates, shape)
    elif reduction == "min":
        if not target_given:
            target = tf.fill(shape, tf.cast(1e12, dtype))
        res = tf.tensor_scatter_nd_min(target, indices, updates)
        if not target_given:
            res = tf.where(res == 1e12, 0.0, res)
    elif reduction == "max":
        if not target_given:
            target = tf.fill(shape, tf.cast(-1e12, dtype))
        res = tf.tensor_scatter_nd_max(target, indices, updates)
        if not target_given:
            res = tf.where(res == -1e12, 0.0, res)
    elif reduction == "replace":
        if target_given:
            res = tf.tensor_scatter_nd_update(tensor, indices, updates)
        else:
            res = tf.tensor_scatter_nd_update(tf.zeros(shape), indices, updates)
    else:
        raise Exception(
            'reduction is {}, but it must be one of "sum", "min" or "max"'.format(
                reduction
            )
        )
    with tf.device(dev_from_str(device)):
        return res


def gather(
    params: tf.Tensor,
    indices: tf.Tensor,
    axis: Optional[int] = -1,
    device: Optional[str] = None,
    out: Optional[tf.Tensor] = None,
) -> tf.Tensor:
    axis = axis % len(indices.shape)
    if device is None:
        device = _dev_callable(params)
    with tf.device(dev_from_str(device)):
        ret = tf.gather(params, indices, axis=axis, batch_dims=axis)
        if ivy.exists(out):
            return ivy.inplace_update(out, ret)
        else:
            return ret


def gather_nd(params, indices, device=None):
    if device is None:
        device = _dev_callable(params)
    with tf.device(dev_from_str(device)):
        return tf.gather_nd(params, indices)


def one_hot(indices, depth, device=None):
    device = default_device(device)
    if device is not None:
        with tf.device(dev_from_str(device)):
            return tf.one_hot(indices, depth)
    return tf.one_hot(indices, depth)


def compile(
    fn, dynamic=True, example_inputs=None, static_argnums=None, static_argnames=None
):
    return tf.function(fn)


current_framework_str = lambda: "tensorflow"
current_framework_str.__name__ = "current_framework_str"

multiprocessing = (
    lambda context=None: _multiprocessing
    if context is None
    else _multiprocessing.get_context(context)
)
indices_where = tf.where


<<<<<<< HEAD
def shape(
    x: tf.Tensor, as_tensor: bool = False
) -> Union[tf.Tensor, List[int]]:
=======
def shape(x: tf.Tensor, as_tensor: bool = False) -> Union[tf.Tensor, List[int]]:
>>>>>>> e7425b19
    if as_tensor:
        return tf.shape(x)
    else:
        return tuple(x.shape)


get_num_dims = (
    lambda x, as_tensor=False: tf.shape(tf.shape(x))[0]
    if as_tensor
    else int(tf.shape(tf.shape(x)))
)<|MERGE_RESOLUTION|>--- conflicted
+++ resolved
@@ -345,13 +345,7 @@
 indices_where = tf.where
 
 
-<<<<<<< HEAD
-def shape(
-    x: tf.Tensor, as_tensor: bool = False
-) -> Union[tf.Tensor, List[int]]:
-=======
 def shape(x: tf.Tensor, as_tensor: bool = False) -> Union[tf.Tensor, List[int]]:
->>>>>>> e7425b19
     if as_tensor:
         return tf.shape(x)
     else:
