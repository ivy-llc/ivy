--- conflicted
+++ resolved
@@ -157,26 +157,20 @@
 
 
 # noinspection PyShadowingNames
-<<<<<<< HEAD
-def scatter_flat(indices, updates, size=None, reduction="sum", out=None):
-    if indices.dtype != tf.int32 or indices.dtype != tf.int64:
-        if indices.dtype in [tf.int8, tf.int16, tf.uint8, tf.uint16]:
-            indices = tf.cast(indices, tf.int32)
-        else:
-            indices = tf.cast(indices, tf.int64)
-    target = out
-=======
 def scatter_flat(
     indices: Union[tf.Tensor, tf.Variable],
     updates: Union[tf.Tensor, tf.Variable],
     size: Optional[int] = None,
-    tensor: Optional[Union[tf.Tensor, tf.Variable]] = None,
     reduction: str = "sum",
     *,
     out: Optional[Union[tf.Tensor, tf.Variable]] = None
 ) -> Union[tf.Tensor, tf.Variable]:
-    target = tensor
->>>>>>> fee8c3a3
+    if indices.dtype != tf.int32 or indices.dtype != tf.int64:
+        if indices.dtype in [tf.int8, tf.int16, tf.uint8, tf.uint16]:
+            indices = tf.cast(indices, tf.int32)
+        else:
+            indices = tf.cast(indices, tf.int64)
+    target = out
     target_given = ivy.exists(target)
     if ivy.exists(size) and ivy.exists(target):
         assert len(target.shape) == 1 and target.shape[0] == size
@@ -240,18 +234,10 @@
     indices: Union[tf.Tensor, tf.Variable],
     updates: Union[tf.Tensor, tf.Variable],
     shape: Optional[Union[ivy.NativeShape, Sequence[int]]] = None,
-<<<<<<< HEAD
-    reduction="sum",
-    *,
-    out=None
-):
-=======
-    tensor: Optional[Union[tf.Tensor, tf.Variable]] = None,
     reduction: str = "sum",
     *,
     out: Optional[Union[tf.Tensor, tf.Variable]] = None
 ) -> Union[tf.Tensor, tf.Variable]:
->>>>>>> fee8c3a3
 
     if ivy.exists(out) and not isinstance(updates, Number):
         out = (
@@ -365,8 +351,12 @@
     return tf.gather_nd(params, indices)
 
 
-<<<<<<< HEAD
-def one_hot(indices, depth, *, device):
+def one_hot(
+    indices: Union[tf.Tensor, tf.Variable],
+    depth: int,
+    *,
+    device: str,
+) -> Union[tf.Tensor, tf.Variable]:
     if indices.dtype == tf.int8:
         indices = tf.cast(indices, tf.uint8)
     elif indices.dtype == tf.int16 or tf.uint16:
@@ -378,17 +368,6 @@
         with tf.device(as_native_dev(device)):
             return tf.one_hot(indices, depth)
     return tf.one_hot(indices, depth)
-=======
-def one_hot(
-    indices: Union[tf.Tensor, tf.Variable],
-    depth: int,
-    *,
-    device: str,
-    out: Optional[Union[tf.Tensor, tf.Variable]] = None
-) -> Union[tf.Tensor, tf.Variable]:
-    with tf.device(device):
-        return tf.one_hot(indices, depth)
->>>>>>> fee8c3a3
 
 
 def current_backend_str():
@@ -401,22 +380,12 @@
     )
 
 
-<<<<<<< HEAD
 def indices_where(x: Union[tf.Tensor, tf.Variable]) -> Union[tf.Tensor, tf.Variable]:
     where_x = tf.experimental.numpy.where(x)
     if len(where_x) == 1:
         return tf.expand_dims(where_x[0], -1)
     res = tf.experimental.numpy.concatenate([tf.expand_dims(item, -1) for item in where_x], -1)
     return res
-=======
-def indices_where(
-    x: Union[tf.Tensor, tf.Variable],
-    *,
-    out: Optional[Union[tf.Tensor, tf.Variable]] = None
-) -> Union[tf.Tensor, tf.Variable]:
-    return tf.where(x)
-
->>>>>>> fee8c3a3
 
 def shape(
     x: Union[tf.Tensor, tf.Variable],
