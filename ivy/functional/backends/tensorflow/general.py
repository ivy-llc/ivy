"""Collection of TensorFlow general functions, wrapped to fit Ivy syntax and
signature.
"""

# global
<<<<<<< HEAD
from typing import Iterable, Optional, Union, Sequence
=======
from typing import Optional, Union, Sequence, List
>>>>>>> 6c72ef5e

_round = round
import numpy as np
import multiprocessing as _multiprocessing
from numbers import Number
import tensorflow as tf

# local
import ivy


def is_native_array(x, exclusive=False):
    if isinstance(x, tf.Tensor) or isinstance(x, tf.Variable):
        if exclusive and isinstance(x, tf.Variable):
            return False
        return True
    return False


def copy_array(
    x: Union[tf.Tensor, tf.Variable],
    *,
    out: Optional[Union[tf.Tensor, tf.Variable]] = None,
) -> Union[tf.Tensor, tf.Variable]:
    return tf.identity(x)


def array_equal(
    x0: Union[tf.Tensor, tf.Variable],
    x1: Union[tf.Tensor, tf.Variable],
) -> bool:
    return bool((tf.experimental.numpy.array_equal(x0, x1)))


def to_numpy(x: Union[tf.Tensor, tf.Variable], copy: bool = True) -> np.ndarray:
    if copy:
        return np.array(tf.convert_to_tensor(x))
    else:
        return np.asarray(tf.convert_to_tensor(x))


def to_scalar(x: Union[tf.Tensor, tf.Variable]) -> Number:
    return to_numpy(x).item()


def to_list(x: Union[tf.Tensor, tf.Variable]) -> list:
    return x.numpy().tolist()


def floormod(
    x: Union[tf.Tensor, tf.Variable],
    y: Union[tf.Tensor, tf.Variable],
    *,
    out: Optional[Union[tf.Tensor, tf.Variable]] = None,
) -> Union[tf.Tensor, tf.Variable]:
    if hasattr(x, "dtype") and hasattr(y, "dtype"):
        promoted_type = tf.experimental.numpy.promote_types(x.dtype, y.dtype)
        x = tf.cast(x, promoted_type)
        y = tf.cast(y, promoted_type)
    ret = tf.math.floormod(x, y)
    return ret


<<<<<<< HEAD
def unstack(x: Union[tf.Tensor, tf.Variable], axis, keepdims=False):
=======
def unstack(
    x: Union[tf.Tensor, tf.Variable], axis: int, keepdims: bool = False
) -> List[tf.Tensor]:
>>>>>>> 6c72ef5e
    if x.shape == ():
        return [x]
    ret = tf.unstack(x, axis=axis)
    if keepdims:
        return [tf.expand_dims(r, axis) for r in ret]
    return ret


def container_types():
    return []


def inplace_update(
    x: Union[ivy.Array, tf.Tensor],
    val: Union[ivy.Array, tf.Tensor],
    ensure_in_backend: bool = False,
) -> ivy.Array:
    if ivy.is_array(x) and ivy.is_array(val):
        (x_native, val_native), _ = ivy.args_to_native(x, val)
        if ivy.is_variable(x_native):
            x_native.assign(val_native)
            if ivy.is_ivy_array(x):
                x.data = x_native
            else:
                x = ivy.Array(x_native)
        elif ensure_in_backend:
            raise Exception(
                "TensorFlow does not support inplace updates of the tf.Tensor"
            )
        elif ivy.is_ivy_array(x):
            x.data = val_native
        else:
            raise Exception(
                "TensorFlow does not support inplace updates of the tf.Tensor"
            )
        return x
    else:
        return val


def inplace_arrays_supported():
    return False


inplace_variables_supported = lambda: True


def inplace_decrement(
    x: Union[ivy.Array, tf.Tensor], val: Union[ivy.Array, tf.Tensor]
) -> ivy.Array:
    (x_native, val_native), _ = ivy.args_to_native(x, val)
    if ivy.is_variable(x_native):
        x_native.assign(x_native - val_native)
        if ivy.is_ivy_array(x):
            x.data = x_native
        else:
            x = ivy.Array(x_native)
    else:
        if ivy.is_ivy_array(x):
            x.data -= val_native
        else:
            x = ivy.Array(val_native)
    return x


def inplace_increment(
    x: Union[ivy.Array, tf.Tensor], val: Union[ivy.Array, tf.Tensor]
) -> ivy.Array:
    (x_native, val_native), _ = ivy.args_to_native(x, val)
    if ivy.is_variable(x_native):
        x_native.assign(x_native + val_native)
        if ivy.is_ivy_array(x):
            x.data = x_native
        else:
            x = ivy.Array(x_native)
    else:
        if ivy.is_ivy_array(x):
            x.data = val_native
        else:
            x = ivy.Array(val_native)
    return x


def _infer_dtype(x_dtype: tf.DType):
    default_dtype = ivy.infer_default_dtype(x_dtype)
    if ivy.dtype_bits(x_dtype) < ivy.dtype_bits(default_dtype):
        dtype = default_dtype
    else:
        dtype = x_dtype
    return dtype


def cumsum(
    x: Union[tf.Tensor, tf.Variable],
    axis: int = 0,
    *,
    dtype: Optional[tf.DType] = None,
    out: Optional[Union[tf.Tensor, tf.Variable]] = None,
) -> Union[tf.Tensor, tf.Variable]:
    dtype = ivy.as_native_dtype(dtype)
    if dtype is None:
        dtype = _infer_dtype(x.dtype)
    if x.dtype == dtype:
        return tf.math.cumsum(x, axis)
    return tf.math.cumsum(tf.cast(x, dtype), axis)


def cumprod(
    x: Union[tf.Tensor, tf.Variable],
    axis: int = 0,
    exclusive: Optional[bool] = False,
    *,
    dtype: Optional[tf.DType] = None,
    out: Optional[Union[tf.Tensor, tf.Variable]] = None,
) -> Union[tf.Tensor, tf.Variable]:
    dtype = ivy.as_native_dtype(dtype)
    if dtype is None:
        dtype = _infer_dtype(x.dtype)
    if x.dtype == dtype:
        return tf.math.cumprod(x, axis, exclusive)
    return tf.math.cumprod(tf.cast(x, dtype), axis, exclusive)


# noinspection PyShadowingNames
def scatter_flat(
    indices: Union[tf.Tensor, tf.Variable],
    updates: Union[tf.Tensor, tf.Variable],
    size: Optional[int] = None,
    reduction: str = "sum",
    *,
    out: Optional[Union[tf.Tensor, tf.Variable]] = None,
) -> Union[tf.Tensor, tf.Variable]:
    if indices.dtype != tf.int32 or indices.dtype != tf.int64:
        if indices.dtype in [tf.int8, tf.int16, tf.uint8, tf.uint16]:
            indices = tf.cast(indices, tf.int32)
        else:
            indices = tf.cast(indices, tf.int64)
    target = out
    target_given = ivy.exists(target)
    if ivy.exists(size) and ivy.exists(target):
        assert len(target.shape) == 1 and target.shape[0] == size
    dtype = updates.dtype
    if reduction == "sum":
        if target_given:
            return tf.tensor_scatter_nd_add(
                out, tf.expand_dims(indices, -1), updates
            )
        return tf.scatter_nd(tf.expand_dims(indices, -1), updates, [size])
    elif reduction == "min":
        if not target_given:
            target = tf.fill([size], tf.cast(1e12, dtype))
        res = tf.tensor_scatter_nd_min(target, tf.expand_dims(indices, -1), updates)
        if not target_given:
            res = tf.where(res == tf.cast(1e12, dtype), 0, res)
    elif reduction == "max":
        if not target_given:
            target = tf.fill([size], tf.cast(-1e12, dtype))
        res = tf.tensor_scatter_nd_max(target, tf.expand_dims(indices, -1), updates)
        if not target_given:
            res = tf.where(res == tf.cast(-1e12, dtype), 0, res)
    elif reduction == "replace":
        if target_given:
            res = tf.tensor_scatter_nd_update(
                out, tf.expand_dims(indices, -1), updates
            )
        else:
            res = tf.tensor_scatter_nd_update(
                tf.zeros([size]), tf.expand_dims(indices, -1), updates
            )
    else:
        raise Exception(
            'reduction is {}, but it must be one of "sum", "min" or "max"'.format(
                reduction
            )
        )
    return res


def _parse_ellipsis(so, ndims):
    pre = list()
    for s in so:
        if s is Ellipsis:
            break
        pre.append(s)
    post = list()
    for s in reversed(so):
        if s is Ellipsis:
            break
        post.append(s)
    return tuple(
        pre
        + [slice(None, None, None) for _ in range(ndims - len(pre) - len(post))]
        + list(reversed(post))
    )


# noinspection PyShadowingNames
def scatter_nd(
    indices: Union[tf.Tensor, tf.Variable],
    updates: Union[tf.Tensor, tf.Variable],
    shape: Optional[Union[ivy.NativeShape, Sequence[int]]] = None,
    reduction: str = "sum",
    *,
    out: Optional[Union[tf.Tensor, tf.Variable]] = None,
) -> Union[tf.Tensor, tf.Variable]:
<<<<<<< HEAD

    if ivy.exists(out) and not isinstance(updates, Number):
        out = (
            tf.cast(out, dtype=updates.dtype)
            if ivy.dtype_bits(updates.dtype) > ivy.dtype_bits(out.dtype)
            else out
=======
    if ivy.exists(tensor) and not isinstance(updates, Number):
        tensor = (
            tf.cast(tensor, dtype=updates.dtype)
            if ivy.dtype_bits(updates.dtype) > ivy.dtype_bits(tensor.dtype)
            else tensor
>>>>>>> 6c72ef5e
        )
    # handle numeric updates
    updates = tf.constant(
        # keep below commented out, asarray API tests working without it
        # [updates] if isinstance(updates, Number) else
        updates,
        dtype=ivy.dtype(out, as_native=True)
        if ivy.exists(out)
        else ivy.default_dtype(item=updates),
    )

    # hanle non-tensor indices
    if indices == ():
        return updates
    
    elif indices is Ellipsis or (isinstance(indices, tuple) and indices == (Ellipsis,)):
        if updates.shape == () and ivy.exists(out) and out.shape == ():
            return updates
        shape = out.shape if ivy.exists(out) else updates.shape
        indices =  tf.stack([tf.reshape(value, (-1,)) for value in tf.meshgrid(
                    *[
                        tf.range(shape[0])  
                    ], indexing ='ij'
        )], axis=-1)

    elif isinstance(indices, (tuple, list)) and Ellipsis in indices:
        shape = out.shape if ivy.exists(out) else updates.shape
        indices = _parse_ellipsis(indices, len(shape))
        indices =   tf.stack([tf.reshape(value, (-1,)) for value in tf.meshgrid(
                    *[
                        tf.range(s) if idx == slice(None, None, None) else tf.constant([idx % s])
                        for s, idx in zip(shape, indices)
                    ], indexing ='ij'
        )], axis=-1)        
    else:
        indices = [[indices]] if isinstance(indices, Number) else indices
        indices = tf.constant(indices)
        if len(indices.shape) < 2:
                indices = tf.expand_dims(indices, -1)
        
        if len(updates.shape) < 2:
            updates = tf.expand_dims(updates, 0)
    
    # broadcast updates to indices
    if  updates.shape == ():
        updates = tf.broadcast_to(updates, indices.shape[:1])        
    # implementation
    target = out
    target_given = ivy.exists(target)
    if ivy.exists(shape) and ivy.exists(target):
        assert ivy.Shape(target.shape) == ivy.Shape(shape)
    shape = list(shape) if ivy.exists(shape) else list(out.shape)
    dtype = updates.dtype
    if reduction == "sum":
        if target_given:
            res = tf.tensor_scatter_nd_add(out, indices, updates)
        else:
            res = tf.scatter_nd(indices, updates, shape)
    elif reduction == "min":
        if not target_given:
            target = tf.fill(shape, tf.cast(1e12, dtype))
        res = tf.tensor_scatter_nd_min(target, indices, updates)
        if not target_given:
            res = tf.where(res == tf.cast(1e12, dtype), 0, res)
    elif reduction == "max":
        if not target_given:
            target = tf.fill(shape, tf.cast(-1e12, dtype))
        res = tf.tensor_scatter_nd_max(target, indices, updates)
        if not target_given:
            res = tf.where(res == tf.cast(-1e12, dtype), 0, res)
    elif reduction == "replace":
        if target_given:
            res = tf.tensor_scatter_nd_update(out, indices, updates)
        else:
            res = tf.tensor_scatter_nd_update(tf.zeros(shape, dtype=dtype), indices, updates)
    else:
        raise Exception(
            'reduction is {}, but it must be one of "sum", "min" or "max"'.format(
                reduction
            )
        )
    if ivy.exists(out):
        return ivy.inplace_update(out, res)
    return res

scatter_nd.support_native_out = True

def gather(
    params: Union[tf.Tensor, tf.Variable],
    indices: Union[tf.Tensor, tf.Variable],
    axis: Optional[int] = -1,
    *,
    out: Optional[Union[tf.Tensor, tf.Variable]] = None,
) -> Union[tf.Tensor, tf.Variable]:
    axis = axis % len(indices.shape)
    return tf.gather(params, indices, axis=axis, batch_dims=axis)


def gather_nd(
    params: Union[tf.Tensor, tf.Variable],
    indices: Union[tf.Tensor, tf.Variable],
    *,
    out: Optional[Union[tf.Tensor, tf.Variable]] = None,
) -> Union[tf.Tensor, tf.Variable]:
    return tf.gather_nd(params, indices)


def one_hot(
    indices: Union[tf.Tensor, tf.Variable],
    depth: int,
    *,
    device: str,
<<<<<<< HEAD
=======
    out: Optional[Union[tf.Tensor, tf.Variable]] = None,
>>>>>>> 6c72ef5e
) -> Union[tf.Tensor, tf.Variable]:
    if indices.dtype == tf.int8:
        indices = tf.cast(indices, tf.uint8)
    elif indices.dtype == tf.int16 or tf.uint16:
        indices = tf.cast(indices, tf.int32)
    else:
        indices = tf.cast(indices, tf.int64)
    device = default_device(device)
    if device is not None:
        with tf.device(as_native_dev(device)):
            return tf.one_hot(indices, depth)
    return tf.one_hot(indices, depth)


one_hot.unsupported_dtypes = ("int8", "int16", "uint16", "uint32", "uint64")


def current_backend_str():
    return "tensorflow"


def multiprocessing(context=None):
    return (
        _multiprocessing if context is None else _multiprocessing.get_context(context)
    )


<<<<<<< HEAD
def indices_where(x: Union[tf.Tensor, tf.Variable]) -> Union[tf.Tensor, tf.Variable]:
    where_x = tf.experimental.numpy.where(x)
    if len(where_x) == 1:
        return tf.expand_dims(where_x[0], -1)
    res = tf.experimental.numpy.concatenate([tf.expand_dims(item, -1) for item in where_x], -1)
    return res
=======
def indices_where(
    x: Union[tf.Tensor, tf.Variable],
    *,
    out: Optional[Union[tf.Tensor, tf.Variable]] = None,
) -> Union[tf.Tensor, tf.Variable]:
    return tf.where(x)

>>>>>>> 6c72ef5e

def shape(
    x: Union[tf.Tensor, tf.Variable],
    as_array: bool = False,
) -> Union[tf.Tensor, ivy.Shape, ivy.Array]:
    if as_array:
        return ivy.array(tf.shape(x))
    else:
        return ivy.Shape(x.shape)


def get_num_dims(x, as_tensor=False):
    return tf.shape(tf.shape(x))[0] if as_tensor else int(tf.shape(tf.shape(x)))<|MERGE_RESOLUTION|>--- conflicted
+++ resolved
@@ -3,11 +3,8 @@
 """
 
 # global
-<<<<<<< HEAD
-from typing import Iterable, Optional, Union, Sequence
-=======
-from typing import Optional, Union, Sequence, List
->>>>>>> 6c72ef5e
+from typing import Iterable, Optional, Union, Sequence, List
+
 
 _round = round
 import numpy as np
@@ -71,13 +68,9 @@
     return ret
 
 
-<<<<<<< HEAD
-def unstack(x: Union[tf.Tensor, tf.Variable], axis, keepdims=False):
-=======
 def unstack(
     x: Union[tf.Tensor, tf.Variable], axis: int, keepdims: bool = False
 ) -> List[tf.Tensor]:
->>>>>>> 6c72ef5e
     if x.shape == ():
         return [x]
     ret = tf.unstack(x, axis=axis)
@@ -283,20 +276,12 @@
     *,
     out: Optional[Union[tf.Tensor, tf.Variable]] = None,
 ) -> Union[tf.Tensor, tf.Variable]:
-<<<<<<< HEAD
 
     if ivy.exists(out) and not isinstance(updates, Number):
         out = (
             tf.cast(out, dtype=updates.dtype)
             if ivy.dtype_bits(updates.dtype) > ivy.dtype_bits(out.dtype)
             else out
-=======
-    if ivy.exists(tensor) and not isinstance(updates, Number):
-        tensor = (
-            tf.cast(tensor, dtype=updates.dtype)
-            if ivy.dtype_bits(updates.dtype) > ivy.dtype_bits(tensor.dtype)
-            else tensor
->>>>>>> 6c72ef5e
         )
     # handle numeric updates
     updates = tf.constant(
@@ -409,10 +394,7 @@
     depth: int,
     *,
     device: str,
-<<<<<<< HEAD
-=======
-    out: Optional[Union[tf.Tensor, tf.Variable]] = None,
->>>>>>> 6c72ef5e
+    out: Optional[Union[tf.Tensor, tf.Variable]] = None,
 ) -> Union[tf.Tensor, tf.Variable]:
     if indices.dtype == tf.int8:
         indices = tf.cast(indices, tf.uint8)
@@ -440,22 +422,12 @@
     )
 
 
-<<<<<<< HEAD
-def indices_where(x: Union[tf.Tensor, tf.Variable]) -> Union[tf.Tensor, tf.Variable]:
-    where_x = tf.experimental.numpy.where(x)
-    if len(where_x) == 1:
-        return tf.expand_dims(where_x[0], -1)
-    res = tf.experimental.numpy.concatenate([tf.expand_dims(item, -1) for item in where_x], -1)
-    return res
-=======
 def indices_where(
     x: Union[tf.Tensor, tf.Variable],
     *,
     out: Optional[Union[tf.Tensor, tf.Variable]] = None,
 ) -> Union[tf.Tensor, tf.Variable]:
     return tf.where(x)
-
->>>>>>> 6c72ef5e
 
 def shape(
     x: Union[tf.Tensor, tf.Variable],
