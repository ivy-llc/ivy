# global

from typing import Union, Optional, Tuple, Literal, List, NamedTuple, Sequence
from collections import namedtuple


import tensorflow as tf
from tensorflow.python.framework.dtypes import DType


# local
import ivy
from ivy import inf
from ivy.func_wrapper import with_unsupported_dtypes, with_supported_dtypes
from . import backend_version


# Array API Standard #
# -------------------#


@with_unsupported_dtypes({"2.12.0 and below": ("float16", "bfloat16")}, backend_version)
def cholesky(
    x: Union[tf.Tensor, tf.Variable],
    /,
    *,
    upper: bool = False,
    out: Optional[Union[tf.Tensor, tf.Variable]] = None,
) -> Union[tf.Tensor, tf.Variable]:
    if not upper:
        ret = tf.linalg.cholesky(x)
    else:
        axes = list(range(len(x.shape) - 2)) + [len(x.shape) - 1, len(x.shape) - 2]
        ret = tf.transpose(tf.linalg.cholesky(tf.transpose(x, perm=axes)), perm=axes)
    return ret


@with_unsupported_dtypes(
    {
        "2.12.0 and below": (
            "complex",
            "float16",
        )
    },
    backend_version,
)
def cross(
    x1: Union[tf.Tensor, tf.Variable],
    x2: Union[tf.Tensor, tf.Variable],
    /,
    *,
    axisa: int = -1,
    axisb: int = -1,
    axisc: int = -1,
    axis: Optional[int] = None,
    out: Optional[Union[tf.Tensor, tf.Variable]] = None,
) -> Union[tf.Tensor, tf.Variable]:
    x1, x2 = ivy.promote_types_of_inputs(x1, x2)
    return tf.experimental.numpy.cross(
        x1, x2, axisa=axisa, axisb=axisb, axisc=axisc, axis=axis
    )


@with_unsupported_dtypes(
    {
        "2.12.0 and below": (
            "float16",
            "bfloat16",
        )
    },
    backend_version,
)
def det(
    x: Union[tf.Tensor, tf.Variable],
    /,
    *,
    out: Optional[Union[tf.Tensor, tf.Variable]] = None,
) -> Union[tf.Tensor, tf.Variable]:
    return tf.linalg.det(x)


@with_unsupported_dtypes({"2.12.0 and below": ("complex",)}, backend_version)
def diagonal(
    x: Union[tf.Tensor, tf.Variable],
    /,
    *,
    offset: int = 0,
    axis1: int = -2,
    axis2: int = -1,
    out: Optional[Union[tf.Tensor, tf.Variable]] = None,
) -> Union[tf.Tensor, tf.Variable]:
    return tf.experimental.numpy.diagonal(x, offset, axis1=axis1, axis2=axis2)


@with_unsupported_dtypes({"2.12.0 and below": ("float16", "bfloat16")}, backend_version)
def eig(
    x: Union[tf.Tensor, tf.Variable],
    /,
    *,
    out: Optional[Union[tf.Tensor, tf.Variable]] = None,
) -> Tuple[Union[tf.Tensor, tf.Variable]]:
    result_tuple = NamedTuple(
        "eig",
        [
            ("eigenvalues", Union[tf.Tensor, tf.Variable]),
            ("eigenvectors", Union[tf.Tensor, tf.Variable]),
        ],
    )
    eigenvalues, eigenvectors = tf.linalg.eig(x)
    return result_tuple(eigenvalues, eigenvectors)


@with_unsupported_dtypes({"2.12.0 and below": ("float16", "bfloat16")}, backend_version)
def eigh(
    x: Union[tf.Tensor, tf.Variable],
    /,
    *,
    UPLO: str = "L",
    out: Optional[Union[tf.Tensor, tf.Variable]] = None,
) -> Tuple[Union[tf.Tensor, tf.Variable]]:
    if UPLO not in ("L", "U"):
        raise ValueError("UPLO argument must be 'L' or 'U'")
    result_tuple = NamedTuple(
        "eigh",
        [
            ("eigenvalues", Union[tf.Tensor, tf.Variable]),
            ("eigenvectors", Union[tf.Tensor, tf.Variable]),
        ],
    )

    if UPLO == "L":
        eigenvalues, eigenvectors = tf.linalg.eigh(x)

    elif UPLO == "U":
        axes = list(range(len(x.shape) - 2)) + [len(x.shape) - 1, len(x.shape) - 2]
        eigenvalues, eigenvectors = tf.linalg.eigh(tf.transpose(x, perm=axes))
    return result_tuple(eigenvalues, eigenvectors)


@with_unsupported_dtypes({"2.12.0 and below": ("float16", "bfloat16")}, backend_version)
def eigvalsh(
    x: Union[tf.Tensor, tf.Variable],
    /,
    *,
    UPLO: str = "L",
    out: Optional[Union[tf.Tensor, tf.Variable]] = None,
) -> Union[tf.Tensor, tf.Variable]:
    if UPLO not in ("L", "U"):
        raise ValueError("UPLO argument must be 'L' or 'U'")

    if UPLO == "L":
        return tf.linalg.eigh(x)[0]
    elif UPLO == "U":
        axes = list(range(len(x.shape) - 2)) + [len(x.shape) - 1, len(x.shape) - 2]
        ret = tf.linalg.eigh(tf.transpose(x, perm=axes))[0]
        return ret


@with_unsupported_dtypes(
    {
        "2.12.0 and below": (
            "int8",
            "uint8",
            "int16",
            "uint16",
            "uint32",
            "uint64",
            "complex",
        )
    },
    backend_version,
)
# noinspection PyUnusedLocal,PyShadowingBuiltins
def inner(
    x1: Union[tf.Tensor, tf.Variable],
    x2: Union[tf.Tensor, tf.Variable],
    /,
    *,
    out: Optional[Union[tf.Tensor, tf.Variable]] = None,
) -> Union[tf.Tensor, tf.Variable]:
    x1, x2 = ivy.promote_types_of_inputs(x1, x2)
    return tf.experimental.numpy.inner(x1, x2)


@with_unsupported_dtypes({"2.12.0 and below": ("float16", "bfloat16")}, backend_version)
def inv(
    x: Union[tf.Tensor, tf.Variable],
    /,
    *,
    adjoint: bool = False,
    out: Optional[Union[tf.Tensor, tf.Variable]] = None,
) -> Union[tf.Tensor, tf.Variable]:
    if tf.math.reduce_any(tf.linalg.det(tf.cast(x, dtype="float64")) == 0):
        return x
    else:
        if adjoint is False:
            ret = tf.linalg.inv(x)
            return ret
        else:
            x = tf.linalg.adjoint(x)
            ret = tf.linalg.inv(x)
            return ret


@with_unsupported_dtypes({"1.23.0 and below": ("float16", "bfloat16")}, backend_version)
def matmul(
    x1: Union[tf.Tensor, tf.Variable],
    x2: Union[tf.Tensor, tf.Variable],
    /,
    *,
    transpose_a: bool = False,
    transpose_b: bool = False,
    adjoint_a: bool = False,
    adjoint_b: bool = False,
    out: Optional[Union[tf.Tensor, tf.Variable]] = None,
) -> Union[tf.Tensor, tf.Variable]:
    x1, x2 = ivy.promote_types_of_inputs(x1, x2)
    dtype_from = tf.as_dtype(x1.dtype)

    if transpose_a:
        x1 = tf.linalg.matrix_transpose(x1)
    if transpose_b:
        x2 = tf.linalg.matrix_transpose(x2)

    if adjoint_a:
        x1 = tf.linalg.adjoint(x1)
    if adjoint_b:
        x2 = tf.linalg.adjoint(x2)

    if dtype_from.is_unsigned or dtype_from == tf.int8 or dtype_from == tf.int16:
        x1 = tf.cast(x1, tf.int64)
        x2 = tf.cast(x2, tf.int64)
    if x1.dtype != x2.dtype:
        x1 = tf.cast(x1, dtype_from)
        x2 = tf.cast(x2, dtype_from)

    if (
        x1.shape == ()
        or x2.shape == ()
        or (len(x1.shape) == len(x2.shape) == 1 and x1.shape != x2.shape)
        or (len(x1.shape) == len(x2.shape) == 1 and x1.shape != x2.shape)
        or (len(x1.shape) == 1 and len(x2.shape) >= 2 and x1.shape[0] != x2.shape[-2])
        or (len(x2.shape) == 1 and len(x1.shape) >= 2 and x2.shape[0] != x1.shape[-1])
        or (len(x1.shape) >= 2 and len(x2.shape) >= 2 and x1.shape[-1] != x2.shape[-2])
    ):
        raise ivy.utils.exceptions.IvyException("Error,shapes not compatible")

    x1_padded = False
    x1_padded_2 = False
    x2_padded = False

    if len(x1.shape) == len(x2.shape) == 1:
        if x1.shape == 0:
            ret = tf.constant(0)
        else:
            ret = tf.reduce_sum(tf.math.multiply(x1, x2))
        ret = tf.cast(ret, dtype=dtype_from)  # return ret

    else:
        if len(x1.shape) == 1:
            if len(x2.shape) == 2:
                x1_padded_2 = True
            elif len(x2.shape) > 2:
                x1_padded = True
            x1 = tf.expand_dims(x1, axis=0)

        elif len(x2.shape) == 1 and len(x1.shape) >= 2:
            x2 = tf.expand_dims(x2, axis=1)
            x2_padded = True
        ret = tf.matmul(x1, x2)

    ret = ivy.to_native(ivy.astype(ret, dtype_from, copy=False))
    if x1_padded_2:
        ret = ret[0]
    elif x1_padded:
        ret = tf.squeeze(ret, axis=-2)
    elif x2_padded:
        ret = tf.squeeze(ret, axis=-1)
    return ret


@with_supported_dtypes(
<<<<<<< HEAD
    {"2.12.0 and below": ("float32", "float64", "float16", "complex")}, backend_version
=======
    {"2.9.1 and below": ("float32", "float64", "float16", "complex")}, backend_version
>>>>>>> 90c761cc
)
def matrix_norm(
    x: Union[tf.Tensor, tf.Variable],
    /,
    *,
    ord: Union[int, float, Literal[inf, -inf, "fro", "nuc"]] = "fro",
    axis: Tuple[int, int] = (-2, -1),
    keepdims: bool = False,
    out: Optional[Union[tf.Tensor, tf.Variable]] = None,
) -> Union[tf.Tensor, tf.Variable]:
    if ord == "nuc":
        x = tf.experimental.numpy.moveaxis(x, axis, (-2, -1))
        ret = tf.reduce_sum(
            tf.linalg.svd(x, compute_uv=False),
            axis=-1,
        )
        if keepdims:
            ret = tf.reshape(ret, (*ret.shape, 1, 1))
    elif ord == -1:
        ret = tf.reduce_min(
            tf.reduce_sum(tf.abs(x), axis=axis[0], keepdims=True),
            axis=axis,
            keepdims=keepdims,
        )
    elif ord == -2:
        x = tf.experimental.numpy.moveaxis(x, axis, (-2, -1))
        ret = tf.reduce_min(
            tf.linalg.svd(x, compute_uv=False),
            axis=-1,
        )
        if keepdims:
            ret = tf.reshape(ret, (*ret.shape, 1, 1))
    elif ord == float("-inf"):
        ret = tf.reduce_min(
            tf.reduce_sum(tf.abs(x), axis=axis[1], keepdims=True),
            axis=axis,
            keepdims=keepdims,
        )
    else:
        ret = tf.norm(x, ord=ord, axis=axis, keepdims=keepdims)
        if ret.dtype is tf.complex64:
            ret = tf.cast(ret, tf.float32)
        elif ret.dtype is tf.complex128:
            ret = tf.cast(ret, tf.float64)
    return ret


@with_unsupported_dtypes({"2.12.0 and below": ("float16", "bfloat16")}, backend_version)
def matrix_power(
    x: Union[tf.Tensor, tf.Variable],
    n: int,
    /,
    *,
    out: Optional[Union[tf.Tensor, tf.Variable]] = None,
) -> Union[tf.Tensor, tf.Variable]:
    if n == 0:
        return tf.broadcast_to(tf.eye(x.shape[-2], dtype=x.dtype), x.shape)
    elif n < 0:
        x = tf.linalg.inv(x)
        n = abs(n)

    if n == 1:
        return x
    elif n == 2:
        return x @ x
    elif n == 3:
        return (x @ x) @ x

    z = result = None
    while n > 0:
        z = x if z is None else (z @ z)
        n, bit = divmod(n, 2)
        if bit:
            result = z if result is None else (result @ z)
    # replace any -0 with 0
    result = tf.where(tf.equal(result, -0), tf.zeros_like(result), result)
    return result


@with_unsupported_dtypes(
    {"2.12.0 and below": ("bfloat16", "float16", "complex")},
    backend_version,
)
# noinspection PyPep8Naming
def matrix_rank(
    x: Union[tf.Tensor, tf.Variable],
    /,
    *,
    atol: Optional[Union[float, Tuple[float]]] = None,
    rtol: Optional[Union[float, Tuple[float]]] = None,
    out: Optional[Union[tf.Tensor, tf.Variable]] = None,
) -> Union[tf.Tensor, tf.Variable]:
    def dim_reduction(array):
        if array.ndim == 1:
            ret = array[0]
        elif array.ndim == 2:
            ret = array[0][0]
        elif array.ndim == 3:
            ret = array[0][0][0]
        elif array.ndim == 4:
            ret = array[0][0][0][0]
        return ret

    if len(x.shape) == 3:
        if x.shape[-3] == 0:
            return tf.constant(0, dtype=x.dtype)
    elif len(x.shape) > 3:
        if x.shape[-3] == 0 or x.shape[-4] == 0:
            return tf.constant(0, dtype=x.dtype)
    axis = None
    ret_shape = x.shape[:-2]
    if len(x.shape) == 2:
        singular_values = tf.linalg.svd(x, full_matrices=False, compute_uv=False)
    elif len(x.shape) > 2:
        y = tf.reshape(x, (-1, *x.shape[-2:]))
        singular_values = tf.stack(
            [
                tf.linalg.svd(split[0], full_matrices=False, compute_uv=False)
                for split in tf.split(y, y.shape[0], axis=0)
            ]
        )
        axis = 1
    if len(x.shape) < 2 or len(singular_values.shape) == 0:
        return tf.constant(0, dtype=x.dtype)
    max_values = tf.math.reduce_max(singular_values, axis=axis)
    if atol is None:
        if rtol is None:
            ret = ivy.sum(singular_values != 0, axis=axis)
        else:
            try:
                max_rtol = tf.cast(max_values, dtype=tf.float32) * tf.cast(
                    rtol, dtype=tf.float32
                )
            except ValueError:
                if ivy.all(
                    element == rtol[0] for element in rtol
                ):  # all elements are same in rtol
                    rtol = dim_reduction(rtol)
                    max_rtol = tf.cast(max_values, dtype=tf.float32) * tf.cast(
                        rtol, dtype=tf.float32
                    )
            if not isinstance(rtol, float) and tf.size(rtol) > 1:
                if ivy.all(
                    tf.math.equal(
                        max_rtol, tf.fill(max_rtol.shape, dim_reduction(max_rtol))
                    )
                ):
                    max_rtol = dim_reduction(max_rtol)
            elif not isinstance(max_values, float) and tf.size(max_values) > 1:
                if ivy.all(
                    tf.math.equal(max_values, tf.fill(max_values.shape, max_values[0]))
                ):
                    max_rtol = dim_reduction(max_rtol)
            ret = ivy.sum(
                tf.cast(singular_values, dtype=tf.float32)
                > tf.cast(max_rtol, dtype=tf.float32),
                axis=axis,
            )
    else:  # atol is not None
        if rtol is None:  # atol is not None, rtol is None
            ret = ivy.sum(singular_values > atol, axis=axis)
        else:
            tol = tf.experimental.numpy.max(atol, max_values * rtol)
            ret = ivy.sum(singular_values > tol, axis=axis)
    if len(ret_shape):
        ret = ivy.reshape(ret, ret_shape)
    return ivy.astype(ret, x.dtype)


@with_unsupported_dtypes(
    {
        "2.12.0 and below": (
            "float16",
            "int8",
            "int16",
            "int32",
            "int64",
            "uint8",
            "uint16",
            "uint32",
            "uint64",
        )
    },
    backend_version,
)
def matrix_transpose(
    x: Union[tf.Tensor, tf.Variable],
    /,
    *,
    conjugate: bool = False,
    out: Optional[Union[tf.Tensor, tf.Variable]] = None,
) -> Union[tf.Tensor, tf.Variable]:
    if conjugate:
        tf.math.conj(x)
    return tf.linalg.matrix_transpose(x)


# noinspection PyUnusedLocal,PyShadowingBuiltins
@with_unsupported_dtypes({"2.12.0 and below": ("complex",)}, backend_version)
def outer(
    x1: Union[tf.Tensor, tf.Variable],
    x2: Union[tf.Tensor, tf.Variable],
    /,
    *,
    out: Optional[Union[tf.Tensor, tf.Variable]] = None,
) -> Union[tf.Tensor, tf.Variable]:
    x1, x2 = ivy.promote_types_of_inputs(x1, x2)
    return tf.experimental.numpy.outer(x1, x2)


@with_unsupported_dtypes(
    {"2.12.0 and below": ("bfloat16", "float16", "complex")},
    backend_version,
)
def pinv(
    x: Union[tf.Tensor, tf.Variable],
    /,
    *,
    rtol: Optional[Union[float, Tuple[float]]] = None,
    out: Optional[Union[tf.Tensor, tf.Variable]] = None,
) -> Union[tf.Tensor, tf.Variable]:
    if rtol is None:
        ret = tf.linalg.pinv(x)
    else:
        x, rtol = ivy.promote_types_of_inputs(x, rtol)
        ret = tf.linalg.pinv(x, rtol)
    return ret


@with_unsupported_dtypes({"2.12.0 and below": ("float16", "bfloat16")}, backend_version)
def qr(
    x: Union[tf.Tensor, tf.Variable],
    /,
    *,
    mode: str = "reduced",
    out: Optional[
        Tuple[Union[tf.Tensor, tf.Variable], Union[tf.Tensor, tf.Variable]]
    ] = None,
) -> NamedTuple:
    res = namedtuple("qr", ["Q", "R"])
    if mode == "reduced":
        q, r = tf.linalg.qr(x, full_matrices=False)
        ret = res(q, r)
    elif mode == "complete":
        q, r = tf.linalg.qr(x, full_matrices=True)
        ret = res(q, r)
    else:
        raise ivy.utils.exceptions.IvyException(
            "Only 'reduced' and 'complete' qr modes are allowed "
            "for the tensorflow backend."
        )
    return ret


@with_unsupported_dtypes({"2.12.0 and below": ("float16", "bfloat16")}, backend_version)
def slogdet(
    x: Union[tf.Tensor, tf.Variable],
    /,
) -> Tuple[Union[tf.Tensor, tf.Variable], Union[tf.Tensor, tf.Variable]]:
    results = NamedTuple("slogdet", [("sign", tf.Tensor), ("logabsdet", tf.Tensor)])
    sign, logabsdet = tf.linalg.slogdet(x)
    return results(sign, logabsdet)


@with_unsupported_dtypes(
    {"2.12.0 and below": ("bfloat16", "float16", "complex")},
    backend_version,
)
def solve(
    x1: Union[tf.Tensor, tf.Variable],
    x2: Union[tf.Tensor, tf.Variable],
    /,
    *,
    adjoint: bool = False,
    out: Optional[Union[tf.Tensor, tf.Variable]] = None,
) -> Union[tf.Tensor, tf.Variable]:
    if adjoint:
        x1 = tf.linalg.adjoint(x1)
    x1, x2 = ivy.promote_types_of_inputs(x1, x2)
    expanded_last = False
    if len(x2.shape) <= 1:
        if x2.shape[-1] == x1.shape[-1]:
            expanded_last = True
            x2 = tf.expand_dims(x2, axis=1)
    output_shape = tuple(tf.broadcast_static_shape(x1.shape[:-2], x2.shape[:-2]))

    # in case any of the input arrays are empty
    is_empty_x1 = tf.equal(tf.size(x1), 0)
    is_empty_x2 = tf.equal(tf.size(x2), 0)
    if is_empty_x1 or is_empty_x2:
        for i in range(len(x1.shape) - 2):
            x2 = tf.expand_dims(x2, axis=0)
        output_shape = list(output_shape)
        output_shape.append(x2.shape[-2])
        output_shape.append(x2.shape[-1])
        ret = tf.constant([])
        ret = tf.reshape(ret, output_shape)
    else:
        x1 = tf.broadcast_to(x1, output_shape + x1.shape[-2:])
        x2 = tf.broadcast_to(x2, output_shape + x2.shape[-2:])
        if tf.math.reduce_any(tf.linalg.det(x1) == 0) or (
            x2.shape[-1] == x2.shape[-2] and tf.math.reduce_any(tf.linalg.det(x2) == 0)
        ):
            return x1
        ret = tf.linalg.solve(x1, x2)

    if expanded_last:
        ret = tf.squeeze(ret, axis=-1)
    return ret


@with_unsupported_dtypes(
    {"2.12.0 and below": ("bfloat16", "float16", "complex")},
    backend_version,
)
def svd(
    x: Union[tf.Tensor, tf.Variable],
    /,
    *,
    full_matrices: bool = True,
    compute_uv: bool = True,
) -> Union[Union[tf.Tensor, tf.Variable], Tuple[Union[tf.Tensor, tf.Variable], ...]]:
    if compute_uv:
        results = namedtuple("svd", "U S Vh")

        batch_shape = tf.shape(x)[:-2]
        num_batch_dims = len(batch_shape)
        transpose_dims = list(range(num_batch_dims)) + [
            num_batch_dims + 1,
            num_batch_dims,
        ]
        D, U, V = tf.linalg.svd(x, full_matrices=full_matrices, compute_uv=compute_uv)
        VT = tf.transpose(V, transpose_dims)
        return results(U, D, VT)
    else:
        results = namedtuple("svd", "S")
        D = tf.linalg.svd(x, full_matrices=full_matrices, compute_uv=compute_uv)
        return results(D)


@with_unsupported_dtypes({"2.12.0 and below": ("float16", "bfloat16")}, backend_version)
def svdvals(
    x: Union[tf.Tensor, tf.Variable],
    /,
    *,
    out: Optional[Union[tf.Tensor, tf.Variable]] = None,
) -> Union[tf.Tensor, tf.Variable]:
    ret = tf.linalg.svd(x, compute_uv=False)
    return ret


@with_unsupported_dtypes({"0.4.10 and below": ("complex",)}, backend_version)
def tensordot(
    x1: Union[tf.Tensor, tf.Variable],
    x2: Union[tf.Tensor, tf.Variable],
    /,
    *,
    axes: Union[int, Tuple[List[int], List[int]]] = 2,
    out: Optional[Union[tf.Tensor, tf.Variable]] = None,
) -> Union[tf.Tensor, tf.Variable]:
    # find type to promote to
    dtype = ivy.as_native_dtype(ivy.promote_types(x1.dtype, x2.dtype))

    # type casting to float32 which is acceptable for tf.tensordot
    x1, x2 = tf.cast(x1, tf.float32), tf.cast(x2, tf.float32)

    ret = tf.cast(tf.tensordot(x1, x2, axes=axes), dtype)
    return ret


@with_unsupported_dtypes(
    {"2.12.0 and below": ("bfloat16", "float16", "complex")},
    backend_version,
)
def trace(
    x: Union[tf.Tensor, tf.Variable],
    /,
    *,
    offset: int = 0,
    axis1: int = 0,
    axis2: int = 1,
    out: Optional[Union[tf.Tensor, tf.Variable]] = None,
) -> Union[tf.Tensor, tf.Variable]:
    if not isinstance(x, tf.Variable):
        if len(x) == 0:
            return ivy.array([])
    return tf.experimental.numpy.trace(x, offset=offset, axis1=axis1, axis2=axis2)


@with_unsupported_dtypes(
    {"2.12.0 and below": ("bfloat16", "float16", "complex")},
    backend_version,
)
def vecdot(
    x1: Union[tf.Tensor, tf.Variable],
    x2: Union[tf.Tensor, tf.Variable],
    /,
    *,
    axis: int = -1,
    out: Optional[Union[tf.Tensor, tf.Variable]] = None,
) -> Union[tf.Tensor, tf.Variable]:
    dtype = ivy.as_native_dtype(ivy.promote_types(x1.dtype, x2.dtype))
    if dtype != "float64":
        x1, x2 = tf.cast(x1, tf.float32), tf.cast(x2, tf.float32)
    else:
        x1, x2 = tf.cast(x1, tf.float64), tf.cast(x2, tf.float64)
    return tf.cast(tf.tensordot(x1, x2, axes=(axis, axis)), dtype)


@with_unsupported_dtypes(
    {
        "2.12.0 and below": (
            "float16",
            "bfloat16",
            "integer",
        )
    },
    backend_version,
)
def vector_norm(
    x: Union[tf.Tensor, tf.Variable],
    /,
    *,
    axis: Optional[Union[int, Sequence[int]]] = None,
    keepdims: bool = False,
    ord: Union[int, float, Literal[inf, -inf]] = 2,
    dtype: Optional[DType] = None,
    out: Optional[Union[tf.Tensor, tf.Variable]] = None,
) -> Union[tf.Tensor, tf.Variable]:
    if dtype and x.dtype != dtype:
        x = tf.cast(x, dtype)
    # Mathematical Norms
    if ord > 0:
        tn_normalized_vector = tf.linalg.norm(x, ord, axis, keepdims)
    else:
        if ord == -float("inf"):
            tn_normalized_vector = tf.reduce_min(tf.abs(x), axis, keepdims)
        elif ord == 0:
            tn_normalized_vector = tf.reduce_sum(
                tf.cast(x != 0, x.dtype), axis, keepdims
            )
        else:
            tn_normalized_vector = tf.reduce_sum(tf.abs(x) ** ord, axis, keepdims) ** (
                1.0 / ord
            )
        tn_normalized_vector = tf.cast(
            tn_normalized_vector, tn_normalized_vector.dtype.real_dtype
        )

    return tn_normalized_vector


# Extra #
# ----- #


@with_unsupported_dtypes({"2.12.0 and below": ("complex",)}, backend_version)
def diag(
    x: Union[tf.Tensor, tf.Variable],
    /,
    *,
    k: int = 0,
    out: Optional[Union[tf.Tensor, tf.Variable]] = None,
) -> Union[tf.Tensor, tf.Variable]:
    return tf.experimental.numpy.diag(x, k=k)


@with_unsupported_dtypes(
    {"2.12.0 and below": ("bfloat16", "float16", "complex", "unsigned")},
    backend_version,
)
def vander(
    x: Union[tf.Tensor, tf.Variable],
    /,
    *,
    N: Optional[int] = None,
    increasing: bool = False,
    out: Optional[Union[tf.Tensor, tf.Variable]] = None,
) -> Union[tf.Tensor, tf.Variable]:
    return tf.experimental.numpy.vander(x, N=N, increasing=increasing)


@with_unsupported_dtypes(
    {
        "2.12.0": (
            "int8",
            "int16",
            "int32",
            "int64",
            "uint8",
            "uint16",
            "uint32",
            "uint64",
            "float16",
            "float64",
            "complex",
        )
    },
    backend_version,
)
def vector_to_skew_symmetric_matrix(
    vector: Union[tf.Tensor, tf.Variable],
    /,
    *,
    out: Optional[Union[tf.Tensor, tf.Variable]] = None,
) -> Union[tf.Tensor, tf.Variable]:
    batch_shape = list(vector.shape[:-1])
    # BS x 3 x 1
    vector_expanded = tf.expand_dims(vector, -1)
    # BS x 1 x 1
    a1s = vector_expanded[..., 0:1, :]
    a2s = vector_expanded[..., 1:2, :]
    a3s = vector_expanded[..., 2:3, :]
    # BS x 1 x 1
    zs = tf.zeros(batch_shape + [1, 1], dtype=vector.dtype)
    # BS x 1 x 3
    row1 = tf.concat((zs, -a3s, a2s), -1)
    row2 = tf.concat((a3s, zs, -a1s), -1)
    row3 = tf.concat((-a2s, a1s, zs), -1)
    # BS x 3 x 3
    ret = tf.concat((row1, row2, row3), -2)
    return ret<|MERGE_RESOLUTION|>--- conflicted
+++ resolved
@@ -280,11 +280,7 @@
 
 
 @with_supported_dtypes(
-<<<<<<< HEAD
-    {"2.12.0 and below": ("float32", "float64", "float16", "complex")}, backend_version
-=======
     {"2.9.1 and below": ("float32", "float64", "float16", "complex")}, backend_version
->>>>>>> 90c761cc
 )
 def matrix_norm(
     x: Union[tf.Tensor, tf.Variable],
