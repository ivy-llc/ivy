--- conflicted
+++ resolved
@@ -17,15 +17,15 @@
  -> Tensor:
         return tf.linalg.eigh(x) 
 
-inv = tf.linalg.inv
+
 pinv = tf.linalg.pinv
 cholesky = tf.linalg.cholesky
 
 
-<<<<<<< HEAD
-def inv(x: tf.Tensor) -> tf.Tensor:
-    return tf.linalg.inv(x)
-=======
+def inv(x: Tensor) -> Tensor:
+    return tf.linalg.inv(tf.cast(x, tf.float32))
+
+
 def tensordot(x1: Tensor, x2: Tensor,
               axes: Union[int, Tuple[List[int], List[int]]] = 2) \
         -> Tensor:
@@ -37,7 +37,6 @@
     x1, x2 = tf.cast(x1, tf.float32), tf.cast(x2, tf.float32)
 
     return tf.cast(tf.tensordot(x1, x2, axes), dtype)
->>>>>>> 818a5bf5
 
 
 def pinv(x: Tensor,
