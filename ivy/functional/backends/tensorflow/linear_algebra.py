# global
import tensorflow as tf
from typing import Union, Optional, Tuple, Literal, List, NamedTuple
from collections import namedtuple

# local
import ivy
from ivy import inf


# Array API Standard #
# -------------------#


def cholesky(
    x: Union[tf.Tensor, tf.Variable],
    upper: bool = False,
    *,
    out: Optional[Union[tf.Tensor, tf.Variable]] = None
) -> Union[tf.Tensor, tf.Variable]:
    if not upper:
        ret = tf.linalg.cholesky(x)
    else:
        axes = list(range(len(x.shape) - 2)) + [len(x.shape) - 1, len(x.shape) - 2]
        ret = tf.transpose(tf.linalg.cholesky(tf.transpose(x, perm=axes)), perm=axes)
    return ret


cholesky.unsupported_dtypes = ("float16",)


def cross(
    x1: Union[tf.Tensor, tf.Variable],
    x2: Union[tf.Tensor, tf.Variable],
    axis: int = -1,
    *,
    out: Optional[Union[tf.Tensor, tf.Variable]] = None
) -> Union[tf.Tensor, tf.Variable]:
    ret = tf.experimental.numpy.cross(x1, x2, axis=axis)
    return ret


def det(
    x: Union[tf.Tensor, tf.Variable],
    *,
    out: Optional[Union[tf.Tensor, tf.Variable]] = None
) -> Union[tf.Tensor, tf.Variable]:
    ret = tf.linalg.det(x)
    return ret


det.unsupported_dtypes = ("float16",)


def diagonal(
    x: Union[tf.Tensor, tf.Variable],
    offset: int = 0,
    axis1: int = -2,
    axis2: int = -1,
    *,
    out: Optional[Union[tf.Tensor, tf.Variable]] = None
) -> Union[tf.Tensor, tf.Variable]:
    ret = tf.experimental.numpy.diagonal(x, offset, axis1=axis1, axis2=axis2)
    return ret


def eigh(x: Union[tf.Tensor, tf.Variable]) -> Union[tf.Tensor, tf.Variable]:
    ret = tf.linalg.eigh(x)
    return ret


eigh.unsupported_dtypes = ("float16",)


def eigvalsh(
    x: Union[tf.Tensor, tf.Variable],
    *,
    out: Optional[Union[tf.Tensor, tf.Variable]] = None
) -> Union[tf.Tensor, tf.Variable]:
    ret = tf.linalg.eigvalsh(x)
    return ret


eigvalsh.unsupported_dtypes = ("float16",)


def inv(
    x: Union[tf.Tensor, tf.Variable],
    *,
    out: Optional[Union[tf.Tensor, tf.Variable]] = None
) -> Union[tf.Tensor, tf.Variable]:
    if tf.math.reduce_any(tf.linalg.det(x) == 0):
        ret = x
    else:
        ret = tf.linalg.inv(x)
    return ret


inv.unsupported_dtypes = ("float16",)


def matmul(
    x1: Union[tf.Tensor, tf.Variable],
    x2: Union[tf.Tensor, tf.Variable],
    *,
    out: Optional[Union[tf.Tensor, tf.Variable]] = None
) -> Union[tf.Tensor, tf.Variable]:
    dtype_from = tf.experimental.numpy.promote_types(
        x1.dtype.as_numpy_dtype, x2.dtype.as_numpy_dtype
    )
    dtype_from = tf.as_dtype(dtype_from)
    if dtype_from.is_unsigned or dtype_from == tf.int8 or dtype_from == tf.int16:
        x1 = tf.cast(x1, tf.int64)
        x2 = tf.cast(x2, tf.int64)
    if x1.dtype != x2.dtype:
        x1 = tf.cast(x1, dtype_from)
        x2 = tf.cast(x2, dtype_from)

    if (
        x1.shape == ()
        or x2.shape == ()
        or (len(x1.shape) == len(x2.shape) == 1 and x1.shape != x2.shape)
        or (len(x1.shape) == len(x2.shape) == 1 and x1.shape != x2.shape)
        or (len(x1.shape) == 1 and len(x2.shape) >= 2 and x1.shape[0] != x2.shape[-2])
        or (len(x2.shape) == 1 and len(x1.shape) >= 2 and x2.shape[0] != x1.shape[-1])
        or (len(x1.shape) >= 2 and len(x2.shape) >= 2 and x1.shape[-1] != x2.shape[-2])
    ):
        raise Exception("Error,shapes not compatible")

    x1_padded = False
    x1_padded_2 = False
    x2_padded = False

    if len(x1.shape) == len(x2.shape) == 1:
        if x1.shape == 0:
            ret = tf.constant(0)
        else:

            ret = tf.reduce_sum(tf.math.multiply(x1, x2))
        ret = tf.cast(ret, dtype=dtype_from)  # return ret

    else:
        if len(x1.shape) == 1:
            if len(x2.shape) == 2:
                x1_padded_2 = True
            elif len(x2.shape) > 2:
                x1_padded = True
            x1 = tf.expand_dims(x1, axis=0)

        elif len(x2.shape) == 1 and len(x1.shape) >= 2:
            x2 = tf.expand_dims(x2, axis=1)
            x2_padded = True

        ret = tf.matmul(x1, x2)

    ret = tf.cast(ret, dtype=dtype_from)
    if x1_padded_2:
        ret = ret[0]
    elif x1_padded:
        ret = tf.squeeze(ret, axis=-2)
    elif x2_padded:
        ret = tf.squeeze(ret, axis=-1)
    return ret


def matrix_norm(
    x: Union[tf.Tensor, tf.Variable],
    ord: Optional[Union[int, float, Literal[inf, -inf, "fro", "nuc"]]] = "fro",
    keepdims: bool = False,
    *,
    out: Optional[Union[tf.Tensor, tf.Variable]] = None
) -> Union[tf.Tensor, tf.Variable]:
    axes = (-2, -1)
    if ord == -float("inf"):
        ret = tf.reduce_min(
            tf.reduce_sum(tf.abs(x), axis=axes[1], keepdims=True), axis=axes
        )
    elif ord == -1:
        ret = tf.reduce_min(
            tf.reduce_sum(tf.abs(x), axis=axes[0], keepdims=True), axis=axes
        )
    elif ord == -2:
        ret = tf.reduce_min(x, axis=(-2, -1), keepdims=keepdims)
    elif ord == "nuc":
        if tf.size(x).numpy() == 0:
            ret = x
        else:
            ret = tf.reduce_sum(tf.linalg.svd(x, compute_uv=False), axis=-1)
    else:
        ret = tf.linalg.norm(x, ord, axes, keepdims)

    if keepdims:
        ret = tf.reshape(ret, x.shape[:-2] + (1, 1))
    else:
        ret = tf.reshape(ret, x.shape[:-2])
    return ret


matrix_norm.unsupported_dtypes = ("float16",)


def matrix_power(
    x: Union[tf.Tensor, tf.Variable],
    n: int,
    *,
    out: Optional[Union[tf.Tensor, tf.Variable]] = None
) -> Union[tf.Tensor, tf.Variable]:
    if n == 0:
        return tf.broadcast_to(tf.eye(x.shape[-2], dtype=x.dtype), x.shape)
    elif n < 0:
        x = tf.linalg.inv(x)
        n = abs(n)

    if n == 1:
        return x
    elif n == 2:
        return x @ x
    elif n == 3:
        return (x @ x) @ x

    z = result = None
    while n > 0:
        z = x if z is None else (z @ z)
        n, bit = divmod(n, 2)
        if bit:
            result = z if result is None else (result @ z)
    # replace any -0 with 0
    result = tf.where(tf.equal(result, -0), tf.zeros_like(result), result)
    return result


matrix_power.unsupported_dtypes = ("int8", "float16")


# noinspection PyPep8Naming
def matrix_rank(
    x: Union[tf.Tensor, tf.Variable],
    rtol: Optional[Union[float, Tuple[float]]] = None,
    *,
    out: Optional[Union[tf.Tensor, tf.Variable]] = None
) -> Union[tf.Tensor, tf.Variable]:
<<<<<<< HEAD
    if rtol is None:
        ret = tf.linalg.matrix_rank(x)
    elif tf.size(x) == 0:
        ret = 0
    elif tf.size(x) == 1:
        ret = tf.math.count_nonzero(x)
    else:
        if isinstance(rtol, (tuple, list)):
            rtol = rtol[0]
        x, rtol = ivy.promote_types_of_inputs(x, rtol)
        ret = tf.linalg.matrix_rank(x, rtol)
    ret = tf.cast(ret, ivy.default_int_dtype(as_native=True))
    return ret
=======
    ret = tf.linalg.matrix_rank(x, rtol)
    return tf.cast(ret, ivy.default_int_dtype(as_native=True))
>>>>>>> 3867b893


def matrix_transpose(
    x: Union[tf.Tensor, tf.Variable],
    *,
    out: Optional[Union[tf.Tensor, tf.Variable]] = None
) -> Union[tf.Tensor, tf.Variable]:
    ret = tf.experimental.numpy.swapaxes(x, -1, -2)
    return ret


matrix_transpose.unsupported_dtypes = (
    "float16",
    "int8",
    "int16",
    "int32",
    "int64",
    "uint8",
    "uint16",
    "uint32",
    "uint64",
)


# noinspection PyUnusedLocal,PyShadowingBuiltins
def outer(
    x1: Union[tf.Tensor, tf.Variable],
    x2: Union[tf.Tensor, tf.Variable],
    *,
    out: Optional[Union[tf.Tensor, tf.Variable]] = None
) -> Union[tf.Tensor, tf.Variable]:
    x1, x2 = ivy.promote_types_of_inputs(x1, x2)
    return tf.experimental.numpy.outer(x1, x2)


def pinv(
    x: Union[tf.Tensor, tf.Variable],
    rtol: Optional[Union[float, Tuple[float]]] = None,
    *,
    out: Optional[Union[tf.Tensor, tf.Variable]] = None
) -> Union[tf.Tensor, tf.Variable]:
    if rtol is None:
        ret = tf.linalg.pinv(x)
    else:
        ret = tf.linalg.pinv(x, rtol)
    return ret


pinv.unsupported_dtypes = ("float16",)


def qr(x: Union[tf.Tensor, tf.Variable], mode: str = "reduced") -> NamedTuple:
    res = namedtuple("qr", ["Q", "R"])
    if mode == "reduced":
        q, r = tf.linalg.qr(x, full_matrices=False)
        ret = res(q, r)
    elif mode == "complete":
        q, r = tf.linalg.qr(x, full_matrices=True)
        ret = res(q, r)
    else:
        raise Exception(
            "Only 'reduced' and 'complete' qr modes are allowed "
            "for the tensorflow backend."
        )
    return ret


qr.unsupported_dtypes = ("float16",)


def slogdet(
    x: Union[ivy.Array, ivy.NativeArray],
    *,
    out: Optional[Union[tf.Tensor, tf.Variable]] = None
) -> Union[tf.Tensor, tf.Variable, Tuple[tf.Tensor, ...]]:
    results = namedtuple("slogdet", "sign logabsdet")
    sign, logabsdet = tf.linalg.slogdet(x)
    ret = results(sign, logabsdet)
    return ret


slogdet.unsupported_dtypes = ("float16",)


def solve(
    x1: Union[tf.Tensor, tf.Variable],
    x2: Union[tf.Tensor, tf.Variable],
    *,
    out: Optional[Union[tf.Tensor, tf.Variable]] = None
) -> Union[tf.Tensor, tf.Variable]:
    x1, x2 = ivy.promote_types_of_inputs(x1, x2)
    expanded_last = False
    if len(x2.shape) <= 1:
        if x2.shape[-1] == x1.shape[-1]:
            expanded_last = True
            x2 = tf.expand_dims(x2, axis=1)
    output_shape = tuple(tf.broadcast_static_shape(x1.shape[:-2], x2.shape[:-2]))

    # in case any of the input arrays are empty
    is_empty_x1 = tf.equal(tf.size(x1), 0)
    is_empty_x2 = tf.equal(tf.size(x2), 0)
    if is_empty_x1 or is_empty_x2:
        for i in range(len(x1.shape) - 2):
            x2 = tf.expand_dims(x2, axis=0)
        output_shape = list(output_shape)
        output_shape.append(x2.shape[-2])
        output_shape.append(x2.shape[-1])
        ret = tf.constant([])
        ret = tf.reshape(ret, output_shape)
    else:
        x1 = tf.broadcast_to(x1, output_shape + x1.shape[-2:])
        x2 = tf.broadcast_to(x2, output_shape + x2.shape[-2:])
        ret = tf.linalg.solve(x1, x2)

    if expanded_last:
        ret = tf.squeeze(ret, axis=-1)
    return ret


solve.unsupported_dtypes = ("float16",)


def svd(
    x: Union[tf.Tensor, tf.Variable],
    full_matrices: bool = True,
) -> Union[tf.Tensor, tf.Variable, Tuple[tf.Tensor, ...]]:
    results = namedtuple("svd", "U S Vh")

    batch_shape = tf.shape(x)[:-2]
    num_batch_dims = len(batch_shape)
    transpose_dims = list(range(num_batch_dims)) + [num_batch_dims + 1, num_batch_dims]
    D, U, V = tf.linalg.svd(x, full_matrices=full_matrices)
    VT = tf.transpose(V, transpose_dims)
    ret = results(U, D, VT)
    return ret


svd.unsupported_dtypes = ("float16",)


def svdvals(
    x: Union[tf.Tensor, tf.Variable],
    *,
    out: Optional[Union[tf.Tensor, tf.Variable]] = None
) -> Union[tf.Tensor, tf.Variable]:
    ret = tf.linalg.svd(x, compute_uv=False)
    return ret


svdvals.unsupported_dtypes = ("float16",)


def tensordot(
    x1: Union[tf.Tensor, tf.Variable],
    x2: Union[tf.Tensor, tf.Variable],
    axes: Union[int, Tuple[List[int], List[int]]] = 2,
    *,
    out: Optional[Union[tf.Tensor, tf.Variable]] = None
) -> Union[tf.Tensor, tf.Variable]:
    # find type to promote to
    dtype = tf.experimental.numpy.promote_types(x1.dtype, x2.dtype)

    # type casting to float32 which is acceptable for tf.tensordot
    x1, x2 = tf.cast(x1, tf.float32), tf.cast(x2, tf.float32)

    ret = tf.cast(tf.tensordot(x1, x2, axes), dtype)
    return ret


def trace(
    x: Union[tf.Tensor, tf.Variable],
    offset: int = 0,
    *,
    out: Optional[Union[tf.Tensor, tf.Variable]] = None
) -> Union[tf.Tensor, tf.Variable]:
    ret = tf.experimental.numpy.trace(
        x, offset=offset, axis1=-2, axis2=-1, dtype=x.dtype
    )
    return ret


trace.unsupported_dtypes = ("float16",)


def vecdot(
    x1: Union[tf.Tensor, tf.Variable],
    x2: Union[tf.Tensor, tf.Variable],
    axis: int = -1,
    *,
    out: Optional[Union[tf.Tensor, tf.Variable]] = None
) -> Union[tf.Tensor, tf.Variable]:
    dtype = tf.experimental.numpy.promote_types(x1.dtype, x2.dtype)
    x1, x2 = tf.cast(x1, tf.float32), tf.cast(x2, tf.float32)
    ret = tf.cast(tf.tensordot(x1, x2, (axis, axis)), dtype)
    return ret


vecdot.unsupported_dtypes = ("int8",)


def vector_norm(
    x: Union[tf.Tensor, tf.Variable],
    axis: Optional[Union[int, Tuple[int]]] = None,
    keepdims: bool = False,
    ord: Union[int, float, Literal[inf, -inf]] = 2,
    *,
    out: Optional[Union[tf.Tensor, tf.Variable]] = None
) -> Union[tf.Tensor, tf.Variable]:
    if ord == -float("inf"):
        tn_normalized_vector = tf.reduce_min(tf.abs(x), axis, keepdims)
    elif ord < 1:
        tn_normalized_vector = tf.reduce_sum(tf.abs(x) ** ord, axis, keepdims) ** (
            1.0 / ord
        )

    elif ord == 0:
        tn_normalized_vector = tf.reduce_sum(tf.cast(x != 0, x.dtype), axis, keepdims)

    else:
        tn_normalized_vector = tf.linalg.norm(x, ord, axis, keepdims)

    if tn_normalized_vector.shape == tuple():
        ret = tf.expand_dims(tn_normalized_vector, 0)
    else:
        ret = tn_normalized_vector
    return ret


vector_norm.unsupported_dtypes = ("float16",)


# Extra #
# ------#


def vector_to_skew_symmetric_matrix(
    vector: Union[tf.Tensor, tf.Variable],
    *,
    out: Optional[Union[tf.Tensor, tf.Variable]] = None
) -> Union[tf.Tensor, tf.Variable]:
    batch_shape = list(vector.shape[:-1])
    # BS x 3 x 1
    vector_expanded = tf.expand_dims(vector, -1)
    # BS x 1 x 1
    a1s = vector_expanded[..., 0:1, :]
    a2s = vector_expanded[..., 1:2, :]
    a3s = vector_expanded[..., 2:3, :]
    # BS x 1 x 1
    zs = tf.zeros(batch_shape + [1, 1], dtype=vector.dtype)
    # BS x 1 x 3
    row1 = tf.concat((zs, -a3s, a2s), -1)
    row2 = tf.concat((a3s, zs, -a1s), -1)
    row3 = tf.concat((-a2s, a1s, zs), -1)
    # BS x 3 x 3
    ret = tf.concat((row1, row2, row3), -2)
    return ret


vector_to_skew_symmetric_matrix.unsupported_dtypes = (
    "int8",
    "int16",
    "int32",
    "int64",
    "uint8",
    "uint16",
    "uint32",
    "uint64",
    "float16",
    "float64",
)
# vector_to_skew_symmetric_matrix.unsupported_dtypes = ("float16", "float64")<|MERGE_RESOLUTION|>--- conflicted
+++ resolved
@@ -239,7 +239,6 @@
     *,
     out: Optional[Union[tf.Tensor, tf.Variable]] = None
 ) -> Union[tf.Tensor, tf.Variable]:
-<<<<<<< HEAD
     if rtol is None:
         ret = tf.linalg.matrix_rank(x)
     elif tf.size(x) == 0:
@@ -253,12 +252,7 @@
         ret = tf.linalg.matrix_rank(x, rtol)
     ret = tf.cast(ret, ivy.default_int_dtype(as_native=True))
     return ret
-=======
-    ret = tf.linalg.matrix_rank(x, rtol)
-    return tf.cast(ret, ivy.default_int_dtype(as_native=True))
->>>>>>> 3867b893
-
-
+    
 def matrix_transpose(
     x: Union[tf.Tensor, tf.Variable],
     *,
