--- conflicted
+++ resolved
@@ -178,20 +178,13 @@
 
 
 def outer(
-<<<<<<< HEAD
-    x1: Tensor, 
-    x2: Tensor, 
+    x1: Union[tf.Tensor, tf.Variable],
+    x2: Union[tf.Tensor, tf.Variable],
     out: Optional[Tensor] = None
-) -> Tensor:
+) -> Union[tf.Tensor, tf.Variable]:
     ret = tf.experimental.numpy.outer(x1, x2, out=out)
     if ivy.exists(out):
         return ivy.inplace_update(out, ret)
-=======
-    x1: Union[tf.Tensor, tf.Variable],
-    x2: Union[tf.Tensor, tf.Variable],
-) -> Union[tf.Tensor, tf.Variable]:
-    ret = tf.experimental.numpy.outer(x1, x2)
->>>>>>> cd798591
     return ret
 
 
