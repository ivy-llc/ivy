# global
import tensorflow as tf
from tensorflow.python.types.core import Tensor
from typing import Union, Optional, Tuple, Literal, List, NamedTuple
from collections import namedtuple

# local
from ivy import inf
import ivy


# Array API Standard #
# -------------------#


def eigh(x: Tensor) -> Tensor:
    ret = tf.linalg.eigh(x)
    return ret


def inv(x: Tensor) -> Tensor:
    if tf.math.reduce_any(tf.linalg.det(x) == 0):
        ret = x
    else:
        ret = tf.linalg.inv(x)
    return ret


def tensordot(
    x1: Tensor, x2: Tensor, axes: Union[int, Tuple[List[int], List[int]]] = 2
) -> Tensor:

    # find type to promote to
    dtype = tf.experimental.numpy.promote_types(x1.dtype, x2.dtype)

    # type casting to float32 which is acceptable for tf.tensordot
    x1, x2 = tf.cast(x1, tf.float32), tf.cast(x2, tf.float32)

    ret = tf.cast(tf.tensordot(x1, x2, axes), dtype)
    return ret


def vecdot(x1: Tensor, x2: Tensor, axis: int = -1) -> Tensor:
    dtype = tf.experimental.numpy.promote_types(x1.dtype, x2.dtype)
    x1, x2 = tf.cast(x1, tf.float32), tf.cast(x2, tf.float32)
    ret = tf.cast(tf.tensordot(x1, x2, (axis, axis)), dtype)
    return ret


def pinv(x: Tensor, rtol: Optional[Union[float, Tuple[float]]] = None) -> Tensor:
    if rtol is None:
        ret = tf.linalg.pinv(x)
    else:
        ret = tf.linalg.pinv(tf.cast(x != 0, "float32"), tf.cast(rtol != 0, "float32"))
    return ret


def matrix_transpose(x: Tensor) -> Tensor:
    ret = tf.experimental.numpy.swapaxes(x, -1, -2)
    return ret


# noinspection PyUnusedLocal,PyShadowingBuiltins
def vector_norm(
    x: Tensor,
    axis: Optional[Union[int, Tuple[int]]] = None,
    keepdims: bool = False,
    ord: Union[int, float, Literal[inf, -inf]] = 2,
) -> Tensor:

    if ord == -float("inf"):
        tn_normalized_vector = tf.reduce_min(tf.abs(x), axis, keepdims)
    elif ord == -1:
        tn_normalized_vector = tf.reduce_sum(tf.abs(x) ** ord, axis, keepdims) ** (
            1.0 / ord
        )

    elif ord == 0:
        tn_normalized_vector = tf.reduce_sum(
            tf.cast(x != 0, "float32"), axis, keepdims
        ).numpy()

    else:
        tn_normalized_vector = tf.linalg.norm(x, ord, axis, keepdims)

    if tn_normalized_vector.shape == tuple():
        ret = tf.expand_dims(tn_normalized_vector, 0)
    else:
        ret = tn_normalized_vector
    return ret


def matrix_norm(
    x: Tensor,
    ord: Optional[Union[int, float, Literal[inf, -inf, "fro", "nuc"]]] = "fro",
    keepdims: bool = False,
) -> Tensor:
    axes = (-2, -1)
    if ord == -float("inf"):
        ret = tf.reduce_min(
            tf.reduce_sum(tf.abs(x), axis=axes[1], keepdims=True), axis=axes
        )
    elif ord == -1:
        ret = tf.reduce_min(
            tf.reduce_sum(tf.abs(x), axis=axes[0], keepdims=True), axis=axes
        )
    elif ord == -2:
        ret = tf.reduce_min(x, axis=(-2, -1), keepdims=keepdims)
    elif ord == "nuc":
        if tf.size(x).numpy() == 0:
            ret = x
        else:
            ret = tf.reduce_sum(tf.linalg.svd(x, compute_uv=False), axis=-1)
    elif ord == "fro":
        ret = tf.linalg.norm(x, 2, axes, keepdims)
    else:
        ret = tf.linalg.norm(x, ord, axes, keepdims)

    if keepdims:
        ret = tf.reshape(ret, x.shape[:-2] + (1, 1))
    else:
        ret = tf.reshape(ret, x.shape[:-2])
    return ret


def matrix_power(x: Tensor, n: int) -> Tensor:
    if n == 0:
        return tf.broadcast_to(tf.eye(x.shape[-2], dtype=x.dtype), x.shape)
    elif n < 0:
        x = tf.linalg.inv(x)
        n = abs(n)

    if n == 1:
        return x
    elif n == 2:
        return x @ x
    elif n == 3:
        return (x @ x) @ x

    z = result = None
    while n > 0:
        z = x if z is None else (z @ z)
        n, bit = divmod(n, 2)
        if bit:
            result = z if result is None else (result @ z)
    # replace any -0 with 0
    result = tf.where(tf.equal(result, -0), tf.zeros_like(result), result)
    return result


# noinspection PyPep8Naming
def svd(x: Tensor, full_matrices: bool = True) -> Union[Tensor, Tuple[Tensor, ...]]:
    results = namedtuple("svd", "U S Vh")

    batch_shape = tf.shape(x)[:-2]
    num_batch_dims = len(batch_shape)
    transpose_dims = list(range(num_batch_dims)) + [num_batch_dims + 1, num_batch_dims]
    D, U, V = tf.linalg.svd(x, full_matrices=full_matrices)
    VT = tf.transpose(V, transpose_dims)
    ret = results(U, D, VT)
    return ret


<<<<<<< HEAD
def outer(
    x1: Tensor, 
    x2: Tensor, 
    out: Optional[Tensor] = None
) -> Tensor:
    ret = tf.experimental.numpy.outer(x1, x2, out=out)
    if ivy.exists(out):
        return ivy.inplace_update(out, ret)
=======
def outer(x1: Tensor, x2: Tensor) -> Tensor:
    ret = tf.experimental.numpy.outer(x1, x2)
>>>>>>> ebfe808d
    return ret


def diagonal(
    x: tf.Tensor, offset: int = 0, axis1: int = -2, axis2: int = -1
) -> tf.Tensor:
    ret = tf.experimental.numpy.diagonal(x, offset, axis1=axis1, axis2=axis2)
    return ret


def qr(x: tf.Tensor, mode: str = "reduced") -> NamedTuple:
    res = namedtuple("qr", ["Q", "R"])
    if mode == "reduced":
        q, r = tf.linalg.qr(x, full_matrices=False)
        ret = res(q, r)
    elif mode == "complete":
        q, r = tf.linalg.qr(x, full_matrices=True)
        ret = res(q, r)
    else:
        raise Exception(
            "Only 'reduced' and 'complete' qr modes are allowed "
            "for the tensorflow backend."
        )
    return ret


def matmul(x1: tf.Tensor, x2: tf.Tensor) -> tf.Tensor:
    dtype_from = tf.experimental.numpy.promote_types(
        x1.dtype.as_numpy_dtype, x2.dtype.as_numpy_dtype
    )
    dtype_from = tf.as_dtype(dtype_from)
    if dtype_from.is_unsigned or dtype_from == tf.int8 or dtype_from == tf.int16:
        x1 = tf.cast(x1, tf.int64)
        x2 = tf.cast(x2, tf.int64)
    if x1.dtype != x2.dtype:
        x1 = tf.cast(x1, dtype_from)
        x2 = tf.cast(x2, dtype_from)

    if (
        x1.shape == ()
        or x2.shape == ()
        or (len(x1.shape) == len(x2.shape) == 1 and x1.shape != x2.shape)
        or (len(x1.shape) == len(x2.shape) == 1 and x1.shape != x2.shape)
        or (len(x1.shape) == 1 and len(x2.shape) >= 2 and x1.shape[0] != x2.shape[-2])
        or (len(x2.shape) == 1 and len(x1.shape) >= 2 and x2.shape[0] != x1.shape[-1])
        or (len(x1.shape) >= 2 and len(x2.shape) >= 2 and x1.shape[-1] != x2.shape[-2])
    ):
        raise Exception("Error,shapes not compatible")

    x1_padded = False
    x1_padded_2 = False
    x2_padded = False

    if len(x1.shape) == len(x2.shape) == 1:
        if x1.shape == 0:
            ret = tf.constant(0)
        else:

            ret = tf.math.multiply(x1, x2)[0]
        ret = tf.cast(ret, dtype=dtype_from)
        # return ret

    else:
        if len(x1.shape) == 1:
            if len(x2.shape) == 2:
                x1_padded_2 = True
            elif len(x2.shape) > 2:
                x1_padded = True
            x1 = tf.expand_dims(x1, axis=0)

        elif len(x2.shape) == 1 and len(x1.shape) >= 2:
            x2 = tf.expand_dims(x2, axis=1)
            x2_padded = True

        ret = tf.matmul(x1, x2)

    ret = tf.cast(ret, dtype=dtype_from)
    if x1_padded_2:
        ret = ret[0]
    elif x1_padded:
        ret = tf.squeeze(ret, axis=-2)
    elif x2_padded:
        ret = tf.squeeze(ret, axis=-1)
    return ret


def svdvals(x: tf.Tensor) -> tf.Tensor:
    ret = tf.linalg.svd(x, compute_uv=False)
    return ret


def slogdet(x: Union[ivy.Array, ivy.NativeArray]) -> Union[Tensor, Tuple[Tensor, ...]]:
    results = namedtuple("slogdet", "sign logabsdet")
    sign, logabsdet = tf.linalg.slogdet(x)
    ret = results(sign, logabsdet)
    return ret


def trace(x: tf.Tensor, offset: int = 0) -> tf.Tensor:
    ret = tf.experimental.numpy.trace(
        x, offset=offset, axis1=-2, axis2=-1, dtype=x.dtype
    )
    return ret


def det(x: Tensor) -> Tensor:
    ret = tf.linalg.det(x)
    return ret


def cholesky(x: tf.Tensor, upper: bool = False) -> tf.Tensor:
    if not upper:
        ret = tf.linalg.cholesky(x)
    else:
        axes = list(range(len(x.shape) - 2)) + [len(x.shape) - 1, len(x.shape) - 2]
        ret = tf.transpose(tf.linalg.cholesky(tf.transpose(x, perm=axes)), perm=axes)
    return ret


def eigvalsh(x: Tensor) -> Tensor:
    ret = tf.linalg.eigvalsh(x)
    return ret


def matrix_rank(x: Tensor, rtol: Optional[Union[float, Tuple[float]]] = None) -> Tensor:
    if rtol is None:
        ret = tf.linalg.matrix_rank(x)
    elif tf.size(x) == 0:
        ret = 0
    elif tf.size(x) == 1:
        ret = tf.math.count_nonzero(x)
    else:
        x = tf.reshape(x, [-1])
        x = tf.expand_dims(x, 0)
        if hasattr(rtol, "dtype"):
            if rtol.dtype != x.dtype:
                promoted_dtype = tf.experimental.numpy.promote_types(
                    rtol.dtype, x.dtype
                )
                x = tf.cast(x, promoted_dtype)
                rtol = tf.cast(rtol, promoted_dtype)
        ret = tf.linalg.matrix_rank(x, rtol)
    return ret


def cross(x1: tf.Tensor, x2: tf.Tensor, axis: int = -1) -> tf.Tensor:
    ret = tf.experimental.numpy.cross(x1, x2, axis=axis)
    return ret


# Extra #
# ------#


def vector_to_skew_symmetric_matrix(vector: Tensor) -> Tensor:
    batch_shape = list(vector.shape[:-1])
    # BS x 3 x 1
    vector_expanded = tf.expand_dims(vector, -1)
    # BS x 1 x 1
    a1s = vector_expanded[..., 0:1, :]
    a2s = vector_expanded[..., 1:2, :]
    a3s = vector_expanded[..., 2:3, :]
    # BS x 1 x 1
    zs = tf.zeros(batch_shape + [1, 1])
    # BS x 1 x 3
    row1 = tf.concat((zs, -a3s, a2s), -1)
    row2 = tf.concat((a3s, zs, -a1s), -1)
    row3 = tf.concat((-a2s, a1s, zs), -1)
    # BS x 3 x 3
    ret = tf.concat((row1, row2, row3), -2)
    return ret


def solve(x1: Tensor, x2: Tensor) -> Tensor:
    if x1.dtype != tf.float32 or x1.dtype != tf.float64:
        x1 = tf.cast(x1, tf.float32)
    if x2.dtype != tf.float32 or x2.dtype != tf.float32:
        x2 = tf.cast(x2, tf.float32)

    expanded_last = False
    if len(x2.shape) <= 1:
        if x2.shape[-1] == x1.shape[-1]:
            expanded_last = True
            x2 = tf.expand_dims(x2, axis=1)
    output_shape = tuple(tf.broadcast_static_shape(x1.shape[:-2], x2.shape[:-2]))

    # in case any of the input arrays are empty
    is_empty_x1 = tf.equal(tf.size(x1), 0)
    is_empty_x2 = tf.equal(tf.size(x2), 0)
    if is_empty_x1 or is_empty_x2:
        for i in range(len(x1.shape) - 2):
            x2 = tf.expand_dims(x2, axis=0)
        output_shape = list(output_shape)
        output_shape.append(x2.shape[-2])
        output_shape.append(x2.shape[-1])
        ret = tf.constant([])
        ret = tf.reshape(ret, output_shape)
    else:
        x1 = tf.broadcast_to(x1, output_shape + x1.shape[-2:])
        x2 = tf.broadcast_to(x2, output_shape + x2.shape[-2:])
        ret = tf.linalg.solve(x1, x2)

    if expanded_last:
        ret = tf.squeeze(ret, axis=-1)
    return ret<|MERGE_RESOLUTION|>--- conflicted
+++ resolved
@@ -161,7 +161,6 @@
     return ret
 
 
-<<<<<<< HEAD
 def outer(
     x1: Tensor, 
     x2: Tensor, 
@@ -170,10 +169,6 @@
     ret = tf.experimental.numpy.outer(x1, x2, out=out)
     if ivy.exists(out):
         return ivy.inplace_update(out, ret)
-=======
-def outer(x1: Tensor, x2: Tensor) -> Tensor:
-    ret = tf.experimental.numpy.outer(x1, x2)
->>>>>>> ebfe808d
     return ret
 
 
