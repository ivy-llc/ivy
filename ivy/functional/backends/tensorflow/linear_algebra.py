# global
import tensorflow as tf
from typing import Union, Optional, Tuple, Literal, List, NamedTuple
from collections import namedtuple

# local
import ivy
from ivy import inf


# Array API Standard #
# -------------------#


def cholesky(
    x: Union[tf.Tensor, tf.Variable],
    /,
    *,
    upper: bool = False,
    out: Optional[Union[tf.Tensor, tf.Variable]] = None,
) -> Union[tf.Tensor, tf.Variable]:
    if not upper:
        ret = tf.linalg.cholesky(x)
    else:
        axes = list(range(len(x.shape) - 2)) + [len(x.shape) - 1, len(x.shape) - 2]
        ret = tf.transpose(tf.linalg.cholesky(tf.transpose(x, perm=axes)), perm=axes)
    return ret


cholesky.unsupported_dtypes = (
    "float16",
    "bfloat16",
)


def cross(
    x1: Union[tf.Tensor, tf.Variable],
    x2: Union[tf.Tensor, tf.Variable],
    /,
    *,
    axis: int = -1,
    out: Optional[Union[tf.Tensor, tf.Variable]] = None,
) -> Union[tf.Tensor, tf.Variable]:
    return tf.experimental.numpy.cross(x1, x2, axis=axis)


def det(
    x: Union[tf.Tensor, tf.Variable],
    /,
    *,
    out: Optional[Union[tf.Tensor, tf.Variable]] = None,
) -> Union[tf.Tensor, tf.Variable]:
    return tf.linalg.det(x)


det.unsupported_dtypes = ("float16",)


def diagonal(
    x: Union[tf.Tensor, tf.Variable],
    /,
    *,
    offset: int = 0,
    axis1: int = -2,
    axis2: int = -1,
    out: Optional[Union[tf.Tensor, tf.Variable]] = None,
) -> Union[tf.Tensor, tf.Variable]:
    return tf.experimental.numpy.diagonal(x, offset, axis1=axis1, axis2=axis2)


def eigh(x: Union[tf.Tensor, tf.Variable]) -> Union[tf.Tensor, tf.Variable]:
    return tf.linalg.eigh(x)


eigh.unsupported_dtypes = ("float16",)


def eigvalsh(
    x: Union[tf.Tensor, tf.Variable],
    /,
    *,
    out: Optional[Union[tf.Tensor, tf.Variable]] = None,
) -> Union[tf.Tensor, tf.Variable]:
    return tf.linalg.eigvalsh(x)


eigvalsh.unsupported_dtypes = ("float16",)


def inv(
    x: Union[tf.Tensor, tf.Variable],
    /,
    *,
    out: Optional[Union[tf.Tensor, tf.Variable]] = None,
) -> Union[tf.Tensor, tf.Variable]:
    if tf.math.reduce_any(tf.linalg.det(x) == 0):
        ret = x
    else:
        ret = tf.linalg.inv(x)
    return ret


inv.unsupported_dtypes = (
    "bfloat16",
    "float16",
)


def matmul(
    x1: Union[tf.Tensor, tf.Variable],
    x2: Union[tf.Tensor, tf.Variable],
    /,
    *,
    out: Optional[Union[tf.Tensor, tf.Variable]] = None,
) -> Union[tf.Tensor, tf.Variable]:
    dtype_from = tf.experimental.numpy.promote_types(
        x1.dtype.as_numpy_dtype, x2.dtype.as_numpy_dtype
    )
    dtype_from = tf.as_dtype(dtype_from)
    if dtype_from.is_unsigned or dtype_from == tf.int8 or dtype_from == tf.int16:
        x1 = tf.cast(x1, tf.int64)
        x2 = tf.cast(x2, tf.int64)
    if x1.dtype != x2.dtype:
        x1 = tf.cast(x1, dtype_from)
        x2 = tf.cast(x2, dtype_from)

    if (
        x1.shape == ()
        or x2.shape == ()
        or (len(x1.shape) == len(x2.shape) == 1 and x1.shape != x2.shape)
        or (len(x1.shape) == len(x2.shape) == 1 and x1.shape != x2.shape)
        or (len(x1.shape) == 1 and len(x2.shape) >= 2 and x1.shape[0] != x2.shape[-2])
        or (len(x2.shape) == 1 and len(x1.shape) >= 2 and x2.shape[0] != x1.shape[-1])
        or (len(x1.shape) >= 2 and len(x2.shape) >= 2 and x1.shape[-1] != x2.shape[-2])
    ):
        raise Exception("Error,shapes not compatible")

    x1_padded = False
    x1_padded_2 = False
    x2_padded = False

    if len(x1.shape) == len(x2.shape) == 1:
        if x1.shape == 0:
            ret = tf.constant(0)
        else:

            ret = tf.reduce_sum(tf.math.multiply(x1, x2))
        ret = tf.cast(ret, dtype=dtype_from)  # return ret

    else:
        if len(x1.shape) == 1:
            if len(x2.shape) == 2:
                x1_padded_2 = True
            elif len(x2.shape) > 2:
                x1_padded = True
            x1 = tf.expand_dims(x1, axis=0)

        elif len(x2.shape) == 1 and len(x1.shape) >= 2:
            x2 = tf.expand_dims(x2, axis=1)
            x2_padded = True

        ret = tf.matmul(x1, x2)

    ret = tf.cast(ret, dtype=dtype_from)
    if x1_padded_2:
        ret = ret[0]
    elif x1_padded:
        ret = tf.squeeze(ret, axis=-2)
    elif x2_padded:
        ret = tf.squeeze(ret, axis=-1)
    return ret


def matrix_norm(
    x: Union[tf.Tensor, tf.Variable],
    /,
    *,
    ord: Optional[Union[int, float, Literal[inf, -inf, "fro", "nuc"]]] = "fro",
    keepdims: bool = False,
    out: Optional[Union[tf.Tensor, tf.Variable]] = None,
) -> Union[tf.Tensor, tf.Variable]:
    axes = (-2, -1)
    if ord == -float("inf"):
        ret = tf.reduce_min(
            tf.reduce_sum(tf.abs(x), axis=axes[1], keepdims=True), axis=axes
        )
    elif ord == -1:
        ret = tf.reduce_min(
            tf.reduce_sum(tf.abs(x), axis=axes[0], keepdims=True), axis=axes
        )
    elif ord == -2:
        ret = tf.reduce_min(
            tf.linalg.svd(x, compute_uv=False), axis=(-2, -1), keepdims=keepdims
        )
    elif ord == "nuc":
        if tf.size(x).numpy() == 0:
            ret = x
        else:
            ret = tf.reduce_sum(tf.linalg.svd(x, compute_uv=False), axis=-1)
    else:
        ret = tf.linalg.norm(x, ord, axes, keepdims)

    if keepdims:
        ret = tf.reshape(ret, x.shape[:-2] + (1, 1))
    else:
        ret = tf.reshape(ret, x.shape[:-2])
    return ret


matrix_norm.unsupported_dtypes = (
    "float16",
    "bfloat16",
)


def matrix_power(
    x: Union[tf.Tensor, tf.Variable],
    n: int,
    /,
    *,
    out: Optional[Union[tf.Tensor, tf.Variable]] = None,
) -> Union[tf.Tensor, tf.Variable]:
    if n == 0:
        return tf.broadcast_to(tf.eye(x.shape[-2], dtype=x.dtype), x.shape)
    elif n < 0:
        x = tf.linalg.inv(x)
        n = abs(n)

    if n == 1:
        return x
    elif n == 2:
        return x @ x
    elif n == 3:
        return (x @ x) @ x

    z = result = None
    while n > 0:
        z = x if z is None else (z @ z)
        n, bit = divmod(n, 2)
        if bit:
            result = z if result is None else (result @ z)
    # replace any -0 with 0
    result = tf.where(tf.equal(result, -0), tf.zeros_like(result), result)
    return result


matrix_power.unsupported_dtypes = ("int8", "float16")


# noinspection PyPep8Naming
def matrix_rank(
    x: Union[tf.Tensor, tf.Variable],
    /,
    *,
<<<<<<< HEAD
=======
    rtol: Optional[Union[float, Tuple[float]]] = None,
>>>>>>> 727bc69b
    out: Optional[Union[tf.Tensor, tf.Variable]] = None,
) -> Union[tf.Tensor, tf.Variable]:
    if rtol is None:
        ret = tf.linalg.matrix_rank(x)
    elif tf.size(x) == 0:
        ret = 0
    elif tf.size(x) == 1:
        ret = tf.math.count_nonzero(x)
    else:
        rtol = tf.convert_to_tensor([rtol], dtype=tf.float32)
        rtol = tf.reshape(rtol, [-1])
        if len(rtol) > 1:
            rtol = rtol[0]
        x, rtol = ivy.promote_types_of_inputs(x, rtol)
        ret = tf.linalg.matrix_rank(x, rtol)
    return tf.cast(ret, ivy.default_int_dtype(as_native=True))


matrix_rank.unsupported_dtypes = (
    "float16",
    "bfloat16",
)


def matrix_transpose(
    x: Union[tf.Tensor, tf.Variable],
    *,
    out: Optional[Union[tf.Tensor, tf.Variable]] = None,
) -> Union[tf.Tensor, tf.Variable]:
    return tf.experimental.numpy.swapaxes(x, -1, -2)


matrix_transpose.unsupported_dtypes = (
    "float16",
    "int8",
    "int16",
    "int32",
    "int64",
    "uint8",
    "uint16",
    "uint32",
    "uint64",
)


# noinspection PyUnusedLocal,PyShadowingBuiltins
def outer(
    x1: Union[tf.Tensor, tf.Variable],
    x2: Union[tf.Tensor, tf.Variable],
    *,
    out: Optional[Union[tf.Tensor, tf.Variable]] = None,
) -> Union[tf.Tensor, tf.Variable]:
    x1, x2 = ivy.promote_types_of_inputs(x1, x2)
    return tf.experimental.numpy.outer(x1, x2)


def pinv(
    x: Union[tf.Tensor, tf.Variable],
    rtol: Optional[Union[float, Tuple[float]]] = None,
    *,
    out: Optional[Union[tf.Tensor, tf.Variable]] = None,
) -> Union[tf.Tensor, tf.Variable]:
    if rtol is None:
        ret = tf.linalg.pinv(x)
    else:
        ret = tf.linalg.pinv(x, rtol)
    return ret


pinv.unsupported_dtypes = (
    "float16",
    "bfloat16",
)


def qr(x: Union[tf.Tensor, tf.Variable], mode: str = "reduced") -> NamedTuple:
    res = namedtuple("qr", ["Q", "R"])
    if mode == "reduced":
        q, r = tf.linalg.qr(x, full_matrices=False)
        ret = res(q, r)
    elif mode == "complete":
        q, r = tf.linalg.qr(x, full_matrices=True)
        ret = res(q, r)
    else:
        raise Exception(
            "Only 'reduced' and 'complete' qr modes are allowed "
            "for the tensorflow backend."
        )
    return ret


qr.unsupported_dtypes = ("float16", "bfloat16")


def slogdet(
    x: Union[ivy.Array, ivy.NativeArray],
    *,
    out: Optional[Union[tf.Tensor, tf.Variable]] = None,
) -> Union[tf.Tensor, tf.Variable, Tuple[tf.Tensor, ...]]:
    results = namedtuple("slogdet", "sign logabsdet")
    sign, logabsdet = tf.linalg.slogdet(x)
    return results(sign, logabsdet)


slogdet.unsupported_dtypes = (
    "float16",
    "bfloat16",
)


def solve(
    x1: Union[tf.Tensor, tf.Variable],
    x2: Union[tf.Tensor, tf.Variable],
    *,
    out: Optional[Union[tf.Tensor, tf.Variable]] = None,
) -> Union[tf.Tensor, tf.Variable]:
    x1, x2 = ivy.promote_types_of_inputs(x1, x2)
    expanded_last = False
    if len(x2.shape) <= 1:
        if x2.shape[-1] == x1.shape[-1]:
            expanded_last = True
            x2 = tf.expand_dims(x2, axis=1)
    output_shape = tuple(tf.broadcast_static_shape(x1.shape[:-2], x2.shape[:-2]))

    # in case any of the input arrays are empty
    is_empty_x1 = tf.equal(tf.size(x1), 0)
    is_empty_x2 = tf.equal(tf.size(x2), 0)
    if is_empty_x1 or is_empty_x2:
        for i in range(len(x1.shape) - 2):
            x2 = tf.expand_dims(x2, axis=0)
        output_shape = list(output_shape)
        output_shape.append(x2.shape[-2])
        output_shape.append(x2.shape[-1])
        ret = tf.constant([])
        ret = tf.reshape(ret, output_shape)
    else:
        x1 = tf.broadcast_to(x1, output_shape + x1.shape[-2:])
        x2 = tf.broadcast_to(x2, output_shape + x2.shape[-2:])
        ret = tf.linalg.solve(x1, x2)

    if expanded_last:
        ret = tf.squeeze(ret, axis=-1)
    return ret


solve.unsupported_dtypes = ("float16",)


def svd(
    x: Union[tf.Tensor, tf.Variable],
    full_matrices: bool = True,
) -> Union[tf.Tensor, tf.Variable, Tuple[tf.Tensor, ...]]:
    results = namedtuple("svd", "U S Vh")

    batch_shape = tf.shape(x)[:-2]
    num_batch_dims = len(batch_shape)
    transpose_dims = list(range(num_batch_dims)) + [num_batch_dims + 1, num_batch_dims]
    D, U, V = tf.linalg.svd(x, full_matrices=full_matrices)
    VT = tf.transpose(V, transpose_dims)
    return results(U, D, VT)


<<<<<<< HEAD
svd.unsupported_dtypes = ("float16", "bfloat16")
=======
svd.unsupported_dtypes = (
    "float16",
    "bfloat16",
)
>>>>>>> 727bc69b


def svdvals(
    x: Union[tf.Tensor, tf.Variable],
    *,
    out: Optional[Union[tf.Tensor, tf.Variable]] = None,
) -> Union[tf.Tensor, tf.Variable]:
    ret = tf.linalg.svd(x, compute_uv=False)
    return ret


svdvals.unsupported_dtypes = (
    "float16",
    "bfloat16",
)


def tensordot(
    x1: Union[tf.Tensor, tf.Variable],
    x2: Union[tf.Tensor, tf.Variable],
    axes: Union[int, Tuple[List[int], List[int]]] = 2,
    *,
    out: Optional[Union[tf.Tensor, tf.Variable]] = None,
) -> Union[tf.Tensor, tf.Variable]:
    # find type to promote to
    dtype = tf.experimental.numpy.promote_types(x1.dtype, x2.dtype)

    # type casting to float32 which is acceptable for tf.tensordot
    x1, x2 = tf.cast(x1, tf.float32), tf.cast(x2, tf.float32)

    ret = tf.cast(tf.tensordot(x1, x2, axes), dtype)
    return ret


def trace(
    x: Union[tf.Tensor, tf.Variable],
    offset: int = 0,
    *,
    out: Optional[Union[tf.Tensor, tf.Variable]] = None,
) -> Union[tf.Tensor, tf.Variable]:
    ret = tf.experimental.numpy.trace(
        x, offset=offset, axis1=-2, axis2=-1, dtype=x.dtype
    )
    return ret


trace.unsupported_dtypes = ("float16",)


def vecdot(
    x1: Union[tf.Tensor, tf.Variable],
    x2: Union[tf.Tensor, tf.Variable],
    axis: int = -1,
    *,
    out: Optional[Union[tf.Tensor, tf.Variable]] = None,
) -> Union[tf.Tensor, tf.Variable]:
    dtype = tf.experimental.numpy.promote_types(x1.dtype, x2.dtype)
    if dtype != "float64":
        x1, x2 = tf.cast(x1, tf.float32), tf.cast(x2, tf.float32)
    else:
        x1, x2 = tf.cast(x1, tf.float64), tf.cast(x2, tf.float64)
    ret = tf.cast(tf.tensordot(x1, x2, axes=(axis, axis)), dtype)
    return ret


vecdot.supported_dtypes = ("bfloat16", "float16", "float32", "float64")


def vector_norm(
    x: Union[tf.Tensor, tf.Variable],
    axis: Optional[Union[int, Tuple[int]]] = None,
    keepdims: bool = False,
    ord: Union[int, float, Literal[inf, -inf]] = 2,
    *,
    out: Optional[Union[tf.Tensor, tf.Variable]] = None,
) -> Union[tf.Tensor, tf.Variable]:
    if ord == -float("inf"):
        tn_normalized_vector = tf.reduce_min(tf.abs(x), axis, keepdims)
    elif ord == -2:
        tn_normalized_vector = 1.0 / tf.sqrt(
            tf.reduce_sum(1.0 / tf.abs(x) ** 2, axis, keepdims)
        )
    elif ord == -1:
        tn_normalized_vector = 1.0 / tf.reduce_sum(1.0 / tf.abs(x), axis, keepdims)
    elif ord == 0:
        tn_normalized_vector = tf.reduce_sum(tf.cast(x != 0, x.dtype), axis, keepdims)
    elif ord < 1:
        tn_normalized_vector = tf.reduce_sum(tf.abs(x) ** ord) ** (1.0 / ord)
    else:
        tn_normalized_vector = tf.linalg.norm(x, ord, axis, keepdims)
    if tn_normalized_vector.shape == tuple():
        ret = tf.expand_dims(tn_normalized_vector, 0)
    else:
        ret = tn_normalized_vector
    return ret


vector_norm.unsupported_dtypes = ("float16",)


# Extra #
# ------#


def vector_to_skew_symmetric_matrix(
    vector: Union[tf.Tensor, tf.Variable],
    *,
    out: Optional[Union[tf.Tensor, tf.Variable]] = None,
) -> Union[tf.Tensor, tf.Variable]:
    batch_shape = list(vector.shape[:-1])
    # BS x 3 x 1
    vector_expanded = tf.expand_dims(vector, -1)
    # BS x 1 x 1
    a1s = vector_expanded[..., 0:1, :]
    a2s = vector_expanded[..., 1:2, :]
    a3s = vector_expanded[..., 2:3, :]
    # BS x 1 x 1
    zs = tf.zeros(batch_shape + [1, 1], dtype=vector.dtype)
    # BS x 1 x 3
    row1 = tf.concat((zs, -a3s, a2s), -1)
    row2 = tf.concat((a3s, zs, -a1s), -1)
    row3 = tf.concat((-a2s, a1s, zs), -1)
    # BS x 3 x 3
    ret = tf.concat((row1, row2, row3), -2)
    return ret


vector_to_skew_symmetric_matrix.unsupported_dtypes = (
    "int8",
    "int16",
    "int32",
    "int64",
    "uint8",
    "uint16",
    "uint32",
    "uint64",
    "float16",
    "float64",
)
# vector_to_skew_symmetric_matrix.unsupported_dtypes = ("float16", "float64")<|MERGE_RESOLUTION|>--- conflicted
+++ resolved
@@ -252,10 +252,7 @@
     x: Union[tf.Tensor, tf.Variable],
     /,
     *,
-<<<<<<< HEAD
-=======
     rtol: Optional[Union[float, Tuple[float]]] = None,
->>>>>>> 727bc69b
     out: Optional[Union[tf.Tensor, tf.Variable]] = None,
 ) -> Union[tf.Tensor, tf.Variable]:
     if rtol is None:
@@ -418,14 +415,10 @@
     return results(U, D, VT)
 
 
-<<<<<<< HEAD
-svd.unsupported_dtypes = ("float16", "bfloat16")
-=======
 svd.unsupported_dtypes = (
     "float16",
     "bfloat16",
 )
->>>>>>> 727bc69b
 
 
 def svdvals(
