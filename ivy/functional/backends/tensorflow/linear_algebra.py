# global

from typing import Union, Optional, Tuple, Literal, List, NamedTuple, Sequence
from collections import namedtuple

import tensorflow as tf
from tensorflow.python.framework.dtypes import DType

# local
import ivy
from ivy import inf
from ivy.func_wrapper import with_unsupported_dtypes, with_supported_dtypes
from . import backend_version


# Array API Standard #
# -------------------#


@with_unsupported_dtypes({"2.13.0 and below": ("float16", "bfloat16")}, backend_version)
def cholesky(
    x: Union[tf.Tensor, tf.Variable],
    /,
    *,
    upper: bool = False,
    out: Optional[Union[tf.Tensor, tf.Variable]] = None,
) -> Union[tf.Tensor, tf.Variable]:
    if not upper:
        ret = tf.linalg.cholesky(x)
    else:
        axes = list(range(len(x.shape) - 2)) + [len(x.shape) - 1, len(x.shape) - 2]
        ret = tf.transpose(tf.linalg.cholesky(tf.transpose(x, perm=axes)), perm=axes)
    return ret


@with_unsupported_dtypes(
    {
        "2.13.0 and below": (
            "complex",
            "float16",
        )
    },
    backend_version,
)
def cross(
    x1: Union[tf.Tensor, tf.Variable],
    x2: Union[tf.Tensor, tf.Variable],
    /,
    *,
    axisa: int = -1,
    axisb: int = -1,
    axisc: int = -1,
    axis: Optional[int] = None,
    out: Optional[Union[tf.Tensor, tf.Variable]] = None,
) -> Union[tf.Tensor, tf.Variable]:
    x1, x2 = ivy.promote_types_of_inputs(x1, x2)
    return tf.experimental.numpy.cross(
        x1, x2, axisa=axisa, axisb=axisb, axisc=axisc, axis=axis
    )


@with_unsupported_dtypes(
    {
        "2.13.0 and below": (
            "float16",
            "bfloat16",
        )
    },
    backend_version,
)
def det(
    x: Union[tf.Tensor, tf.Variable],
    /,
    *,
    out: Optional[Union[tf.Tensor, tf.Variable]] = None,
) -> Union[tf.Tensor, tf.Variable]:
    return tf.linalg.det(x)


@with_unsupported_dtypes({"2.13.0 and below": ("complex",)}, backend_version)
def diagonal(
    x: Union[tf.Tensor, tf.Variable],
    /,
    *,
    offset: int = 0,
    axis1: int = -2,
    axis2: int = -1,
    out: Optional[Union[tf.Tensor, tf.Variable]] = None,
) -> Union[tf.Tensor, tf.Variable]:
    return tf.experimental.numpy.diagonal(x, offset, axis1=axis1, axis2=axis2)


@with_unsupported_dtypes({"2.13.0 and below": ("float16", "bfloat16")}, backend_version)
def eig(
    x: Union[tf.Tensor, tf.Variable],
    /,
    *,
    out: Optional[Union[tf.Tensor, tf.Variable]] = None,
) -> Tuple[Union[tf.Tensor, tf.Variable]]:
    result_tuple = NamedTuple(
        "eig",
        [
            ("eigenvalues", Union[tf.Tensor, tf.Variable]),
            ("eigenvectors", Union[tf.Tensor, tf.Variable]),
        ],
    )
    eigenvalues, eigenvectors = tf.linalg.eig(x)
    return result_tuple(eigenvalues, eigenvectors)


@with_unsupported_dtypes({"2.13.0 and below": ("float16", "bfloat16")}, backend_version)
def eigh(
    x: Union[tf.Tensor, tf.Variable],
    /,
    *,
    UPLO: str = "L",
    out: Optional[Union[tf.Tensor, tf.Variable]] = None,
) -> Tuple[Union[tf.Tensor, tf.Variable]]:
    if UPLO not in ("L", "U"):
        raise ValueError("UPLO argument must be 'L' or 'U'")
    result_tuple = NamedTuple(
        "eigh",
        [
            ("eigenvalues", Union[tf.Tensor, tf.Variable]),
            ("eigenvectors", Union[tf.Tensor, tf.Variable]),
        ],
    )

    if UPLO == "L":
        eigenvalues, eigenvectors = tf.linalg.eigh(x)

    elif UPLO == "U":
        axes = list(range(len(x.shape) - 2)) + [len(x.shape) - 1, len(x.shape) - 2]
        eigenvalues, eigenvectors = tf.linalg.eigh(tf.transpose(x, perm=axes))
    return result_tuple(eigenvalues, eigenvectors)


@with_unsupported_dtypes({"2.13.0 and below": ("float16", "bfloat16")}, backend_version)
def eigvalsh(
    x: Union[tf.Tensor, tf.Variable],
    /,
    *,
    UPLO: str = "L",
    out: Optional[Union[tf.Tensor, tf.Variable]] = None,
) -> Union[tf.Tensor, tf.Variable]:
    if UPLO not in ("L", "U"):
        raise ValueError("UPLO argument must be 'L' or 'U'")

    if UPLO == "L":
        return tf.linalg.eigh(x)[0]
    elif UPLO == "U":
        axes = list(range(len(x.shape) - 2)) + [len(x.shape) - 1, len(x.shape) - 2]
        ret = tf.linalg.eigh(tf.transpose(x, perm=axes))[0]
        return ret


@with_unsupported_dtypes(
    {
        "2.13.0 and below": (
            "int8",
            "uint8",
            "int16",
            "uint16",
            "uint32",
            "uint64",
            "complex",
        )
    },
    backend_version,
)
# noinspection PyUnusedLocal,PyShadowingBuiltins
def inner(
    x1: Union[tf.Tensor, tf.Variable],
    x2: Union[tf.Tensor, tf.Variable],
    /,
    *,
    out: Optional[Union[tf.Tensor, tf.Variable]] = None,
) -> Union[tf.Tensor, tf.Variable]:
    x1, x2 = ivy.promote_types_of_inputs(x1, x2)
    return tf.experimental.numpy.inner(x1, x2)


@with_unsupported_dtypes(
    {
        "2.13.0 and below": (
            "float16",
            "bfloat16",
        )
    },
    backend_version,
)
def inv(
    x: Union[tf.Tensor, tf.Variable],
    /,
    *,
    adjoint: bool = False,
    out: Optional[Union[tf.Tensor, tf.Variable]] = None,
) -> Union[tf.Tensor, tf.Variable]:
    return tf.linalg.inv(x, adjoint=adjoint)


@with_unsupported_dtypes(
    {"2.13.0 and below": ("float16", "bfloat16", "bool")}, backend_version
)
def matmul(
    x1: Union[tf.Tensor, tf.Variable],
    x2: Union[tf.Tensor, tf.Variable],
    /,
    *,
    transpose_a: bool = False,
    transpose_b: bool = False,
    adjoint_a: bool = False,
    adjoint_b: bool = False,
    out: Optional[Union[tf.Tensor, tf.Variable]] = None,
) -> Union[tf.Tensor, tf.Variable]:
    x1, x2 = ivy.promote_types_of_inputs(x1, x2)
    dtype_from = tf.as_dtype(x1.dtype)

    if transpose_a:
        x1 = tf.linalg.matrix_transpose(x1)
    if transpose_b:
        x2 = tf.linalg.matrix_transpose(x2)

    if adjoint_a:
        x1 = tf.linalg.adjoint(x1)
    if adjoint_b:
        x2 = tf.linalg.adjoint(x2)

    if dtype_from.is_unsigned or dtype_from == tf.int8 or dtype_from == tf.int16:
        x1 = tf.cast(x1, tf.int64)
        x2 = tf.cast(x2, tf.int64)
    if x1.dtype != x2.dtype:
        x1 = tf.cast(x1, dtype_from)
        x2 = tf.cast(x2, dtype_from)

    if (
        x1.shape == ()
        or x2.shape == ()
        or (len(x1.shape) == len(x2.shape) == 1 and x1.shape != x2.shape)
        or (len(x1.shape) == len(x2.shape) == 1 and x1.shape != x2.shape)
        or (len(x1.shape) == 1 and len(x2.shape) >= 2 and x1.shape[0] != x2.shape[-2])
        or (len(x2.shape) == 1 and len(x1.shape) >= 2 and x2.shape[0] != x1.shape[-1])
        or (len(x1.shape) >= 2 and len(x2.shape) >= 2 and x1.shape[-1] != x2.shape[-2])
    ):
        raise ivy.utils.exceptions.IvyException("Error,shapes not compatible")

    x1_padded = False
    x1_padded_2 = False
    x2_padded = False

    if len(x1.shape) == len(x2.shape) == 1:
        if x1.shape == 0:
            ret = tf.constant(0)
        else:
            ret = tf.reduce_sum(tf.math.multiply(x1, x2))
        ret = tf.cast(ret, dtype=dtype_from)  # return ret

    else:
        if len(x1.shape) == 1:
            if len(x2.shape) == 2:
                x1_padded_2 = True
            elif len(x2.shape) > 2:
                x1_padded = True
            x1 = tf.expand_dims(x1, axis=0)

        elif len(x2.shape) == 1 and len(x1.shape) >= 2:
            x2 = tf.expand_dims(x2, axis=1)
            x2_padded = True
        ret = tf.matmul(x1, x2)

    ret = ivy.to_native(ivy.astype(ret, dtype_from, copy=False))
    if x1_padded_2:
        ret = ret[0]
    elif x1_padded:
        ret = tf.squeeze(ret, axis=-2)
    elif x2_padded:
        ret = tf.squeeze(ret, axis=-1)
    return ret


@with_supported_dtypes(
    {"2.13.0 and below": ("float32", "float64", "complex")}, backend_version
)
def matrix_norm(
    x: Union[tf.Tensor, tf.Variable],
    /,
    *,
    ord: Union[int, float, Literal[inf, -inf, "fro", "nuc"]] = "fro",
    axis: Tuple[int, int] = (-2, -1),
    keepdims: bool = False,
    out: Optional[Union[tf.Tensor, tf.Variable]] = None,
) -> Union[tf.Tensor, tf.Variable]:
    if ord == "nuc":
        x = tf.experimental.numpy.moveaxis(x, axis, (-2, -1))
        ret = tf.reduce_sum(
            tf.linalg.svd(x, compute_uv=False),
            axis=-1,
        )
    elif ord == -1:
        ret = tf.reduce_min(
            tf.reduce_sum(tf.abs(x), axis=axis[0], keepdims=True),
            axis=axis,
            keepdims=keepdims,
        )
    elif ord == -2:
        x = tf.experimental.numpy.moveaxis(x, axis, (-2, -1))
        ret = tf.reduce_min(
            tf.linalg.svd(x, compute_uv=False),
            axis=-1,
        )
    elif ord == float("-inf"):
        ret = tf.reduce_min(
            tf.reduce_sum(tf.abs(x), axis=axis[1], keepdims=True),
            axis=axis,
            keepdims=keepdims,
        )
    else:
        ret = tf.norm(x, ord=ord, axis=axis, keepdims=keepdims)
    ret = tf.cast(ret, ret.dtype.real_dtype)
    if keepdims and ord in [-2, "nuc"]:
        for dim in axis:
            ret = tf.expand_dims(ret, dim % tf.rank(x))
    return ret


@with_unsupported_dtypes({"2.13.0 and below": ("float16", "bfloat16")}, backend_version)
def matrix_power(
    x: Union[tf.Tensor, tf.Variable],
    n: int,
    /,
    *,
    out: Optional[Union[tf.Tensor, tf.Variable]] = None,
) -> Union[tf.Tensor, tf.Variable]:
    if n == 0:
        return tf.broadcast_to(tf.eye(x.shape[-2], dtype=x.dtype), x.shape)
    elif n < 0:
        x = tf.linalg.inv(x)
        n = abs(n)

    if n == 1:
        return x
    elif n == 2:
        return x @ x
    elif n == 3:
        return (x @ x) @ x

    z = result = None
    while n > 0:
        z = x if z is None else (z @ z)
        n, bit = divmod(n, 2)
        if bit:
            result = z if result is None else (result @ z)
    # replace any -0 with 0
    result = tf.where(tf.equal(result, -0), tf.zeros_like(result), result)
    return result


@with_unsupported_dtypes(
    {"2.13.0 and below": ("bfloat16", "float16", "complex")},
    backend_version,
)
# noinspection PyPep8Naming
def matrix_rank(
    x: Union[tf.Tensor, tf.Variable],
    /,
    *,
    atol: Optional[Union[float, Tuple[float]]] = None,
    rtol: Optional[Union[float, Tuple[float]]] = None,
    hermitian: Optional[bool] = False,
    out: Optional[Union[tf.Tensor, tf.Variable]] = None,
) -> Union[tf.Tensor, tf.Variable]:
    if (tf.rank(x) < 2) or (0 in x.shape):
        return tf.convert_to_tensor(0, dtype=tf.int64)
    # we don't use the native matrix_rank function because the behaviour of the
    # tolerance argument is difficult to unify,
    # and the native implementation is compositional
    if hermitian:
        svd_values = tf.abs(tf.linalg.eigh(x)[0])
    else:
        svd_values = tf.linalg.svd(x, compute_uv=False)
    sigma = tf.reduce_max(svd_values, axis=-1, keepdims=False)
    atol = (
        atol
        if atol is not None
        else tf.experimental.numpy.finfo(x.dtype).eps * max(x.shape[-2:]) * sigma
    )
    rtol = rtol if rtol is not None else 0.0
    tol = tf.maximum(atol, rtol * sigma)
    # make sure it's broadcastable again with svd_values
    tol = tf.expand_dims(tol, axis=-1)
    ret = tf.math.count_nonzero(svd_values > tol, axis=-1)
    return ret


@with_unsupported_dtypes(
    {
        "2.13.0 and below": (
            "float16",
            "int8",
            "int16",
            "int32",
            "int64",
            "uint8",
            "uint16",
            "uint32",
            "uint64",
        )
    },
    backend_version,
)
def matrix_transpose(
    x: Union[tf.Tensor, tf.Variable],
    /,
    *,
    conjugate: bool = False,
    out: Optional[Union[tf.Tensor, tf.Variable]] = None,
) -> Union[tf.Tensor, tf.Variable]:
    if conjugate:
        x = tf.math.conj(x)
    return tf.linalg.matrix_transpose(x)


# noinspection PyUnusedLocal,PyShadowingBuiltins
@with_unsupported_dtypes({"2.13.0 and below": ("complex",)}, backend_version)
def outer(
    x1: Union[tf.Tensor, tf.Variable],
    x2: Union[tf.Tensor, tf.Variable],
    /,
    *,
    out: Optional[Union[tf.Tensor, tf.Variable]] = None,
) -> Union[tf.Tensor, tf.Variable]:
    x1, x2 = ivy.promote_types_of_inputs(x1, x2)
    return tf.experimental.numpy.outer(x1, x2)


@with_unsupported_dtypes(
    {"2.13.0 and below": ("bfloat16", "float16", "complex")},
    backend_version,
)
def pinv(
    x: Union[tf.Tensor, tf.Variable],
    /,
    *,
    rtol: Optional[Union[float, Tuple[float]]] = None,
    out: Optional[Union[tf.Tensor, tf.Variable]] = None,
) -> Union[tf.Tensor, tf.Variable]:
    if rtol is None:
        ret = tf.linalg.pinv(x)
    else:
        x, rtol = ivy.promote_types_of_inputs(x, rtol)
        ret = tf.linalg.pinv(x, rtol)
    return ret


@with_unsupported_dtypes({"2.13.0 and below": ("float16", "bfloat16")}, backend_version)
def qr(
    x: Union[tf.Tensor, tf.Variable],
    /,
    *,
    mode: str = "reduced",
    out: Optional[
        Tuple[Union[tf.Tensor, tf.Variable], Union[tf.Tensor, tf.Variable]]
    ] = None,
) -> NamedTuple:
    res = namedtuple("qr", ["Q", "R"])
    if mode == "reduced":
        q, r = tf.linalg.qr(x, full_matrices=False)
        ret = res(q, r)
    elif mode == "complete":
        q, r = tf.linalg.qr(x, full_matrices=True)
        ret = res(q, r)
    else:
        raise ivy.utils.exceptions.IvyException(
            "Only 'reduced' and 'complete' qr modes are allowed "
            "for the tensorflow backend."
        )
    return ret


@with_unsupported_dtypes({"2.13.0 and below": ("float16", "bfloat16")}, backend_version)
def slogdet(
    x: Union[tf.Tensor, tf.Variable],
    /,
) -> Tuple[Union[tf.Tensor, tf.Variable], Union[tf.Tensor, tf.Variable]]:
    results = NamedTuple("slogdet", [("sign", tf.Tensor), ("logabsdet", tf.Tensor)])
    sign, logabsdet = tf.linalg.slogdet(x)
    return results(sign, logabsdet)


@with_unsupported_dtypes(
    {"2.13.0 and below": ("bfloat16", "float16", "complex")},
    backend_version,
)
def solve(
    x1: Union[tf.Tensor, tf.Variable],
    x2: Union[tf.Tensor, tf.Variable],
    /,
    *,
    adjoint: bool = False,
    out: Optional[Union[tf.Tensor, tf.Variable]] = None,
) -> Union[tf.Tensor, tf.Variable]:
    if adjoint:
        x1 = tf.linalg.adjoint(x1)
    x1, x2 = ivy.promote_types_of_inputs(x1, x2)
    expanded_last = False
    if len(x2.shape) <= 1:
        if x2.shape[-1] == x1.shape[-1]:
            expanded_last = True
            x2 = tf.expand_dims(x2, axis=1)
    output_shape = tuple(tf.broadcast_static_shape(x1.shape[:-2], x2.shape[:-2]))

    # in case any of the input arrays are empty
    is_empty_x1 = tf.equal(tf.size(x1), 0)
    is_empty_x2 = tf.equal(tf.size(x2), 0)
    if is_empty_x1 or is_empty_x2:
        for i in range(len(x1.shape) - 2):
            x2 = tf.expand_dims(x2, axis=0)
        output_shape = list(output_shape)
        output_shape.append(x2.shape[-2])
        output_shape.append(x2.shape[-1])
        ret = tf.constant([])
        ret = tf.reshape(ret, output_shape)
    else:
        x1 = tf.broadcast_to(x1, output_shape + x1.shape[-2:])
        x2 = tf.broadcast_to(x2, output_shape + x2.shape[-2:])
        ret = tf.linalg.solve(x1, x2)

    if expanded_last:
        ret = tf.squeeze(ret, axis=-1)
    return ret


@with_unsupported_dtypes(
    {"2.13.0 and below": ("bfloat16", "float16", "complex")},
    backend_version,
)
def svd(
    x: Union[tf.Tensor, tf.Variable],
    /,
    *,
    full_matrices: bool = True,
    compute_uv: bool = True,
) -> Union[Union[tf.Tensor, tf.Variable], Tuple[Union[tf.Tensor, tf.Variable], ...]]:
    if compute_uv:
        results = namedtuple("svd", "U S Vh")

        batch_shape = tf.shape(x)[:-2]
        num_batch_dims = len(batch_shape)
        transpose_dims = list(range(num_batch_dims)) + [
            num_batch_dims + 1,
            num_batch_dims,
        ]
        D, U, V = tf.linalg.svd(x, full_matrices=full_matrices, compute_uv=compute_uv)
        VT = tf.transpose(V, transpose_dims)
        return results(U, D, VT)
    else:
        results = namedtuple("svd", "S")
        D = tf.linalg.svd(x, full_matrices=full_matrices, compute_uv=compute_uv)
        return results(D)


@with_unsupported_dtypes({"2.13.0 and below": ("float16", "bfloat16")}, backend_version)
def svdvals(
    x: Union[tf.Tensor, tf.Variable],
    /,
    *,
    out: Optional[Union[tf.Tensor, tf.Variable]] = None,
) -> Union[tf.Tensor, tf.Variable]:
    ret = tf.linalg.svd(x, compute_uv=False)
    return ret


<<<<<<< HEAD
@with_supported_dtypes({"2.13.0 and below": (
        "float32",
)}, backend_version)
=======
@with_unsupported_dtypes(
    {"2.13.0 and below": ("int16", "int8", "bool", "unsigned")}, backend_version
)
>>>>>>> 0d2d934b
def tensordot(
    x1: Union[tf.Tensor, tf.Variable],
    x2: Union[tf.Tensor, tf.Variable],
    /,
    *,
    axes: Union[int, Tuple[List[int], List[int]]] = 2,
    out: Optional[Union[tf.Tensor, tf.Variable]] = None,
) -> Union[tf.Tensor, tf.Variable]:
    dtype = ivy.as_native_dtype(ivy.promote_types(x1.dtype, x2.dtype))
    ret = tf.cast(tf.tensordot(x1, x2, axes=axes), dtype)
    return ret


@with_unsupported_dtypes(
    {"2.13.0 and below": ("bfloat16", "float16", "complex")},
    backend_version,
)
def trace(
    x: Union[tf.Tensor, tf.Variable],
    /,
    *,
    offset: int = 0,
    axis1: int = 0,
    axis2: int = 1,
    out: Optional[Union[tf.Tensor, tf.Variable]] = None,
) -> Union[tf.Tensor, tf.Variable]:
    if not isinstance(x, tf.Variable):
        if len(x) == 0:
            return ivy.array([])
    return tf.experimental.numpy.trace(x, offset=offset, axis1=axis1, axis2=axis2)


@with_unsupported_dtypes(
    {"2.13.0 and below": ("int16", "int8", "bool", "unsigned")}, backend_version
)
def vecdot(
    x1: Union[tf.Tensor, tf.Variable],
    x2: Union[tf.Tensor, tf.Variable],
    /,
    *,
    axis: int = -1,
    out: Optional[Union[tf.Tensor, tf.Variable]] = None,
) -> Union[tf.Tensor, tf.Variable]:
    dtype = ivy.as_native_dtype(ivy.promote_types(x1.dtype, x2.dtype))
    return tf.cast(tf.tensordot(x1, x2, axes=(axis, axis)), dtype)


@with_unsupported_dtypes(
    {
        "2.13.0 and below": (
            "float16",
            "bfloat16",
            "integer",
        )
    },
    backend_version,
)
def vector_norm(
    x: Union[tf.Tensor, tf.Variable],
    /,
    *,
    axis: Optional[Union[int, Sequence[int]]] = None,
    keepdims: bool = False,
    ord: Union[int, float, Literal[inf, -inf]] = 2,
    dtype: Optional[DType] = None,
    out: Optional[Union[tf.Tensor, tf.Variable]] = None,
) -> Union[tf.Tensor, tf.Variable]:
    if dtype and x.dtype != dtype:
        x = tf.cast(x, dtype)
    abs_x = tf.abs(x)
    if ord == 0:
        return tf.reduce_sum(tf.cast(x != 0, abs_x.dtype), axis=axis, keepdims=keepdims)
    elif ord == inf:
        return tf.reduce_max(abs_x, axis=axis, keepdims=keepdims)
    elif ord == -inf:
        return tf.reduce_min(abs_x, axis=axis, keepdims=keepdims)
    else:
        return tf.reduce_sum(abs_x**ord, axis=axis, keepdims=keepdims) ** (1.0 / ord)


# Extra #
# ----- #


@with_unsupported_dtypes({"2.13.0 and below": ("complex",)}, backend_version)
def diag(
    x: Union[tf.Tensor, tf.Variable],
    /,
    *,
    k: int = 0,
    out: Optional[Union[tf.Tensor, tf.Variable]] = None,
) -> Union[tf.Tensor, tf.Variable]:
    return tf.experimental.numpy.diag(x, k=k)


@with_unsupported_dtypes(
    {"2.13.0 and below": ("bfloat16", "float16", "complex", "unsigned")},
    backend_version,
)
def vander(
    x: Union[tf.Tensor, tf.Variable],
    /,
    *,
    N: Optional[int] = None,
    increasing: bool = False,
    out: Optional[Union[tf.Tensor, tf.Variable]] = None,
) -> Union[tf.Tensor, tf.Variable]:
    return tf.experimental.numpy.vander(x, N=N, increasing=increasing)


@with_unsupported_dtypes(
    {
        "2.13.0 and below": (
            "int8",
            "int16",
            "int32",
            "int64",
            "uint8",
            "uint16",
            "uint32",
            "uint64",
            "float16",
            "float64",
            "complex",
        )
    },
    backend_version,
)
def vector_to_skew_symmetric_matrix(
    vector: Union[tf.Tensor, tf.Variable],
    /,
    *,
    out: Optional[Union[tf.Tensor, tf.Variable]] = None,
) -> Union[tf.Tensor, tf.Variable]:
    batch_shape = list(vector.shape[:-1])
    # BS x 3 x 1
    vector_expanded = tf.expand_dims(vector, -1)
    # BS x 1 x 1
    a1s = vector_expanded[..., 0:1, :]
    a2s = vector_expanded[..., 1:2, :]
    a3s = vector_expanded[..., 2:3, :]
    # BS x 1 x 1
    zs = tf.zeros(batch_shape + [1, 1], dtype=vector.dtype)
    # BS x 1 x 3
    row1 = tf.concat((zs, -a3s, a2s), -1)
    row2 = tf.concat((a3s, zs, -a1s), -1)
    row3 = tf.concat((-a2s, a1s, zs), -1)
    # BS x 3 x 3
    ret = tf.concat((row1, row2, row3), -2)
    return ret<|MERGE_RESOLUTION|>--- conflicted
+++ resolved
@@ -570,15 +570,9 @@
     return ret
 
 
-<<<<<<< HEAD
 @with_supported_dtypes({"2.13.0 and below": (
         "float32",
 )}, backend_version)
-=======
-@with_unsupported_dtypes(
-    {"2.13.0 and below": ("int16", "int8", "bool", "unsigned")}, backend_version
-)
->>>>>>> 0d2d934b
 def tensordot(
     x1: Union[tf.Tensor, tf.Variable],
     x2: Union[tf.Tensor, tf.Variable],
