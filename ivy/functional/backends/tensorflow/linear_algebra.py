--- conflicted
+++ resolved
@@ -292,32 +292,14 @@
     return ret
 
 
-<<<<<<< HEAD
-<<<<<<< Updated upstream
-def det(x:tf.Tensor,
-        name:Optional[str]=None) \
-    -> tf.Tensor:
-    return tf.linalg.det(x,name)
-=======
 def det(x: Tensor,
         out: Optional[Tensor] = None) \
     -> Tensor:
     ret = tf.linalg.det(x)
-=======
-def det(x:tf.Tensor,
-        name:Optional[str]=None,
-        out: Optional[Tensor] = None) \
-    -> tf.Tensor:
-    ret = tf.linalg.det(x,name)
->>>>>>> ca31f40e
-    if ivy.exists(out):
-        return ivy.inplace_update(out, ret)
-    return ret
-
-<<<<<<< HEAD
->>>>>>> Stashed changes
-=======
->>>>>>> ca31f40e
+    if ivy.exists(out):
+        return ivy.inplace_update(out, ret)
+    return ret
+
 
 def cholesky(x: tf.Tensor,
             upper: bool = False,
