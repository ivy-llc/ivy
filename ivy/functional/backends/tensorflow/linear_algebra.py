--- conflicted
+++ resolved
@@ -162,14 +162,9 @@
             return ret
         else:
             cofactor = tf.transpose(tf.linalg.inv(x)) * tf.linalg.det(x)
-<<<<<<< HEAD
-            inverse = tf.math.multiply(tf.math.divide(
-                1, tf.linalg.det(x)), tf.transpose(cofactor))
-=======
             inverse = tf.math.multiply(
                 tf.math.divide(1, tf.linalg.det(x)), tf.transpose(cofactor)
             )
->>>>>>> 6dc00673
             ret = inverse
             return ret
 
