# global
from collections import namedtuple
<<<<<<< HEAD
from typing import Union, Optional, Tuple, Literal, List, NamedTuple, Sequence
=======
>>>>>>> 02a6b67b

import tensorflow as tf
from tensorflow.python.framework.dtypes import DType

# local
import ivy
from ivy import inf
from ivy.func_wrapper import with_unsupported_dtypes, with_supported_dtypes
from . import backend_version


# Array API Standard #
# -------------------#


@with_unsupported_dtypes({"2.13.0 and below": ("float16", "bfloat16")}, backend_version)
def cholesky(
    x: Union[tf.Tensor, tf.Variable],
    /,
    *,
    upper: bool = False,
    out: Optional[Union[tf.Tensor, tf.Variable]] = None,
) -> Union[tf.Tensor, tf.Variable]:
    if not upper:
        ret = tf.linalg.cholesky(x)
    else:
        axes = list(range(len(x.shape) - 2)) + [len(x.shape) - 1, len(x.shape) - 2]
        ret = tf.transpose(tf.linalg.cholesky(tf.transpose(x, perm=axes)), perm=axes)
    return ret


@with_unsupported_dtypes(
    {
        "2.13.0 and below": (
            "complex",
            "float16",
        )
    },
    backend_version,
)
def cross(
    x1: Union[tf.Tensor, tf.Variable],
    x2: Union[tf.Tensor, tf.Variable],
    /,
    *,
    axisa: int = -1,
    axisb: int = -1,
    axisc: int = -1,
    axis: Optional[int] = None,
    out: Optional[Union[tf.Tensor, tf.Variable]] = None,
) -> Union[tf.Tensor, tf.Variable]:
    x1, x2 = ivy.promote_types_of_inputs(x1, x2)
    return tf.experimental.numpy.cross(
        x1, x2, axisa=axisa, axisb=axisb, axisc=axisc, axis=axis
    )


@with_unsupported_dtypes(
    {
        "2.13.0 and below": (
            "float16",
            "bfloat16",
        )
    },
    backend_version,
)
def det(
    x: Union[tf.Tensor, tf.Variable],
    /,
    *,
    out: Optional[Union[tf.Tensor, tf.Variable]] = None,
) -> Union[tf.Tensor, tf.Variable]:
    return tf.linalg.det(x)


@with_unsupported_dtypes({"2.13.0 and below": ("complex",)}, backend_version)
def diagonal(
    x: Union[tf.Tensor, tf.Variable],
    /,
    *,
    offset: int = 0,
    axis1: int = -2,
    axis2: int = -1,
    out: Optional[Union[tf.Tensor, tf.Variable]] = None,
) -> Union[tf.Tensor, tf.Variable]:
    return tf.experimental.numpy.diagonal(x, offset, axis1=axis1, axis2=axis2)


@with_unsupported_dtypes({"2.13.0 and below": ("float16", "bfloat16")}, backend_version)
def eig(
    x: Union[tf.Tensor, tf.Variable],
    /,
    *,
    out: Optional[Union[tf.Tensor, tf.Variable]] = None,
) -> Tuple[Union[tf.Tensor, tf.Variable]]:
    result_tuple = NamedTuple(
        "eig",
        [
            ("eigenvalues", Union[tf.Tensor, tf.Variable]),
            ("eigenvectors", Union[tf.Tensor, tf.Variable]),
        ],
    )
    eigenvalues, eigenvectors = tf.linalg.eig(x)
    return result_tuple(eigenvalues, eigenvectors)


@with_unsupported_dtypes({"2.13.0 and below": ("float16", "bfloat16")}, backend_version)
def eigh(
    x: Union[tf.Tensor, tf.Variable],
    /,
    *,
    UPLO: str = "L",
    out: Optional[Union[tf.Tensor, tf.Variable]] = None,
) -> Tuple[Union[tf.Tensor, tf.Variable]]:
    if UPLO not in ("L", "U"):
        raise ValueError("UPLO argument must be 'L' or 'U'")
    result_tuple = NamedTuple(
        "eigh",
        [
            ("eigenvalues", Union[tf.Tensor, tf.Variable]),
            ("eigenvectors", Union[tf.Tensor, tf.Variable]),
        ],
    )

    if UPLO == "L":
        eigenvalues, eigenvectors = tf.linalg.eigh(x)

    elif UPLO == "U":
        axes = list(range(len(x.shape) - 2)) + [len(x.shape) - 1, len(x.shape) - 2]
        eigenvalues, eigenvectors = tf.linalg.eigh(tf.transpose(x, perm=axes))
    return result_tuple(eigenvalues, eigenvectors)


@with_unsupported_dtypes({"2.13.0 and below": ("float16", "bfloat16")}, backend_version)
def eigvalsh(
    x: Union[tf.Tensor, tf.Variable],
    /,
    *,
    UPLO: str = "L",
    out: Optional[Union[tf.Tensor, tf.Variable]] = None,
) -> Union[tf.Tensor, tf.Variable]:
    if UPLO not in ("L", "U"):
        raise ValueError("UPLO argument must be 'L' or 'U'")

    if UPLO == "L":
        return tf.linalg.eigh(x)[0]
    elif UPLO == "U":
        axes = list(range(len(x.shape) - 2)) + [len(x.shape) - 1, len(x.shape) - 2]
        ret = tf.linalg.eigh(tf.transpose(x, perm=axes))[0]
        return ret


@with_unsupported_dtypes(
    {
        "2.13.0 and below": (
            "int8",
            "uint8",
            "int16",
            "uint16",
            "uint32",
            "uint64",
            "complex",
        )
    },
    backend_version,
)
# noinspection PyUnusedLocal,PyShadowingBuiltins
def inner(
    x1: Union[tf.Tensor, tf.Variable],
    x2: Union[tf.Tensor, tf.Variable],
    /,
    *,
    out: Optional[Union[tf.Tensor, tf.Variable]] = None,
) -> Union[tf.Tensor, tf.Variable]:
    x1, x2 = ivy.promote_types_of_inputs(x1, x2)
    return tf.experimental.numpy.inner(x1, x2)


@with_unsupported_dtypes(
    {
        "2.13.0 and below": (
            "float16",
            "bfloat16",
        )
    },
    backend_version,
)
def inv(
    x: Union[tf.Tensor, tf.Variable],
    /,
    *,
    adjoint: bool = False,
    out: Optional[Union[tf.Tensor, tf.Variable]] = None,
) -> Union[tf.Tensor, tf.Variable]:
    return tf.linalg.inv(x, adjoint=adjoint)


@with_unsupported_dtypes(
    {"2.13.0 and below": ("float16", "bfloat16", "bool")}, backend_version
)
def matmul(
    x1: Union[tf.Tensor, tf.Variable],
    x2: Union[tf.Tensor, tf.Variable],
    /,
    *,
    transpose_a: bool = False,
    transpose_b: bool = False,
    adjoint_a: bool = False,
    adjoint_b: bool = False,
    out: Optional[Union[tf.Tensor, tf.Variable]] = None,
) -> Union[tf.Tensor, tf.Variable]:
    x1, x2 = ivy.promote_types_of_inputs(x1, x2)
    dtype_from = tf.as_dtype(x1.dtype)

    if transpose_a:
        x1 = tf.linalg.matrix_transpose(x1)
    if transpose_b:
        x2 = tf.linalg.matrix_transpose(x2)

    if adjoint_a:
        x1 = tf.linalg.adjoint(x1)
    if adjoint_b:
        x2 = tf.linalg.adjoint(x2)

    if dtype_from.is_unsigned or dtype_from == tf.int8 or dtype_from == tf.int16:
        x1 = tf.cast(x1, tf.int64)
        x2 = tf.cast(x2, tf.int64)
    if x1.dtype != x2.dtype:
        x1 = tf.cast(x1, dtype_from)
        x2 = tf.cast(x2, dtype_from)

    if (
        x1.shape == ()
        or x2.shape == ()
        or (len(x1.shape) == len(x2.shape) == 1 and x1.shape != x2.shape)
        or (len(x1.shape) == len(x2.shape) == 1 and x1.shape != x2.shape)
        or (len(x1.shape) == 1 and len(x2.shape) >= 2 and x1.shape[0] != x2.shape[-2])
        or (len(x2.shape) == 1 and len(x1.shape) >= 2 and x2.shape[0] != x1.shape[-1])
        or (len(x1.shape) >= 2 and len(x2.shape) >= 2 and x1.shape[-1] != x2.shape[-2])
    ):
        raise ivy.utils.exceptions.IvyException("Error,shapes not compatible")

    x1_padded = False
    x1_padded_2 = False
    x2_padded = False

    if len(x1.shape) == len(x2.shape) == 1:
        if x1.shape == 0:
            ret = tf.constant(0)
        else:
            ret = tf.reduce_sum(tf.math.multiply(x1, x2))
        ret = tf.cast(ret, dtype=dtype_from)  # return ret

    else:
        if len(x1.shape) == 1:
            if len(x2.shape) == 2:
                x1_padded_2 = True
            elif len(x2.shape) > 2:
                x1_padded = True
            x1 = tf.expand_dims(x1, axis=0)

        elif len(x2.shape) == 1 and len(x1.shape) >= 2:
            x2 = tf.expand_dims(x2, axis=1)
            x2_padded = True
        ret = tf.matmul(x1, x2)

    ret = ivy.to_native(ivy.astype(ret, dtype_from, copy=False))
    if x1_padded_2:
        ret = ret[0]
    elif x1_padded:
        ret = tf.squeeze(ret, axis=-2)
    elif x2_padded:
        ret = tf.squeeze(ret, axis=-1)
    return ret


@with_supported_dtypes(
    {"2.13.0 and below": ("float32", "float64", "complex")}, backend_version
)
def matrix_norm(
    x: Union[tf.Tensor, tf.Variable],
    /,
    *,
    ord: Union[int, float, Literal[inf, -inf, "fro", "nuc"]] = "fro",
    axis: Tuple[int, int] = (-2, -1),
    keepdims: bool = False,
    out: Optional[Union[tf.Tensor, tf.Variable]] = None,
) -> Union[tf.Tensor, tf.Variable]:
    if ord == "nuc":
        x = tf.experimental.numpy.moveaxis(x, axis, (-2, -1))
        ret = tf.reduce_sum(
            tf.linalg.svd(x, compute_uv=False),
            axis=-1,
        )
    elif ord == -1:
        ret = tf.reduce_min(
            tf.reduce_sum(tf.abs(x), axis=axis[0], keepdims=True),
            axis=axis,
            keepdims=keepdims,
        )
    elif ord == -2:
        x = tf.experimental.numpy.moveaxis(x, axis, (-2, -1))
        ret = tf.reduce_min(
            tf.linalg.svd(x, compute_uv=False),
            axis=-1,
        )
    elif ord == float("-inf"):
        ret = tf.reduce_min(
            tf.reduce_sum(tf.abs(x), axis=axis[1], keepdims=True),
            axis=axis,
            keepdims=keepdims,
        )
    else:
        ret = tf.norm(x, ord=ord, axis=axis, keepdims=keepdims)
    ret = tf.cast(ret, ret.dtype.real_dtype)
    if keepdims and ord in [-2, "nuc"]:
        for dim in axis:
            ret = tf.expand_dims(ret, dim % tf.rank(x))
    return ret


@with_unsupported_dtypes({"2.13.0 and below": ("float16", "bfloat16")}, backend_version)
def matrix_power(
    x: Union[tf.Tensor, tf.Variable],
    n: int,
    /,
    *,
    out: Optional[Union[tf.Tensor, tf.Variable]] = None,
) -> Union[tf.Tensor, tf.Variable]:
    if n == 0:
        return tf.broadcast_to(tf.eye(x.shape[-2], dtype=x.dtype), x.shape)
    elif n < 0:
        x = tf.linalg.inv(x)
        n = abs(n)

    if n == 1:
        return x
    elif n == 2:
        return x @ x
    elif n == 3:
        return (x @ x) @ x

    z = result = None
    while n > 0:
        z = x if z is None else (z @ z)
        n, bit = divmod(n, 2)
        if bit:
            result = z if result is None else (result @ z)
    # replace any -0 with 0
    result = tf.where(tf.equal(result, -0), tf.zeros_like(result), result)
    return result


@with_unsupported_dtypes(
    {"2.13.0 and below": ("bfloat16", "float16", "complex")},
    backend_version,
)
# noinspection PyPep8Naming
def matrix_rank(
    x: Union[tf.Tensor, tf.Variable],
    /,
    *,
    atol: Optional[Union[float, Tuple[float]]] = None,
    rtol: Optional[Union[float, Tuple[float]]] = None,
    hermitian: Optional[bool] = False,
    out: Optional[Union[tf.Tensor, tf.Variable]] = None,
) -> Union[tf.Tensor, tf.Variable]:
    if (tf.rank(x) < 2) or (0 in x.shape):
        return tf.convert_to_tensor(0, dtype=tf.int64)
    # we don't use the native matrix_rank function because the behaviour of the
    # tolerance argument is difficult to unify,
    # and the native implementation is compositional
    if hermitian:
        svd_values = tf.abs(tf.linalg.eigh(x)[0])
    else:
        svd_values = tf.linalg.svd(x, compute_uv=False)
    sigma = tf.reduce_max(svd_values, axis=-1, keepdims=False)
    atol = (
        atol
        if atol is not None
        else tf.experimental.numpy.finfo(x.dtype).eps * max(x.shape[-2:]) * sigma
    )
    rtol = rtol if rtol is not None else 0.0
    tol = tf.maximum(atol, rtol * sigma)
    # make sure it's broadcastable again with svd_values
    tol = tf.expand_dims(tol, axis=-1)
    ret = tf.math.count_nonzero(svd_values > tol, axis=-1)
    return ret


@with_unsupported_dtypes(
    {
        "2.13.0 and below": (
            "float16",
            "int8",
            "int16",
            "int32",
            "int64",
            "uint8",
            "uint16",
            "uint32",
            "uint64",
        )
    },
    backend_version,
)
def matrix_transpose(
    x: Union[tf.Tensor, tf.Variable],
    /,
    *,
    conjugate: bool = False,
    out: Optional[Union[tf.Tensor, tf.Variable]] = None,
) -> Union[tf.Tensor, tf.Variable]:
    if conjugate:
        x = tf.math.conj(x)
    return tf.linalg.matrix_transpose(x)


# noinspection PyUnusedLocal,PyShadowingBuiltins
@with_unsupported_dtypes({"2.13.0 and below": ("complex",)}, backend_version)
def outer(
    x1: Union[tf.Tensor, tf.Variable],
    x2: Union[tf.Tensor, tf.Variable],
    /,
    *,
    out: Optional[Union[tf.Tensor, tf.Variable]] = None,
) -> Union[tf.Tensor, tf.Variable]:
    x1, x2 = ivy.promote_types_of_inputs(x1, x2)
    return tf.experimental.numpy.outer(x1, x2)


@with_unsupported_dtypes(
    {"2.13.0 and below": ("bfloat16", "float16", "complex")},
    backend_version,
)
def pinv(
    x: Union[tf.Tensor, tf.Variable],
    /,
    *,
    rtol: Optional[Union[float, Tuple[float]]] = None,
    out: Optional[Union[tf.Tensor, tf.Variable]] = None,
) -> Union[tf.Tensor, tf.Variable]:
    if rtol is None:
        ret = tf.linalg.pinv(x)
    else:
        x, rtol = ivy.promote_types_of_inputs(x, rtol)
        ret = tf.linalg.pinv(x, rtol)
    return ret


@with_unsupported_dtypes({"2.13.0 and below": ("float16", "bfloat16")}, backend_version)
def qr(
    x: Union[tf.Tensor, tf.Variable],
    /,
    *,
    mode: str = "reduced",
    out: Optional[
        Tuple[Union[tf.Tensor, tf.Variable], Union[tf.Tensor, tf.Variable]]
    ] = None,
) -> NamedTuple:
    res = namedtuple("qr", ["Q", "R"])
    if mode == "reduced":
        q, r = tf.linalg.qr(x, full_matrices=False)
        ret = res(q, r)
    elif mode == "complete":
        q, r = tf.linalg.qr(x, full_matrices=True)
        ret = res(q, r)
    else:
        raise ivy.utils.exceptions.IvyException(
            "Only 'reduced' and 'complete' qr modes are allowed "
            "for the tensorflow backend."
        )
    return ret


@with_unsupported_dtypes({"2.13.0 and below": ("float16", "bfloat16")}, backend_version)
def slogdet(
    x: Union[tf.Tensor, tf.Variable],
    /,
) -> Tuple[Union[tf.Tensor, tf.Variable], Union[tf.Tensor, tf.Variable]]:
    results = NamedTuple("slogdet", [("sign", tf.Tensor), ("logabsdet", tf.Tensor)])
    sign, logabsdet = tf.linalg.slogdet(x)
    return results(sign, logabsdet)


@with_unsupported_dtypes(
    {"2.13.0 and below": ("bfloat16", "float16", "complex")},
    backend_version,
)
def solve(
    x1: Union[tf.Tensor, tf.Variable],
    x2: Union[tf.Tensor, tf.Variable],
    /,
    *,
    adjoint: bool = False,
    out: Optional[Union[tf.Tensor, tf.Variable]] = None,
) -> Union[tf.Tensor, tf.Variable]:
    if adjoint:
        x1 = tf.linalg.adjoint(x1)
    x1, x2 = ivy.promote_types_of_inputs(x1, x2)
    expanded_last = False
    if len(x2.shape) <= 1:
        if x2.shape[-1] == x1.shape[-1]:
            expanded_last = True
            x2 = tf.expand_dims(x2, axis=1)
    output_shape = tuple(tf.broadcast_static_shape(x1.shape[:-2], x2.shape[:-2]))

    # in case any of the input arrays are empty
    is_empty_x1 = tf.equal(tf.size(x1), 0)
    is_empty_x2 = tf.equal(tf.size(x2), 0)
    if is_empty_x1 or is_empty_x2:
        for i in range(len(x1.shape) - 2):
            x2 = tf.expand_dims(x2, axis=0)
        output_shape = list(output_shape)
        output_shape.append(x2.shape[-2])
        output_shape.append(x2.shape[-1])
        ret = tf.constant([])
        ret = tf.reshape(ret, output_shape)
    else:
        x1 = tf.broadcast_to(x1, output_shape + x1.shape[-2:])
        x2 = tf.broadcast_to(x2, output_shape + x2.shape[-2:])
        ret = tf.linalg.solve(x1, x2)

    if expanded_last:
        ret = tf.squeeze(ret, axis=-1)
    return ret


@with_unsupported_dtypes(
    {"2.13.0 and below": ("bfloat16", "float16", "complex")},
    backend_version,
)
def svd(
    x: Union[tf.Tensor, tf.Variable],
    /,
    *,
    full_matrices: bool = True,
    compute_uv: bool = True,
) -> Union[Union[tf.Tensor, tf.Variable], Tuple[Union[tf.Tensor, tf.Variable], ...]]:
    if compute_uv:
        results = namedtuple("svd", "U S Vh")

        batch_shape = tf.shape(x)[:-2]
        num_batch_dims = len(batch_shape)
        transpose_dims = list(range(num_batch_dims)) + [
            num_batch_dims + 1,
            num_batch_dims,
        ]
        D, U, V = tf.linalg.svd(x, full_matrices=full_matrices, compute_uv=compute_uv)
        VT = tf.transpose(V, transpose_dims)
        return results(U, D, VT)
    else:
        results = namedtuple("svd", "S")
        D = tf.linalg.svd(x, full_matrices=full_matrices, compute_uv=compute_uv)
        return results(D)


@with_unsupported_dtypes({"2.13.0 and below": ("float16", "bfloat16")}, backend_version)
def svdvals(
    x: Union[tf.Tensor, tf.Variable],
    /,
    *,
    out: Optional[Union[tf.Tensor, tf.Variable]] = None,
) -> Union[tf.Tensor, tf.Variable]:
    ret = tf.linalg.svd(x, compute_uv=False)
    return ret


@with_supported_dtypes({"2.13.0 and below": ("float32",)}, backend_version)
def tensordot(
    x1: Union[tf.Tensor, tf.Variable],
    x2: Union[tf.Tensor, tf.Variable],
    /,
    *,
    axes: Union[int, Tuple[List[int], List[int]]] = 2,
    batched_modes: Optional[Union[int, Tuple[List[int], List[int]]]] = None,
    out: Optional[Union[tf.Tensor, tf.Variable]] = None,
) -> Union[tf.Tensor, tf.Variable]:
    dtype = ivy.as_native_dtype(ivy.promote_types(x1.dtype, x2.dtype))
    ret = tf.cast(tf.tensordot(x1, x2, axes=axes), dtype)
    return ret


tensordot.partial_mixed_handler = (
    lambda _, __, batched_modes, **___: batched_modes is None
)


@with_unsupported_dtypes(
    {"2.13.0 and below": ("bfloat16", "float16", "complex")},
    backend_version,
)
def trace(
    x: Union[tf.Tensor, tf.Variable],
    /,
    *,
    offset: int = 0,
    axis1: int = 0,
    axis2: int = 1,
    out: Optional[Union[tf.Tensor, tf.Variable]] = None,
) -> Union[tf.Tensor, tf.Variable]:
    if not isinstance(x, tf.Variable):
        if len(x) == 0:
            return ivy.array([])
    return tf.experimental.numpy.trace(x, offset=offset, axis1=axis1, axis2=axis2)


@with_unsupported_dtypes(
    {"2.13.0 and below": ("int16", "int8", "bool", "unsigned")}, backend_version
)
def vecdot(
    x1: Union[tf.Tensor, tf.Variable],
    x2: Union[tf.Tensor, tf.Variable],
    /,
    *,
    axis: int = -1,
    out: Optional[Union[tf.Tensor, tf.Variable]] = None,
) -> Union[tf.Tensor, tf.Variable]:
    dtype = ivy.as_native_dtype(ivy.promote_types(x1.dtype, x2.dtype))
    return tf.cast(tf.tensordot(x1, x2, axes=(axis, axis)), dtype)


@with_unsupported_dtypes(
    {
        "2.13.0 and below": (
            "float16",
            "bfloat16",
            "integer",
        )
    },
    backend_version,
)
def vector_norm(
    x: Union[tf.Tensor, tf.Variable],
    /,
    *,
    axis: Optional[Union[int, Sequence[int]]] = None,
    keepdims: bool = False,
    ord: Union[int, float, Literal[inf, -inf]] = 2,
    dtype: Optional[DType] = None,
    out: Optional[Union[tf.Tensor, tf.Variable]] = None,
) -> Union[tf.Tensor, tf.Variable]:
    if dtype and x.dtype != dtype:
        x = tf.cast(x, dtype)
    abs_x = tf.abs(x)
    if ord == 0:
        return tf.reduce_sum(tf.cast(x != 0, abs_x.dtype), axis=axis, keepdims=keepdims)
    elif ord == inf:
        return tf.reduce_max(abs_x, axis=axis, keepdims=keepdims)
    elif ord == -inf:
        return tf.reduce_min(abs_x, axis=axis, keepdims=keepdims)
    else:
        return tf.reduce_sum(abs_x**ord, axis=axis, keepdims=keepdims) ** (1.0 / ord)


# Extra #
# ----- #


@with_unsupported_dtypes({"2.13.0 and below": ("complex",)}, backend_version)
def diag(
    x: Union[tf.Tensor, tf.Variable],
    /,
    *,
    k: int = 0,
    out: Optional[Union[tf.Tensor, tf.Variable]] = None,
) -> Union[tf.Tensor, tf.Variable]:
    return tf.experimental.numpy.diag(x, k=k)


@with_unsupported_dtypes(
    {"2.13.0 and below": ("bfloat16", "float16", "complex", "unsigned")},
    backend_version,
)
def vander(
    x: Union[tf.Tensor, tf.Variable],
    /,
    *,
    N: Optional[int] = None,
    increasing: bool = False,
    out: Optional[Union[tf.Tensor, tf.Variable]] = None,
) -> Union[tf.Tensor, tf.Variable]:
    return tf.experimental.numpy.vander(x, N=N, increasing=increasing)


@with_unsupported_dtypes(
    {
        "2.13.0 and below": (
            "int8",
            "int16",
            "int32",
            "int64",
            "uint8",
            "uint16",
            "uint32",
            "uint64",
            "float16",
            "float64",
            "complex",
        )
    },
    backend_version,
)
def vector_to_skew_symmetric_matrix(
    vector: Union[tf.Tensor, tf.Variable],
    /,
    *,
    out: Optional[Union[tf.Tensor, tf.Variable]] = None,
) -> Union[tf.Tensor, tf.Variable]:
    batch_shape = list(vector.shape[:-1])
    # BS x 3 x 1
    vector_expanded = tf.expand_dims(vector, -1)
    # BS x 1 x 1
    a1s = vector_expanded[..., 0:1, :]
    a2s = vector_expanded[..., 1:2, :]
    a3s = vector_expanded[..., 2:3, :]
    # BS x 1 x 1
    zs = tf.zeros(batch_shape + [1, 1], dtype=vector.dtype)
    # BS x 1 x 3
    row1 = tf.concat((zs, -a3s, a2s), -1)
    row2 = tf.concat((a3s, zs, -a1s), -1)
    row3 = tf.concat((-a2s, a1s, zs), -1)
    # BS x 3 x 3
    ret = tf.concat((row1, row2, row3), -2)
    return ret<|MERGE_RESOLUTION|>--- conflicted
+++ resolved
@@ -1,9 +1,7 @@
 # global
 from collections import namedtuple
-<<<<<<< HEAD
 from typing import Union, Optional, Tuple, Literal, List, NamedTuple, Sequence
-=======
->>>>>>> 02a6b67b
+
 
 import tensorflow as tf
 from tensorflow.python.framework.dtypes import DType
@@ -582,6 +580,7 @@
     batched_modes: Optional[Union[int, Tuple[List[int], List[int]]]] = None,
     out: Optional[Union[tf.Tensor, tf.Variable]] = None,
 ) -> Union[tf.Tensor, tf.Variable]:
+    # find type to promote to
     dtype = ivy.as_native_dtype(ivy.promote_types(x1.dtype, x2.dtype))
     ret = tf.cast(tf.tensordot(x1, x2, axes=axes), dtype)
     return ret
