--- conflicted
+++ resolved
@@ -623,19 +623,6 @@
 # ----- #
 
 
-<<<<<<< HEAD
-=======
-def diag(
-    x: Union[tf.Tensor, tf.Variable],
-    /,
-    *,
-    k: int = 0,
-    out: Optional[Union[tf.Tensor, tf.Variable]] = None,
-) -> Union[tf.Tensor, tf.Variable]:
-    return tf.experimental.numpy.diag(x, k=k)
-
-
->>>>>>> 03d3b493
 def vander(
     x: Union[tf.Tensor, tf.Variable],
     /,
