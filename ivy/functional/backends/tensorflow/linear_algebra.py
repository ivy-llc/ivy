# global

from typing import Union, Optional, Tuple, Literal, List, NamedTuple, Sequence
from collections import namedtuple

# import numpy as np
import tensorflow as tf

# local
import ivy
from ivy import inf
from ivy.func_wrapper import with_unsupported_dtypes
from . import backend_version


# Array API Standard #
# -------------------#


@with_unsupported_dtypes({"2.9.1 and below": ("float16", "bfloat16")}, backend_version)
def cholesky(
    x: Union[tf.Tensor, tf.Variable],
    /,
    *,
    upper: bool = False,
    out: Optional[Union[tf.Tensor, tf.Variable]] = None,
) -> Union[tf.Tensor, tf.Variable]:
    if not upper:
        ret = tf.linalg.cholesky(x)
    else:
        axes = list(range(len(x.shape) - 2)) + [len(x.shape) - 1, len(x.shape) - 2]
        ret = tf.transpose(tf.linalg.cholesky(tf.transpose(x, perm=axes)), perm=axes)
    return ret


@with_unsupported_dtypes({"2.9.1 and below": ("float16",)}, backend_version)
def cross(
    x1: Union[tf.Tensor, tf.Variable],
    x2: Union[tf.Tensor, tf.Variable],
    /,
    *,
    axisa: int = -1,
    axisb: int = -1,
    axisc: int = -1,
    axis: int = None,
    out: Optional[Union[tf.Tensor, tf.Variable]] = None,
) -> Union[tf.Tensor, tf.Variable]:

    x1, x2 = ivy.promote_types_of_inputs(x1, x2)
    return tf.experimental.numpy.cross(
        x1, x2, axisa=axisa, axisb=axisb, axisc=axisc, axis=axis
    )


@with_unsupported_dtypes(
    {
        "2.9.1 and below": (
            "float16",
            "bfloat16",
        )
    },
    backend_version,
)
def det(
    x: Union[tf.Tensor, tf.Variable],
    /,
    *,
    out: Optional[Union[tf.Tensor, tf.Variable]] = None,
) -> Union[tf.Tensor, tf.Variable]:
    return tf.linalg.det(x)


<<<<<<< HEAD
def diag(
    x: Union[tf.Tensor, tf.Variable],
    /,
    *,
    offset: Optional[int] = 0,
    padding_value: Optional[float] = 0,
    align: Optional[str] = "RIGHT_LEFT",
    num_rows: Optional[int] = None,
    num_cols: Optional[int] = None,
    out: Optional[Union[tf.Tensor, tf.Variable]] = None,
):
    if num_rows is None:
        num_rows = -1
    if num_cols is None:
        num_cols = -1

    # x = np.array(x)

    try:
        # print("HI")
        ret = tf.linalg.diag(
            x,
            name="diag",
            k=offset,
            num_rows=num_rows,
            num_cols=num_cols,
            padding_value=padding_value,
            align=align,
        )

        if ret is None:
            print("WHAT")
        return ret

    except Exception as e:
        print("Gotcha!")
        print(e)


=======
>>>>>>> df13722f
def diagonal(
    x: Union[tf.Tensor, tf.Variable],
    /,
    *,
    offset: int = 0,
    axis1: int = -2,
    axis2: int = -1,
    out: Optional[Union[tf.Tensor, tf.Variable]] = None,
) -> Union[tf.Tensor, tf.Variable]:
    return tf.experimental.numpy.diagonal(x, offset, axis1=axis1, axis2=axis2)


@with_unsupported_dtypes({"2.9.1 and below": ("float16", "bfloat16")}, backend_version)
def eigh(
    x: Union[tf.Tensor, tf.Variable],
    /,
    *,
    UPLO: Optional[str] = "L",
    out: Optional[Union[tf.Tensor, tf.Variable]] = None,
) -> Tuple[Union[tf.Tensor, tf.Variable]]:

    if UPLO not in ("L", "U"):
        raise ValueError("UPLO argument must be 'L' or 'U'")
    result_tuple = NamedTuple(
        "eigh",
        [
            ("eigenvalues", Union[tf.Tensor, tf.Variable]),
            ("eigenvectors", Union[tf.Tensor, tf.Variable]),
        ],
    )

    if UPLO == "L":
        eigenvalues, eigenvectors = tf.linalg.eigh(x)

    elif UPLO == "U":
        axes = list(range(len(x.shape) - 2)) + [len(x.shape) - 1, len(x.shape) - 2]
        eigenvalues, eigenvectors = tf.linalg.eigh(tf.transpose(x, perm=axes))
    return result_tuple(eigenvalues, eigenvectors)


@with_unsupported_dtypes({"2.9.1 and below": ("float16", "bfloat16")}, backend_version)
def eigvalsh(
    x: Union[tf.Tensor, tf.Variable],
    /,
    *,
    UPLO: Optional[str] = "L",
    out: Optional[Union[tf.Tensor, tf.Variable]] = None,
) -> Union[tf.Tensor, tf.Variable]:
    if UPLO not in ("L", "U"):
        raise ValueError("UPLO argument must be 'L' or 'U'")

    if UPLO == "L":
        return tf.linalg.eigh(x)[0]
    elif UPLO == "U":
        axes = list(range(len(x.shape) - 2)) + [len(x.shape) - 1, len(x.shape) - 2]
        ret = tf.linalg.eigh(tf.transpose(x, perm=axes))[0]
        return ret


@with_unsupported_dtypes(
    {
        "2.9.1 and below": (
            "int8",
            "uint8",
            "int16",
            "uint16",
            "uint32",
            "uint64",
        )
    },
    backend_version,
)
# noinspection PyUnusedLocal,PyShadowingBuiltins
def inner(
    x1: Union[tf.Tensor, tf.Variable],
    x2: Union[tf.Tensor, tf.Variable],
    *,
    out: Optional[Union[tf.Tensor, tf.Variable]] = None,
) -> Union[tf.Tensor, tf.Variable]:
    x1, x2 = ivy.promote_types_of_inputs(x1, x2)
    return tf.experimental.numpy.inner(x1, x2)


@with_unsupported_dtypes({"2.9.1 and below": ("float16", "bfloat16")}, backend_version)
def inv(
    x: Union[tf.Tensor, tf.Variable],
    /,
    *,
    adjoint: bool = False,
    out: Optional[Union[tf.Tensor, tf.Variable]] = None,
) -> Union[tf.Tensor, tf.Variable]:
    if tf.math.reduce_any(tf.linalg.det(tf.cast(x, dtype="float64")) == 0):
        return x
    else:
        if adjoint is False:
            ret = tf.linalg.inv(x)
            return ret
        else:
            x = tf.linalg.adjoint(x)
            ret = tf.linalg.inv(x)
            return ret


def matmul(
    x1: Union[tf.Tensor, tf.Variable],
    x2: Union[tf.Tensor, tf.Variable],
    /,
    *,
    transpose_a: bool = False,
    transpose_b: bool = False,
    out: Optional[Union[tf.Tensor, tf.Variable]] = None,
) -> Union[tf.Tensor, tf.Variable]:

    x1, x2 = ivy.promote_types_of_inputs(x1, x2)
    dtype_from = tf.as_dtype(x1.dtype)

    if transpose_a is True:
        x1 = tf.transpose(x1)
    if transpose_b is True:
        x2 = tf.transpose(x2)

    if dtype_from.is_unsigned or dtype_from == tf.int8 or dtype_from == tf.int16:
        x1 = tf.cast(x1, tf.int64)
        x2 = tf.cast(x2, tf.int64)
    if x1.dtype != x2.dtype:
        x1 = tf.cast(x1, dtype_from)
        x2 = tf.cast(x2, dtype_from)

    if (
        x1.shape == ()
        or x2.shape == ()
        or (len(x1.shape) == len(x2.shape) == 1 and x1.shape != x2.shape)
        or (len(x1.shape) == len(x2.shape) == 1 and x1.shape != x2.shape)
        or (len(x1.shape) == 1 and len(x2.shape) >= 2 and x1.shape[0] != x2.shape[-2])
        or (len(x2.shape) == 1 and len(x1.shape) >= 2 and x2.shape[0] != x1.shape[-1])
        or (len(x1.shape) >= 2 and len(x2.shape) >= 2 and x1.shape[-1] != x2.shape[-2])
    ):
        raise ivy.exceptions.IvyException("Error,shapes not compatible")

    x1_padded = False
    x1_padded_2 = False
    x2_padded = False

    if len(x1.shape) == len(x2.shape) == 1:
        if x1.shape == 0:
            ret = tf.constant(0)
        else:

            ret = tf.reduce_sum(tf.math.multiply(x1, x2))
        ret = tf.cast(ret, dtype=dtype_from)  # return ret

    else:
        if len(x1.shape) == 1:
            if len(x2.shape) == 2:
                x1_padded_2 = True
            elif len(x2.shape) > 2:
                x1_padded = True
            x1 = tf.expand_dims(x1, axis=0)

        elif len(x2.shape) == 1 and len(x1.shape) >= 2:
            x2 = tf.expand_dims(x2, axis=1)
            x2_padded = True

        ret = tf.matmul(x1, x2)

    ret = tf.cast(ret, dtype=dtype_from)
    if x1_padded_2:
        ret = ret[0]
    elif x1_padded:
        ret = tf.squeeze(ret, axis=-2)
    elif x2_padded:
        ret = tf.squeeze(ret, axis=-1)
    return ret


@with_unsupported_dtypes({"2.9.1 and below": ("float16", "bfloat16")}, backend_version)
def matrix_norm(
    x: Union[tf.Tensor, tf.Variable],
    /,
    *,
    ord: Optional[Union[int, float, Literal[inf, -inf, "fro", "nuc"]]] = "fro",
    axis: Optional[Tuple[int, int]] = (-2, -1),
    keepdims: bool = False,
    out: Optional[Union[tf.Tensor, tf.Variable]] = None,
) -> Union[tf.Tensor, tf.Variable]:
    if ord == -float("inf"):
        reduce_min = tf.reduce_min(
            tf.reduce_sum(tf.abs(x), axis=axis[1], keepdims=True), axis=axis
        )
        ret = reduce_min
    elif ord == -1:
        ret = tf.reduce_min(
            tf.reduce_sum(tf.abs(x), axis=axis[0], keepdims=True), axis=axis
        )
    elif ord == -2:
        ret = tf.reduce_min(
            tf.linalg.svd(x, compute_uv=False), axis=axis, keepdims=keepdims
        )
    elif ord == "nuc":
        if tf.size(x).numpy() == 0:
            ret = x
        else:
            ret = tf.reduce_sum(tf.linalg.svd(x, compute_uv=False), axis=-1)
    else:
        ret = tf.linalg.norm(x, ord, axis, keepdims)

    if keepdims:
        ret = tf.reshape(ret, x.shape[:-2] + (1, 1))
    else:
        ret = tf.reshape(ret, x.shape[:-2])
    return ret


@with_unsupported_dtypes({"2.9.1 and below": ("float16", "bfloat16")}, backend_version)
def matrix_power(
    x: Union[tf.Tensor, tf.Variable],
    n: int,
    /,
    *,
    out: Optional[Union[tf.Tensor, tf.Variable]] = None,
) -> Union[tf.Tensor, tf.Variable]:
    if n == 0:
        return tf.broadcast_to(tf.eye(x.shape[-2], dtype=x.dtype), x.shape)
    elif n < 0:
        x = tf.linalg.inv(x)
        n = abs(n)

    if n == 1:
        return x
    elif n == 2:
        return x @ x
    elif n == 3:
        return (x @ x) @ x

    z = result = None
    while n > 0:
        z = x if z is None else (z @ z)
        n, bit = divmod(n, 2)
        if bit:
            result = z if result is None else (result @ z)
    # replace any -0 with 0
    result = tf.where(tf.equal(result, -0), tf.zeros_like(result), result)
    return result


@with_unsupported_dtypes({"2.9.1 and below": ("float16", "bfloat16")}, backend_version)
# noinspection PyPep8Naming
def matrix_rank(
    x: Union[tf.Tensor, tf.Variable],
    /,
    *,
    atol: Optional[Union[float, Tuple[float]]] = None,
    rtol: Optional[Union[float, Tuple[float]]] = None,
    out: Optional[Union[tf.Tensor, tf.Variable]] = None,
) -> Union[tf.Tensor, tf.Variable]:
    if len(x.shape) < 2:
        return tf.constant(0, dtype=x.dtype)
    axis = None
    ret_shape = x.shape[:-2]
    if len(x.shape) == 2:
        singular_values = tf.linalg.svd(x, full_matrices=False, compute_uv=False)
    elif len(x.shape) > 2:
        y = tf.reshape(x, (-1, *x.shape[-2:]))
        singular_values = tf.stack(
            [
                tf.linalg.svd(split[0], full_matrices=False, compute_uv=False)
                for split in tf.split(y, y.shape[0], axis=0)
            ]
        )
        axis = 1
    if len(x.shape) < 2 or len(singular_values.shape) == 0:
        return tf.constant(0, dtype=x.dtype)
    max_values = tf.math.reduce_max(singular_values, axis=axis)
    if atol and rtol is None:
        ret = tf.experimental.numpy.sum(singular_values > atol, axis=axis)
    elif rtol and atol is None:
        ret = tf.experimental.numpy.sum(singular_values > max_values * rtol, axis=axis)
    elif rtol and atol:
        tol = tf.maximum(atol, max_values * rtol)
        ret = tf.experimental.numpy.sum(singular_values > tol, axis=axis)
    else:
        ret = tf.experimental.numpy.sum(singular_values != 0, axis=axis)
    if len(ret_shape):
        ret = tf.reshape(ret, ret_shape)
    return tf.cast(ret, x.dtype)


@with_unsupported_dtypes(
    {
        "2.9.1 and below": (
            "float16",
            "int8",
            "int16",
            "int32",
            "int64",
            "uint8",
            "uint16",
            "uint32",
            "uint64",
        )
    },
    backend_version,
)
def matrix_transpose(
    x: Union[tf.Tensor, tf.Variable],
    *,
    out: Optional[Union[tf.Tensor, tf.Variable]] = None,
) -> Union[tf.Tensor, tf.Variable]:
    return tf.experimental.numpy.swapaxes(x, -1, -2)


# noinspection PyUnusedLocal,PyShadowingBuiltins
def outer(
    x1: Union[tf.Tensor, tf.Variable],
    x2: Union[tf.Tensor, tf.Variable],
    *,
    out: Optional[Union[tf.Tensor, tf.Variable]] = None,
) -> Union[tf.Tensor, tf.Variable]:
    x1, x2 = ivy.promote_types_of_inputs(x1, x2)
    return tf.experimental.numpy.outer(x1, x2)


@with_unsupported_dtypes({"2.9.1 and below": ("float16", "bfloat16")}, backend_version)
def pinv(
    x: Union[tf.Tensor, tf.Variable],
    /,
    *,
    rtol: Optional[Union[float, Tuple[float]]] = None,
    out: Optional[Union[tf.Tensor, tf.Variable]] = None,
) -> Union[tf.Tensor, tf.Variable]:
    if rtol is None:
        ret = tf.linalg.pinv(x)
    else:
        ret = tf.linalg.pinv(x, rtol)
    return ret


pinv.unsupported_dtypes = (
    "float16",
    "bfloat16",
)


def qr(x: Union[tf.Tensor, tf.Variable], mode: str = "reduced") -> NamedTuple:
    res = namedtuple("qr", ["Q", "R"])
    if mode == "reduced":
        q, r = tf.linalg.qr(x, full_matrices=False)
        ret = res(q, r)
    elif mode == "complete":
        q, r = tf.linalg.qr(x, full_matrices=True)
        ret = res(q, r)
    else:
        raise ivy.exceptions.IvyException(
            "Only 'reduced' and 'complete' qr modes are allowed "
            "for the tensorflow backend."
        )
    return ret


@with_unsupported_dtypes({"2.9.1 and below": ("float16", "bfloat16")}, backend_version)
def slogdet(
    x: Union[tf.Tensor, tf.Variable],
    /,
) -> Tuple[Union[tf.Tensor, tf.Variable], Union[tf.Tensor, tf.Variable]]:
    results = NamedTuple("slogdet", [("sign", tf.Tensor), ("logabsdet", tf.Tensor)])
    sign, logabsdet = tf.linalg.slogdet(x)
    return results(sign, logabsdet)


@with_unsupported_dtypes({"2.9.1 and below": ("float16", "bfloat16")}, backend_version)
def solve(
    x1: Union[tf.Tensor, tf.Variable],
    x2: Union[tf.Tensor, tf.Variable],
    *,
    out: Optional[Union[tf.Tensor, tf.Variable]] = None,
) -> Union[tf.Tensor, tf.Variable]:
    x1, x2 = ivy.promote_types_of_inputs(x1, x2)
    expanded_last = False
    if len(x2.shape) <= 1:
        if x2.shape[-1] == x1.shape[-1]:
            expanded_last = True
            x2 = tf.expand_dims(x2, axis=1)
    output_shape = tuple(tf.broadcast_static_shape(x1.shape[:-2], x2.shape[:-2]))

    # in case any of the input arrays are empty
    is_empty_x1 = tf.equal(tf.size(x1), 0)
    is_empty_x2 = tf.equal(tf.size(x2), 0)
    if is_empty_x1 or is_empty_x2:
        for i in range(len(x1.shape) - 2):
            x2 = tf.expand_dims(x2, axis=0)
        output_shape = list(output_shape)
        output_shape.append(x2.shape[-2])
        output_shape.append(x2.shape[-1])
        ret = tf.constant([])
        ret = tf.reshape(ret, output_shape)
    else:
        x1 = tf.broadcast_to(x1, output_shape + x1.shape[-2:])
        x2 = tf.broadcast_to(x2, output_shape + x2.shape[-2:])
        ret = tf.linalg.solve(x1, x2)

    if expanded_last:
        ret = tf.squeeze(ret, axis=-1)
    return ret


@with_unsupported_dtypes({"2.9.1 and below": ("float16", "bfloat16")}, backend_version)
def svd(
    x: Union[tf.Tensor, tf.Variable],
    /,
    *,
    full_matrices: bool = True,
    compute_uv: bool = True,
) -> Union[Union[tf.Tensor, tf.Variable], Tuple[Union[tf.Tensor, tf.Variable], ...]]:

    if compute_uv:
        results = namedtuple("svd", "U S Vh")

        batch_shape = tf.shape(x)[:-2]
        num_batch_dims = len(batch_shape)
        transpose_dims = list(range(num_batch_dims)) + [
            num_batch_dims + 1,
            num_batch_dims,
        ]
        D, U, V = tf.linalg.svd(x, full_matrices=full_matrices, compute_uv=compute_uv)
        VT = tf.transpose(V, transpose_dims)
        return results(U, D, VT)
    else:
        results = namedtuple("svd", "S")
        D = tf.linalg.svd(x, full_matrices=full_matrices, compute_uv=compute_uv)
        return results(D)


@with_unsupported_dtypes({"2.9.1 and below": ("float16", "bfloat16")}, backend_version)
def svdvals(
    x: Union[tf.Tensor, tf.Variable],
    *,
    out: Optional[Union[tf.Tensor, tf.Variable]] = None,
) -> Union[tf.Tensor, tf.Variable]:
    ret = tf.linalg.svd(x, compute_uv=False)
    return ret


def tensordot(
    x1: Union[tf.Tensor, tf.Variable],
    x2: Union[tf.Tensor, tf.Variable],
    axes: Union[int, Tuple[List[int], List[int]]] = 2,
    *,
    out: Optional[Union[tf.Tensor, tf.Variable]] = None,
) -> Union[tf.Tensor, tf.Variable]:
    # find type to promote to
    dtype = ivy.as_native_dtype(ivy.promote_types(x1.dtype, x2.dtype))

    # type casting to float32 which is acceptable for tf.tensordot
    x1, x2 = tf.cast(x1, tf.float32), tf.cast(x2, tf.float32)

    ret = tf.cast(tf.tensordot(x1, x2, axes), dtype)
    return ret


@with_unsupported_dtypes({"2.9.1 and below": ("float16", "bfloat16")}, backend_version)
def trace(
    x: Union[tf.Tensor, tf.Variable],
    /,
    *,
    offset: int = 0,
    axis1: int = 0,
    axis2: int = 1,
    out: Optional[Union[tf.Tensor, tf.Variable]] = None,
) -> Union[tf.Tensor, tf.Variable]:
    ret = tf.experimental.numpy.trace(x, offset=offset, axis1=axis1, axis2=axis2)
    return ret


@with_unsupported_dtypes(
    {"2.9.1 and below": ("bfloat16", "float16", "float32", "float64")}, backend_version
)
def vecdot(
    x1: Union[tf.Tensor, tf.Variable],
    x2: Union[tf.Tensor, tf.Variable],
    axis: int = -1,
    *,
    out: Optional[Union[tf.Tensor, tf.Variable]] = None,
) -> Union[tf.Tensor, tf.Variable]:
    dtype = ivy.as_native_dtype(ivy.promote_types(x1.dtype, x2.dtype))
    if dtype != "float64":
        x1, x2 = tf.cast(x1, tf.float32), tf.cast(x2, tf.float32)
    return tf.cast(tf.tensordot(x1, x2, axes=(axis, axis)), dtype)


@with_unsupported_dtypes({"2.9.1 and below": ("float16",)}, backend_version)
def vector_norm(
    x: Union[tf.Tensor, tf.Variable],
    axis: Optional[Union[int, Sequence[int]]] = None,
    keepdims: bool = False,
    ord: Union[int, float, Literal[inf, -inf]] = 2,
    *,
    out: Optional[Union[tf.Tensor, tf.Variable]] = None,
) -> Union[tf.Tensor, tf.Variable]:
    if ord == -float("inf"):
        tn_normalized_vector = tf.reduce_min(tf.abs(x), axis, keepdims)
    elif ord == -2:
        tn_normalized_vector = 1.0 / tf.sqrt(
            tf.reduce_sum(1.0 / tf.abs(x) ** 2, axis, keepdims)
        )
    elif ord == -1:
        tn_normalized_vector = 1.0 / tf.reduce_sum(1.0 / tf.abs(x), axis, keepdims)
    elif ord == 0:
        tn_normalized_vector = tf.reduce_sum(tf.cast(x != 0, x.dtype), axis, keepdims)
    elif ord < 1:
        tn_normalized_vector = tf.reduce_sum(tf.abs(x) ** ord) ** (1.0 / ord)
    else:
        tn_normalized_vector = tf.linalg.norm(x, ord, axis, keepdims)
    if tn_normalized_vector.shape == tuple():
        ret = tf.expand_dims(tn_normalized_vector, 0)
    else:
        ret = tn_normalized_vector
    return ret


# Extra #
# ----- #


def diag(
    x: Union[tf.Tensor, tf.Variable],
    /,
    *,
    offset: int = 0,
    padding_value: float = 0,
    align: str = "RIGHT_LEFT",
    num_rows: Optional[int] = None,
    num_cols: Optional[int] = None,
    out: Optional[Union[tf.Tensor, tf.Variable]] = None,
):
    if num_rows is None:
        num_rows = -1
    if num_cols is None:
        num_cols = -1

    return tf.linalg.diag(
        x,
        name="diag",
        k=offset,
        num_rows=num_rows,
        num_cols=num_rows,
        padding_value=padding_value,
        align=align,
    )


def vander(
    x: Union[tf.Tensor, tf.Variable],
    /,
    *,
    N: Optional[int] = None,
    increasing: bool = False,
    out: Optional[Union[tf.Tensor, tf.Variable]] = None,
) -> Union[tf.Tensor, tf.Variable]:
    return tf.experimental.numpy.vander(x, N=N, increasing=increasing)


@with_unsupported_dtypes(
    {
        "2.9.1": (
            "int8",
            "int16",
            "int32",
            "int64",
            "uint8",
            "uint16",
            "uint32",
            "uint64",
            "float16",
            "float64",
        )
    },
    backend_version,
)
def vector_to_skew_symmetric_matrix(
    vector: Union[tf.Tensor, tf.Variable],
    *,
    out: Optional[Union[tf.Tensor, tf.Variable]] = None,
) -> Union[tf.Tensor, tf.Variable]:
    batch_shape = list(vector.shape[:-1])
    # BS x 3 x 1
    vector_expanded = tf.expand_dims(vector, -1)
    # BS x 1 x 1
    a1s = vector_expanded[..., 0:1, :]
    a2s = vector_expanded[..., 1:2, :]
    a3s = vector_expanded[..., 2:3, :]
    # BS x 1 x 1
    zs = tf.zeros(batch_shape + [1, 1], dtype=vector.dtype)
    # BS x 1 x 3
    row1 = tf.concat((zs, -a3s, a2s), -1)
    row2 = tf.concat((a3s, zs, -a1s), -1)
    row3 = tf.concat((-a2s, a1s, zs), -1)
    # BS x 3 x 3
    ret = tf.concat((row1, row2, row3), -2)
    return ret


vector_to_skew_symmetric_matrix.unsupported_dtypes = (
    "int8",
    "int16",
    "int32",
    "int64",
    "uint8",
    "uint16",
    "uint32",
    "uint64",
    "float16",
    "float64",
)<|MERGE_RESOLUTION|>--- conflicted
+++ resolved
@@ -70,7 +70,6 @@
     return tf.linalg.det(x)
 
 
-<<<<<<< HEAD
 def diag(
     x: Union[tf.Tensor, tf.Variable],
     /,
@@ -110,8 +109,6 @@
         print(e)
 
 
-=======
->>>>>>> df13722f
 def diagonal(
     x: Union[tf.Tensor, tf.Variable],
     /,
@@ -633,33 +630,6 @@
 
 # Extra #
 # ----- #
-
-
-def diag(
-    x: Union[tf.Tensor, tf.Variable],
-    /,
-    *,
-    offset: int = 0,
-    padding_value: float = 0,
-    align: str = "RIGHT_LEFT",
-    num_rows: Optional[int] = None,
-    num_cols: Optional[int] = None,
-    out: Optional[Union[tf.Tensor, tf.Variable]] = None,
-):
-    if num_rows is None:
-        num_rows = -1
-    if num_cols is None:
-        num_cols = -1
-
-    return tf.linalg.diag(
-        x,
-        name="diag",
-        k=offset,
-        num_rows=num_rows,
-        num_cols=num_rows,
-        padding_value=padding_value,
-        align=align,
-    )
 
 
 def vander(
