# global

from typing import Union, Optional, Tuple, Literal, List, NamedTuple, Sequence
from collections import namedtuple


import tensorflow as tf

# local
import ivy
from ivy import inf
from ivy.func_wrapper import with_unsupported_dtypes
from . import backend_version


# Array API Standard #
# -------------------#


@with_unsupported_dtypes({"2.9.1 and below": ("float16", "bfloat16")}, backend_version)
def cholesky(
    x: Union[tf.Tensor, tf.Variable],
    /,
    *,
    upper: Optional[bool] = False,
    out: Optional[Union[tf.Tensor, tf.Variable]] = None,
) -> Union[tf.Tensor, tf.Variable]:
    if not upper:
        ret = tf.linalg.cholesky(x)
    else:
        axes = list(range(len(x.shape) - 2)) + [len(x.shape) - 1, len(x.shape) - 2]
        ret = tf.transpose(tf.linalg.cholesky(tf.transpose(x, perm=axes)), perm=axes)
    return ret


@with_unsupported_dtypes({"2.9.1 and below": ("float16",)}, backend_version)
def cross(
    x1: Union[tf.Tensor, tf.Variable],
    x2: Union[tf.Tensor, tf.Variable],
    /,
    *,
    axisa: int = -1,
    axisb: int = -1,
    axisc: int = -1,
    axis: int = None,
    out: Optional[Union[tf.Tensor, tf.Variable]] = None,
) -> Union[tf.Tensor, tf.Variable]:

    x1, x2 = ivy.promote_types_of_inputs(x1, x2)
    return tf.experimental.numpy.cross(
        x1, x2, axisa=axisa, axisb=axisb, axisc=axisc, axis=axis
    )


@with_unsupported_dtypes(
    {
        "2.9.1 and below": (
            "float16",
            "bfloat16",
        )
    },
    backend_version,
)
def det(
    x: Union[tf.Tensor, tf.Variable],
    /,
    *,
    out: Optional[Union[tf.Tensor, tf.Variable]] = None,
) -> Union[tf.Tensor, tf.Variable]:
    return tf.linalg.det(x)


def diag(
    x: Union[tf.Tensor, tf.Variable],
    /,
    *,
    offset: Optional[int] = 0,
    padding_value: Optional[float] = 0,
    align: Optional[str] = "RIGHT_LEFT",
    num_rows: Optional[int] = None,
    num_cols: Optional[int] = None,
    out: Optional[Union[tf.Tensor, tf.Variable]] = None,
):
    if num_rows is None:
        num_rows = -1
    if num_cols is None:
        num_cols = -1

    return tf.linalg.diag(
        x,
        name="diag",
        k=offset,
        num_rows=num_rows,
        num_cols=num_rows,
        padding_value=padding_value,
        align=align,
    )


def diag(
    x: Union[tf.Tensor, tf.Variable],
    /,
    *,
    offset: Optional[int] = 0,
    padding_value: Optional[float] = 0,
    align: Optional[str] = "RIGHT_LEFT",
    num_rows: Optional[int] = None,
    num_cols: Optional[int] = None,
    out: Optional[Union[tf.Tensor, tf.Variable]] = None,
):
    if num_rows is None:
        num_rows = -1
    if num_cols is None:
        num_cols = -1

    return tf.linalg.diag(
        x,
        name="diag",
        k=offset,
        num_rows=num_rows,
        num_cols=num_rows,
        padding_value=padding_value,
        align=align,
    )


def diagonal(
    x: Union[tf.Tensor, tf.Variable],
    /,
    *,
    offset: int = 0,
    axis1: int = -2,
    axis2: int = -1,
    out: Optional[Union[tf.Tensor, tf.Variable]] = None,
) -> Union[tf.Tensor, tf.Variable]:
    return tf.experimental.numpy.diagonal(x, offset, axis1=axis1, axis2=axis2)


@with_unsupported_dtypes({"2.9.1 and below": ("float16",)}, backend_version)
def eigh(
    x: Union[tf.Tensor, tf.Variable],
    /,
    *,
    UPLO: Optional[str] = "L",
    out: Optional[Union[tf.Tensor, tf.Variable]] = None,
) -> Union[tf.Tensor, tf.Variable]:
    if UPLO not in ("L", "U"):
        raise ValueError("UPLO argument must be 'L' or 'U'")

    if UPLO == "L":
        return tf.linalg.eigh(x)
    elif UPLO == "U":
        axes = list(range(len(x.shape) - 2)) + [len(x.shape) - 1, len(x.shape) - 2]
        ret = tf.linalg.eigh(tf.transpose(x, perm=axes))
        return ret


@with_unsupported_dtypes({"2.9.1 and below": ("float16", "bfloat16")}, backend_version)
def eigvalsh(
    x: Union[tf.Tensor, tf.Variable],
    /,
    *,
    UPLO: Optional[str] = "L",
    out: Optional[Union[tf.Tensor, tf.Variable]] = None,
) -> Union[tf.Tensor, tf.Variable]:
    if UPLO not in ("L", "U"):
        raise ValueError("UPLO argument must be 'L' or 'U'")

    if UPLO == "L":
        return tf.linalg.eigh(x)[0]
    elif UPLO == "U":
        axes = list(range(len(x.shape) - 2)) + [len(x.shape) - 1, len(x.shape) - 2]
        ret = tf.linalg.eigh(tf.transpose(x, perm=axes))[0]
        return ret


@with_unsupported_dtypes(
    {
        "2.9.1 and below": (
            "int8",
            "uint8",
            "int16",
            "uint16",
            "uint32",
            "uint64",
        )
    },
    backend_version,
)
# noinspection PyUnusedLocal,PyShadowingBuiltins
def inner(
    x1: Union[tf.Tensor, tf.Variable],
    x2: Union[tf.Tensor, tf.Variable],
    *,
    out: Optional[Union[tf.Tensor, tf.Variable]] = None,
) -> Union[tf.Tensor, tf.Variable]:
    x1, x2 = ivy.promote_types_of_inputs(x1, x2)
    return tf.experimental.numpy.inner(x1, x2)


@with_unsupported_dtypes({"2.9.1 and below": ("float16", "bfloat16")}, backend_version)
def inv(
    x: Union[tf.Tensor, tf.Variable],
    /,
    *,
    adjoint: bool = False,
    out: Optional[Union[tf.Tensor, tf.Variable]] = None,
) -> Union[tf.Tensor, tf.Variable]:
    if tf.math.reduce_any(tf.linalg.det(tf.cast(x, dtype="float64")) == 0):
        return x
    else:
        if adjoint is False:
            ret = tf.linalg.inv(x)
            return ret
        else:
            x = tf.linalg.adjoint(x)
            ret = tf.linalg.inv(x)
            return ret


def matmul(
    x1: Union[tf.Tensor, tf.Variable],
    x2: Union[tf.Tensor, tf.Variable],
    /,
    *,
    transpose_a: bool = False,
    transpose_b: bool = False,
    out: Optional[Union[tf.Tensor, tf.Variable]] = None,
) -> Union[tf.Tensor, tf.Variable]:

    x1, x2 = ivy.promote_types_of_inputs(x1, x2)
    dtype_from = tf.as_dtype(x1.dtype)

    if transpose_a is True:
        x1 = tf.transpose(x1)
    if transpose_b is True:
        x2 = tf.transpose(x2)

    if dtype_from.is_unsigned or dtype_from == tf.int8 or dtype_from == tf.int16:
        x1 = tf.cast(x1, tf.int64)
        x2 = tf.cast(x2, tf.int64)
    if x1.dtype != x2.dtype:
        x1 = tf.cast(x1, dtype_from)
        x2 = tf.cast(x2, dtype_from)

    if (
        x1.shape == ()
        or x2.shape == ()
        or (len(x1.shape) == len(x2.shape) == 1 and x1.shape != x2.shape)
        or (len(x1.shape) == len(x2.shape) == 1 and x1.shape != x2.shape)
        or (len(x1.shape) == 1 and len(x2.shape) >= 2 and x1.shape[0] != x2.shape[-2])
        or (len(x2.shape) == 1 and len(x1.shape) >= 2 and x2.shape[0] != x1.shape[-1])
        or (len(x1.shape) >= 2 and len(x2.shape) >= 2 and x1.shape[-1] != x2.shape[-2])
    ):
        raise ivy.exceptions.IvyException("Error,shapes not compatible")

    x1_padded = False
    x1_padded_2 = False
    x2_padded = False

    if len(x1.shape) == len(x2.shape) == 1:
        if x1.shape == 0:
            ret = tf.constant(0)
        else:

            ret = tf.reduce_sum(tf.math.multiply(x1, x2))
        ret = tf.cast(ret, dtype=dtype_from)  # return ret

    else:
        if len(x1.shape) == 1:
            if len(x2.shape) == 2:
                x1_padded_2 = True
            elif len(x2.shape) > 2:
                x1_padded = True
            x1 = tf.expand_dims(x1, axis=0)

        elif len(x2.shape) == 1 and len(x1.shape) >= 2:
            x2 = tf.expand_dims(x2, axis=1)
            x2_padded = True

        ret = tf.matmul(x1, x2)

    ret = tf.cast(ret, dtype=dtype_from)
    if x1_padded_2:
        ret = ret[0]
    elif x1_padded:
        ret = tf.squeeze(ret, axis=-2)
    elif x2_padded:
        ret = tf.squeeze(ret, axis=-1)
    return ret


@with_unsupported_dtypes({"2.9.1 and below": ("float16", "bfloat16")}, backend_version)
def matrix_norm(
    x: Union[tf.Tensor, tf.Variable],
    /,
    *,
    ord: Optional[Union[int, float, Literal[inf, -inf, "fro", "nuc"]]] = "fro",
<<<<<<< HEAD
    axis: Optional[Union[int, Sequence[int]]] = (-2, -1),
=======
    axis: Optional[Union[int, Sequence[int]]] = None,
>>>>>>> 4a19b694
    keepdims: bool = False,
    out: Optional[Union[tf.Tensor, tf.Variable]] = None,
) -> Union[tf.Tensor, tf.Variable]:
    if ord == -float("inf"):
        reduce_min = tf.reduce_min(
            tf.reduce_sum(tf.abs(x), axis=axis[1], keepdims=True), axis=axis
        )
        ret = reduce_min
    elif ord == -1:
        ret = tf.reduce_min(
            tf.reduce_sum(tf.abs(x), axis=axis[0], keepdims=True), axis=axis
        )
    elif ord == -2:
        ret = tf.reduce_min(
            tf.linalg.svd(x, compute_uv=False), axis=axis, keepdims=keepdims
        )
    elif ord == "nuc":
        if tf.size(x).numpy() == 0:
            ret = x
        else:
            ret = tf.reduce_sum(tf.linalg.svd(x, compute_uv=False), axis=-1)
    else:
        ret = tf.linalg.norm(x, ord, axis, keepdims)

    if keepdims:
        ret = tf.reshape(ret, x.shape[:-2] + (1, 1))
    else:
        ret = tf.reshape(ret, x.shape[:-2])
    return ret


@with_unsupported_dtypes({"2.9.1 and below": ("float16", "bfloat16")}, backend_version)
def matrix_power(
    x: Union[tf.Tensor, tf.Variable],
    n: int,
    /,
    *,
    out: Optional[Union[tf.Tensor, tf.Variable]] = None,
) -> Union[tf.Tensor, tf.Variable]:
    if n == 0:
        return tf.broadcast_to(tf.eye(x.shape[-2], dtype=x.dtype), x.shape)
    elif n < 0:
        x = tf.linalg.inv(x)
        n = abs(n)

    if n == 1:
        return x
    elif n == 2:
        return x @ x
    elif n == 3:
        return (x @ x) @ x

    z = result = None
    while n > 0:
        z = x if z is None else (z @ z)
        n, bit = divmod(n, 2)
        if bit:
            result = z if result is None else (result @ z)
    # replace any -0 with 0
    result = tf.where(tf.equal(result, -0), tf.zeros_like(result), result)
    return result


@with_unsupported_dtypes({"2.9.1 and below": ("float16", "bfloat16")}, backend_version)
# noinspection PyPep8Naming
def matrix_rank(
    x: Union[tf.Tensor, tf.Variable],
    /,
    *,
    atol: Optional[Union[float, Tuple[float]]] = None,
    rtol: Optional[Union[float, Tuple[float]]] = None,
    out: Optional[Union[tf.Tensor, tf.Variable]] = None,
) -> Union[tf.Tensor, tf.Variable]:
    axis = None
    ret_shape = x.shape[:-2]
    if len(x.shape) == 2:
        singular_values = tf.linalg.svd(x, full_matrices=False, compute_uv=False)
    elif len(x.shape) > 2:
        y = tf.reshape(x, (-1, *x.shape[-2:]))
        singular_values = tf.stack(
            [
                tf.linalg.svd(split[0], full_matrices=False, compute_uv=False)
                for split in tf.split(y, y.shape[0], axis=0)
            ]
        )
        axis = 1
    if len(x.shape) < 2 or len(singular_values.shape) == 0:
        return tf.constant(0, dtype=x.dtype)
    max_values = tf.math.reduce_max(singular_values, axis=axis)
    if atol and rtol is None:
        ret = tf.experimental.numpy.sum(singular_values > atol, axis=axis)
    elif rtol and atol is None:
        ret = tf.experimental.numpy.sum(singular_values > max_values * rtol, axis=axis)
    elif rtol and atol:
        tol = tf.maximum(atol, max_values * rtol)
        ret = tf.experimental.numpy.sum(singular_values > tol, axis=axis)
    else:
        ret = tf.experimental.numpy.sum(singular_values != 0, axis=axis)
    if len(ret_shape):
        ret = tf.reshape(ret, ret_shape)
    return tf.cast(ret, x.dtype)


@with_unsupported_dtypes(
    {
        "2.9.1 and below": (
            "float16",
            "int8",
            "int16",
            "int32",
            "int64",
            "uint8",
            "uint16",
            "uint32",
            "uint64",
        )
    },
    backend_version,
)
def matrix_transpose(
    x: Union[tf.Tensor, tf.Variable],
    *,
    out: Optional[Union[tf.Tensor, tf.Variable]] = None,
) -> Union[tf.Tensor, tf.Variable]:
    return tf.experimental.numpy.swapaxes(x, -1, -2)


# noinspection PyUnusedLocal,PyShadowingBuiltins
def outer(
    x1: Union[tf.Tensor, tf.Variable],
    x2: Union[tf.Tensor, tf.Variable],
    *,
    out: Optional[Union[tf.Tensor, tf.Variable]] = None,
) -> Union[tf.Tensor, tf.Variable]:
    x1, x2 = ivy.promote_types_of_inputs(x1, x2)
    return tf.experimental.numpy.outer(x1, x2)


@with_unsupported_dtypes({"2.9.1 and below": ("float16", "bfloat16")}, backend_version)
def pinv(
    x: Union[tf.Tensor, tf.Variable],
    /,
    *,
    rtol: Optional[Union[float, Tuple[float]]] = None,
    out: Optional[Union[tf.Tensor, tf.Variable]] = None,
) -> Union[tf.Tensor, tf.Variable]:
    if rtol is None:
        ret = tf.linalg.pinv(x)
    else:
        ret = tf.linalg.pinv(x, rtol)
    return ret


@with_unsupported_dtypes({"2.9.1 and below": ("float16", "bfloat16")}, backend_version)
def qr(x: Union[tf.Tensor, tf.Variable], mode: str = "reduced") -> NamedTuple:
    res = namedtuple("qr", ["Q", "R"])
    if mode == "reduced":
        q, r = tf.linalg.qr(x, full_matrices=False)
        ret = res(q, r)
    elif mode == "complete":
        q, r = tf.linalg.qr(x, full_matrices=True)
        ret = res(q, r)
    else:
        raise ivy.exceptions.IvyException(
            "Only 'reduced' and 'complete' qr modes are allowed "
            "for the tensorflow backend."
        )
    return ret


@with_unsupported_dtypes({"2.9.1 and below": ("float16", "bfloat16")}, backend_version)
def slogdet(
    x: Union[tf.Tensor, tf.Variable],
    /,
) -> NamedTuple:
    results = NamedTuple("slogdet", [("sign", tf.Tensor), ("logabsdet", tf.Tensor)])
    sign, logabsdet = tf.linalg.slogdet(x)
    return results(sign, logabsdet)


@with_unsupported_dtypes({"2.9.1 and below": ("float16", "bfloat16")}, backend_version)
def solve(
    x1: Union[tf.Tensor, tf.Variable],
    x2: Union[tf.Tensor, tf.Variable],
    *,
    out: Optional[Union[tf.Tensor, tf.Variable]] = None,
) -> Union[tf.Tensor, tf.Variable]:
    x1, x2 = ivy.promote_types_of_inputs(x1, x2)
    expanded_last = False
    if len(x2.shape) <= 1:
        if x2.shape[-1] == x1.shape[-1]:
            expanded_last = True
            x2 = tf.expand_dims(x2, axis=1)
    output_shape = tuple(tf.broadcast_static_shape(x1.shape[:-2], x2.shape[:-2]))

    # in case any of the input arrays are empty
    is_empty_x1 = tf.equal(tf.size(x1), 0)
    is_empty_x2 = tf.equal(tf.size(x2), 0)
    if is_empty_x1 or is_empty_x2:
        for i in range(len(x1.shape) - 2):
            x2 = tf.expand_dims(x2, axis=0)
        output_shape = list(output_shape)
        output_shape.append(x2.shape[-2])
        output_shape.append(x2.shape[-1])
        ret = tf.constant([])
        ret = tf.reshape(ret, output_shape)
    else:
        x1 = tf.broadcast_to(x1, output_shape + x1.shape[-2:])
        x2 = tf.broadcast_to(x2, output_shape + x2.shape[-2:])
        ret = tf.linalg.solve(x1, x2)

    if expanded_last:
        ret = tf.squeeze(ret, axis=-1)
    return ret


@with_unsupported_dtypes({"2.9.1 and below": ("float16", "bfloat16")}, backend_version)
def svd(
    x: Union[tf.Tensor, tf.Variable],
    /,
    *,
    full_matrices: bool = True,
    compute_uv: bool = True,
) -> Union[tf.Tensor, tf.Variable, Tuple[tf.Tensor, ...]]:
<<<<<<< HEAD
=======

    if compute_uv:
        results = namedtuple("svd", "U S Vh")

        batch_shape = tf.shape(x)[:-2]
        num_batch_dims = len(batch_shape)
        transpose_dims = list(range(num_batch_dims)) + [
            num_batch_dims + 1,
            num_batch_dims,
        ]
        D, U, V = tf.linalg.svd(x, full_matrices=full_matrices, compute_uv=compute_uv)
        VT = tf.transpose(V, transpose_dims)
        return results(U, D, VT)
    else:
        results = namedtuple("svd", "S")
        D = tf.linalg.svd(x, full_matrices=full_matrices, compute_uv=compute_uv)
        return results(D)

>>>>>>> 4a19b694

    if compute_uv:
        results = namedtuple("svd", "U S Vh")

        batch_shape = tf.shape(x)[:-2]
        num_batch_dims = len(batch_shape)
        transpose_dims = list(range(num_batch_dims)) + [
            num_batch_dims + 1,
            num_batch_dims,
        ]
        D, U, V = tf.linalg.svd(x, full_matrices=full_matrices, compute_uv=compute_uv)
        VT = tf.transpose(V, transpose_dims)
        return results(U, D, VT)
    else:
        results = namedtuple("svd", "S")
        D = tf.linalg.svd(x, full_matrices=full_matrices, compute_uv=compute_uv)
        return results(D)


@with_unsupported_dtypes({"2.9.1 and below": ("float16", "bfloat16")}, backend_version)
def svdvals(
    x: Union[tf.Tensor, tf.Variable],
    *,
    out: Optional[Union[tf.Tensor, tf.Variable]] = None,
) -> Union[tf.Tensor, tf.Variable]:
    ret = tf.linalg.svd(x, compute_uv=False)
    return ret


def tensordot(
    x1: Union[tf.Tensor, tf.Variable],
    x2: Union[tf.Tensor, tf.Variable],
    axes: Union[int, Tuple[List[int], List[int]]] = 2,
    *,
    out: Optional[Union[tf.Tensor, tf.Variable]] = None,
) -> Union[tf.Tensor, tf.Variable]:
    # find type to promote to
    dtype = ivy.as_native_dtype(ivy.promote_types(x1.dtype, x2.dtype))

    # type casting to float32 which is acceptable for tf.tensordot
    x1, x2 = tf.cast(x1, tf.float32), tf.cast(x2, tf.float32)

    ret = tf.cast(tf.tensordot(x1, x2, axes), dtype)
    return ret


@with_unsupported_dtypes({"2.9.1 and below": ("float16", "bfloat16")}, backend_version)
def trace(
    x: Union[tf.Tensor, tf.Variable],
    /,
    *,
    offset: int = 0,
    axis1: int = 0,
    axis2: int = 1,
    out: Optional[Union[tf.Tensor, tf.Variable]] = None,
) -> Union[tf.Tensor, tf.Variable]:
    ret = tf.experimental.numpy.trace(x, offset=offset, axis1=axis1, axis2=axis2)
    return ret


@with_unsupported_dtypes(
    {"2.9.1 and below": ("bfloat16", "float16", "float32", "float64")}, backend_version
)
def vecdot(
    x1: Union[tf.Tensor, tf.Variable],
    x2: Union[tf.Tensor, tf.Variable],
    axis: int = -1,
    *,
    out: Optional[Union[tf.Tensor, tf.Variable]] = None,
) -> Union[tf.Tensor, tf.Variable]:
    dtype = ivy.as_native_dtype(ivy.promote_types(x1.dtype, x2.dtype))
    if dtype != "float64":
        x1, x2 = tf.cast(x1, tf.float32), tf.cast(x2, tf.float32)
    return tf.cast(tf.tensordot(x1, x2, axes=(axis, axis)), dtype)


@with_unsupported_dtypes({"2.9.1 and below": ("float16",)}, backend_version)
def vector_norm(
    x: Union[tf.Tensor, tf.Variable],
    axis: Optional[Union[int, Sequence[int]]] = None,
    keepdims: bool = False,
    ord: Union[int, float, Literal[inf, -inf]] = 2,
    *,
    out: Optional[Union[tf.Tensor, tf.Variable]] = None,
) -> Union[tf.Tensor, tf.Variable]:
    if ord == -float("inf"):
        tn_normalized_vector = tf.reduce_min(tf.abs(x), axis, keepdims)
    elif ord == -2:
        tn_normalized_vector = 1.0 / tf.sqrt(
            tf.reduce_sum(1.0 / tf.abs(x) ** 2, axis, keepdims)
        )
    elif ord == -1:
        tn_normalized_vector = 1.0 / tf.reduce_sum(1.0 / tf.abs(x), axis, keepdims)
    elif ord == 0:
        tn_normalized_vector = tf.reduce_sum(tf.cast(x != 0, x.dtype), axis, keepdims)
    elif ord < 1:
        tn_normalized_vector = tf.reduce_sum(tf.abs(x) ** ord) ** (1.0 / ord)
    else:
        tn_normalized_vector = tf.linalg.norm(x, ord, axis, keepdims)
    if tn_normalized_vector.shape == tuple():
        ret = tf.expand_dims(tn_normalized_vector, 0)
    else:
        ret = tn_normalized_vector
    return ret


# Extra #
# ------#


@with_unsupported_dtypes(
    {
        "2.9.1": (
            "int8",
            "int16",
            "int32",
            "int64",
            "uint8",
            "uint16",
            "uint32",
            "uint64",
            "float16",
            "float64",
        )
    },
    backend_version,
)
def vector_to_skew_symmetric_matrix(
    vector: Union[tf.Tensor, tf.Variable],
    *,
    out: Optional[Union[tf.Tensor, tf.Variable]] = None,
) -> Union[tf.Tensor, tf.Variable]:
    batch_shape = list(vector.shape[:-1])
    # BS x 3 x 1
    vector_expanded = tf.expand_dims(vector, -1)
    # BS x 1 x 1
    a1s = vector_expanded[..., 0:1, :]
    a2s = vector_expanded[..., 1:2, :]
    a3s = vector_expanded[..., 2:3, :]
    # BS x 1 x 1
    zs = tf.zeros(batch_shape + [1, 1], dtype=vector.dtype)
    # BS x 1 x 3
    row1 = tf.concat((zs, -a3s, a2s), -1)
    row2 = tf.concat((a3s, zs, -a1s), -1)
    row3 = tf.concat((-a2s, a1s, zs), -1)
    # BS x 3 x 3
    ret = tf.concat((row1, row2, row3), -2)
    return ret<|MERGE_RESOLUTION|>--- conflicted
+++ resolved
@@ -296,11 +296,7 @@
     /,
     *,
     ord: Optional[Union[int, float, Literal[inf, -inf, "fro", "nuc"]]] = "fro",
-<<<<<<< HEAD
-    axis: Optional[Union[int, Sequence[int]]] = (-2, -1),
-=======
     axis: Optional[Union[int, Sequence[int]]] = None,
->>>>>>> 4a19b694
     keepdims: bool = False,
     out: Optional[Union[tf.Tensor, tf.Variable]] = None,
 ) -> Union[tf.Tensor, tf.Variable]:
@@ -525,8 +521,6 @@
     full_matrices: bool = True,
     compute_uv: bool = True,
 ) -> Union[tf.Tensor, tf.Variable, Tuple[tf.Tensor, ...]]:
-<<<<<<< HEAD
-=======
 
     if compute_uv:
         results = namedtuple("svd", "U S Vh")
@@ -545,7 +539,6 @@
         D = tf.linalg.svd(x, full_matrices=full_matrices, compute_uv=compute_uv)
         return results(D)
 
->>>>>>> 4a19b694
 
     if compute_uv:
         results = namedtuple("svd", "U S Vh")
