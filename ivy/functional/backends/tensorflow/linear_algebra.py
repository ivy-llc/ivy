--- conflicted
+++ resolved
@@ -365,18 +365,14 @@
     return ret
 
 
-<<<<<<< HEAD
 svd.unsupported_dtypes = ("float16",)
 
 
-def svdvals(x: Union[tf.Tensor, tf.Variable]) -> Union[tf.Tensor, tf.Variable]:
-=======
 def svdvals(
     x: Union[tf.Tensor, tf.Variable],
     *,
     out: Optional[Union[tf.Tensor, tf.Variable]] = None
 ) -> Union[tf.Tensor, tf.Variable]:
->>>>>>> 7bef2005
     ret = tf.linalg.svd(x, compute_uv=False)
     return ret
 
