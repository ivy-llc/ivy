from typing import Union, Optional
import tensorflow as tf
from .. import backend_version


# local
from ivy.func_wrapper import with_unsupported_dtypes
import tensorflow_probability as tfp


def sinc(
    x: Union[tf.Tensor, tf.Variable],
    /,
    *,
    out: Optional[Union[tf.Tensor, tf.Variable]] = None,
) -> Union[tf.Tensor, tf.Variable]:
    tf.experimental.numpy.experimental_enable_numpy_behavior()
    return tf.cast(tf.experimental.numpy.sinc(x), x.dtype)


@with_unsupported_dtypes(
    {"2.9.1 and below": ("uint8", "uint16", "uint32", "uint64")}, backend_version
)
def lcm(
    x1: Union[tf.Tensor, tf.Variable],
    x2: Union[tf.Tensor, tf.Variable],
    /,
    *,
    out: Optional[Union[tf.Tensor, tf.Variable]] = None,
) -> Union[tf.Tensor, tf.Variable]:
    if [x1.dtype, x2.dtype] == [tf.int8, tf.int8]:
        dtype = tf.int8
        x1 = tf.cast(x1, dtype=tf.int16)
        x2 = tf.cast(x2, dtype=tf.int16)
    else:
        dtype = x1.dtype
    return tf.math.abs(tf.cast(tf.experimental.numpy.lcm(x1, x2), dtype=dtype))


def fmod(
    x1: Union[tf.Tensor, tf.Variable],
    x2: Union[tf.Tensor, tf.Variable],
    /,
    *,
    out: Optional[Union[tf.Tensor, tf.Variable]] = None,
) -> Union[tf.Tensor, tf.Variable]:
    return tf.math.floormod(x1, x2, name=None)


@with_unsupported_dtypes(
    {"2.9.1 and below": ("blfoat16", "float16", "float32", "float64")}, backend_version
)
def fmax(
    x1: Union[tf.Tensor, tf.Variable],
    x2: Union[tf.Tensor, tf.Variable],
    /,
    *,
    out: Optional[Union[tf.Tensor, tf.Variable]] = None,
) -> Union[tf.Tensor, tf.Variable]:
    x1 = tf.where(tf.math.is_nan(x1), float("inf"), x1)
    x2 = tf.where(tf.math.is_nan(x1), float("inf"), x2)
    ret = tf.math.maximum(x1, x2, name=None)
    return tf.where(tf.math.is_inf(ret), float("nan"))


def trapz(
    y: Union[tf.Tensor, tf.Variable],
    /,
    *,
    x: Optional[Union[tf.Tensor, tf.Variable]] = None,
    dx: Optional[float] = 1.0,
    axis: Optional[int] = -1,
    out: Optional[Union[tf.Tensor, tf.Variable]] = None,
) -> Union[tf.Tensor, tf.Variable]:
    return tfp.math.trapz(y, x=x, dx=dx, axis=axis, name=None)


def float_power(
    x1: Union[tf.Tensor, tf.Variable, float, list, tuple],
    x2: Union[tf.Tensor, tf.Variable, float, list, tuple],
    /,
    *,
    out: Optional[Union[tf.Tensor, tf.Variable]] = None,
) -> Union[tf.Tensor, tf.Variable]:
    return tf.experimental.numpy.float_power(x1, x2)


def exp2(
    x: Union[tf.Tensor, tf.Variable, float, list, tuple],
    /,
    *,
    out: Optional[Union[tf.Tensor, tf.Variable]] = None,
) -> Union[tf.Tensor, tf.Variable]:
    return tf.math.pow(2, x, name=None)


def nansum(
    x: Union[tf.Tensor, tf.Variable],
    /,
    *,
    axis: Optional[Union[tuple, int]] = None,
    dtype: Optional[tf.DType] = None,
    keepdims: Optional[bool] = False,
    out: Optional[Union[tf.Tensor, tf.Variable]] = None,
) -> Union[tf.Tensor, tf.Variable]:
    return tf.experimental.numpy.nansum(x, axis=axis, dtype=dtype, keepdims=keepdims)


@with_unsupported_dtypes(
    {"2.9.1 and below": ("uint8", "uint16", "uint32", "uint64")}, backend_version
)
def gcd(
    x1: Union[tf.Tensor, tf.Variable, int, list, tuple],
    x2: Union[tf.Tensor, tf.Variable, float, list, tuple],
    /,
    *,
    out: Optional[Union[tf.Tensor, tf.Variable]] = None,
) -> Union[tf.Tensor, tf.Variable]:
    return tf.experimental.numpy.gcd(x1, x2)


<<<<<<< HEAD
@with_unsupported_dtypes(
    {"2.9.1 and below": ("uint8", "uint16", "uint32", "uint64",
                         "int8", "int16", "int32", "int64",)},
    backend_version
)
def logaddexp2(
    x1: Union[tf.Tensor, tf.Variable, float, list, tuple],
    x2: Union[tf.Tensor, tf.Variable, float, list, tuple],
=======
def isposinf(
    x: Union[tf.Tensor, tf.Variable, float, list, tuple],
>>>>>>> 019d87a1
    /,
    *,
    out: Optional[Union[tf.Tensor, tf.Variable]] = None,
) -> Union[tf.Tensor, tf.Variable]:
<<<<<<< HEAD
    x = 2**x1 + 2**x2
    numerator = tf.math.log(x)
    denominator = tf.math.log(tf.constant(2, dtype=numerator.dtype))
    return numerator / denominator
=======
    return tf.experimental.numpy.isposinf(x)


def isneginf(
    x: Union[tf.Tensor, tf.Variable, float, list, tuple],
    /,
    *,
    out: Optional[Union[tf.Tensor, tf.Variable]] = None,
) -> Union[tf.Tensor, tf.Variable]:
    return tf.experimental.numpy.isneginf(x)


def nan_to_num(
    x: Union[tf.Tensor, tf.Variable],
    /,
    *,
    copy: Optional[bool] = True,
    nan: Optional[Union[float, int]] = 0.0,
    posinf: Optional[Union[float, int]] = None,
    neginf: Optional[Union[float, int]] = None,
    out: Optional[Union[tf.Tensor, tf.Variable]] = None,
) -> Union[tf.Tensor, tf.Variable]:
    posinf = posinf if posinf is not None else 1.79769313e+308
    neginf = neginf if neginf is not None else -1.79769313e+308
    ret = tf.where(tf.math.is_nan(x), nan, x)
    ret = tf.where(tf.math.logical_and(tf.math.is_inf(ret), ret > 0), posinf, ret)
    ret = tf.where(tf.math.logical_and(tf.math.is_inf(ret), ret < 0), neginf, ret)
    if copy:
        return ret
    else:
        x = ret
        return x
>>>>>>> 019d87a1
<|MERGE_RESOLUTION|>--- conflicted
+++ resolved
@@ -119,29 +119,12 @@
     return tf.experimental.numpy.gcd(x1, x2)
 
 
-<<<<<<< HEAD
-@with_unsupported_dtypes(
-    {"2.9.1 and below": ("uint8", "uint16", "uint32", "uint64",
-                         "int8", "int16", "int32", "int64",)},
-    backend_version
-)
-def logaddexp2(
-    x1: Union[tf.Tensor, tf.Variable, float, list, tuple],
-    x2: Union[tf.Tensor, tf.Variable, float, list, tuple],
-=======
 def isposinf(
     x: Union[tf.Tensor, tf.Variable, float, list, tuple],
->>>>>>> 019d87a1
     /,
     *,
     out: Optional[Union[tf.Tensor, tf.Variable]] = None,
 ) -> Union[tf.Tensor, tf.Variable]:
-<<<<<<< HEAD
-    x = 2**x1 + 2**x2
-    numerator = tf.math.log(x)
-    denominator = tf.math.log(tf.constant(2, dtype=numerator.dtype))
-    return numerator / denominator
-=======
     return tf.experimental.numpy.isposinf(x)
 
 
@@ -174,4 +157,21 @@
     else:
         x = ret
         return x
->>>>>>> 019d87a1
+
+    
+@with_unsupported_dtypes(
+    {"2.9.1 and below": ("uint8", "uint16", "uint32", "uint64",
+                         "int8", "int16", "int32", "int64",)},
+    backend_version
+)
+def logaddexp2(
+    x1: Union[tf.Tensor, tf.Variable, float, list, tuple],
+    x2: Union[tf.Tensor, tf.Variable, float, list, tuple],
+    /,
+    *,
+    out: Optional[Union[tf.Tensor, tf.Variable]] = None,
+) -> Union[tf.Tensor, tf.Variable]:
+    x = 2**x1 + 2**x2
+    numerator = tf.math.log(x)
+    denominator = tf.math.log(tf.constant(2, dtype=numerator.dtype))
+    return numerator / denominator