from typing import Union, Optional
import tensorflow as tf
from .. import backend_version


# local
from ivy.func_wrapper import with_unsupported_dtypes
import tensorflow_probability as tfp


def sinc(
    x: Union[tf.Tensor, tf.Variable],
    /,
    *,
    out: Optional[Union[tf.Tensor, tf.Variable]] = None,
) -> Union[tf.Tensor, tf.Variable]:
    tf.experimental.numpy.experimental_enable_numpy_behavior()
    return tf.cast(tf.experimental.numpy.sinc(x), x.dtype)


@with_unsupported_dtypes(
    {"2.9.1 and below": ("uint8", "uint16", "uint32", "uint64")}, backend_version
)
def lcm(
    x1: Union[tf.Tensor, tf.Variable],
    x2: Union[tf.Tensor, tf.Variable],
    /,
    *,
    out: Optional[Union[tf.Tensor, tf.Variable]] = None,
) -> Union[tf.Tensor, tf.Variable]:
    if [x1.dtype, x2.dtype] == [tf.int8, tf.int8]:
        dtype = tf.int8
        x1 = tf.cast(x1, dtype=tf.int16)
        x2 = tf.cast(x2, dtype=tf.int16)
    else:
        dtype = x1.dtype
    return tf.math.abs(tf.cast(tf.experimental.numpy.lcm(x1, x2), dtype=dtype))


def fmod(
    x1: Union[tf.Tensor, tf.Variable],
    x2: Union[tf.Tensor, tf.Variable],
    /,
    *,
    out: Optional[Union[tf.Tensor, tf.Variable]] = None,
) -> Union[tf.Tensor, tf.Variable]:
    return tf.math.floormod(x1, x2, name=None)


@with_unsupported_dtypes(
    {"2.9.1 and below": ("blfoat16", "float16", "float32", "float64")}, backend_version
)
def fmax(
    x1: Union[tf.Tensor, tf.Variable],
    x2: Union[tf.Tensor, tf.Variable],
    /,
    *,
    out: Optional[Union[tf.Tensor, tf.Variable]] = None,
) -> Union[tf.Tensor, tf.Variable]:
    x1 = tf.where(tf.math.is_nan(x1), float("inf"), x1)
    x2 = tf.where(tf.math.is_nan(x1), float("inf"), x2)
    ret = tf.math.maximum(x1, x2, name=None)
    return tf.where(tf.math.is_inf(ret), float("nan"))


def trapz(
    y: Union[tf.Tensor, tf.Variable],
    /,
    *,
    x: Optional[Union[tf.Tensor, tf.Variable]] = None,
    dx: Optional[float] = 1.0,
    axis: Optional[int] = -1,
    out: Optional[Union[tf.Tensor, tf.Variable]] = None,
) -> Union[tf.Tensor, tf.Variable]:
    return tfp.math.trapz(y, x=x, dx=dx, axis=axis, name=None)


def float_power(
    x1: Union[tf.Tensor, tf.Variable, float, list, tuple],
    x2: Union[tf.Tensor, tf.Variable, float, list, tuple],
    /,
    *,
    out: Optional[Union[tf.Tensor, tf.Variable]] = None,
) -> Union[tf.Tensor, tf.Variable]:
    return tf.experimental.numpy.float_power(x1, x2)


def exp2(
    x: Union[tf.Tensor, tf.Variable, float, list, tuple],
    /,
    *,
    out: Optional[Union[tf.Tensor, tf.Variable]] = None,
) -> Union[tf.Tensor, tf.Variable]:
    return tf.math.pow(2, x, name=None)


def nansum(
    x: Union[tf.Tensor, tf.Variable],
    /,
    *,
    axis: Optional[Union[tuple, int]] = None,
    dtype: Optional[tf.DType] = None,
    keepdims: Optional[bool] = False,
    out: Optional[Union[tf.Tensor, tf.Variable]] = None,
) -> Union[tf.Tensor, tf.Variable]:
    return tf.experimental.numpy.nansum(x, axis=axis, dtype=dtype, keepdims=keepdims)


@with_unsupported_dtypes(
    {"2.9.1 and below": ("uint8", "uint16", "uint32", "uint64")}, backend_version
)
def gcd(
    x1: Union[tf.Tensor, tf.Variable, int, list, tuple],
    x2: Union[tf.Tensor, tf.Variable, float, list, tuple],
    /,
    *,
    out: Optional[Union[tf.Tensor, tf.Variable]] = None,
) -> Union[tf.Tensor, tf.Variable]:
    return tf.experimental.numpy.gcd(x1, x2)


<<<<<<< HEAD
def nan_to_num(
    x: Union[tf.Tensor, tf.Variable],
    /,
    *,
    copy: Optional[bool] = True,
    nan: Optional[Union[float, int]] = 0.0,
    posinf: Optional[Union[float, int]] = None,
    neginf: Optional[Union[float, int]] = None,
    out: Optional[Union[tf.Tensor, tf.Variable]] = None,
) -> Union[tf.Tensor, tf.Variable]:
    posinf = posinf if posinf is not None else 1.79769313e+308
    neginf = neginf if neginf is not None else -1.79769313e+308
    ret = tf.where(tf.math.is_nan(x), nan, x)
    ret = tf.where(tf.math.logical_and(tf.math.is_inf(ret), ret > 0), posinf, ret)
    ret = tf.where(tf.math.logical_and(tf.math.is_inf(ret), ret < 0), neginf, ret)
    if copy:
        return ret
    else:
        x = ret
        return x
=======
def isposinf(
    x: Union[tf.Tensor, tf.Variable, float, list, tuple],
    /,
    *,
    out: Optional[Union[tf.Tensor, tf.Variable]] = None,
) -> Union[tf.Tensor, tf.Variable]:
    return tf.experimental.numpy.isposinf(x)


def isneginf(
    x: Union[tf.Tensor, tf.Variable, float, list, tuple],
    /,
    *,
    out: Optional[Union[tf.Tensor, tf.Variable]] = None,
) -> Union[tf.Tensor, tf.Variable]:
    return tf.experimental.numpy.isneginf(x)
>>>>>>> 66d8e6d5
<|MERGE_RESOLUTION|>--- conflicted
+++ resolved
@@ -119,7 +119,24 @@
     return tf.experimental.numpy.gcd(x1, x2)
 
 
-<<<<<<< HEAD
+def isposinf(
+    x: Union[tf.Tensor, tf.Variable, float, list, tuple],
+    /,
+    *,
+    out: Optional[Union[tf.Tensor, tf.Variable]] = None,
+) -> Union[tf.Tensor, tf.Variable]:
+    return tf.experimental.numpy.isposinf(x)
+
+
+def isneginf(
+    x: Union[tf.Tensor, tf.Variable, float, list, tuple],
+    /,
+    *,
+    out: Optional[Union[tf.Tensor, tf.Variable]] = None,
+) -> Union[tf.Tensor, tf.Variable]:
+    return tf.experimental.numpy.isneginf(x)
+
+
 def nan_to_num(
     x: Union[tf.Tensor, tf.Variable],
     /,
@@ -139,22 +156,4 @@
         return ret
     else:
         x = ret
-        return x
-=======
-def isposinf(
-    x: Union[tf.Tensor, tf.Variable, float, list, tuple],
-    /,
-    *,
-    out: Optional[Union[tf.Tensor, tf.Variable]] = None,
-) -> Union[tf.Tensor, tf.Variable]:
-    return tf.experimental.numpy.isposinf(x)
-
-
-def isneginf(
-    x: Union[tf.Tensor, tf.Variable, float, list, tuple],
-    /,
-    *,
-    out: Optional[Union[tf.Tensor, tf.Variable]] = None,
-) -> Union[tf.Tensor, tf.Variable]:
-    return tf.experimental.numpy.isneginf(x)
->>>>>>> 66d8e6d5
+        return x