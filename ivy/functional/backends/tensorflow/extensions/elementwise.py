--- conflicted
+++ resolved
@@ -103,15 +103,6 @@
     keepdims: Optional[bool] = False,
     out: Optional[Union[tf.Tensor, tf.Variable]] = None,
 ) -> Union[tf.Tensor, tf.Variable]:
-<<<<<<< HEAD
-    return tf.experimental.numpy.nansum(
-        x, axis=axis, dtype=dtype, keepdims=keepdims
-    )
-
-
-def isposinf(
-    x: Union[tf.Tensor, tf.Variable, float, list, tuple],
-=======
     return tf.experimental.numpy.nansum(x, axis=axis, dtype=dtype, keepdims=keepdims)
 
 
@@ -121,13 +112,18 @@
 def gcd(
     x1: Union[tf.Tensor, tf.Variable, int, list, tuple],
     x2: Union[tf.Tensor, tf.Variable, float, list, tuple],
->>>>>>> ed2febda
     /,
     *,
     out: Optional[Union[tf.Tensor, tf.Variable]] = None,
 ) -> Union[tf.Tensor, tf.Variable]:
-<<<<<<< HEAD
+    return tf.experimental.numpy.gcd(x1, x2)
+
+
+def isposinf(
+    x: Union[tf.Tensor, tf.Variable, float, list, tuple],
+    /,
+    *,
+    out: Optional[Union[tf.Tensor, tf.Variable]] = None,
+) -> Union[tf.Tensor, tf.Variable]:
     return tf.experimental.numpy.isposinf(x)
-=======
-    return tf.experimental.numpy.gcd(x1, x2)
->>>>>>> ed2febda
+  