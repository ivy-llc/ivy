--- conflicted
+++ resolved
@@ -64,16 +64,6 @@
     return tf.experimental.numpy.rot90(m, k, axes)
 
 
-<<<<<<< HEAD
-@with_unsupported_dtypes({"2.9.1 and below": ("bfloat16",)}, backend_version)
-def i0(
-    x: Union[tf.Tensor, tf.Variable],
-    /,
-    *,
-    out: Optional[Union[tf.Tensor, tf.Variable]] = None,
-) -> Union[tf.Tensor, tf.Variable]:    
-    return tf.math.bessel_i0(x, name=None)
-=======
 def top_k(
     x: tf.Tensor,
     k: int,
@@ -110,4 +100,13 @@
     out: Optional[Union[tf.Tensor, tf.Variable]] = None,
 ) -> Union[tf.Tensor, tf.Variable]:
     return tf.experimental.numpy.fliplr(m)
->>>>>>> e1154d16
+
+
+@with_unsupported_dtypes({"2.9.1 and below": ("bfloat16",)}, backend_version)
+def i0(
+    x: Union[tf.Tensor, tf.Variable],
+    /,
+    *,
+    out: Optional[Union[tf.Tensor, tf.Variable]] = None,
+) -> Union[tf.Tensor, tf.Variable]:    
+    return tf.math.bessel_i0(x, name=None)