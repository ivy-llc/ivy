from typing import Union, Optional
import tensorflow as tf

import ivy


def diagflat(
    x: Union[tf.Tensor, tf.Variable],
    /,
    *,
    offset: Optional[int] = 0,
    padding_value: Optional[float] = 0,
    align: Optional[str] = "RIGHT_LEFT",
    num_rows: Optional[int] = None,
    num_cols: Optional[int] = None,
    out: Optional[Union[tf.Tensor, tf.Variable]] = None,
<<<<<<< HEAD
):
    if len(x.shape) > 1:
        x = tf.reshape(x, [-1])

    if num_rows is None:
        num_rows = -1
    if num_cols is None:
        num_cols = -1

    ret = tf.linalg.diag(
        x,
        name="diagflat",
        k=offset,
        num_rows=num_rows,
        num_cols=num_cols,
        padding_value=padding_value,
        align=align,
    )

    if ivy.exists(out):
        ivy.inplace_update(out, ret)

    return
=======
) -> Union[tf.Tensor, tf.Variable]:
    return tf.experimental.numpy.diagflat(x, k=k)


def kron(
    a: Union[tf.Tensor, tf.Variable],
    b: Union[tf.Tensor, tf.Variable],
    /,
    *,
    out: Optional[Union[tf.Tensor, tf.Variable]] = None,
) -> Union[tf.Tensor, tf.Variable]:
    return tf.experimental.numpy.kron(a, b)
>>>>>>> 76ea1876
<|MERGE_RESOLUTION|>--- conflicted
+++ resolved
@@ -14,7 +14,6 @@
     num_rows: Optional[int] = None,
     num_cols: Optional[int] = None,
     out: Optional[Union[tf.Tensor, tf.Variable]] = None,
-<<<<<<< HEAD
 ):
     if len(x.shape) > 1:
         x = tf.reshape(x, [-1])
@@ -37,10 +36,7 @@
     if ivy.exists(out):
         ivy.inplace_update(out, ret)
 
-    return
-=======
-) -> Union[tf.Tensor, tf.Variable]:
-    return tf.experimental.numpy.diagflat(x, k=k)
+    return ret
 
 
 def kron(
@@ -50,5 +46,4 @@
     *,
     out: Optional[Union[tf.Tensor, tf.Variable]] = None,
 ) -> Union[tf.Tensor, tf.Variable]:
-    return tf.experimental.numpy.kron(a, b)
->>>>>>> 76ea1876
+    return tf.experimental.numpy.kron(a, b)