--- conflicted
+++ resolved
@@ -39,11 +39,7 @@
     y = ivy.to_native(y)
     grads = tape.gradient(y, ivy.to_native(xs))
     grads = ivy.to_ivy(grads)
-<<<<<<< HEAD
-    grads = _unused_variables_to_zero_gradients(grads, xs)
-=======
     grads = _unused_variables_to_zero_gradients(xs, grads)
->>>>>>> 4a19b694
     y = ivy.to_ivy(y)
     if not retain_grads:
         y = ivy.stop_gradient(y)
@@ -113,11 +109,7 @@
             tape.watch(x_in)
             y = grad_fn(x_in)
         return _unused_variables_to_zero_gradients(
-<<<<<<< HEAD
-            ivy.to_ivy(x_in), ivy.to_ivy(tape.gradient(y, x_in))
-=======
             x_in, ivy.to_ivy(tape.gradient(y, x_in))
->>>>>>> 4a19b694
         )
 
     return callback_fn