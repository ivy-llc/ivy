"""Collection of TensorFlow gradient functions, wrapped to fit Ivy syntax and
signature.
"""

# global
import tensorflow as tf
from typing import Sequence, Union, Optional, Callable

# local
import ivy
from ivy.func_wrapper import outputs_to_ivy_arrays, inputs_to_native_arrays
from ivy.functional.ivy.gradients import (
    _get_required_float_variables,
    _get_y_and_ret_idxs,
    _get_native_y,
    _set_duplicates,
    _process_func_ret_and_grads,
)


def variable(x, /):
    with tf.device(ivy.dev(x, as_native=True)):
        return tf.Variable(x, trainable=True)


def is_variable(x, /, *, exclusive=False):
    return isinstance(x, tf.Variable)


def variable_data(x: tf.Variable, /) -> tf.Variable:
    return x.value()


def _grad_func(y, xs, xs_required, tape):
    """Gradient calculation function."""
    # Creating a zero gradient nest for the case where no gradients are computed
    grads_ = ivy.nested_map(
        xs_required,
        lambda x: ivy.to_native(ivy.zeros_like(x)),
        include_derived=True,
        shallow=False,
    )

    # Gradient calculation
    grads = tape.gradient(y, xs_required)

    # Returning zeros if no gradients are computed for consistent results
    if isinstance(xs, ivy.NativeArray):
        grads = grads_ if grads is None else grads
    else:
        grads = ivy.nested_map(
            grads,
            lambda x: 0 if x is None else x,
            include_derived=True,
        )
        if isinstance(grads, ivy.Container):
            grads += grads_
        else:
            grads = ivy.nested_multi_map(lambda x, _: (x[0] + x[1]), [grads, grads_])
    return grads


def execute_with_gradients(
    func,
    xs: Union[tf.Tensor, tf.Variable],
    /,
    *,
    retain_grads: bool = False,
    xs_grad_idxs: Optional[Sequence[Sequence[Union[str, int]]]] = None,
    ret_grad_idxs: Optional[Sequence[Sequence[Union[str, int]]]] = None,
):
    # Conversion of required arrays to float variables and duplicate index chains
    xs, xs_required, required_duplicate_index_chains, _ = _get_required_float_variables(
        xs, xs_grad_idxs
    )

    # Creating a tape to record operations
    with tf.GradientTape(persistent=True, watch_accessed_variables=False) as tape:
        tape.watch(xs_required)
        func_ret = func(xs)

    # Getting the relevant outputs from the function return for gradient calculation
    y, ret_idxs = _get_y_and_ret_idxs(func_ret, ret_grad_idxs, reshape=False)

    if isinstance(y, ivy.NativeArray):
        # Gradient calculation for a single output
        grads = _set_duplicates(
            ivy.to_ivy(_grad_func(y, xs, xs_required, tape)),
            required_duplicate_index_chains,
        )
    else:
        # Gradient calculation for multiple outputs
        y = _get_native_y(y)
        grads_ = ivy.nested_map(
            y,
            lambda x: _grad_func(x, xs, xs_required, tape),
            include_derived=True,
            shallow=False,
        )
        grads = grads_
        if isinstance(ret_idxs, list) and len(ret_idxs):
            grads = {
                ret_idxs[i]: _set_duplicates(grad, required_duplicate_index_chains)
                for i, grad in enumerate(grads_)
            }

    # Deleting the tape if not retaining gradients
    if not retain_grads:
        del tape

    # Stop further gradient propagation if not retaining gradients
    return _process_func_ret_and_grads(func_ret, grads, retain_grads)


def value_and_grad(func):
    def grad_fn(xs):
        grads = ivy.nested_map(
            xs, lambda x: ivy.zeros_like(x), include_derived=True, shallow=False
        )
        with tf.GradientTape(watch_accessed_variables=False) as tape:
            xs = ivy.nested_map(xs, lambda x: ivy.to_native(x), include_derived=True)
            tape.watch(xs)
            y = func(xs)
        y = y.to_native(y)
        grads_ = tape.gradient(y, xs)
        grads_ = ivy.nested_map(
            grads_,
            lambda x: ivy.to_ivy(x),
            include_derived=True,
        )
        grads_ = ivy.to_ivy(grads_)
        grad_idxs = ivy.nested_argwhere(grads_, lambda x: ivy.is_ivy_array(x))
        grad_array_vals = list(ivy.multi_index_nest(grads_, grad_idxs))
        xs = ivy.to_ivy(xs)
        if isinstance(xs, ivy.Array):
            grads = grads_
        else:
            ivy.set_nest_at_indices(grads, grad_idxs, grad_array_vals)
        y = ivy.to_ivy(y)
        return y, grads

    return grad_fn


def stop_gradient(
    x: Union[tf.Tensor, tf.Variable],
    /,
    *,
    preserve_type: bool = True,
    out: Optional[Union[tf.Tensor, tf.Variable]] = None,
) -> Union[tf.Tensor, tf.Variable]:
    is_var = is_variable(x)
    x = tf.stop_gradient(x)
    if is_var and preserve_type:
        return variable(x)
    return x


def jac(func: Callable):
    grad_fn = lambda x_in: ivy.to_native(func(x_in))

    def callback_fn(x_in):
        with tf.GradientTape() as tape:
            x_in = ivy.to_native(x_in)
            tape.watch(x_in)
            y = grad_fn(x_in)
        return ivy.to_ivy(tape.jacobian(y, x_in))

    return callback_fn


<<<<<<< HEAD
def grad(f):
=======
def grad(f, argnums=0):

>>>>>>> 3fba4cf2
    if grad.nth == 0:
        grad.f_original = f

    def _nth_derivative(n):
        @outputs_to_ivy_arrays
        @inputs_to_native_arrays
        def _inner(*args, **kwargs):
            max_argnum = argnums if isinstance(argnums, int) else max(argnums)
            if max_argnum >= len(args):
                raise TypeError(f"differentiating with respect to {argnums=} requires at least "
                                f"{max_argnum + 1} positional arguments to be passed by the caller, "
                                f"but got only {len(args)} positional arguments.")
            if isinstance(argnums, int):
                x = args[argnums]
            elif isinstance(argnums, (tuple, list)):
                x = []
                for i in argnums:
                    x.append(args[i])
            else:
                raise TypeError(f"argnums should be passed as int or a list/tuple of ints."
                                f" Found {type(argnums)}")
            if n == 0:
                ret = grad.f_original(*args, **kwargs) if grad.f_original is not None else f(*args, **kwargs)
                grad.nth = 0
                return ret
            else:
                with tf.GradientTape() as tape:
                    tape.watch(x)
                    y = _nth_derivative(n - 1)(*args, *kwargs)
                    ret = tape.gradient(y, x)
                return ret
        return _inner
    grad.nth += 1

    return _nth_derivative(grad.nth)


grad.f_original = None
grad.nth = 0<|MERGE_RESOLUTION|>--- conflicted
+++ resolved
@@ -169,12 +169,7 @@
     return callback_fn
 
 
-<<<<<<< HEAD
-def grad(f):
-=======
 def grad(f, argnums=0):
-
->>>>>>> 3fba4cf2
     if grad.nth == 0:
         grad.f_original = f
 
@@ -184,9 +179,11 @@
         def _inner(*args, **kwargs):
             max_argnum = argnums if isinstance(argnums, int) else max(argnums)
             if max_argnum >= len(args):
-                raise TypeError(f"differentiating with respect to {argnums=} requires at least "
-                                f"{max_argnum + 1} positional arguments to be passed by the caller, "
-                                f"but got only {len(args)} positional arguments.")
+                raise TypeError(
+                    f"differentiating with respect to {argnums=} requires at least "
+                    f"{max_argnum + 1} positional arguments to be passed by the "
+                    f"caller, but got only {len(args)} positional arguments."
+                )
             if isinstance(argnums, int):
                 x = args[argnums]
             elif isinstance(argnums, (tuple, list)):
@@ -194,10 +191,16 @@
                 for i in argnums:
                     x.append(args[i])
             else:
-                raise TypeError(f"argnums should be passed as int or a list/tuple of ints."
-                                f" Found {type(argnums)}")
+                raise TypeError(
+                    f"argnums should be passed as int or a list/tuple of ints."
+                    f" Found {type(argnums)}"
+                )
             if n == 0:
-                ret = grad.f_original(*args, **kwargs) if grad.f_original is not None else f(*args, **kwargs)
+                ret = (
+                    grad.f_original(*args, **kwargs)
+                    if grad.f_original is not None
+                    else f(*args, **kwargs)
+                )
                 grad.nth = 0
                 return ret
             else:
@@ -206,7 +209,9 @@
                     y = _nth_derivative(n - 1)(*args, *kwargs)
                     ret = tape.gradient(y, x)
                 return ret
+
         return _inner
+
     grad.nth += 1
 
     return _nth_derivative(grad.nth)
