"""
Tensorflow gradient functions.

Collection of TensorFlow gradient functions, wrapped to fit Ivy syntax
and signature.
"""

# global
import tensorflow as tf
from typing import Sequence, Union, Optional, Callable

# local
import ivy
from ivy.func_wrapper import outputs_to_ivy_arrays, inputs_to_native_arrays
from ivy.functional.ivy.gradients import (
    _get_required_float_variables,
    _get_y_and_ret_idxs,
    _get_native_y,
    _set_duplicates,
    _process_func_ret_and_grads,
)


def variable(x, /):
    with tf.device(ivy.dev(x, as_native=True)):
        return tf.Variable(x, trainable=True)


def is_variable(x, /, *, exclusive=False):
    return isinstance(x, tf.Variable)


def variable_data(x: tf.Variable, /) -> tf.Variable:
    return x.value()


def _grad_func(y, xs, xs_required, tape):
    """Gradient calculation function."""
    # Creating a zero gradient nest for the case where no gradients are computed
    grads_ = ivy.nested_map(
        xs_required,
        lambda x: ivy.to_native(ivy.zeros_like(x)),
        include_derived=True,
        shallow=False,
    )

    # Gradient calculation
    grads = tape.gradient(y, xs_required)

    # Returning zeros if no gradients are computed for consistent results
    if isinstance(xs, ivy.NativeArray):
        grads = grads_ if grads is None else grads
    else:
        grads = ivy.nested_map(
            grads,
            lambda x: 0 if x is None else x,
            include_derived=True,
        )
        if isinstance(grads, ivy.Container):
            grads += grads_
        else:
            grads = ivy.nested_multi_map(lambda x, _: (x[0] + x[1]), [grads, grads_])
    return grads


def execute_with_gradients(
    func,
    xs: Union[tf.Tensor, tf.Variable],
    /,
    *,
    retain_grads: bool = False,
    xs_grad_idxs: Optional[Sequence[Sequence[Union[str, int]]]] = [[0]],
    ret_grad_idxs: Optional[Sequence[Sequence[Union[str, int]]]] = [[0]],
):
    # Conversion of required arrays to float variables and duplicate index chains
    xs, xs_grad_idxs, xs_required, required_duplicate_index_chains, _ = (
        _get_required_float_variables(xs, xs_grad_idxs)
    )

    # Creating a tape to record operations
    with tf.GradientTape(persistent=True, watch_accessed_variables=False) as tape:
        tape.watch(xs_required)
        func_ret = func(xs)

    # Getting the relevant outputs from the function return for gradient calculation
    ret_grad_idxs, y, ret_idxs = _get_y_and_ret_idxs(
        func_ret, ret_grad_idxs, reshape=False
    )

    if isinstance(y, ivy.NativeArray):
        # Gradient calculation for a single output
        grads = _set_duplicates(
            ivy.to_ivy(_grad_func(y, xs, xs_required, tape)),
            required_duplicate_index_chains,
        )
    else:
        # Gradient calculation for multiple outputs
        y = _get_native_y(y)
        grads_ = ivy.nested_map(
            y,
            lambda x: _grad_func(x, xs, xs_required, tape),
            include_derived=True,
            shallow=False,
        )
        grads = grads_
        if isinstance(ret_idxs, list) and len(ret_idxs):
            grads = {
                ret_idxs[i]: _set_duplicates(grad, required_duplicate_index_chains)
                for i, grad in enumerate(grads_)
            }

    # Deleting the tape if not retaining gradients
    if not retain_grads:
        del tape

    # Stop further gradient propagation if not retaining gradients
    return _process_func_ret_and_grads(func_ret, grads, retain_grads)


def value_and_grad(func):
    def grad_fn(xs):
        grads = ivy.nested_map(
            xs, lambda x: ivy.zeros_like(x), include_derived=True, shallow=False
        )
        with tf.GradientTape(watch_accessed_variables=False) as tape:
            xs = ivy.nested_map(xs, lambda x: ivy.to_native(x), include_derived=True)
            tape.watch(xs)
            y = func(xs)
        y = y.to_native(y)
        grads_ = tape.gradient(y, xs)
        grads_ = ivy.nested_map(
            grads_,
            lambda x: ivy.to_ivy(x),
            include_derived=True,
        )
        grads_ = ivy.to_ivy(grads_)
        grad_idxs = ivy.nested_argwhere(grads_, lambda x: ivy.is_ivy_array(x))
        grad_array_vals = list(ivy.multi_index_nest(grads_, grad_idxs))
        xs = ivy.to_ivy(xs)
        if isinstance(xs, ivy.Array):
            grads = grads_
        else:
            ivy.set_nest_at_indices(grads, grad_idxs, grad_array_vals)
        y = ivy.to_ivy(y)
        return y, grads

    return grad_fn


def stop_gradient(
    x: Union[tf.Tensor, tf.Variable],
    /,
    *,
    preserve_type: bool = True,
    out: Optional[Union[tf.Tensor, tf.Variable]] = None,
) -> Union[tf.Tensor, tf.Variable]:
    is_var = is_variable(x)
    x = tf.stop_gradient(x)
    if is_var and preserve_type:
        return variable(x)
    return x


def jac(func: Callable):
    grad_fn = lambda x_in: ivy.to_native(
        func(ivy.to_ivy(x_in, nested=True)),
        nested=True,
<<<<<<< HEAD
        include_derived={tuple: True},
=======
        include_derived=True,
>>>>>>> ab7cfc4e
    )

    def callback_fn(x_in):
        with tf.GradientTape(persistent=True) as tape:
            ivy.nested_map(x_in, ivy.copy_array)
            x_in = ivy.to_native(x_in, nested=True)
            tape.watch(x_in)
            y = grad_fn(x_in)

            # Deal with multiple outputs
            if not isinstance(y, ivy.NativeArray):
                jacobian = ivy.nested_map(
                    y,
                    lambda yi: ivy.to_ivy(
                        tape.jacobian(yi, x_in, unconnected_gradients="zero"),
                        nested=True,
                    ),
<<<<<<< HEAD
                    include_derived={tuple: True},
=======
                    include_derived=True,
>>>>>>> ab7cfc4e
                )
            else:
                jacobian = ivy.to_ivy(tape.jacobian(y, x_in))
        return jacobian

    return callback_fn


def grad(f, argnums=0):
    if grad.nth == 0:
        grad.f_original = f

    def _nth_derivative(n):
        @outputs_to_ivy_arrays
        @inputs_to_native_arrays
        def _inner(*args, **kwargs):
            max_argnum = argnums if isinstance(argnums, int) else max(argnums)
            if max_argnum >= len(args):
                raise TypeError(
                    f"differentiating with respect to {argnums=} requires at least "
                    f"{max_argnum + 1} positional arguments to be passed by the "
                    f"caller, but got only {len(args)} positional arguments."
                )
            if isinstance(argnums, int):
                x = args[argnums]
            elif isinstance(argnums, (tuple, list)):
                x = []
                for i in argnums:
                    x.append(args[i])
            else:
                raise TypeError(
                    "argnums should be passed as int or a list/tuple of ints."
                    f" Found {type(argnums)}"
                )
            if n == 0:
                ret = (
                    grad.f_original(*args, **kwargs)
                    if grad.f_original is not None
                    else f(*args, **kwargs)
                )
                grad.nth = 0
                return ret
            else:
                with tf.GradientTape() as tape:
                    tape.watch(x)
                    y = _nth_derivative(n - 1)(*args, *kwargs)
                    ret = tape.gradient(y, x)
                return ret

        return _inner

    grad.nth += 1

    return _nth_derivative(grad.nth)


grad.f_original = None
grad.nth = 0<|MERGE_RESOLUTION|>--- conflicted
+++ resolved
@@ -165,11 +165,7 @@
     grad_fn = lambda x_in: ivy.to_native(
         func(ivy.to_ivy(x_in, nested=True)),
         nested=True,
-<<<<<<< HEAD
-        include_derived={tuple: True},
-=======
         include_derived=True,
->>>>>>> ab7cfc4e
     )
 
     def callback_fn(x_in):
@@ -187,11 +183,7 @@
                         tape.jacobian(yi, x_in, unconnected_gradients="zero"),
                         nested=True,
                     ),
-<<<<<<< HEAD
-                    include_derived={tuple: True},
-=======
                     include_derived=True,
->>>>>>> ab7cfc4e
                 )
             else:
                 jacobian = ivy.to_ivy(tape.jacobian(y, x_in))
