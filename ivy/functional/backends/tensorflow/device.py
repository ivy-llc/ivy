--- conflicted
+++ resolved
@@ -25,15 +25,10 @@
 
 def dev(x: Tensor, as_native: bool = False) -> Union[ivy.Device, str]:
     dv = x.device
-<<<<<<< HEAD
-    if as_str:
-        return as_ivy_dev(dv)
-    return dv
-=======
     if as_native:
         return dv
     return as_ivy_dev(dv)
->>>>>>> f5738f81
+
 
 
 def to_dev(x: Tensor, *, device) -> Tensor:
@@ -46,12 +41,10 @@
     return x
 
 
-<<<<<<< HEAD
+
 def as_ivy_dev(device: tf.device)\
                 -> str:
-=======
-def as_ivy_dev(device):
->>>>>>> f5738f81
+
     if isinstance(device, str) and "/" not in device:
         return ivy.Device(device)
     dev_in_split = device[1:].split(":")[-2:]
