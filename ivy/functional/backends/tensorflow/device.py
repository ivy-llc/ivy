--- conflicted
+++ resolved
@@ -66,15 +66,10 @@
 
 clear_mem_on_dev = lambda dev: None
 _dev_callable = dev
-<<<<<<< HEAD
-gpu_is_available = lambda: len(tf.config.list_physical_devices('GPU')) > 0
 
 
 def num_gpus() -> int:
     return len(tf.config.list_physical_devices('GPU'))
-=======
-num_gpus = lambda: len(tf.config.list_physical_devices('GPU'))
->>>>>>> 9a005286
 
 
 def gpu_is_available() -> bool:
