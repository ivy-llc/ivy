# global
import math
from numbers import Number
from typing import Union, Tuple, Optional, List, Sequence, Literal

import tensorflow as tf

# local
import ivy

# noinspection PyProtectedMember
from ivy.func_wrapper import with_supported_dtypes, with_unsupported_dtypes
from ivy.functional.ivy.manipulation import _calculate_out_shape
from . import backend_version


# Array API Standard #
# -------------------#


def concat(
    xs: List[tf.Tensor],
    /,
    *,
    axis: int = 0,
    out: Optional[Union[tf.Tensor, tf.Variable]] = None,
) -> Union[tf.Tensor, tf.Variable]:
    is_tuple = type(xs) is tuple
    is_axis_none = axis is None
    if is_tuple:
        xs = list(xs)
    highest_dtype = xs[0].dtype
    for i in xs:
        highest_dtype = ivy.as_native_dtype(ivy.promote_types(highest_dtype, i.dtype))

    for i in range(len(xs)):
        if is_axis_none:
            xs[i] = tf.reshape(xs[i], -1)
        xs[i] = tf.cast(xs[i], highest_dtype)
    if is_axis_none:
        axis = 0
        if is_tuple:
            xs = tuple(xs)
    return tf.concat(xs, axis)


def expand_dims(
    x: Union[tf.Tensor, tf.Variable],
    /,
    *,
    axis: Union[int, Sequence[int]] = 0,
    out: Optional[tf.Tensor] = None,
) -> Union[tf.Tensor, tf.Variable]:
    try:
        out_shape = _calculate_out_shape(axis, x.shape)
        ret = tf.reshape(x, shape=out_shape)
        return ret
    except tf.errors.InvalidArgumentError as error:
        raise ivy.exceptions.IvyException(repr(error))


def flip(
    x: Union[tf.Tensor, tf.Variable],
    /,
    *,
    axis: Optional[Union[int, Sequence[int]]] = None,
    out: Optional[tf.Tensor] = None,
) -> Union[tf.Tensor, tf.Variable]:
    num_dims = len(x.shape)
    if not num_dims:
        ret = x
    else:
        if axis is None:
            new_axis = list(range(num_dims))
        else:
            new_axis = axis
        if type(new_axis) is int:
            new_axis = [new_axis]
        else:
            new_axis = new_axis
        new_axis = [item + num_dims if item < 0 else item for item in new_axis]
        ret = tf.reverse(x, new_axis)
    return ret


def permute_dims(
    x: Union[tf.Tensor, tf.Variable],
    /,
    axes: Tuple[int, ...],
    *,
    out: Optional[Union[tf.Tensor, tf.Variable]] = None,
) -> Union[tf.Tensor, tf.Variable]:
    return tf.transpose(x, perm=axes)


def reshape(
    x: Union[tf.Tensor, tf.Variable],
    /,
    shape: Union[ivy.NativeShape, Sequence[int]],
    *,
    copy: Optional[bool] = None,
    out: Optional[tf.Tensor] = None,
) -> Union[tf.Tensor, tf.Variable]:
    if copy:
        newarr = tf.experimental.numpy.copy(x)
        return tf.reshape(newarr, shape)
    return tf.reshape(x, shape)


def roll(
    x: Union[tf.Tensor, tf.Variable],
    /,
    shift: Union[int, Sequence[int]],
    *,
    axis: Optional[Union[int, Sequence[int]]] = None,
    out: Optional[Union[tf.Tensor, tf.Variable]] = None,
) -> Union[tf.Tensor, tf.Variable]:
    if axis is None:
        originalShape = x.shape
        axis = 0
        x = tf.reshape(x, [-1])
        roll = tf.roll(x, shift, axis)
        ret = tf.reshape(roll, originalShape)
    else:
        if isinstance(shift, int) and (type(axis) in [list, tuple]):
            shift = [shift for _ in range(len(axis))]
        ret = tf.roll(x, shift, axis)
    return ret


def squeeze(
    x: Union[tf.Tensor, tf.Variable],
    /,
    axis: Union[int, Sequence[int]],
    *,
    out: Optional[Union[tf.Tensor, tf.Variable]] = None,
) -> Union[tf.Tensor, tf.Variable]:
    if isinstance(axis, int):
        ivy.assertions.check_less(
            x.shape[axis],
            1,
            allow_equal=True,
            message="Expected dimension of size 1, but found dimension size {}".format(
                x.shape[axis]
            ),
        )
        ret = tf.squeeze(x, axis)
    elif axis is None:
        ret = tf.squeeze(x)
    else:
        if isinstance(axis, tuple):
            axis = list(axis)
        normalise_axis = [
            (len(x.shape) - abs(element)) if element < 0 else element
            for element in axis
        ]
        normalise_axis.sort()
        axis_updated_after_squeeze = [
            dim - key for (key, dim) in enumerate(normalise_axis)
        ]
        for i in axis_updated_after_squeeze:
            if x.shape[i] > 1:
                raise ivy.exceptions.IvyException(
                    "Expected dimension of size 1, but found dimension size {}".format(
                        x.shape[i]
                    )
                )
            else:
                x = tf.squeeze(x, i)
        ret = x
    return ret


def stack(
    arrays: Union[Tuple[tf.Tensor], List[tf.Tensor]],
    /,
    *,
    axis: int = 0,
    out: Optional[Union[tf.Tensor, tf.Variable]] = None,
) -> Union[tf.Tensor, tf.Variable]:
    return tf.experimental.numpy.stack(arrays, axis)


# Extra #
# ------#


def split(
    x,
    /,
    *,
    num_or_size_splits: Optional[Union[int, Sequence[int]]] = None,
    axis: Optional[int] = 0,
    with_remainder: Optional[bool] = False,
) -> List[tf.Tensor]:
    if x.shape == ():
        if num_or_size_splits is not None and num_or_size_splits != 1:
            raise ivy.exceptions.IvyException(
                "input array had no shape, but num_sections specified was {}".format(
                    num_or_size_splits
                )
            )
        return [x]
    if num_or_size_splits is None:
        dim_size = tf.shape(x)[axis]
        num_or_size_splits = int(dim_size)
    elif isinstance(num_or_size_splits, int) and with_remainder:
        num_chunks = x.shape[axis] / num_or_size_splits
        num_chunks_int = math.floor(num_chunks)
        remainder = num_chunks - num_chunks_int
        if remainder != 0:
            num_or_size_splits = [num_or_size_splits] * num_chunks_int + [
                int(remainder * num_or_size_splits)
            ]

    return tf.split(x, num_or_size_splits, axis)


@with_supported_dtypes({"2.9.1 and below": ("int32", "int64")}, backend_version)
def repeat(
    x: Union[tf.Tensor, tf.Variable],
    /,
    repeats: Union[int, List[int]],
    *,
    axis: int = None,
    out: Optional[Union[tf.Tensor, tf.Variable]] = None,
) -> Union[tf.Tensor, tf.Variable]:
    return tf.repeat(x, repeats, axis)


@with_unsupported_dtypes(
    {
        "2.9.1 and below": (
            "uint8",
            "uint16",
            "uint32",
            "int8",
            "int16",
        )
    },
    backend_version,
)
def tile(
    x: Union[tf.Tensor, tf.Variable],
    /,
    reps: Sequence[int],
    *,
    out: Optional[Union[tf.Tensor, tf.Variable]] = None,
) -> Union[tf.Tensor, tf.Variable]:
    if x.shape == ():
        x = tf.reshape(x, (-1,))
    if isinstance(reps, Number):
        reps = [reps]
    if isinstance(reps, tf.Tensor) and reps.shape == ():
        reps = tf.reshape(reps, (-1,))
    # code to unify behaviour with numpy and torch
    if len(x.shape) < len(reps):
        while len(x.shape) != len(reps):
            x = tf.expand_dims(x, 0)
    elif len(x.shape) > len(reps):
        reps = list(reps)
        while len(x.shape) != len(reps):
            reps = [1] + reps
    # TODO remove the unifying behaviour code if tensorflow handles this
    # https://github.com/tensorflow/tensorflow/issues/58002
    return tf.tile(x, reps)


<<<<<<< HEAD
tile.unsupported_dtypes = (
    "uint8",
    "uint16",
    "uint32",
    "int8",
    "int16",
)


def pad(
    x: tf.Tensor,
    /,
    pad_width: tf.Tensor,
    *,
    mode: Optional[Literal["constant", "reflect", "symmetric"]] = "constant",
    stat_length: Optional[Union[tf.Tensor, int]] = None,
    constant_values: Optional[Number] = 0,
    end_values: Optional[Number] = 0,
    reflect_type: Optional[Literal["even", "odd"]] = "even",
    out: Optional[Union[tf.Tensor, tf.Variable]] = None,
) -> tf.Tensor:
    if x.shape == ():
        x = tf.reshape(x, (-1,))
    if mode == "constant":
        return tf.pad(
            x,
            pad_width,
            mode=mode,
            constant_values=constant_values,
        )
    else:
        return tf.pad(x, pad_width, mode=mode)


=======
>>>>>>> df97b84b
def constant_pad(
    x, /, pad_width, *, value=0, out: Optional[Union[tf.Tensor, tf.Variable]] = None
):
    if x.shape == ():
        x = tf.reshape(x, (-1,))
    return tf.pad(x, pad_width, constant_values=value)


def zero_pad(x, /, pad_width, *, out: Optional[Union[tf.Tensor, tf.Variable]] = None):
    if x.shape == ():
        x = tf.reshape(x, (-1,))
    return tf.pad(x, pad_width)


def swapaxes(
    x, axis0, axis1, /, *, out: Optional[Union[tf.Tensor, tf.Variable]] = None
):
    x_shape = x.shape
    num_dims = len(x_shape)
    axis0 %= num_dims
    axis1 %= num_dims
    config = list(range(num_dims))
    config.pop(axis0)
    config.insert(axis0, axis1)
    config.pop(axis1)
    config.insert(axis1, axis0)
    return tf.transpose(x, config)


def clip(
    x: Union[tf.Tensor, tf.Variable],
    x_min: Union[Number, tf.Tensor, tf.Variable],
    x_max: Union[Number, tf.Tensor, tf.Variable],
    /,
    *,
    out: Optional[Union[tf.Tensor, tf.Variable]] = None,
) -> Union[tf.Tensor, tf.Variable]:
    ivy.assertions.check_less(x_min, x_max, message="min values must be less than max")
    if hasattr(x_min, "dtype") and hasattr(x_max, "dtype"):
        promoted_type = ivy.as_native_dtype(ivy.promote_types(x.dtype, x_min.dtype))
        promoted_type = ivy.as_native_dtype(
            ivy.promote_types(promoted_type, x_max.dtype)
        )
        x = tf.cast(x, promoted_type)
        x_min = tf.cast(x_min, promoted_type)
        x_max = tf.cast(x_max, promoted_type)
    if tf.size(x) == 0:
        ret = x
    elif x.dtype == tf.bool:
        ret = tf.clip_by_value(tf.cast(x, tf.float16), x_min, x_max)
        ret = tf.cast(ret, x.dtype)
    else:
        ret = tf.clip_by_value(x, x_min, x_max)
    return ret


def unstack(
    x: Union[tf.Tensor, tf.Variable], /, *, axis: int = 0, keepdims: bool = False
) -> List[tf.Tensor]:
    if x.shape == ():
        return [x]
    ret = tf.unstack(x, axis=axis)
    if keepdims:
        return [tf.expand_dims(r, axis) for r in ret]
    return ret<|MERGE_RESOLUTION|>--- conflicted
+++ resolved
@@ -266,16 +266,6 @@
     return tf.tile(x, reps)
 
 
-<<<<<<< HEAD
-tile.unsupported_dtypes = (
-    "uint8",
-    "uint16",
-    "uint32",
-    "int8",
-    "int16",
-)
-
-
 def pad(
     x: tf.Tensor,
     /,
@@ -301,8 +291,6 @@
         return tf.pad(x, pad_width, mode=mode)
 
 
-=======
->>>>>>> df97b84b
 def constant_pad(
     x, /, pad_width, *, value=0, out: Optional[Union[tf.Tensor, tf.Variable]] = None
 ):
