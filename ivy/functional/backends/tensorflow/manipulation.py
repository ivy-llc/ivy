# global
import math
from numbers import Number
from typing import Union, Tuple, Optional, List, Sequence

import numpy as np
import tensorflow as tf

# local
import ivy

# noinspection PyProtectedMember
from ivy.func_wrapper import with_supported_dtypes, with_unsupported_dtypes
from ivy.functional.ivy.manipulation import _calculate_out_shape
from . import backend_version


def _reshape_fortran_tf(x, shape):
    if len(x.shape) > 0:
        x = tf.transpose(x)
    return tf.transpose(tf.reshape(x, shape[::-1]))


# Array API Standard #
# -------------------#


def concat(
    xs: Union[Tuple[tf.Tensor, ...], List[tf.Tensor]],
    /,
    *,
    axis: int = 0,
    out: Optional[Union[tf.Tensor, tf.Variable]] = None,
) -> Union[tf.Tensor, tf.Variable]:
    is_tuple = type(xs) is tuple
    is_axis_none = axis is None
    if is_tuple:
        xs = list(xs)
    highest_dtype = xs[0].dtype
    for i in xs:
        highest_dtype = ivy.as_native_dtype(ivy.promote_types(highest_dtype, i.dtype))

    for i in range(len(xs)):
        if is_axis_none:
            xs[i] = tf.reshape(xs[i], -1)
        xs[i] = ivy.astype(xs[i], highest_dtype, copy=False).to_native()
    if is_axis_none:
        axis = 0
        if is_tuple:
            xs = tuple(xs)
    try:
        return tf.concat(xs, axis)
    except (tf.errors.InvalidArgumentError, np.AxisError) as error:
        raise ivy.utils.exceptions.IvyIndexError(error)


def expand_dims(
    x: Union[tf.Tensor, tf.Variable],
    /,
    *,
    copy: Optional[bool] = None,
    axis: Union[int, Sequence[int]] = 0,
    out: Optional[Union[tf.Tensor, tf.Variable]] = None,
) -> Union[tf.Tensor, tf.Variable]:
    try:
        out_shape = _calculate_out_shape(axis, x.shape)
        ret = tf.reshape(x, shape=out_shape)
        return ret
    except (tf.errors.InvalidArgumentError, np.AxisError) as error:
        raise ivy.utils.exceptions.IvyIndexError(error)


def flip(
    x: Union[tf.Tensor, tf.Variable],
    /,
    *,
    copy: Optional[bool] = None,
    axis: Optional[Union[int, Sequence[int]]] = None,
    out: Optional[Union[tf.Tensor, tf.Variable]] = None,
) -> Union[tf.Tensor, tf.Variable]:
    num_dims = len(x.shape)
    if not num_dims:
        ret = x
    else:
        if axis is None:
            new_axis = list(range(num_dims))
        else:
            new_axis = axis
        if type(new_axis) is int:
            new_axis = [new_axis]
        else:
            new_axis = new_axis
        new_axis = [item + num_dims if item < 0 else item for item in new_axis]
        ret = tf.reverse(x, new_axis)
    return ret


def permute_dims(
    x: Union[tf.Tensor, tf.Variable],
    /,
    axes: Tuple[int, ...],
    *,
    copy: Optional[bool] = None,
    out: Optional[Union[tf.Tensor, tf.Variable]] = None,
) -> Union[tf.Tensor, tf.Variable]:
    return tf.transpose(x, perm=axes)


def reshape(
    x: Union[tf.Tensor, tf.Variable],
    /,
    shape: Union[ivy.NativeShape, Sequence[int]],
    *,
    copy: Optional[bool] = None,
    order: str = "C",
    allowzero: bool = True,
    out: Optional[Union[tf.Tensor, tf.Variable]] = None,
) -> Union[tf.Tensor, tf.Variable]:
    ivy.utils.assertions.check_elem_in_list(order, ["C", "F"])
    if not allowzero:
        shape = [
            new_s if con else old_s
            for new_s, con, old_s in zip(shape, tf.constant(shape) != 0, x.shape)
        ]
    if order == "F":
        return _reshape_fortran_tf(x, shape)
    return tf.reshape(x, shape)


def roll(
    x: Union[tf.Tensor, tf.Variable],
    /,
    shift: Union[int, Sequence[int]],
    *,
    axis: Optional[Union[int, Sequence[int]]] = None,
    out: Optional[Union[tf.Tensor, tf.Variable]] = None,
) -> Union[tf.Tensor, tf.Variable]:
    if axis is None:
        originalShape = x.shape
        axis = 0
        x = tf.reshape(x, [-1])
        roll = tf.roll(x, shift, axis)
        ret = tf.reshape(roll, originalShape)
    else:
        if isinstance(shift, int) and (type(axis) in [list, tuple]):
            shift = [shift for _ in range(len(axis))]
        ret = tf.roll(x, shift, axis)
    return ret


def squeeze(
    x: Union[tf.Tensor, tf.Variable],
    /,
    *,
    axis: Optional[Union[int, Sequence[int]]] = None,
    copy: Optional[bool] = None,
    out: Optional[Union[tf.Tensor, tf.Variable]] = None,
) -> Union[tf.Tensor, tf.Variable]:
    if isinstance(axis, int):
        if ivy.any(x.shape[axis] > 1):
            raise ValueError(
                "{} must be lesser than or equal to {}".format(x.shape[axis], 1)
            )
        ret = tf.squeeze(x, axis)
    elif axis is None:
        ret = tf.squeeze(x)
    else:
        if isinstance(axis, tuple):
            axis = list(axis)
        normalise_axis = [
            (len(x.shape) - abs(element)) if element < 0 else element
            for element in axis
        ]
        normalise_axis.sort()
        axis_updated_after_squeeze = [
            dim - key for (key, dim) in enumerate(normalise_axis)
        ]
        for i in axis_updated_after_squeeze:
            if x.shape[i] > 1:
                raise ValueError(
                    "Expected dimension of size 1, but found dimension size {}".format(
                        x.shape[i]
                    )
                )
            else:
                x = tf.squeeze(x, i)
        ret = x
    return ret


@with_unsupported_dtypes({"2.13.0 and below": ("bfloat16",)}, backend_version)
def stack(
    arrays: Union[Tuple[tf.Tensor], List[tf.Tensor]],
    /,
    *,
    axis: int = 0,
    out: Optional[Union[tf.Tensor, tf.Variable]] = None,
) -> Union[tf.Tensor, tf.Variable]:
    try:
        return tf.experimental.numpy.stack(arrays, axis)
    except ValueError as e:
        raise ivy.utils.exceptions.IvyIndexError(e)


# Extra #
# ------#


def split(
    x: Union[tf.Tensor, tf.Variable],
    /,
    *,
    copy: Optional[bool] = None,
    num_or_size_splits: Optional[
        Union[int, Sequence[int], Union[tf.Tensor, tf.Variable]]
    ] = None,
    axis: int = 0,
    with_remainder: bool = False,
) -> Union[tf.Tensor, tf.Variable]:
    if x.shape == ():
        if num_or_size_splits is not None and num_or_size_splits != 1:
            raise ivy.utils.exceptions.IvyException(
                "input array had no shape, but num_sections specified was {}".format(
                    num_or_size_splits
                )
            )
        return [x]
    if num_or_size_splits is None:
        dim_size = tf.shape(x)[axis]
        num_or_size_splits = int(dim_size)
    if isinstance(num_or_size_splits, (tf.Tensor, tf.Variable)):
        num_or_size_splits = tf.cast(num_or_size_splits, tf.int32)
        num_or_size_splits = num_or_size_splits.numpy().tolist()
    elif isinstance(num_or_size_splits, int) and with_remainder:
        num_chunks = x.shape[axis] / num_or_size_splits
        num_chunks_int = math.floor(num_chunks)
        remainder = num_chunks - num_chunks_int
        if remainder != 0:
            num_or_size_splits = [num_or_size_splits] * num_chunks_int + [
                int(remainder * num_or_size_splits)
            ]

    return tf.split(x, num_or_size_splits, axis)


@with_supported_dtypes({"2.13.0 and below": ("int32", "int64")}, backend_version)
def repeat(
    x: Union[tf.Tensor, tf.Variable],
    /,
    repeats: Union[int, List[int]],
    *,
    axis: int = None,
    out: Optional[Union[tf.Tensor, tf.Variable]] = None,
) -> Union[tf.Tensor, tf.Variable]:
    return tf.repeat(x, repeats, axis)


@with_unsupported_dtypes(
    {
        "2.13.0 and below": (
            "uint8",
            "uint16",
            "uint32",
            "int8",
            "int16",
        )
    },
    backend_version,
)
def tile(
    x: Union[tf.Tensor, tf.Variable],
    /,
    repeats: Sequence[int],
    *,
    out: Optional[Union[tf.Tensor, tf.Variable]] = None,
) -> Union[tf.Tensor, tf.Variable]:
    if x.shape == ():
        x = tf.reshape(x, (-1,))
    if isinstance(repeats, Number):
        repeats = [repeats]
    if isinstance(repeats, tf.Tensor) and repeats.shape == ():
        repeats = tf.reshape(repeats, (-1,))
    # code to unify behaviour with numpy and torch
    if len(x.shape) < len(repeats):
        while len(x.shape) != len(repeats):
            x = tf.expand_dims(x, 0)
    elif len(x.shape) > len(repeats):
        repeats = list(repeats)
        while len(x.shape) != len(repeats):
            repeats = [1] + repeats
    # TODO remove the unifying behaviour code if tensorflow handles this
    # https://github.com/tensorflow/tensorflow/issues/58002
    return tf.tile(x, repeats)


def constant_pad(
    x, /, pad_width, *, value=0, out: Optional[Union[tf.Tensor, tf.Variable]] = None
):
    if x.shape == ():
        x = tf.reshape(x, (-1,))
    return tf.pad(x, pad_width, constant_values=value)


def zero_pad(x, /, pad_width, *, out: Optional[Union[tf.Tensor, tf.Variable]] = None):
    if x.shape == ():
        x = tf.reshape(x, (-1,))
    return tf.pad(x, pad_width)


def swapaxes(
    x,
    axis0,
    axis1,
    /,
    *,
    copy: Optional[bool] = None,
    out: Optional[Union[tf.Tensor, tf.Variable]] = None,
):
    x_shape = x.shape
    num_dims = len(x_shape)
    axis0 %= num_dims
    axis1 %= num_dims
    config = list(range(num_dims))
    config.pop(axis0)
    config.insert(axis0, axis1)
    config.pop(axis1)
    config.insert(axis1, axis0)
    return tf.transpose(x, config)


@with_unsupported_dtypes({"2.13.0 and below": ("complex", "bool")}, backend_version)
def clip(
    x: Union[tf.Tensor, tf.Variable],
    x_min: Union[Number, tf.Tensor, tf.Variable],
    x_max: Union[Number, tf.Tensor, tf.Variable],
    /,
    *,
    out: Optional[Union[tf.Tensor, tf.Variable]] = None,
) -> Union[tf.Tensor, tf.Variable]:
    if x_min is None and x_max is None:
        raise ValueError("At least one of the x_min or x_max must be provided")
    promoted_type = x.dtype
    if x_min is not None:
        if not hasattr(x_min, "dtype"):
            x_min = ivy.array(x_min).data
        promoted_type = ivy.as_native_dtype(ivy.promote_types(x.dtype, x_min.dtype))
    if x_max is not None:
        if not hasattr(x_max, "dtype"):
            x_max = ivy.array(x_max).data
        promoted_type = ivy.as_native_dtype(
            ivy.promote_types(promoted_type, x_max.dtype)
        )
        x_max = tf.cast(x_max, promoted_type)
<<<<<<< HEAD
    if tf.size(x) == 0:
        ret = x
=======
    x = tf.cast(x, promoted_type)
    if x_min is not None:
        x_min = tf.cast(x_min, promoted_type)
    cond = True
    if x_min is not None and x_max is not None:
        if tf.math.reduce_any(tf.experimental.numpy.greater(x_min, x_max)):
            cond = False
    if cond:
        return tf.experimental.numpy.clip(x, x_min, x_max)
>>>>>>> e2a5de8f
    else:
        return tf.experimental.numpy.minimum(
            x_max, tf.experimental.numpy.maximum(x, x_min)
        )


def unstack(
    x: Union[tf.Tensor, tf.Variable],
    /,
    *,
    copy: Optional[bool] = None,
    axis: int = 0,
    keepdims: bool = False,
) -> List[tf.Tensor]:
    if x.shape == ():
        return [x]
    ret = tf.unstack(x, axis=axis)
    if keepdims:
        return [tf.expand_dims(r, axis) for r in ret]
    return ret<|MERGE_RESOLUTION|>--- conflicted
+++ resolved
@@ -351,10 +351,6 @@
             ivy.promote_types(promoted_type, x_max.dtype)
         )
         x_max = tf.cast(x_max, promoted_type)
-<<<<<<< HEAD
-    if tf.size(x) == 0:
-        ret = x
-=======
     x = tf.cast(x, promoted_type)
     if x_min is not None:
         x_min = tf.cast(x_min, promoted_type)
@@ -364,7 +360,6 @@
             cond = False
     if cond:
         return tf.experimental.numpy.clip(x, x_min, x_max)
->>>>>>> e2a5de8f
     else:
         return tf.experimental.numpy.minimum(
             x_max, tf.experimental.numpy.maximum(x, x_min)
