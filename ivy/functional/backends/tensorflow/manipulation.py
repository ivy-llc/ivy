# global
import math
import tensorflow as tf
from numbers import Number
from typing import Union, Tuple, Optional, List
from tensorflow.python.types.core import Tensor

# local
import ivy


def roll(
    x: Tensor,
    shift: Union[int, Tuple[int, ...]],
    axis: Optional[Union[int, Tuple[int, ...]]] = None,
    out: Optional[Tensor] = None,
) -> Tensor:
    if axis is None:
        originalShape = x.shape
        axis = 0
        x = tf.reshape(x, [-1])
        roll = tf.roll(x, shift, axis)
        ret = tf.reshape(roll, originalShape)
    else:
        ret = tf.roll(x, shift, axis)
    if ivy.exists(out):
        return ivy.inplace_update(out, ret)
    return ret


def squeeze(
    x: Tensor, axis: Union[int, Tuple[int], List[int]], out: Optional[Tensor] = None
) -> Tensor:
    if isinstance(axis, int):
        if x.shape[axis] > 1:
            raise ValueError(
                "Expected dimension of size 1, but found dimension size {}".format(
                    x.shape[axis]
                )
            )
        ret = tf.squeeze(x, axis)
    else:
        if isinstance(axis, tuple):
            axis = list(axis)
        normalise_axis = [
            (len(x.shape) - abs(element)) if element < 0 else element
            for element in axis
        ]
        normalise_axis.sort()
        axis_updated_after_squeeze = [
            dim - key for (key, dim) in enumerate(normalise_axis)
        ]
        for i in axis_updated_after_squeeze:
            if x.shape[i] > 1:
                raise ValueError(
                    "Expected dimension of size 1, but found dimension size {}".format(
                        x.shape[i]
                    )
                )
            else:
                x = tf.squeeze(x, i)
        ret = x
    if ivy.exists(out):
        return ivy.inplace_update(out, ret)
    return ret


def flip(
    x: Tensor,
    axis: Optional[Union[int, Tuple[int], List[int]]] = None,
    out: Optional[Tensor] = None,
) -> Tensor:
    num_dims = len(x.shape)
    if not num_dims:
        ret = x
    else:
        if axis is None:
            new_axis = list(range(num_dims))
        else:
            new_axis = axis
        if type(new_axis) is int:
            new_axis = [new_axis]
        else:
            new_axis = new_axis
        new_axis = [item + num_dims if item < 0 else item for item in new_axis]
        ret = tf.reverse(x, new_axis)
    if ivy.exists(out):
        return ivy.inplace_update(out, ret)
    return ret


def expand_dims(x: Tensor, axis: int = 0, out: Optional[Tensor] = None) -> Tensor:
    try:
        ret = tf.expand_dims(x, axis)
        if ivy.exists(out):
            return ivy.inplace_update(out, ret)
        return ret
    except tf.errors.InvalidArgumentError as error:
        raise IndexError(error)


def permute_dims(
    x: Tensor, axes: Tuple[int, ...], out: Optional[Tensor] = None
) -> Tensor:
    ret = tf.transpose(x, perm=axes)
    if ivy.exists(out):
        return ivy.inplace_update(out, ret)
    return ret


def stack(
    x: Union[Tuple[Tensor], List[Tensor]],
    axis: Optional[int] = 0,
    out: Optional[Tensor] = None,
) -> Tensor:
    ret = tf.experimental.numpy.stack(x, axis)
    if ivy.exists(out):
        return ivy.inplace_update(out, ret)
    return ret


def reshape(
    x: Tensor,
    shape: Tuple[int, ...],
    copy: Optional[bool] = None,
    out: Optional[Tensor] = None,
) -> Tensor:
    ret = tf.reshape(x, shape)
    if ivy.exists(out):
        return ivy.inplace_update(out, ret)
    return ret


def concat(xs: List[Tensor], axis: int = 0, out: Optional[Tensor] = None) -> Tensor:
    is_tuple = type(xs) is tuple
    is_axis_none = axis is None
    if is_tuple:
        xs = list(xs)
    highest_dtype = xs[0].dtype
    for i in xs:
        highest_dtype = tf.experimental.numpy.promote_types(highest_dtype, i.dtype)

    for i in range(len(xs)):
        if is_axis_none:
            xs[i] = tf.reshape(xs[i], -1)
        xs[i] = tf.cast(xs[i], highest_dtype)
    if is_axis_none:
        axis = 0
        if is_tuple:
            xs = tuple(xs)
    ret = tf.concat(xs, axis)
    if ivy.exists(out):
        return ivy.inplace_update(out, ret)
    return ret


# Extra #
# ------#


def split(x, num_or_size_splits=None, axis=0, with_remainder=False):
    if x.shape == ():
        if num_or_size_splits is not None and num_or_size_splits != 1:
            raise Exception(
                "input array had no shape, but num_sections specified was {}".format(
                    num_or_size_splits
                )
            )
        return [x]
    if num_or_size_splits is None:
        dim_size = tf.shape(x)[axis]
        num_or_size_splits = dim_size
    elif isinstance(num_or_size_splits, int) and with_remainder:
        num_chunks = x.shape[axis] / num_or_size_splits
        num_chunks_int = math.floor(num_chunks)
        remainder = num_chunks - num_chunks_int
        if remainder != 0:
            num_or_size_splits = [num_or_size_splits] * num_chunks_int + [
                int(remainder * num_or_size_splits)
            ]
    return tf.split(x, num_or_size_splits, axis)


def repeat(
    x: Tensor,
    repeats: Union[int, List[int]],
    axis: int = None,
    out: Optional[Tensor] = None,
) -> Tensor:
    ret = tf.repeat(x, repeats, axis)
    if ivy.exists(out):
        return ivy.inplace_update(out, ret)
    return ret


def tile(x, reps, out: Optional[Tensor] = None):
    if x.shape == ():
        x = tf.reshape(x, (-1,))
    if isinstance(reps, Number):
        reps = [reps]
    if isinstance(reps, Tensor) and reps.shape == ():
        reps = tf.reshape(reps, (-1,))
    ret = tf.tile(x, reps)
    if ivy.exists(out):
        return ivy.inplace_update(out, ret)
    return ret


def constant_pad(x, pad_width, value=0, out: Optional[Tensor] = None):
    if x.shape == ():
        x = tf.reshape(x, (-1,))
    ret = tf.pad(x, pad_width, constant_values=value)
    if ivy.exists(out):
        return ivy.inplace_update(out, ret)
    return ret


def zero_pad(x, pad_width, out: Optional[Tensor] = None):
    if x.shape == ():
        x = tf.reshape(x, (-1,))
    ret = tf.pad(x, pad_width)
    if ivy.exists(out):
        return ivy.inplace_update(out, ret)
    return ret


def swapaxes(x, axis0, axis1, out: Optional[Tensor] = None):
    x_shape = x.shape
    num_dims = len(x_shape)
    axis0 %= num_dims
    axis1 %= num_dims
    config = list(range(num_dims))
    config.pop(axis0)
    config.insert(axis0, axis1)
    config.pop(axis1)
    config.insert(axis1, axis0)
    ret = tf.transpose(x, config)
    if ivy.exists(out):
        return ivy.inplace_update(out, ret)
    return ret


def clip(x, x_min, x_max, out: Optional[Tensor] = None):
<<<<<<< HEAD
    if hasattr(x_min,'dtype') and hasattr(x_max,'dtype'):
        promoted_type = tf.experimental.numpy.promote_types(x.dtype, x_min.dtype)
        promoted_type = tf.experimental.numpy.promote_types(promoted_type, x_max.dtype)
        x = tf.cast(x,promoted_type)
    if tf.size(x) == 0:
        ret = x
    elif x.dtype == tf.bool:
        ret = tf.clip_by_value(tf.cast(x,tf.float16), x_min, x_max)
        ret = tf.cast(ret,x.dtype)
=======
    if hasattr(x_min, "dtype") and hasattr(x_max, "dtype"):
        promoted_type = tf.experimental.numpy.promote_types(x.dtype, x_min.dtype)
        promoted_type = tf.experimental.numpy.promote_types(promoted_type, x_max.dtype)
        x = tf.cast(x,promoted_type)
        x_min = tf.cast(x_min,promoted_type)
        x_max = tf.cast(x_max,promoted_type)
    if tf.size(x) == 0:
        ret = x
    elif x.dtype == tf.bool:
        ret = tf.clip_by_value(tf.cast(x, tf.float16), x_min, x_max)
        ret = tf.cast(ret, x.dtype)
>>>>>>> 5765a841
    else:
        ret = tf.clip_by_value(x, x_min, x_max)
    if ivy.exists(out):
        return ivy.inplace_update(out, ret)
    return ret<|MERGE_RESOLUTION|>--- conflicted
+++ resolved
@@ -241,17 +241,6 @@
 
 
 def clip(x, x_min, x_max, out: Optional[Tensor] = None):
-<<<<<<< HEAD
-    if hasattr(x_min,'dtype') and hasattr(x_max,'dtype'):
-        promoted_type = tf.experimental.numpy.promote_types(x.dtype, x_min.dtype)
-        promoted_type = tf.experimental.numpy.promote_types(promoted_type, x_max.dtype)
-        x = tf.cast(x,promoted_type)
-    if tf.size(x) == 0:
-        ret = x
-    elif x.dtype == tf.bool:
-        ret = tf.clip_by_value(tf.cast(x,tf.float16), x_min, x_max)
-        ret = tf.cast(ret,x.dtype)
-=======
     if hasattr(x_min, "dtype") and hasattr(x_max, "dtype"):
         promoted_type = tf.experimental.numpy.promote_types(x.dtype, x_min.dtype)
         promoted_type = tf.experimental.numpy.promote_types(promoted_type, x_max.dtype)
@@ -263,7 +252,6 @@
     elif x.dtype == tf.bool:
         ret = tf.clip_by_value(tf.cast(x, tf.float16), x_min, x_max)
         ret = tf.cast(ret, x.dtype)
->>>>>>> 5765a841
     else:
         ret = tf.clip_by_value(x, x_min, x_max)
     if ivy.exists(out):
