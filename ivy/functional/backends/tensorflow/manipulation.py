# global
import ivy
import math
import tensorflow as tf
from numbers import Number
from typing import Union, Tuple, Optional, List, Sequence

# noinspection PyProtectedMember
from ivy.functional.ivy.manipulation import _calculate_out_shape

<<<<<<< HEAD
  
=======

>>>>>>> 8230a178
# Array API Standard #
# -------------------#


def concat(
    xs: List[tf.Tensor],
    /,
    *,
    axis: int = 0,
    out: Optional[Union[tf.Tensor, tf.Variable]] = None,
) -> Union[tf.Tensor, tf.Variable]:
    is_tuple = type(xs) is tuple
    is_axis_none = axis is None
    if is_tuple:
        xs = list(xs)
    highest_dtype = xs[0].dtype
    for i in xs:
        highest_dtype = ivy.as_native_dtype(ivy.promote_types(highest_dtype, i.dtype))

    for i in range(len(xs)):
        if is_axis_none:
            xs[i] = tf.reshape(xs[i], -1)
        xs[i] = tf.cast(xs[i], highest_dtype)
    if is_axis_none:
        axis = 0
        if is_tuple:
            xs = tuple(xs)
    return tf.concat(xs, axis)


def expand_dims(
    x: Union[tf.Tensor, tf.Variable],
    /,
    *,
    axis: Union[int, Sequence[int]] = 0,
    out: Optional[tf.Tensor] = None,
) -> Union[tf.Tensor, tf.Variable]:
    try:
        out_shape = _calculate_out_shape(axis, x.shape)
        ret = tf.reshape(x, shape=out_shape)
        return ret
    except tf.errors.InvalidArgumentError as error:
        raise ivy.exceptions.IvyException(repr(error))


def flip(
    x: Union[tf.Tensor, tf.Variable],
    /,
    *,
    axis: Optional[Union[int, Sequence[int]]] = None,
    out: Optional[tf.Tensor] = None,
) -> Union[tf.Tensor, tf.Variable]:
    num_dims = len(x.shape)
    if not num_dims:
        ret = x
    else:
        if axis is None:
            new_axis = list(range(num_dims))
        else:
            new_axis = axis
        if type(new_axis) is int:
            new_axis = [new_axis]
        else:
            new_axis = new_axis
        new_axis = [item + num_dims if item < 0 else item for item in new_axis]
        ret = tf.reverse(x, new_axis)
    return ret


def permute_dims(
    x: Union[tf.Tensor, tf.Variable],
    /,
    axes: Tuple[int, ...],
    *,
    out: Optional[Union[tf.Tensor, tf.Variable]] = None,
) -> Union[tf.Tensor, tf.Variable]:
    return tf.transpose(x, perm=axes)


def reshape(
    x: Union[tf.Tensor, tf.Variable],
    /,
    shape: Union[ivy.NativeShape, Sequence[int]],
    *,
    copy: Optional[bool] = None,
    out: Optional[tf.Tensor] = None,
) -> Union[tf.Tensor, tf.Variable]:
    if copy:
        newarr = tf.experimental.numpy.copy(x)
        return tf.reshape(newarr, shape)
    return tf.reshape(x, shape)


def roll(
    x: Union[tf.Tensor, tf.Variable],
    /,
    shift: Union[int, Sequence[int]],
    *,
    axis: Optional[Union[int, Sequence[int]]] = None,
    out: Optional[Union[tf.Tensor, tf.Variable]] = None,
) -> Union[tf.Tensor, tf.Variable]:
    if axis is None:
        originalShape = x.shape
        axis = 0
        x = tf.reshape(x, [-1])
        roll = tf.roll(x, shift, axis)
        ret = tf.reshape(roll, originalShape)
    else:
        if isinstance(shift, int) and (type(axis) in [list, tuple]):
            shift = [shift for _ in range(len(axis))]
        ret = tf.roll(x, shift, axis)
    return ret


def squeeze(
    x: Union[tf.Tensor, tf.Variable],
    /,
    axis: Union[int, Sequence[int]],
    *,
    out: Optional[Union[tf.Tensor, tf.Variable]] = None,
) -> Union[tf.Tensor, tf.Variable]:
    if isinstance(axis, int):
        ivy.assertions.check_less(
            x.shape[axis],
            1,
            allow_equal=True,
            message="Expected dimension of size 1, but found dimension size {}".format(
                x.shape[axis]
            ),
        )
        ret = tf.squeeze(x, axis)
    elif axis is None:
        ret = tf.squeeze(x)
    else:
        if isinstance(axis, tuple):
            axis = list(axis)
        normalise_axis = [
            (len(x.shape) - abs(element)) if element < 0 else element
            for element in axis
        ]
        normalise_axis.sort()
        axis_updated_after_squeeze = [
            dim - key for (key, dim) in enumerate(normalise_axis)
        ]
        for i in axis_updated_after_squeeze:
            if x.shape[i] > 1:
                raise ivy.exceptions.IvyException(
                    "Expected dimension of size 1, but found dimension size {}".format(
                        x.shape[i]
                    )
                )
            else:
                x = tf.squeeze(x, i)
        ret = x
    return ret


def stack(
    arrays: Union[Tuple[tf.Tensor], List[tf.Tensor]],
    /,
    *,
    axis: int = 0,
    out: Optional[Union[tf.Tensor, tf.Variable]] = None,
) -> Union[tf.Tensor, tf.Variable]:
    return tf.experimental.numpy.stack(arrays, axis)


# Extra #
# ------#


def split(
    x,
    /,
    *,
    num_or_size_splits: Optional[Union[int, Sequence[int]]] = None,
    axis: Optional[int] = 0,
    with_remainder: Optional[bool] = False,
) -> List[tf.Tensor]:
    if x.shape == ():
        if num_or_size_splits is not None and num_or_size_splits != 1:
            raise ivy.exceptions.IvyException(
                "input array had no shape, but num_sections specified was {}".format(
                    num_or_size_splits
                )
            )
        return [x]
    if num_or_size_splits is None:
        dim_size = tf.shape(x)[axis]
        num_or_size_splits = int(dim_size)
    elif isinstance(num_or_size_splits, int) and with_remainder:
        num_chunks = x.shape[axis] / num_or_size_splits
        num_chunks_int = math.floor(num_chunks)
        remainder = num_chunks - num_chunks_int
        if remainder != 0:
            num_or_size_splits = [num_or_size_splits] * num_chunks_int + [
                int(remainder * num_or_size_splits)
            ]

    return tf.split(x, num_or_size_splits, axis)


def repeat(
    x: Union[tf.Tensor, tf.Variable],
    /,
    repeats: Union[int, List[int]],
    *,
    axis: int = None,
    out: Optional[Union[tf.Tensor, tf.Variable]] = None,
) -> Union[tf.Tensor, tf.Variable]:
    return tf.repeat(x, repeats, axis)


repeat.supported_dtypes = (
    "int32",
    "int64",
)


def tile(
    x: Union[tf.Tensor, tf.Variable],
    /,
    reps: Sequence[int],
    *,
    out: Optional[Union[tf.Tensor, tf.Variable]] = None,
) -> Union[tf.Tensor, tf.Variable]:
    if x.shape == ():
        x = tf.reshape(x, (-1,))
    if isinstance(reps, Number):
        reps = [reps]
    if isinstance(reps, tf.Tensor) and reps.shape == ():
        reps = tf.reshape(reps, (-1,))
    return tf.tile(x, reps)


tile.unsupported_dtypes = (
    "uint8",
    "uint16",
    "uint32",
    "int8",
    "int16",
)


def constant_pad(
    x, /, pad_width, *, value=0, out: Optional[Union[tf.Tensor, tf.Variable]] = None
):
    if x.shape == ():
        x = tf.reshape(x, (-1,))
    return tf.pad(x, pad_width, constant_values=value)


def zero_pad(x, /, pad_width, *, out: Optional[Union[tf.Tensor, tf.Variable]] = None):
    if x.shape == ():
        x = tf.reshape(x, (-1,))
    return tf.pad(x, pad_width)


def swapaxes(
    x, axis0, axis1, /, *, out: Optional[Union[tf.Tensor, tf.Variable]] = None
):
    x_shape = x.shape
    num_dims = len(x_shape)
    axis0 %= num_dims
    axis1 %= num_dims
    config = list(range(num_dims))
    config.pop(axis0)
    config.insert(axis0, axis1)
    config.pop(axis1)
    config.insert(axis1, axis0)
    return tf.transpose(x, config)


def clip(
    x: Union[tf.Tensor, tf.Variable],
    x_min: Union[Number, tf.Tensor, tf.Variable],
    x_max: Union[Number, tf.Tensor, tf.Variable],
    /,
    *,
    out: Optional[Union[tf.Tensor, tf.Variable]] = None,
) -> Union[tf.Tensor, tf.Variable]:
    ivy.assertions.check_less(x_min, x_max, message="min values must be less than max")
    if hasattr(x_min, "dtype") and hasattr(x_max, "dtype"):
        promoted_type = ivy.as_native_dtype(ivy.promote_types(x.dtype, x_min.dtype))
        promoted_type = ivy.as_native_dtype(
            ivy.promote_types(promoted_type, x_max.dtype)
        )
        x = tf.cast(x, promoted_type)
        x_min = tf.cast(x_min, promoted_type)
        x_max = tf.cast(x_max, promoted_type)
    if tf.size(x) == 0:
        ret = x
    elif x.dtype == tf.bool:
        ret = tf.clip_by_value(tf.cast(x, tf.float16), x_min, x_max)
        ret = tf.cast(ret, x.dtype)
    else:
        ret = tf.clip_by_value(x, x_min, x_max)
    return ret


def unstack(
    x: Union[tf.Tensor, tf.Variable], /, *, axis: int = 0, keepdims: bool = False
) -> List[tf.Tensor]:
    if x.shape == ():
        return [x]
    ret = tf.unstack(x, axis=axis)
    if keepdims:
        return [tf.expand_dims(r, axis) for r in ret]
    return ret
<|MERGE_RESOLUTION|>--- conflicted
+++ resolved
@@ -8,11 +8,7 @@
 # noinspection PyProtectedMember
 from ivy.functional.ivy.manipulation import _calculate_out_shape
 
-<<<<<<< HEAD
-  
-=======
-
->>>>>>> 8230a178
+
 # Array API Standard #
 # -------------------#
 
@@ -321,4 +317,4 @@
     ret = tf.unstack(x, axis=axis)
     if keepdims:
         return [tf.expand_dims(r, axis) for r in ret]
-    return ret
+    return ret