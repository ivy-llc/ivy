# global
from typing import Optional, Union, Tuple, Literal, Sequence, Callable
import jax
import jax.lax as jlax
import jax.numpy as jnp
import math

# local
import ivy
from ivy import output_to_native_arrays
from ivy.functional.backends.jax import JaxArray
from ivy.functional.backends.jax.random import RNG
from ivy.functional.ivy.experimental.general import _correct_ivy_callable
from ivy.functional.ivy.layers import _handle_padding
from ivy.functional.ivy.experimental.layers import _padding_ceil_mode, _get_size
from ivy.func_wrapper import with_supported_dtypes
from ivy.func_wrapper import with_unsupported_dtypes
from . import backend_version
from ivy.functional.backends.jax.experimental.manipulation import _to_nested_tuple


def _determine_depth_max_pooling(x, kernel, strides, dims):
    # determine depth pooling
    depth_pooling = False
    if len(kernel) == dims + 2:
        spatial_kernel = kernel[1:-1]
        if kernel[-1] != 1:
            depth_pooling = True
            if any(jnp.array(spatial_kernel) != 1):
                raise NotImplementedError(
                    "MaxPooling supports exactly one of pooling across"
                    " depth or pooling across width/height."
                )
            if len(strides) != dims + 2 or strides[-1] != kernel[-1]:
                raise NotImplementedError(
                    "Depthwise max pooling requires the depth window to equal the depth"
                    " stride"
                )
            if x.shape[-1] % kernel[-1] != 0:
                raise NotImplementedError(
                    "Depthwise max pooling requires the depth window to evenly divide"
                    " the input depth"
                )
            # x = jnp.transpose(x, (0, dims + 1, *range(1, dims + 1)))
            kernel = [1, 1, 1, kernel[-1]]
            strides = [1, 1, 1, strides[-1]]
    return x, kernel, strides, depth_pooling


def _from_int_to_tuple(arg, dim):
    if isinstance(arg, int):
        return (arg,) * dim
    if isinstance(arg, (tuple, list)) and len(arg) == 1:
        return (arg[0],) * dim
    return arg


def _pad_str_to_list(inputs, dims, padding, strides, new_window_shape):
    pad_int = [
        _handle_padding(
            inputs.shape[i + 1], strides[i + 1], new_window_shape[i], padding
        )
        for i in range(len(dims) - 2)
    ]
    pad_list = [
        (pad_int[i] // 2, pad_int[i] - pad_int[i] // 2) for i in range(len(pad_int))
    ]
    pad_list = [(0, 0)] + pad_list + [(0, 0)]
    return pad_list


def general_pool(
    inputs,
    init,
    reduce_fn,
    window_shape,
    strides,
    padding,
    dim,
    dilation=1,
    ceil_mode=False,
    count_include_pad=False,
):
    window_shape = _from_int_to_tuple(window_shape, dim)
    strides = _from_int_to_tuple(strides, dim)
    dilation = _from_int_to_tuple(dilation, dim)
    if isinstance(padding, int):
        padding = [(padding,) * 2] * dim
    elif isinstance(padding, tuple) and len(padding) == 1:
        padding = [(padding[0],) * 2] * dim
    elif isinstance(padding, tuple) and len(padding) == 2:
        padding = [(padding[0],) * 2, (padding[1],) * 2]

    if isinstance(padding, (tuple, list)):
        ivy.utils.assertions.check_kernel_padding_size(window_shape, padding)

    assert len(window_shape) == len(
        strides
    ), f"len({window_shape}) must equal len({strides})"

    window_shape = tuple(window_shape)
    strides = (1,) + strides + (1,) if len(strides) == dim else strides
    dims = (1,) + window_shape + (1,) if len(window_shape) == dim else window_shape
    dilation = (1,) + tuple(dilation) + (1,)

    is_single_input = False
    if inputs.ndim == len(dims) - 1:
        # add singleton batch dimension because lax.reduce_window always
        # needs a batch dimension.
        inputs = inputs[None]
        is_single_input = True

    assert inputs.ndim == len(dims), f"len({inputs.shape}) != len({dims})"

    # shape of window after dilation
    new_window_shape = tuple(
        [
            window_shape[i - 1] + (dilation[i] - 1) * (window_shape[i - 1] - 1)
            for i in range(1, len(dims) - 1)
        ]
    )
    inputs, window_shape, strides, depth_pooling = _determine_depth_max_pooling(
        inputs, window_shape, strides, 2
    )
    if not depth_pooling:
        # manually creating padding list
        if isinstance(padding, str):
            pad_list = _pad_str_to_list(
                inputs, dims, padding, strides, new_window_shape
            )
        else:
            if isinstance(padding, int):
                padding = [(padding,) * 2] * dim
            pad_list = [(0, 0)] + list(padding) + [(0, 0)]

        if ceil_mode:
            c = []
            for i in range(len(dims) - 2):
                pad_list[i + 1], ceil = _padding_ceil_mode(
                    inputs.shape[i + 1],
                    new_window_shape[i],
                    pad_list[i + 1],
                    strides[i + 1],
                    True,
                )
                c.append(ceil)

        if count_include_pad:
            # manually pad inputs with 0 if ceil_mode is True
            # because they're not counted in average calculation
            if ceil_mode:
                ceil = [(0, c[i]) for i in range(len(dims) - 2)]
                for i in range(len(dims) - 2):
                    pad_list[i + 1] = (
                        pad_list[i + 1][0],
                        pad_list[i + 1][1] - ceil[i][1],
                    )
                inputs = jnp.pad(inputs, pad_list, mode="constant", constant_values=1.0)
                inputs = jnp.pad(
                    inputs,
                    [(0, 0)] + ceil + [(0, 0)],
                    mode="constant",
                    constant_values=0.0,
                )
            else:
                # manually pad inputs with 1s
                # because they are counted in average calculation
                inputs = jnp.pad(inputs, pad_list, mode="constant", constant_values=1.0)
            pad_list = [(0, 0)] * len(pad_list)
    else:
        pad_list = [(0, 0)] * (dim + 2)

    if not ivy.is_array(inputs):
        inputs = jnp.array(inputs)
    if not ivy.is_array(init):
        init = jnp.array(init)
    promoted_type = jnp.promote_types(inputs.dtype, init.dtype)
    inputs = inputs.astype(promoted_type)
    init = init.astype(promoted_type)
    y = jlax.reduce_window(
        inputs, init, reduce_fn, dims, strides, pad_list, window_dilation=dilation
    )
    if is_single_input:
        y = jnp.squeeze(y, axis=0)
    return y


def max_pool1d(
    x: JaxArray,
    kernel: Union[int, Tuple[int]],
    strides: Union[int, Tuple[int]],
    padding: str,
    /,
    *,
    data_format: str = "NWC",
    out: Optional[JaxArray] = None,
) -> JaxArray:
    if data_format == "NCW":
        x = jnp.transpose(x, (0, 2, 1))

    if isinstance(strides, int):
        strides = (strides,)
    elif len(strides) == 1:
        strides = (strides[0],)

    if isinstance(kernel, int):
        kernel = (kernel,)
    elif len(kernel) == 1:
        kernel = (kernel[0],)

    res = general_pool(x, -jnp.inf, jlax.max, kernel, strides, padding, 1)

    if data_format == "NCW":
        res = jnp.transpose(x, (0, 2, 1))
    return res


def max_pool2d(
    x: JaxArray,
    kernel: Union[int, Tuple[int], Tuple[int, int]],
    strides: Union[int, Tuple[int], Tuple[int, int]],
    padding: Union[str, int, Tuple[int], Tuple[int, int]],
    /,
    *,
    data_format: str = "NHWC",
    dilation: Union[int, Tuple[int], Tuple[int, int]] = 1,
    ceil_mode: bool = False,
    out: Optional[JaxArray] = None,
) -> JaxArray:
    if data_format == "NCHW":
        x = jnp.transpose(x, (0, 2, 3, 1))

    res = general_pool(
        x, -jnp.inf, jlax.max, kernel, strides, padding, 2, dilation, ceil_mode
    )

    if data_format == "NCHW":
        return jnp.transpose(res, (0, 3, 1, 2))

    return res


def max_pool3d(
    x: JaxArray,
    kernel: Union[int, Tuple[int], Tuple[int, int, int]],
    strides: Union[int, Tuple[int], Tuple[int, int, int]],
    padding: str,
    /,
    *,
    data_format: str = "NDHWC",
    out: Optional[JaxArray] = None,
) -> JaxArray:
    if data_format == "NCDHW":
        x = jnp.transpose(x, (0, 2, 3, 4, 1))
    if isinstance(kernel, int):
        kernel = (kernel,) * 3
    res = general_pool(x, -jnp.inf, jlax.max, kernel, strides, padding, 3)

    if data_format == "NCDHW":
        res = jnp.transpose(x, (0, 2, 3, 4, 1))

    return res


def avg_pool1d(
    x: JaxArray,
    kernel: Union[int, Tuple[int]],
    strides: Union[int, Tuple[int]],
    padding: str,
    /,
    *,
    data_format: str = "NWC",
    count_include_pad: bool = False,
    ceil_mode: bool = False,
    out: Optional[JaxArray] = None,
) -> JaxArray:
    if data_format == "NCW":
        x = jnp.transpose(x, (0, 2, 1))

    if isinstance(kernel, int):
        kernel = (kernel,)
    elif len(kernel) == 1:
        kernel = (kernel[0],)

    if isinstance(strides, int):
        strides = (strides,)
    elif len(strides) == 1:
        strides = (strides[0],)

    res = general_pool(
        x, 0.0, jlax.add, kernel, strides, padding, 1, ceil_mode=ceil_mode
    )
    div_shape = x.shape[:-1] + (1,)
    if len(div_shape) - 2 == len(kernel):
        div_shape = (1,) + div_shape[1:]
    res = res / general_pool(
        jnp.ones(div_shape, dtype=res.dtype),
        0.0,
        jlax.add,
        kernel,
        strides,
        padding,
        1,
        count_include_pad=count_include_pad,
        ceil_mode=ceil_mode,
    )
    if data_format == "NCW":
        res = jnp.transpose(res, (0, 2, 1))
    return res


def avg_pool2d(
    x: JaxArray,
    kernel: Union[int, Tuple[int], Tuple[int, int]],
    strides: Union[int, Tuple[int], Tuple[int, int]],
    padding: str,
    /,
    *,
    data_format: str = "NHWC",
    count_include_pad: bool = False,
    ceil_mode: bool = False,
    divisor_override: Optional[int] = None,
    out: Optional[JaxArray] = None,
) -> JaxArray:
    if isinstance(kernel, int):
        kernel = (kernel,) * 2
    elif len(kernel) == 1:
        kernel = (kernel[0],) * 2

    if isinstance(strides, int):
        strides = (strides,) * 2
    elif len(strides) == 1:
        strides = (strides[0],) * 2

    if data_format == "NCHW":
        x = jnp.transpose(x, (0, 2, 3, 1))

    res = general_pool(
        x, 0.0, jlax.add, kernel, strides, padding, 2, ceil_mode=ceil_mode
    )
    div_shape = x.shape[:-1] + (1,)
    if len(div_shape) - 2 == len(kernel):
        div_shape = (1,) + div_shape[1:]
    if divisor_override is not None:
        divisor = divisor_override
    else:
        divisor = general_pool(
            jnp.ones(div_shape, dtype=res.dtype),
            0.0,
            jlax.add,
            kernel,
            strides,
            padding,
            2,
            count_include_pad=count_include_pad,
            ceil_mode=ceil_mode,
        )
    res = res / divisor
    if data_format == "NCHW":
        return jnp.transpose(res, (0, 3, 1, 2))
    return res


def avg_pool3d(
    x: JaxArray,
    kernel: Union[int, Tuple[int], Tuple[int, int, int]],
    strides: Union[int, Tuple[int], Tuple[int, int, int]],
    padding: str,
    /,
    *,
    data_format: str = "NDHWC",
    count_include_pad: bool = False,
    ceil_mode: bool = False,
    divisor_override: Optional[int] = None,
    out: Optional[JaxArray] = None,
) -> JaxArray:
    if isinstance(kernel, int):
        kernel = (kernel,) * 3
    elif len(kernel) == 1:
        kernel = (kernel[0],) * 3

    if isinstance(strides, int):
        strides = (strides,) * 3
    elif len(strides) == 1:
        strides = (strides[0],) * 3

    if data_format == "NCDHW":
        x = jnp.transpose(x, (0, 2, 3, 4, 1))

    res = general_pool(
        x, 0.0, jlax.add, kernel, strides, padding, 3, ceil_mode=ceil_mode
    )

    if divisor_override is not None:
        divisor = divisor_override
    else:
        divisor = general_pool(
            jnp.ones_like(x, dtype=res.dtype),
            0.0,
            jlax.add,
            kernel,
            strides,
            padding,
            3,
            count_include_pad=count_include_pad,
            ceil_mode=ceil_mode,
        )
    res = res / divisor

    if data_format == "NCDHW":
        res = jnp.transpose(res, (0, 4, 1, 2, 3))

    return res


@with_supported_dtypes({"0.4.12 and below": ("float32", "float64")}, backend_version)
def dct(
    x: JaxArray,
    /,
    *,
    type: Literal[1, 2, 3, 4] = 2,
    n: Optional[int] = None,
    axis: int = -1,
    norm: Optional[Literal["ortho"]] = None,
    out: Optional[JaxArray] = None,
) -> JaxArray:
    if norm not in (None, "ortho"):
        raise ValueError("Norm must be either None or 'ortho'")
    if axis < 0:
        axis = axis + len(x.shape)
    if n is not None:
        signal_len = x.shape[axis]
        if n <= signal_len:
            local_idx = [slice(None)] * len(x.shape)
            local_idx[axis] = slice(None, n)
            x = x[tuple(local_idx)]
        else:
            pad_idx = [[0, 0] for _ in range(len(x.shape))]
            pad_idx[axis][1] = n - signal_len
            x = jnp.pad(x, pad_idx)
    real_zero = jnp.array(0.0, dtype=x.dtype)
    axis_dim = x.shape[axis]
    axis_dim_float = jnp.array(axis_dim, dtype=x.dtype)

    if type == 1:
        if norm:
            raise ValueError("Normalization not supported for type-I DCT")
        axis_idx = [slice(None)] * len(x.shape)
        axis_idx[axis] = slice(-2, 0, -1)
        x = jnp.concatenate([x, x[tuple(axis_idx)]], axis=axis)
        dct_out = jnp.real(jnp.fft.rfft(x, axis=axis))
        return dct_out

    elif type == 2:
        dct_out = jax.scipy.fft.dct(x, type=2, n=n, axis=axis, norm=norm)
        return dct_out

    elif type == 3:
        scale_dims = [1] * len(x.shape)
        scale_dims[axis] = axis_dim
        scale = 2.0 * jnp.exp(
            jlax.complex(
                real_zero, jnp.arange(axis_dim_float) * math.pi * 0.5 / axis_dim_float
            )
        ).reshape(scale_dims)
        if norm == "ortho":
            n1 = jnp.sqrt(axis_dim_float)
            n2 = n1 * jnp.sqrt(0.5)
            sf = jnp.pad(jnp.expand_dims(n1, 0), (0, axis_dim - 1), constant_values=n2)
            x = x * sf.reshape(scale_dims)
        else:
            x = x * axis_dim_float

        axis_idx = [slice(None)] * len(x.shape)
        axis_idx[axis] = slice(None, axis_dim)
        dct_out = jnp.real(
            jnp.fft.irfft(scale * jlax.complex(x, real_zero), n=2 * axis_dim, axis=axis)
        )[tuple(axis_idx)]
        return dct_out

    elif type == 4:
        dct_2 = jax.scipy.fft.dct(x, type=2, n=2 * axis_dim, axis=axis, norm=None)
        axis_idx = [slice(None)] * len(x.shape)
        axis_idx[axis] = slice(1, None, 2)
        dct_out = dct_2[tuple(axis_idx)]
        if norm == "ortho":
            dct_out *= math.sqrt(0.5) * jlax.rsqrt(axis_dim_float)
    return dct_out


def idct(
    x: JaxArray,
    /,
    *,
    type: Literal[1, 2, 3, 4] = 2,
    n: Optional[int] = None,
    axis: int = -1,
    norm: Optional[Literal["ortho"]] = None,
    out: Optional[JaxArray] = None,
) -> JaxArray:
    inverse_type = {1: 1, 2: 3, 3: 2, 4: 4}[type]
    return dct(x, type=inverse_type, n=n, axis=axis, norm=norm, out=out)


def fft(
    x: JaxArray,
    dim: int,
    /,
    *,
    norm: str = "backward",
    n: Optional[Union[int, Tuple[int]]] = None,
    out: Optional[JaxArray] = None,
) -> JaxArray:
    if not isinstance(dim, int):
        raise ivy.utils.exceptions.IvyError(
            f"Expecting <class 'int'> instead of {type(dim)}"
        )
    if n is None:
        n = x.shape[dim]
    if n < -len(x.shape):
        raise ivy.utils.exceptions.IvyError(
            f"Invalid dim {dim}, expecting ranging"
            " from {-len(x.shape)} to {len(x.shape)-1}  "
        )
    if not isinstance(n, int):
        raise ivy.utils.exceptions.IvyError(
            f"Expecting <class 'int'> instead of {type(n)}"
        )
    if n <= 1:
        raise ivy.utils.exceptions.IvyError(
            f"Invalid data points {n}, expecting more than 1"
        )
    if norm != "backward" and norm != "ortho" and norm != "forward":
        raise ivy.utils.exceptions.IvyError(f"Unrecognized normalization mode {norm}")
    return jnp.fft.fft(x, n, dim, norm)


def dropout1d(
    x: JaxArray,
    prob: float,
    /,
    *,
    training: bool = True,
    data_format: str = "NWC",
    out: Optional[JaxArray] = None,
) -> JaxArray:
    if training:
        x_shape = x.shape
        is_batched = len(x_shape) == 3
        if data_format == "NCW":
            perm = (0, 2, 1) if is_batched else (1, 0)
            x = jnp.transpose(x, perm)
            x_shape = x.shape
        _, rng_input = jax.random.split(RNG.key)
        mask = jax.random.bernoulli(rng_input, 1 - prob, x_shape)
        res = jnp.where(mask, x / (1 - prob), 0)
        if data_format == "NCW":
            res = jnp.transpose(res, perm)
    else:
        res = x
    return res


def dropout2d(
    x: JaxArray,
    prob: float,
    /,
    *,
    training: bool = True,
    data_format: str = "NHWC",
    out: Optional[JaxArray] = None,
) -> JaxArray:
    if training:
        x_shape = x.shape
        is_batched = len(x.shape) == 4
        if data_format == "NCHW":
            perm = (0, 2, 3, 1) if is_batched else (1, 2, 0)
            x = jnp.transpose(x, perm)
            x_shape = x.shape
        _, rng_input = jax.random.split(RNG.key)
        mask = jax.random.bernoulli(rng_input, 1 - prob, x_shape)
        res = jnp.where(mask, x / (1 - prob), 0)
        if data_format == "NCHW":
            perm = (0, 3, 1, 2) if is_batched else (2, 0, 1)
            res = jnp.transpose(res, perm)
    else:
        res = x
    return res


def dropout3d(
    x: JaxArray,
    prob: float,
    /,
    *,
    training: bool = True,
    data_format: str = "NDHWC",
    out: Optional[JaxArray] = None,
) -> JaxArray:
    if training:
        x_shape = x.shape
        is_batched = len(x_shape) == 5
        if data_format == "NCDHW":
            perm = (0, 2, 3, 4, 1) if is_batched else (1, 2, 3, 0)
            x = jnp.transpose(x, perm)
            x_shape = x.shape
        _, rng_input = jax.random.split(RNG.key)
        mask = jax.random.bernoulli(rng_input, 1 - prob, x_shape)
        res = jnp.where(mask, x / (1 - prob), 0)
        if data_format == "NCDHW":
            perm = (0, 4, 1, 2, 3) if is_batched else (3, 0, 1, 2)
            res = jnp.transpose(res, perm)
    else:
        res = x
    return res


def ifft(
    x: JaxArray,
    dim: int,
    *,
    norm: str = "backward",
    n: Optional[Union[int, Tuple[int]]] = None,
    out: Optional[JaxArray] = None,
) -> JaxArray:
    if not isinstance(dim, int):
        raise ivy.utils.exceptions.IvyError(
            f"Expecting <class 'int'> instead of {type(dim)}"
        )
    if n is None:
        n = x.shape[dim]
    if n < -len(x.shape):
        raise ivy.utils.exceptions.IvyError(
            f"Invalid dim {dim}, expecting ranging"
            " from {-len(x.shape)} to {len(x.shape)-1}  "
        )
    if not isinstance(n, int):
        raise ivy.utils.exceptions.IvyError(
            f"Expecting <class 'int'> instead of {type(n)}"
        )
    if n <= 1:
        raise ivy.utils.exceptions.IvyError(
            f"Invalid data points {n}, expecting more than 1"
        )
    if norm != "backward" and norm != "ortho" and norm != "forward":
        raise ivy.utils.exceptions.IvyError(f"Unrecognized normalization mode {norm}")
    return jnp.fft.ifft(x, n, dim, norm)


def interpolate(
    x: JaxArray,
    size: Union[Sequence[int], int],
    /,
    *,
    mode: Literal[
        "linear",
        "bilinear",
        "trilinear",
        "nearest",
        "area",
        "nearest_exact",
        "tf_area",
        "bicubic_tensorflow" "bicubic",
        "mitchellcubic",
        "lanczos3",
        "lanczos5",
        "gaussian",
    ] = "linear",
    scale_factor: Optional[Union[Sequence[int], int]] = None,
    recompute_scale_factor: Optional[bool] = None,
    align_corners: Optional[bool] = None,
    antialias: bool = False,
    out: Optional[JaxArray] = None,
):
    dims = len(x.shape) - 2
    size = _get_size(scale_factor, size, dims, x.shape)
    mode = (
        "nearest"
        if mode == "nearest-exact"
        else "bicubic" if mode == "bicubic_tensorflow" else mode
    )

    size = [x.shape[0], *size, x.shape[1]]
    x = jnp.transpose(x, (0, *range(2, dims + 2), 1))
    return jnp.transpose(
        jax.image.resize(x, shape=size, method=mode, antialias=antialias),
        (0, dims + 1, *range(1, dims + 1)),
    )


interpolate.partial_mixed_handler = lambda *args, mode="linear", scale_factor=None, recompute_scale_factor=None, align_corners=None, **kwargs: (  # noqa: E501
    not align_corners
    and mode
    not in [
        "area",
        "nearest",
        "tf_area",
        "mitchellcubic",
        "gaussian",
        "bicubic",
    ]
    and recompute_scale_factor
)


def reduce_window(
    operand: JaxArray,
    init_value: Union[int, float],
    computation: Callable,
    window_dimensions: Union[int, Sequence[int]],
    /,
    *,
    window_strides: Union[int, Sequence[int]] = 1,
    padding: Union[str, int, Sequence[Tuple[int, int]]] = "VALID",
    base_dilation: Union[int, Sequence[int]] = 1,
    window_dilation: Union[int, Sequence[int]] = 1,
) -> JaxArray:
    computation = _correct_ivy_callable(computation)
    computation = output_to_native_arrays(computation)
    if not isinstance(padding, str):
        # for containers the padding reaches the function as a list of lists instead of
        # a list of tuples, which gives an unhashable dtype error
        # this is similarly a problem in the jax backend of ivy.pad
        padding = _to_nested_tuple(padding)
    return jlax.reduce_window(
        operand,
        init_value,
        computation,
        window_dimensions,
        window_strides,
        padding,
        base_dilation,
        window_dilation,
    )


def fft2(
    x: JaxArray,
    *,
    s: Sequence[int] = None,
    dim: Sequence[int] = (-2, -1),
    norm: str = "backward",
    out: Optional[JaxArray] = None,
) -> JaxArray:
    if not all(isinstance(j, int) for j in dim):
        raise ivy.utils.exceptions.IvyError(
            f"Expecting {dim} to be a sequence of integers <class integer>"
        )
    if s is None:
        s = (x.shape[dim[0]], x.shape[dim[1]])
    if all(j < -len(x.shape) for j in s):
        raise ivy.utils.exceptions.IvyError(
            f"Invalid dim {dim}, expecting ranging"
            " from {-len(x.shape)} to {len(x.shape)-1}  "
        )
    if not all(isinstance(j, int) for j in s):
        raise ivy.utils.exceptions.IvyError(
            f"Expecting {s} to be a sequence of integers <class integer>"
        )
    if all(j <= 1 for j in s):
        raise ivy.utils.exceptions.IvyError(
            f"Invalid data points {s}, expecting s points larger than 1"
        )
    if norm != "backward" and norm != "ortho" and norm != "forward":
        raise ivy.utils.exceptions.IvyError(f"Unrecognized normalization mode {norm}")
    return jnp.fft.fft2(x, s, dim, norm).astype(jnp.complex128)


<<<<<<< HEAD
def ifftn(
    x: JaxArray,
    s: Optional[Union[int, Tuple[int]]] = None,
    axes: Optional[Union[int, Tuple[int]]] = None,
    *,
    norm: str = "backward",
    out: Optional[JaxArray] = None,
) -> JaxArray:
    return jnp.fft.ifftn(x, s, axes, norm)
=======
@with_unsupported_dtypes(
    {"0.4.12 and below": ("bfloat16", "float16", "complex")}, backend_version
)
def embedding(
    weights: JaxArray,
    indices: JaxArray,
    /,
    *,
    max_norm: Optional[int] = None,
    out: Optional[JaxArray] = None,
) -> JaxArray:
    embeddings = jnp.take(weights, indices, axis=0)
    if max_norm is not None:
        norms = jnp.linalg.norm(embeddings, axis=-1, keepdims=True)
        embeddings = jnp.where(
            norms > max_norm, embeddings * max_norm / norms, embeddings
        )
        embeddings = jnp.where(
            norms < -max_norm, embeddings * -max_norm / norms, embeddings
        )
    return embeddings
>>>>>>> 855d7cb7
<|MERGE_RESOLUTION|>--- conflicted
+++ resolved
@@ -766,7 +766,7 @@
     return jnp.fft.fft2(x, s, dim, norm).astype(jnp.complex128)
 
 
-<<<<<<< HEAD
+
 def ifftn(
     x: JaxArray,
     s: Optional[Union[int, Tuple[int]]] = None,
@@ -776,7 +776,7 @@
     out: Optional[JaxArray] = None,
 ) -> JaxArray:
     return jnp.fft.ifftn(x, s, axes, norm)
-=======
+
 @with_unsupported_dtypes(
     {"0.4.12 and below": ("bfloat16", "float16", "complex")}, backend_version
 )
@@ -797,5 +797,3 @@
         embeddings = jnp.where(
             norms < -max_norm, embeddings * -max_norm / norms, embeddings
         )
-    return embeddings
->>>>>>> 855d7cb7
