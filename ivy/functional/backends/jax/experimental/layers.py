# global
from typing import Optional, Union, Tuple, Literal, Sequence
import jax
import jax.lax as jlax
import jax.numpy as jnp
import math

# local
import ivy
from ivy.functional.backends.jax import JaxArray
from ivy.functional.backends.jax.random import RNG


def general_pool(inputs, init, reduce_fn, window_shape, strides, padding):

    if isinstance(strides, int):
        strides = (strides,) * len(window_shape)
    elif len(strides) == 1:
        strides = (strides[0],) * len(window_shape)

    assert len(window_shape) == len(
        strides
    ), f"len({window_shape}) must equal len({strides})"

    window_shape = tuple(window_shape)
    strides = (1,) + strides + (1,)
    dims = (1,) + window_shape + (1,)

    is_single_input = False
    if inputs.ndim == len(dims) - 1:
        # add singleton batch dimension because lax.reduce_window always
        # needs a batch dimension.
        inputs = inputs[None]
        is_single_input = True

    assert inputs.ndim == len(dims), f"len({inputs.shape}) != len({dims})"
    y = jlax.reduce_window(inputs, init, reduce_fn, dims, strides, padding)
    if is_single_input:
        y = jnp.squeeze(y, axis=0)
    return y


def max_pool1d(
    x: JaxArray,
    kernel: Union[int, Tuple[int]],
    strides: Union[int, Tuple[int]],
    padding: str,
    /,
    *,
    data_format: str = "NWC",
    out: Optional[JaxArray] = None,
) -> JaxArray:
    if data_format == "NCW":
        x = jnp.transpose(x, (0, 2, 1))

    if isinstance(strides, int):
        strides = (strides,)
    elif len(strides) == 1:
        strides = (strides[0],)

    if isinstance(kernel, int):
        kernel = (kernel,)
    elif len(kernel) == 1:
        kernel = (kernel[0],)

    res = general_pool(x, -jnp.inf, jlax.max, kernel, strides, padding)

    if data_format == "NCW":
        res = jnp.transpose(x, (0, 2, 1))
    return res


def max_pool2d(
    x: JaxArray,
    kernel: Union[int, Tuple[int], Tuple[int, int]],
    strides: Union[int, Tuple[int], Tuple[int, int]],
    padding: str,
    /,
    *,
    data_format: str = "NHWC",
    out: Optional[JaxArray] = None,
) -> JaxArray:
    if data_format == "NCHW":
        x = jnp.transpose(x, (0, 2, 3, 1))

    res = general_pool(x, -jnp.inf, jlax.max, kernel, strides, padding)

    if data_format == "NCHW":
        return jnp.transpose(res, (0, 3, 1, 2))

    return res


def max_pool3d(
    x: JaxArray,
    kernel: Union[int, Tuple[int], Tuple[int, int, int]],
    strides: Union[int, Tuple[int], Tuple[int, int, int]],
    padding: str,
    /,
    *,
    data_format: str = "NDHWC",
    out: Optional[JaxArray] = None,
) -> JaxArray:
    if data_format == "NCDHW":
        x = jnp.transpose(x, (0, 2, 3, 4, 1))
    if isinstance(kernel, int):
        kernel = (kernel,) * 3
    res = general_pool(x, -jnp.inf, jlax.max, kernel, strides, padding)

    if data_format == "NCDHW":
        res = jnp.transpose(x, (0, 2, 3, 4, 1))

    return res


def avg_pool1d(
    x: JaxArray,
    kernel: Union[int, Tuple[int]],
    strides: Union[int, Tuple[int]],
    padding: str,
    /,
    *,
    data_format: str = "NWC",
    out: Optional[JaxArray] = None,
) -> JaxArray:

    if data_format == "NCW":
        x = jnp.transpose(x, (0, 2, 1))

    if isinstance(kernel, int):
        kernel = (kernel,)
    elif len(kernel) == 1:
        kernel = (kernel[0],)

    if isinstance(strides, int):
        strides = (strides,)
    elif len(strides) == 1:
        strides = (strides[0],)

    res = general_pool(x, 0.0, jlax.add, kernel, strides, padding)
    div_shape = x.shape[:-1] + (1,)
    if len(div_shape) - 2 == len(kernel):
        div_shape = (1,) + div_shape[1:]
    res = res / general_pool(
        jnp.ones(div_shape, dtype=res.dtype), 0.0, jlax.add, kernel, strides, padding
    )
    if data_format == "NCW":
        res = jnp.transpose(x, (0, 2, 1))
    return res


def avg_pool2d(
    x: JaxArray,
    kernel: Union[int, Tuple[int], Tuple[int, int]],
    strides: Union[int, Tuple[int], Tuple[int, int]],
    padding: str,
    /,
    *,
    data_format: str = "NHWC",
    out: Optional[JaxArray] = None,
) -> JaxArray:

    if isinstance(kernel, int):
        kernel = (kernel,) * 2
    elif len(kernel) == 1:
        kernel = (kernel[0],) * 2

    if isinstance(strides, int):
        strides = (strides,) * 2
    elif len(strides) == 1:
        strides = (strides[0],) * 2

    if data_format == "NCHW":
        x = jnp.transpose(x, (0, 2, 3, 1))

    res = general_pool(x, 0.0, jlax.add, kernel, strides, padding)
    div_shape = x.shape[:-1] + (1,)
    if len(div_shape) - 2 == len(kernel):
        div_shape = (1,) + div_shape[1:]
    res = res / general_pool(
        jnp.ones(div_shape, dtype=res.dtype), 0.0, jlax.add, kernel, strides, padding
    )
    if data_format == "NCHW":
        return jnp.transpose(res, (0, 3, 1, 2))
    return res


def avg_pool3d(
    x: JaxArray,
    kernel: Union[int, Tuple[int], Tuple[int, int, int]],
    strides: Union[int, Tuple[int], Tuple[int, int, int]],
    padding: str,
    /,
    *,
    data_format: str = "NDHWC",
    out: Optional[JaxArray] = None,
) -> JaxArray:

    if isinstance(kernel, int):
        kernel = (kernel,) * 3
    elif len(kernel) == 1:
        kernel = (kernel[0],) * 3

    if isinstance(strides, int):
        strides = (strides,) * 3
    elif len(strides) == 1:
        strides = (strides[0],) * 3

    if data_format == "NCDHW":
        x = jnp.transpose(x, (0, 2, 3, 4, 1))

    res = general_pool(x, 0.0, jlax.add, kernel, strides, padding)
    div_shape = res.shape[:-1] + (1,)
    if len(div_shape) - 2 == len(kernel):
        div_shape = (1,) + div_shape[1:]
    res = res / general_pool(
        jnp.ones(div_shape, dtype=res.dtype), 0.0, jlax.add, kernel, strides, padding
    )

    if data_format == "NCDHW":
        res = jnp.transpose(x, (0, 2, 3, 4, 1))

    return res


def dct(
    x: JaxArray,
    /,
    *,
    type: Optional[Literal[1, 2, 3, 4]] = 2,
    n: Optional[int] = None,
    axis: Optional[int] = -1,
    norm: Optional[Literal["ortho"]] = None,
    out: Optional[JaxArray] = None,
) -> JaxArray:
    if norm not in (None, "ortho"):
        raise ValueError("Norm must be either None or 'ortho'")
    if axis < 0:
        axis = axis + len(x.shape)
    if n is not None:
        signal_len = x.shape[axis]
        if n <= signal_len:
            local_idx = [slice(None)] * len(x.shape)
            local_idx[axis] = slice(None, n)
            x = x[local_idx]
        else:
            pad_idx = [[0, 0] for _ in range(len(x.shape))]
            pad_idx[axis][1] = n - signal_len
            x = jnp.pad(x, pad_idx)
    real_zero = jnp.array(0.0, dtype=x.dtype)
    axis_dim = x.shape[axis]
    axis_dim_float = jnp.array(axis_dim, dtype=x.dtype)

    if type == 1:
        if norm:
            raise ValueError("Normalization not supported for type-I DCT")
        axis_idx = [slice(None)] * len(x.shape)
        axis_idx[axis] = slice(-2, 0, -1)
        x = jnp.concatenate([x, x[tuple(axis_idx)]], axis=axis)
        dct_out = jnp.real(jnp.fft.rfft(x, axis=axis))
        return dct_out

    elif type == 2:
        dct_out = jax.scipy.fft.dct(x, type=2, n=n, axis=axis, norm=norm)
        return dct_out

    elif type == 3:
        scale_dims = [1] * len(x.shape)
        scale_dims[axis] = axis_dim
        scale = 2.0 * jnp.exp(
            jlax.complex(
                real_zero, jnp.arange(axis_dim_float) * math.pi * 0.5 / axis_dim_float
            )
        ).reshape(scale_dims)
        if norm == "ortho":
            n1 = jnp.sqrt(axis_dim_float)
            n2 = n1 * jnp.sqrt(0.5)
            sf = jnp.pad(jnp.expand_dims(n1, 0), (0, axis_dim - 1), constant_values=n2)
            x = x * sf.reshape(scale_dims)
        else:
            x = x * axis_dim_float

        axis_idx = [slice(None)] * len(x.shape)
        axis_idx[axis] = slice(None, axis_dim)
        dct_out = jnp.real(
            jnp.fft.irfft(scale * jlax.complex(x, real_zero), n=2 * axis_dim, axis=axis)
        )[tuple(axis_idx)]
        return dct_out

    elif type == 4:
        dct_2 = jax.scipy.fft.dct(x, type=2, n=2 * axis_dim, axis=axis, norm=None)
        axis_idx = [slice(None)] * len(x.shape)
        axis_idx[axis] = slice(1, None, 2)
        dct_out = dct_2[tuple(axis_idx)]
        if norm == "ortho":
            dct_out *= math.sqrt(0.5) * jlax.rsqrt(axis_dim_float)
    return dct_out


def fft(
    x: JaxArray,
    dim: int,
    /,
    *,
    norm: Optional[str] = "backward",
    n: Union[int, Tuple[int]] = None,
    out: Optional[JaxArray] = None,
) -> JaxArray:
    if not isinstance(dim, int):
        raise ivy.exceptions.IvyError(f"Expecting <class 'int'> instead of {type(dim)}")
    if n is None:
        n = x.shape[dim]
    if n < -len(x.shape):
        raise ivy.exceptions.IvyError(
            f"Invalid dim {dim}, expecting ranging"
            " from {-len(x.shape)} to {len(x.shape)-1}  "
        )
    if not isinstance(n, int):
        raise ivy.exceptions.IvyError(f"Expecting <class 'int'> instead of {type(n)}")
    if n <= 1:
        raise ivy.exceptions.IvyError(f"Invalid data points {n}, expecting more than 1")
    if norm != "backward" and norm != "ortho" and norm != "forward":
        raise ivy.exceptions.IvyError(f"Unrecognized normalization mode {norm}")
    return jnp.fft.fft(x, n, dim, norm)


def dropout1d(
    x: JaxArray,
    prob: float,
    /,
    *,
    training: bool = True,
    data_format: str = "NWC",
    out: Optional[JaxArray] = None,
) -> JaxArray:
    if training:
        if data_format == "NWC":
            perm = (0, 2, 1) if len(x.shape) == 3 else (1, 0)
            x = jnp.transpose(x, perm)
        noise_shape = list(x.shape)
        noise_shape[-1] = 1
        _, rng_input = jax.random.split(RNG.key)
        mask = jax.random.bernoulli(rng_input, 1 - prob, noise_shape)
        res = jnp.where(mask, x / (1 - prob), 0)
        if data_format == "NWC":
            res = jnp.transpose(res, perm)
        return res
    else:
        return x


<<<<<<< HEAD
def interpolate(
    x: JaxArray,
    size: Union[Sequence[int], int],
    /,
    *,
    mode: Union[Literal["linear", "bilinear"]] = "linear",
    align_corners: Optional[bool] = True.real,
    antialias: Optional[bool] = False,
):
    if align_corners:
        return ivy.interpolate(
            x, size, mode=mode, align_corners=align_corners, antialias=antialias
        )
    return jax.image.resize(x, size, method=mode, antialias=antialias)
=======
def ifft(
    x: JaxArray,
    dim: int,
    *,
    norm: Optional[str] = "backward",
    n: Union[int, Tuple[int]] = None,
    out: Optional[JaxArray] = None,
) -> JaxArray:
    if not isinstance(dim, int):
        raise ivy.exceptions.IvyError(f"Expecting <class 'int'> instead of {type(dim)}")
    if n is None:
        n = x.shape[dim]
    if n < -len(x.shape):
        raise ivy.exceptions.IvyError(
            f"Invalid dim {dim}, expecting ranging"
            " from {-len(x.shape)} to {len(x.shape)-1}  "
        )
    if not isinstance(n, int):
        raise ivy.exceptions.IvyError(f"Expecting <class 'int'> instead of {type(n)}")
    if n <= 1:
        raise ivy.exceptions.IvyError(f"Invalid data points {n}, expecting more than 1")
    if norm != "backward" and norm != "ortho" and norm != "forward":
        raise ivy.exceptions.IvyError(f"Unrecognized normalization mode {norm}")
    return jnp.fft.ifft(x, n, dim, norm)
>>>>>>> 600e37c9
<|MERGE_RESOLUTION|>--- conflicted
+++ resolved
@@ -349,22 +349,6 @@
         return x
 
 
-<<<<<<< HEAD
-def interpolate(
-    x: JaxArray,
-    size: Union[Sequence[int], int],
-    /,
-    *,
-    mode: Union[Literal["linear", "bilinear"]] = "linear",
-    align_corners: Optional[bool] = True.real,
-    antialias: Optional[bool] = False,
-):
-    if align_corners:
-        return ivy.interpolate(
-            x, size, mode=mode, align_corners=align_corners, antialias=antialias
-        )
-    return jax.image.resize(x, size, method=mode, antialias=antialias)
-=======
 def ifft(
     x: JaxArray,
     dim: int,
@@ -389,4 +373,19 @@
     if norm != "backward" and norm != "ortho" and norm != "forward":
         raise ivy.exceptions.IvyError(f"Unrecognized normalization mode {norm}")
     return jnp.fft.ifft(x, n, dim, norm)
->>>>>>> 600e37c9
+
+
+def interpolate(
+    x: JaxArray,
+    size: Union[Sequence[int], int],
+    /,
+    *,
+    mode: Union[Literal["linear", "bilinear"]] = "linear",
+    align_corners: Optional[bool] = True.real,
+    antialias: Optional[bool] = False,
+):
+    if align_corners:
+        return ivy.interpolate(
+            x, size, mode=mode, align_corners=align_corners, antialias=antialias
+        )
+    return jax.image.resize(x, size, method=mode, antialias=antialias)