--- conflicted
+++ resolved
@@ -903,17 +903,6 @@
     return jnp.fft.rfftn(x, s, axes, norm).astype(jnp.complex128)
 
 
-<<<<<<< HEAD
-def fftn(
-    x: JaxArray,
-    /,
-    s: Optional[Union[int, Tuple[int]]] = None,
-    axes: Optional[Union[int, Tuple[int]]] = None,
-    norm: str = "backward",
-    out: Optional[JaxArray] = None,
-) -> JaxArray:
-    return jnp.fft.fftn(x, s=s, axes=axes, norm=norm)
-=======
 # stft
 def stft(
     signals: JaxArray,
@@ -1021,4 +1010,14 @@
 
     to_return = stft_helper(signals, frame_length, frame_step, fft_length)
     return jnp.asarray(to_return, dtype=dtype)
->>>>>>> 36ec24a9
+
+
+def fftn(
+    x: JaxArray,
+    /,
+    s: Optional[Union[int, Tuple[int]]] = None,
+    axes: Optional[Union[int, Tuple[int]]] = None,
+    norm: str = "backward",
+    out: Optional[JaxArray] = None,
+) -> JaxArray:
+    return jnp.fft.fftn(x, s=s, axes=axes, norm=norm)