--- conflicted
+++ resolved
@@ -347,7 +347,6 @@
         return x
 
 
-<<<<<<< HEAD
 def separable_conv2d(
     x: JaxArray,
     depthwise_filter: Union[int, Tuple[int], Tuple[int, int, int]],
@@ -369,7 +368,8 @@
         return jnp.transpose(res, (0, 3, 1, 2))
 
     return res
-=======
+
+
 def ifft(
     x: JaxArray,
     dim: int,
@@ -393,5 +393,4 @@
         raise ivy.exceptions.IvyError(f"Invalid data points {n}, expecting more than 1")
     if norm != "backward" and norm != "ortho" and norm != "forward":
         raise ivy.exceptions.IvyError(f"Unrecognized normalization mode {norm}")
-    return jnp.fft.ifft(x, n, dim, norm)
->>>>>>> bcacc559
+    return jnp.fft.ifft(x, n, dim, norm)