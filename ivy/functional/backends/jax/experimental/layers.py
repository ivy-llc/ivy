--- conflicted
+++ resolved
@@ -967,9 +967,6 @@
         )
     if norm not in {"backward", "ortho", "forward"}:
         raise ivy.utils.exceptions.IvyError(f"Unrecognized normalization mode {norm}")
-<<<<<<< HEAD
-    return jnp.fft.rfftn(x, s, axes, norm).astype(jnp.complex128)
-=======
     return jnp.fft.rfftn(x, s, axes, norm).astype(jnp.complex128)
 
 
@@ -1079,5 +1076,4 @@
             return stft_1D(nested_list, frame_length, frame_step, fft_length, pad_end)
 
     to_return = stft_helper(signals, frame_length, frame_step, fft_length)
-    return jnp.asarray(to_return, dtype=dtype)
->>>>>>> a9739338
+    return jnp.asarray(to_return, dtype=dtype)