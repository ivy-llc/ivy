--- conflicted
+++ resolved
@@ -668,38 +668,6 @@
 )
 
 
-<<<<<<< HEAD
-def fft2(
-    x: JaxArray,
-    *,
-    s: Sequence[int] = None,
-    dim: Sequence[int] = (-2, -1),
-    norm: str = "backward",
-    out: Optional[JaxArray] = None,
-) -> JaxArray:
-    if not all(isinstance(j, int) for j in dim):
-        raise ivy.utils.exceptions.IvyError(
-            f"Expecting {dim} to be a sequence of integers <class integer>"
-        )
-    if s is None:
-        s = (x.shape[dim[0]], x.shape[dim[1]])
-    if all(j < -len(x.shape) for j in s):
-        raise ivy.utils.exceptions.IvyError(
-            f"Invalid dim {dim}, expecting ranging"
-            " from {-len(x.shape)} to {len(x.shape)-1}  "
-        )
-    if not all(isinstance(j, int) for j in s):
-        raise ivy.utils.exceptions.IvyError(
-            f"Expecting {s} to be a sequence of integers <class integer>"
-        )
-    if all(j <= 1 for j in s):
-        raise ivy.utils.exceptions.IvyError(
-            f"Invalid data points {s}, expecting s points larger than 1"
-        )
-    if norm != "backward" and norm != "ortho" and norm != "forward":
-        raise ivy.utils.exceptions.IvyError(f"Unrecognized normalization mode {norm}")
-    return jnp.fft.fft2(x, s, dim, norm).astype(jnp.complex128)
-=======
 def reduce_window(
     operand: JaxArray,
     init_value: Union[int, float],
@@ -729,4 +697,35 @@
         base_dilation,
         window_dilation,
     )
->>>>>>> de6706f1
+
+
+def fft2(
+    x: JaxArray,
+    *,
+    s: Sequence[int] = None,
+    dim: Sequence[int] = (-2, -1),
+    norm: str = "backward",
+    out: Optional[JaxArray] = None,
+) -> JaxArray:
+    if not all(isinstance(j, int) for j in dim):
+        raise ivy.utils.exceptions.IvyError(
+            f"Expecting {dim} to be a sequence of integers <class integer>"
+        )
+    if s is None:
+        s = (x.shape[dim[0]], x.shape[dim[1]])
+    if all(j < -len(x.shape) for j in s):
+        raise ivy.utils.exceptions.IvyError(
+            f"Invalid dim {dim}, expecting ranging"
+            " from {-len(x.shape)} to {len(x.shape)-1}  "
+        )
+    if not all(isinstance(j, int) for j in s):
+        raise ivy.utils.exceptions.IvyError(
+            f"Expecting {s} to be a sequence of integers <class integer>"
+        )
+    if all(j <= 1 for j in s):
+        raise ivy.utils.exceptions.IvyError(
+            f"Invalid data points {s}, expecting s points larger than 1"
+        )
+    if norm != "backward" and norm != "ortho" and norm != "forward":
+        raise ivy.utils.exceptions.IvyError(f"Unrecognized normalization mode {norm}")
+    return jnp.fft.fft2(x, s, dim, norm).astype(jnp.complex128)