# global
from typing import Optional, Union, Tuple, Literal, Sequence
import jax
import jax.lax as jlax
import jax.numpy as jnp
import math

# local
import ivy
from ivy.functional.backends.jax import JaxArray
from ivy.functional.backends.jax.random import RNG
from ivy.functional.ivy.layers import _handle_padding
from ivy.functional.ivy.experimental.layers import _padding_ceil_mode, _get_size


def _from_int_to_tuple(arg, dim):
    if isinstance(arg, int):
        return (arg,) * dim
    if isinstance(arg, tuple) and len(arg) == 1:
        return (arg[0],) * dim
    return arg


def general_pool(
    inputs,
    init,
    reduce_fn,
    window_shape,
    strides,
    padding,
    dim,
    dilation=1,
    ceil_mode=False,
):
    window_shape = _from_int_to_tuple(window_shape, dim)
    strides = _from_int_to_tuple(strides, dim)
    dilation = _from_int_to_tuple(dilation, dim)
    if isinstance(padding, int):
        padding = [(padding,) * 2] * dim
    elif isinstance(padding, tuple) and len(padding) == 1:
        padding = [(padding[0],) * 2] * dim
    elif isinstance(padding, tuple) and len(padding) == 2:
        padding = [(padding[0],) * 2, (padding[1],) * 2]

    if isinstance(padding, (tuple, list)):
        ivy.utils.assertions.check_kernel_padding_size(window_shape, padding)

    assert len(window_shape) == len(
        strides
    ), f"len({window_shape}) must equal len({strides})"

    window_shape = tuple(window_shape)
    strides = (1,) + strides + (1,)
    dims = (1,) + window_shape + (1,)
    dilation = (1,) + tuple(dilation) + (1,)

    is_single_input = False
    if inputs.ndim == len(dims) - 1:
        # add singleton batch dimension because lax.reduce_window always
        # needs a batch dimension.
        inputs = inputs[None]
        is_single_input = True

    assert inputs.ndim == len(dims), f"len({inputs.shape}) != len({dims})"

    # shape of window after dilation
    new_window_shape = tuple(
        [
            window_shape[i - 1] + (dilation[i] - 1) * (window_shape[i - 1] - 1)
            for i in range(1, len(dims) - 1)
        ]
    )
    # manual padding
    if isinstance(padding, str):
        pad_int = [
            _handle_padding(
                inputs.shape[i + 1], strides[i + 1], new_window_shape[i], padding
            )
            for i in range(len(dims) - 2)
        ]
        pad_list = [
            (pad_int[i] // 2, pad_int[i] - pad_int[i] // 2) for i in range(len(pad_int))
        ]
        pad_list = [(0, 0)] + pad_list + [(0, 0)]
    else:
        pad_list = [(0, 0)] + list(padding) + [(0, 0)]

    if ceil_mode:
        for i in range(len(dims) - 2):
            pad_list[i + 1] = _padding_ceil_mode(
                inputs.shape[i + 1],
                new_window_shape[i],
                pad_list[i + 1],
                strides[i + 1],
            )

    y = jlax.reduce_window(
        inputs, init, reduce_fn, dims, strides, pad_list, window_dilation=dilation
    )
    if is_single_input:
        y = jnp.squeeze(y, axis=0)
    return y


def max_pool1d(
    x: JaxArray,
    kernel: Union[int, Tuple[int]],
    strides: Union[int, Tuple[int]],
    padding: str,
    /,
    *,
    data_format: str = "NWC",
    out: Optional[JaxArray] = None,
) -> JaxArray:
    if data_format == "NCW":
        x = jnp.transpose(x, (0, 2, 1))

    if isinstance(strides, int):
        strides = (strides,)
    elif len(strides) == 1:
        strides = (strides[0],)

    if isinstance(kernel, int):
        kernel = (kernel,)
    elif len(kernel) == 1:
        kernel = (kernel[0],)

    res = general_pool(x, -jnp.inf, jlax.max, kernel, strides, padding, 1)

    if data_format == "NCW":
        res = jnp.transpose(x, (0, 2, 1))
    return res


def max_pool2d(
    x: JaxArray,
    kernel: Union[int, Tuple[int], Tuple[int, int]],
    strides: Union[int, Tuple[int], Tuple[int, int]],
    padding: Union[str, int, Tuple[int], Tuple[int, int]],
    /,
    *,
    data_format: str = "NHWC",
    dilation: Union[int, Tuple[int], Tuple[int, int]] = 1,
    ceil_mode: bool = False,
    out: Optional[JaxArray] = None,
) -> JaxArray:
    if data_format == "NCHW":
        x = jnp.transpose(x, (0, 2, 3, 1))

    res = general_pool(
        x, -jnp.inf, jlax.max, kernel, strides, padding, 2, dilation, ceil_mode
    )

    if data_format == "NCHW":
        return jnp.transpose(res, (0, 3, 1, 2))

    return res


def max_pool3d(
    x: JaxArray,
    kernel: Union[int, Tuple[int], Tuple[int, int, int]],
    strides: Union[int, Tuple[int], Tuple[int, int, int]],
    padding: str,
    /,
    *,
    data_format: str = "NDHWC",
    out: Optional[JaxArray] = None,
) -> JaxArray:
    if data_format == "NCDHW":
        x = jnp.transpose(x, (0, 2, 3, 4, 1))
    if isinstance(kernel, int):
        kernel = (kernel,) * 3
    res = general_pool(x, -jnp.inf, jlax.max, kernel, strides, padding, 3)

    if data_format == "NCDHW":
        res = jnp.transpose(x, (0, 2, 3, 4, 1))

    return res


def avg_pool1d(
    x: JaxArray,
    kernel: Union[int, Tuple[int]],
    strides: Union[int, Tuple[int]],
    padding: str,
    /,
    *,
    data_format: str = "NWC",
    out: Optional[JaxArray] = None,
) -> JaxArray:

    if data_format == "NCW":
        x = jnp.transpose(x, (0, 2, 1))

    if isinstance(kernel, int):
        kernel = (kernel,)
    elif len(kernel) == 1:
        kernel = (kernel[0],)

    if isinstance(strides, int):
        strides = (strides,)
    elif len(strides) == 1:
        strides = (strides[0],)

    res = general_pool(x, 0.0, jlax.add, kernel, strides, padding, 1)
    div_shape = x.shape[:-1] + (1,)
    if len(div_shape) - 2 == len(kernel):
        div_shape = (1,) + div_shape[1:]
    res = res / general_pool(
        jnp.ones(div_shape, dtype=res.dtype), 0.0, jlax.add, kernel, strides, padding, 1
    )
    if data_format == "NCW":
        res = jnp.transpose(res, (0, 2, 1))
    return res


def avg_pool2d(
    x: JaxArray,
    kernel: Union[int, Tuple[int], Tuple[int, int]],
    strides: Union[int, Tuple[int], Tuple[int, int]],
    padding: str,
    /,
    *,
    data_format: str = "NHWC",
    out: Optional[JaxArray] = None,
) -> JaxArray:

    if isinstance(kernel, int):
        kernel = (kernel,) * 2
    elif len(kernel) == 1:
        kernel = (kernel[0],) * 2

    if isinstance(strides, int):
        strides = (strides,) * 2
    elif len(strides) == 1:
        strides = (strides[0],) * 2

    if data_format == "NCHW":
        x = jnp.transpose(x, (0, 2, 3, 1))

    res = general_pool(x, 0.0, jlax.add, kernel, strides, padding, 2)
    div_shape = x.shape[:-1] + (1,)
    if len(div_shape) - 2 == len(kernel):
        div_shape = (1,) + div_shape[1:]
    res = res / general_pool(
        jnp.ones(div_shape, dtype=res.dtype), 0.0, jlax.add, kernel, strides, padding, 2
    )
    if data_format == "NCHW":
        return jnp.transpose(res, (0, 3, 1, 2))
    return res


def avg_pool3d(
    x: JaxArray,
    kernel: Union[int, Tuple[int], Tuple[int, int, int]],
    strides: Union[int, Tuple[int], Tuple[int, int, int]],
    padding: str,
    /,
    *,
    data_format: str = "NDHWC",
    out: Optional[JaxArray] = None,
) -> JaxArray:

    if isinstance(kernel, int):
        kernel = (kernel,) * 3
    elif len(kernel) == 1:
        kernel = (kernel[0],) * 3

    if isinstance(strides, int):
        strides = (strides,) * 3
    elif len(strides) == 1:
        strides = (strides[0],) * 3

    if data_format == "NCDHW":
        x = jnp.transpose(x, (0, 2, 3, 4, 1))

    res = general_pool(x, 0.0, jlax.add, kernel, strides, padding, 3)

    res = res / general_pool(
        jnp.ones_like(x, dtype=res.dtype), 0.0, jlax.add, kernel, strides, padding, 3
    )

    if data_format == "NCDHW":
        res = jnp.transpose(x, (0, 2, 3, 4, 1))

    return res


def dct(
    x: JaxArray,
    /,
    *,
    type: Literal[1, 2, 3, 4] = 2,
    n: Optional[int] = None,
    axis: int = -1,
    norm: Optional[Literal["ortho"]] = None,
    out: Optional[JaxArray] = None,
) -> JaxArray:
    if norm not in (None, "ortho"):
        raise ValueError("Norm must be either None or 'ortho'")
    if axis < 0:
        axis = axis + len(x.shape)
    if n is not None:
        signal_len = x.shape[axis]
        if n <= signal_len:
            local_idx = [slice(None)] * len(x.shape)
            local_idx[axis] = slice(None, n)
            x = x[local_idx]
        else:
            pad_idx = [[0, 0] for _ in range(len(x.shape))]
            pad_idx[axis][1] = n - signal_len
            x = jnp.pad(x, pad_idx)
    real_zero = jnp.array(0.0, dtype=x.dtype)
    axis_dim = x.shape[axis]
    axis_dim_float = jnp.array(axis_dim, dtype=x.dtype)

    if type == 1:
        if norm:
            raise ValueError("Normalization not supported for type-I DCT")
        axis_idx = [slice(None)] * len(x.shape)
        axis_idx[axis] = slice(-2, 0, -1)
        x = jnp.concatenate([x, x[tuple(axis_idx)]], axis=axis)
        dct_out = jnp.real(jnp.fft.rfft(x, axis=axis))
        return dct_out

    elif type == 2:
        dct_out = jax.scipy.fft.dct(x, type=2, n=n, axis=axis, norm=norm)
        return dct_out

    elif type == 3:
        scale_dims = [1] * len(x.shape)
        scale_dims[axis] = axis_dim
        scale = 2.0 * jnp.exp(
            jlax.complex(
                real_zero, jnp.arange(axis_dim_float) * math.pi * 0.5 / axis_dim_float
            )
        ).reshape(scale_dims)
        if norm == "ortho":
            n1 = jnp.sqrt(axis_dim_float)
            n2 = n1 * jnp.sqrt(0.5)
            sf = jnp.pad(jnp.expand_dims(n1, 0), (0, axis_dim - 1), constant_values=n2)
            x = x * sf.reshape(scale_dims)
        else:
            x = x * axis_dim_float

        axis_idx = [slice(None)] * len(x.shape)
        axis_idx[axis] = slice(None, axis_dim)
        dct_out = jnp.real(
            jnp.fft.irfft(scale * jlax.complex(x, real_zero), n=2 * axis_dim, axis=axis)
        )[tuple(axis_idx)]
        return dct_out

    elif type == 4:
        dct_2 = jax.scipy.fft.dct(x, type=2, n=2 * axis_dim, axis=axis, norm=None)
        axis_idx = [slice(None)] * len(x.shape)
        axis_idx[axis] = slice(1, None, 2)
        dct_out = dct_2[tuple(axis_idx)]
        if norm == "ortho":
            dct_out *= math.sqrt(0.5) * jlax.rsqrt(axis_dim_float)
    return dct_out


def fft(
    x: JaxArray,
    dim: int,
    /,
    *,
    norm: str = "backward",
    n: Optional[Union[int, Tuple[int]]] = None,
    out: Optional[JaxArray] = None,
) -> JaxArray:
    if not isinstance(dim, int):
        raise ivy.utils.exceptions.IvyError(
            f"Expecting <class 'int'> instead of {type(dim)}"
        )
    if n is None:
        n = x.shape[dim]
    if n < -len(x.shape):
        raise ivy.utils.exceptions.IvyError(
            f"Invalid dim {dim}, expecting ranging"
            " from {-len(x.shape)} to {len(x.shape)-1}  "
        )
    if not isinstance(n, int):
        raise ivy.utils.exceptions.IvyError(
            f"Expecting <class 'int'> instead of {type(n)}"
        )
    if n <= 1:
        raise ivy.utils.exceptions.IvyError(
            f"Invalid data points {n}, expecting more than 1"
        )
    if norm != "backward" and norm != "ortho" and norm != "forward":
        raise ivy.utils.exceptions.IvyError(f"Unrecognized normalization mode {norm}")
    return jnp.fft.fft(x, n, dim, norm)


def dropout1d(
    x: JaxArray,
    prob: float,
    /,
    *,
    training: bool = True,
    data_format: str = "NWC",
    out: Optional[JaxArray] = None,
) -> JaxArray:
    if training:
        if data_format == "NWC":
            perm = (0, 2, 1) if len(x.shape) == 3 else (1, 0)
            x = jnp.transpose(x, perm)
        noise_shape = list(x.shape)
        noise_shape[-1] = 1
        _, rng_input = jax.random.split(RNG.key)
        mask = jax.random.bernoulli(rng_input, 1 - prob, noise_shape)
        res = jnp.where(mask, x / (1 - prob), 0)
        if data_format == "NWC":
            res = jnp.transpose(res, perm)
        return res
    else:
        return x


def dropout3d(
    x: JaxArray,
    prob: float,
    /,
    *,
    training: bool = True,
    data_format: str = "NDHWC",
    out: Optional[JaxArray] = None,
) -> JaxArray:
    if training:
        is_batched = len(x.shape) == 5
        if data_format == "NCDHW":
            perm = (0, 2, 3, 4, 1) if is_batched else (1, 2, 3, 0)
            x = jnp.transpose(x, perm)
        noise_shape = list(x.shape)
        sl = slice(1, -1) if is_batched else slice(-1)
        noise_shape[sl] = [1] * 3
        _, rng_input = jax.random.split(RNG.key)
        mask = jax.random.bernoulli(rng_input, 1 - prob, noise_shape)
        res = jnp.where(mask, x / (1 - prob), 0)
        if data_format == "NCDHW":
            perm = (0, 4, 1, 2, 3) if is_batched else (3, 0, 1, 2)
            res = jnp.transpose(res, perm)
        return res
    else:
        return x


def ifft(
    x: JaxArray,
    dim: int,
    *,
    norm: str = "backward",
    n: Optional[Union[int, Tuple[int]]] = None,
    out: Optional[JaxArray] = None,
) -> JaxArray:
    if not isinstance(dim, int):
        raise ivy.utils.exceptions.IvyError(
            f"Expecting <class 'int'> instead of {type(dim)}"
        )
    if n is None:
        n = x.shape[dim]
    if n < -len(x.shape):
        raise ivy.utils.exceptions.IvyError(
            f"Invalid dim {dim}, expecting ranging"
            " from {-len(x.shape)} to {len(x.shape)-1}  "
        )
    if not isinstance(n, int):
        raise ivy.utils.exceptions.IvyError(
            f"Expecting <class 'int'> instead of {type(n)}"
        )
    if n <= 1:
        raise ivy.utils.exceptions.IvyError(
            f"Invalid data points {n}, expecting more than 1"
        )
    if norm != "backward" and norm != "ortho" and norm != "forward":
        raise ivy.utils.exceptions.IvyError(f"Unrecognized normalization mode {norm}")
    return jnp.fft.ifft(x, n, dim, norm)


def interpolate(
    x: JaxArray,
    size: Union[Sequence[int], int],
    /,
    *,
<<<<<<< HEAD
    mode: Literal[
        "linear",
        "bilinear",
        "trilinear",
        "nearest",
        "area",
        "nearest_exact",
        "tf_area",
        "bicubic",
        "mitchellcubic",
        "lanczos3",
        "lanczos5",
        "gaussian",
=======
    mode: Union[
        Literal[
            "linear",
            "bilinear",
            "trilinear",
            "nearest",
            "area",
            "nearest-exact",
            "tf_area",
            "bicubic_tensorflow",
            "mitchellcubic",
            "lanczos3",
            "lanczos5",
            "gaussian",
        ]
>>>>>>> 59c3a6f7
    ] = "linear",
    scale_factor: Optional[Union[Sequence[int], int]] = None,
    align_corners: Optional[bool] = None,
    antialias: bool = False,
    out: Optional[JaxArray] = None,
):
    dims = len(x.shape) - 2
    size = _get_size(scale_factor, size, dims, x.shape)
    if align_corners or mode in [
        "area",
        "nearest",
        "tf_area",
        "mitchellcubic",
        "gaussian",
    ]:
        return ivy.functional.experimental.interpolate(
            x,
            size,
            mode=mode,
            align_corners=align_corners,
            antialias=antialias,
        )
    mode = (
        "nearest"
        if mode == "nearest-exact"
        else "bicubic"
        if mode == "bicubic_tensorflow"
        else mode
    )
    size = [x.shape[0], *size, x.shape[1]]
    x = jnp.transpose(x, (0, *range(2, dims + 2), 1))
    return jnp.transpose(
        jax.image.resize(x, shape=size, method=mode, antialias=antialias),
        (0, dims + 1, *range(1, dims + 1)),
    )<|MERGE_RESOLUTION|>--- conflicted
+++ resolved
@@ -484,7 +484,6 @@
     size: Union[Sequence[int], int],
     /,
     *,
-<<<<<<< HEAD
     mode: Literal[
         "linear",
         "bilinear",
@@ -498,23 +497,6 @@
         "lanczos3",
         "lanczos5",
         "gaussian",
-=======
-    mode: Union[
-        Literal[
-            "linear",
-            "bilinear",
-            "trilinear",
-            "nearest",
-            "area",
-            "nearest-exact",
-            "tf_area",
-            "bicubic_tensorflow",
-            "mitchellcubic",
-            "lanczos3",
-            "lanczos5",
-            "gaussian",
-        ]
->>>>>>> 59c3a6f7
     ] = "linear",
     scale_factor: Optional[Union[Sequence[int], int]] = None,
     align_corners: Optional[bool] = None,
