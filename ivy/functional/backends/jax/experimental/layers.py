--- conflicted
+++ resolved
@@ -245,56 +245,6 @@
     norm: Optional[Literal["ortho"]] = None,
     out: Optional[JaxArray] = None,
 ) -> JaxArray:
-<<<<<<< HEAD
-
-    if isinstance(kernel, int):
-        kernel = (kernel,) * 2
-    elif len(kernel) == 1:
-        kernel = (kernel[0],) * 2
-
-    if isinstance(strides, int):
-        strides = (strides,) * 2
-    elif len(strides) == 1:
-        strides = (strides[0],) * 2
-
-    if data_format == "NCHW":
-        x = jnp.transpose(x, (0, 2, 3, 1))
-
-    res = _pool(x, 0.0, jlax.add, kernel, strides, padding)
-    div_shape = x.shape[:-1] + (1,)
-    if len(div_shape) - 2 == len(kernel):
-        div_shape = (1,) + div_shape[1:]
-    res = res / _pool(
-        jnp.ones(div_shape, dtype=res.dtype), 0.0, jlax.add, kernel, strides, padding
-    )
-    if data_format == "NCHW":
-        return jnp.transpose(res, (0, 3, 1, 2))
-    return res
-
-
-def fft(
-    x: JaxArray,
-    dim: int,
-    /,
-    *,
-    norm: Optional[str]="backward",
-    n: Union[int, Tuple[int]] = None,
-    out: Optional[JaxArray] = None
-) -> JaxArray:
-    if not isinstance(dim,int):
-        raise ivy.exceptions.IvyError(f"Expecting <class 'int'> instead of {type(dim)}")
-    if n is None:
-        n = x.shape[dim]
-    if n < -len(x.shape) :
-        raise ivy.exceptions.IvyError(f"Invalid dim {dim}, expecting ranging from {-len(x.shape)} to {len(x.shape)-1}  ")
-    if not isinstance(n,int):
-        raise ivy.exceptions.IvyError(f"Expecting <class 'int'> instead of {type(n)}")
-    if n <= 1 :
-        raise ivy.exceptions.IvyError(f"Invalid data points {n}, expecting more than 1")
-    if norm != "backward" and norm != "ortho" and norm != "forward":
-        raise ivy.exceptions.IvyError(f"Unrecognized normalization mode {norm}")
-    return jnp.fft(x,n,dim,norm)
-=======
     if norm not in (None, "ortho"):
         raise ValueError("Norm must be either None or 'ortho'")
     if axis < 0:
@@ -357,4 +307,27 @@
         if norm == "ortho":
             dct_out *= math.sqrt(0.5) * jlax.rsqrt(axis_dim_float)
     return dct_out
->>>>>>> 3beb0c86
+
+
+def fft(
+    x: JaxArray,
+    dim: int,
+    /,
+    *,
+    norm: Optional[str]="backward",
+    n: Union[int, Tuple[int]] = None,
+    out: Optional[JaxArray] = None
+) -> JaxArray:
+    if not isinstance(dim,int):
+        raise ivy.exceptions.IvyError(f"Expecting <class 'int'> instead of {type(dim)}")
+    if n is None:
+        n = x.shape[dim]
+    if n < -len(x.shape) :
+        raise ivy.exceptions.IvyError(f"Invalid dim {dim}, expecting ranging from {-len(x.shape)} to {len(x.shape)-1}  ")
+    if not isinstance(n,int):
+        raise ivy.exceptions.IvyError(f"Expecting <class 'int'> instead of {type(n)}")
+    if n <= 1 :
+        raise ivy.exceptions.IvyError(f"Invalid data points {n}, expecting more than 1")
+    if norm != "backward" and norm != "ortho" and norm != "forward":
+        raise ivy.exceptions.IvyError(f"Unrecognized normalization mode {norm}")
+    return jnp.fft(x,n,dim,norm)