--- conflicted
+++ resolved
@@ -592,39 +592,6 @@
     )
 
 
-<<<<<<< HEAD
-def fft2(
-    x: JaxArray,
-    /,
-    *,
-    s: Sequence[int] = None,
-    dim: Sequence[int] = (-2, -1),
-    norm: str = "backward",
-    out: Optional[JaxArray] = None,
-) -> JaxArray:
-    if not all(isinstance(j, int) for j in dim):
-        raise ivy.utils.exceptions.IvyError(
-            f"Expecting {dim} to be a sequence of integers <class integer>"
-        )
-    if s is None:
-        s = (x.shape[dim[0]], x.shape[dim[1]])
-    if all(j < -len(x.shape) for j in s):
-        raise ivy.utils.exceptions.IvyError(
-            f"Invalid dim {dim}, expecting ranging"
-            " from {-len(x.shape)} to {len(x.shape)-1}  "
-        )
-    if not all(isinstance(j, int) for j in s):
-        raise ivy.utils.exceptions.IvyError(
-            f"Expecting {s} to be a sequence of integers <class integer>"
-        )
-    if all(j <= 1 for j in s):
-        raise ivy.utils.exceptions.IvyError(
-            f"Invalid data points {s}, expecting s points larger than 1"
-        )
-    if norm != "backward" and norm != "ortho" and norm != "forward":
-        raise ivy.utils.exceptions.IvyError(f"Unrecognized normalization mode {norm}")
-    return jnp.fft.fft2(x, s=s, axes=dim, norm=norm)
-=======
 interpolate.partial_mixed_handler = lambda *args, mode="linear", scale_factor=None, recompute_scale_factor=None, align_corners=None, **kwargs: (  # noqa: E501
     not align_corners
     and mode
@@ -638,4 +605,36 @@
     ]
     and recompute_scale_factor
 )
->>>>>>> a50af163
+
+
+def fft2(
+    x: JaxArray,
+    /,
+    *,
+    s: Sequence[int] = None,
+    dim: Sequence[int] = (-2, -1),
+    norm: str = "backward",
+    out: Optional[JaxArray] = None,
+) -> JaxArray:
+    if not all(isinstance(j, int) for j in dim):
+        raise ivy.utils.exceptions.IvyError(
+            f"Expecting {dim} to be a sequence of integers <class integer>"
+        )
+    if s is None:
+        s = (x.shape[dim[0]], x.shape[dim[1]])
+    if all(j < -len(x.shape) for j in s):
+        raise ivy.utils.exceptions.IvyError(
+            f"Invalid dim {dim}, expecting ranging"
+            " from {-len(x.shape)} to {len(x.shape)-1}  "
+        )
+    if not all(isinstance(j, int) for j in s):
+        raise ivy.utils.exceptions.IvyError(
+            f"Expecting {s} to be a sequence of integers <class integer>"
+        )
+    if all(j <= 1 for j in s):
+        raise ivy.utils.exceptions.IvyError(
+            f"Invalid data points {s}, expecting s points larger than 1"
+        )
+    if norm != "backward" and norm != "ortho" and norm != "forward":
+        raise ivy.utils.exceptions.IvyError(f"Unrecognized normalization mode {norm}")
+    return jnp.fft.fft2(x, s=s, axes=dim, norm=norm)