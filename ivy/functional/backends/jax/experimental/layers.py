--- conflicted
+++ resolved
@@ -734,7 +734,6 @@
     )
 
 
-<<<<<<< HEAD
 @with_unsupported_dtypes({"0.4.12 and below": ("bfloat16", "float16", "complex")}, backend_version)
 def embedding(
     weights: JaxArray,
@@ -749,7 +748,8 @@
         norms = jnp.linalg.norm(embeddings, axis=-1, keepdims=True)
         embeddings = jnp.where(norms > max_norm, embeddings * max_norm / norms, embeddings)
     return embeddings
-=======
+
+
 def fft2(
     x: JaxArray,
     *,
@@ -779,5 +779,4 @@
         )
     if norm != "backward" and norm != "ortho" and norm != "forward":
         raise ivy.utils.exceptions.IvyError(f"Unrecognized normalization mode {norm}")
-    return jnp.fft.fft2(x, s, dim, norm).astype(jnp.complex128)
->>>>>>> 5a769d6d
+    return jnp.fft.fft2(x, s, dim, norm).astype(jnp.complex128)