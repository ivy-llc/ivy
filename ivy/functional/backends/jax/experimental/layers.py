--- conflicted
+++ resolved
@@ -493,11 +493,9 @@
             "area",
             "nearest_exact",
             "tf_area",
-<<<<<<< HEAD
+            
             "bicubic",
-=======
             "bicubic_tensorflow",
->>>>>>> 1775266e
             "mitchellcubic",
             "lanczos3",
             "lanczos5",
@@ -519,14 +517,13 @@
             align_corners=align_corners,
             antialias=antialias,
         )
-<<<<<<< HEAD
-=======
+
     if mode=="bicubic_tensorflow":
         mode = "bicubic"
         x = jnp.transpose(x, (0, 2, 3, 1))
         return jnp.transpose(jax.image.resize(x, size, method=mode, antialias=False),
                              (0, 3, 1, 2))
->>>>>>> 1775266e
+
     size = [x.shape[0], *size, x.shape[1]]
     x = jnp.transpose(x, (0, *range(2, dims + 2), 1))
     return jnp.transpose(
