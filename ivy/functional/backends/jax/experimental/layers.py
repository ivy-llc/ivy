# global
from typing import Optional, Union, Tuple, Literal, Sequence, Callable
import jax
import jax.lax as jlax
import jax.numpy as jnp
import math

# local
import ivy
from ivy import output_to_native_arrays
from ivy.functional.backends.jax import JaxArray
from ivy.functional.backends.jax.random import RNG
from ivy.functional.ivy.experimental.general import _correct_ivy_callable
from ivy.functional.ivy.layers import _handle_padding
from ivy.functional.ivy.experimental.layers import _padding_ceil_mode, _get_size
from ivy.func_wrapper import with_supported_dtypes
from ivy.func_wrapper import with_unsupported_dtypes
from . import backend_version
from ivy.functional.backends.jax.experimental.manipulation import _to_nested_tuple


def _determine_depth_max_pooling(x, kernel, strides, dims):
    # determine depth pooling
    depth_pooling = False
    if len(kernel) == dims + 2:
        spatial_kernel = kernel[1:-1]
        if kernel[-1] != 1:
            depth_pooling = True
            if any(jnp.array(spatial_kernel) != 1):
                raise NotImplementedError(
                    "MaxPooling supports exactly one of pooling across"
                    " depth or pooling across width/height."
                )
            if len(strides) != dims + 2 or strides[-1] != kernel[-1]:
                raise NotImplementedError(
                    "Depthwise max pooling requires the depth window to equal the depth"
                    " stride"
                )
            if x.shape[-1] % kernel[-1] != 0:
                raise NotImplementedError(
                    "Depthwise max pooling requires the depth window to evenly divide"
                    " the input depth"
                )
            # x = jnp.transpose(x, (0, dims + 1, *range(1, dims + 1)))
            kernel = [1, 1, 1, kernel[-1]]
            strides = [1, 1, 1, strides[-1]]
    return x, kernel, strides, depth_pooling


def _from_int_to_tuple(arg, dim):
    if isinstance(arg, int):
        return (arg,) * dim
    if isinstance(arg, (tuple, list)) and len(arg) == 1:
        return (arg[0],) * dim
    return arg


def _pad_str_to_list(inputs, dims, padding, strides, new_window_shape):
    pad_int = [
        _handle_padding(
            inputs.shape[i + 1], strides[i + 1], new_window_shape[i], padding
        )
        for i in range(len(dims) - 2)
    ]
    pad_list = [
        (pad_int[i] // 2, pad_int[i] - pad_int[i] // 2) for i in range(len(pad_int))
    ]
    pad_list = [(0, 0)] + pad_list + [(0, 0)]
    return pad_list


def general_pool(
    inputs,
    init,
    reduce_fn,
    window_shape,
    strides,
    padding,
    dim,
    dilation=1,
    ceil_mode=False,
    count_include_pad=False,
):
    window_shape = _from_int_to_tuple(window_shape, dim)
    strides = _from_int_to_tuple(strides, dim)
    dilation = _from_int_to_tuple(dilation, dim)
    if isinstance(padding, int):
        padding = [(padding,) * 2] * dim
    elif isinstance(padding, tuple) and len(padding) == 1:
        padding = [(padding[0],) * 2] * dim
    elif isinstance(padding, tuple) and len(padding) == 2:
        padding = [(padding[0],) * 2, (padding[1],) * 2]

    if isinstance(padding, (tuple, list)):
        ivy.utils.assertions.check_kernel_padding_size(window_shape, padding)

    assert len(window_shape) == len(
        strides
    ), f"len({window_shape}) must equal len({strides})"

    window_shape = tuple(window_shape)
    strides = (1,) + strides + (1,) if len(strides) == dim else strides
    dims = (1,) + window_shape + (1,) if len(window_shape) == dim else window_shape
    dilation = (1,) + tuple(dilation) + (1,)

    is_single_input = False
    if inputs.ndim == len(dims) - 1:
        # add singleton batch dimension because lax.reduce_window always
        # needs a batch dimension.
        inputs = inputs[None]
        is_single_input = True

    assert inputs.ndim == len(dims), f"len({inputs.shape}) != len({dims})"

    # shape of window after dilation
    new_window_shape = tuple(
        [
            window_shape[i - 1] + (dilation[i] - 1) * (window_shape[i - 1] - 1)
            for i in range(1, len(dims) - 1)
        ]
    )
    inputs, window_shape, strides, depth_pooling = _determine_depth_max_pooling(
        inputs, window_shape, strides, 2
    )
    if not depth_pooling:
        # manually creating padding list
        if isinstance(padding, str):
            pad_list = _pad_str_to_list(
                inputs, dims, padding, strides, new_window_shape
            )
        else:
            if isinstance(padding, int):
                padding = [(padding,) * 2] * dim
            pad_list = [(0, 0)] + list(padding) + [(0, 0)]

        if ceil_mode:
            c = []
            for i in range(len(dims) - 2):
                pad_list[i + 1], ceil = _padding_ceil_mode(
                    inputs.shape[i + 1],
                    new_window_shape[i],
                    pad_list[i + 1],
                    strides[i + 1],
                    True,
                )
                c.append(ceil)

        if count_include_pad:
            # manually pad inputs with 0 if ceil_mode is True
            # because they're not counted in average calculation
            if ceil_mode:
                ceil = [(0, c[i]) for i in range(len(dims) - 2)]
                for i in range(len(dims) - 2):
                    pad_list[i + 1] = (
                        pad_list[i + 1][0],
                        pad_list[i + 1][1] - ceil[i][1],
                    )
                inputs = jnp.pad(inputs, pad_list, mode="constant", constant_values=1.0)
                inputs = jnp.pad(
                    inputs,
                    [(0, 0)] + ceil + [(0, 0)],
                    mode="constant",
                    constant_values=0.0,
                )
            else:
                # manually pad inputs with 1s
                # because they are counted in average calculation
                inputs = jnp.pad(inputs, pad_list, mode="constant", constant_values=1.0)
            pad_list = [(0, 0)] * len(pad_list)
    else:
        pad_list = [(0, 0)] * (dim + 2)

    if not ivy.is_array(inputs):
        # if dtype is not set here, jax casts it to float64
        inputs = jnp.array(inputs, dtype=jnp.float32)
    if not ivy.is_array(init):
        init = jnp.array(init, dtype=jnp.float32)
    promoted_type = jnp.promote_types(inputs.dtype, init.dtype)
    inputs = inputs.astype(promoted_type)
    init = init.astype(promoted_type)
    y = jlax.reduce_window(
        inputs, init, reduce_fn, dims, strides, pad_list, window_dilation=dilation
    )
    if is_single_input:
        y = jnp.squeeze(y, axis=0)
    return y


def max_pool1d(
    x: JaxArray,
    kernel: Union[int, Tuple[int]],
    strides: Union[int, Tuple[int]],
    padding: str,
    /,
    *,
    data_format: str = "NWC",
    out: Optional[JaxArray] = None,
) -> JaxArray:
    if data_format == "NCW":
        x = jnp.transpose(x, (0, 2, 1))

    if isinstance(strides, int):
        strides = (strides,)
    elif len(strides) == 1:
        strides = (strides[0],)

    if isinstance(kernel, int):
        kernel = (kernel,)
    elif len(kernel) == 1:
        kernel = (kernel[0],)

    res = general_pool(x, -jnp.inf, jlax.max, kernel, strides, padding, 1)

    if data_format == "NCW":
        res = jnp.transpose(x, (0, 2, 1))
    return res


def max_pool2d(
    x: JaxArray,
    kernel: Union[int, Tuple[int], Tuple[int, int]],
    strides: Union[int, Tuple[int], Tuple[int, int]],
    padding: Union[str, int, Tuple[int], Tuple[int, int]],
    /,
    *,
    data_format: str = "NHWC",
    dilation: Union[int, Tuple[int], Tuple[int, int]] = 1,
    ceil_mode: bool = False,
    out: Optional[JaxArray] = None,
) -> JaxArray:
    if data_format == "NCHW":
        x = jnp.transpose(x, (0, 2, 3, 1))

    res = general_pool(
        x, -jnp.inf, jlax.max, kernel, strides, padding, 2, dilation, ceil_mode
    )

    if data_format == "NCHW":
        return jnp.transpose(res, (0, 3, 1, 2))

    return res


def max_pool3d(
    x: JaxArray,
    kernel: Union[int, Tuple[int], Tuple[int, int, int]],
    strides: Union[int, Tuple[int], Tuple[int, int, int]],
    padding: str,
    /,
    *,
    data_format: str = "NDHWC",
    out: Optional[JaxArray] = None,
) -> JaxArray:
    if data_format == "NCDHW":
        x = jnp.transpose(x, (0, 2, 3, 4, 1))
    if isinstance(kernel, int):
        kernel = (kernel,) * 3
    res = general_pool(x, -jnp.inf, jlax.max, kernel, strides, padding, 3)

    if data_format == "NCDHW":
        res = jnp.transpose(x, (0, 2, 3, 4, 1))

    return res


def avg_pool1d(
    x: JaxArray,
    kernel: Union[int, Tuple[int]],
    strides: Union[int, Tuple[int]],
    padding: str,
    /,
    *,
    data_format: str = "NWC",
    count_include_pad: bool = False,
    ceil_mode: bool = False,
    out: Optional[JaxArray] = None,
) -> JaxArray:
    if data_format in ("NCW", "NCL"):
        x = jnp.transpose(x, (0, 2, 1))

    if isinstance(kernel, int):
        kernel = (kernel,)
    elif len(kernel) == 1:
        kernel = (kernel[0],)

    if isinstance(strides, int):
        strides = (strides,)
    elif len(strides) == 1:
        strides = (strides[0],)

    res = general_pool(
        x, 0.0, jlax.add, kernel, strides, padding, 1, ceil_mode=ceil_mode
    )
    div_shape = x.shape[:-1] + (1,)
    if len(div_shape) - 2 == len(kernel):
        div_shape = (1,) + div_shape[1:]
    res = res / general_pool(
        jnp.ones(div_shape, dtype=res.dtype),
        0.0,
        jlax.add,
        kernel,
        strides,
        padding,
        1,
        count_include_pad=count_include_pad,
        ceil_mode=ceil_mode,
    )
    if data_format in ("NCW", "NCL"):
        res = jnp.transpose(res, (0, 2, 1))
    if x.dtype == "float16":
        res = res.astype("float16")

    return res


def avg_pool2d(
    x: JaxArray,
    kernel: Union[int, Tuple[int], Tuple[int, int]],
    strides: Union[int, Tuple[int], Tuple[int, int]],
    padding: str,
    /,
    *,
    data_format: str = "NHWC",
    count_include_pad: bool = False,
    ceil_mode: bool = False,
    divisor_override: Optional[int] = None,
    out: Optional[JaxArray] = None,
) -> JaxArray:
    if isinstance(kernel, int):
        kernel = (kernel,) * 2
    elif len(kernel) == 1:
        kernel = (kernel[0],) * 2

    if isinstance(strides, int):
        strides = (strides,) * 2
    elif len(strides) == 1:
        strides = (strides[0],) * 2

    if data_format == "NCHW":
        x = jnp.transpose(x, (0, 2, 3, 1))

    res = general_pool(
        x, 0.0, jlax.add, kernel, strides, padding, 2, ceil_mode=ceil_mode
    )
    div_shape = x.shape[:-1] + (1,)
    if len(div_shape) - 2 == len(kernel):
        div_shape = (1,) + div_shape[1:]
    if divisor_override is not None:
        divisor = divisor_override
    else:
        divisor = general_pool(
            jnp.ones(div_shape, dtype=res.dtype),
            0.0,
            jlax.add,
            kernel,
            strides,
            padding,
            2,
            count_include_pad=count_include_pad,
            ceil_mode=ceil_mode,
        )
    res = res / divisor
    if data_format == "NCHW":
        return jnp.transpose(res, (0, 3, 1, 2))
    return res


def avg_pool3d(
    x: JaxArray,
    kernel: Union[int, Tuple[int], Tuple[int, int, int]],
    strides: Union[int, Tuple[int], Tuple[int, int, int]],
    padding: str,
    /,
    *,
    data_format: str = "NDHWC",
    count_include_pad: bool = False,
    ceil_mode: bool = False,
    divisor_override: Optional[int] = None,
    out: Optional[JaxArray] = None,
) -> JaxArray:
    if isinstance(kernel, int):
        kernel = (kernel,) * 3
    elif len(kernel) == 1:
        kernel = (kernel[0],) * 3

    if isinstance(strides, int):
        strides = (strides,) * 3
    elif len(strides) == 1:
        strides = (strides[0],) * 3

    if data_format == "NCDHW":
        x = jnp.transpose(x, (0, 2, 3, 4, 1))

    res = general_pool(
        x, 0.0, jlax.add, kernel, strides, padding, 3, ceil_mode=ceil_mode
    )

    if divisor_override is not None:
        divisor = divisor_override
    else:
        divisor = general_pool(
            jnp.ones_like(x, dtype=res.dtype),
            0.0,
            jlax.add,
            kernel,
            strides,
            padding,
            3,
            count_include_pad=count_include_pad,
            ceil_mode=ceil_mode,
        )
    res = res / divisor

    if data_format == "NCDHW":
        res = jnp.transpose(res, (0, 4, 1, 2, 3))

    return res


@with_supported_dtypes({"0.4.13 and below": ("float32", "float64")}, backend_version)
def dct(
    x: JaxArray,
    /,
    *,
    type: Literal[1, 2, 3, 4] = 2,
    n: Optional[int] = None,
    axis: int = -1,
    norm: Optional[Literal["ortho"]] = None,
    out: Optional[JaxArray] = None,
) -> JaxArray:
    if norm not in (None, "ortho"):
        raise ValueError("Norm must be either None or 'ortho'")
    if axis < 0:
        axis = axis + len(x.shape)
    if n is not None:
        signal_len = x.shape[axis]
        if n <= signal_len:
            local_idx = [slice(None)] * len(x.shape)
            local_idx[axis] = slice(None, n)
            x = x[tuple(local_idx)]
        else:
            pad_idx = [[0, 0] for _ in range(len(x.shape))]
            pad_idx[axis][1] = n - signal_len
            x = jnp.pad(x, pad_idx)
    real_zero = jnp.array(0.0, dtype=x.dtype)
    axis_dim = x.shape[axis]
    axis_dim_float = jnp.array(axis_dim, dtype=x.dtype)

    if type == 1:
        if norm:
            raise ValueError("Normalization not supported for type-I DCT")
        axis_idx = [slice(None)] * len(x.shape)
        axis_idx[axis] = slice(-2, 0, -1)
        x = jnp.concatenate([x, x[tuple(axis_idx)]], axis=axis)
        dct_out = jnp.real(jnp.fft.rfft(x, axis=axis))
        return dct_out

    elif type == 2:
        dct_out = jax.scipy.fft.dct(x, type=2, n=n, axis=axis, norm=norm)
        return dct_out

    elif type == 3:
        scale_dims = [1] * len(x.shape)
        scale_dims[axis] = axis_dim
        scale = 2.0 * jnp.exp(
            jlax.complex(
                real_zero, jnp.arange(axis_dim_float) * math.pi * 0.5 / axis_dim_float
            )
        ).reshape(scale_dims)
        if norm == "ortho":
            n1 = jnp.sqrt(axis_dim_float)
            n2 = n1 * jnp.sqrt(0.5)
            sf = jnp.pad(jnp.expand_dims(n1, 0), (0, axis_dim - 1), constant_values=n2)
            x = x * sf.reshape(scale_dims)
        else:
            x = x * axis_dim_float

        axis_idx = [slice(None)] * len(x.shape)
        axis_idx[axis] = slice(None, axis_dim)
        dct_out = jnp.real(
            jnp.fft.irfft(scale * jlax.complex(x, real_zero), n=2 * axis_dim, axis=axis)
        )[tuple(axis_idx)]
        return dct_out

    elif type == 4:
        dct_2 = jax.scipy.fft.dct(x, type=2, n=2 * axis_dim, axis=axis, norm=None)
        axis_idx = [slice(None)] * len(x.shape)
        axis_idx[axis] = slice(1, None, 2)
        dct_out = dct_2[tuple(axis_idx)]
        if norm == "ortho":
            dct_out *= math.sqrt(0.5) * jlax.rsqrt(axis_dim_float)
    return dct_out


def idct(
    x: JaxArray,
    /,
    *,
    type: Literal[1, 2, 3, 4] = 2,
    n: Optional[int] = None,
    axis: int = -1,
    norm: Optional[Literal["ortho"]] = None,
    out: Optional[JaxArray] = None,
) -> JaxArray:
    inverse_type = {1: 1, 2: 3, 3: 2, 4: 4}[type]
    return dct(x, type=inverse_type, n=n, axis=axis, norm=norm, out=out)


def fft(
    x: JaxArray,
    dim: int,
    /,
    *,
    norm: str = "backward",
    n: Optional[Union[int, Tuple[int]]] = None,
    out: Optional[JaxArray] = None,
) -> JaxArray:
    if not isinstance(dim, int):
        raise ivy.utils.exceptions.IvyError(
            f"Expecting <class 'int'> instead of {type(dim)}"
        )
    if n is None:
        n = x.shape[dim]
    if n < -len(x.shape):
        raise ivy.utils.exceptions.IvyError(
            f"Invalid dim {dim}, expecting ranging"
            " from {-len(x.shape)} to {len(x.shape)-1}  "
        )
    if not isinstance(n, int):
        raise ivy.utils.exceptions.IvyError(
            f"Expecting <class 'int'> instead of {type(n)}"
        )
    if n <= 1:
        raise ivy.utils.exceptions.IvyError(
            f"Invalid data points {n}, expecting more than 1"
        )
    if norm != "backward" and norm != "ortho" and norm != "forward":
        raise ivy.utils.exceptions.IvyError(f"Unrecognized normalization mode {norm}")
    return jnp.fft.fft(x, n, dim, norm)


def dropout1d(
    x: JaxArray,
    prob: float,
    /,
    *,
    training: bool = True,
    data_format: str = "NWC",
    out: Optional[JaxArray] = None,
) -> JaxArray:
    if training:
        x_shape = x.shape
        is_batched = len(x_shape) == 3
        if data_format == "NCW":
            perm = (0, 2, 1) if is_batched else (1, 0)
            x = jnp.transpose(x, perm)
            x_shape = x.shape
        _, rng_input = jax.random.split(RNG.key)
        mask = jax.random.bernoulli(rng_input, 1 - prob, x_shape)
        res = jnp.where(mask, x / (1 - prob), 0)
        if data_format == "NCW":
            res = jnp.transpose(res, perm)
    else:
        res = x
    return res


def dropout2d(
    x: JaxArray,
    prob: float,
    /,
    *,
    training: bool = True,
    data_format: str = "NHWC",
    out: Optional[JaxArray] = None,
) -> JaxArray:
    if training:
        x_shape = x.shape
        is_batched = len(x.shape) == 4
        if data_format == "NCHW":
            perm = (0, 2, 3, 1) if is_batched else (1, 2, 0)
            x = jnp.transpose(x, perm)
            x_shape = x.shape
        _, rng_input = jax.random.split(RNG.key)
        mask = jax.random.bernoulli(rng_input, 1 - prob, x_shape)
        res = jnp.where(mask, x / (1 - prob), 0)
        if data_format == "NCHW":
            perm = (0, 3, 1, 2) if is_batched else (2, 0, 1)
            res = jnp.transpose(res, perm)
    else:
        res = x
    return res


def dropout3d(
    x: JaxArray,
    prob: float,
    /,
    *,
    training: bool = True,
    data_format: str = "NDHWC",
    out: Optional[JaxArray] = None,
) -> JaxArray:
    if training:
        x_shape = x.shape
        is_batched = len(x_shape) == 5
        if data_format == "NCDHW":
            perm = (0, 2, 3, 4, 1) if is_batched else (1, 2, 3, 0)
            x = jnp.transpose(x, perm)
            x_shape = x.shape
        _, rng_input = jax.random.split(RNG.key)
        mask = jax.random.bernoulli(rng_input, 1 - prob, x_shape)
        res = jnp.where(mask, x / (1 - prob), 0)
        if data_format == "NCDHW":
            perm = (0, 4, 1, 2, 3) if is_batched else (3, 0, 1, 2)
            res = jnp.transpose(res, perm)
    else:
        res = x
    return res


def ifft(
    x: JaxArray,
    dim: int,
    *,
    norm: str = "backward",
    n: Optional[Union[int, Tuple[int]]] = None,
    out: Optional[JaxArray] = None,
) -> JaxArray:
    if not isinstance(dim, int):
        raise ivy.utils.exceptions.IvyError(
            f"Expecting <class 'int'> instead of {type(dim)}"
        )
    if n is None:
        n = x.shape[dim]
    if n < -len(x.shape):
        raise ivy.utils.exceptions.IvyError(
            f"Invalid dim {dim}, expecting ranging"
            " from {-len(x.shape)} to {len(x.shape)-1}  "
        )
    if not isinstance(n, int):
        raise ivy.utils.exceptions.IvyError(
            f"Expecting <class 'int'> instead of {type(n)}"
        )
    if n <= 1:
        raise ivy.utils.exceptions.IvyError(
            f"Invalid data points {n}, expecting more than 1"
        )
    if norm != "backward" and norm != "ortho" and norm != "forward":
        raise ivy.utils.exceptions.IvyError(f"Unrecognized normalization mode {norm}")
    return jnp.fft.ifft(x, n, dim, norm)


def interpolate(
    x: JaxArray,
    size: Union[Sequence[int], int],
    /,
    *,
    mode: Literal[
        "linear",
        "bilinear",
        "trilinear",
        "nd",
        "nearest",
        "area",
        "nearest_exact",
        "tf_area",
        "bicubic_tensorflow" "bicubic",
        "mitchellcubic",
        "lanczos3",
        "lanczos5",
        "gaussian",
    ] = "linear",
    scale_factor: Optional[Union[Sequence[int], int]] = None,
    recompute_scale_factor: Optional[bool] = None,
    align_corners: Optional[bool] = None,
    antialias: bool = False,
    out: Optional[JaxArray] = None,
):
    dims = len(x.shape) - 2
    size = _get_size(scale_factor, size, dims, x.shape)
    mode = (
        "nearest"
        if mode == "nearest-exact"
        else "bicubic" if mode == "bicubic_tensorflow" else mode
    )

    size = [x.shape[0], *size, x.shape[1]]
    x = jnp.transpose(x, (0, *range(2, dims + 2), 1))
    return jnp.transpose(
        jax.image.resize(x, shape=size, method=mode, antialias=antialias),
        (0, dims + 1, *range(1, dims + 1)),
    )


interpolate.partial_mixed_handler = lambda *args, mode="linear", scale_factor=None, recompute_scale_factor=None, align_corners=None, **kwargs: (  # noqa: E501
    (align_corners is None or not align_corners)
    and mode
    not in [
        "area",
        "nearest",
        "nd",
        "tf_area",
        "mitchellcubic",
        "gaussian",
        "bicubic",
    ]
)


def reduce_window(
    operand: JaxArray,
    init_value: Union[int, float],
    computation: Callable,
    window_dimensions: Union[int, Sequence[int]],
    /,
    *,
    window_strides: Union[int, Sequence[int]] = 1,
    padding: Union[str, int, Sequence[Tuple[int, int]]] = "VALID",
    base_dilation: Union[int, Sequence[int]] = 1,
    window_dilation: Union[int, Sequence[int]] = 1,
) -> JaxArray:
    computation = _correct_ivy_callable(computation)
    computation = output_to_native_arrays(computation)
    window_dimensions, window_strides, padding, base_dilation, window_dilation = map(
        lambda x: tuple([x] * len(operand.shape)) if isinstance(x, int) else x,
        [window_dimensions, window_strides, padding, base_dilation, window_dilation],
    )
    if not isinstance(padding, str):
        # for containers the padding reaches the function as a list of lists instead of
        # a list of tuples, which gives an unhashable dtype error
        # this is similarly a problem in the jax backend of ivy.pad
        padding = _to_nested_tuple(padding)
    return jlax.reduce_window(
        operand,
        jnp.array(init_value).astype(operand.dtype),
        computation,
        window_dimensions,
        window_strides,
        padding,
        base_dilation,
        window_dilation,
    )


def fft2(
    x: JaxArray,
    *,
    s: Sequence[int] = None,
    dim: Sequence[int] = (-2, -1),
    norm: str = "backward",
    out: Optional[JaxArray] = None,
) -> JaxArray:
    if not all(isinstance(j, int) for j in dim):
        raise ivy.utils.exceptions.IvyError(
            f"Expecting {dim} to be a sequence of integers <class integer>"
        )
    if s is None:
        s = (x.shape[dim[0]], x.shape[dim[1]])
    if all(j < -len(x.shape) for j in s):
        raise ivy.utils.exceptions.IvyError(
            f"Invalid dim {dim}, expecting ranging"
            " from {-len(x.shape)} to {len(x.shape)-1}  "
        )
    if not all(isinstance(j, int) for j in s):
        raise ivy.utils.exceptions.IvyError(
            f"Expecting {s} to be a sequence of integers <class integer>"
        )
    if all(j <= 1 for j in s):
        raise ivy.utils.exceptions.IvyError(
            f"Invalid data points {s}, expecting s points larger than 1"
        )
    if norm != "backward" and norm != "ortho" and norm != "forward":
        raise ivy.utils.exceptions.IvyError(f"Unrecognized normalization mode {norm}")
    return jnp.fft.fft2(x, s, dim, norm).astype(jnp.complex128)


def ifftn(
    x: JaxArray,
    s: Optional[Union[int, Tuple[int]]] = None,
    axes: Optional[Union[int, Tuple[int]]] = None,
    *,
    norm: str = "backward",
    out: Optional[JaxArray] = None,
) -> JaxArray:
    return jnp.fft.ifftn(x, s, axes, norm)


@with_unsupported_dtypes(
    {"0.4.13 and below": ("bfloat16", "float16", "complex")}, backend_version
)
def embedding(
    weights: JaxArray,
    indices: JaxArray,
    /,
    *,
    max_norm: Optional[int] = None,
    out: Optional[JaxArray] = None,
) -> JaxArray:
    embeddings = jnp.take(weights, indices, axis=0)
    if max_norm is not None:
        norms = jnp.linalg.norm(embeddings, axis=-1, keepdims=True)
        embeddings = jnp.where(
            norms > max_norm, embeddings * max_norm / norms, embeddings
        )
        embeddings = jnp.where(
            norms < -max_norm, embeddings * -max_norm / norms, embeddings
        )
    return embeddings

<<<<<<< HEAD
def stft(
    signal: Union[JaxArray, int, Tuple[int]],
    n_fft: Union[int, Tuple[int]],
    frame_step: int,    
    /,
    *,  
    axis: Optional[int] = None,
    fs: Optional[float] = 1.0,
    window: Optional[Union[str, int, Tuple[int], JaxArray]] = None,
    win_length: Optional[int] = None,
    noverlap: Optional[int] = None,
    boundary: Optional[str] = 'zeros',
    center: Optional[bool] = True,
    onesided:Optional[bool] = True,
    pad_mode: Optional[str] = "reflect",
    normalized: Optional[bool] = False,
    detrend: Optional[Union[str, callable, bool]] = False,
    return_complex: Optional[bool] = True,
    out: Optional[JaxArray] = None,
) -> JaxArray:
    if axis is None:
        axis = -1

    if window is None:
        window = "hann"

    if frame_step is None:
        frame_step = n_fft//4

    if not isinstance(frame_step, int):
        raise TypeError("frame_step must be an int.")

    if not isinstance(n_fft, int):
        raise TypeError("n_fft must be an int.")

    if win_length is None:
        win_length = n_fft        
    
    return jax.scipy.signal.stft(
        signal,
        fs,
        window,
        win_length,
        noverlap,
        n_fft,
        detrend,
        onesided,
        boundary,
        pad_mode,
        axis,
    )
=======

@with_unsupported_dtypes({"0.4.13 and below": ("float16", "complex")}, backend_version)
def rfftn(
    x: JaxArray,
    s: Sequence[int] = None,
    axes: Sequence[int] = None,
    *,
    norm: str = "backward",
    out: Optional[JaxArray] = None,
) -> JaxArray:
    if not all(isinstance(j, int) for j in axes):
        raise ivy.utils.exceptions.IvyError(
            f"Expecting {axes} to be a sequence of integers <class integer>"
        )
    if s is None:
        s = (x.shape[axes[0]], x.shape[axes[1]])
    if all(j < -len(x.shape) for j in s):
        raise ivy.utils.exceptions.IvyError(
            f"Invalid dim {axes}, expecting ranging"
            f" from {-len(x.shape)} to {len(x.shape)-1}"
        )
    if not all(isinstance(j, int) for j in s):
        raise ivy.utils.exceptions.IvyError(
            f"Expecting {s} to be a sequence of integers <class integer>"
        )
    if all(j <= 1 for j in s):
        raise ivy.utils.exceptions.IvyError(
            f"Invalid data points {s}, expecting s points larger than 1"
        )
    if norm != "backward" and norm != "ortho" and norm != "forward":
        raise ivy.utils.exceptions.IvyError(f"Unrecognized normalization mode {norm}")
    return jnp.fft.rfftn(x, s, axes, norm).astype(jnp.complex128)
>>>>>>> 682b5191
<|MERGE_RESOLUTION|>--- conflicted
+++ resolved
@@ -808,7 +808,7 @@
         )
     return embeddings
 
-<<<<<<< HEAD
+
 def stft(
     signal: Union[JaxArray, int, Tuple[int]],
     n_fft: Union[int, Tuple[int]],
@@ -860,7 +860,7 @@
         pad_mode,
         axis,
     )
-=======
+
 
 @with_unsupported_dtypes({"0.4.13 and below": ("float16", "complex")}, backend_version)
 def rfftn(
@@ -892,5 +892,4 @@
         )
     if norm != "backward" and norm != "ortho" and norm != "forward":
         raise ivy.utils.exceptions.IvyError(f"Unrecognized normalization mode {norm}")
-    return jnp.fft.rfftn(x, s, axes, norm).astype(jnp.complex128)
->>>>>>> 682b5191
+    return jnp.fft.rfftn(x, s, axes, norm).astype(jnp.complex128)