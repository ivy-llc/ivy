# global
from typing import Optional, Union, Tuple, List, Literal, Sequence, Callable
import jax
import jax.lax as jlax
import jax.numpy as jnp
import math

# local
import ivy
from ivy import output_to_native_arrays
from ivy.functional.backends.jax import JaxArray
from ivy.functional.backends.jax.random import RNG
from ivy.functional.ivy.experimental.general import _correct_ivy_callable
from ivy.functional.ivy.layers import (
    _handle_padding,
    _validate_max_pool_params,
    _depth_max_pooling_helper,
)
from ivy.functional.ivy.experimental.layers import _padding_ceil_mode, _get_size
from ivy.func_wrapper import with_supported_dtypes
from ivy.func_wrapper import with_unsupported_dtypes
from . import backend_version
from ivy.functional.backends.jax.experimental.manipulation import _to_nested_tuple


def _determine_depth_max_pooling(x, kernel, strides, dims, data_format="channel_last"):
    # determine depth pooling
    _, _, depth_pooling = _depth_max_pooling_helper(
        x.shape, kernel, strides, dims=dims, data_format=data_format
    )
    if depth_pooling:
        kernel = [1, 1, 1, kernel[-1]]
        strides = [1, 1, 1, strides[-1]]
    return x, kernel, strides, depth_pooling


def _pad_str_to_list(inputs, dims, padding, strides, new_window_shape):
    pad_int = [
        _handle_padding(
            inputs.shape[i + 1], strides[i + 1], new_window_shape[i], padding
        )
        for i in range(len(dims) - 2)
    ]
    pad_list = [
        (pad_int[i] // 2, pad_int[i] - pad_int[i] // 2) for i in range(len(pad_int))
    ]
    pad_list = [(0, 0)] + pad_list + [(0, 0)]
    return pad_list


def general_pool(
    inputs,
    init,
    reduce_fn,
    window_shape,
    strides,
    padding,
    dim,
    dilation=1,
    ceil_mode=False,
    count_include_pad=False,
):
    # This function assumes that param validation is already done
    window_shape = tuple(window_shape)
    strides = (1,) + strides + (1,) if len(strides) == dim else strides
    dims = (1,) + window_shape + (1,) if len(window_shape) == dim else window_shape
    if isinstance(dilation, int):
        dilation = (1,) + (dilation,) * dim + (1,)
    else:
        dilation = (1,) + tuple(dilation) + (1,)

    is_single_input = False
    if inputs.ndim == len(dims) - 1:
        # add singleton batch dimension because lax.reduce_window always
        # needs a batch dimension.
        inputs = inputs[None]
        is_single_input = True

    assert inputs.ndim == len(dims), f"len({inputs.shape}) != len({dims})"

    # shape of window after dilation
    new_window_shape = tuple(
        [
            window_shape[i - 1] + (dilation[i] - 1) * (window_shape[i - 1] - 1)
            for i in range(1, len(dims) - 1)
        ]
    )
    inputs, window_shape, strides, depth_pooling = _determine_depth_max_pooling(
        inputs, window_shape, strides, dim, data_format="channel_last"
    )
    if not depth_pooling:
        # manually creating padding list
        if isinstance(padding, str):
            pad_list = _pad_str_to_list(
                inputs, dims, padding, strides, new_window_shape
            )
        else:
            if isinstance(padding, int):
                padding = [(padding,) * 2] * dim
            pad_list = [(0, 0)] + list(padding) + [(0, 0)]

        if ceil_mode:
            c = []
            for i in range(len(dims) - 2):
                pad_list[i + 1], ceil = _padding_ceil_mode(
                    inputs.shape[i + 1],
                    new_window_shape[i],
                    pad_list[i + 1],
                    strides[i + 1],
                    True,
                )
                c.append(ceil)

        if count_include_pad:
            # manually pad inputs with 0 if ceil_mode is True
            # because they're not counted in average calculation
            if ceil_mode:
                ceil = [(0, c[i]) for i in range(len(dims) - 2)]
                for i in range(len(dims) - 2):
                    pad_list[i + 1] = (
                        pad_list[i + 1][0],
                        pad_list[i + 1][1] - ceil[i][1],
                    )
                inputs = jnp.pad(inputs, pad_list, mode="constant", constant_values=1.0)
                inputs = jnp.pad(
                    inputs,
                    [(0, 0)] + ceil + [(0, 0)],
                    mode="constant",
                    constant_values=0.0,
                )
            else:
                # manually pad inputs with 1s
                # because they are counted in average calculation
                inputs = jnp.pad(inputs, pad_list, mode="constant", constant_values=1.0)
            pad_list = [(0, 0)] * len(pad_list)
    else:
        if isinstance(padding, list) and any(
            [item != 0 for sublist in padding for item in sublist]
        ):
            raise NotImplementedError(
                "Nonzero explicit padding is not supported for depthwise max pooling"
            )
        pad_list = [(0, 0)] * (dim + 2)

    if not ivy.is_array(inputs):
        # if dtype is not set here, jax casts it to float64
        inputs = jnp.array(inputs, dtype=jnp.float32)
    if not ivy.is_array(init):
        init = jnp.array(init, dtype=jnp.float32)
    promoted_type = jnp.promote_types(inputs.dtype, init.dtype)
    inputs = inputs.astype(promoted_type)
    init = init.astype(promoted_type)
    y = jlax.reduce_window(
        inputs, init, reduce_fn, dims, strides, pad_list, window_dilation=dilation
    )
    if is_single_input:
        y = jnp.squeeze(y, axis=0)
    return y


def max_pool1d(
    x: JaxArray,
    kernel: Union[int, Tuple[int, ...]],
    strides: Union[int, Tuple[int, ...]],
    padding: Union[str, int, Tuple[int], List[Tuple[int, int]]],
    /,
    *,
    data_format: str = "NWC",
    dilation: Union[int, Tuple[int]] = 1,
    ceil_mode: bool = False,
    out: Optional[JaxArray] = None,
) -> JaxArray:
    dims = 1
    kernel, strides, padding, dilation = _validate_max_pool_params(
        kernel, strides, padding, dilation, ceil_mode, dims=dims
    )

    if data_format == "NCW":
        x = jnp.transpose(x, (0, 2, 1))
        kernel = [kernel[i] for i in [0, 2, 1]] if len(kernel) == (dims + 2) else kernel
        strides = (
            [strides[i] for i in [0, 2, 1]] if len(strides) == (dims + 2) else strides
        )
        padding = (
            [padding[i] for i in [0, 2, 1]]
            if isinstance(padding, list) and len(padding) == (dims + 2)
            else padding
        )

    res = general_pool(
        x, -jnp.inf, jlax.max, kernel, strides, padding, dims, dilation, ceil_mode
    )

    if data_format == "NCW":
        res = jnp.transpose(res, (0, 2, 1))
    return res


def max_pool2d(
    x: JaxArray,
    kernel: Union[int, Tuple[int, ...]],
    strides: Union[int, Tuple[int, ...]],
    padding: Union[str, int, Tuple[int], List[Tuple[int, int]]],
    /,
    *,
    data_format: str = "NHWC",
    dilation: Union[int, Tuple[int, ...]] = 1,
    ceil_mode: bool = False,
    out: Optional[JaxArray] = None,
) -> JaxArray:
    dims = 2
    kernel, strides, padding, dilation = _validate_max_pool_params(
        kernel, strides, padding, dilation, ceil_mode, dims=dims
    )

    if data_format == "NCHW":
        x = jnp.transpose(x, (0, 2, 3, 1))
        kernel = (
            [kernel[i] for i in [0, 2, 3, 1]] if len(kernel) == (dims + 2) else kernel
        )
        strides = (
            [strides[i] for i in [0, 2, 3, 1]]
            if len(strides) == (dims + 2)
            else strides
        )
        padding = (
            [padding[i] for i in [0, 2, 3, 1]]
            if isinstance(padding, list) and len(padding) == (dims + 2)
            else padding
        )

    res = general_pool(
        x, -jnp.inf, jlax.max, kernel, strides, padding, dims, dilation, ceil_mode
    )

    if data_format == "NCHW":
        return jnp.transpose(res, (0, 3, 1, 2))

    return res


def max_pool3d(
    x: JaxArray,
    kernel: Union[int, Tuple[int, ...]],
    strides: Union[int, Tuple[int, ...]],
    padding: Union[str, int, Tuple[int], List[Tuple[int, int]]],
    /,
    *,
    data_format: str = "NDHWC",
    dilation: Union[int, Tuple[int, ...]] = 1,
    ceil_mode: bool = False,
    out: Optional[JaxArray] = None,
) -> JaxArray:
    dims = 3
    kernel, strides, padding, dilation = _validate_max_pool_params(
        kernel, strides, padding, dilation, ceil_mode, dims=dims
    )
    if data_format == "NCDHW":
        x = jnp.transpose(x, (0, 2, 3, 4, 1))
        kernel = (
            [kernel[i] for i in [0, 2, 3, 4, 1]]
            if len(kernel) == (dims + 2)
            else kernel
        )
        strides = (
            [strides[i] for i in [0, 2, 3, 4, 1]]
            if len(strides) == (dims + 2)
            else strides
        )
        padding = (
            [padding[i] for i in [0, 2, 3, 4, 1]]
            if isinstance(padding, list) and len(padding) == (dims + 2)
            else padding
        )

    res = general_pool(
        x, -jnp.inf, jlax.max, kernel, strides, padding, dims, dilation, ceil_mode
    )

    if data_format == "NCDHW":
        res = jnp.transpose(res, (0, 4, 1, 2, 3))

    return res


def avg_pool1d(
    x: JaxArray,
    kernel: Union[int, Tuple[int]],
    strides: Union[int, Tuple[int]],
    padding: str,
    /,
    *,
    data_format: str = "NWC",
    count_include_pad: bool = False,
    ceil_mode: bool = False,
    out: Optional[JaxArray] = None,
) -> JaxArray:
    if data_format in ("NCW", "NCL"):
        x = jnp.transpose(x, (0, 2, 1))

    if isinstance(kernel, int):
        kernel = (kernel,)
    elif len(kernel) == 1:
        kernel = (kernel[0],)

    if isinstance(strides, int):
        strides = (strides,)
    elif len(strides) == 1:
        strides = (strides[0],)

    res = general_pool(
        x, 0.0, jlax.add, kernel, strides, padding, 1, ceil_mode=ceil_mode
    )
    div_shape = x.shape[:-1] + (1,)
    if len(div_shape) - 2 == len(kernel):
        div_shape = (1,) + div_shape[1:]
    res = res / general_pool(
        jnp.ones(div_shape, dtype=res.dtype),
        0.0,
        jlax.add,
        kernel,
        strides,
        padding,
        1,
        count_include_pad=count_include_pad,
        ceil_mode=ceil_mode,
    )
    if data_format in ("NCW", "NCL"):
        res = jnp.transpose(res, (0, 2, 1))
    if x.dtype == "float16":
        res = res.astype("float16")

    return res


def avg_pool2d(
    x: JaxArray,
    kernel: Union[int, Tuple[int], Tuple[int, int]],
    strides: Union[int, Tuple[int], Tuple[int, int]],
    padding: str,
    /,
    *,
    data_format: str = "NHWC",
    count_include_pad: bool = False,
    ceil_mode: bool = False,
    divisor_override: Optional[int] = None,
    out: Optional[JaxArray] = None,
) -> JaxArray:
    if isinstance(kernel, int):
        kernel = (kernel,) * 2
    elif len(kernel) == 1:
        kernel = (kernel[0],) * 2

    if isinstance(strides, int):
        strides = (strides,) * 2
    elif len(strides) == 1:
        strides = (strides[0],) * 2

    if data_format == "NCHW":
        x = jnp.transpose(x, (0, 2, 3, 1))

    res = general_pool(
        x, 0.0, jlax.add, kernel, strides, padding, 2, ceil_mode=ceil_mode
    )
    div_shape = x.shape[:-1] + (1,)
    if len(div_shape) - 2 == len(kernel):
        div_shape = (1,) + div_shape[1:]
    if divisor_override is not None:
        divisor = divisor_override
    else:
        divisor = general_pool(
            jnp.ones(div_shape, dtype=res.dtype),
            0.0,
            jlax.add,
            kernel,
            strides,
            padding,
            2,
            count_include_pad=count_include_pad,
            ceil_mode=ceil_mode,
        )
    res = res / divisor
    if data_format == "NCHW":
        return jnp.transpose(res, (0, 3, 1, 2))
    return res


def avg_pool3d(
    x: JaxArray,
    kernel: Union[int, Tuple[int], Tuple[int, int, int]],
    strides: Union[int, Tuple[int], Tuple[int, int, int]],
    padding: str,
    /,
    *,
    data_format: str = "NDHWC",
    count_include_pad: bool = False,
    ceil_mode: bool = False,
    divisor_override: Optional[int] = None,
    out: Optional[JaxArray] = None,
) -> JaxArray:
    if isinstance(kernel, int):
        kernel = (kernel,) * 3
    elif len(kernel) == 1:
        kernel = (kernel[0],) * 3

    if isinstance(strides, int):
        strides = (strides,) * 3
    elif len(strides) == 1:
        strides = (strides[0],) * 3

    if data_format == "NCDHW":
        x = jnp.transpose(x, (0, 2, 3, 4, 1))

    res = general_pool(
        x, 0.0, jlax.add, kernel, strides, padding, 3, ceil_mode=ceil_mode
    )

    if divisor_override is not None:
        divisor = divisor_override
    else:
        divisor = general_pool(
            jnp.ones_like(x, dtype=res.dtype),
            0.0,
            jlax.add,
            kernel,
            strides,
            padding,
            3,
            count_include_pad=count_include_pad,
            ceil_mode=ceil_mode,
        )
    res = res / divisor

    if data_format == "NCDHW":
        res = jnp.transpose(res, (0, 4, 1, 2, 3))

    return res


@with_supported_dtypes({"0.4.14 and below": ("float32", "float64")}, backend_version)
def dct(
    x: JaxArray,
    /,
    *,
    type: Literal[1, 2, 3, 4] = 2,
    n: Optional[int] = None,
    axis: int = -1,
    norm: Optional[Literal["ortho"]] = None,
    out: Optional[JaxArray] = None,
) -> JaxArray:
    if norm not in (None, "ortho"):
        raise ValueError("Norm must be either None or 'ortho'")
    if axis < 0:
        axis = axis + len(x.shape)
    if n is not None:
        signal_len = x.shape[axis]
        if n <= signal_len:
            local_idx = [slice(None)] * len(x.shape)
            local_idx[axis] = slice(None, n)
            x = x[tuple(local_idx)]
        else:
            pad_idx = [[0, 0] for _ in range(len(x.shape))]
            pad_idx[axis][1] = n - signal_len
            x = jnp.pad(x, pad_idx)
    real_zero = jnp.array(0.0, dtype=x.dtype)
    axis_dim = x.shape[axis]
    axis_dim_float = jnp.array(axis_dim, dtype=x.dtype)

    if type == 1:
        if norm:
            raise ValueError("Normalization not supported for type-I DCT")
        axis_idx = [slice(None)] * len(x.shape)
        axis_idx[axis] = slice(-2, 0, -1)
        x = jnp.concatenate([x, x[tuple(axis_idx)]], axis=axis)
        dct_out = jnp.real(jnp.fft.rfft(x, axis=axis))
        return dct_out

    elif type == 2:
        dct_out = jax.scipy.fft.dct(x, type=2, n=n, axis=axis, norm=norm)
        return dct_out

    elif type == 3:
        scale_dims = [1] * len(x.shape)
        scale_dims[axis] = axis_dim
        scale = 2.0 * jnp.exp(
            jlax.complex(
                real_zero, jnp.arange(axis_dim_float) * math.pi * 0.5 / axis_dim_float
            )
        ).reshape(scale_dims)
        if norm == "ortho":
            n1 = jnp.sqrt(axis_dim_float)
            n2 = n1 * jnp.sqrt(0.5)
            sf = jnp.pad(jnp.expand_dims(n1, 0), (0, axis_dim - 1), constant_values=n2)
            x = x * sf.reshape(scale_dims)
        else:
            x = x * axis_dim_float

        axis_idx = [slice(None)] * len(x.shape)
        axis_idx[axis] = slice(None, axis_dim)
        dct_out = jnp.real(
            jnp.fft.irfft(scale * jlax.complex(x, real_zero), n=2 * axis_dim, axis=axis)
        )[tuple(axis_idx)]
        return dct_out

    elif type == 4:
        dct_2 = jax.scipy.fft.dct(x, type=2, n=2 * axis_dim, axis=axis, norm=None)
        axis_idx = [slice(None)] * len(x.shape)
        axis_idx[axis] = slice(1, None, 2)
        dct_out = dct_2[tuple(axis_idx)]
        if norm == "ortho":
            dct_out *= math.sqrt(0.5) * jlax.rsqrt(axis_dim_float)
    return dct_out


def idct(
    x: JaxArray,
    /,
    *,
    type: Literal[1, 2, 3, 4] = 2,
    n: Optional[int] = None,
    axis: int = -1,
    norm: Optional[Literal["ortho"]] = None,
    out: Optional[JaxArray] = None,
) -> JaxArray:
    inverse_type = {1: 1, 2: 3, 3: 2, 4: 4}[type]
    return dct(x, type=inverse_type, n=n, axis=axis, norm=norm, out=out)


def fft(
    x: JaxArray,
    dim: int,
    /,
    *,
    norm: str = "backward",
    n: Optional[Union[int, Tuple[int]]] = None,
    out: Optional[JaxArray] = None,
) -> JaxArray:
    if not isinstance(dim, int):
        raise ivy.utils.exceptions.IvyError(
            f"Expecting <class 'int'> instead of {type(dim)}"
        )
    if n is None:
        n = x.shape[dim]
    if n < -len(x.shape):
        raise ivy.utils.exceptions.IvyError(
            f"Invalid dim {dim}, expecting ranging"
            " from {-len(x.shape)} to {len(x.shape)-1}  "
        )
    if not isinstance(n, int):
        raise ivy.utils.exceptions.IvyError(
            f"Expecting <class 'int'> instead of {type(n)}"
        )
    if n <= 1:
        raise ivy.utils.exceptions.IvyError(
            f"Invalid data points {n}, expecting more than 1"
        )
    if norm != "backward" and norm != "ortho" and norm != "forward":
        raise ivy.utils.exceptions.IvyError(f"Unrecognized normalization mode {norm}")
    return jnp.fft.fft(x, n, dim, norm)


def dropout1d(
    x: JaxArray,
    prob: float,
    /,
    *,
    training: bool = True,
    data_format: str = "NWC",
    out: Optional[JaxArray] = None,
) -> JaxArray:
    if training:
        x_shape = x.shape
        is_batched = len(x_shape) == 3
        if data_format == "NCW":
            perm = (0, 2, 1) if is_batched else (1, 0)
            x = jnp.transpose(x, perm)
            x_shape = x.shape
        _, rng_input = jax.random.split(RNG.key)
        mask = jax.random.bernoulli(rng_input, 1 - prob, x_shape)
        res = jnp.where(mask, x / (1 - prob), 0)
        if data_format == "NCW":
            res = jnp.transpose(res, perm)
    else:
        res = x
    return res


def dropout2d(
    x: JaxArray,
    prob: float,
    /,
    *,
    training: bool = True,
    data_format: str = "NHWC",
    out: Optional[JaxArray] = None,
) -> JaxArray:
    if training:
        x_shape = x.shape
        is_batched = len(x.shape) == 4
        if data_format == "NCHW":
            perm = (0, 2, 3, 1) if is_batched else (1, 2, 0)
            x = jnp.transpose(x, perm)
            x_shape = x.shape
        _, rng_input = jax.random.split(RNG.key)
        mask = jax.random.bernoulli(rng_input, 1 - prob, x_shape)
        res = jnp.where(mask, x / (1 - prob), 0)
        if data_format == "NCHW":
            perm = (0, 3, 1, 2) if is_batched else (2, 0, 1)
            res = jnp.transpose(res, perm)
    else:
        res = x
    return res


def dropout3d(
    x: JaxArray,
    prob: float,
    /,
    *,
    training: bool = True,
    data_format: str = "NDHWC",
    out: Optional[JaxArray] = None,
) -> JaxArray:
    if training:
        x_shape = x.shape
        is_batched = len(x_shape) == 5
        if data_format == "NCDHW":
            perm = (0, 2, 3, 4, 1) if is_batched else (1, 2, 3, 0)
            x = jnp.transpose(x, perm)
            x_shape = x.shape
        _, rng_input = jax.random.split(RNG.key)
        mask = jax.random.bernoulli(rng_input, 1 - prob, x_shape)
        res = jnp.where(mask, x / (1 - prob), 0)
        if data_format == "NCDHW":
            perm = (0, 4, 1, 2, 3) if is_batched else (3, 0, 1, 2)
            res = jnp.transpose(res, perm)
    else:
        res = x
    return res


def ifft(
    x: JaxArray,
    dim: int,
    *,
    norm: str = "backward",
    n: Optional[Union[int, Tuple[int]]] = None,
    out: Optional[JaxArray] = None,
) -> JaxArray:
    if not isinstance(dim, int):
        raise ivy.utils.exceptions.IvyError(
            f"Expecting <class 'int'> instead of {type(dim)}"
        )
    if n is None:
        n = x.shape[dim]
    if n < -len(x.shape):
        raise ivy.utils.exceptions.IvyError(
            f"Invalid dim {dim}, expecting ranging"
            " from {-len(x.shape)} to {len(x.shape)-1}  "
        )
    if not isinstance(n, int):
        raise ivy.utils.exceptions.IvyError(
            f"Expecting <class 'int'> instead of {type(n)}"
        )
    if n <= 1:
        raise ivy.utils.exceptions.IvyError(
            f"Invalid data points {n}, expecting more than 1"
        )
    if norm != "backward" and norm != "ortho" and norm != "forward":
        raise ivy.utils.exceptions.IvyError(f"Unrecognized normalization mode {norm}")
    return jnp.fft.ifft(x, n, dim, norm)


def interpolate(
    x: JaxArray,
    size: Union[Sequence[int], int],
    /,
    *,
    mode: Literal[
        "linear",
        "bilinear",
        "trilinear",
        "nd",
        "nearest",
        "area",
        "nearest_exact",
        "tf_area",
        "bicubic_tensorflow" "bicubic",
        "mitchellcubic",
        "lanczos3",
        "lanczos5",
        "gaussian",
    ] = "linear",
    scale_factor: Optional[Union[Sequence[int], int]] = None,
    recompute_scale_factor: Optional[bool] = None,
    align_corners: Optional[bool] = None,
    antialias: bool = False,
    out: Optional[JaxArray] = None,
):
    dims = len(x.shape) - 2
    size = _get_size(scale_factor, size, dims, x.shape)
    mode = (
        "nearest"
        if mode == "nearest-exact"
        else "bicubic" if mode == "bicubic_tensorflow" else mode
    )

    size = [x.shape[0], *size, x.shape[1]]
    x = jnp.transpose(x, (0, *range(2, dims + 2), 1))
    return jnp.transpose(
        jax.image.resize(x, shape=size, method=mode, antialias=antialias),
        (0, dims + 1, *range(1, dims + 1)),
    )


interpolate.partial_mixed_handler = lambda *args, mode="linear", scale_factor=None, recompute_scale_factor=None, align_corners=None, **kwargs: (  # noqa: E501
    (align_corners is None or not align_corners)
    and mode
    not in [
        "area",
        "nearest",
        "nd",
        "tf_area",
        "mitchellcubic",
        "gaussian",
        "bicubic",
    ]
)


def reduce_window(
    operand: JaxArray,
    init_value: Union[int, float],
    computation: Callable,
    window_dimensions: Union[int, Sequence[int]],
    /,
    *,
    window_strides: Union[int, Sequence[int]] = 1,
    padding: Union[str, int, Sequence[Tuple[int, int]]] = "VALID",
    base_dilation: Union[int, Sequence[int]] = 1,
    window_dilation: Union[int, Sequence[int]] = 1,
) -> JaxArray:
    computation = _correct_ivy_callable(computation)
    computation = output_to_native_arrays(computation)
    window_dimensions, window_strides, padding, base_dilation, window_dilation = map(
        lambda x: tuple([x] * len(operand.shape)) if isinstance(x, int) else x,
        [window_dimensions, window_strides, padding, base_dilation, window_dilation],
    )
    if not isinstance(padding, str):
        # for containers the padding reaches the function as a list of lists instead of
        # a list of tuples, which gives an unhashable dtype error
        # this is similarly a problem in the jax backend of ivy.pad
        padding = _to_nested_tuple(padding)
    return jlax.reduce_window(
        operand,
        jnp.array(init_value).astype(operand.dtype),
        computation,
        window_dimensions,
        window_strides,
        padding,
        base_dilation,
        window_dilation,
    )


def fft2(
    x: JaxArray,
    *,
    s: Sequence[int] = None,
    dim: Sequence[int] = (-2, -1),
    norm: str = "backward",
    out: Optional[JaxArray] = None,
) -> JaxArray:
    ivy.utils.assertions.check_elem_in_list(
        norm,
        ["backward", "ortho", "forward"],
        message=f"Unrecognized normalization mode {norm}",
    )
    if not all(isinstance(j, int) for j in dim):
        raise ivy.utils.exceptions.IvyError(
            f"Expecting {dim} to be a sequence of integers <class integer>"
        )
    if s is None:
        s = (x.shape[dim[0]], x.shape[dim[1]])
    if all(j < -len(x.shape) for j in s):
        raise ivy.utils.exceptions.IvyError(
            f"Invalid dim {dim}, expecting ranging"
            " from {-len(x.shape)} to {len(x.shape)-1}  "
        )
    if not all(isinstance(j, int) for j in s):
        raise ivy.utils.exceptions.IvyError(
            f"Expecting {s} to be a sequence of integers <class integer>"
        )
    if all(j <= 1 for j in s):
        raise ivy.utils.exceptions.IvyError(
            f"Invalid data points {s}, expecting s points larger than 1"
        )
    return jnp.fft.fft2(x, s, dim, norm).astype(jnp.complex128)


def ifftn(
    x: JaxArray,
    s: Optional[Union[int, Tuple[int]]] = None,
    axes: Optional[Union[int, Tuple[int]]] = None,
    *,
    norm: str = "backward",
    out: Optional[JaxArray] = None,
) -> JaxArray:
    return jnp.fft.ifftn(x, s, axes, norm)


@with_unsupported_dtypes(
    {"0.4.14 and below": ("bfloat16", "float16", "complex")}, backend_version
)
def embedding(
    weights: JaxArray,
    indices: JaxArray,
    /,
    *,
    max_norm: Optional[int] = None,
    out: Optional[JaxArray] = None,
) -> JaxArray:
    ivy.utils.assertions.check_equal(
        len(weights.shape), 2, message="weights must be 2-d", as_array=False
    )

    embeddings = jnp.take(weights, indices, axis=0)
    if max_norm is not None:
        norms = jnp.linalg.norm(embeddings, axis=-1, keepdims=True)
        embeddings = jnp.where(
            norms > max_norm, embeddings * max_norm / norms, embeddings
        )
        embeddings = jnp.where(
            norms < -max_norm, embeddings * -max_norm / norms, embeddings
        )
    return embeddings


<<<<<<< HEAD
def fftn(
    x: JaxArray,
    s: Optional[Union[int, Tuple[int]]] = None,
    axes: Optional[Union[int, Tuple[int]]] = None,
=======
@with_unsupported_dtypes({"0.4.14 and below": ("float16", "complex")}, backend_version)
def rfftn(
    x: JaxArray,
    s: Sequence[int] = None,
    axes: Sequence[int] = None,
>>>>>>> 5f8ede7c
    *,
    norm: str = "backward",
    out: Optional[JaxArray] = None,
) -> JaxArray:
<<<<<<< HEAD
    return jnp.fft.fftn(x, s, axes, norm)
=======
    if not all(isinstance(j, int) for j in axes):
        raise ivy.utils.exceptions.IvyError(
            f"Expecting {axes} to be a sequence of integers <class integer>"
        )
    if s is None:
        s = (x.shape[axes[0]], x.shape[axes[1]])
    if all(j < -len(x.shape) for j in s):
        raise ivy.utils.exceptions.IvyError(
            f"Invalid dim {axes}, expecting ranging"
            f" from {-len(x.shape)} to {len(x.shape)-1}"
        )
    if not all(isinstance(j, int) for j in s):
        raise ivy.utils.exceptions.IvyError(
            f"Expecting {s} to be a sequence of integers <class integer>"
        )
    if all(j <= 1 for j in s):
        raise ivy.utils.exceptions.IvyError(
            f"Invalid data points {s}, expecting s points larger than 1"
        )
    if norm != "backward" and norm != "ortho" and norm != "forward":
        raise ivy.utils.exceptions.IvyError(f"Unrecognized normalization mode {norm}")
    return jnp.fft.rfftn(x, s, axes, norm).astype(jnp.complex128)
>>>>>>> 5f8ede7c
<|MERGE_RESOLUTION|>--- conflicted
+++ resolved
@@ -836,25 +836,15 @@
     return embeddings
 
 
-<<<<<<< HEAD
-def fftn(
-    x: JaxArray,
-    s: Optional[Union[int, Tuple[int]]] = None,
-    axes: Optional[Union[int, Tuple[int]]] = None,
-=======
 @with_unsupported_dtypes({"0.4.14 and below": ("float16", "complex")}, backend_version)
 def rfftn(
     x: JaxArray,
     s: Sequence[int] = None,
     axes: Sequence[int] = None,
->>>>>>> 5f8ede7c
     *,
     norm: str = "backward",
     out: Optional[JaxArray] = None,
 ) -> JaxArray:
-<<<<<<< HEAD
-    return jnp.fft.fftn(x, s, axes, norm)
-=======
     if not all(isinstance(j, int) for j in axes):
         raise ivy.utils.exceptions.IvyError(
             f"Expecting {axes} to be a sequence of integers <class integer>"
@@ -877,4 +867,14 @@
     if norm != "backward" and norm != "ortho" and norm != "forward":
         raise ivy.utils.exceptions.IvyError(f"Unrecognized normalization mode {norm}")
     return jnp.fft.rfftn(x, s, axes, norm).astype(jnp.complex128)
->>>>>>> 5f8ede7c
+
+
+def fftn(
+    x: JaxArray,
+    s: Optional[Union[int, Tuple[int]]] = None,
+    axes: Optional[Union[int, Tuple[int]]] = None,
+    *,
+    norm: str = "backward",
+    out: Optional[JaxArray] = None,
+) -> JaxArray:
+    return jnp.fft.fftn(x, s, axes, norm)