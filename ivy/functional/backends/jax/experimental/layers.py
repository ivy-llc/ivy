# global
from typing import Optional, Union, Tuple, Literal, Sequence
import jax
import jax.lax as jlax
import jax.numpy as jnp
import math

# local
import ivy
from ivy.functional.backends.jax import JaxArray
from ivy.functional.backends.jax.random import RNG
from ivy.functional.ivy.layers import _handle_padding
from ivy.functional.ivy.experimental.layers import _padding_ceil_mode, _get_size
from ivy.utils.exceptions import IvyNotImplementedException


def _determine_depth_max_pooling(x, kernel, strides, dims):
    # determine depth pooling
    depth_pooling = False
    if len(kernel) == dims + 2:
        spatial_kernel = kernel[1:-1]
        if kernel[-1] != 1:
            depth_pooling = True
            if any(jnp.array(spatial_kernel) != 1):
                raise NotImplementedError(
                    "MaxPooling supports exactly one of pooling across"
                    " depth or pooling across width/height."
                )
            if len(strides) != dims + 2 or strides[-1] != kernel[-1]:
                raise NotImplementedError(
                    "Depthwise max pooling requires the depth window to equal the depth"
                    " stride"
                )
            if x.shape[-1] % kernel[-1] != 0:
                raise NotImplementedError(
                    "Depthwise max pooling requires the depth window to evenly divide"
                    " the input depth"
                )
            # x = jnp.transpose(x, (0, dims + 1, *range(1, dims + 1)))
            kernel = [1, 1, 1, kernel[-1]]
            strides = [1, 1, 1, strides[-1]]
    return x, kernel, strides, depth_pooling


def _from_int_to_tuple(arg, dim):
    if isinstance(arg, int):
        return (arg,) * dim
    if isinstance(arg, (tuple, list)) and len(arg) == 1:
        return (arg[0],) * dim
    return arg


def _pad_str_to_list(inputs, dims, padding, strides, new_window_shape):
    pad_int = [
        _handle_padding(
            inputs.shape[i + 1], strides[i + 1], new_window_shape[i], padding
        )
        for i in range(len(dims) - 2)
    ]
    pad_list = [
        (pad_int[i] // 2, pad_int[i] - pad_int[i] // 2) for i in range(len(pad_int))
    ]
    pad_list = [(0, 0)] + pad_list + [(0, 0)]
    return pad_list


def general_pool(
    inputs,
    init,
    reduce_fn,
    window_shape,
    strides,
    padding,
    dim,
    dilation=1,
    ceil_mode=False,
    count_include_pad=False,
):
    window_shape = _from_int_to_tuple(window_shape, dim)
    strides = _from_int_to_tuple(strides, dim)
    dilation = _from_int_to_tuple(dilation, dim)
    if isinstance(padding, int):
        padding = [(padding,) * 2] * dim
    elif isinstance(padding, tuple) and len(padding) == 1:
        padding = [(padding[0],) * 2] * dim
    elif isinstance(padding, tuple) and len(padding) == 2:
        padding = [(padding[0],) * 2, (padding[1],) * 2]

    if isinstance(padding, (tuple, list)):
        ivy.utils.assertions.check_kernel_padding_size(window_shape, padding)

    assert len(window_shape) == len(
        strides
    ), f"len({window_shape}) must equal len({strides})"

    window_shape = tuple(window_shape)
    strides = (1,) + strides + (1,) if len(strides) == dim else strides
    dims = (1,) + window_shape + (1,) if len(window_shape) == dim else window_shape
    dilation = (1,) + tuple(dilation) + (1,)

    is_single_input = False
    if inputs.ndim == len(dims) - 1:
        # add singleton batch dimension because lax.reduce_window always
        # needs a batch dimension.
        inputs = inputs[None]
        is_single_input = True

    assert inputs.ndim == len(dims), f"len({inputs.shape}) != len({dims})"

    # shape of window after dilation
    new_window_shape = tuple(
        [
            window_shape[i - 1] + (dilation[i] - 1) * (window_shape[i - 1] - 1)
            for i in range(1, len(dims) - 1)
        ]
    )
<<<<<<< HEAD
    inputs, window_shape, strides, depth_pooling = _determine_depth_max_pooling(
        inputs, window_shape, strides, 2
    )
    if not depth_pooling:
        # manually creating padding list
        if isinstance(padding, str):
            pad_list = _pad_str_to_list(
                inputs, dims, padding, strides, new_window_shape
            )
        else:
            if isinstance(padding, int):
                padding = [(padding,) * 2] * dim
            pad_list = [(0, 0)] + list(padding) + [(0, 0)]

        if ceil_mode:
            c = []
            for i in range(len(dims) - 2):
                pad_list[i + 1], ceil = _padding_ceil_mode(
                    inputs.shape[i + 1],
                    new_window_shape[i],
                    pad_list[i + 1],
                    strides[i + 1],
                    True,
                )
                c.append(ceil)

        if count_include_pad:
            # manually pad inputs with 0 if ceil_mode is True
            # because they're not counted in average calculation
            if ceil_mode:
                ceil = [(0, c[i]) for i in range(len(dims) - 2)]
                for i in range(len(dims) - 2):
                    pad_list[i + 1] = (
                        pad_list[i + 1][0],
                        pad_list[i + 1][1] - ceil[i][1],
                    )
                inputs = jnp.pad(inputs, pad_list, mode="constant", constant_values=1.0)
                inputs = jnp.pad(
                    inputs,
                    [(0, 0)] + ceil + [(0, 0)],
                    mode="constant",
                    constant_values=0.0,
                )
            else:
                # manually pad inputs with 1s
                # because they are counted in average calculation
                inputs = jnp.pad(inputs, pad_list, mode="constant", constant_values=1.0)
            pad_list = [(0, 0)] * len(pad_list)
    else:
        pad_list = [(0, 0)] * (dim + 2)
=======

    # manually creating padding list
    if isinstance(padding, str):
        pad_list = _pad_str_to_list(inputs, dims, padding, strides, new_window_shape)
    else:
        if isinstance(padding, int):
            padding = [(padding,) * 2] * dim
        pad_list = [(0, 0)] + list(padding) + [(0, 0)]

    if ceil_mode:
        c = []
        for i in range(len(dims) - 2):
            pad_list[i + 1], ceil = _padding_ceil_mode(
                inputs.shape[i + 1],
                new_window_shape[i],
                pad_list[i + 1],
                strides[i + 1],
                True,
            )
            c.append(ceil)

    if count_include_pad:
        # manually pad inputs with 0 if ceil_mode is True
        # because they're not counted in average calculation
        if ceil_mode:
            ceil = [(0, c[i]) for i in range(len(dims) - 2)]
            for i in range(len(dims) - 2):
                pad_list[i + 1] = (pad_list[i + 1][0], pad_list[i + 1][1] - ceil[i][1])
            inputs = jnp.pad(inputs, pad_list, mode="constant", constant_values=1.0)
            inputs = jnp.pad(
                inputs, [(0, 0)] + ceil + [(0, 0)], mode="constant", constant_values=0.0
            )
        else:
            # manually pad inputs with 1s
            # because they are counted in average calculation
            inputs = jnp.pad(inputs, pad_list, mode="constant", constant_values=1.0)
        pad_list = [(0, 0)] * len(pad_list)
>>>>>>> 91662f03

    y = jlax.reduce_window(
        inputs, init, reduce_fn, dims, strides, pad_list, window_dilation=dilation
    )
    if is_single_input:
        y = jnp.squeeze(y, axis=0)
    return y


def max_pool1d(
    x: JaxArray,
    kernel: Union[int, Tuple[int]],
    strides: Union[int, Tuple[int]],
    padding: str,
    /,
    *,
    data_format: str = "NWC",
    out: Optional[JaxArray] = None,
) -> JaxArray:
    if data_format == "NCW":
        x = jnp.transpose(x, (0, 2, 1))

    if isinstance(strides, int):
        strides = (strides,)
    elif len(strides) == 1:
        strides = (strides[0],)

    if isinstance(kernel, int):
        kernel = (kernel,)
    elif len(kernel) == 1:
        kernel = (kernel[0],)

    res = general_pool(x, -jnp.inf, jlax.max, kernel, strides, padding, 1)

    if data_format == "NCW":
        res = jnp.transpose(x, (0, 2, 1))
    return res


def max_pool2d(
    x: JaxArray,
    kernel: Union[int, Tuple[int], Tuple[int, int]],
    strides: Union[int, Tuple[int], Tuple[int, int]],
    padding: Union[str, int, Tuple[int], Tuple[int, int]],
    /,
    *,
    data_format: str = "NHWC",
    dilation: Union[int, Tuple[int], Tuple[int, int]] = 1,
    ceil_mode: bool = False,
    out: Optional[JaxArray] = None,
) -> JaxArray:
    if data_format == "NCHW":
        x = jnp.transpose(x, (0, 2, 3, 1))

    res = general_pool(
        x, -jnp.inf, jlax.max, kernel, strides, padding, 2, dilation, ceil_mode
    )

    if data_format == "NCHW":
        return jnp.transpose(res, (0, 3, 1, 2))

    return res


def max_pool3d(
    x: JaxArray,
    kernel: Union[int, Tuple[int], Tuple[int, int, int]],
    strides: Union[int, Tuple[int], Tuple[int, int, int]],
    padding: str,
    /,
    *,
    data_format: str = "NDHWC",
    out: Optional[JaxArray] = None,
) -> JaxArray:
    if data_format == "NCDHW":
        x = jnp.transpose(x, (0, 2, 3, 4, 1))
    if isinstance(kernel, int):
        kernel = (kernel,) * 3
    res = general_pool(x, -jnp.inf, jlax.max, kernel, strides, padding, 3)

    if data_format == "NCDHW":
        res = jnp.transpose(x, (0, 2, 3, 4, 1))

    return res


def avg_pool1d(
    x: JaxArray,
    kernel: Union[int, Tuple[int]],
    strides: Union[int, Tuple[int]],
    padding: str,
    /,
    *,
    data_format: str = "NWC",
    count_include_pad: bool = False,
    ceil_mode: bool = False,
    out: Optional[JaxArray] = None,
) -> JaxArray:
    if data_format == "NCW":
        x = jnp.transpose(x, (0, 2, 1))

    if isinstance(kernel, int):
        kernel = (kernel,)
    elif len(kernel) == 1:
        kernel = (kernel[0],)

    if isinstance(strides, int):
        strides = (strides,)
    elif len(strides) == 1:
        strides = (strides[0],)

    res = general_pool(
        x, 0.0, jlax.add, kernel, strides, padding, 1, ceil_mode=ceil_mode
    )
    div_shape = x.shape[:-1] + (1,)
    if len(div_shape) - 2 == len(kernel):
        div_shape = (1,) + div_shape[1:]
    res = res / general_pool(
        jnp.ones(div_shape, dtype=res.dtype),
        0.0,
        jlax.add,
        kernel,
        strides,
        padding,
        1,
        count_include_pad=count_include_pad,
        ceil_mode=ceil_mode,
    )
    if data_format == "NCW":
        res = jnp.transpose(res, (0, 2, 1))
    return res


def avg_pool2d(
    x: JaxArray,
    kernel: Union[int, Tuple[int], Tuple[int, int]],
    strides: Union[int, Tuple[int], Tuple[int, int]],
    padding: str,
    /,
    *,
    data_format: str = "NHWC",
    count_include_pad: bool = False,
    ceil_mode: bool = False,
    divisor_override: Optional[int] = None,
    out: Optional[JaxArray] = None,
) -> JaxArray:
    if isinstance(kernel, int):
        kernel = (kernel,) * 2
    elif len(kernel) == 1:
        kernel = (kernel[0],) * 2

    if isinstance(strides, int):
        strides = (strides,) * 2
    elif len(strides) == 1:
        strides = (strides[0],) * 2

    if data_format == "NCHW":
        x = jnp.transpose(x, (0, 2, 3, 1))

    res = general_pool(
        x, 0.0, jlax.add, kernel, strides, padding, 2, ceil_mode=ceil_mode
    )
    div_shape = x.shape[:-1] + (1,)
    if len(div_shape) - 2 == len(kernel):
        div_shape = (1,) + div_shape[1:]
    if divisor_override is not None:
        divisor = divisor_override
    else:
        divisor = general_pool(
            jnp.ones(div_shape, dtype=res.dtype),
            0.0,
            jlax.add,
            kernel,
            strides,
            padding,
            2,
            count_include_pad=count_include_pad,
            ceil_mode=ceil_mode,
        )
    res = res / divisor
    if data_format == "NCHW":
        return jnp.transpose(res, (0, 3, 1, 2))
    return res


def avg_pool3d(
    x: JaxArray,
    kernel: Union[int, Tuple[int], Tuple[int, int, int]],
    strides: Union[int, Tuple[int], Tuple[int, int, int]],
    padding: str,
    /,
    *,
    data_format: str = "NDHWC",
    count_include_pad: bool = False,
    ceil_mode: bool = False,
    divisor_override: Optional[int] = None,
    out: Optional[JaxArray] = None,
) -> JaxArray:
    if isinstance(kernel, int):
        kernel = (kernel,) * 3
    elif len(kernel) == 1:
        kernel = (kernel[0],) * 3

    if isinstance(strides, int):
        strides = (strides,) * 3
    elif len(strides) == 1:
        strides = (strides[0],) * 3

    if data_format == "NCDHW":
        x = jnp.transpose(x, (0, 2, 3, 4, 1))

    res = general_pool(
        x, 0.0, jlax.add, kernel, strides, padding, 3, ceil_mode=ceil_mode
    )

    if divisor_override is not None:
        divisor = divisor_override
    else:
        divisor = general_pool(
            jnp.ones_like(x, dtype=res.dtype),
            0.0,
            jlax.add,
            kernel,
            strides,
            padding,
            3,
            count_include_pad=count_include_pad,
            ceil_mode=ceil_mode,
        )
    res = res / divisor

    if data_format == "NCDHW":
        res = jnp.transpose(res, (0, 4, 1, 2, 3))

    return res


def dct(
    x: JaxArray,
    /,
    *,
    type: Literal[1, 2, 3, 4] = 2,
    n: Optional[int] = None,
    axis: int = -1,
    norm: Optional[Literal["ortho"]] = None,
    out: Optional[JaxArray] = None,
) -> JaxArray:
    if norm not in (None, "ortho"):
        raise ValueError("Norm must be either None or 'ortho'")
    if axis < 0:
        axis = axis + len(x.shape)
    if n is not None:
        signal_len = x.shape[axis]
        if n <= signal_len:
            local_idx = [slice(None)] * len(x.shape)
            local_idx[axis] = slice(None, n)
            x = x[local_idx]
        else:
            pad_idx = [[0, 0] for _ in range(len(x.shape))]
            pad_idx[axis][1] = n - signal_len
            x = jnp.pad(x, pad_idx)
    real_zero = jnp.array(0.0, dtype=x.dtype)
    axis_dim = x.shape[axis]
    axis_dim_float = jnp.array(axis_dim, dtype=x.dtype)

    if type == 1:
        if norm:
            raise ValueError("Normalization not supported for type-I DCT")
        axis_idx = [slice(None)] * len(x.shape)
        axis_idx[axis] = slice(-2, 0, -1)
        x = jnp.concatenate([x, x[tuple(axis_idx)]], axis=axis)
        dct_out = jnp.real(jnp.fft.rfft(x, axis=axis))
        return dct_out

    elif type == 2:
        dct_out = jax.scipy.fft.dct(x, type=2, n=n, axis=axis, norm=norm)
        return dct_out

    elif type == 3:
        scale_dims = [1] * len(x.shape)
        scale_dims[axis] = axis_dim
        scale = 2.0 * jnp.exp(
            jlax.complex(
                real_zero, jnp.arange(axis_dim_float) * math.pi * 0.5 / axis_dim_float
            )
        ).reshape(scale_dims)
        if norm == "ortho":
            n1 = jnp.sqrt(axis_dim_float)
            n2 = n1 * jnp.sqrt(0.5)
            sf = jnp.pad(jnp.expand_dims(n1, 0), (0, axis_dim - 1), constant_values=n2)
            x = x * sf.reshape(scale_dims)
        else:
            x = x * axis_dim_float

        axis_idx = [slice(None)] * len(x.shape)
        axis_idx[axis] = slice(None, axis_dim)
        dct_out = jnp.real(
            jnp.fft.irfft(scale * jlax.complex(x, real_zero), n=2 * axis_dim, axis=axis)
        )[tuple(axis_idx)]
        return dct_out

    elif type == 4:
        dct_2 = jax.scipy.fft.dct(x, type=2, n=2 * axis_dim, axis=axis, norm=None)
        axis_idx = [slice(None)] * len(x.shape)
        axis_idx[axis] = slice(1, None, 2)
        dct_out = dct_2[tuple(axis_idx)]
        if norm == "ortho":
            dct_out *= math.sqrt(0.5) * jlax.rsqrt(axis_dim_float)
    return dct_out


def fft(
    x: JaxArray,
    dim: int,
    /,
    *,
    norm: str = "backward",
    n: Optional[Union[int, Tuple[int]]] = None,
    out: Optional[JaxArray] = None,
) -> JaxArray:
    if not isinstance(dim, int):
        raise ivy.utils.exceptions.IvyError(
            f"Expecting <class 'int'> instead of {type(dim)}"
        )
    if n is None:
        n = x.shape[dim]
    if n < -len(x.shape):
        raise ivy.utils.exceptions.IvyError(
            f"Invalid dim {dim}, expecting ranging"
            " from {-len(x.shape)} to {len(x.shape)-1}  "
        )
    if not isinstance(n, int):
        raise ivy.utils.exceptions.IvyError(
            f"Expecting <class 'int'> instead of {type(n)}"
        )
    if n <= 1:
        raise ivy.utils.exceptions.IvyError(
            f"Invalid data points {n}, expecting more than 1"
        )
    if norm != "backward" and norm != "ortho" and norm != "forward":
        raise ivy.utils.exceptions.IvyError(f"Unrecognized normalization mode {norm}")
    return jnp.fft.fft(x, n, dim, norm)


def dropout1d(
    x: JaxArray,
    prob: float,
    /,
    *,
    training: bool = True,
    data_format: str = "NWC",
    out: Optional[JaxArray] = None,
) -> JaxArray:
    if training:
        if data_format == "NWC":
            perm = (0, 2, 1) if len(x.shape) == 3 else (1, 0)
            x = jnp.transpose(x, perm)
        noise_shape = list(x.shape)
        noise_shape[-1] = 1
        _, rng_input = jax.random.split(RNG.key)
        mask = jax.random.bernoulli(rng_input, 1 - prob, noise_shape)
        res = jnp.where(mask, x / (1 - prob), 0)
        if data_format == "NWC":
            res = jnp.transpose(res, perm)
        return res
    else:
        return x


def dropout3d(
    x: JaxArray,
    prob: float,
    /,
    *,
    training: bool = True,
    data_format: str = "NDHWC",
    out: Optional[JaxArray] = None,
) -> JaxArray:
    if training:
        is_batched = len(x.shape) == 5
        if data_format == "NCDHW":
            perm = (0, 2, 3, 4, 1) if is_batched else (1, 2, 3, 0)
            x = jnp.transpose(x, perm)
        noise_shape = list(x.shape)
        sl = slice(1, -1) if is_batched else slice(-1)
        noise_shape[sl] = [1] * 3
        _, rng_input = jax.random.split(RNG.key)
        mask = jax.random.bernoulli(rng_input, 1 - prob, noise_shape)
        res = jnp.where(mask, x / (1 - prob), 0)
        if data_format == "NCDHW":
            perm = (0, 4, 1, 2, 3) if is_batched else (3, 0, 1, 2)
            res = jnp.transpose(res, perm)
        return res
    else:
        return x


def ifft(
    x: JaxArray,
    dim: int,
    *,
    norm: str = "backward",
    n: Optional[Union[int, Tuple[int]]] = None,
    out: Optional[JaxArray] = None,
) -> JaxArray:
    if not isinstance(dim, int):
        raise ivy.utils.exceptions.IvyError(
            f"Expecting <class 'int'> instead of {type(dim)}"
        )
    if n is None:
        n = x.shape[dim]
    if n < -len(x.shape):
        raise ivy.utils.exceptions.IvyError(
            f"Invalid dim {dim}, expecting ranging"
            " from {-len(x.shape)} to {len(x.shape)-1}  "
        )
    if not isinstance(n, int):
        raise ivy.utils.exceptions.IvyError(
            f"Expecting <class 'int'> instead of {type(n)}"
        )
    if n <= 1:
        raise ivy.utils.exceptions.IvyError(
            f"Invalid data points {n}, expecting more than 1"
        )
    if norm != "backward" and norm != "ortho" and norm != "forward":
        raise ivy.utils.exceptions.IvyError(f"Unrecognized normalization mode {norm}")
    return jnp.fft.ifft(x, n, dim, norm)


def interpolate(
    x: JaxArray,
    size: Union[Sequence[int], int],
    /,
    *,
    mode: Literal[
        "linear",
        "bilinear",
        "trilinear",
        "nearest",
        "area",
        "nearest_exact",
        "tf_area",
        "bicubic_tensorflow" "bicubic",
        "mitchellcubic",
        "lanczos3",
        "lanczos5",
        "gaussian",
    ] = "linear",
    scale_factor: Optional[Union[Sequence[int], int]] = None,
    recompute_scale_factor: Optional[bool] = None,
    align_corners: Optional[bool] = None,
    antialias: bool = False,
    out: Optional[JaxArray] = None,
):
    dims = len(x.shape) - 2
    size = _get_size(scale_factor, size, dims, x.shape)
    mode = (
        "nearest"
        if mode == "nearest-exact"
        else "bicubic" if mode == "bicubic_tensorflow" else mode
    )

    size = [x.shape[0], *size, x.shape[1]]
    x = jnp.transpose(x, (0, *range(2, dims + 2), 1))
    return jnp.transpose(
        jax.image.resize(x, shape=size, method=mode, antialias=antialias),
        (0, dims + 1, *range(1, dims + 1)),
    )


interpolate.partial_mixed_handler = lambda *args, mode="linear", scale_factor=None, recompute_scale_factor=None, align_corners=None, **kwargs: (  # noqa: E501
    not align_corners
    and mode
    not in [
        "area",
        "nearest",
        "tf_area",
        "mitchellcubic",
        "gaussian",
        "bicubic",
    ]
    and recompute_scale_factor
)

def quantize(
    x: JaxArray,
    dtype: Literal["quint8", "qint8", "quint16", "qint16", "qint32"],
    /,
    *,
    scale_factor: Union[Sequence[int], int],
    zero_point: Union[Sequence[int], int],
    min_range: Union[Sequence[int], int],
    max_range: Union[Sequence[int], int],
):
    raise IvyNotImplementedException()<|MERGE_RESOLUTION|>--- conflicted
+++ resolved
@@ -114,58 +114,6 @@
             for i in range(1, len(dims) - 1)
         ]
     )
-<<<<<<< HEAD
-    inputs, window_shape, strides, depth_pooling = _determine_depth_max_pooling(
-        inputs, window_shape, strides, 2
-    )
-    if not depth_pooling:
-        # manually creating padding list
-        if isinstance(padding, str):
-            pad_list = _pad_str_to_list(
-                inputs, dims, padding, strides, new_window_shape
-            )
-        else:
-            if isinstance(padding, int):
-                padding = [(padding,) * 2] * dim
-            pad_list = [(0, 0)] + list(padding) + [(0, 0)]
-
-        if ceil_mode:
-            c = []
-            for i in range(len(dims) - 2):
-                pad_list[i + 1], ceil = _padding_ceil_mode(
-                    inputs.shape[i + 1],
-                    new_window_shape[i],
-                    pad_list[i + 1],
-                    strides[i + 1],
-                    True,
-                )
-                c.append(ceil)
-
-        if count_include_pad:
-            # manually pad inputs with 0 if ceil_mode is True
-            # because they're not counted in average calculation
-            if ceil_mode:
-                ceil = [(0, c[i]) for i in range(len(dims) - 2)]
-                for i in range(len(dims) - 2):
-                    pad_list[i + 1] = (
-                        pad_list[i + 1][0],
-                        pad_list[i + 1][1] - ceil[i][1],
-                    )
-                inputs = jnp.pad(inputs, pad_list, mode="constant", constant_values=1.0)
-                inputs = jnp.pad(
-                    inputs,
-                    [(0, 0)] + ceil + [(0, 0)],
-                    mode="constant",
-                    constant_values=0.0,
-                )
-            else:
-                # manually pad inputs with 1s
-                # because they are counted in average calculation
-                inputs = jnp.pad(inputs, pad_list, mode="constant", constant_values=1.0)
-            pad_list = [(0, 0)] * len(pad_list)
-    else:
-        pad_list = [(0, 0)] * (dim + 2)
-=======
 
     # manually creating padding list
     if isinstance(padding, str):
@@ -203,7 +151,6 @@
             # because they are counted in average calculation
             inputs = jnp.pad(inputs, pad_list, mode="constant", constant_values=1.0)
         pad_list = [(0, 0)] * len(pad_list)
->>>>>>> 91662f03
 
     y = jlax.reduce_window(
         inputs, init, reduce_fn, dims, strides, pad_list, window_dilation=dilation
@@ -690,7 +637,7 @@
 
 def quantize(
     x: JaxArray,
-    dtype: Literal["quint8", "qint8", "quint16", "qint16", "qint32"],
+    dtype: Union[jnp.quint8, jnp.qint8, jnp.quint16, jnp.qint16, jnp.qint32],
     /,
     *,
     scale_factor: Union[Sequence[int], int],
