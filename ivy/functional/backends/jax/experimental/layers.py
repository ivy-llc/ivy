--- conflicted
+++ resolved
@@ -484,34 +484,34 @@
     size: Union[Sequence[int], int],
     /,
     *,
-<<<<<<< HEAD
-    mode: Literal["linear", "bilinear"] = "linear",
-=======
-    mode: Union[
-        Literal[
-            "linear",
-            "bilinear",
-            "trilinear",
-            "nearest",
-            "area",
-            "nearest_exact",
-            "tf_area",
-            "bicubic",
-            "mitchellcubic",
-            "lanczos3",
-            "lanczos5",
-            "gaussian",
-        ]
+    mode: Literal[
+        "linear",
+        "bilinear",
+        "trilinear",
+        "nearest",
+        "area",
+        "nearest_exact",
+        "tf_area",
+        "bicubic",
+        "mitchellcubic",
+        "lanczos3",
+        "lanczos5",
+        "gaussian",
     ] = "linear",
     scale_factor: Optional[Union[Sequence[int], int]] = None,
->>>>>>> 6659f803
     align_corners: Optional[bool] = None,
     antialias: bool = False,
     out: Optional[JaxArray] = None,
 ):
     dims = len(x.shape) - 2
     size = _get_size(scale_factor, size, dims, x.shape)
-    if align_corners or mode in ["area", "nearest", "tf_area", "mitchellcubic", "gaussian"]:
+    if align_corners or mode in [
+        "area",
+        "nearest",
+        "tf_area",
+        "mitchellcubic",
+        "gaussian",
+    ]:
         return ivy.functional.experimental.interpolate(
             x,
             size,
