--- conflicted
+++ resolved
@@ -5,8 +5,7 @@
 from .. import backend_version
 
 
-<<<<<<< HEAD
-@with_unsupported_dtypes({"0.3.14 and below": ("float16",)}, backend_version)
+@with_unsupported_dtypes({"0.4.10 and below": ("float16",)}, backend_version)
 def l1_normalize(
     x: JaxArray,
     /,
@@ -22,12 +21,7 @@
         denorm = jnp.divide(norm, jnp.abs(x) + 1e-12)
     return jnp.divide(x, denorm)
 
-
-
-@with_unsupported_dtypes({"0.3.14 and below": ("float16",)}, backend_version)
-=======
 @with_unsupported_dtypes({"0.4.10 and below": ("float16",)}, backend_version)
->>>>>>> 35434c6f
 def l2_normalize(
     x: JaxArray,
     /,
