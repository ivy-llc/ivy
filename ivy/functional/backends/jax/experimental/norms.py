--- conflicted
+++ resolved
@@ -3,8 +3,6 @@
 from ivy.functional.backends.jax import JaxArray
 
 
-<<<<<<< HEAD
-@with_unsupported_dtypes({"0.4.10 and below": ("float16",)}, backend_version)
 def l1_normalize(
     x: JaxArray,
     /,
@@ -20,9 +18,7 @@
         denorm = jnp.divide(norm, jnp.abs(x) + 1e-12)
     return jnp.divide(x, denorm)
 
-@with_unsupported_dtypes({"0.4.10 and below": ("float16",)}, backend_version)
-=======
->>>>>>> 79df6fde
+
 def l2_normalize(
     x: JaxArray,
     /,
