from typing import Optional, Union

# global
import jax
import jax.numpy as jnp
from ivy.functional.backends.jax import JaxArray
from jax import lax
import ivy


<<<<<<< HEAD
def logit(x: JaxArray, /, *, eps: Optional[float] = None, out=None) -> JaxArray:
=======
def logit(
    x: JaxArray,
    /,
    *,
    eps: Optional[float] = None,
    out: Optional[JaxArray] = None,
):
>>>>>>> c19b5b95
    if eps is None:
        x = jnp.where(jnp.logical_or(x > 1, x < 0), jnp.nan, x)
    else:
        x = jnp.clip(x, eps, 1 - eps)
    return jnp.log(x / (1 - x))


def relu6(x: JaxArray, /, *, out: Optional[JaxArray] = None) -> JaxArray:
    relu6_func = jax.nn.relu6

    # sets gradient at 0 and 6 to 0 instead of 0.5
    # can refactor to jax.nn.relu6 when this PR is merged
    # https://github.com/google/jax/pull/14682
    def custom_grad_func(x_and_grad, one):
        return lax.select(
            (6 > x_and_grad[0]) & (x_and_grad[0] > 0), one, lax.full_like(one, 0)
        )

    new_func = ivy.bind_custom_gradient_function(relu6_func, custom_grad_func)

    return new_func(x).astype(x.dtype)


def thresholded_relu(
    x: JaxArray,
    /,
    *,
    threshold: Union[int, float] = 0,
    out: Optional[JaxArray] = None,
) -> JaxArray:
    return jnp.where(x > threshold, x, 0).astype(x.dtype)


def batch_norm(
    x: JaxArray,
    mean: JaxArray,
    variance: JaxArray,
    /,
    *,
    scale: Optional[JaxArray] = None,
    offset: Optional[JaxArray] = None,
    training: bool = False,
    eps: float = 1e-5,
) -> JaxArray:
    ndims = len(x.shape)
    if training:
        dims = (0, *range(2, ndims))
        mean = jnp.mean(x, axis=dims)
        variance = jnp.var(x, axis=dims)
    x = jnp.transpose(x, (0, *range(2, ndims), 1))
    inv = 1.0 / jnp.sqrt(variance + eps)
    if scale is not None:
        inv *= scale

    ret = x * inv.astype(x.dtype) + (
        offset - mean * inv if offset is not None else -mean * inv
    ).astype(x.dtype)

    return jnp.transpose(ret, (0, ndims - 1, *range(1, ndims - 1)))


def sigmoid(x: JaxArray, /, *, out: Optional[JaxArray] = None) -> JaxArray:
    return jax.nn.sigmoid(x)


def hard_tanh(x: JaxArray, /, *, out: Optional[JaxArray] = None) -> JaxArray:
    return jax.nn.hard_tanh(x)


def softplus(
    x: JaxArray,
    /,
    *,
    beta: Optional[Union[int, float]] = None,
    threshold: Optional[Union[int, float]] = None,
    out: Optional[JaxArray] = None,
) -> JaxArray:
    if beta is None:
        x_beta = x
        res = jax.nn.softplus(x_beta)
    else:
        x_beta = x * beta
        res = jax.nn.softplus(x_beta) / beta
    if threshold is not None:
        return jnp.where(x_beta > threshold, x, res).astype(x.dtype)
    return res.astype(x.dtype)


def softsign(x: JaxArray, /, *, out: Optional[JaxArray] = None) -> JaxArray:
    return jax.nn.soft_sign(x)


def silu(x: JaxArray, /, *, out: Optional[JaxArray] = None) -> JaxArray:
    return jax.nn.silu(x)


def log_sigmoid(x: JaxArray, /, *, out: Optional[JaxArray] = None) -> JaxArray:
    return jax.nn.log_sigmoid(x)


def selu(x: JaxArray, /, *, out: Optional[JaxArray] = None) -> JaxArray:
    return jax.nn.selu(x)


def leaky_relu(
    x: JaxArray, /, *, alpha: float = 0.2, out: Optional[JaxArray] = None
) -> JaxArray:
    return jax.nn.leaky_relu(x, negative_slope=alpha)


def elu(
    x: JaxArray, /, *, alpha: float = 1.0, out: Optional[JaxArray] = None
) -> JaxArray:
    return jax.nn.elu(x, alpha=alpha)


def celu(
    x: JaxArray, /, *, alpha: float = 1.0, out: Optional[JaxArray] = None
) -> JaxArray:
    return jax.nn.celu(x, alpha=alpha)


def hard_sigmoid(x: JaxArray, /, *, out: Optional[JaxArray] = None) -> JaxArray:
    return jax.nn.hard_sigmoid(x)


def hard_silu(x: JaxArray, /, *, out: Optional[JaxArray] = None) -> JaxArray:
    return jax.nn.hard_silu(x)


def glu(x: JaxArray, /, *, axis: int = -1, out: Optional[JaxArray] = None) -> JaxArray:
    return jax.nn.glu(x, axis=axis)<|MERGE_RESOLUTION|>--- conflicted
+++ resolved
@@ -8,9 +8,7 @@
 import ivy
 
 
-<<<<<<< HEAD
-def logit(x: JaxArray, /, *, eps: Optional[float] = None, out=None) -> JaxArray:
-=======
+
 def logit(
     x: JaxArray,
     /,
@@ -18,7 +16,6 @@
     eps: Optional[float] = None,
     out: Optional[JaxArray] = None,
 ):
->>>>>>> c19b5b95
     if eps is None:
         x = jnp.where(jnp.logical_or(x > 1, x < 0), jnp.nan, x)
     else:
