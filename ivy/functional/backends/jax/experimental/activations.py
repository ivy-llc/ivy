--- conflicted
+++ resolved
@@ -59,13 +59,12 @@
     return ret
 
 
-<<<<<<< HEAD
+
 def sigmoid(input: JaxArray) -> JaxArray:
     return jax.nn.sigmoid(input)
-=======
+
 def silu(x: JaxArray, /, *, out: Optional[JaxArray] = None) -> JaxArray:
     ret = jax.nn.silu(x)
     if ivy.exists(out):
         return ivy.inplace_update(out, ret).astype(x.dtype)
     return ret
->>>>>>> 3916e6e5
