--- conflicted
+++ resolved
@@ -115,7 +115,6 @@
     return ret
 
 
-<<<<<<< HEAD
 @with_unsupported_dtypes({"0.4.16 and below": ("float16", "bfloat16")}, backend_version)
 def softshrink(
     x: JaxArray, /, *, lambd: float = 0.5, out: Optional[JaxArray] = None
@@ -124,7 +123,7 @@
     if ivy.exists(out):
         return ivy.inplace_update(out, ret).astype(x.dtype)
     return ret
-=======
+
 @with_unsupported_dtypes({"0.4.17 and below": ("float64",)}, backend_version)
 def scaled_tanh(
     x: JaxArray,
@@ -134,5 +133,4 @@
     beta: float = 0.67,
     out: Optional[JaxArray] = None,
 ) -> JaxArray:
-    return alpha * jax.nn.tanh(beta * x)
->>>>>>> 55b056b8
+    return alpha * jax.nn.tanh(beta * x)