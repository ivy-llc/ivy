--- conflicted
+++ resolved
@@ -115,7 +115,6 @@
     return ret
 
 
-<<<<<<< HEAD
 def threshold(
     x: JaxArray,
     /,
@@ -128,7 +127,7 @@
     if ivy.exists(out):
         return ivy.inplace_update(out, ret).astype(x.dtype)  # type: ignore
     return ret
-=======
+
 @with_unsupported_dtypes({"0.4.17 and below": ("float64",)}, backend_version)
 def scaled_tanh(
     x: JaxArray,
@@ -138,5 +137,4 @@
     beta: float = 0.67,
     out: Optional[JaxArray] = None,
 ) -> JaxArray:
-    return alpha * jax.nn.tanh(beta * x)
->>>>>>> 6256fc4d
+    return alpha * jax.nn.tanh(beta * x)