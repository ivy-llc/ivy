from typing import Optional, Union, Literal

# global
import jax
import jax.numpy as jnp
from ivy.functional.backends.jax import JaxArray
from jax import lax
import ivy
from ivy.func_wrapper import with_unsupported_dtypes
from . import backend_version


def logit(
    x: JaxArray,
    /,
    *,
    eps: Optional[float] = None,
    complex_mode: Literal["split", "magnitude", "jax"] = "jax",
    out: Optional[JaxArray] = None,
):
    if eps is None:
        x = jnp.where(jnp.logical_or(x > 1, x < 0), jnp.nan, x)
    else:
        x = jnp.clip(x, eps, 1 - eps)
    return jnp.log(x / (1 - x))


def relu6(
    x: JaxArray, /, *, complex_mode="jax", out: Optional[JaxArray] = None
) -> JaxArray:
    relu6_func = jax.nn.relu6

    # sets gradient at 0 and 6 to 0 instead of 0.5
    # can refactor to jax.nn.relu6 when this PR is merged
    # https://github.com/google/jax/pull/14682
    def custom_grad_func(x_and_grad, one):
        return lax.select(
            (6 > x_and_grad[0]) & (x_and_grad[0] > 0), one, lax.full_like(one, 0)
        )

    new_func = ivy.bind_custom_gradient_function(relu6_func, custom_grad_func)

    return new_func(x).astype(x.dtype)


def thresholded_relu(
    x: JaxArray,
    /,
    *,
    threshold: Union[int, float] = 0,
    out: Optional[JaxArray] = None,
) -> JaxArray:
    return jnp.where(x > threshold, x, 0).astype(x.dtype)


def logsigmoid(
    input: JaxArray, /, *, complex_mode="jax", out: Optional[JaxArray] = None
) -> JaxArray:
    return jax.nn.log_sigmoid(input)


def selu(x: JaxArray, /, *, out: Optional[JaxArray] = None) -> JaxArray:
    ret = jax.nn.selu(x).astype(x.dtype)
    if ivy.exists(out):
        return ivy.inplace_update(out, ret).astype(x.dtype)
    return ret


def silu(x: JaxArray, /, *, out: Optional[JaxArray] = None) -> JaxArray:
    ret = jax.nn.silu(x)
    if ivy.exists(out):
        return ivy.inplace_update(out, ret).astype(x.dtype)
    return ret


def elu(
    x: JaxArray, /, *, alpha: float = 1.0, out: Optional[JaxArray] = None
) -> JaxArray:
    ret = jax.nn.elu(x, alpha)
    if ivy.exists(out):
        return ivy.inplace_update(out, ret).astype(x.dtype)
    return ret


<<<<<<< HEAD
def celu(
    x: JaxArray,
    /,
    *,
    alpha: float = 1.0,
    complex_mode="jax",
    out: Optional[JaxArray] = None,
) -> JaxArray:
    return jax.nn.celu(x, alpha=alpha)
=======
@with_unsupported_dtypes({"0.4.14 and below": ("float16", "bfloat16")}, backend_version)
def hardtanh(
    x: JaxArray,
    /,
    *,
    max_val: float = 1.0,
    min_val: float = -1.0,
    out: Optional[JaxArray] = None,
) -> JaxArray:
    ret = jnp.where(x > max_val, max_val, jnp.where(x < min_val, min_val, x))
    if ivy.exists(out):
        return ivy.inplace_update(out, ret).astype(x.dtype)
    return ivy.astype(ret, x.dtype)
>>>>>>> 139d9b55
<|MERGE_RESOLUTION|>--- conflicted
+++ resolved
@@ -82,7 +82,6 @@
     return ret
 
 
-<<<<<<< HEAD
 def celu(
     x: JaxArray,
     /,
@@ -92,7 +91,8 @@
     out: Optional[JaxArray] = None,
 ) -> JaxArray:
     return jax.nn.celu(x, alpha=alpha)
-=======
+
+
 @with_unsupported_dtypes({"0.4.14 and below": ("float16", "bfloat16")}, backend_version)
 def hardtanh(
     x: JaxArray,
@@ -105,5 +105,4 @@
     ret = jnp.where(x > max_val, max_val, jnp.where(x < min_val, min_val, x))
     if ivy.exists(out):
         return ivy.inplace_update(out, ret).astype(x.dtype)
-    return ivy.astype(ret, x.dtype)
->>>>>>> 139d9b55
+    return ivy.astype(ret, x.dtype)