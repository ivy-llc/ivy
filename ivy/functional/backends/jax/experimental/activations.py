from typing import Optional, Union

# global
import jax
import jax.numpy as jnp
from ivy.functional.backends.jax import JaxArray
from jax import lax
import ivy


def logit(
    x: JaxArray,
    /,
    *,
    eps: Optional[float] = None,
    out: Optional[JaxArray] = None,
):
    if eps is None:
        x = jnp.where(jnp.logical_or(x > 1, x < 0), jnp.nan, x)
    else:
        x = jnp.clip(x, eps, 1 - eps)
    return jnp.log(x / (1 - x))


def hardshrink(
    x: JaxArray,
    /,
    *,
    lambd: Optional[float] = 0.5,
    out: Optional[JaxArray] = None,
):
    mask = jnp.logical_or(jnp.greater(x, lambd), jnp.less(x, -lambd))
    return jnp.where(mask, x, 0.0)


def softshrink(
    x: JaxArray,
    /,
    *,
    lambd: Optional[float] = 0.5,
    out: Optional[JaxArray] = None,
):
    low = jnp.where(jnp.less(x, -lambd), jnp.add(x, lambd), 0)
    up = jnp.where(jnp.greater(x, lambd), jnp.subtract(x, lambd), 0)
    return jnp.add(low, up)


def relu6(x: JaxArray, /, *, out: Optional[JaxArray] = None) -> JaxArray:
    relu6_func = jax.nn.relu6

    # sets gradient at 0 and 6 to 0 instead of 0.5
    # can refactor to jax.nn.relu6 when this PR is merged
    # https://github.com/google/jax/pull/14682
    def custom_grad_func(x_and_grad, one):
        return lax.select(
            (6 > x_and_grad[0]) & (x_and_grad[0] > 0), one, lax.full_like(one, 0)
        )

    new_func = ivy.bind_custom_gradient_function(relu6_func, custom_grad_func)

    return new_func(x).astype(x.dtype)


def thresholded_relu(
    x: JaxArray,
    /,
    *,
    threshold: Union[int, float] = 0,
    out: Optional[JaxArray] = None,
) -> JaxArray:
    x, threshold = ivy.promote_types_of_inputs(x, threshold)
    return jnp.where(x > threshold, x, 0).astype(x.dtype)


def threshold(
    x: JaxArray,
    threshold: Union[int, float],
    value: Union[int, float],
    /,
    *,
    out: Optional[JaxArray] = None,
) -> JaxArray:
    return jnp.where(x > threshold, x, value).astype(x.dtype)


def batch_norm(
    x: JaxArray,
    mean: JaxArray,
    variance: JaxArray,
    /,
    *,
    scale: Optional[JaxArray] = None,
    offset: Optional[JaxArray] = None,
    training: bool = False,
    eps: float = 1e-5,
):
    ndims = len(x.shape)
    if training:
        dims = (0, *range(2, ndims))
        mean = jnp.mean(x, axis=dims)
        variance = jnp.var(x, axis=dims)
    x = jnp.transpose(x, (0, *range(2, ndims), 1))
    inv = 1.0 / jnp.sqrt(variance + eps)
    if scale is not None:
        inv *= scale

    ret = x * inv.astype(x.dtype) + (
        offset - mean * inv if offset is not None else -mean * inv
    ).astype(x.dtype)

    return jnp.transpose(ret, (0, ndims - 1, *range(1, ndims - 1)))


<<<<<<< HEAD
def logsigmoid(x: JaxArray, /, *, out: Optional[JaxArray] = None) -> JaxArray:
    return jax.nn.log_sigmoid(x)


def hard_tanh(
    x: JaxArray,
    /,
    *,
    min_value: float = -1.0,
    max_value: float = 1.0,
    out: Optional[JaxArray] = None,
) -> JaxArray:
    return jnp.clip(x, a_min=min_value, a_max=max_value)


def softsign(x: JaxArray, /, *, out: Optional[JaxArray] = None) -> JaxArray:
    return jax.nn.soft_sign(x)


def silu(x: JaxArray, /, *, out: Optional[JaxArray] = None) -> JaxArray:
    return jax.nn.silu(x)


def selu(x: JaxArray, /, *, out: Optional[JaxArray] = None) -> JaxArray:
    return jax.nn.selu(x)


def elu(
    x: JaxArray, /, *, alpha: float = 1.0, out: Optional[JaxArray] = None
) -> JaxArray:
    return jax.nn.elu(x, alpha=alpha)


def parametric_relu(
    x: JaxArray, weight: Union[float, JaxArray], /, *, out: Optional[JaxArray] = None
) -> JaxArray:
    return jnp.where(x >= 0, x, weight * x).astype(x.dtype)


def celu(
    x: JaxArray, /, *, alpha: float = 1.0, out: Optional[JaxArray] = None
) -> JaxArray:
    return jax.nn.celu(x, alpha=alpha)


def hard_sigmoid(x: JaxArray, /, *, out: Optional[JaxArray] = None) -> JaxArray:
    return jax.nn.hard_sigmoid(x)


def hard_silu(x: JaxArray, /, *, out: Optional[JaxArray] = None) -> JaxArray:
    return jax.nn.hard_silu(x)


def glu(x: JaxArray, /, *, axis: int = -1, out: Optional[JaxArray] = None) -> JaxArray:
    return jax.nn.glu(x, axis=axis)
=======
def logsigmoid(input: JaxArray) -> JaxArray:
    return jax.nn.log_sigmoid(input)


def selu(x: JaxArray, /, *, out: Optional[JaxArray] = None) -> JaxArray:
    ret = jax.nn.selu(x).astype(x.dtype)
    if ivy.exists(out):
        return ivy.inplace_update(out, ret).astype(x.dtype)
    return ret
>>>>>>> 41210c8f
<|MERGE_RESOLUTION|>--- conflicted
+++ resolved
@@ -111,7 +111,6 @@
     return jnp.transpose(ret, (0, ndims - 1, *range(1, ndims - 1)))
 
 
-<<<<<<< HEAD
 def logsigmoid(x: JaxArray, /, *, out: Optional[JaxArray] = None) -> JaxArray:
     return jax.nn.log_sigmoid(x)
 
@@ -166,15 +165,4 @@
 
 
 def glu(x: JaxArray, /, *, axis: int = -1, out: Optional[JaxArray] = None) -> JaxArray:
-    return jax.nn.glu(x, axis=axis)
-=======
-def logsigmoid(input: JaxArray) -> JaxArray:
-    return jax.nn.log_sigmoid(input)
-
-
-def selu(x: JaxArray, /, *, out: Optional[JaxArray] = None) -> JaxArray:
-    ret = jax.nn.selu(x).astype(x.dtype)
-    if ivy.exists(out):
-        return ivy.inplace_update(out, ret).astype(x.dtype)
-    return ret
->>>>>>> 41210c8f
+    return jax.nn.glu(x, axis=axis)