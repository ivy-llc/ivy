from typing import Optional, Union, Literal

# global
import jax
import jax.numpy as jnp
from ivy.functional.backends.jax import JaxArray
from jax import lax
import ivy
from ivy.func_wrapper import with_unsupported_dtypes
from . import backend_version


def logit(
    x: JaxArray,
    /,
    *,
    eps: Optional[float] = None,
    complex_mode: Literal["split", "magnitude", "jax"] = "jax",
    out: Optional[JaxArray] = None,
):
    if eps is None:
        x = jnp.where(jnp.logical_or(x > 1, x < 0), jnp.nan, x)
    else:
        x = jnp.clip(x, eps, 1 - eps)
    return jnp.log(x / (1 - x))


def relu6(
    x: JaxArray, /, *, complex_mode="jax", out: Optional[JaxArray] = None
) -> JaxArray:
    relu6_func = jax.nn.relu6

    # sets gradient at 0 and 6 to 0 instead of 0.5
    # can refactor to jax.nn.relu6 when this PR is merged
    # https://github.com/google/jax/pull/14682
    def custom_grad_func(x_and_grad, one):
        return lax.select(
            (6 > x_and_grad[0]) & (x_and_grad[0] > 0), one, lax.full_like(one, 0)
        )

    new_func = ivy.bind_custom_gradient_function(relu6_func, custom_grad_func)

    return new_func(x).astype(x.dtype)


def thresholded_relu(
    x: JaxArray,
    /,
    *,
    threshold: Union[int, float] = 0,
    out: Optional[JaxArray] = None,
) -> JaxArray:
    return jnp.where(x > threshold, x, 0).astype(x.dtype)


@with_unsupported_dtypes({"0.4.16 and below": ("float16", "bfloat16")}, backend_version)
def logsigmoid(
    input: JaxArray, /, *, complex_mode="jax", out: Optional[JaxArray] = None
) -> JaxArray:
    return jax.nn.log_sigmoid(input)


def selu(x: JaxArray, /, *, out: Optional[JaxArray] = None) -> JaxArray:
    ret = jax.nn.selu(x).astype(x.dtype)
    if ivy.exists(out):
        return ivy.inplace_update(out, ret).astype(x.dtype)
    return ret


def silu(x: JaxArray, /, *, out: Optional[JaxArray] = None) -> JaxArray:
    ret = jax.nn.silu(x)
    if ivy.exists(out):
        return ivy.inplace_update(out, ret).astype(x.dtype)
    return ret


@with_unsupported_dtypes({"0.4.16 and below": ("float16", "bfloat16")}, backend_version)
def elu(
    x: JaxArray, /, *, alpha: float = 1.0, out: Optional[JaxArray] = None
) -> JaxArray:
    ret = jax.nn.elu(x, alpha)
    if ivy.exists(out):
        return ivy.inplace_update(out, ret).astype(x.dtype)
    return ret


<<<<<<< HEAD
@with_unsupported_dtypes({"0.4.16 and below": ("float16", "bfloat16")}, backend_version)
def sigmoid(x: JaxArray, /, *, out: Optional[JaxArray] = None) -> JaxArray:
    ret = jax.nn.sigmoid(x)
    if ivy.exists(out):
        return ivy.inplace_update(out, ret).astype(x.dtype)
    return ret


@with_unsupported_dtypes({"0.4.16 and below": ("float16", "bfloat16")}, backend_version)
=======
def celu(
    x: JaxArray,
    /,
    *,
    alpha: float = 1.0,
    complex_mode="jax",
    out: Optional[JaxArray] = None,
) -> JaxArray:
    return jax.nn.celu(x, alpha=alpha)


@with_unsupported_dtypes({"0.4.14 and below": ("float16", "bfloat16")}, backend_version)
>>>>>>> 4d2dac5c
def hardtanh(
    x: JaxArray,
    /,
    *,
    max_val: float = 1.0,
    min_val: float = -1.0,
    out: Optional[JaxArray] = None,
) -> JaxArray:
    ret = jnp.where(x > max_val, max_val, jnp.where(x < min_val, min_val, x))
    if ivy.exists(out):
        return ivy.inplace_update(out, ret).astype(x.dtype)
    return ivy.astype(ret, x.dtype)


def tanhshrink(x: JaxArray, /, *, out: Optional[JaxArray] = None) -> JaxArray:
    ret = jnp.subtract(x, jax.nn.tanh(x))
    if ivy.exists(out):
        return ivy.inplace_update(out, ret).astype(x.dtype)
    return ret<|MERGE_RESOLUTION|>--- conflicted
+++ resolved
@@ -84,7 +84,6 @@
     return ret
 
 
-<<<<<<< HEAD
 @with_unsupported_dtypes({"0.4.16 and below": ("float16", "bfloat16")}, backend_version)
 def sigmoid(x: JaxArray, /, *, out: Optional[JaxArray] = None) -> JaxArray:
     ret = jax.nn.sigmoid(x)
@@ -94,7 +93,6 @@
 
 
 @with_unsupported_dtypes({"0.4.16 and below": ("float16", "bfloat16")}, backend_version)
-=======
 def celu(
     x: JaxArray,
     /,
@@ -107,7 +105,6 @@
 
 
 @with_unsupported_dtypes({"0.4.14 and below": ("float16", "bfloat16")}, backend_version)
->>>>>>> 4d2dac5c
 def hardtanh(
     x: JaxArray,
     /,
