from typing import Optional, Union
from ivy.functional.backends.jax import JaxArray
import jax.numpy as jnp


def lcm(x1: JaxArray, x2: JaxArray, /, *, out: Optional[JaxArray] = None) -> JaxArray:
    return jnp.lcm(x1, x2)


def sinc(x: JaxArray, /, *, out: Optional[JaxArray] = None) -> JaxArray:
    return jnp.sinc(x)


def fmod(
    x1: JaxArray,
    x2: JaxArray,
    /,
    *,
    out: Optional[JaxArray] = None,
) -> JaxArray:
    return jnp.fmod(x1, x2)


def fmax(
    x1: JaxArray,
    x2: JaxArray,
    /,
    *,
    out: Optional[JaxArray] = None,
) -> JaxArray:
    return jnp.fmax(x1, x2)


def trapz(
    y: JaxArray,
    /,
    *,
    x: Optional[JaxArray] = None,
    dx: Optional[float] = 1.0,
    axis: Optional[int] = -1,
    out: Optional[JaxArray] = None,
) -> JaxArray:
    return jnp.trapz(y, x=x, dx=dx, axis=axis)


def float_power(
    x1: Union[JaxArray, float, list, tuple],
    x2: Union[JaxArray, float, list, tuple],
    /,
    *,
    out: Optional[JaxArray] = None,
) -> JaxArray:
    return jnp.float_power(x1, x2)


def exp2(
    x: Union[JaxArray, float, list, tuple],
    /,
    *,
    out: Optional[JaxArray] = None,
) -> JaxArray:
    return jnp.exp2(x)


def nansum(
    x: JaxArray,
    /,
    *,
    axis: Optional[Union[tuple, int]] = None,
    dtype: Optional[jnp.dtype] = None,
    keepdims: Optional[bool] = False,
    out: Optional[JaxArray] = None,
) -> JaxArray:
    return jnp.nansum(x, axis=axis, dtype=dtype, keepdims=keepdims, out=out)


def gcd(
    x1: Union[JaxArray, float, list, tuple],
    x2: Union[JaxArray, float, list, tuple],
    /,
    *,
    out: Optional[JaxArray] = None,
) -> JaxArray:
    return jnp.gcd(x1, x2)


def isclose(
    a: JaxArray,
    b: JaxArray,
    /,
    *,
    rtol: Optional[float] = 1e-05,
    atol: Optional[float] = 1e-08,
    equal_nan: Optional[bool] = False,
    out: Optional[JaxArray] = None,
) -> JaxArray:
    return jnp.isclose(a, b, rtol=rtol, atol=atol, equal_nan=equal_nan)


def isposinf(
    x: Union[JaxArray, float, list, tuple],
    /,
    *,
    out: Optional[JaxArray] = None,
) -> JaxArray:
    return jnp.isposinf(x, out=out)


def isneginf(
    x: Union[JaxArray, float, list, tuple],
    /,
    *,
    out: Optional[JaxArray] = None,
) -> JaxArray:
    return jnp.isneginf(x, out=out)


def nan_to_num(
    x: JaxArray,
    /,
    *,
    copy: Optional[bool] = True,
    nan: Optional[Union[float, int]] = 0.0,
    posinf: Optional[Union[float, int]] = None,
    neginf: Optional[Union[float, int]] = None,
    out: Optional[JaxArray] = None,
) -> JaxArray:
    return jnp.nan_to_num(x, copy=copy, nan=nan, posinf=posinf, neginf=neginf)


def logaddexp2(
    x1: Union[JaxArray, float, list, tuple],
    x2: Union[JaxArray, float, list, tuple],
    /,
    *,
    out: Optional[JaxArray] = None,
) -> JaxArray:
<<<<<<< HEAD
    return jnp.logaddexp2(x1, x2)
=======
    return jnp.logaddexp2(x1, x2)


def signbit(
    x: Union[JaxArray, float, int, list, tuple],
    /,
    *,
    out: Optional[JaxArray] = None,
) -> JaxArray:
    return jnp.signbit(x)
>>>>>>> cd5c5e27
<|MERGE_RESOLUTION|>--- conflicted
+++ resolved
@@ -135,9 +135,6 @@
     *,
     out: Optional[JaxArray] = None,
 ) -> JaxArray:
-<<<<<<< HEAD
-    return jnp.logaddexp2(x1, x2)
-=======
     return jnp.logaddexp2(x1, x2)
 
 
@@ -147,5 +144,4 @@
     *,
     out: Optional[JaxArray] = None,
 ) -> JaxArray:
-    return jnp.signbit(x)
->>>>>>> cd5c5e27
+    return jnp.signbit(x)