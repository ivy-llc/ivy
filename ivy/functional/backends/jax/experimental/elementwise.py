import operator
from typing import Optional, Union, Tuple, List
from numbers import Number

from ivy import (
    promote_types_of_inputs,
    default_float_dtype,
    is_float_dtype,
)
from ivy.functional.backends.jax import JaxArray
from ivy.func_wrapper import with_unsupported_dtypes
from . import backend_version
import jax.numpy as jnp
import jax.scipy as js

jax_ArrayLike = Union[JaxArray, Number]


def lcm(x1: JaxArray, x2: JaxArray, /, *, out: Optional[JaxArray] = None) -> JaxArray:
    x1, x2 = promote_types_of_inputs(x1, x2)
    return jnp.lcm(x1, x2)


def sinc(x: JaxArray, /, *, out: Optional[JaxArray] = None) -> JaxArray:
    return jnp.sinc(x)


@with_unsupported_dtypes({"0.3.14 and below": ("bfloat16",)}, backend_version)
def fmod(
    x1: JaxArray,
    x2: JaxArray,
    /,
    *,
    out: Optional[JaxArray] = None,
) -> JaxArray:
    x1, x2 = promote_types_of_inputs(x1, x2)
    return jnp.fmod(x1, x2)


def fmax(
    x1: JaxArray,
    x2: JaxArray,
    /,
    *,
    out: Optional[JaxArray] = None,
) -> JaxArray:
    x1, x2 = promote_types_of_inputs(x1, x2)
    return jnp.fmax(x1, x2)


def fmin(
    x1: JaxArray,
    x2: JaxArray,
    /,
    *,
    out: Optional[JaxArray] = None,
) -> JaxArray:
    return jnp.fmin(x1, x2)


def trapz(
    y: JaxArray,
    /,
    *,
    x: Optional[JaxArray] = None,
    dx: Optional[float] = 1.0,
    axis: Optional[int] = -1,
    out: Optional[JaxArray] = None,
) -> JaxArray:
    return jnp.trapz(y, x=x, dx=dx, axis=axis)


def float_power(
    x1: Union[JaxArray, float, list, tuple],
    x2: Union[JaxArray, float, list, tuple],
    /,
    *,
    out: Optional[JaxArray] = None,
) -> JaxArray:
    x1, x2 = promote_types_of_inputs(x1, x2)
    if jnp.any(jnp.iscomplex(x1)) or jnp.any(jnp.iscomplex(x2)):
        out_dtype = jnp.complex128
    else:
        out_dtype = jnp.float64
    return jnp.float_power(x1, x2).astype(out_dtype)


def exp2(
    x: Union[JaxArray, float, list, tuple],
    /,
    *,
    out: Optional[JaxArray] = None,
) -> JaxArray:
    return jnp.power(2, x)


def copysign(
    x1: jax_ArrayLike,
    x2: jax_ArrayLike,
    /,
    *,
    out: Optional[JaxArray] = None,
) -> JaxArray:
    x1, x2 = promote_types_of_inputs(x1, x2)
    if not is_float_dtype(x1):
        x1 = x1.astype(default_float_dtype(as_native=True))
        x2 = x2.astype(default_float_dtype(as_native=True))
    return jnp.copysign(x1, x2)


def count_nonzero(
    a: JaxArray,
    /,
    *,
    axis: Optional[Union[int, Tuple[int, ...]]] = None,
    keepdims: Optional[bool] = False,
    dtype: Optional[jnp.dtype] = None,
    out: Optional[JaxArray] = None,
) -> JaxArray:
    if isinstance(axis, list):
        axis = tuple(axis)
    if dtype is None:
        return jnp.count_nonzero(a, axis=axis, keepdims=keepdims)
    return jnp.array(jnp.count_nonzero(a, axis=axis, keepdims=keepdims), dtype=dtype)


def nansum(
    x: JaxArray,
    /,
    *,
    axis: Optional[Union[Tuple[int, ...], int]] = None,
    dtype: Optional[jnp.dtype] = None,
    keepdims: Optional[bool] = False,
    out: Optional[JaxArray] = None,
) -> JaxArray:
    if isinstance(axis, list):
        axis = tuple(axis)
    return jnp.nansum(x, axis=axis, dtype=dtype, keepdims=keepdims, out=out)


def gcd(
    x1: Union[JaxArray, float, list, tuple],
    x2: Union[JaxArray, float, list, tuple],
    /,
    *,
    out: Optional[JaxArray] = None,
) -> JaxArray:
    x1, x2 = promote_types_of_inputs(x1, x2)
    return jnp.gcd(x1, x2)


def isclose(
    a: JaxArray,
    b: JaxArray,
    /,
    *,
    rtol: Optional[float] = 1e-05,
    atol: Optional[float] = 1e-08,
    equal_nan: Optional[bool] = False,
    out: Optional[JaxArray] = None,
) -> JaxArray:
    return jnp.isclose(a, b, rtol=rtol, atol=atol, equal_nan=equal_nan)


def nan_to_num(
    x: JaxArray,
    /,
    *,
    copy: Optional[bool] = True,
    nan: Optional[Union[float, int]] = 0.0,
    posinf: Optional[Union[float, int]] = None,
    neginf: Optional[Union[float, int]] = None,
    out: Optional[JaxArray] = None,
) -> JaxArray:
    return jnp.nan_to_num(x, copy=copy, nan=nan, posinf=posinf, neginf=neginf)


def logaddexp2(
    x1: Union[JaxArray, float, list, tuple],
    x2: Union[JaxArray, float, list, tuple],
    /,
    *,
    out: Optional[JaxArray] = None,
) -> JaxArray:
    x1, x2 = promote_types_of_inputs(x1, x2)
    if not is_float_dtype(x1):
        x1 = x1.astype(default_float_dtype(as_native=True))
        x2 = x2.astype(default_float_dtype(as_native=True))
    return jnp.logaddexp2(x1, x2)


def signbit(
    x: Union[JaxArray, float, int, list, tuple],
    /,
    *,
    out: Optional[JaxArray] = None,
) -> JaxArray:
    return jnp.signbit(x)


def hypot(
    x1: JaxArray,
    x2: JaxArray,
    /,
    *,
    out: Optional[JaxArray] = None,
) -> JaxArray:
    return jnp.hypot(x1, x2)


def allclose(
    x1: JaxArray,
    x2: JaxArray,
    /,
    *,
    rtol: Optional[float] = 1e-05,
    atol: Optional[float] = 1e-08,
    equal_nan: Optional[bool] = False,
    out: Optional[JaxArray] = None,
) -> bool:
    return jnp.allclose(x1, x2, rtol=rtol, atol=atol, equal_nan=equal_nan)


def diff(
    x: JaxArray,
    /,
    *,
    n: int = 1,
    axis: int = -1,
    prepend: Optional[Union[JaxArray, int, float, list, tuple]] = None,
    append: Optional[Union[JaxArray, int, float, list, tuple]] = None,
    out: Optional[JaxArray] = None,
) -> JaxArray:
    x = jnp.asarray(x)
    if isinstance(prepend, (list, tuple)):
        prepend = jnp.asarray(prepend)
    if isinstance(append, (list, tuple)):
        append = jnp.asarray(append)
    return jnp.diff(x, n=n, axis=axis, prepend=prepend, append=append)


def fix(
    x: JaxArray,
    /,
    *,
    out: Optional[JaxArray] = None,
) -> JaxArray:
    return jnp.fix(x, out=out)


def nextafter(
    x1: JaxArray,
    x2: JaxArray,
    /,
    *,
    out: Optional[JaxArray] = None,
) -> JaxArray:
    return jnp.nextafter(x1, x2)


def angle(
    z: JaxArray,
    /,
    *,
    deg: Optional[bool] = False,
    out: Optional[JaxArray] = None,
) -> JaxArray:
    return jnp.angle(z, deg=deg)


def imag(
    val: JaxArray,
    /,
    *,
    out: Optional[JaxArray] = None,
) -> JaxArray:
    return jnp.imag(val)


def zeta(
    x: JaxArray,
    q: JaxArray,
    /,
    *,
    out: Optional[JaxArray] = None,
) -> JaxArray:
    temp = jnp.logical_and(jnp.greater(x, 0), jnp.equal(jnp.remainder(x, 2), 0))
    temp = jnp.logical_and(temp, jnp.less_equal(q, 0))
    temp = jnp.logical_and(temp, jnp.equal(jnp.remainder(q, 1), 0))
    inf_indices = jnp.logical_or(temp, jnp.equal(x, 1))
    temp = jnp.logical_and(jnp.not_equal(jnp.remainder(x, 2), 0), jnp.greater(x, 1))
    temp = jnp.logical_and(temp, jnp.less_equal(q, 0))
    nan_indices = jnp.logical_or(temp, jnp.less(x, 1))
    ret = js.special.zeta(x, q)
    ret = ret.at[nan_indices].set(jnp.nan)
    ret = ret.at[inf_indices].set(jnp.inf)
    return ret


# def gradient(
#     x: JaxArray,
#     /,
#     *,
#     spacing: Optional[Union[int, list, tuple]] = 1,
#     axis: Optional[Union[int, list, tuple]] = None,
#     edge_order: Optional[int] = 1,
# ) -> Union[JaxArray, List[JaxArray]]:
#     if type(spacing) == int:
#         return jnp.gradient(x, spacing, axis=axis)
#     return jnp.gradient(x, *spacing, axis=axis)


def _normalize_axis_index(ax: int, ndim: int) -> int:
    if ax >= ndim or ax < -ndim:
        raise ValueError("axis index is out of range")
    return (ax + ndim) % ndim


def _normalize_axis_tuple(axis: Union[int, list, tuple], ndim: int) -> Tuple[int, ...]:
    if type(axis) not in (tuple, list):
        try:
            axis = [operator.index(axis)]
        except TypeError:
            pass
    axis = tuple([_normalize_axis_index(ax, ndim) for ax in axis])
    if len(set(axis)) != len(axis):
        raise ValueError("repeated axis")
    return axis


def gradient(
    x: JaxArray,
    /,
    *,
    spacing: Optional[Union[int, list, tuple]] = 1,
    axis: Optional[Union[int, list, tuple]] = None,
    edge_order: Optional[int] = 1,
) -> Union[JaxArray, List[JaxArray]]:
    f = jnp.asarray(x)
    N = f.ndim  # number of dimensions

    if axis is None:
        axes = tuple(range(N))
    else:
        axes = _normalize_axis_tuple(axis, N)

    len_axes = len(axes)
    n = (
        -1
        if spacing is None
        else (0 if type(spacing) in (int, float) else len(spacing))
    )
    if n == -1:
        # no spacing argument - use 1 in all axes
        dx = [1.0] * len_axes
    if n == 0:
        # no spacing argument - use 1 in all axes
        dx = [spacing] * len_axes
    elif n == 1 and jnp.ndim(spacing[0]) == 0:
        # single scalar for all axes
        dx = spacing * len_axes
    elif n == len_axes:
        # scalar or 1d array for each axis
        dx = list(spacing)
        for i, distances in enumerate(dx):
            distances = jnp.asarray(distances)
            if distances.ndim == 0:
                continue
            elif distances.ndim != 1:
                raise ValueError("distances must be either scalars or 1d")
            if len(distances) != f.shape[axes[i]]:
                raise ValueError(
                    "when 1d, distances must match "
                    "the length of the corresponding dimension"
                )
            if jnp.issubdtype(distances.dtype, jnp.integer):
                # Convert numpy integer types to float64 to avoid modular
                # arithmetic in np.diff(distances).
                distances = distances.astype(jnp.float64)
            diffx = jnp.diff(distances)
            # if distances are constant reduce to the scalar case
            # since it brings a consistent speedup
            if (diffx == diffx[0]).all():
                diffx = diffx[0]
            dx[i] = diffx
    else:
        raise TypeError("invalid number of arguments")

    if edge_order > 2:
        raise ValueError("'edge_order' greater than 2 not supported")

    # use central differences on interior and one-sided differences on the
    # endpoints. This preserves second order-accuracy over the full domain.

    outvals = []

    # create slice objects --- initially all are [:, :, ..., :]
    slice1 = [slice(None)] * N
    slice2 = [slice(None)] * N
    slice3 = [slice(None)] * N
    slice4 = [slice(None)] * N

    otype = f.dtype
    if jnp.issubdtype(otype, jnp.integer):
        f = f.astype(jnp.float64)

    for axis, ax_dx in zip(axes, dx):
        if f.shape[axis] < edge_order + 1:
            raise ValueError(
                "Shape of array too small to calculate a numerical gradient, "
                "at least (edge_order + 1) elements are required."
            )
        # result allocation
        out = jnp.empty_like(f, dtype=otype)

        # spacing for the current axis
        uniform_spacing = jnp.ndim(ax_dx) == 0

        # Numerical differentiation: 2nd order interior
        slice1[axis] = slice(1, -1)
        slice2[axis] = slice(None, -2)
        slice3[axis] = slice(1, -1)
        slice4[axis] = slice(2, None)

        if uniform_spacing:
            out = out.at[tuple(slice1)].set(
                (f[tuple(slice4)] - f[tuple(slice2)]) / (2.0 * ax_dx)
            )
        else:
            dx1 = ax_dx[0:-1]
            dx2 = ax_dx[1:]
            a = -(dx2) / (dx1 * (dx1 + dx2))
            b = (dx2 - dx1) / (dx1 * dx2)
            c = dx1 / (dx2 * (dx1 + dx2))
            # fix the shape for broadcasting
            shape = jnp.ones(N, dtype=int)
            # shape[axis] = -1
            shape = shape.at[axis].set(-1)
            jnp.reshape(a, shape)
            jnp.reshape(b, shape)
            jnp.reshape(c, shape)
            # 1D equivalent -- out[1:-1] = a * f[:-2] + b * f[1:-1] + c * f[2:]
            out = out.at[tuple(slice1)].set(
                a * f[tuple(slice2)] + b * f[tuple(slice3)] + c * f[tuple(slice4)]
            )
        # Numerical differentiation: 1st order edges
        if edge_order == 1:
            slice1[axis] = 0
            slice2[axis] = 1
            slice3[axis] = 0
            dx_0 = ax_dx if uniform_spacing else ax_dx[0]
            # 1D equivalent -- out[0] = (f[1] - f[0]) / (x[1] - x[0])
            out = out.at[tuple(slice1)].set(
                (f[tuple(slice2)] - f[tuple(slice3)]) / dx_0
            )

            slice1[axis] = -1
            slice2[axis] = -1
            slice3[axis] = -2
            dx_n = ax_dx if uniform_spacing else ax_dx[-1]
            # 1D equivalent -- out[-1] = (f[-1] - f[-2]) / (x[-1] - x[-2])
            out = out.at[tuple(slice1)].set(
                (f[tuple(slice2)] - f[tuple(slice3)]) / dx_n
            )

        # Numerical differentiation: 2nd order edges
        else:
            slice1[axis] = 0
            slice2[axis] = 0
            slice3[axis] = 1
            slice4[axis] = 2
            if uniform_spacing:
                a = -1.5 / ax_dx
                b = 2.0 / ax_dx
                c = -0.5 / ax_dx
            else:
                dx1 = ax_dx[0]
                dx2 = ax_dx[1]
                a = -(2.0 * dx1 + dx2) / (dx1 * (dx1 + dx2))
                b = (dx1 + dx2) / (dx1 * dx2)
                c = -dx1 / (dx2 * (dx1 + dx2))
            # 1D equivalent -- out[0] = a * f[0] + b * f[1] + c * f[2]
            out = out.at[tuple(slice1)].set(
                a * f[tuple(slice2)] + b * f[tuple(slice3)] + c * f[tuple(slice4)]
            )

            slice1[axis] = -1
            slice2[axis] = -3
            slice3[axis] = -2
            slice4[axis] = -1
            if uniform_spacing:
                a = 0.5 / ax_dx
                b = -2.0 / ax_dx
                c = 1.5 / ax_dx
            else:
                dx1 = ax_dx[-2]
                dx2 = ax_dx[-1]
                a = (dx2) / (dx1 * (dx1 + dx2))
                b = -(dx2 + dx1) / (dx1 * dx2)
                c = (2.0 * dx2 + dx1) / (dx2 * (dx1 + dx2))
            # 1D equivalent -- out[-1] = a * f[-3] + b * f[-2] + c * f[-1]
            out = out.at[tuple(slice1)].set(
                a * f[tuple(slice2)] + b * f[tuple(slice3)] + c * f[tuple(slice4)]
            )

        outvals.append(out)

        # reset the slice object in this dimension to ":"
        slice1[axis] = slice(None)
        slice2[axis] = slice(None)
        slice3[axis] = slice(None)
        slice4[axis] = slice(None)

    if len_axes == 1:
        return outvals[0]
    else:
        return outvals


def xlogy(x: JaxArray, y: JaxArray, /, *, out: Optional[JaxArray] = None) -> JaxArray:
    x, y = promote_types_of_inputs(x, y)
    return js.special.xlogy(x, y)


<<<<<<< HEAD
def real(x: Union[JaxArray], /, *, out: Optional[JaxArray] = None) -> JaxArray:
    return jnp.real(x)


def conj(
    x: Union[JaxArray],
    /,
    *,
    out: Optional[JaxArray] = None,
) -> JaxArray:
    return jnp.conj(x)
=======
def real(x: JaxArray, /, *, out: Optional[JaxArray] = None) -> JaxArray:
    return jnp.real(x)
>>>>>>> 71627aad
<|MERGE_RESOLUTION|>--- conflicted
+++ resolved
@@ -522,8 +522,7 @@
     return js.special.xlogy(x, y)
 
 
-<<<<<<< HEAD
-def real(x: Union[JaxArray], /, *, out: Optional[JaxArray] = None) -> JaxArray:
+def real(x: JaxArray, /, *, out: Optional[JaxArray] = None) -> JaxArray:
     return jnp.real(x)
 
 
@@ -533,8 +532,4 @@
     *,
     out: Optional[JaxArray] = None,
 ) -> JaxArray:
-    return jnp.conj(x)
-=======
-def real(x: JaxArray, /, *, out: Optional[JaxArray] = None) -> JaxArray:
-    return jnp.real(x)
->>>>>>> 71627aad
+    return jnp.conj(x)