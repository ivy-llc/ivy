from typing import Optional, Union
from ivy.functional.backends.jax import JaxArray
import jax.numpy as jnp


def lcm(x1: JaxArray, x2: JaxArray, /, *, out: Optional[JaxArray] = None) -> JaxArray:
    return jnp.lcm(x1, x2)


def sinc(x: JaxArray, /, *, out: Optional[JaxArray] = None) -> JaxArray:
    return jnp.sinc(x)


def fmod(
    x1: JaxArray,
    x2: JaxArray,
    /,
    *,
    out: Optional[JaxArray] = None,
) -> JaxArray:
    return jnp.fmod(x1, x2)


def fmax(
    x1: JaxArray,
    x2: JaxArray,
    /,
    *,
    out: Optional[JaxArray] = None,
) -> JaxArray:
    return jnp.fmax(x1, x2)


def trapz(
    y: JaxArray,
    /,
    *,
    x: Optional[JaxArray] = None,
    dx: Optional[float] = 1.0,
    axis: Optional[int] = -1,
    out: Optional[JaxArray] = None,
) -> JaxArray:
    return jnp.trapz(y, x=x, dx=dx, axis=axis)


def float_power(
    x1: Union[JaxArray, float, list, tuple],
    x2: Union[JaxArray, float, list, tuple],
    /,
    *,
    out: Optional[JaxArray] = None,
) -> JaxArray:
    return jnp.float_power(x1, x2)


def exp2(
    x: Union[JaxArray, float, list, tuple],
    /,
    *,
    out: Optional[JaxArray] = None,
) -> JaxArray:
    return jnp.exp2(x)


def nansum(
    x: JaxArray,
    /,
    *,
    axis: Optional[Union[tuple, int]] = None,
    dtype: Optional[jnp.dtype] = None,
    keepdims: Optional[bool] = False,
    out: Optional[JaxArray] = None,
) -> JaxArray:
    return jnp.nansum(x, axis=axis, dtype=dtype, keepdims=keepdims, out=out)


def gcd(
    x1: Union[JaxArray, float, list, tuple],
    x2: Union[JaxArray, float, list, tuple],
    /,
    *,
    out: Optional[JaxArray] = None,
) -> JaxArray:
    return jnp.gcd(x1, x2)


def isclose(
    a: JaxArray,
    b: JaxArray,
    /,
    *,
    rtol: Optional[float] = 1e-05,
    atol: Optional[float] = 1e-08,
    equal_nan: Optional[bool] = False,
    out: Optional[JaxArray] = None,
) -> JaxArray:
    return jnp.isclose(a, b, rtol=rtol, atol=atol, equal_nan=equal_nan)


def isposinf(
    x: Union[JaxArray, float, list, tuple],
    /,
    *,
    out: Optional[JaxArray] = None,
) -> JaxArray:
    return jnp.isposinf(x, out=out)


def isneginf(
    x: Union[JaxArray, float, list, tuple],
    /,
    *,
    out: Optional[JaxArray] = None,
) -> JaxArray:
    return jnp.isneginf(x, out=out)


def nan_to_num(
    x: JaxArray,
    /,
    *,
    copy: Optional[bool] = True,
    nan: Optional[Union[float, int]] = 0.0,
    posinf: Optional[Union[float, int]] = None,
    neginf: Optional[Union[float, int]] = None,
    out: Optional[JaxArray] = None,
) -> JaxArray:
    return jnp.nan_to_num(x, copy=copy, nan=nan, posinf=posinf, neginf=neginf)


def logaddexp2(
    x1: Union[JaxArray, float, list, tuple],
    x2: Union[JaxArray, float, list, tuple],
    /,
    *,
    out: Optional[JaxArray] = None,
) -> JaxArray:
    return jnp.logaddexp2(x1, x2)


def signbit(
    x: Union[JaxArray, float, int, list, tuple],
    /,
    *,
    out: Optional[JaxArray] = None,
) -> JaxArray:
    return jnp.signbit(x)


<<<<<<< HEAD
def fix(
    x: JaxArray,
    /,
    *,
    out: Optional[JaxArray] = None,
) -> JaxArray:
    return jnp.fix(x, out=out)
=======
def allclose(
    x1: JaxArray,
    x2: JaxArray,
    /,
    *,
    rtol: Optional[float] = 1e-05,
    atol: Optional[float] = 1e-08,
    equal_nan: Optional[bool] = False,
    out: Optional[JaxArray] = None,
) -> bool:
    return jnp.allclose(x1, x2, rtol=rtol, atol=atol, equal_nan=equal_nan)
>>>>>>> 4f51e69a
<|MERGE_RESOLUTION|>--- conflicted
+++ resolved
@@ -147,15 +147,6 @@
     return jnp.signbit(x)
 
 
-<<<<<<< HEAD
-def fix(
-    x: JaxArray,
-    /,
-    *,
-    out: Optional[JaxArray] = None,
-) -> JaxArray:
-    return jnp.fix(x, out=out)
-=======
 def allclose(
     x1: JaxArray,
     x2: JaxArray,
@@ -167,4 +158,12 @@
     out: Optional[JaxArray] = None,
 ) -> bool:
     return jnp.allclose(x1, x2, rtol=rtol, atol=atol, equal_nan=equal_nan)
->>>>>>> 4f51e69a
+
+
+def fix(
+    x: JaxArray,
+    /,
+    *,
+    out: Optional[JaxArray] = None,
+) -> JaxArray:
+    return jnp.fix(x, out=out)