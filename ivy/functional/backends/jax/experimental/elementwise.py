from typing import Optional, Union
from ivy.functional.backends.jax import JaxArray
import jax.numpy as jnp


def lcm(x1: JaxArray, x2: JaxArray, /, *, out: Optional[JaxArray] = None) -> JaxArray:
    return jnp.lcm(x1, x2)


def sinc(x: JaxArray, /, *, out: Optional[JaxArray] = None) -> JaxArray:
    return jnp.sinc(x)


def fmod(
    x1: JaxArray,
    x2: JaxArray,
    /,
    *,
    out: Optional[JaxArray] = None,
) -> JaxArray:
    return jnp.fmod(x1, x2)


def fmax(
    x1: JaxArray,
    x2: JaxArray,
    /,
    *,
    out: Optional[JaxArray] = None,
) -> JaxArray:
    return jnp.fmax(x1, x2)


def trapz(
    y: JaxArray,
    /,
    *,
    x: Optional[JaxArray] = None,
    dx: Optional[float] = 1.0,
    axis: Optional[int] = -1,
    out: Optional[JaxArray] = None,
) -> JaxArray:
    return jnp.trapz(y, x=x, dx=dx, axis=axis)


def float_power(
    x1: Union[JaxArray, float, list, tuple],
    x2: Union[JaxArray, float, list, tuple],
    /,
    *,
    out: Optional[JaxArray] = None,
) -> JaxArray:
    return jnp.float_power(x1, x2)


def exp2(
    x: Union[JaxArray, float, list, tuple],
    /,
    *,
    out: Optional[JaxArray] = None,
) -> JaxArray:
    return jnp.exp2(x)


def nansum(
    x: JaxArray,
    /,
    *,
    axis: Optional[Union[tuple, int]] = None,
    dtype: Optional[jnp.dtype] = None,
    keepdims: Optional[bool] = False,
    out: Optional[JaxArray] = None,
) -> JaxArray:
    return jnp.nansum(x, axis=axis, dtype=dtype, keepdims=keepdims, out=out)


def gcd(
    x1: Union[JaxArray, float, list, tuple],
    x2: Union[JaxArray, float, list, tuple],
    /,
    *,
    out: Optional[JaxArray] = None,
) -> JaxArray:
    return jnp.gcd(x1, x2)


def isclose(
    a: JaxArray,
    b: JaxArray,
    /,
    *,
    rtol: Optional[float] = 1e-05,
    atol: Optional[float] = 1e-08,
    equal_nan: Optional[bool] = False,
    out: Optional[JaxArray] = None,
) -> JaxArray:
    return jnp.isclose(a, b, rtol=rtol, atol=atol, equal_nan=equal_nan)


def isposinf(
    x: Union[JaxArray, float, list, tuple],
    /,
    *,
    out: Optional[JaxArray] = None,
) -> JaxArray:
    return jnp.isposinf(x, out=out)


def isneginf(
    x: Union[JaxArray, float, list, tuple],
    /,
    *,
    out: Optional[JaxArray] = None,
) -> JaxArray:
    return jnp.isneginf(x, out=out)


def nan_to_num(
    x: JaxArray,
    /,
    *,
    copy: Optional[bool] = True,
    nan: Optional[Union[float, int]] = 0.0,
    posinf: Optional[Union[float, int]] = None,
    neginf: Optional[Union[float, int]] = None,
    out: Optional[JaxArray] = None,
) -> JaxArray:
    return jnp.nan_to_num(x, copy=copy, nan=nan, posinf=posinf, neginf=neginf)


def logaddexp2(
    x1: Union[JaxArray, float, list, tuple],
    x2: Union[JaxArray, float, list, tuple],
    /,
    *,
    out: Optional[JaxArray] = None,
) -> JaxArray:
    return jnp.logaddexp2(x1, x2)


def signbit(
    x: Union[JaxArray, float, int, list, tuple],
    /,
    *,
    out: Optional[JaxArray] = None,
) -> JaxArray:
    return jnp.signbit(x)


<<<<<<< HEAD
def diff(
    x1: Union[JaxArray, int, float, list, tuple],
    x2: Union[JaxArray, int, float, list, tuple],
    /,
    *,
    out: Optional[JaxArray] = None
) -> JaxArray:
    return jnp.diff(x1, x2)

=======
>>>>>>> 4f51e69a
def allclose(
    x1: JaxArray,
    x2: JaxArray,
    /,
    *,
    rtol: Optional[float] = 1e-05,
    atol: Optional[float] = 1e-08,
    equal_nan: Optional[bool] = False,
    out: Optional[JaxArray] = None,
) -> bool:
    return jnp.allclose(x1, x2, rtol=rtol, atol=atol, equal_nan=equal_nan)<|MERGE_RESOLUTION|>--- conflicted
+++ resolved
@@ -147,7 +147,19 @@
     return jnp.signbit(x)
 
 
-<<<<<<< HEAD
+def allclose(
+    x1: JaxArray,
+    x2: JaxArray,
+    /,
+    *,
+    rtol: Optional[float] = 1e-05,
+    atol: Optional[float] = 1e-08,
+    equal_nan: Optional[bool] = False,
+    out: Optional[JaxArray] = None,
+) -> bool:
+    return jnp.allclose(x1, x2, rtol=rtol, atol=atol, equal_nan=equal_nan)
+
+
 def diff(
     x1: Union[JaxArray, int, float, list, tuple],
     x2: Union[JaxArray, int, float, list, tuple],
@@ -157,8 +169,6 @@
 ) -> JaxArray:
     return jnp.diff(x1, x2)
 
-=======
->>>>>>> 4f51e69a
 def allclose(
     x1: JaxArray,
     x2: JaxArray,
