--- conflicted
+++ resolved
@@ -457,18 +457,19 @@
     return jnp.modf(x)
 
 
-<<<<<<< HEAD
+def digamma(
+    x: JaxArray,
+    /,
+    *,
+    out: Optional[JaxArray] = None,
+) -> JaxArray:
+    return js.special.digamma(x)
+
+
 def erfc(
-=======
-def digamma(
->>>>>>> 97285e0a
-    x: JaxArray,
-    /,
-    *,
-    out: Optional[JaxArray] = None,
-) -> JaxArray:
-<<<<<<< HEAD
-    return js.special.erfc(x)
-=======
-    return js.special.digamma(x)
->>>>>>> 97285e0a
+    x: JaxArray,
+    /,
+    *,
+    out: Optional[JaxArray] = None,
+) -> JaxArray:
+    return js.special.erfc(x)