--- conflicted
+++ resolved
@@ -527,16 +527,15 @@
     return jnp.real(x)
 
 
-<<<<<<< HEAD
+def conj(
+    x: Union[JaxArray],
+    /,
+    *,
+    out: Optional[JaxArray] = None,
+) -> JaxArray:
+    return jnp.conj(x)
+
+
 def ldexp(x1: JaxArray, x2: JaxArray, /, *, out: Optional[JaxArray] = None) -> JaxArray:
     x1, x2 = ivy.promote_types_of_inputs(x1, x2)
-    return jnp.ldexp(x1, x2)
-=======
-def conj(
-    x: Union[JaxArray],
-    /,
-    *,
-    out: Optional[JaxArray] = None,
-) -> JaxArray:
-    return jnp.conj(x)
->>>>>>> e3e55a81
+    return jnp.ldexp(x1, x2)