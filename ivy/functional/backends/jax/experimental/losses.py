import jax.numpy as jnp
from typing import Optional
from ivy.functional.backends.jax import JaxArray

# local
from ivy.func_wrapper import (
    with_supported_device_and_dtypes,
)
from . import backend_version


def huber_loss(
    input: JaxArray, target: JaxArray, /, *, delta: float = 1.0, reduction: str = "mean"
) -> JaxArray:
    residual = jnp.abs(input - target)
    quadratic_loss = 0.5 * (residual**2)
    linear_loss = delta * residual - 0.5 * (delta**2)
    loss = jnp.where(residual < delta, quadratic_loss, linear_loss)

    if reduction == "mean":
        loss = jnp.mean(loss)
    elif reduction == "sum":
        loss = jnp.sum(loss)

    return loss


def smooth_l1_loss(
    input: JaxArray,
    target: JaxArray,
    /,
    *,
    beta: Optional[float] = 1.0,
    reduction: Optional[str] = "mean",
) -> JaxArray:
    if beta < 1e-5:
        loss = jnp.abs(input - target)
    else:
        diff = jnp.abs(input - target)
        loss = jnp.where(diff < beta, 0.5 * diff**2 / beta, diff - 0.5 * beta)

    if reduction == "mean":
        return jnp.mean(loss)
    elif reduction == "sum":
        return jnp.sum(loss)
    else:
        return loss


def soft_margin_loss(
    input: JaxArray,
    target: JaxArray,
    /,
    *,
    reduction: Optional[str] = "mean",
) -> JaxArray:
    loss = jnp.sum(jnp.log1p(jnp.exp(-input * target))) / jnp.size(input)

    if reduction == "mean":
        return jnp.mean(loss)
    elif reduction == "sum":
        return jnp.sum(loss)
    else:
        return loss


def _apply_loss_reduction(loss: JaxArray, reduction: str) -> JaxArray:
    if reduction == "sum":
        return jnp.sum(loss)
    elif reduction == "mean":
        return jnp.mean(loss)
    else:  # reduction == "none"
        return loss


def _validate_poisson_nll_params(
    input,
    label,
    epsilon,
    reduction,
    allowed_dtypes=["float16", "float32", "float64"],
):
    # Validate dtypes
    for parameter, name in zip([input, label], ["input", "label"]):
        if parameter.dtype not in allowed_dtypes:
            raise ValueError(
                "The dtype of '%s' in poisson_nll_loss should be one of %s, but"
                " received %s." % (name, allowed_dtypes, parameter.dtype)
            )

    # Validate epsilon
    if epsilon <= 0:
        raise ValueError(
            "The value of `epsilon` in poisson_nll_loss should be positive, but"
            " received %f, which is not allowed" % epsilon
        )

    # Validate reduction
    if reduction not in ["sum", "mean", "none"]:
        raise ValueError(
            "The value of 'reduction' in poisson_nll_loss should be 'sum', 'mean' or"
            " 'none', but received %s, which is not allowed." % reduction
        )

    # Validate shape
    if input.shape != label.shape:
        raise ValueError(
            "The shape of 'input' (%s) must be the same as the shape of 'label' (%s)."
            % (input.shape, label.shape)
        )

    return True


@with_supported_device_and_dtypes(
    {
        "0.4.14 and below": {
            "cpu": ("float16", "float32", "float64"),
        }
    },
    backend_version,
)
def poisson_nll_loss(
    input: JaxArray,
    target: JaxArray,
    *,
    log_input: bool = True,
    full: bool = False,
    eps: float = 1e-8,
    reduction: str = "mean",
) -> JaxArray:
    input_arr = jnp.asarray(input, dtype=input.dtype)
    target_arr = jnp.asarray(target, dtype=input.dtype)

    # check params
    _validate_poisson_nll_params(input_arr, target_arr, eps, reduction)

    if log_input:
        loss = jnp.exp(input_arr) - target_arr * input_arr
    else:
        loss = input_arr - target_arr * jnp.log(input_arr + eps)

<<<<<<< HEAD
    return loss

def binary_cross_entropy(
    input: JaxArray,
    target: JaxArray,
    /,
    *,
    reduction: Optional[str] = "mean",
    out: Optional[JaxArray] = None
) -> JaxArray:
    loss = -1 * (target * jnp.log(input) + (1-target)*jnp.log(1-input))

    if reduction == "mean":
        loss = jnp.mean(loss)
    elif reduction == "sum":
        loss = jnp.sum(loss)
    return loss
=======
    if full:
        point_five = jnp.array(0.5, dtype=target_arr.dtype)
        two_pi = jnp.array(2 * jnp.pi, dtype=target_arr.dtype)
        striling_approx_term = (
            (target_arr * jnp.log(target_arr))
            - target_arr
            + (point_five * jnp.log(two_pi * target_arr))
        )
        zeroes = jnp.zeros_like(target_arr, dtype=target_arr.dtype)
        ones = jnp.ones_like(target_arr, dtype=target_arr.dtype)
        cond = jnp.logical_and(target_arr >= zeroes, target_arr <= ones)
        loss = loss + jnp.where(cond, zeroes, striling_approx_term)
    return _apply_loss_reduction(loss, reduction)
>>>>>>> 536c5a47
<|MERGE_RESOLUTION|>--- conflicted
+++ resolved
@@ -140,8 +140,19 @@
     else:
         loss = input_arr - target_arr * jnp.log(input_arr + eps)
 
-<<<<<<< HEAD
-    return loss
+    if full:
+        point_five = jnp.array(0.5, dtype=target_arr.dtype)
+        two_pi = jnp.array(2 * jnp.pi, dtype=target_arr.dtype)
+        striling_approx_term = (
+            (target_arr * jnp.log(target_arr))
+            - target_arr
+            + (point_five * jnp.log(two_pi * target_arr))
+        )
+        zeroes = jnp.zeros_like(target_arr, dtype=target_arr.dtype)
+        ones = jnp.ones_like(target_arr, dtype=target_arr.dtype)
+        cond = jnp.logical_and(target_arr >= zeroes, target_arr <= ones)
+        loss = loss + jnp.where(cond, zeroes, striling_approx_term)
+    return _apply_loss_reduction(loss, reduction)
 
 def binary_cross_entropy(
     input: JaxArray,
@@ -157,19 +168,4 @@
         loss = jnp.mean(loss)
     elif reduction == "sum":
         loss = jnp.sum(loss)
-    return loss
-=======
-    if full:
-        point_five = jnp.array(0.5, dtype=target_arr.dtype)
-        two_pi = jnp.array(2 * jnp.pi, dtype=target_arr.dtype)
-        striling_approx_term = (
-            (target_arr * jnp.log(target_arr))
-            - target_arr
-            + (point_five * jnp.log(two_pi * target_arr))
-        )
-        zeroes = jnp.zeros_like(target_arr, dtype=target_arr.dtype)
-        ones = jnp.ones_like(target_arr, dtype=target_arr.dtype)
-        cond = jnp.logical_and(target_arr >= zeroes, target_arr <= ones)
-        loss = loss + jnp.where(cond, zeroes, striling_approx_term)
-    return _apply_loss_reduction(loss, reduction)
->>>>>>> 536c5a47
+    return loss