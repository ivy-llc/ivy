--- conflicted
+++ resolved
@@ -83,15 +83,9 @@
     # Validate dtypes
     for parameter, name in zip([input, label], ["input", "label"]):
         if parameter.dtype not in allowed_dtypes:
-<<<<<<< HEAD
-            raise ValueError(
+            raise TypeError(
                 f"The dtype of '{name}' in poisson_nll_loss should be one of"
                 f" {allowed_dtypes}, but received {parameter.dtype}."
-=======
-            raise TypeError(
-                "The dtype of '%s' in poisson_nll_loss should be one of %s, but"
-                " received %s." % (name, allowed_dtypes, parameter.dtype)
->>>>>>> 01c6946c
             )
 
     # Validate epsilon
