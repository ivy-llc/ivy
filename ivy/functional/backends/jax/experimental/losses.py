--- conflicted
+++ resolved
@@ -47,7 +47,23 @@
         return loss
 
 
-<<<<<<< HEAD
+def soft_margin_loss(
+    input: JaxArray,
+    target: JaxArray,
+    /,
+    *,
+    reduction: Optional[str] = "mean",
+) -> JaxArray:
+    loss = jnp.sum(jnp.log1p(jnp.exp(-input * target))) / jnp.size(input)
+
+    if reduction == "mean":
+        return jnp.mean(loss)
+    elif reduction == "sum":
+        return jnp.sum(loss)
+    else:
+        return loss
+
+
 def _apply_loss_reduction(loss: JaxArray, reduction: str) -> JaxArray:
     if reduction == "sum":
         return jnp.sum(loss)
@@ -136,21 +152,4 @@
         ones = jnp.ones_like(target_arr, dtype=target_arr.dtype)
         cond = jnp.logical_and(target_arr >= zeroes, target_arr <= ones)
         loss = loss + jnp.where(cond, zeroes, striling_approx_term)
-    return _apply_loss_reduction(loss, reduction)
-=======
-def soft_margin_loss(
-    input: JaxArray,
-    target: JaxArray,
-    /,
-    *,
-    reduction: Optional[str] = "mean",
-) -> JaxArray:
-    loss = jnp.sum(jnp.log1p(jnp.exp(-input * target))) / jnp.size(input)
-
-    if reduction == "mean":
-        return jnp.mean(loss)
-    elif reduction == "sum":
-        return jnp.sum(loss)
-    else:
-        return loss
->>>>>>> 35965c66
+    return _apply_loss_reduction(loss, reduction)