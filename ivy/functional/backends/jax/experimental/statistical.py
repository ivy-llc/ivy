from typing import Optional, Union, Tuple, Sequence
from ivy.functional.backends.jax import JaxArray
import jax.numpy as jnp


def median(
    input: JaxArray,
    /,
    *,
    axis: Optional[Union[Tuple[int], int]] = None,
    keepdims: Optional[bool] = False,
    out: Optional[JaxArray] = None,
) -> JaxArray:
    return jnp.median(
        input,
        axis=axis,
        keepdims=keepdims,
        out=out,
    )


def nanmean(
    a: JaxArray,
    /,
    *,
    axis: Optional[Union[int, Tuple[int]]] = None,
    keepdims: Optional[bool] = False,
    dtype: Optional[jnp.dtype] = None,
    out: Optional[JaxArray] = None,
) -> JaxArray:
    return jnp.nanmean(a, axis=axis, keepdims=keepdims, dtype=dtype, out=out)


def unravel_index(
    indices: JaxArray,
    shape: Tuple[int],
    /,
    *,
    out: Optional[JaxArray] = None,
) -> JaxArray:
    return jnp.unravel_index(indices, shape)


def quantile(
    a: JaxArray,
    q: Union[float, JaxArray],
    /,
    *,
    axis: Optional[Union[int, Sequence[int]]] = None,
    interpolation: str = "linear",
    keepdims: bool = False,
    out: Optional[JaxArray] = None,
) -> JaxArray:

    if isinstance(axis, list):
        axis = tuple(axis)

    return jnp.quantile(
        a, q, axis=axis, method=interpolation, keepdims=keepdims, out=out
    )


def corrcoef(
    x: JaxArray,
    /,
    *,
    y: Optional[JaxArray] = None,
    rowvar: Optional[bool] = True,
    out: Optional[JaxArray] = None,
) -> JaxArray:
    return jnp.corrcoef(x, y=y, rowvar=rowvar)

<<<<<<< HEAD
def average(
    a: JaxArray,
    /,
    *,
    axis: Optional[Union[int, Tuple[int]]] = None,
    keepdims: Optional[bool] = False,
    dtype: Optional[jnp.dtype] = None,
    out: Optional[JaxArray] = None,
) -> JaxArray:
    return jnp.average(a, axis=axis, keepdims=keepdims, dtype=dtype, out=out)
=======

def nanmedian(
    input: JaxArray,
    /,
    *,
    axis: Optional[Union[Tuple[int], int]] = None,
    keepdims: Optional[bool] = False,
    overwrite_input: Optional[bool] = False,
    out: Optional[JaxArray] = None,
) -> JaxArray:
    return jnp.nanmedian(
        input, axis=axis, keepdims=keepdims, overwrite_input=overwrite_input, out=out
    )
>>>>>>> 24731334
<|MERGE_RESOLUTION|>--- conflicted
+++ resolved
@@ -70,7 +70,7 @@
 ) -> JaxArray:
     return jnp.corrcoef(x, y=y, rowvar=rowvar)
 
-<<<<<<< HEAD
+
 def average(
     a: JaxArray,
     /,
@@ -81,18 +81,3 @@
     out: Optional[JaxArray] = None,
 ) -> JaxArray:
     return jnp.average(a, axis=axis, keepdims=keepdims, dtype=dtype, out=out)
-=======
-
-def nanmedian(
-    input: JaxArray,
-    /,
-    *,
-    axis: Optional[Union[Tuple[int], int]] = None,
-    keepdims: Optional[bool] = False,
-    overwrite_input: Optional[bool] = False,
-    out: Optional[JaxArray] = None,
-) -> JaxArray:
-    return jnp.nanmedian(
-        input, axis=axis, keepdims=keepdims, overwrite_input=overwrite_input, out=out
-    )
->>>>>>> 24731334
