from typing import Optional, Union, Tuple, Sequence
from ivy.functional.backends.jax import JaxArray
import jax.numpy as jnp


def median(
    input: JaxArray,
    /,
    *,
    axis: Optional[Union[Tuple[int], int]] = None,
    keepdims: Optional[bool] = False,
    out: Optional[JaxArray] = None,
) -> JaxArray:
    if isinstance(axis, list):
        axis = tuple(axis)
    return jnp.median(
        input,
        axis=axis,
        keepdims=keepdims,
        out=out,
    )


def nanmean(
    a: JaxArray,
    /,
    *,
    axis: Optional[Union[int, Tuple[int]]] = None,
    keepdims: Optional[bool] = False,
    dtype: Optional[jnp.dtype] = None,
    out: Optional[JaxArray] = None,
) -> JaxArray:
    if isinstance(axis, list):
        axis = tuple(axis)
    return jnp.nanmean(a, axis=axis, keepdims=keepdims, dtype=dtype, out=out)


def unravel_index(
    indices: JaxArray,
    shape: Tuple[int],
    /,
    *,
    out: Optional[JaxArray] = None,
) -> Tuple:
<<<<<<< HEAD
    return jnp.unravel_index(indices, shape).astype(jnp.int32)
=======
    return jnp.unravel_index(indices.astype(jnp.int32), shape)
>>>>>>> c98b3c2b


def quantile(
    a: JaxArray,
    q: Union[float, JaxArray],
    /,
    *,
    axis: Optional[Union[int, Sequence[int]]] = None,
    interpolation: Optional[str] = "linear",
    keepdims: Optional[bool] = False,
    out: Optional[JaxArray] = None,
) -> JaxArray:

    if isinstance(axis, list):
        axis = tuple(axis)

    return jnp.quantile(
        a, q, axis=axis, method=interpolation, keepdims=keepdims, out=out
    )


def corrcoef(
    x: JaxArray,
    /,
    *,
    y: Optional[JaxArray] = None,
    rowvar: Optional[bool] = True,
    out: Optional[JaxArray] = None,
) -> JaxArray:
    return jnp.corrcoef(x, y=y, rowvar=rowvar)


def nanmedian(
    input: JaxArray,
    /,
    *,
    axis: Optional[Union[Tuple[int], int]] = None,
    keepdims: Optional[bool] = False,
    overwrite_input: Optional[bool] = False,
    out: Optional[JaxArray] = None,
) -> JaxArray:
    return jnp.nanmedian(
        input, axis=axis, keepdims=keepdims, overwrite_input=overwrite_input, out=out
    )


def bincount(
    x: JaxArray,
    /,
    *,
    weights: Optional[JaxArray] = None,
    minlength: Optional[int] = 0,
    out: Optional[JaxArray] = None,
) -> JaxArray:
    if weights is not None:
        ret = jnp.bincount(x, weights=weights, minlength=minlength)
        ret = ret.astype(weights.dtype)
    else:
        ret = jnp.bincount(x, minlength=minlength).astype(x.dtype)
    return ret<|MERGE_RESOLUTION|>--- conflicted
+++ resolved
@@ -42,11 +42,7 @@
     *,
     out: Optional[JaxArray] = None,
 ) -> Tuple:
-<<<<<<< HEAD
-    return jnp.unravel_index(indices, shape).astype(jnp.int32)
-=======
     return jnp.unravel_index(indices.astype(jnp.int32), shape)
->>>>>>> c98b3c2b
 
 
 def quantile(
