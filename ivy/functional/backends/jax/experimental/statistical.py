import jax.numpy as jnp
from typing import Optional, Union, Tuple, Sequence

from ivy.functional.backends.jax import JaxArray
import jax.lax as jlax
import ivy
from ivy.func_wrapper import with_unsupported_dtypes
from . import backend_version
from ..statistical import _infer_dtype


@with_unsupported_dtypes(
    {"0.4.20 and below": ("bfloat16",)},
    backend_version,
)
def histogram(
    a: jnp.ndarray,
    /,
    *,
    bins: Optional[Union[int, jnp.ndarray]] = None,
    axis: Optional[int] = None,
    extend_lower_interval: Optional[bool] = False,
    extend_upper_interval: Optional[bool] = False,
    dtype: Optional[jnp.dtype] = None,
    range: Optional[Tuple[float]] = None,
    weights: Optional[jnp.ndarray] = None,
    density: Optional[bool] = False,
    out: Optional[jnp.ndarray] = None,
) -> Tuple[jnp.ndarray]:
    min_a = jnp.min(a)
    max_a = jnp.max(a)
    if isinstance(bins, jnp.ndarray) and range:
        raise ivy.exceptions.IvyException(
            "Must choose between specifying bins and range or bin edges directly"
        )
    if range:
        bins = jnp.linspace(start=range[0], stop=range[1], num=bins + 1, dtype=a.dtype)
        range = None
    elif isinstance(bins, int):
        range = (min_a, max_a)
        bins = jnp.linspace(start=range[0], stop=range[1], num=bins + 1, dtype=a.dtype)
        range = None
    if bins.size < 2:
        raise ivy.exceptions.IvyException("bins must have at least 1 bin (size > 1)")
    bins_out = bins.copy()
    if extend_lower_interval and min_a < bins[0]:
        bins = bins.at[0].set(min_a)
    if extend_upper_interval and max_a > bins[-1]:
        bins = bins.at[-1].set(max_a)
    if a.ndim > 0 and axis is not None:
        inverted_shape_dims = list(jnp.flip(jnp.arange(a.ndim)))
        if isinstance(axis, int):
            axis = [axis]
        shape_axes = 1
        for dimension in axis:
            inverted_shape_dims.remove(dimension)
            inverted_shape_dims.append(dimension)
            shape_axes *= a.shape[dimension]
        a_along_axis_1d = (
            a.transpose(inverted_shape_dims).flatten().reshape((-1, shape_axes))
        )
        if weights is None:
            ret = []
            for a_1d in a_along_axis_1d:
                ret_1D = jnp.histogram(
                    a_1d,
                    bins=bins,
                    range=range,
                )[0]
                ret.append(ret_1D)
        else:
            weights_along_axis_1d = (
                weights.transpose(inverted_shape_dims)
                .flatten()
                .reshape((-1, shape_axes))
            )
            ret = []
            for a_1d, weights_1d in zip(a_along_axis_1d, weights_along_axis_1d):
                ret_1D = jnp.histogram(
                    a_1d,
                    weights=weights_1d,
                    bins=bins,
                    range=range,
                )[0]
                ret.append(ret_1D)
        out_shape = list(a.shape)
        for dimension in sorted(axis, reverse=True):
            del out_shape[dimension]
        out_shape.insert(0, len(bins) - 1)
        ret = jnp.array(ret)
        ret = ret.flatten()
        index = jnp.zeros(len(out_shape), dtype=int)
        ret_shaped = jnp.zeros(out_shape)
        dim = 0
        i = 0
        if list(index) == list(jnp.array(out_shape) - 1):
            ret_shaped = ret_shaped.at[tuple(index)].set(ret[i])
        while list(index) != list(jnp.array(out_shape) - 1):
            ret_shaped = ret_shaped.at[tuple(index)].set(ret[i])
            dim_full_flag = False
            while index[dim] == out_shape[dim] - 1:
                index = index.at[dim].set(0)
                dim += 1
                dim_full_flag = True
            index = index.at[dim].add(1)
            i += 1
            if dim_full_flag:
                dim = 0
        if list(index) == list(jnp.array(out_shape) - 1):
            ret_shaped = ret_shaped.at[tuple(index)].set(ret[i])
        ret = ret_shaped
    else:
        ret = jnp.histogram(
            a=a, bins=bins, range=range, weights=weights, density=density
        )[0]
    if dtype:
        ret = ret.astype(dtype)
        bins_out = jnp.array(bins_out).astype(dtype)
    # TODO: weird error when returning bins: return ret, bins_out
    return ret


@with_unsupported_dtypes(
    {"0.4.20 and below": ("complex64", "complex128")}, backend_version
)
def median(
    input: JaxArray,
    /,
    *,
    axis: Optional[Union[Tuple[int], int]] = None,
    keepdims: bool = False,
    out: Optional[JaxArray] = None,
) -> JaxArray:
    if isinstance(axis, list):
        axis = tuple(axis)
    ret = jnp.median(
        input,
        axis=axis,
        keepdims=keepdims,
        out=out,
    )
    if input.dtype in [jnp.uint64, jnp.int64, jnp.float64]:
        return ret.astype(jnp.float64)
    elif input.dtype in [jnp.float16, jnp.bfloat16]:
        return ret.astype(input.dtype)
    else:
        return ret.astype(jnp.float32)


# Jax doesn't support overwrite_input=True and out!=None
def nanmean(
    a: JaxArray,
    /,
    *,
    axis: Optional[Union[int, Tuple[int]]] = None,
    keepdims: bool = False,
    dtype: Optional[jnp.dtype] = None,
    out: Optional[JaxArray] = None,
) -> JaxArray:
    if isinstance(axis, list):
        axis = tuple(axis)
    return jnp.nanmean(a, axis=axis, keepdims=keepdims, dtype=dtype, out=out)


def nanmin(
    x: JaxArray,
    /,
    *,
    axis: Optional[Union[int, Tuple[int]]] = None,
    keepdims: Optional[bool] = False,
    initial: Optional[Union[int, float, complex]] = None,
    where: Optional[JaxArray] = None,
    out: Optional[JaxArray] = None,
) -> JaxArray:
    if isinstance(axis, list):
        axis = tuple(axis)
    return jnp.nanmin(
        x, axis=axis, keepdims=keepdims, initial=initial, where=where, out=out
    )


def nanprod(
    a: JaxArray,
    /,
    *,
    axis: Optional[Union[int, Sequence[int]]] = None,
    dtype: Optional[jnp.dtype] = None,
    keepdims: Optional[bool] = False,
    out: Optional[JaxArray] = None,
    initial: Optional[Union[int, float, complex]] = None,
    where: Optional[JaxArray] = None,
) -> JaxArray:
    dtype = ivy.as_native_dtype(dtype)
    if dtype is None:
        dtype = _infer_dtype(a.dtype)
    axis = tuple(axis) if isinstance(axis, list) else axis
    return jnp.nanprod(
        a, axis=axis, keepdims=keepdims, dtype=dtype, out=out, initial=initial
    )


def quantile(
    a: JaxArray,
    q: Union[float, JaxArray],
    /,
    *,
    axis: Optional[Union[int, Sequence[int]]] = None,
    interpolation: str = "linear",
    keepdims: bool = False,
    out: Optional[JaxArray] = None,
) -> JaxArray:
    axis = tuple(axis) if isinstance(axis, list) else axis
    interpolation = "nearest" if interpolation == "nearest_jax" else interpolation
    return jnp.quantile(
        a, q, axis=axis, method=interpolation, keepdims=keepdims, out=out
    )


def corrcoef(
    x: JaxArray,
    /,
    *,
    y: Optional[JaxArray] = None,
    rowvar: bool = True,
    out: Optional[JaxArray] = None,
) -> JaxArray:
    return jnp.corrcoef(x, y=y, rowvar=rowvar)


def nanmedian(
    input: JaxArray,
    /,
    *,
    axis: Optional[Union[Tuple[int], int]] = None,
    keepdims: bool = False,
    overwrite_input: bool = False,
    out: Optional[JaxArray] = None,
) -> JaxArray:
    if isinstance(axis, list):
        axis = tuple(axis)

    if overwrite_input:
        copied_input = input.copy()
        overwrite_input = False
        out = None
        return jnp.nanmedian(
            copied_input,
            axis=axis,
            keepdims=keepdims,
            overwrite_input=overwrite_input,
            out=out,
        )

    return jnp.nanmedian(
        input, axis=axis, keepdims=keepdims, overwrite_input=False, out=None
    )


def bincount(
    x: JaxArray,
    /,
    *,
    weights: Optional[JaxArray] = None,
    minlength: int = 0,
    out: Optional[JaxArray] = None,
) -> JaxArray:
    if weights is not None:
        ret = jnp.bincount(x, weights=weights, minlength=minlength)
        ret = ret.astype(weights.dtype)
    else:
        ret = jnp.bincount(x, minlength=minlength).astype(x.dtype)
    return ret


<<<<<<< HEAD
def average(
    a: JaxArray,
    /,
    *,
    axis: Optional[Union[int, Tuple[int]]] = None,
    keepdims: bool = False,
    dtype: Optional[jnp.dtype] = None,
    out: Optional[JaxArray] = None,
) -> JaxArray:
    if isinstance(axis, list):
        axis = tuple(axis)
    return jnp.average(a, axis=axis, keepdims=keepdims, dtype=dtype, out=out)
=======
def cov(
    x1: JaxArray,
    x2: JaxArray = None,
    /,
    *,
    rowVar: bool = True,
    bias: bool = False,
    ddof: Optional[int] = None,
    fweights: Optional[JaxArray] = None,
    aweights: Optional[JaxArray] = None,
    dtype: Optional[jnp.dtype] = None,
) -> JaxArray:
    if not dtype:
        x1 = jnp.asarray(x1, dtype=jnp.float64)

    if jnp.ndim(x1) > 2:
        raise ValueError("x1 has more than 2 dimensions")

    if x2 is not None:
        if jnp.ndim(x2) > 2:
            raise ValueError("x2 has more than 2 dimensions")

    if fweights is not None:
        fweights = jnp.asarray(fweights, dtype=jnp.int64)

    return jnp.cov(
        m=x1,
        y=x2,
        rowvar=rowVar,
        bias=bias,
        ddof=ddof,
        fweights=fweights,
        aweights=aweights,
    )


@with_unsupported_dtypes({"0.4.14 and below": ("bool",)}, backend_version)
def cummax(
    x: JaxArray,
    /,
    *,
    axis: int = 0,
    exclusive: bool = False,
    reverse: bool = False,
    dtype: Optional[jnp.dtype] = None,
    out: Optional[JaxArray] = None,
) -> Tuple[JaxArray, JaxArray]:
    if x.dtype in (jnp.complex128, jnp.complex64):
        x = x.real

    if exclusive or (reverse and exclusive):
        if exclusive and reverse:
            indices = __find_cummax_indices(jnp.flip(x, axis=axis), axis=axis)
            x = jlax.cummax(jnp.flip(x, axis=axis), axis=axis)
            x, indices = jnp.swapaxes(x, axis, -1), jnp.swapaxes(indices, axis, -1)
            x, indices = jnp.concatenate(
                (jnp.zeros_like(x[..., -1:]), x[..., :-1]), -1
            ), jnp.concatenate(
                (jnp.zeros_like(indices[..., -1:]), indices[..., :-1]), -1
            )
            x, indices = jnp.swapaxes(x, axis, -1), jnp.swapaxes(indices, axis, -1)
            res, indices = jnp.flip(x, axis=axis), jnp.flip(indices, axis=axis)
        elif exclusive:
            x = jnp.swapaxes(x, axis, -1)
            x = jnp.concatenate((jnp.zeros_like(x[..., -1:]), x[..., :-1]), -1)
            x = jnp.swapaxes(x, axis, -1)
            indices = __find_cummax_indices(x, axis=axis)
            res = jlax.cummax(x, axis=axis)
        return res, indices

    if reverse:
        y = jnp.flip(x, axis=axis)
        indices = __find_cummax_indices(y, axis=axis)
        indices = jnp.flip(indices, axis=axis)
    else:
        indices = __find_cummax_indices(x, axis=axis)
    return jlax.cummax(x, axis, reverse=reverse), indices


def __find_cummax_indices(
    x: JaxArray,
    axis: int = 0,
) -> JaxArray:
    n, indice, indices = 0, [], []

    if isinstance(x[0], JaxArray) and len(x[0].shape) >= 1:
        if axis >= 1:
            for ret1 in x:
                indice = __find_cummax_indices(ret1, axis=axis - 1)
                indices.append(indice)
        else:
            z_list = __get_index(x.tolist())
            indices, n1 = x.copy(), {}
            indices = jnp.zeros(jnp.asarray(indices.shape), dtype=x.dtype)
            z_list = sorted(z_list, key=lambda i: i[1])
            for y, y_index in z_list:
                multi_index = y_index
                if tuple(multi_index[1:]) not in n1:
                    n1[tuple(multi_index[1:])] = multi_index[0]
                    indices = indices.at[y_index].set(multi_index[0])
                elif (
                    y >= x[tuple([n1[tuple(multi_index[1:])]] + list(multi_index[1:]))]
                ):
                    n1[tuple(multi_index[1:])] = multi_index[0]
                    indices = indices.at[y_index].set(multi_index[0])
                else:
                    indices = indices.at[y_index].set(n1[tuple(multi_index[1:])])
    else:
        n, indices = 0, []
        for idx, y in enumerate(x):
            if idx == 0 or x[n] <= y:
                n = idx
            indices.append(n)

    return jnp.asarray(indices, dtype="int64")


def __get_index(lst, indices=None, prefix=None):
    if indices is None:
        indices = []
    if prefix is None:
        prefix = []

    if isinstance(lst, list):
        for i, sub_lst in enumerate(lst):
            sub_indices = prefix + [i]
            __get_index(sub_lst, indices, sub_indices)
    else:
        indices.append((lst, tuple(prefix)))
    return indices


@with_unsupported_dtypes(
    {
        "0.4.20 and below": (
            "bfloat16",
            "bool",
        )
    },
    backend_version,
)
def cummin(
    x: JaxArray,
    /,
    *,
    axis: int = 0,
    exclusive: bool = False,
    reverse: bool = False,
    dtype: Optional[jnp.dtype] = None,
    out: Optional[JaxArray] = None,
) -> JaxArray:
    if axis < 0:
        axis = axis + len(x.shape)
    dtype = ivy.as_native_dtype(dtype)
    if dtype is None:
        dtype = _infer_dtype(x.dtype)
    return jlax.cummin(x, axis, reverse=reverse).astype(dtype)


def igamma(
    a: JaxArray,
    /,
    *,
    x: JaxArray,
    out: Optional[JaxArray] = None,
) -> JaxArray:
    return jlax.igamma(a=a, x=x)
>>>>>>> 084085b3
<|MERGE_RESOLUTION|>--- conflicted
+++ resolved
@@ -272,20 +272,6 @@
     return ret
 
 
-<<<<<<< HEAD
-def average(
-    a: JaxArray,
-    /,
-    *,
-    axis: Optional[Union[int, Tuple[int]]] = None,
-    keepdims: bool = False,
-    dtype: Optional[jnp.dtype] = None,
-    out: Optional[JaxArray] = None,
-) -> JaxArray:
-    if isinstance(axis, list):
-        axis = tuple(axis)
-    return jnp.average(a, axis=axis, keepdims=keepdims, dtype=dtype, out=out)
-=======
 def cov(
     x1: JaxArray,
     x2: JaxArray = None,
@@ -453,4 +439,16 @@
     out: Optional[JaxArray] = None,
 ) -> JaxArray:
     return jlax.igamma(a=a, x=x)
->>>>>>> 084085b3
+  
+def average(
+    a: JaxArray,
+    /,
+    *,
+    axis: Optional[Union[int, Tuple[int]]] = None,
+    keepdims: bool = False,
+    dtype: Optional[jnp.dtype] = None,
+    out: Optional[JaxArray] = None,
+) -> JaxArray:
+    if isinstance(axis, list):
+        axis = tuple(axis)
+    return jnp.average(a, axis=axis, keepdims=keepdims, dtype=dtype, out=out)