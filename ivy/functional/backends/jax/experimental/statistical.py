import jax.numpy as jnp
from typing import Optional, Union, Tuple, Sequence

from ivy.functional.backends.jax import JaxArray
import jax.lax as jlax
import ivy
from ivy.func_wrapper import with_unsupported_dtypes
from . import backend_version
from ..statistical import _infer_dtype


@with_unsupported_dtypes(
    {"0.4.16 and below": ("bfloat16",)},
    backend_version,
)
def histogram(
    a: jnp.ndarray,
    /,
    *,
    bins: Optional[Union[int, jnp.ndarray]] = None,
    axis: Optional[int] = None,
    extend_lower_interval: Optional[bool] = False,
    extend_upper_interval: Optional[bool] = False,
    dtype: Optional[jnp.dtype] = None,
    range: Optional[Tuple[float]] = None,
    weights: Optional[jnp.ndarray] = None,
    density: Optional[bool] = False,
    out: Optional[jnp.ndarray] = None,
) -> Tuple[jnp.ndarray]:
    min_a = jnp.min(a)
    max_a = jnp.max(a)
    if isinstance(bins, jnp.ndarray) and range:
        raise ivy.exceptions.IvyException(
            "Must choose between specifying bins and range or bin edges directly"
        )
    if range:
        bins = jnp.linspace(start=range[0], stop=range[1], num=bins + 1, dtype=a.dtype)
        range = None
    elif isinstance(bins, int):
        range = (min_a, max_a)
        bins = jnp.linspace(start=range[0], stop=range[1], num=bins + 1, dtype=a.dtype)
        range = None
    if bins.size < 2:
        raise ivy.exceptions.IvyException("bins must have at least 1 bin (size > 1)")
    bins_out = bins.copy()
    if extend_lower_interval and min_a < bins[0]:
        bins = bins.at[0].set(min_a)
    if extend_upper_interval and max_a > bins[-1]:
        bins = bins.at[-1].set(max_a)
    if a.ndim > 0 and axis is not None:
        inverted_shape_dims = list(jnp.flip(jnp.arange(a.ndim)))
        if isinstance(axis, int):
            axis = [axis]
        shape_axes = 1
        for dimension in axis:
            inverted_shape_dims.remove(dimension)
            inverted_shape_dims.append(dimension)
            shape_axes *= a.shape[dimension]
        a_along_axis_1d = (
            a.transpose(inverted_shape_dims).flatten().reshape((-1, shape_axes))
        )
        if weights is None:
            ret = []
            for a_1d in a_along_axis_1d:
                ret_1D = jnp.histogram(
                    a_1d,
                    bins=bins,
                    range=range,
                )[0]
                ret.append(ret_1D)
        else:
            weights_along_axis_1d = (
                weights.transpose(inverted_shape_dims)
                .flatten()
                .reshape((-1, shape_axes))
            )
            ret = []
            for a_1d, weights_1d in zip(a_along_axis_1d, weights_along_axis_1d):
                ret_1D = jnp.histogram(
                    a_1d,
                    weights=weights_1d,
                    bins=bins,
                    range=range,
                )[0]
                ret.append(ret_1D)
        out_shape = list(a.shape)
        for dimension in sorted(axis, reverse=True):
            del out_shape[dimension]
        out_shape.insert(0, len(bins) - 1)
        ret = jnp.array(ret)
        ret = ret.flatten()
        index = jnp.zeros(len(out_shape), dtype=int)
        ret_shaped = jnp.zeros(out_shape)
        dim = 0
        i = 0
        if list(index) == list(jnp.array(out_shape) - 1):
            ret_shaped = ret_shaped.at[tuple(index)].set(ret[i])
        while list(index) != list(jnp.array(out_shape) - 1):
            ret_shaped = ret_shaped.at[tuple(index)].set(ret[i])
            dim_full_flag = False
            while index[dim] == out_shape[dim] - 1:
                index = index.at[dim].set(0)
                dim += 1
                dim_full_flag = True
            index = index.at[dim].add(1)
            i += 1
            if dim_full_flag:
                dim = 0
        if list(index) == list(jnp.array(out_shape) - 1):
            ret_shaped = ret_shaped.at[tuple(index)].set(ret[i])
        ret = ret_shaped
    else:
        ret = jnp.histogram(
            a=a, bins=bins, range=range, weights=weights, density=density
        )[0]
    if dtype:
        ret = ret.astype(dtype)
        bins_out = jnp.array(bins_out).astype(dtype)
    # TODO: weird error when returning bins: return ret, bins_out
    return ret


@with_unsupported_dtypes(
    {"0.4.16 and below": ("complex64", "complex128")}, backend_version
)
def median(
    input: JaxArray,
    /,
    *,
    axis: Optional[Union[Tuple[int], int]] = None,
    keepdims: bool = False,
    out: Optional[JaxArray] = None,
) -> JaxArray:
    if isinstance(axis, list):
        axis = tuple(axis)
    ret = jnp.median(
        input,
        axis=axis,
        keepdims=keepdims,
        out=out,
    )
    if input.dtype in [jnp.uint64, jnp.int64, jnp.float64]:
        return ret.astype(jnp.float64)
    elif input.dtype in [jnp.float16, jnp.bfloat16]:
        return ret.astype(input.dtype)
    else:
        return ret.astype(jnp.float32)


# Jax doesn't support overwrite_input=True and out!=None
def nanmean(
    a: JaxArray,
    /,
    *,
    axis: Optional[Union[int, Tuple[int]]] = None,
    keepdims: bool = False,
    dtype: Optional[jnp.dtype] = None,
    out: Optional[JaxArray] = None,
) -> JaxArray:
    if isinstance(axis, list):
        axis = tuple(axis)
    return jnp.nanmean(a, axis=axis, keepdims=keepdims, dtype=dtype, out=out)


def nanprod(
    a: JaxArray,
    /,
    *,
    axis: Optional[Union[int, Sequence[int]]] = None,
    dtype: Optional[jnp.dtype] = None,
    keepdims: Optional[bool] = False,
    out: Optional[JaxArray] = None,
    initial: Optional[Union[int, float, complex]] = None,
    where: Optional[JaxArray] = None,
) -> JaxArray:
    dtype = ivy.as_native_dtype(dtype)
    if dtype is None:
        dtype = _infer_dtype(a.dtype)
    axis = tuple(axis) if isinstance(axis, list) else axis
    return jnp.nanprod(
        a, axis=axis, keepdims=keepdims, dtype=dtype, out=out, initial=initial
    )


def quantile(
    a: JaxArray,
    q: Union[float, JaxArray],
    /,
    *,
    axis: Optional[Union[int, Sequence[int]]] = None,
    interpolation: str = "linear",
    keepdims: bool = False,
    out: Optional[JaxArray] = None,
) -> JaxArray:
    axis = tuple(axis) if isinstance(axis, list) else axis
    interpolation = "nearest" if interpolation == "nearest_jax" else interpolation
    return jnp.quantile(
        a, q, axis=axis, method=interpolation, keepdims=keepdims, out=out
    )


def corrcoef(
    x: JaxArray,
    /,
    *,
    y: Optional[JaxArray] = None,
    rowvar: bool = True,
    out: Optional[JaxArray] = None,
) -> JaxArray:
    return jnp.corrcoef(x, y=y, rowvar=rowvar)


def nanmedian(
    input: JaxArray,
    /,
    *,
    axis: Optional[Union[Tuple[int], int]] = None,
    keepdims: bool = False,
    overwrite_input: bool = False,
    out: Optional[JaxArray] = None,
) -> JaxArray:
    if isinstance(axis, list):
        axis = tuple(axis)

    if overwrite_input:
        copied_input = input.copy()
        overwrite_input = False
        out = None
        return jnp.nanmedian(
            copied_input,
            axis=axis,
            keepdims=keepdims,
            overwrite_input=overwrite_input,
            out=out,
        )

    return jnp.nanmedian(
        input, axis=axis, keepdims=keepdims, overwrite_input=False, out=None
    )


def bincount(
    x: JaxArray,
    /,
    *,
    weights: Optional[JaxArray] = None,
    minlength: int = 0,
    out: Optional[JaxArray] = None,
) -> JaxArray:
    if weights is not None:
        ret = jnp.bincount(x, weights=weights, minlength=minlength)
        ret = ret.astype(weights.dtype)
    else:
        ret = jnp.bincount(x, minlength=minlength).astype(x.dtype)
    return ret


def cov(
    x1: JaxArray,
    x2: JaxArray = None,
    /,
    *,
    rowVar: bool = True,
    bias: bool = False,
    ddof: Optional[int] = None,
    fweights: Optional[JaxArray] = None,
    aweights: Optional[JaxArray] = None,
    dtype: Optional[jnp.dtype] = None,
) -> JaxArray:
    if not dtype:
        x1 = jnp.asarray(x1, dtype=jnp.float64)

    if jnp.ndim(x1) > 2:
        raise ValueError("x1 has more than 2 dimensions")

    if x2 is not None:
        if jnp.ndim(x2) > 2:
            raise ValueError("x2 has more than 2 dimensions")

    if fweights is not None:
        fweights = jnp.asarray(fweights, dtype=jnp.int64)

    return jnp.cov(
        m=x1,
        y=x2,
        rowvar=rowVar,
        bias=bias,
        ddof=ddof,
        fweights=fweights,
        aweights=aweights,
    )


@with_unsupported_dtypes({"0.4.14 and below": ("bool",)}, backend_version)
def cummax(
    x: JaxArray,
    /,
    *,
    axis: int = 0,
    exclusive: bool = False,
    reverse: bool = False,
    dtype: Optional[jnp.dtype] = None,
    out: Optional[JaxArray] = None,
) -> Tuple[JaxArray, JaxArray]:
    if x.dtype in (jnp.complex128, jnp.complex64):
        x = x.real

    if exclusive or (reverse and exclusive):
        if exclusive and reverse:
            indices = __find_cummax_indices(jnp.flip(x, axis=axis), axis=axis)
            x = jlax.cummax(jnp.flip(x, axis=axis), axis=axis)
            x, indices = jnp.swapaxes(x, axis, -1), jnp.swapaxes(indices, axis, -1)
            x, indices = jnp.concatenate(
                (jnp.zeros_like(x[..., -1:]), x[..., :-1]), -1
            ), jnp.concatenate(
                (jnp.zeros_like(indices[..., -1:]), indices[..., :-1]), -1
            )
            x, indices = jnp.swapaxes(x, axis, -1), jnp.swapaxes(indices, axis, -1)
            res, indices = jnp.flip(x, axis=axis), jnp.flip(indices, axis=axis)
        elif exclusive:
            x = jnp.swapaxes(x, axis, -1)
            x = jnp.concatenate((jnp.zeros_like(x[..., -1:]), x[..., :-1]), -1)
            x = jnp.swapaxes(x, axis, -1)
            indices = __find_cummax_indices(x, axis=axis)
            res = jlax.cummax(x, axis=axis)
        return res, indices

    if reverse:
        y = jnp.flip(x, axis=axis)
        indices = __find_cummax_indices(y, axis=axis)
        indices = jnp.flip(indices, axis=axis)
    else:
        indices = __find_cummax_indices(x, axis=axis)
    return jlax.cummax(x, axis, reverse=reverse), indices


def __find_cummax_indices(
    x: JaxArray,
    axis: int = 0,
) -> JaxArray:
    n, indice, indices = 0, [], []

    if isinstance(x[0], JaxArray) and len(x[0].shape) >= 1:
        if axis >= 1:
            for ret1 in x:
                indice = __find_cummax_indices(ret1, axis=axis - 1)
                indices.append(indice)
        else:
            z_list = __get_index(x.tolist())
            indices, n1 = x.copy(), {}
            indices = jnp.zeros(jnp.asarray(indices.shape), dtype=x.dtype)
            z_list = sorted(z_list, key=lambda i: i[1])
            for y, y_index in z_list:
                multi_index = y_index
                if tuple(multi_index[1:]) not in n1:
                    n1[tuple(multi_index[1:])] = multi_index[0]
                    indices = indices.at[y_index].set(multi_index[0])
                elif (
                    y >= x[tuple([n1[tuple(multi_index[1:])]] + list(multi_index[1:]))]
                ):
                    n1[tuple(multi_index[1:])] = multi_index[0]
                    indices = indices.at[y_index].set(multi_index[0])
                else:
                    indices = indices.at[y_index].set(n1[tuple(multi_index[1:])])
    else:
        n, indices = 0, []
        for idx, y in enumerate(x):
            if idx == 0 or x[n] <= y:
                n = idx
            indices.append(n)

    return jnp.asarray(indices, dtype="int64")


def __get_index(lst, indices=None, prefix=None):
    if indices is None:
        indices = []
    if prefix is None:
        prefix = []

    if isinstance(lst, list):
        for i, sub_lst in enumerate(lst):
            sub_indices = prefix + [i]
            __get_index(sub_lst, indices, sub_indices)
    else:
        indices.append((lst, tuple(prefix)))
    return indices


<<<<<<< HEAD
@with_unsupported_dtypes({"0.4.16 and below": "bfloat16"}, backend_version)
=======
@with_unsupported_dtypes(
    {
        "0.4.16 and below": (
            "bfloat16",
            "bool",
        )
    },
    backend_version,
)
>>>>>>> 2390de8e
def cummin(
    x: JaxArray,
    /,
    *,
    axis: int = 0,
    exclusive: bool = False,
    reverse: bool = False,
    dtype: Optional[jnp.dtype] = None,
    out: Optional[JaxArray] = None,
) -> JaxArray:
    if axis < 0:
        axis = axis + len(x.shape)
    dtype = ivy.as_native_dtype(dtype)
    if dtype is None:
        dtype = _infer_dtype(x.dtype)
    return jlax.cummin(x, axis, reverse=reverse).astype(dtype)


def igamma(
    a: JaxArray,
    /,
    *,
    x: JaxArray,
    out: Optional[JaxArray] = None,
) -> JaxArray:
    return jlax.igamma(a=a, x=x)<|MERGE_RESOLUTION|>--- conflicted
+++ resolved
@@ -387,9 +387,6 @@
     return indices
 
 
-<<<<<<< HEAD
-@with_unsupported_dtypes({"0.4.16 and below": "bfloat16"}, backend_version)
-=======
 @with_unsupported_dtypes(
     {
         "0.4.16 and below": (
@@ -399,7 +396,6 @@
     },
     backend_version,
 )
->>>>>>> 2390de8e
 def cummin(
     x: JaxArray,
     /,
