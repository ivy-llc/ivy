--- conflicted
+++ resolved
@@ -150,7 +150,6 @@
     return jnp.linalg.cond(x, p=p)
 
 
-<<<<<<< HEAD
 def solve_triangular(
     a: JaxArray,
     b: JaxArray,
@@ -162,7 +161,8 @@
     out: Optional[JaxArray] = None,
 ) -> JaxArray:
     return jla.solve_triangular(a, b, trans=transpose, lower=lower, unit_diagonal=unit_diagonal)
-=======
+
+
 def cov(
     x1: JaxArray,
     x2: JaxArray = None,
@@ -196,5 +196,4 @@
         ddof=ddof,
         fweights=fweights,
         aweights=aweights,
-    )
->>>>>>> 27b688e4
+    )