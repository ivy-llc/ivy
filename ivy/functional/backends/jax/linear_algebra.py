# global
import jax
import jax.numpy as jnp
from typing import Union, Optional, Tuple, Literal, List
from collections import namedtuple

# local
from ivy import inf
from ivy.functional.backends.jax import JaxArray
import ivy


# Array API Standard #
# -------------------#

def eigh(x: JaxArray)\
  ->JaxArray:
         return jnp.linalg.eigh(x)

def pinv(x: JaxArray,
         rtol: Optional[Union[float, Tuple[float]]] = None) \
        -> JaxArray:

    if rtol is None:
        return jnp.linalg.pinv(x)
    return jnp.linalg.pinv(x, rtol)


def matrix_transpose(x: JaxArray)\
        -> JaxArray:
    return jnp.swapaxes(x, -1, -2)


# noinspection PyUnusedLocal,PyShadowingBuiltins
def vector_norm(x: JaxArray,
                axis: Optional[Union[int, Tuple[int]]] = None, 
                keepdims: bool = False,
                ord: Union[int, float, Literal[inf, -inf]] = 2)\
        -> JaxArray:

    if axis is None:
        jnp_normalized_vector = jnp.linalg.norm(jnp.ravel(x), ord, axis, keepdims)
    else:
        jnp_normalized_vector = jnp.linalg.norm(x, ord, axis, keepdims)

    if jnp_normalized_vector.shape == ():
        return jnp.expand_dims(jnp_normalized_vector, 0)
    return jnp_normalized_vector


def matrix_norm(x: JaxArray,
                ord: Optional[Union[int, float, Literal[inf, - inf, 'fro', 'nuc']]] = 'fro',
                keepdims: bool = False)\
        -> JaxArray:
    if x.size == 0:
        if keepdims:
            return x.reshape(x.shape[:-2] + (1, 1))
        else:
            return x.reshape(x.shape[:-2])
    return jnp.linalg.norm(x, ord, (-2, -1), keepdims)


def svd(x: JaxArray, full_matrices: bool = True) -> Union[JaxArray, Tuple[JaxArray,...]]:
    results = namedtuple("svd", "U S Vh")
    U, D, VT = jnp.linalg.svd(x, full_matrices=full_matrices)
    res = results(U, D, VT)
    return res


def outer(x1: JaxArray,
          x2: JaxArray)\
        -> JaxArray:
    return jnp.outer(x1, x2)


def diagonal(x: JaxArray,
             offset: int = 0,
             axis1: int = -2,
             axis2: int = -1) -> JaxArray:
    return jnp.diagonal(x, offset, axis1, axis2)


def svdvals(x: JaxArray) -> JaxArray:
    return jnp.linalg.svd(x, compute_uv=False)


def qr(x: JaxArray,
       mode: str = 'reduced') -> namedtuple('qr', ['Q', 'R']):
    res = namedtuple('qr', ['Q', 'R'])
    q, r = jnp.linalg.qr(x, mode=mode)
    return res(q, r)


def matmul(x1: JaxArray,
           x2: JaxArray) -> JaxArray:
    return jnp.matmul(x1, x2)


def slogdet(x:Union[ivy.Array,ivy.NativeArray],full_matrices: bool = True) -> Union[ivy.Array, Tuple[ivy.Array,...]]:
    results = namedtuple("slogdet", "sign logabsdet")
    sign, logabsdet = jnp.linalg.slogdet(x)
    res = results(sign, logabsdet)
    return res

def tensordot(x1: JaxArray, x2: JaxArray,
              axes: Union[int, Tuple[List[int], List[int]]] = 2) \
        -> JaxArray:

    return jnp.tensordot(x1, x2, axes)


def trace(x: JaxArray,
          offset: int = 0)\
              -> JaxArray:
    return jax.numpy.trace(x, offset)


def det(x:jnp.array) \
    -> jnp.array:
    return jnp.linalg.det(x)

def cholesky(x: JaxArray, 
             upper: bool = False) -> JaxArray:
    if not upper:
        return jnp.linalg.cholesky(x)
    else:
        axes = list(range(len(x.shape) - 2)) + [len(x.shape) - 1, len(x.shape) - 2]
        return jnp.transpose(jnp.linalg.cholesky(jnp.transpose(x, axes=axes)),
                        axes=axes)


def eigvalsh(x: JaxArray) -> JaxArray:
    return jnp.linalg.eigvalsh(x)


def inv(x: JaxArray) -> JaxArray:
    if jnp.any(jnp.linalg.det(x.astype('float64')) == 0):
        return x
    return jnp.linalg.inv(x)


def matrix_rank(vector: JaxArray,
                rtol: Optional[Union[float, Tuple[float]]] = None) \
        -> JaxArray:
        if vector.size == 0:
            return 0
        if vector.size == 1:
            return jnp.count_nonzero(vector)
        if vector.ndim >2:
            vector = vector.reshape([-1])
        return jnp.linalg.matrix_rank(vector, rtol)


def cross (x1: JaxArray,
           x2: JaxArray,
           axis:int = -1) -> JaxArray:
    return jnp.cross(a= x1, b = x2, axis= axis)


<<<<<<< HEAD
def vecdot(x1: JaxArray,
           x2: JaxArray,
           axis: int = -1)\
        -> JaxArray:
    return jnp.tensordot(x1, x2, (axis, axis))


=======
>>>>>>> 5b35d1d6
# Extra #
# ------#

def vector_to_skew_symmetric_matrix(vector: JaxArray)\
        -> JaxArray:
    batch_shape = list(vector.shape[:-1])
    # BS x 3 x 1
    vector_expanded = jnp.expand_dims(vector, -1)
    # BS x 1 x 1
    a1s = vector_expanded[..., 0:1, :]
    a2s = vector_expanded[..., 1:2, :]
    a3s = vector_expanded[..., 2:3, :]
    # BS x 1 x 1
    zs = jnp.zeros(batch_shape + [1, 1])
    # BS x 1 x 3
    row1 = jnp.concatenate((zs, -a3s, a2s), -1)
    row2 = jnp.concatenate((a3s, zs, -a1s), -1)
    row3 = jnp.concatenate((-a2s, a1s, zs), -1)
    # BS x 3 x 3
    return jnp.concatenate((row1, row2, row3), -2)
<|MERGE_RESOLUTION|>--- conflicted
+++ resolved
@@ -157,7 +157,6 @@
     return jnp.cross(a= x1, b = x2, axis= axis)
 
 
-<<<<<<< HEAD
 def vecdot(x1: JaxArray,
            x2: JaxArray,
            axis: int = -1)\
@@ -165,8 +164,6 @@
     return jnp.tensordot(x1, x2, (axis, axis))
 
 
-=======
->>>>>>> 5b35d1d6
 # Extra #
 # ------#
 
