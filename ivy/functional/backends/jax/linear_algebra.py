# global
import jax
import jax.numpy as jnp
from typing import Union, Optional, Tuple, Literal, List
from collections import namedtuple

# local
from ivy import inf
from ivy.functional.backends.jax import JaxArray
import ivy


# Array API Standard #
# -------------------#

def eigh(x: JaxArray,
         out: Optional[JaxArray] = None)\
  ->JaxArray:
         ret = jnp.linalg.eigh(x)


def pinv(x: JaxArray,
         rtol: Optional[Union[float, Tuple[float]]] = None,
         out: Optional[JaxArray] = None) \
        -> JaxArray:

    if rtol is None:
        ret = jnp.linalg.pinv(x)
    else:
        ret = jnp.linalg.pinv(x, rtol)
    if ivy.exists(out):
        return ivy.inplace_update(out, ret)
    return ret


def matrix_transpose(x: JaxArray,
                     out: Optional[JaxArray] = None)\
        -> JaxArray:
    ret = jnp.swapaxes(x, -1, -2)
    if ivy.exists(out):
        return ivy.inplace_update(out, ret)
    return ret


# noinspection PyUnusedLocal,PyShadowingBuiltins
def vector_norm(x: JaxArray,
                axis: Optional[Union[int, Tuple[int]]] = None, 
                keepdims: bool = False,
                ord: Union[int, float, Literal[inf, -inf]] = 2,
                out: Optional[JaxArray] = None)\
        -> JaxArray:

    if axis is None:
        jnp_normalized_vector = jnp.linalg.norm(jnp.ravel(x), ord, axis, keepdims)
    else:
        jnp_normalized_vector = jnp.linalg.norm(x, ord, axis, keepdims)

    if jnp_normalized_vector.shape == ():
        ret = jnp.expand_dims(jnp_normalized_vector, 0)
    else:
        ret = jnp_normalized_vector
    if ivy.exists(out):
        return ivy.inplace_update(out, ret)
    return ret



def matrix_norm(x: JaxArray,
                ord: Optional[Union[int, float, Literal[inf, - inf, 'fro', 'nuc']]] = 'fro',
                keepdims: bool = False,
                out: Optional[JaxArray] = None)\
        -> JaxArray:
    if x.size == 0:
        if keepdims:
            ret = x.reshape(x.shape[:-2] + (1, 1))
        else:
            ret = x.reshape(x.shape[:-2])
    else:
        ret = jnp.linalg.norm(x, ord, (-2, -1), keepdims)
    if ivy.exists(out):
        return ivy.inplace_update(out, ret)
    return ret



def svd(x: JaxArray,
        full_matrices: bool = True,
        out: Optional[JaxArray] = None)\
        -> Union[JaxArray, Tuple[JaxArray,...]]:
    results = namedtuple("svd", "U S Vh")
    U, D, VT = jnp.linalg.svd(x, full_matrices=full_matrices)
    ret = results(U, D, VT)
    if ivy.exists(out):
        return ivy.inplace_update(out, ret)
    return ret


def outer(x1: JaxArray,
          x2: JaxArray,
          out: Optional[JaxArray] = None)\
        -> JaxArray:
    return jnp.outer(x1, x2, out=out)


def diagonal(x: JaxArray,
             offset: int = 0,
             axis1: int = -2,
             axis2: int = -1,
             out: Optional[JaxArray] = None)\
        -> JaxArray:
    if not x.dtype == bool and not jnp.issubdtype(x.dtype, jnp.integer):
        ret = jnp.diagonal(x, offset, axis1, axis2)
        ret_edited = jnp.diagonal(x.at[1/x==-jnp.inf].set(-jnp.inf), offset, axis1, axis2)
        ret_edited = ret_edited.at[ret_edited==-jnp.inf].set(-0.)
        ret = ret.at[ret==ret_edited].set(ret_edited[ret==ret_edited])
    else: ret = jnp.diagonal(x, offset, axis1, axis2)
    if ivy.exists(out):
        return ivy.inplace_update(out, ret)
    return ret


def svdvals(x: JaxArray,
            out: Optional[JaxArray] = None)\
        -> JaxArray:
    ret = jnp.linalg.svd(x, compute_uv=False)
    if ivy.exists(out):
        return ivy.inplace_update(out, ret)
    return ret


def qr(x: JaxArray,
       mode: str = 'reduced',
       out: Optional[JaxArray] = None) \
        -> namedtuple('qr', ['Q', 'R']):
    res = namedtuple('qr', ['Q', 'R'])
    q, r = jnp.linalg.qr(x, mode=mode)
    ret = res(q, r)
    if ivy.exists(out):
        return ivy.inplace_update(out, ret)
    return ret


def matmul(x1: JaxArray,
           x2: JaxArray,
           out: Optional[JaxArray] = None)\
        -> JaxArray:
    ret = jnp.matmul(x1, x2)
    if ivy.exists(out):
        return ivy.inplace_update(out, ret)
    return ret


def slogdet(x:Union[ivy.Array,ivy.NativeArray],
            out: Optional[JaxArray] = None)\
        -> Union[ivy.Array, Tuple[ivy.Array,...]]:
    results = namedtuple("slogdet", "sign logabsdet")
    sign, logabsdet = jnp.linalg.slogdet(x)
    ret = results(sign, logabsdet)
    if ivy.exists(out):
        return ivy.inplace_update(out, ret)
    return ret


def tensordot(x1: JaxArray, x2: JaxArray,
              axes: Union[int, Tuple[List[int], List[int]]] = 2,
              out: Optional[JaxArray] = None) \
        -> JaxArray:

    ret = jnp.tensordot(x1, x2, axes)
    if ivy.exists(out):
        return ivy.inplace_update(out, ret)
    return ret


def trace(x: JaxArray,
          offset: int = 0,
          out: Optional[JaxArray] = None)\
              -> JaxArray:
    return jax.numpy.trace(x, offset, out=out)


<<<<<<< HEAD
<<<<<<< Updated upstream
def det(x:jnp.array) \
    -> jnp.array:
    return jnp.linalg.det(x)
=======
def det(x: JaxArray,
        out: Optional[JaxArray] = None) \
    -> JaxArray:
=======
def det(x:jnp.array,
        out: Optional[JaxArray] = None) \
    -> jnp.array:
>>>>>>> ca31f40e
    ret = jnp.linalg.det(x)
    if ivy.exists(out):
        return ivy.inplace_update(out, ret)
    return ret

<<<<<<< HEAD
>>>>>>> Stashed changes
=======
>>>>>>> ca31f40e

def cholesky(x: JaxArray, 
             upper: bool = False,
             out: Optional[JaxArray] = None) -> JaxArray:
    if not upper:
        ret = jnp.linalg.cholesky(x)
    else:
        axes = list(range(len(x.shape) - 2)) + [len(x.shape) - 1, len(x.shape) - 2]
        ret = jnp.transpose(jnp.linalg.cholesky(jnp.transpose(x, axes=axes)),
                        axes=axes)
    if ivy.exists(out):
        return ivy.inplace_update(out, ret)
    return ret



def eigvalsh(x: JaxArray,
             out: Optional[JaxArray] = None)\
        -> JaxArray:
    ret = jnp.linalg.eigvalsh(x)
    if ivy.exists(out):
        return ivy.inplace_update(out, ret)
    return ret


def inv(x: JaxArray,
        out: Optional[JaxArray] = None)\
        -> JaxArray:
    if jnp.any(jnp.linalg.det(x.astype('float64')) == 0):
        ret = x
    else:
        ret = jnp.linalg.inv(x)
    if ivy.exists(out):
        return ivy.inplace_update(out, ret)
    return ret


def matrix_rank(x: JaxArray,
                rtol: Optional[Union[float, Tuple[float]]] = None,
                out: Optional[JaxArray] = None) \
        -> JaxArray:
        if x.size == 0:
            ret = 0
        elif x.size == 1:
            ret = jnp.count_nonzero(x)
        else:
            if x.ndim >2:
                x = x.reshape([-1])
            ret = jnp.linalg.matrix_rank(x, rtol)
        if ivy.exists(out):
            return ivy.inplace_update(out, ret)
        return ret


def cross (x1: JaxArray,
           x2: JaxArray,
           axis:int = -1,
           out: Optional[JaxArray] = None)\
        -> JaxArray:
    ret = jnp.cross(a= x1, b = x2, axis= axis)
    if ivy.exists(out):
        return ivy.inplace_update(out, ret)
    return ret


def vecdot(x1: JaxArray,
           x2: JaxArray,
           axis: int = -1,
           out: Optional[JaxArray] = None)\
        -> JaxArray:
    ret = jnp.tensordot(x1, x2, (axis, axis))
    if ivy.exists(out):
        return ivy.inplace_update(out, ret)
    return ret

# Extra #
# ------#

def vector_to_skew_symmetric_matrix(vector: JaxArray,
                                    out: Optional[JaxArray] = None)\
        -> JaxArray:
    batch_shape = list(vector.shape[:-1])
    # BS x 3 x 1
    vector_expanded = jnp.expand_dims(vector, -1)
    # BS x 1 x 1
    a1s = vector_expanded[..., 0:1, :]
    a2s = vector_expanded[..., 1:2, :]
    a3s = vector_expanded[..., 2:3, :]
    # BS x 1 x 1
    zs = jnp.zeros(batch_shape + [1, 1])
    # BS x 1 x 3
    row1 = jnp.concatenate((zs, -a3s, a2s), -1)
    row2 = jnp.concatenate((a3s, zs, -a1s), -1)
    row3 = jnp.concatenate((-a2s, a1s, zs), -1)
    # BS x 3 x 3
    ret = jnp.concatenate((row1, row2, row3), -2)
    if ivy.exists(out):
        return ivy.inplace_update(out, ret)
    return ret<|MERGE_RESOLUTION|>--- conflicted
+++ resolved
@@ -179,29 +179,14 @@
     return jax.numpy.trace(x, offset, out=out)
 
 
-<<<<<<< HEAD
-<<<<<<< Updated upstream
-def det(x:jnp.array) \
-    -> jnp.array:
-    return jnp.linalg.det(x)
-=======
 def det(x: JaxArray,
         out: Optional[JaxArray] = None) \
     -> JaxArray:
-=======
-def det(x:jnp.array,
-        out: Optional[JaxArray] = None) \
-    -> jnp.array:
->>>>>>> ca31f40e
     ret = jnp.linalg.det(x)
     if ivy.exists(out):
         return ivy.inplace_update(out, ret)
     return ret
 
-<<<<<<< HEAD
->>>>>>> Stashed changes
-=======
->>>>>>> ca31f40e
 
 def cholesky(x: JaxArray, 
              upper: bool = False,
