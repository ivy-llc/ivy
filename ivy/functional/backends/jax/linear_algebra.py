--- conflicted
+++ resolved
@@ -16,14 +16,6 @@
 def eigh(x: JaxArray)\
   ->JaxArray:
          return jnp.linalg.eigh(x)
-
-
-<<<<<<< HEAD
-pinv = jnp.linalg.pinv
-cholesky = jnp.linalg.cholesky
-=======
-inv = jnp.linalg.inv
->>>>>>> c3ecbc1a
 
 def pinv(x: JaxArray,
          rtol: Optional[Union[float, Tuple[float]]] = None) \
