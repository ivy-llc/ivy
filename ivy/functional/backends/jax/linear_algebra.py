--- conflicted
+++ resolved
@@ -373,10 +373,7 @@
     return jnp.linalg.svd(x, compute_uv=False)
 
 
-<<<<<<< HEAD
-=======
-@with_unsupported_dtypes({"0.4.16 and below": ("complex",)}, backend_version)
->>>>>>> 2856f80c
+@with_unsupported_dtypes({"0.4.16 and below": ("complex",)}, backend_version)
 def tensordot(
     x1: JaxArray,
     x2: JaxArray,
