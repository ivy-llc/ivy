# global
import jax
import jax.numpy as jnp
from typing import Union, Optional, Tuple, Literal, List
from collections import namedtuple

# local
from ivy import inf
from ivy.functional.backends.jax import JaxArray
import ivy


# Array API Standard #
# -------------------#

def eigh(x: JaxArray)\
  ->JaxArray:
         return jnp.linalg.eigh(x)


inv = jnp.linalg.inv
pinv = jnp.linalg.pinv
cholesky = jnp.linalg.cholesky

def pinv(x: JaxArray,
         rtol: Optional[Union[float, Tuple[float]]] = None) \
        -> JaxArray:

    if rtol is None:
        return jnp.linalg.pinv(x)
    return jnp.linalg.pinv(x, rtol)

def matrix_norm(x, p=2, axes=None, keepdims=False):
    axes = (-2, -1) if axes is None else axes
    if isinstance(axes, int):
        raise Exception('if specified, axes must be a length-2 sequence of ints,'
                        'but found {} of type {}'.format(axes, type(axes)))
    elif isinstance(axes, list):
        axes = tuple(axes)
    ret = jnp.linalg.norm(x, p, axes, keepdims)
    if ret.shape == ():
        return jnp.expand_dims(ret, 0)
    return ret


def matrix_transpose(x: JaxArray)\
        -> JaxArray:
    return jnp.swapaxes(x, -1, -2)


# noinspection PyUnusedLocal,PyShadowingBuiltins
def vector_norm(x: JaxArray,
                axis: Optional[Union[int, Tuple[int]]] = None, 
                keepdims: bool = False,
                ord: Union[int, float, Literal[inf, -inf]] = 2)\
        -> JaxArray:

    if axis is None:
        jnp_normalized_vector = jnp.linalg.norm(jnp.ravel(x), ord, axis, keepdims)
    else:
        jnp_normalized_vector = jnp.linalg.norm(x, ord, axis, keepdims)

    if jnp_normalized_vector.shape == ():
        return jnp.expand_dims(jnp_normalized_vector, 0)
    return jnp_normalized_vector


def svd(x:JaxArray,full_matrices: bool = True) -> Union[JaxArray, Tuple[JaxArray,...]]:
    results=namedtuple("svd", "U S Vh")
    U, D, VT=jnp.linalg.svd(x, full_matrices=full_matrices)
    res=results(U, D, VT)
    return res


def outer(x1: JaxArray,
          x2: JaxArray)\
        -> JaxArray:
    return jnp.outer(x1, x2)


def diagonal(x: JaxArray,
             offset: int = 0,
             axis1: int = -2,
             axis2: int = -1) -> JaxArray:
    return jnp.diagonal(x, offset, axis1, axis2)


def svdvals(x: JaxArray) -> JaxArray:
    return jnp.linalg.svd(x, compute_uv=False)


def qr(x: JaxArray,
       mode: str = 'reduced') -> namedtuple('qr', ['Q', 'R']):
    res = namedtuple('qr', ['Q', 'R'])
    q, r = jnp.linalg.qr(x, mode=mode)
    return res(q, r)


def matmul(x1: JaxArray,
           x2: JaxArray) -> JaxArray:
    return jnp.matmul(x1, x2)


def slogdet(x:Union[ivy.Array,ivy.NativeArray],full_matrices: bool = True) -> Union[ivy.Array, Tuple[ivy.Array,...]]:
    results = namedtuple("slogdet", "sign logabsdet")
    sign, logabsdet = jnp.linalg.slogdet(x)
    res = results(sign, logabsdet)
    return res

def tensordot(x1: JaxArray, x2: JaxArray,
              axes: Union[int, Tuple[List[int], List[int]]] = 2) \
        -> JaxArray:

    return jnp.tensordot(x1, x2, axes)


def trace(x: JaxArray,
          offset: int = 0)\
              -> JaxArray:
    return jax.numpy.trace(x, offset)


def det(x:jnp.array) \
    -> jnp.array:
    return jnp.linalg.det(x)

def cholesky(x: JaxArray, 
             upper: bool = False) -> JaxArray:
    if not upper:
        return jnp.linalg.cholesky(x)
    else:
        axes = list(range(len(x.shape) - 2)) + [len(x.shape) - 1, len(x.shape) - 2]
        return jnp.transpose(jnp.linalg.cholesky(jnp.transpose(x, axes=axes)),
                        axes=axes)


def eigvalsh(x: JaxArray) -> JaxArray:
    return jnp.linalg.eigvalsh(x)


<<<<<<< HEAD
def matrix_rank(vector: JaxArray,
                rtol: Optional[Union[float, Tuple[float]]] = None) \
        -> JaxArray:
    return jnp.linalg.matrix_rank(vector, rtol)

=======
def cross (x1: JaxArray,
           x2: JaxArray,
           axis:int = -1) -> JaxArray:
    return jnp.cross(a= x1, b = x2, axis= axis)
>>>>>>> fcdfae33

# Extra #
# ------#

def vector_to_skew_symmetric_matrix(vector: JaxArray)\
        -> JaxArray:
    batch_shape = list(vector.shape[:-1])
    # BS x 3 x 1
    vector_expanded = jnp.expand_dims(vector, -1)
    # BS x 1 x 1
    a1s = vector_expanded[..., 0:1, :]
    a2s = vector_expanded[..., 1:2, :]
    a3s = vector_expanded[..., 2:3, :]
    # BS x 1 x 1
    zs = jnp.zeros(batch_shape + [1, 1])
    # BS x 1 x 3
    row1 = jnp.concatenate((zs, -a3s, a2s), -1)
    row2 = jnp.concatenate((a3s, zs, -a1s), -1)
    row3 = jnp.concatenate((-a2s, a1s, zs), -1)
    # BS x 3 x 3
    return jnp.concatenate((row1, row2, row3), -2)
<|MERGE_RESOLUTION|>--- conflicted
+++ resolved
@@ -138,18 +138,16 @@
     return jnp.linalg.eigvalsh(x)
 
 
-<<<<<<< HEAD
 def matrix_rank(vector: JaxArray,
                 rtol: Optional[Union[float, Tuple[float]]] = None) \
         -> JaxArray:
     return jnp.linalg.matrix_rank(vector, rtol)
 
-=======
+
 def cross (x1: JaxArray,
            x2: JaxArray,
            axis:int = -1) -> JaxArray:
     return jnp.cross(a= x1, b = x2, axis= axis)
->>>>>>> fcdfae33
 
 # Extra #
 # ------#
