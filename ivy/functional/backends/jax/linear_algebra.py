--- conflicted
+++ resolved
@@ -41,12 +41,8 @@
     axis: int = None,
     out: Optional[JaxArray] = None,
 ) -> JaxArray:
-<<<<<<< HEAD
     x1,x2=promote_types_of_inputs(x1,x2)
-    return jnp.cross(a=x1, b=x2, axis=axis)
-=======
     return jnp.cross(a=x1, b=x2, axisa=axisa, axisb=axisb, axisc=axisc, axis=axis)
->>>>>>> b6d52ed0
 
 
 def det(x: JaxArray, /, *, out: Optional[JaxArray] = None) -> JaxArray:
@@ -143,14 +139,10 @@
     transpose_b: bool = False,
     out: Optional[JaxArray] = None,
 ) -> JaxArray:
-<<<<<<< HEAD
-    x1,x2=promote_types_of_inputs(x1,x2)
-=======
     if transpose_a is True:
         x1 = jnp.transpose(x1)
     if transpose_b is True:
         x2 = jnp.transpose(x2)
->>>>>>> b6d52ed0
     return jnp.matmul(x1, x2)
 
 
