# global
import jax.numpy as jnp
from typing import Union, Optional, Tuple, Literal, List, NamedTuple
from collections import namedtuple


# local
import ivy
from ivy import inf
from ivy.functional.backends.jax import JaxArray


# Array API Standard #
# -------------------#


def cholesky(
    x: JaxArray, upper: bool = False, *, out: Optional[JaxArray] = None
) -> JaxArray:
    if not upper:
        ret = jnp.linalg.cholesky(x)
    else:
        axes = list(range(len(x.shape) - 2)) + [len(x.shape) - 1, len(x.shape) - 2]
        ret = jnp.transpose(jnp.linalg.cholesky(jnp.transpose(x, axes=axes)), axes=axes)
    return ret


<<<<<<< HEAD
cholesky.unsupported_dtypes = ("float16",)


def cross(x1: JaxArray, x2: JaxArray, axis: int = -1) -> JaxArray:
=======
def cross(
    x1: JaxArray, x2: JaxArray, axis: int = -1, *, out: Optional[JaxArray] = None
) -> JaxArray:
>>>>>>> 7bef2005
    ret = jnp.cross(a=x1, b=x2, axis=axis)
    return ret


def det(x: JaxArray, *, out: Optional[JaxArray] = None) -> JaxArray:
    ret = jnp.linalg.det(x)
    return ret


def diagonal(
    x: JaxArray,
    offset: int = 0,
    axis1: int = -2,
    axis2: int = -1,
    *,
    out: Optional[JaxArray] = None
) -> JaxArray:
    if not x.dtype == bool and not jnp.issubdtype(x.dtype, jnp.integer):
        ret = jnp.diagonal(x, offset, axis1, axis2)
        ret_edited = jnp.diagonal(
            x.at[1 / x == -jnp.inf].set(-jnp.inf), offset, axis1, axis2
        )
        ret_edited = ret_edited.at[ret_edited == -jnp.inf].set(-0.0)
        ret = ret.at[ret == ret_edited].set(ret_edited[ret == ret_edited])
    else:
        ret = jnp.diagonal(x, offset, axis1, axis2)
    return ret


def eigh(x: JaxArray) -> JaxArray:
    ret = jnp.linalg.eigh(x)
    return ret


def eigvalsh(x: JaxArray, *, out: Optional[JaxArray] = None) -> JaxArray:
    ret = jnp.linalg.eigvalsh(x)
    return ret


def inv(x: JaxArray, *, out: Optional[JaxArray] = None) -> JaxArray:
    if jnp.any(jnp.linalg.det(x.astype("float64")) == 0):
        ret = x
    else:
        ret = jnp.linalg.inv(x)
    return ret


def matmul(x1: JaxArray, x2: JaxArray, *, out: Optional[JaxArray] = None) -> JaxArray:
    ret = jnp.matmul(x1, x2)
    return ret


def matrix_norm(
    x: JaxArray,
    ord: Optional[Union[int, float, Literal[inf, -inf, "fro", "nuc"]]] = "fro",
    keepdims: bool = False,
    *,
    out: Optional[JaxArray] = None
) -> JaxArray:
    if x.size == 0:
        if keepdims:
            ret = x.reshape(x.shape[:-2] + (1, 1))
        else:
            ret = x.reshape(x.shape[:-2])
    else:
        ret = jnp.linalg.norm(x, ord, (-2, -1), keepdims)
    return ret


<<<<<<< HEAD
matrix_norm.unsupported_dtypes = ("float16",)


def matrix_power(x: JaxArray, n: int) -> JaxArray:
=======
def matrix_power(x: JaxArray, n: int, *, out: Optional[JaxArray] = None) -> JaxArray:
>>>>>>> 7bef2005
    return jnp.linalg.matrix_power(x, n)


def matrix_rank(
    x: JaxArray,
    rtol: Optional[Union[float, Tuple[float]]] = None,
    *,
    out: Optional[JaxArray] = None
) -> JaxArray:
    if x.size == 0:
        ret = 0
    elif x.size == 1:
        ret = jnp.count_nonzero(x)
    else:
        if x.ndim > 2:
            x = x.reshape([-1])
        ret = jnp.linalg.matrix_rank(x, rtol)
    return ret


def matrix_transpose(x: JaxArray, *, out: Optional[JaxArray] = None) -> JaxArray:
    ret = jnp.swapaxes(x, -1, -2)
    return ret


def outer(x1: JaxArray, x2: JaxArray, *, out: Optional[JaxArray] = None) -> JaxArray:
    return jnp.outer(x1, x2)


def pinv(
    x: JaxArray,
    rtol: Optional[Union[float, Tuple[float]]] = None,
    *,
    out: Optional[JaxArray] = None
) -> JaxArray:
    if rtol is None:
        ret = jnp.linalg.pinv(x)
    else:
        ret = jnp.linalg.pinv(x, rtol)
    return ret


pinv.unsupported_dtypes = ("float16",)


def qr(x: JaxArray, mode: str = "reduced") -> NamedTuple:
    res = namedtuple("qr", ["Q", "R"])
    q, r = jnp.linalg.qr(x, mode=mode)
    ret = res(q, r)
    return ret


qr.unsupported_dtypes = ("float16",)


def slogdet(
    x: Union[ivy.Array, ivy.NativeArray], *, out: Optional[JaxArray]
) -> Union[ivy.Array, Tuple[ivy.Array, ...]]:
    results = namedtuple("slogdet", "sign logabsdet")
    sign, logabsdet = jnp.linalg.slogdet(x)
    ret = results(sign, logabsdet)
    return ret


def solve(x1: JaxArray, x2: JaxArray, *, out: Optional[JaxArray] = None) -> JaxArray:
    expanded_last = False
    if len(x2.shape) <= 1:
        if x2.shape[-1] == x1.shape[-1]:
            expanded_last = True
            x2 = jnp.expand_dims(x2, axis=1)

    # if any of the arrays are empty
    is_empty_x1 = x1.size == 0
    is_empty_x2 = x2.size == 0
    if is_empty_x1 or is_empty_x2:
        for i in range(len(x1.shape) - 2):
            x2 = jnp.expand_dims(x2, axis=0)
        output_shape = list(jnp.broadcast_shapes(x1.shape[:-2], x2.shape[:-2]))
        output_shape.append(x2.shape[-2])
        output_shape.append(x2.shape[-1])
        ret = jnp.array([]).reshape(output_shape)
    else:
        output_shape = tuple(jnp.broadcast_shapes(x1.shape[:-2], x2.shape[:-2]))
        x1 = jnp.broadcast_to(x1, output_shape + x1.shape[-2:])
        x2 = jnp.broadcast_to(x2, output_shape + x2.shape[-2:])
        ret = jnp.linalg.solve(x1, x2)

    if expanded_last:
        ret = jnp.squeeze(ret, axis=-1)
    return ret


def svd(
    x: JaxArray, full_matrices: bool = True
) -> Union[JaxArray, Tuple[JaxArray, ...]]:
    results = namedtuple("svd", "U S Vh")
    U, D, VT = jnp.linalg.svd(x, full_matrices=full_matrices)
    ret = results(U, D, VT)
    return ret


<<<<<<< HEAD
svd.unsupported_dtypes = ("float16",)


def svdvals(x: JaxArray) -> JaxArray:
=======
def svdvals(x: JaxArray, *, out: Optional[JaxArray] = None) -> JaxArray:
>>>>>>> 7bef2005
    ret = jnp.linalg.svd(x, compute_uv=False)
    return ret


def tensordot(
    x1: JaxArray,
    x2: JaxArray,
    axes: Union[int, Tuple[List[int], List[int]]] = 2,
    *,
    out: Optional[JaxArray] = None
) -> JaxArray:
    ret = jnp.tensordot(x1, x2, axes)
    return ret


def trace(x: JaxArray, offset: int = 0, *, out: Optional[JaxArray] = None) -> JaxArray:
    return jnp.trace(x, offset=offset, axis1=-2, axis2=-1, dtype=x.dtype)


<<<<<<< HEAD
trace.unsupported_dtypes = ("float16",)


def vecdot(x1: JaxArray, x2: JaxArray, axis: int = -1) -> JaxArray:
=======
def vecdot(
    x1: JaxArray, x2: JaxArray, axis: int = -1, *, out: Optional[JaxArray] = None
) -> JaxArray:
>>>>>>> 7bef2005
    ret = jnp.tensordot(x1, x2, (axis, axis))
    return ret


def vector_norm(
    x: JaxArray,
    axis: Optional[Union[int, Tuple[int]]] = None,
    keepdims: bool = False,
    ord: Union[int, float, Literal[inf, -inf]] = 2,
    *,
    out: Optional[JaxArray] = None
) -> JaxArray:
    if axis is None:
        jnp_normalized_vector = jnp.linalg.norm(jnp.ravel(x), ord, axis, keepdims)
    else:
        jnp_normalized_vector = jnp.linalg.norm(x, ord, axis, keepdims)

    if jnp_normalized_vector.shape == ():
        ret = jnp.expand_dims(jnp_normalized_vector, 0)
    else:
        ret = jnp_normalized_vector
    return ret


# Extra #
# ------#


def vector_to_skew_symmetric_matrix(
    vector: JaxArray, *, out: Optional[JaxArray] = None
) -> JaxArray:
    batch_shape = list(vector.shape[:-1])
    # BS x 3 x 1
    vector_expanded = jnp.expand_dims(vector, -1)
    # BS x 1 x 1
    a1s = vector_expanded[..., 0:1, :]
    a2s = vector_expanded[..., 1:2, :]
    a3s = vector_expanded[..., 2:3, :]
    # BS x 1 x 1
    zs = jnp.zeros(batch_shape + [1, 1])
    # BS x 1 x 3
    row1 = jnp.concatenate((zs, -a3s, a2s), -1)
    row2 = jnp.concatenate((a3s, zs, -a1s), -1)
    row3 = jnp.concatenate((-a2s, a1s, zs), -1)
    # BS x 3 x 3
    ret = jnp.concatenate((row1, row2, row3), -2)
    return ret<|MERGE_RESOLUTION|>--- conflicted
+++ resolved
@@ -3,7 +3,6 @@
 from typing import Union, Optional, Tuple, Literal, List, NamedTuple
 from collections import namedtuple
 
-
 # local
 import ivy
 from ivy import inf
@@ -25,16 +24,12 @@
     return ret
 
 
-<<<<<<< HEAD
 cholesky.unsupported_dtypes = ("float16",)
 
 
-def cross(x1: JaxArray, x2: JaxArray, axis: int = -1) -> JaxArray:
-=======
 def cross(
     x1: JaxArray, x2: JaxArray, axis: int = -1, *, out: Optional[JaxArray] = None
 ) -> JaxArray:
->>>>>>> 7bef2005
     ret = jnp.cross(a=x1, b=x2, axis=axis)
     return ret
 
@@ -104,14 +99,10 @@
     return ret
 
 
-<<<<<<< HEAD
 matrix_norm.unsupported_dtypes = ("float16",)
 
 
-def matrix_power(x: JaxArray, n: int) -> JaxArray:
-=======
 def matrix_power(x: JaxArray, n: int, *, out: Optional[JaxArray] = None) -> JaxArray:
->>>>>>> 7bef2005
     return jnp.linalg.matrix_power(x, n)
 
 
@@ -213,14 +204,10 @@
     return ret
 
 
-<<<<<<< HEAD
 svd.unsupported_dtypes = ("float16",)
 
 
-def svdvals(x: JaxArray) -> JaxArray:
-=======
 def svdvals(x: JaxArray, *, out: Optional[JaxArray] = None) -> JaxArray:
->>>>>>> 7bef2005
     ret = jnp.linalg.svd(x, compute_uv=False)
     return ret
 
@@ -240,16 +227,13 @@
     return jnp.trace(x, offset=offset, axis1=-2, axis2=-1, dtype=x.dtype)
 
 
-<<<<<<< HEAD
 trace.unsupported_dtypes = ("float16",)
 
 
-def vecdot(x1: JaxArray, x2: JaxArray, axis: int = -1) -> JaxArray:
-=======
+
 def vecdot(
     x1: JaxArray, x2: JaxArray, axis: int = -1, *, out: Optional[JaxArray] = None
 ) -> JaxArray:
->>>>>>> 7bef2005
     ret = jnp.tensordot(x1, x2, (axis, axis))
     return ret
 
