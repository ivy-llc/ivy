# global
from collections import namedtuple
from typing import Union, Optional, Tuple, Literal, Sequence, NamedTuple

import jax.numpy as jnp

# local
import ivy
from ivy import inf
from ivy.func_wrapper import with_unsupported_dtypes
from ivy.functional.backends.jax import JaxArray
from . import version


# Array API Standard #
# -------------------#


@with_unsupported_dtypes({"0.3.14 and below": ("float16", "bfloat16")}, version)
def cholesky(
    x: JaxArray, /, *, upper: Optional[bool] = False, out: Optional[JaxArray] = None
) -> JaxArray:
    if not upper:
        ret = jnp.linalg.cholesky(x)
    else:
        axes = list(range(len(x.shape) - 2)) + [len(x.shape) - 1, len(x.shape) - 2]
        ret = jnp.transpose(jnp.linalg.cholesky(jnp.transpose(x, axes=axes)), axes=axes)
    return ret


def cross(
    x1: JaxArray,
    x2: JaxArray,
    /,
    *,
    axisa: int = -1,
    axisb: int = -1,
    axisc: int = -1,
    axis: int = None,
    out: Optional[JaxArray] = None,
) -> JaxArray:
    return jnp.cross(a=x1, b=x2, axisa=axisa, axisb=axisb, axisc=axisc, axis=axis)


@with_unsupported_dtypes({"0.3.14 and below": ("float16", "bfloat16")}, version)
def det(x: JaxArray, /, *, out: Optional[JaxArray] = None) -> JaxArray:
    return jnp.linalg.det(x)


def diagonal(
    x: JaxArray,
    /,
    *,
    offset: int = 0,
    axis1: int = -2,
    axis2: int = -1,
    out: Optional[JaxArray] = None,
) -> JaxArray:
    if not x.dtype == bool and not jnp.issubdtype(x.dtype, jnp.integer):
        ret = jnp.diagonal(x, offset, axis1, axis2)
        ret_edited = jnp.diagonal(
            x.at[1 / x == -jnp.inf].set(-jnp.inf), offset, axis1, axis2
        )
        ret_edited = ret_edited.at[ret_edited == -jnp.inf].set(-0.0)
        ret = ret.at[ret == ret_edited].set(ret_edited[ret == ret_edited])
    else:
        ret = jnp.diagonal(x, offset, axis1, axis2)
    return ret


@with_unsupported_dtypes({"0.3.14 and below": ("float16", "bfloat16")}, version)
def eigh(
    x: JaxArray, /, *, UPLO: Optional[str] = "L", out: Optional[JaxArray] = None
) -> JaxArray:
    return jnp.linalg.eigh(x, UPLO=UPLO)


@with_unsupported_dtypes({"0.3.14 and below": ("float16", "bfloat16")}, version)
def eigvalsh(
    x: JaxArray, /, *, UPLO: Optional[str] = "L", out: Optional[JaxArray] = None
) -> JaxArray:
    return jnp.linalg.eigvalsh(x, UPLO=UPLO)


def inner(x1: JaxArray, x2: JaxArray, /, *, out: Optional[JaxArray] = None) -> JaxArray:
    x1, x2 = ivy.promote_types_of_inputs(x1, x2)
    return jnp.inner(x1, x2)


@with_unsupported_dtypes(
    {
        "0.3.14 and below": (
            "bfloat16",
            "float16",
        )
    },
    version,
)
def inv(
    x: JaxArray,
    /,
    *,
    adjoint: bool = False,
    out: Optional[JaxArray] = None,
) -> JaxArray:

    if jnp.any(jnp.linalg.det(x.astype("float64")) == 0):
        return x
    else:
        if adjoint is False:
            ret = jnp.linalg.inv(x)
            return ret
        else:
            x = jnp.transpose(x)
            ret = jnp.linalg.inv(x)
            return ret


def matmul(
    x1: JaxArray,
    x2: JaxArray,
    /,
    *,
    transpose_a: bool = False,
    transpose_b: bool = False,
    out: Optional[JaxArray] = None,
) -> JaxArray:
    if transpose_a is True:
        x1 = jnp.transpose(x1)
    if transpose_b is True:
        x2 = jnp.transpose(x2)
    return jnp.matmul(x1, x2)


@with_unsupported_dtypes({"0.3.14 and below": ("float16", "bfloat16")}, version)
def matrix_norm(
    x: JaxArray,
    /,
    *,
    ord: Optional[Union[int, float, Literal[inf, -inf, "fro", "nuc"]]] = "fro",
    keepdims: bool = False,
    out: Optional[JaxArray] = None,
) -> JaxArray:
    if x.size == 0:
        if keepdims:
            ret = x.reshape(x.shape[:-2] + (1, 1))
        else:
            ret = x.reshape(x.shape[:-2])
    else:
        ret = jnp.linalg.norm(x, ord, (-2, -1), keepdims)
    return ret


def matrix_power(x: JaxArray, n: int, /, *, out: Optional[JaxArray] = None) -> JaxArray:
    return jnp.linalg.matrix_power(x, n)


@with_unsupported_dtypes({"0.3.14 and below": ("float16", "bfloat16")}, version)
def matrix_rank(
    x: JaxArray,
    /,
    *,
    rtol: Optional[Union[float, Tuple[float]]] = None,
    out: Optional[JaxArray] = None,
) -> JaxArray:
    axis = None
    ret_shape = x.shape[:-2]
    if len(x.shape) == 2:
        singular_values = jnp.linalg.svd(x, compute_uv=False)
    elif len(x.shape) > 2:
        y = x.reshape((-1, *x.shape[-2:]))
        singular_values = jnp.asarray(
            [
                jnp.linalg.svd(split[0], compute_uv=False)
                for split in jnp.split(y, y.shape[0], axis=0)
            ]
        )
        axis = 1
    if len(x.shape) < 2 or len(singular_values.shape) == 0:
        return jnp.array(0, dtype=x.dtype)
    max_values = jnp.max(singular_values, axis=axis)
    if rtol:
        ret = jnp.sum(singular_values > max_values * rtol, axis=axis)
    else:
        ret = jnp.sum(singular_values != 0, axis=axis)
    if len(ret_shape):
        ret = ret.reshape(ret_shape)
    return ret.astype(x.dtype)


@with_unsupported_dtypes({"0.3.14 and below": ("float16", "int8")}, version)
def matrix_transpose(x: JaxArray, /, *, out: Optional[JaxArray] = None) -> JaxArray:
    return jnp.swapaxes(x, -1, -2)


def outer(x1: JaxArray, x2: JaxArray, /, *, out: Optional[JaxArray] = None) -> JaxArray:
    x1, x2 = ivy.promote_types_of_inputs(x1, x2)
    return jnp.outer(x1, x2)


@with_unsupported_dtypes({"0.3.14 and below": ("float16", "bfloat16")}, version)
def pinv(
    x: JaxArray,
    /,
    *,
    rtol: Optional[Union[float, Tuple[float]]] = None,
    out: Optional[JaxArray] = None,
) -> JaxArray:
    if rtol is None:
        ret = jnp.linalg.pinv(x)
    else:
        ret = jnp.linalg.pinv(x, rtol)
    return ret


@with_unsupported_dtypes({"0.3.14 and below": ("float16", "bfloat16")}, version)
def qr(x: JaxArray, /, *, mode: str = "reduced") -> NamedTuple:
    res = namedtuple("qr", ["Q", "R"])
    q, r = jnp.linalg.qr(x, mode=mode)
    return res(q, r)


<<<<<<< HEAD
@with_unsupported_dtypes({"0.3.14 and below": ("float16", "bfloat16")}, version)
def slogdet(x: JaxArray, /) -> Tuple[JaxArray, JaxArray]:
=======
qr.unsupported_dtypes = (
    "float16",
    "bfloat16",
)


def slogdet(
    x: JaxArray, /, *, out: Optional[JaxArray] = None
) -> Tuple[JaxArray, JaxArray]:
>>>>>>> 1675c0c9
    results = namedtuple("slogdet", "sign logabsdet")
    sign, logabsdet = jnp.linalg.slogdet(x)
    return results(sign, logabsdet)


@with_unsupported_dtypes({"0.3.14 and below": ("float16", "bfloat16")}, version)
def solve(x1: JaxArray, x2: JaxArray, /, *, out: Optional[JaxArray] = None) -> JaxArray:
    expanded_last = False
    x1, x2 = ivy.promote_types_of_inputs(x1, x2)
    if len(x2.shape) <= 1:
        if x2.shape[-1] == x1.shape[-1]:
            expanded_last = True
            x2 = jnp.expand_dims(x2, axis=1)

    # if any of the arrays are empty
    is_empty_x1 = x1.size == 0
    is_empty_x2 = x2.size == 0
    if is_empty_x1 or is_empty_x2:
        for i in range(len(x1.shape) - 2):
            x2 = jnp.expand_dims(x2, axis=0)
        output_shape = list(jnp.broadcast_shapes(x1.shape[:-2], x2.shape[:-2]))
        output_shape.append(x2.shape[-2])
        output_shape.append(x2.shape[-1])
        ret = jnp.array([]).reshape(output_shape)
    else:
        output_shape = tuple(jnp.broadcast_shapes(x1.shape[:-2], x2.shape[:-2]))
        x1 = jnp.broadcast_to(x1, output_shape + x1.shape[-2:])
        x2 = jnp.broadcast_to(x2, output_shape + x2.shape[-2:])
        ret = jnp.linalg.solve(x1, x2)

    if expanded_last:
        ret = jnp.squeeze(ret, axis=-1)
    return jnp.asarray(ret, dtype=x1.dtype)


@with_unsupported_dtypes({"0.3.14 and below": ("float16", "bfloat16")}, version)
def svd(
    x: JaxArray, /, *, full_matrices: bool = True
) -> Union[JaxArray, Tuple[JaxArray, ...]]:
    results = namedtuple("svd", "U S Vh")
    U, D, VT = jnp.linalg.svd(x, full_matrices=full_matrices)
    return results(U, D, VT)


@with_unsupported_dtypes({"0.3.14 and below": ("float16", "bfloat16")}, version)
def svdvals(x: JaxArray, /, *, out: Optional[JaxArray] = None) -> JaxArray:
    return jnp.linalg.svd(x, compute_uv=False)


def tensordot(
    x1: JaxArray,
    x2: JaxArray,
    /,
    *,
    axes: Union[int, Tuple[Sequence[int], Sequence[int]]] = 2,
    out: Optional[JaxArray] = None,
) -> JaxArray:
    return jnp.tensordot(x1, x2, axes)


@with_unsupported_dtypes({"0.3.14 and below": ("float16",)}, version)
def trace(
    x: JaxArray, /, *, offset: int = 0, out: Optional[JaxArray] = None
) -> JaxArray:
    return jnp.trace(x, offset=offset, axis1=-2, axis2=-1, dtype=x.dtype)


def vecdot(
    x1: JaxArray, x2: JaxArray, /, *, axis: int = -1, out: Optional[JaxArray] = None
) -> JaxArray:
    return jnp.tensordot(x1, x2, axes=(axis, axis))


def vector_norm(
    x: JaxArray,
    /,
    *,
    axis: Optional[Union[int, Sequence[int]]] = None,
    keepdims: bool = False,
    ord: Union[int, float, Literal[inf, -inf]] = 2,
    out: Optional[JaxArray] = None,
) -> JaxArray:
    if axis is None:
        jnp_normalized_vector = jnp.linalg.norm(jnp.ravel(x), ord, axis, keepdims)
    else:
        jnp_normalized_vector = jnp.linalg.norm(x, ord, axis, keepdims)

    if jnp_normalized_vector.shape == ():
        ret = jnp.expand_dims(jnp_normalized_vector, 0)
    else:
        ret = jnp_normalized_vector
    return ret


# Extra #
# ------#


def vector_to_skew_symmetric_matrix(
    vector: JaxArray, /, *, out: Optional[JaxArray] = None
) -> JaxArray:
    batch_shape = list(vector.shape[:-1])
    # BS x 3 x 1
    vector_expanded = jnp.expand_dims(vector, -1)
    # BS x 1 x 1
    a1s = vector_expanded[..., 0:1, :]
    a2s = vector_expanded[..., 1:2, :]
    a3s = vector_expanded[..., 2:3, :]
    # BS x 1 x 1
    zs = jnp.zeros(batch_shape + [1, 1], dtype=vector.dtype)
    # BS x 1 x 3
    row1 = jnp.concatenate((zs, -a3s, a2s), -1)
    row2 = jnp.concatenate((a3s, zs, -a1s), -1)
    row3 = jnp.concatenate((-a2s, a1s, zs), -1)
    # BS x 3 x 3
    return jnp.concatenate((row1, row2, row3), -2)<|MERGE_RESOLUTION|>--- conflicted
+++ resolved
@@ -220,20 +220,12 @@
     return res(q, r)
 
 
-<<<<<<< HEAD
-@with_unsupported_dtypes({"0.3.14 and below": ("float16", "bfloat16")}, version)
-def slogdet(x: JaxArray, /) -> Tuple[JaxArray, JaxArray]:
-=======
-qr.unsupported_dtypes = (
-    "float16",
-    "bfloat16",
-)
-
-
+
+
+@with_unsupported_dtypes({"0.3.14 and below": ("float16", "bfloat16")}, version)
 def slogdet(
     x: JaxArray, /, *, out: Optional[JaxArray] = None
 ) -> Tuple[JaxArray, JaxArray]:
->>>>>>> 1675c0c9
     results = namedtuple("slogdet", "sign logabsdet")
     sign, logabsdet = jnp.linalg.slogdet(x)
     return results(sign, logabsdet)
