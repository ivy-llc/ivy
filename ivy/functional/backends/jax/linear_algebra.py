# global
from collections import namedtuple
from typing import Union, Optional, Tuple, Literal, Sequence, NamedTuple

import jax.numpy as jnp

# local
import ivy
from ivy import inf
from ivy.func_wrapper import with_unsupported_dtypes
from ivy.functional.backends.jax import JaxArray
<<<<<<< HEAD
from . import version

=======
from ivy import promote_types_of_inputs
>>>>>>> 4c525922

# Array API Standard #
# -------------------#


@with_unsupported_dtypes({"0.3.14 and below": ("float16", "bfloat16")}, version)
def cholesky(
    x: JaxArray, /, *, upper: Optional[bool] = False, out: Optional[JaxArray] = None
) -> JaxArray:
    if not upper:
        ret = jnp.linalg.cholesky(x)
    else:
        axes = list(range(len(x.shape) - 2)) + [len(x.shape) - 1, len(x.shape) - 2]
        ret = jnp.transpose(jnp.linalg.cholesky(jnp.transpose(x, axes=axes)), axes=axes)
    return ret


def cross(
    x1: JaxArray,
    x2: JaxArray,
    /,
    *,
    axisa: int = -1,
    axisb: int = -1,
    axisc: int = -1,
    axis: int = None,
    out: Optional[JaxArray] = None,
) -> JaxArray:
    x1, x2 = promote_types_of_inputs(x1, x2)
    return jnp.cross(a=x1, b=x2, axisa=axisa, axisb=axisb, axisc=axisc, axis=axis)


@with_unsupported_dtypes({"0.3.14 and below": ("float16", "bfloat16")}, version)
def det(x: JaxArray, /, *, out: Optional[JaxArray] = None) -> JaxArray:
    return jnp.linalg.det(x)


<<<<<<< HEAD
=======
det.unsupported_dtypes = (
    "float16",
    "bfloat16",
)


def diag(
    x: JaxArray,
    /,
    *,
    offset: Optional[int] = 0,
    padding_value: Optional[float] = 0,
    align: Optional[str] = "RIGHT_LEFT",
    num_rows: Optional[int] = None,
    num_cols: Optional[int] = None,
    out: Optional[JaxArray] = None,
):
    if num_rows is None:
        num_rows = len(x)
    if num_cols is None:
        num_cols = len(x)

    ret = jnp.ones((num_rows, num_cols))
    ret *= padding_value

    ret += jnp.diag(x - padding_value, k=offset)

    return ret


>>>>>>> 4c525922
def diagonal(
    x: JaxArray,
    /,
    *,
    offset: int = 0,
    axis1: int = -2,
    axis2: int = -1,
    out: Optional[JaxArray] = None,
) -> JaxArray:
    if not x.dtype == bool and not jnp.issubdtype(x.dtype, jnp.integer):
        ret = jnp.diagonal(x, offset, axis1, axis2)
        ret_edited = jnp.diagonal(
            x.at[1 / x == -jnp.inf].set(-jnp.inf), offset, axis1, axis2
        )
        ret_edited = ret_edited.at[ret_edited == -jnp.inf].set(-0.0)
        ret = ret.at[ret == ret_edited].set(ret_edited[ret == ret_edited])
    else:
        ret = jnp.diagonal(x, offset, axis1, axis2)
    return ret


@with_unsupported_dtypes({"0.3.14 and below": ("float16", "bfloat16")}, version)
def eigh(
    x: JaxArray, /, *, UPLO: Optional[str] = "L", out: Optional[JaxArray] = None
) -> JaxArray:
    return jnp.linalg.eigh(x, UPLO=UPLO)


@with_unsupported_dtypes({"0.3.14 and below": ("float16", "bfloat16")}, version)
def eigvalsh(
    x: JaxArray, /, *, UPLO: Optional[str] = "L", out: Optional[JaxArray] = None
) -> JaxArray:
    return jnp.linalg.eigvalsh(x, UPLO=UPLO)


def inner(x1: JaxArray, x2: JaxArray, /, *, out: Optional[JaxArray] = None) -> JaxArray:
    x1, x2 = ivy.promote_types_of_inputs(x1, x2)
    return jnp.inner(x1, x2)


@with_unsupported_dtypes(
    {
        "0.3.14 and below": (
            "bfloat16",
            "float16",
        )
    },
    version,
)
def inv(
    x: JaxArray,
    /,
    *,
    adjoint: bool = False,
    out: Optional[JaxArray] = None,
) -> JaxArray:

    if jnp.any(jnp.linalg.det(x.astype("float64")) == 0):
        return x
    else:
        if adjoint is False:
            ret = jnp.linalg.inv(x)
            return ret
        else:
            x = jnp.transpose(x)
            ret = jnp.linalg.inv(x)
            return ret


def matmul(
    x1: JaxArray,
    x2: JaxArray,
    /,
    *,
    transpose_a: bool = False,
    transpose_b: bool = False,
    out: Optional[JaxArray] = None,
) -> JaxArray:
    if transpose_a is True:
        x1 = jnp.transpose(x1)
    if transpose_b is True:
        x2 = jnp.transpose(x2)
    return jnp.matmul(x1, x2)


@with_unsupported_dtypes({"0.3.14 and below": ("float16", "bfloat16")}, version)
def matrix_norm(
    x: JaxArray,
    /,
    *,
    ord: Optional[Union[int, float, Literal[inf, -inf, "fro", "nuc"]]] = "fro",
    axis: Optional[Union[int, Sequence[int]]] = (-2, -1),
    keepdims: bool = False,
    out: Optional[JaxArray] = None,
) -> JaxArray:
    if not isinstance(axis, tuple) and axis:
        axis = tuple(axis)
    return jnp.linalg.norm(x, ord=ord, axis=axis, keepdims=keepdims)


def matrix_power(x: JaxArray, n: int, /, *, out: Optional[JaxArray] = None) -> JaxArray:
    return jnp.linalg.matrix_power(x, n)


@with_unsupported_dtypes({"0.3.14 and below": ("float16", "bfloat16")}, version)
def matrix_rank(
    x: JaxArray,
    /,
    *,
    atol: Optional[Union[float, Tuple[float]]] = None,
    rtol: Optional[Union[float, Tuple[float]]] = None,
    out: Optional[JaxArray] = None,
) -> JaxArray:
    axis = None
    ret_shape = x.shape[:-2]
    if len(x.shape) == 2:
        singular_values = jnp.linalg.svd(x, compute_uv=False)
    elif len(x.shape) > 2:
        y = x.reshape((-1, *x.shape[-2:]))
        singular_values = jnp.asarray(
            [
                jnp.linalg.svd(split[0], compute_uv=False)
                for split in jnp.split(y, y.shape[0], axis=0)
            ]
        )
        axis = 1
    if len(x.shape) < 2 or len(singular_values.shape) == 0:
        return jnp.array(0, dtype=x.dtype)
    max_values = jnp.max(singular_values, axis=axis)
    if atol and rtol is None:
        ret = jnp.sum(singular_values > atol, axis=axis)
    elif rtol and atol is None:
        ret = jnp.sum(singular_values > max_values * rtol, axis=axis)
    elif rtol and atol:
        tol = jnp.max(atol, max_values * rtol)
        ret = jnp.sum(singular_values > tol, axis=axis)
    else:
        ret = jnp.sum(singular_values != 0, axis=axis)

    if len(ret_shape):
        ret = ret.reshape(ret_shape)
    return ret.astype(x.dtype)


@with_unsupported_dtypes({"0.3.14 and below": ("float16", "int8")}, version)
def matrix_transpose(x: JaxArray, /, *, out: Optional[JaxArray] = None) -> JaxArray:
    return jnp.swapaxes(x, -1, -2)


def outer(x1: JaxArray, x2: JaxArray, /, *, out: Optional[JaxArray] = None) -> JaxArray:
    x1, x2 = ivy.promote_types_of_inputs(x1, x2)
    return jnp.outer(x1, x2)


@with_unsupported_dtypes({"0.3.14 and below": ("float16", "bfloat16")}, version)
def pinv(
    x: JaxArray,
    /,
    *,
    rtol: Optional[Union[float, Tuple[float]]] = None,
    out: Optional[JaxArray] = None,
) -> JaxArray:
    if rtol is None:
        ret = jnp.linalg.pinv(x)
    else:
        ret = jnp.linalg.pinv(x, rtol)
    return ret


@with_unsupported_dtypes({"0.3.14 and below": ("float16", "bfloat16")}, version)
def qr(x: JaxArray, /, *, mode: str = "reduced") -> NamedTuple:
    res = namedtuple("qr", ["Q", "R"])
    q, r = jnp.linalg.qr(x, mode=mode)
    return res(q, r)


@with_unsupported_dtypes({"0.3.14 and below": ("float16", "bfloat16")}, version)
def slogdet(
    x: JaxArray,
    /,
) -> NamedTuple:
    results = NamedTuple("slogdet", [("sign", JaxArray), ("logabsdet", JaxArray)])
    sign, logabsdet = jnp.linalg.slogdet(x)
    return results(sign, logabsdet)


@with_unsupported_dtypes({"0.3.14 and below": ("float16", "bfloat16")}, version)
def solve(x1: JaxArray, x2: JaxArray, /, *, out: Optional[JaxArray] = None) -> JaxArray:
    expanded_last = False
    x1, x2 = ivy.promote_types_of_inputs(x1, x2)
    if len(x2.shape) <= 1:
        if x2.shape[-1] == x1.shape[-1]:
            expanded_last = True
            x2 = jnp.expand_dims(x2, axis=1)

    # if any of the arrays are empty
    is_empty_x1 = x1.size == 0
    is_empty_x2 = x2.size == 0
    if is_empty_x1 or is_empty_x2:
        for i in range(len(x1.shape) - 2):
            x2 = jnp.expand_dims(x2, axis=0)
        output_shape = list(jnp.broadcast_shapes(x1.shape[:-2], x2.shape[:-2]))
        output_shape.append(x2.shape[-2])
        output_shape.append(x2.shape[-1])
        ret = jnp.array([]).reshape(output_shape)
    else:
        output_shape = tuple(jnp.broadcast_shapes(x1.shape[:-2], x2.shape[:-2]))
        x1 = jnp.broadcast_to(x1, output_shape + x1.shape[-2:])
        x2 = jnp.broadcast_to(x2, output_shape + x2.shape[-2:])
        ret = jnp.linalg.solve(x1, x2)

    if expanded_last:
        ret = jnp.squeeze(ret, axis=-1)
    return jnp.asarray(ret, dtype=x1.dtype)


@with_unsupported_dtypes({"0.3.14 and below": ("float16", "bfloat16")}, version)
def svd(
    x: JaxArray, /, *, compute_uv: bool = True, full_matrices: bool = True
) -> Union[JaxArray, Tuple[JaxArray, ...]]:

    if compute_uv:
        results = namedtuple("svd", "U S Vh")
        U, D, VT = jnp.linalg.svd(x, full_matrices=full_matrices, compute_uv=compute_uv)
        return results(U, D, VT)
    else:
        results = namedtuple("svd", "S")
        D = jnp.linalg.svd(x, full_matrices=full_matrices, compute_uv=compute_uv)
        return results(D)


@with_unsupported_dtypes({"0.3.14 and below": ("float16", "bfloat16")}, version)
def svdvals(x: JaxArray, /, *, out: Optional[JaxArray] = None) -> JaxArray:
    return jnp.linalg.svd(x, compute_uv=False)


def tensordot(
    x1: JaxArray,
    x2: JaxArray,
    /,
    *,
    axes: Union[int, Tuple[Sequence[int], Sequence[int]]] = 2,
    out: Optional[JaxArray] = None,
) -> JaxArray:
    x1, x2 = promote_types_of_inputs(x1, x2)
    return jnp.tensordot(x1, x2, axes)


@with_unsupported_dtypes({"0.3.14 and below": ("float16",)}, version)
def trace(
    x: JaxArray,
    /,
    *,
    offset: int = 0,
    axis1: int = 0,
    axis2: int = 1,
    out: Optional[JaxArray] = None,
) -> JaxArray:
    return jnp.trace(x, offset=offset, axis1=axis1, axis2=axis2, out=out)


<<<<<<< HEAD
=======
trace.unsupported_dtypes = ("float16", "bfloat16")


>>>>>>> 4c525922
def vecdot(
    x1: JaxArray, x2: JaxArray, /, *, axis: int = -1, out: Optional[JaxArray] = None
) -> JaxArray:
    x1, x2 = promote_types_of_inputs(x1, x2)
    return jnp.tensordot(x1, x2, axes=(axis, axis))


def vector_norm(
    x: JaxArray,
    /,
    *,
    axis: Optional[Union[int, Sequence[int]]] = None,
    keepdims: bool = False,
    ord: Union[int, float, Literal[inf, -inf]] = 2,
    out: Optional[JaxArray] = None,
) -> JaxArray:
    if axis is None:
        jnp_normalized_vector = jnp.linalg.norm(jnp.ravel(x), ord, axis, keepdims)
    else:
        jnp_normalized_vector = jnp.linalg.norm(x, ord, axis, keepdims)

    if jnp_normalized_vector.shape == ():
        ret = jnp.expand_dims(jnp_normalized_vector, 0)
    else:
        ret = jnp_normalized_vector
    return ret


# Extra #
# ------#


def vector_to_skew_symmetric_matrix(
    vector: JaxArray, /, *, out: Optional[JaxArray] = None
) -> JaxArray:
    batch_shape = list(vector.shape[:-1])
    # BS x 3 x 1
    vector_expanded = jnp.expand_dims(vector, -1)
    # BS x 1 x 1
    a1s = vector_expanded[..., 0:1, :]
    a2s = vector_expanded[..., 1:2, :]
    a3s = vector_expanded[..., 2:3, :]
    # BS x 1 x 1
    zs = jnp.zeros(batch_shape + [1, 1], dtype=vector.dtype)
    # BS x 1 x 3
    row1 = jnp.concatenate((zs, -a3s, a2s), -1)
    row2 = jnp.concatenate((a3s, zs, -a1s), -1)
    row3 = jnp.concatenate((-a2s, a1s, zs), -1)
    # BS x 3 x 3
    return jnp.concatenate((row1, row2, row3), -2)<|MERGE_RESOLUTION|>--- conflicted
+++ resolved
@@ -9,12 +9,11 @@
 from ivy import inf
 from ivy.func_wrapper import with_unsupported_dtypes
 from ivy.functional.backends.jax import JaxArray
-<<<<<<< HEAD
+
 from . import version
 
-=======
 from ivy import promote_types_of_inputs
->>>>>>> 4c525922
+
 
 # Array API Standard #
 # -------------------#
@@ -50,14 +49,6 @@
 @with_unsupported_dtypes({"0.3.14 and below": ("float16", "bfloat16")}, version)
 def det(x: JaxArray, /, *, out: Optional[JaxArray] = None) -> JaxArray:
     return jnp.linalg.det(x)
-
-
-<<<<<<< HEAD
-=======
-det.unsupported_dtypes = (
-    "float16",
-    "bfloat16",
-)
 
 
 def diag(
@@ -84,7 +75,6 @@
     return ret
 
 
->>>>>>> 4c525922
 def diagonal(
     x: JaxArray,
     /,
@@ -333,7 +323,7 @@
     return jnp.tensordot(x1, x2, axes)
 
 
-@with_unsupported_dtypes({"0.3.14 and below": ("float16",)}, version)
+@with_unsupported_dtypes({"0.3.14 and below": ("float16", "bfloat16")}, version)
 def trace(
     x: JaxArray,
     /,
@@ -346,12 +336,6 @@
     return jnp.trace(x, offset=offset, axis1=axis1, axis2=axis2, out=out)
 
 
-<<<<<<< HEAD
-=======
-trace.unsupported_dtypes = ("float16", "bfloat16")
-
-
->>>>>>> 4c525922
 def vecdot(
     x1: JaxArray, x2: JaxArray, /, *, axis: int = -1, out: Optional[JaxArray] = None
 ) -> JaxArray:
