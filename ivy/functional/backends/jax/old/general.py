--- conflicted
+++ resolved
@@ -396,17 +396,3 @@
 current_framework_str = lambda: 'jax'
 current_framework_str.__name__ = 'current_framework_str'
 multiprocessing = lambda context=None: _multiprocessing if context is None else _multiprocessing.get_context(context)
-
-
-
-
-<<<<<<< HEAD
-
-def inplace_decrement(x, val):
-    raise Exception('Jax does not support inplace operations')
-
-
-def inplace_increment(x, val):
-    raise Exception('Jax does not support inplace operations')
-=======
->>>>>>> d2b62140
