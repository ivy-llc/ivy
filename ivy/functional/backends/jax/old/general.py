--- conflicted
+++ resolved
@@ -3,8 +3,6 @@
 """
 
 # global
-from typing import Optional
-
 import jax as _jax
 import math as _math
 import numpy as _onp
@@ -86,25 +84,6 @@
 
 
 
-<<<<<<< HEAD
-def asarray(object_in, dtype: Optional[str] = None, dev: Optional[str] = None, copy: Optional[bool] = None):
-    if is_array(object_in) and dtype is None:
-        dtype = object_in.dtype
-    elif isinstance(object_in, (list, tuple, dict)) and len(object_in) != 0 and dtype is None:
-        # Temporary fix on type
-        # Because default_type() didn't return correct type for normal python array
-        if copy is True:
-            return to_dev((_jnp.asarray(object_in).copy()), dev)
-        else:
-            return to_dev(_jnp.asarray(object_in), dev)
-    else:
-        dtype = default_dtype(dtype, object_in)
-    if copy is True:
-        return to_dev((_jnp.asarray(object_in, dtype=dtype).copy()), dev)
-    else:
-        return to_dev(_jnp.asarray(object_in, dtype=dtype), dev)
-=======
->>>>>>> 7840e9eb
 
 
 
