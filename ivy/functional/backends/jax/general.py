"""
Collection of Jax general functions, wrapped to fit Ivy syntax and signature.
"""

# global
from optparse import Option
import jax as jax
import numpy as np
import jax.numpy as jnp
import jaxlib as jaxlib
from numbers import Number
from operator import mul as _mul
from functools import reduce as _reduce
from jaxlib.xla_extension import Buffer
from typing import Iterable, Optional
import multiprocessing as _multiprocessing
from haiku._src.data_structures import FlatMapping

# local
import ivy
from ivy.functional.ivy.device import default_device
from ivy.functional.ivy import default_dtype
from ivy.functional.backends.jax.device import to_dev, _to_array, dev as callable_dev
from ivy.functional.backends.jax import JaxArray


# noinspection PyUnresolvedReferences,PyProtectedMember
def is_native_array(x, exclusive=False):
    if exclusive:
        return isinstance(x, (jax.interpreters.xla._DeviceArray,
                              jaxlib.xla_extension.DeviceArray, Buffer))
    return isinstance(x, (jax.interpreters.xla._DeviceArray,
                          jaxlib.xla_extension.DeviceArray, Buffer,
                          jax.interpreters.ad.JVPTracer,
                          jax.core.ShapedArray,
                       jax.interpreters.partial_eval.DynamicJaxprTracer))


def _to_array(x):
    if isinstance(x, jax.interpreters.ad.JVPTracer):
        return _to_array(x.primal)
    elif isinstance(x, jax.interpreters.partial_eval.DynamicJaxprTracer):
        return _to_array(x.aval)
    return x


<<<<<<< HEAD
def copy_array(x: JaxArray) \
        -> JaxArray:
    return jnp.array(x)


array_equal = jnp.array_equal
=======
copy_array = jnp.array

def array_equal(x0: JaxArray, x1: JaxArray) \
        -> bool:
    return jnp.array_equal(x0,x1)
>>>>>>> 3ebb6f3e


def to_numpy(x: JaxArray) \
        -> np.ndarray:
    return np.asarray(_to_array(x))


def to_scalar(x: JaxArray) \
        -> Number:
    if isinstance(x, Number):
        return x
    else:
        return _to_array(x).item()

def to_list(x: JaxArray) \
        -> list:
    return _to_array(x).tolist()

  
shape = lambda x, as_tensor=False: jnp.asarray(jnp.shape(x)) if as_tensor else x.shape
shape.__name__ = 'shape'
get_num_dims = lambda x, as_tensor=False: jnp.asarray(len(jnp.shape(x))) if as_tensor else len(x.shape)

container_types = lambda: [FlatMapping]


def floormod(x: JaxArray, y: JaxArray, out: Optional[JaxArray] = None)\
        -> JaxArray:
    ret = x%y
    if ivy.exists(out):
        return ivy.inplace_update(out,ret)
    return ret


def unstack(x, axis, keepdims=False):
    if x.shape == ():
        return [x]
    dim_size = x.shape[axis]
    # ToDo: make this faster somehow, jnp.split is VERY slow for large dim_size
    x_split = jnp.split(x, dim_size, axis)
    if keepdims:
        return x_split
    return [jnp.squeeze(item, axis) for item in x_split]


def inplace_update(x, val):
    (x_native, val_native), _ = ivy.args_to_native(x, val)
    if ivy.is_ivy_array(x):
        x.data = val_native
    else:
        x = ivy.Array(val_native)
    return x


inplace_arrays_supported = lambda: False
inplace_variables_supported = lambda: False


def cumsum(x: JaxArray, axis:int=0,out: Optional[JaxArray] = None)\
    -> JaxArray:
    if ivy.exists(out):
        return ivy.inplace_update(out,jnp.cumsum(x,axis))
    else:
        return jnp.cumsum(x,axis)


def cumprod(x: JaxArray, axis: int =0, exclusive: Optional[bool]=False, out: Optional[JaxArray] = None)\
        -> JaxArray:
    if exclusive:
        x = jnp.swapaxes(x, axis, -1)
        x = jnp.concatenate((jnp.ones_like(x[..., -1:]), x[..., :-1]), -1)
        res = jnp.cumprod(x, -1)
        if ivy.exists(out):
            return ivy.inplace_update(out,jnp.copy(jnp.swapaxes(res, axis, -1)))
        else:
            return jnp.swapaxes(res, axis, -1)
    if ivy.exists(out):
        return ivy.inplace_update(out,jnp.cumprod(x,axis))
    else:   
        return jnp.cumprod(x, axis)


def scatter_flat(indices, updates, size=None, tensor=None, reduction='sum', dev=None):
    target = tensor
    target_given = ivy.exists(target)
    if ivy.exists(size) and ivy.exists(target):
        assert len(target.shape) == 1 and target.shape[0] == size
    if dev is None:
        dev = callable_dev(updates)
    if reduction == 'sum':
        if not target_given:
            target = jnp.zeros([size], dtype=updates.dtype)
        target = target.at[indices].add(updates)
    elif reduction == 'replace':
        if not target_given:
            target = jnp.zeros([size], dtype=updates.dtype)
        target = target.at[indices].set(updates)
    elif reduction == 'min':
        if not target_given:
            target = jnp.ones([size], dtype=updates.dtype) * 1e12
        target = target.at[indices].min(updates)
        if not target_given:
            target = jnp.where(target == 1e12, 0., target)
    elif reduction == 'max':
        if not target_given:
            target = jnp.ones([size], dtype=updates.dtype) * -1e12
        target = target.at[indices].max(updates)
        if not target_given:
            target = jnp.where(target == -1e12, 0., target)
    else:
        raise Exception('reduction is {}, but it must be one of "sum", "min" or "max"'.format(reduction))
    return to_dev(target, dev)


# noinspection PyShadowingNames
def scatter_nd(indices, updates, shape=None, tensor=None, reduction='sum', dev=None):

    # parse numeric inputs
    if indices not in [Ellipsis, ()] and not (isinstance(indices, Iterable) and Ellipsis in indices):
        indices = [[indices]] if isinstance(indices, Number) else indices
        indices = jnp.array(indices)
        if len(indices.shape) < 2:
            indices = jnp.expand_dims(indices, -1)
    updates = [updates] if isinstance(updates, Number) else updates
    updates = jnp.array(updates, dtype=ivy.dtype(tensor, as_str=False) if ivy.exists(tensor)
                         else ivy.default_dtype(item=updates))

    # handle Ellipsis
    if isinstance(indices, tuple) or indices is Ellipsis:
        indices_tuple = indices
    else:
        indices_flat = indices.reshape(-1, indices.shape[-1]).T
        indices_tuple = tuple(indices_flat) + (Ellipsis,)

    # implementation
    target = tensor
    target_given = ivy.exists(target)
    if ivy.exists(shape) and ivy.exists(target):
        assert ivy.shape_to_tuple(target.shape) == ivy.shape_to_tuple(shape)
    if dev is None:
        dev = callable_dev(updates)
    shape = list(shape) if ivy.exists(shape) else list(tensor.shape)
    if reduction == 'sum':
        if not target_given:
            target = jnp.zeros(shape, dtype=updates.dtype)
        target = target.at[indices_tuple].add(updates)
    elif reduction == 'replace':
        if not target_given:
            target = jnp.zeros(shape, dtype=updates.dtype)
        target = target.at[indices_tuple].set(updates)
    elif reduction == 'min':
        if not target_given:
            target = jnp.ones(shape, dtype=updates.dtype) * 1e12
        target = target.at[indices_tuple].min(updates)
        if not target_given:
            target = jnp.where(target == 1e12, 0., target)
    elif reduction == 'max':
        if not target_given:
            target = jnp.ones(shape, dtype=updates.dtype) * -1e12
        target = target.at[indices_tuple].max(updates)
        if not target_given:
            target = jnp.where(target == -1e12, 0., target)
    else:
        raise Exception('reduction is {}, but it must be one of "sum", "min" or "max"'.format(reduction))
    return to_dev(target, dev)



def gather(params : JaxArray, indices: JaxArray, axis : Optional[int] =-1, dev: Optional[str] = None , out: Optional[JaxArray] = None)\
        ->JaxArray: 
    if dev is None:
        dev = callable_dev(params)
    if ivy.exists(out):
        return ivy.inplace_update(out,to_dev(jnp.take_along_axis(params, indices, axis), dev))
    else:
        return to_dev(jnp.take_along_axis(params, indices, axis), dev)


def gather_nd(params, indices, dev=None):
    if dev is None:
        dev = callable_dev(params)
    indices_shape = indices.shape
    params_shape = params.shape
    num_index_dims = indices_shape[-1]
    res_dim_sizes_list = [_reduce(_mul, params_shape[i + 1:], 1) for i in range(len(params_shape) - 1)] + [1]
    result_dim_sizes = jnp.array(res_dim_sizes_list)
    implicit_indices_factor = int(result_dim_sizes[num_index_dims - 1].item())
    flat_params = jnp.reshape(params, (-1,))
    new_shape = [1] * (len(indices_shape) - 1) + [num_index_dims]
    indices_scales = jnp.reshape(result_dim_sizes[0:num_index_dims], new_shape)
    indices_for_flat_tiled = jnp.tile(jnp.reshape(jnp.sum(indices * indices_scales, -1, keepdims=True), (-1, 1)),
                                       (1, implicit_indices_factor))
    implicit_indices = jnp.tile(jnp.expand_dims(jnp.arange(implicit_indices_factor), 0),
                                 (indices_for_flat_tiled.shape[0], 1))
    indices_for_flat = indices_for_flat_tiled + implicit_indices
    flat_indices_for_flat = jnp.reshape(indices_for_flat, (-1,)).astype(jnp.int32)
    flat_gather = jnp.take(flat_params, flat_indices_for_flat, 0)
    new_shape = list(indices_shape[:-1]) + list(params_shape[num_index_dims:])
    ret = jnp.reshape(flat_gather, new_shape)
    return to_dev(ret, dev)

multiprocessing = lambda context=None: _multiprocessing if context is None else _multiprocessing.get_context(context)


# noinspection PyUnusedLocal
def one_hot(indices, depth, dev=None):
    # from https://stackoverflow.com/questions/38592324/one-hot-encoding-using-numpy
    res = jnp.eye(depth)[jnp.array(indices).reshape(-1)]
    return to_dev(res.reshape(list(indices.shape) + [depth]), default_device(dev))

def indices_where(x):
    where_x = jnp.where(x)
    ret = jnp.concatenate([jnp.expand_dims(item, -1) for item in where_x], -1)
    return ret


def inplace_decrement(x, val):
    (x_native, val_native), _ = ivy.args_to_native(x, val)
    if ivy.is_ivy_array(x):
        x.data -= val_native
    else:
        x = ivy.Array(val_native)
    return x


def inplace_increment(x, val):
    (x_native, val_native), _ = ivy.args_to_native(x, val)
    if ivy.is_ivy_array(x):
        x.data += val_native
    else:
        x = ivy.Array(val_native)
    return x


compile = lambda fn, dynamic=True, example_inputs=None, static_argnums=None, static_argnames=None: \
    jax.jit(fn, static_argnums=static_argnums, static_argnames=static_argnames)
current_framework_str = lambda: 'jax'
current_framework_str.__name__ = 'current_framework_str'<|MERGE_RESOLUTION|>--- conflicted
+++ resolved
@@ -44,20 +44,14 @@
     return x
 
 
-<<<<<<< HEAD
 def copy_array(x: JaxArray) \
         -> JaxArray:
     return jnp.array(x)
-
-
-array_equal = jnp.array_equal
-=======
-copy_array = jnp.array
+  
 
 def array_equal(x0: JaxArray, x1: JaxArray) \
         -> bool:
     return jnp.array_equal(x0,x1)
->>>>>>> 3ebb6f3e
 
 
 def to_numpy(x: JaxArray) \
