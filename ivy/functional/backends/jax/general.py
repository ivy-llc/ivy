"""Collection of Jax general functions, wrapped to fit Ivy syntax and signature."""

# global
import jax
import numpy as np
import jax.numpy as jnp
import jaxlib
from numbers import Number
from operator import mul
from functools import reduce
from jaxlib.xla_extension import Buffer
from typing import Iterable, Optional, Union, Sequence
import multiprocessing as _multiprocessing
from haiku._src.data_structures import FlatMapping

# local
import ivy
from ivy.functional.ivy.device import default_device
from ivy.functional.backends.jax.device import _to_device, _to_array
from ivy.functional.backends.jax import JaxArray


# noinspection PyUnresolvedReferences,PyProtectedMember
def is_native_array(x, exclusive=False):
    if exclusive:
        return isinstance(
            x,
            (
                jax.interpreters.xla._DeviceArray,
                jaxlib.xla_extension.DeviceArray,
                Buffer,
            ),
        )
    return isinstance(
        x,
        (
            jax.interpreters.xla._DeviceArray,
            jaxlib.xla_extension.DeviceArray,
            Buffer,
            jax.interpreters.ad.JVPTracer,
            jax.core.ShapedArray,
            jax.interpreters.partial_eval.DynamicJaxprTracer,
        ),
    )


def copy_array(x: JaxArray) -> JaxArray:
    return jnp.array(x)


def array_equal(x0: JaxArray, x1: JaxArray) -> bool:
<<<<<<< HEAD
    return jnp.array_equal(x0, x1).item()
=======
    return bool(jnp.array_equal(x0, x1))
>>>>>>> af35de53


def to_numpy(x: JaxArray) -> np.ndarray:
    return np.asarray(_to_array(x))


def to_scalar(x: JaxArray) -> Number:
    if isinstance(x, Number):
        return x
    else:
        return _to_array(x).item()


def to_list(x: JaxArray) -> list:
    return _to_array(x).tolist()


def shape(x: JaxArray, as_array: bool = False) -> Union[tuple, JaxArray]:
    if as_array:
        return jnp.asarray(jnp.shape(x))
    else:
        return x.shape


def get_num_dims(x, as_tensor=False):
    return jnp.asarray(len(jnp.shape(x))) if as_tensor else len(x.shape)


def container_types():
    return [FlatMapping]


def floormod(x: JaxArray, y: JaxArray) -> JaxArray:
    ret = x % y
    return ret


def unstack(x: JaxArray, axis, keepdims=False):
    if x.shape == ():
        return [x]
    dim_size = x.shape[axis]
    # ToDo: make this faster somehow, jnp.split is VERY slow for large dim_size
    x_split = jnp.split(x, dim_size, axis)
    if keepdims:
        return x_split
    return [jnp.squeeze(item, axis) for item in x_split]


def inplace_update(
    x: Union[ivy.Array, JaxArray],
    val: Union[ivy.Array, JaxArray],
    ensure_in_backend: bool = False,
) -> ivy.Array:
    if ensure_in_backend:
        raise Exception("JAX does not natively support inplace updates")
    (x_native, val_native), _ = ivy.args_to_native(x, val)
    if ivy.is_ivy_array(x):
        x.data = val_native
    else:
        raise Exception("JAX does not natively support inplace updates")
    return x


inplace_arrays_supported = lambda: False
inplace_variables_supported = lambda: False


def cumsum(x: JaxArray, axis: int = 0) -> JaxArray:
    return jnp.cumsum(x, axis)


def cumprod(
    x: JaxArray,
    axis: int = 0,
    exclusive: Optional[bool] = False,
) -> JaxArray:
    if exclusive:
        x = jnp.swapaxes(x, axis, -1)
        x = jnp.concatenate((jnp.ones_like(x[..., -1:]), x[..., :-1]), -1)
        res = jnp.cumprod(x, -1)
        return jnp.swapaxes(res, axis, -1)
    return jnp.cumprod(x, axis)


def scatter_flat(indices, updates, size=None, out=None, reduction="sum"):
    target = out
    target_given = ivy.exists(target)
    if ivy.exists(size) and ivy.exists(target):
        assert len(target.shape) == 1 and target.shape[0] == size
    if reduction == "sum":
        if not target_given:
            target = jnp.zeros([size], dtype=updates.dtype)
        target = target.at[indices].add(updates)
    elif reduction == "replace":
        if not target_given:
            target = jnp.zeros([size], dtype=updates.dtype)
        target = target.at[indices].set(updates)
    elif reduction == "min":
        if not target_given:
            target = jnp.ones([size], dtype=updates.dtype) * 1e12
        target = target.at[indices].min(updates)
        if not target_given:
            target = jnp.where(target == 1e12, 0.0, target)
    elif reduction == "max":
        if not target_given:
            target = jnp.ones([size], dtype=updates.dtype) * -1e12
        target = target.at[indices].max(updates)
        if not target_given:
            target = jnp.where(target == -1e12, 0.0, target)
    else:
        raise Exception(
            'reduction is {}, but it must be one of "sum", "min" or "max"'.format(
                reduction
            )
        )
    return _to_device(target)


# noinspection PyShadowingNames
def scatter_nd(
    indices,
    updates,
    shape: Optional[Union[ivy.NativeShape, Sequence[int]]] = None,
    tensor=None,
    reduction="sum",
):

    # parse numeric inputs
    if indices not in [Ellipsis, ()] and not (
        isinstance(indices, Iterable) and Ellipsis in indices
    ):
        indices = [[indices]] if isinstance(indices, Number) else indices
        indices = jnp.array(indices)
        if len(indices.shape) < 2:
            indices = jnp.expand_dims(indices, -1)

    # keep below commented out, array API tests are passing without this
    # updates = [updates] if isinstance(updates, Number) else updates

    updates = jnp.array(
        updates,
        dtype=ivy.dtype(tensor, as_native=True)
        if ivy.exists(tensor)
        else ivy.default_dtype(item=updates),
    )

    # handle Ellipsis
    if isinstance(indices, tuple) or indices is Ellipsis:
        indices_tuple = indices
    else:
        indices_flat = indices.reshape(-1, indices.shape[-1]).T
        indices_tuple = tuple(indices_flat) + (Ellipsis,)

    # implementation
    target = tensor
    target_given = ivy.exists(target)
    if ivy.exists(shape) and ivy.exists(target):
        assert ivy.to_ivy_shape(target.shape) == ivy.to_ivy_shape(shape)
    shape = list(shape) if ivy.exists(shape) else list(tensor.shape)
    if reduction == "sum":
        if not target_given:
            target = jnp.zeros(shape, dtype=updates.dtype)
        target = target.at[indices_tuple].add(updates)
    elif reduction == "replace":
        if not target_given:
            target = jnp.zeros(shape, dtype=updates.dtype)
        target = target.at[indices_tuple].set(updates)
    elif reduction == "min":
        if not target_given:
            target = jnp.ones(shape, dtype=updates.dtype) * 1e12
        target = target.at[indices_tuple].min(updates)
        if not target_given:
            target = jnp.where(target == 1e12, 0.0, target)
    elif reduction == "max":
        if not target_given:
            target = jnp.ones(shape, dtype=updates.dtype) * -1e12
        target = target.at[indices_tuple].max(updates)
        if not target_given:
            target = jnp.where(target == -1e12, 0.0, target)
    else:
        raise Exception(
            'reduction is {}, but it must be one of "sum", "min" or "max"'.format(
                reduction
            )
        )
    return _to_device(target)


def gather(params: JaxArray, indices: JaxArray, axis: Optional[int] = -1) -> JaxArray:
    return _to_device(jnp.take_along_axis(params, indices, axis))


def gather_nd(params, indices):
    indices_shape = indices.shape
    params_shape = params.shape
    num_index_dims = indices_shape[-1]
    res_dim_sizes_list = [
        reduce(mul, params_shape[i + 1 :], 1) for i in range(len(params_shape) - 1)
    ] + [1]
    result_dim_sizes = jnp.array(res_dim_sizes_list)
    implicit_indices_factor = int(result_dim_sizes[num_index_dims - 1].item())
    flat_params = jnp.reshape(params, (-1,))
    new_shape = [1] * (len(indices_shape) - 1) + [num_index_dims]
    indices_scales = jnp.reshape(result_dim_sizes[0:num_index_dims], new_shape)
    indices_for_flat_tiled = jnp.tile(
        jnp.reshape(jnp.sum(indices * indices_scales, -1, keepdims=True), (-1, 1)),
        (1, implicit_indices_factor),
    )
    implicit_indices = jnp.tile(
        jnp.expand_dims(jnp.arange(implicit_indices_factor), 0),
        (indices_for_flat_tiled.shape[0], 1),
    )
    indices_for_flat = indices_for_flat_tiled + implicit_indices
    flat_indices_for_flat = jnp.reshape(indices_for_flat, (-1,)).astype(jnp.int32)
    flat_gather = jnp.take(flat_params, flat_indices_for_flat, 0)
    new_shape = list(indices_shape[:-1]) + list(params_shape[num_index_dims:])
    ret = jnp.reshape(flat_gather, new_shape)
    return _to_device(ret)


def multiprocessing(context=None):
    return (
        _multiprocessing if context is None else _multiprocessing.get_context(context)
    )


# noinspection PyUnusedLocal
def one_hot(indices, depth, *, device):
    # from https://stackoverflow.com/questions/38592324/one-hot-encoding-using-numpy
    res = jnp.eye(depth)[jnp.array(indices).reshape(-1)]
    return _to_device(
        res.reshape(list(indices.shape) + [depth]), default_device(device)
    )


def indices_where(x: JaxArray) -> JaxArray:
    where_x = jnp.where(x)
    ret = jnp.concatenate([jnp.expand_dims(item, -1) for item in where_x], -1)
    return ret


def inplace_decrement(x, val):
    (x_native, val_native), _ = ivy.args_to_native(x, val)
    if ivy.is_ivy_array(x):
        x.data -= val_native
    else:
        x = ivy.Array(val_native)
    return x


def inplace_increment(x, val):
    (x_native, val_native), _ = ivy.args_to_native(x, val)
    if ivy.is_ivy_array(x):
        x.data += val_native
    else:
        x = ivy.Array(val_native)
    return x


current_backend_str = lambda: "jax"
current_backend_str.__name__ = "current_backend_str"<|MERGE_RESOLUTION|>--- conflicted
+++ resolved
@@ -49,11 +49,7 @@
 
 
 def array_equal(x0: JaxArray, x1: JaxArray) -> bool:
-<<<<<<< HEAD
-    return jnp.array_equal(x0, x1).item()
-=======
     return bool(jnp.array_equal(x0, x1))
->>>>>>> af35de53
 
 
 def to_numpy(x: JaxArray) -> np.ndarray:
