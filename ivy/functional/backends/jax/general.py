"""Collection of Jax general functions, wrapped to fit Ivy syntax and
signature."""

import importlib
import multiprocessing as _multiprocessing
from functools import reduce as _reduce
from numbers import Number
from operator import mul
<<<<<<< HEAD
from functools import reduce as _reduce
from typing import Optional, Union, Sequence, Callable, Tuple, List, Type
import multiprocessing as _multiprocessing
import importlib
=======
from typing import Callable, Optional, Sequence, Tuple, Union
>>>>>>> fed7637f

# global
import jax
import jax.numpy as jnp
import numpy as np

# local
import ivy
from ivy.func_wrapper import with_unsupported_dtypes
from ivy.functional.backends.jax import JaxArray, NativeArray
from ivy.functional.backends.jax.device import _to_array, _to_device
from ivy.functional.ivy.general import _broadcast_to
from ivy.utils.exceptions import _check_inplace_update_support

from . import backend_version


def container_types() -> List[Type]:
    """
    Gets list of container types supported.

    Returns:
        List[Type]: List containing the FlatMapping container type.

    Examples:
        >>> container_types()
        [FlatMapping]
    """
    flat_mapping_spec = importlib.util.find_spec(
        "FlatMapping", "haiku._src.data_structures"
    )
    if not flat_mapping_spec:
        from haiku._src.data_structures import FlatMapping
    else:
        FlatMapping = importlib.util.module_from_spec(flat_mapping_spec)

    return [FlatMapping]


def current_backend_str() -> str:
    return "jax"


def is_native_array(x, /, *, exclusive=False):
    if exclusive:
        return isinstance(x, NativeArray)
    return isinstance(
        x,
        (
            NativeArray,
            jax.interpreters.ad.JVPTracer,
            jax.core.ShapedArray,
            jax.interpreters.partial_eval.DynamicJaxprTracer,
        ),
    )


def _mask_to_index(query, x):
    if query.shape != x.shape:
        if len(query.shape) > len(x.shape):
            raise ivy.exceptions.IvyException("too many indices")
        elif not len(query.shape):
            query = jnp.tile(query, x.shape[0])
    return jnp.where(query)


def get_item(
    x: JaxArray,
    /,
    query: Union[JaxArray, Tuple],
    *,
    copy: Optional[bool] = None,
) -> JaxArray:
    if copy:
        x = x.copy()
    if ivy.is_array(query) and ivy.is_bool_dtype(query):
        if not len(query.shape):
            if not query:
                return jnp.array([], dtype=x.dtype)
            else:
                return jnp.expand_dims(x, 0)
        query = _mask_to_index(query, x)
    elif isinstance(query, list):
        query = (query,)
    return x.__getitem__(query)


def set_item(
    x: JaxArray,
    query: Union[JaxArray, Tuple],
    val: JaxArray,
    /,
    *,
    copy: Optional[bool] = False,
) -> JaxArray:
    if ivy.is_array(query) and ivy.is_bool_dtype(query):
        query = _mask_to_index(query, x)
    expected_shape = x[query].shape
    if ivy.is_array(val):
        val = _broadcast_to(val, expected_shape)._data
    ret = x.at[query].set(val)
    if copy:
        return ret
    return ivy.inplace_update(x, _to_device(ret))


def array_equal(x0: JaxArray, x1: JaxArray, /) -> bool:
    return bool(jnp.array_equal(x0, x1))


@with_unsupported_dtypes({"0.4.24 and below": ("bfloat16",)}, backend_version)
def to_numpy(x: JaxArray, /, *, copy: bool = True) -> np.ndarray:
    if copy:
        return np.array(_to_array(x))
    else:
        return np.asarray(_to_array(x))


def to_scalar(x: JaxArray, /) -> Number:
    if isinstance(x, Number):
        return x
    else:
        return _to_array(x).item()


def to_list(x: JaxArray, /) -> list:
    return _to_array(x).tolist()


def gather(
    params: JaxArray,
    indices: JaxArray,
    /,
    *,
    axis: int = -1,
    batch_dims: int = 0,
    out: Optional[JaxArray] = None,
) -> JaxArray:
    axis %= len(params.shape)
    batch_dims %= len(params.shape)
    ivy.utils.assertions.check_gather_input_valid(params, indices, axis, batch_dims)
    result = []
    if batch_dims == 0:
        result = jnp.take(params, indices, axis)
    else:
        for b in range(batch_dims):
            if b == 0:
                zip_list = [(p, i) for p, i in zip(params, indices)]
            else:
                zip_list = [
                    (p, i) for z in [zip(p1, i1) for p1, i1 in zip_list] for p, i in z
                ]
        for z in zip_list:
            p, i = z
            r = jnp.take(p, i, axis - batch_dims)
            result.append(r)
        result = jnp.array(result)
        result = result.reshape([*params.shape[0:batch_dims], *result.shape[1:]])
    return result


def gather_nd_helper(params, indices):
    indices_shape = indices.shape
    params_shape = params.shape
    if len(indices.shape) == 0:
        num_index_dims = 1
    else:
        num_index_dims = indices_shape[-1]
    res_dim_sizes_list = [
        _reduce(mul, params_shape[i + 1 :], 1) for i in range(len(params_shape) - 1)
    ] + [1]
    result_dim_sizes = jnp.array(res_dim_sizes_list)
    implicit_indices_factor = int(result_dim_sizes[num_index_dims - 1].item())
    flat_params = jnp.reshape(params, (-1,))
    new_shape = [1] * (len(indices_shape) - 1) + [num_index_dims]
    indices_scales = jnp.reshape(result_dim_sizes[0:num_index_dims], new_shape)
    indices_for_flat_tiled = jnp.tile(
        jnp.reshape(jnp.sum(indices * indices_scales, -1, keepdims=True), (-1, 1)),
        (1, implicit_indices_factor),
    )
    implicit_indices = jnp.tile(
        jnp.expand_dims(jnp.arange(implicit_indices_factor), 0),
        (indices_for_flat_tiled.shape[0], 1),
    )
    indices_for_flat = indices_for_flat_tiled + implicit_indices
    flat_indices_for_flat = jnp.reshape(indices_for_flat, (-1,)).astype(jnp.int32)
    flat_gather = jnp.take(flat_params, flat_indices_for_flat, 0)
    new_shape = list(indices_shape[:-1]) + list(params_shape[num_index_dims:])
    ret = jnp.reshape(flat_gather, new_shape)
    return ret


def gather_nd(
    params: JaxArray,
    indices: JaxArray,
    /,
    *,
    batch_dims: int = 0,
    out: Optional[JaxArray] = None,
) -> JaxArray:
    ivy.utils.assertions.check_gather_nd_input_valid(params, indices, batch_dims)
    batch_dims = batch_dims % len(params.shape)
    result = []
    if batch_dims == 0:
        result = gather_nd_helper(params, indices)
    else:
        for b in range(batch_dims):
            if b == 0:
                zip_list = [(p, i) for p, i in zip(params, indices)]
            else:
                zip_list = [
                    (p, i) for z in [zip(p1, i1) for p1, i1 in zip_list] for p, i in z
                ]
        for z in zip_list:
            p, i = z
            r = gather_nd_helper(p, i)
            result.append(r)
        result = jnp.array(result)
        result = result.reshape([*params.shape[0:batch_dims], *result.shape[1:]])
    return result


def get_num_dims(x: JaxArray, /, *, as_array: bool = False) -> Union[JaxArray, int]:
    return jnp.asarray(len(jnp.shape(x))) if as_array else len(x.shape)


def size(x: JaxArray, /) -> int:
    return x.size


def inplace_arrays_supported():
    return False


def inplace_decrement(
    x: Union[ivy.Array, JaxArray], val: Union[ivy.Array, JaxArray]
) -> ivy.Array:
    (x_native, val_native), _ = ivy.args_to_native(x, val)
    if ivy.is_ivy_array(x):
        x.data -= val_native
    else:
        x = ivy.Array(x_native - val_native)
    return x


def inplace_increment(
    x: Union[ivy.Array, JaxArray], val: Union[ivy.Array, JaxArray]
) -> ivy.Array:
    (x_native, val_native), _ = ivy.args_to_native(x, val)
    if ivy.is_ivy_array(x):
        x.data += val_native
    else:
        x = ivy.Array(x_native + val_native)
    return x


def inplace_update(
    x: Union[ivy.Array, JaxArray],
    val: Union[ivy.Array, JaxArray],
    /,
    *,
    ensure_in_backend: bool = False,
    keep_input_dtype: bool = False,
) -> ivy.Array:
    if ivy.is_array(x) and ivy.is_array(val):
        _check_inplace_update_support(x, ensure_in_backend)
        if keep_input_dtype:
            val = ivy.astype(val, x.dtype)
        (x_native, val_native), _ = ivy.args_to_native(x, val)
        if ivy.is_ivy_array(x):
            x.data = val_native
            # Handle view updates
            if ivy.exists(x._base):
                base = x._base
                base_idx = ivy.arange(base.size).reshape(base.shape)
                for fn, args, kwargs, index in x._manipulation_stack:
                    kwargs["copy"] = True
                    base_idx = ivy.__dict__[fn](base_idx, *args, **kwargs)
                    base_idx = base_idx[index] if ivy.exists(index) else base_idx
                base_flat = base.data.flatten()
                base_flat = base_flat.at[base_idx.data.flatten()].set(
                    val_native.flatten()
                )

                base.data = jnp.reshape(base_flat, base.shape)

                for ref in base._view_refs:
                    view = ref()
                    if ivy.exists(view) and view is not x:
                        _update_view(view, base)

            else:
                for ref in x._view_refs:
                    view = ref()
                    if ivy.exists(view):
                        _update_view(view, x)
        return x
    else:
        return val


def _update_view(view, base):
    for fn, args, kwargs, index in view._manipulation_stack:
        base = ivy.__dict__[fn](base, *args, **kwargs)
        base = base[index] if ivy.exists(index) else base
    view.data = base.data
    return view


def inplace_variables_supported():
    return False


def multiprocessing(context: Optional[str] = None):
    return (
        _multiprocessing if context is None else _multiprocessing.get_context(context)
    )


def scatter_flat(
    indices: JaxArray,
    updates: JaxArray,
    /,
    *,
    size: Optional[int] = None,
    reduction: str = "sum",
    out: Optional[JaxArray] = None,
) -> JaxArray:
    target = out
    target_given = ivy.exists(target)
    if ivy.exists(size) and ivy.exists(target):
        ivy.utils.assertions.check_equal(len(target.shape), 1, as_array=False)
        ivy.utils.assertions.check_equal(target.shape[0], size, as_array=False)
    if not target_given:
        reduction = "replace"
    if reduction == "sum":
        target = target.at[indices].add(updates)
    elif reduction == "replace":
        if not target_given:
            target = jnp.zeros([size], dtype=updates.dtype)
        target = target.at[indices].set(updates)
    elif reduction == "min":
        target = target.at[indices].min(updates)
    elif reduction == "max":
        target = target.at[indices].max(updates)
    else:
        raise ivy.utils.exceptions.IvyException(
            f'reduction is {reduction}, but it must be one of "sum", "min", "max" or'
            ' "replace"'
        )
    if target_given:
        return ivy.inplace_update(out, target)
    return target


scatter_flat.support_native_out = True


def scatter_nd(
    indices: JaxArray,
    updates: JaxArray,
    /,
    shape: Optional[Union[ivy.NativeShape, Sequence[int]]] = None,
    *,
    reduction: str = "sum",
    out: Optional[JaxArray] = None,
) -> JaxArray:
    updates = jnp.array(
        updates,
        dtype=(
            ivy.dtype(out, as_native=True)
            if ivy.exists(out)
            else ivy.default_dtype(item=updates)
        ),
    )
    indices_flat = indices.reshape(-1, indices.shape[-1]).T
    indices_tuple = tuple(indices_flat) + (Ellipsis,)
    target = out
    target_given = ivy.exists(target)
    if ivy.exists(shape) and ivy.exists(target):
        ivy.utils.assertions.check_equal(
            ivy.Shape(target.shape), ivy.Shape(shape), as_array=False
        )
    shape = list(shape) if ivy.exists(shape) else list(out.shape)
    if not target_given:
        target = jnp.zeros(shape, dtype=updates.dtype)
    updates = _broadcast_to(updates, target[indices_tuple].shape)._data
    if reduction == "sum":
        target = target.at[indices_tuple].add(updates)
    elif reduction == "replace":
        target = target.at[indices_tuple].set(updates)
    elif reduction == "min":
        target = target.at[indices_tuple].min(updates)
    elif reduction == "max":
        target = target.at[indices_tuple].max(updates)
    elif reduction == "mul":
        target = target.at[indices_tuple].mul(updates)
    else:
        raise ivy.utils.exceptions.IvyException(
            f'reduction is {reduction}, but it must be one of "sum", "min", "max",'
            ' "mul" or "replace"'
        )
    if ivy.exists(out):
        return ivy.inplace_update(out, target)
    return target


scatter_nd.support_native_out = True


def shape(
    x: JaxArray,
    /,
    *,
    as_array: bool = False,
) -> Union[ivy.Shape, ivy.Array]:
    if as_array:
        return ivy.array(jnp.shape(x), dtype=ivy.default_int_dtype())
    else:
        return ivy.Shape(x.shape)


def vmap(
    func: Callable,
    in_axes: Union[int, Sequence[int], Sequence[None]] = 0,
    out_axes: int = 0,
) -> Callable:
    func = ivy.output_to_native_arrays(func)
    return ivy.inputs_to_native_arrays(
        jax.vmap(func, in_axes=in_axes, out_axes=out_axes)
    )


@with_unsupported_dtypes({"0.4.24 and below": ("float16", "bfloat16")}, backend_version)
def isin(
    elements: JaxArray,
    test_elements: JaxArray,
    /,
    *,
    assume_unique: bool = False,
    invert: bool = False,
) -> JaxArray:
    return jnp.isin(elements, test_elements, assume_unique=assume_unique, invert=invert)


def itemsize(x: JaxArray) -> int:
    return x.itemsize<|MERGE_RESOLUTION|>--- conflicted
+++ resolved
@@ -6,14 +6,7 @@
 from functools import reduce as _reduce
 from numbers import Number
 from operator import mul
-<<<<<<< HEAD
-from functools import reduce as _reduce
 from typing import Optional, Union, Sequence, Callable, Tuple, List, Type
-import multiprocessing as _multiprocessing
-import importlib
-=======
-from typing import Callable, Optional, Sequence, Tuple, Union
->>>>>>> fed7637f
 
 # global
 import jax
