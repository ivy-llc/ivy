"""
Collection of Jax general functions, wrapped to fit Ivy syntax and signature.
"""

# global
from optparse import Option
import jax as jax
import numpy as np
import jax.numpy as jnp
import jaxlib as jaxlib
from numbers import Number
from operator import mul as _mul
from functools import reduce as _reduce
from jaxlib.xla_extension import Buffer
from typing import Iterable, Optional
import multiprocessing as _multiprocessing
from haiku._src.data_structures import FlatMapping

# local
import ivy
from ivy.functional.ivy.device import default_device
from ivy.functional.ivy import default_dtype
from ivy.functional.backends.jax.device import to_dev, _to_array, dev as callable_dev
from ivy.functional.backends.jax import JaxArray


# noinspection PyUnresolvedReferences,PyProtectedMember
def is_native_array(x, exclusive=False):
    if exclusive:
        return isinstance(x, (jax.interpreters.xla._DeviceArray,
                              jaxlib.xla_extension.DeviceArray, Buffer))
    return isinstance(x, (jax.interpreters.xla._DeviceArray,
                          jaxlib.xla_extension.DeviceArray, Buffer,
                          jax.interpreters.ad.JVPTracer,
                          jax.core.ShapedArray,
                       jax.interpreters.partial_eval.DynamicJaxprTracer))


def _to_array(x):
    if isinstance(x, jax.interpreters.ad.JVPTracer):
        return _to_array(x.primal)
    elif isinstance(x, jax.interpreters.partial_eval.DynamicJaxprTracer):
        return _to_array(x.aval)
    return x


copy_array = jnp.array
<<<<<<< HEAD
def array_equal(x0: JaxArray, x1: JaxArray) \
        -> bool:
    return jnp.array_equal(x0,x1)

to_numpy = lambda x: np.asarray(_to_array(x))
to_numpy.__name__ = 'to_numpy'
to_scalar = lambda x: x if isinstance(x, Number) else _to_array(x).item()
to_scalar.__name__ = 'to_scalar'
to_list = lambda x: _to_array(x).tolist()
to_list.__name__ = 'to_list'
=======
array_equal = jnp.array_equal


def to_numpy(x: JaxArray) \
        -> np.ndarray:
    return np.asarray(_to_array(x))


def to_scalar(x: JaxArray) \
        -> Number:
    if isinstance(x, Number):
        return x
    else:
        return _to_array(x).item()

def to_list(x: JaxArray) \
        -> list:
    return _to_array(x).tolist()


>>>>>>> aa292992
shape = lambda x, as_tensor=False: jnp.asarray(jnp.shape(x)) if as_tensor else x.shape
shape.__name__ = 'shape'
get_num_dims = lambda x, as_tensor=False: jnp.asarray(len(jnp.shape(x))) if as_tensor else len(x.shape)

container_types = lambda: [FlatMapping]


def floormod(x: JaxArray, y: JaxArray, out: Optional[JaxArray] = None)\
        -> JaxArray:
    ret = x%y
    if ivy.exists(out):
        return ivy.inplace_update(out,ret)
    return ret


def unstack(x, axis, keepdims=False):
    if x.shape == ():
        return [x]
    dim_size = x.shape[axis]
    # ToDo: make this faster somehow, jnp.split is VERY slow for large dim_size
    x_split = jnp.split(x, dim_size, axis)
    if keepdims:
        return x_split
    return [jnp.squeeze(item, axis) for item in x_split]


def inplace_update(x, val):
    (x_native, val_native), _ = ivy.args_to_native(x, val)
    if ivy.is_ivy_array(x):
        x.data = val_native
    else:
        x = ivy.Array(val_native)
    return x


inplace_arrays_supported = lambda: False
inplace_variables_supported = lambda: False


def cumsum(x: JaxArray, axis:int=0,out: Optional[JaxArray] = None)\
    -> JaxArray:
    if ivy.exists(out):
        return ivy.inplace_update(out,jnp.cumsum(x,axis))
    else:
        return jnp.cumsum(x,axis)


def cumprod(x: JaxArray, axis: int =0, exclusive: Optional[bool]=False, out: Optional[JaxArray] = None)\
        -> JaxArray:
    if exclusive:
        x = jnp.swapaxes(x, axis, -1)
        x = jnp.concatenate((jnp.ones_like(x[..., -1:]), x[..., :-1]), -1)
        res = jnp.cumprod(x, -1)
        if ivy.exists(out):
            return ivy.inplace_update(out,jnp.copy(jnp.swapaxes(res, axis, -1)))
        else:
            return jnp.swapaxes(res, axis, -1)
    if ivy.exists(out):
        return ivy.inplace_update(out,jnp.cumprod(x,axis))
    else:   
        return jnp.cumprod(x, axis)


def scatter_flat(indices, updates, size=None, tensor=None, reduction='sum', dev=None):
    target = tensor
    target_given = ivy.exists(target)
    if ivy.exists(size) and ivy.exists(target):
        assert len(target.shape) == 1 and target.shape[0] == size
    if dev is None:
        dev = callable_dev(updates)
    if reduction == 'sum':
        if not target_given:
            target = jnp.zeros([size], dtype=updates.dtype)
        target = target.at[indices].add(updates)
    elif reduction == 'replace':
        if not target_given:
            target = jnp.zeros([size], dtype=updates.dtype)
        target = target.at[indices].set(updates)
    elif reduction == 'min':
        if not target_given:
            target = jnp.ones([size], dtype=updates.dtype) * 1e12
        target = target.at[indices].min(updates)
        if not target_given:
            target = jnp.where(target == 1e12, 0., target)
    elif reduction == 'max':
        if not target_given:
            target = jnp.ones([size], dtype=updates.dtype) * -1e12
        target = target.at[indices].max(updates)
        if not target_given:
            target = jnp.where(target == -1e12, 0., target)
    else:
        raise Exception('reduction is {}, but it must be one of "sum", "min" or "max"'.format(reduction))
    return to_dev(target, dev)


# noinspection PyShadowingNames
def scatter_nd(indices, updates, shape=None, tensor=None, reduction='sum', dev=None):

    # parse numeric inputs
    if indices not in [Ellipsis, ()] and not (isinstance(indices, Iterable) and Ellipsis in indices):
        indices = [[indices]] if isinstance(indices, Number) else indices
        indices = jnp.array(indices)
        if len(indices.shape) < 2:
            indices = jnp.expand_dims(indices, -1)
    updates = [updates] if isinstance(updates, Number) else updates
    updates = jnp.array(updates, dtype=ivy.dtype(tensor, as_str=False) if ivy.exists(tensor)
                         else ivy.default_dtype(item=updates))

    # handle Ellipsis
    if isinstance(indices, tuple) or indices is Ellipsis:
        indices_tuple = indices
    else:
        indices_flat = indices.reshape(-1, indices.shape[-1]).T
        indices_tuple = tuple(indices_flat) + (Ellipsis,)

    # implementation
    target = tensor
    target_given = ivy.exists(target)
    if ivy.exists(shape) and ivy.exists(target):
        assert ivy.shape_to_tuple(target.shape) == ivy.shape_to_tuple(shape)
    if dev is None:
        dev = callable_dev(updates)
    shape = list(shape) if ivy.exists(shape) else list(tensor.shape)
    if reduction == 'sum':
        if not target_given:
            target = jnp.zeros(shape, dtype=updates.dtype)
        target = target.at[indices_tuple].add(updates)
    elif reduction == 'replace':
        if not target_given:
            target = jnp.zeros(shape, dtype=updates.dtype)
        target = target.at[indices_tuple].set(updates)
    elif reduction == 'min':
        if not target_given:
            target = jnp.ones(shape, dtype=updates.dtype) * 1e12
        target = target.at[indices_tuple].min(updates)
        if not target_given:
            target = jnp.where(target == 1e12, 0., target)
    elif reduction == 'max':
        if not target_given:
            target = jnp.ones(shape, dtype=updates.dtype) * -1e12
        target = target.at[indices_tuple].max(updates)
        if not target_given:
            target = jnp.where(target == -1e12, 0., target)
    else:
        raise Exception('reduction is {}, but it must be one of "sum", "min" or "max"'.format(reduction))
    return to_dev(target, dev)



def gather(params : JaxArray, indices: JaxArray, axis : Optional[int] =-1, dev: Optional[str] = None , out: Optional[JaxArray] = None)\
        ->JaxArray: 
    if dev is None:
        dev = callable_dev(params)
    if ivy.exists(out):
        return ivy.inplace_update(out,to_dev(jnp.take_along_axis(params, indices, axis), dev))
    else:
        return to_dev(jnp.take_along_axis(params, indices, axis), dev)


def gather_nd(params, indices, dev=None):
    if dev is None:
        dev = callable_dev(params)
    indices_shape = indices.shape
    params_shape = params.shape
    num_index_dims = indices_shape[-1]
    res_dim_sizes_list = [_reduce(_mul, params_shape[i + 1:], 1) for i in range(len(params_shape) - 1)] + [1]
    result_dim_sizes = jnp.array(res_dim_sizes_list)
    implicit_indices_factor = int(result_dim_sizes[num_index_dims - 1].item())
    flat_params = jnp.reshape(params, (-1,))
    new_shape = [1] * (len(indices_shape) - 1) + [num_index_dims]
    indices_scales = jnp.reshape(result_dim_sizes[0:num_index_dims], new_shape)
    indices_for_flat_tiled = jnp.tile(jnp.reshape(jnp.sum(indices * indices_scales, -1, keepdims=True), (-1, 1)),
                                       (1, implicit_indices_factor))
    implicit_indices = jnp.tile(jnp.expand_dims(jnp.arange(implicit_indices_factor), 0),
                                 (indices_for_flat_tiled.shape[0], 1))
    indices_for_flat = indices_for_flat_tiled + implicit_indices
    flat_indices_for_flat = jnp.reshape(indices_for_flat, (-1,)).astype(jnp.int32)
    flat_gather = jnp.take(flat_params, flat_indices_for_flat, 0)
    new_shape = list(indices_shape[:-1]) + list(params_shape[num_index_dims:])
    ret = jnp.reshape(flat_gather, new_shape)
    return to_dev(ret, dev)

multiprocessing = lambda context=None: _multiprocessing if context is None else _multiprocessing.get_context(context)


# noinspection PyUnusedLocal
def one_hot(indices, depth, dev=None):
    # from https://stackoverflow.com/questions/38592324/one-hot-encoding-using-numpy
    res = jnp.eye(depth)[jnp.array(indices).reshape(-1)]
    return to_dev(res.reshape(list(indices.shape) + [depth]), default_device(dev))

def indices_where(x):
    where_x = jnp.where(x)
    ret = jnp.concatenate([jnp.expand_dims(item, -1) for item in where_x], -1)
    return ret


def inplace_decrement(x, val):
    (x_native, val_native), _ = ivy.args_to_native(x, val)
    if ivy.is_ivy_array(x):
        x.data -= val_native
    else:
        x = ivy.Array(val_native)
    return x


def inplace_increment(x, val):
    (x_native, val_native), _ = ivy.args_to_native(x, val)
    if ivy.is_ivy_array(x):
        x.data += val_native
    else:
        x = ivy.Array(val_native)
    return x


compile = lambda fn, dynamic=True, example_inputs=None, static_argnums=None, static_argnames=None: \
    jax.jit(fn, static_argnums=static_argnums, static_argnames=static_argnames)
current_framework_str = lambda: 'jax'
current_framework_str.__name__ = 'current_framework_str'<|MERGE_RESOLUTION|>--- conflicted
+++ resolved
@@ -45,19 +45,10 @@
 
 
 copy_array = jnp.array
-<<<<<<< HEAD
+
 def array_equal(x0: JaxArray, x1: JaxArray) \
         -> bool:
     return jnp.array_equal(x0,x1)
-
-to_numpy = lambda x: np.asarray(_to_array(x))
-to_numpy.__name__ = 'to_numpy'
-to_scalar = lambda x: x if isinstance(x, Number) else _to_array(x).item()
-to_scalar.__name__ = 'to_scalar'
-to_list = lambda x: _to_array(x).tolist()
-to_list.__name__ = 'to_list'
-=======
-array_equal = jnp.array_equal
 
 
 def to_numpy(x: JaxArray) \
@@ -76,8 +67,11 @@
         -> list:
     return _to_array(x).tolist()
 
-
->>>>>>> aa292992
+to_numpy.__name__ = 'to_numpy'
+to_scalar.__name__ = 'to_scalar'
+to_list.__name__ = 'to_list'
+
+  
 shape = lambda x, as_tensor=False: jnp.asarray(jnp.shape(x)) if as_tensor else x.shape
 shape.__name__ = 'shape'
 get_num_dims = lambda x, as_tensor=False: jnp.asarray(len(jnp.shape(x))) if as_tensor else len(x.shape)
