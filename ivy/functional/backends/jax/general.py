--- conflicted
+++ resolved
@@ -11,17 +11,12 @@
 from jaxlib.xla_extension import Buffer
 from typing import Iterable, Optional, Union, Sequence, Callable
 import multiprocessing as _multiprocessing
-<<<<<<< HEAD
-# necessary import, because stateful imports jax as soon as you import ivy, however, during multiversion
-# jax is not there, and therefore a later import results in some sort of circular import, so haiku is needed
-import haiku
-=======
 
 # necessary import, because stateful imports jax as soon as you import ivy, however,
 # during multiversion # jax is not there, and therefore a later import results in some
 # sort of circular import, so haiku is needed
 import haiku  # NOQA
->>>>>>> 52f4479f
+
 
 from haiku._src.data_structures import FlatMapping
 
