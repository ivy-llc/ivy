"""Collection of Jax general functions, wrapped to fit Ivy syntax and signature."""

# global
import jax as jax
import numpy as np
import jax.numpy as jnp
import jaxlib as jaxlib
from numbers import Number
from operator import mul as _mul
from functools import reduce as _reduce
from jaxlib.xla_extension import Buffer
from typing import List, Iterable, Optional, Union
import multiprocessing as _multiprocessing
from haiku._src.data_structures import FlatMapping

# local
import ivy
from ivy.functional.ivy.device import default_device
from ivy.functional.backends.jax.device import to_dev, _to_array, dev as callable_dev
from ivy.functional.backends.jax import JaxArray


# noinspection PyUnresolvedReferences,PyProtectedMember
def is_native_array(x, exclusive=False):
    if exclusive:
        return isinstance(
            x,
            (
                jax.interpreters.xla._DeviceArray,
                jaxlib.xla_extension.DeviceArray,
                Buffer,
            ),
        )
    return isinstance(
        x,
        (
            jax.interpreters.xla._DeviceArray,
            jaxlib.xla_extension.DeviceArray,
            Buffer,
            jax.interpreters.ad.JVPTracer,
            jax.core.ShapedArray,
            jax.interpreters.partial_eval.DynamicJaxprTracer,
        ),
    )


def copy_array(x: JaxArray) -> JaxArray:
    return jnp.array(x)


def array_equal(x0: JaxArray, x1: JaxArray) -> bool:
    return jnp.array_equal(x0, x1)


def to_numpy(x: JaxArray) -> np.ndarray:
    return np.asarray(_to_array(x))


def to_scalar(x: JaxArray) -> Number:
    if isinstance(x, Number):
        return x
    else:
        return _to_array(x).item()


def to_list(x: JaxArray) -> list:
    return _to_array(x).tolist()


<<<<<<< HEAD
def shape(
    x: JaxArray, as_tensor: bool = False
) -> Union[JaxArray, List[int]]:
=======
def shape(x: JaxArray, as_tensor: bool = False) -> Union[JaxArray, List[int]]:
>>>>>>> e7425b19
    if as_tensor:
        return jnp.asarray(jnp.shape(x))
    else:
        return x.shape


get_num_dims = (
    lambda x, as_tensor=False: jnp.asarray(len(jnp.shape(x)))
    if as_tensor
    else len(x.shape)
)

container_types = lambda: [FlatMapping]


def floormod(x: JaxArray, y: JaxArray, out: Optional[JaxArray] = None) -> JaxArray:
    ret = x % y
    if ivy.exists(out):
        return ivy.inplace_update(out, ret)
    return ret


def unstack(x, axis, keepdims=False):
    if x.shape == ():
        return [x]
    dim_size = x.shape[axis]
    # ToDo: make this faster somehow, jnp.split is VERY slow for large dim_size
    x_split = jnp.split(x, dim_size, axis)
    if keepdims:
        return x_split
    return [jnp.squeeze(item, axis) for item in x_split]


def inplace_update(x, val):
    (x_native, val_native), _ = ivy.args_to_native(x, val)
    if ivy.is_ivy_array(x):
        x.data = val_native
    else:
        x = ivy.Array(val_native)
    return x


inplace_arrays_supported = lambda: False
inplace_variables_supported = lambda: False


def cumsum(x: JaxArray, axis: int = 0, out: Optional[JaxArray] = None) -> JaxArray:
    if ivy.exists(out):
        return ivy.inplace_update(out, jnp.cumsum(x, axis))
    else:
        return jnp.cumsum(x, axis)


def cumprod(
    x: JaxArray,
    axis: int = 0,
    exclusive: Optional[bool] = False,
    out: Optional[JaxArray] = None,
) -> JaxArray:
    if exclusive:
        x = jnp.swapaxes(x, axis, -1)
        x = jnp.concatenate((jnp.ones_like(x[..., -1:]), x[..., :-1]), -1)
        res = jnp.cumprod(x, -1)
        if ivy.exists(out):
            return ivy.inplace_update(out, jnp.copy(jnp.swapaxes(res, axis, -1)))
        else:
            return jnp.swapaxes(res, axis, -1)
    if ivy.exists(out):
        return ivy.inplace_update(out, jnp.cumprod(x, axis))
    else:
        return jnp.cumprod(x, axis)


def scatter_flat(
    indices, updates, size=None, tensor=None, reduction="sum", device=None
):
    target = tensor
    target_given = ivy.exists(target)
    if ivy.exists(size) and ivy.exists(target):
        assert len(target.shape) == 1 and target.shape[0] == size
    if device is None:
        device = callable_dev(updates)
    if reduction == "sum":
        if not target_given:
            target = jnp.zeros([size], dtype=updates.dtype)
        target = target.at[indices].add(updates)
    elif reduction == "replace":
        if not target_given:
            target = jnp.zeros([size], dtype=updates.dtype)
        target = target.at[indices].set(updates)
    elif reduction == "min":
        if not target_given:
            target = jnp.ones([size], dtype=updates.dtype) * 1e12
        target = target.at[indices].min(updates)
        if not target_given:
            target = jnp.where(target == 1e12, 0.0, target)
    elif reduction == "max":
        if not target_given:
            target = jnp.ones([size], dtype=updates.dtype) * -1e12
        target = target.at[indices].max(updates)
        if not target_given:
            target = jnp.where(target == -1e12, 0.0, target)
    else:
        raise Exception(
            'reduction is {}, but it must be one of "sum", "min" or "max"'.format(
                reduction
            )
        )
    return to_dev(target, device)


# noinspection PyShadowingNames
def scatter_nd(indices, updates, shape=None, tensor=None, reduction="sum", device=None):

    # parse numeric inputs
    if indices not in [Ellipsis, ()] and not (
        isinstance(indices, Iterable) and Ellipsis in indices
    ):
        indices = [[indices]] if isinstance(indices, Number) else indices
        indices = jnp.array(indices)
        if len(indices.shape) < 2:
            indices = jnp.expand_dims(indices, -1)
    updates = [updates] if isinstance(updates, Number) else updates
    updates = jnp.array(
        updates,
        dtype=ivy.dtype(tensor, as_str=False)
        if ivy.exists(tensor)
        else ivy.default_dtype(item=updates),
    )

    # handle Ellipsis
    if isinstance(indices, tuple) or indices is Ellipsis:
        indices_tuple = indices
    else:
        indices_flat = indices.reshape(-1, indices.shape[-1]).T
        indices_tuple = tuple(indices_flat) + (Ellipsis,)

    # implementation
    target = tensor
    target_given = ivy.exists(target)
    if ivy.exists(shape) and ivy.exists(target):
        assert ivy.shape_to_tuple(target.shape) == ivy.shape_to_tuple(shape)
    if device is None:
        device = callable_dev(updates)
    shape = list(shape) if ivy.exists(shape) else list(tensor.shape)
    if reduction == "sum":
        if not target_given:
            target = jnp.zeros(shape, dtype=updates.dtype)
        target = target.at[indices_tuple].add(updates)
    elif reduction == "replace":
        if not target_given:
            target = jnp.zeros(shape, dtype=updates.dtype)
        target = target.at[indices_tuple].set(updates)
    elif reduction == "min":
        if not target_given:
            target = jnp.ones(shape, dtype=updates.dtype) * 1e12
        target = target.at[indices_tuple].min(updates)
        if not target_given:
            target = jnp.where(target == 1e12, 0.0, target)
    elif reduction == "max":
        if not target_given:
            target = jnp.ones(shape, dtype=updates.dtype) * -1e12
        target = target.at[indices_tuple].max(updates)
        if not target_given:
            target = jnp.where(target == -1e12, 0.0, target)
    else:
        raise Exception(
            'reduction is {}, but it must be one of "sum", "min" or "max"'.format(
                reduction
            )
        )
    return to_dev(target, device)


def gather(
    params: JaxArray,
    indices: JaxArray,
    axis: Optional[int] = -1,
    device: Optional[str] = None,
    out: Optional[JaxArray] = None,
) -> JaxArray:
    if device is None:
        device = callable_dev(params)
    if ivy.exists(out):
        return ivy.inplace_update(
            out, to_dev(jnp.take_along_axis(params, indices, axis), device)
        )
    else:
        return to_dev(jnp.take_along_axis(params, indices, axis), device)


def gather_nd(params, indices, device=None):
    if device is None:
        device = callable_dev(params)
    indices_shape = indices.shape
    params_shape = params.shape
    num_index_dims = indices_shape[-1]
    res_dim_sizes_list = [
        _reduce(_mul, params_shape[i + 1 :], 1) for i in range(len(params_shape) - 1)
    ] + [1]
    result_dim_sizes = jnp.array(res_dim_sizes_list)
    implicit_indices_factor = int(result_dim_sizes[num_index_dims - 1].item())
    flat_params = jnp.reshape(params, (-1,))
    new_shape = [1] * (len(indices_shape) - 1) + [num_index_dims]
    indices_scales = jnp.reshape(result_dim_sizes[0:num_index_dims], new_shape)
    indices_for_flat_tiled = jnp.tile(
        jnp.reshape(jnp.sum(indices * indices_scales, -1, keepdims=True), (-1, 1)),
        (1, implicit_indices_factor),
    )
    implicit_indices = jnp.tile(
        jnp.expand_dims(jnp.arange(implicit_indices_factor), 0),
        (indices_for_flat_tiled.shape[0], 1),
    )
    indices_for_flat = indices_for_flat_tiled + implicit_indices
    flat_indices_for_flat = jnp.reshape(indices_for_flat, (-1,)).astype(jnp.int32)
    flat_gather = jnp.take(flat_params, flat_indices_for_flat, 0)
    new_shape = list(indices_shape[:-1]) + list(params_shape[num_index_dims:])
    ret = jnp.reshape(flat_gather, new_shape)
    return to_dev(ret, device)


multiprocessing = (
    lambda context=None: _multiprocessing
    if context is None
    else _multiprocessing.get_context(context)
)


# noinspection PyUnusedLocal
def one_hot(indices, depth, device=None):
    # from https://stackoverflow.com/questions/38592324/one-hot-encoding-using-numpy
    res = jnp.eye(depth)[jnp.array(indices).reshape(-1)]
    return to_dev(res.reshape(list(indices.shape) + [depth]), default_device(device))


def indices_where(x):
    where_x = jnp.where(x)
    ret = jnp.concatenate([jnp.expand_dims(item, -1) for item in where_x], -1)
    return ret


def inplace_decrement(x, val):
    (x_native, val_native), _ = ivy.args_to_native(x, val)
    if ivy.is_ivy_array(x):
        x.data -= val_native
    else:
        x = ivy.Array(val_native)
    return x


def inplace_increment(x, val):
    (x_native, val_native), _ = ivy.args_to_native(x, val)
    if ivy.is_ivy_array(x):
        x.data += val_native
    else:
        x = ivy.Array(val_native)
    return x


def compile(
    fn, dynamic=True, example_inputs=None, static_argnums=None, static_argnames=None
):
    return jax.jit(fn, static_argnums=static_argnums, static_argnames=static_argnames)


current_framework_str = lambda: "jax"
current_framework_str.__name__ = "current_framework_str"<|MERGE_RESOLUTION|>--- conflicted
+++ resolved
@@ -67,13 +67,7 @@
     return _to_array(x).tolist()
 
 
-<<<<<<< HEAD
-def shape(
-    x: JaxArray, as_tensor: bool = False
-) -> Union[JaxArray, List[int]]:
-=======
 def shape(x: JaxArray, as_tensor: bool = False) -> Union[JaxArray, List[int]]:
->>>>>>> e7425b19
     if as_tensor:
         return jnp.asarray(jnp.shape(x))
     else:
