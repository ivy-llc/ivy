"""Collection of Jax general functions, wrapped to fit Ivy syntax and signature."""

# global
import jax
import numpy as np
import jax.numpy as jnp
import jaxlib
from numbers import Number
from operator import mul
from functools import reduce
from jaxlib.xla_extension import Buffer
from typing import Iterable, Optional, Union, Sequence
import multiprocessing as _multiprocessing
from haiku._src.data_structures import FlatMapping

# local
import ivy
from ivy.functional.backends.jax.device import _to_device, _to_array
from ivy.functional.backends.jax import JaxArray


# noinspection PyUnresolvedReferences,PyProtectedMember
def is_native_array(x, exclusive=False):
    if exclusive:
        return isinstance(
            x,
            (
                jax.interpreters.xla._DeviceArray,
                jaxlib.xla_extension.DeviceArray,
                Buffer,
            ),
        )
    return isinstance(
        x,
        (
            jax.interpreters.xla._DeviceArray,
            jaxlib.xla_extension.DeviceArray,
            Buffer,
            jax.interpreters.ad.JVPTracer,
            jax.core.ShapedArray,
            jax.interpreters.partial_eval.DynamicJaxprTracer,
        ),
    )


def copy_array(x: JaxArray, *, out: Optional[JaxArray] = None) -> JaxArray:
    return jnp.array(x)


def array_equal(x0: JaxArray, x1: JaxArray) -> bool:
    return bool(jnp.array_equal(x0, x1))


def to_numpy(x: JaxArray) -> np.ndarray:
    return np.asarray(_to_array(x))


def to_scalar(x: JaxArray) -> Number:
    if isinstance(x, Number):
        return x
    else:
        return _to_array(x).item()


def to_list(x: JaxArray) -> list:
    return _to_array(x).tolist()


def shape(x: JaxArray, as_array: bool = False) -> Union[ivy.Shape, ivy.Array]:
    if as_array:
        return ivy.array(jnp.shape(x))
    else:
        return ivy.Shape(x.shape)


def get_num_dims(x, as_tensor=False):
    return jnp.asarray(len(jnp.shape(x))) if as_tensor else len(x.shape)


def container_types():
    return [FlatMapping]


def floormod(x: JaxArray, y: JaxArray, *, out: Optional[JaxArray] = None) -> JaxArray:
    ret = x % y
    return ret


def unstack(x: JaxArray, axis, keepdims=False):
    if x.shape == ():
        return [x]
    dim_size = x.shape[axis]
    # ToDo: make this faster somehow, jnp.split is VERY slow for large dim_size
    x_split = jnp.split(x, dim_size, axis)
    if keepdims:
        return x_split
    return [jnp.squeeze(item, axis) for item in x_split]


def inplace_update(
    x: Union[ivy.Array, JaxArray],
    val: Union[ivy.Array, JaxArray],
    ensure_in_backend: bool = False,
) -> ivy.Array:
    if ensure_in_backend:
        raise Exception("JAX does not natively support inplace updates")
    (x_native, val_native), _ = ivy.args_to_native(x, val)
    if ivy.is_ivy_array(x):
        x.data = val_native
    else:
        raise Exception("JAX does not natively support inplace updates")
    return x


def inplace_arrays_supported():
    return False


inplace_variables_supported = lambda: False


def cumsum(x: JaxArray, axis: int = 0, *, out: Optional[JaxArray] = None) -> JaxArray:
    return jnp.cumsum(x, axis)


def cumprod(
    x: JaxArray,
    axis: int = 0,
    exclusive: Optional[bool] = False,
    *,
    out: Optional[JaxArray] = None
) -> JaxArray:
    if exclusive:
        x = jnp.swapaxes(x, axis, -1)
        x = jnp.concatenate((jnp.ones_like(x[..., -1:]), x[..., :-1]), -1)
        res = jnp.cumprod(x, -1)
        return jnp.swapaxes(res, axis, -1)
    return jnp.cumprod(x, axis)


<<<<<<< HEAD
def scatter_flat(indices, updates, size=None, out=None, reduction="sum"):
    target = out
=======
def scatter_flat(
    indices: JaxArray,
    updates: JaxArray,
    size: Optional[int] = None,
    tensor: Optional[JaxArray] = None,
    reduction: str = "sum",
    *,
    out: Optional[JaxArray] = None
) -> JaxArray:
    target = tensor
>>>>>>> fee8c3a3
    target_given = ivy.exists(target)
    if ivy.exists(size) and ivy.exists(target):
        assert len(target.shape) == 1 and target.shape[0] == size
    if reduction == "sum":
        if not target_given:
            target = jnp.zeros([size], dtype=updates.dtype)
        target = target.at[indices].add(updates)
    elif reduction == "replace":
        if not target_given:
            target = jnp.zeros([size], dtype=updates.dtype)
        target = target.at[indices].set(updates)
    elif reduction == "min":
        if not target_given:
            target = jnp.ones([size], dtype=updates.dtype) * 1e12
        target = target.at[indices].min(updates)
        if not target_given:
            target = jnp.where(target == 1e12, 0.0, target)
    elif reduction == "max":
        if not target_given:
            target = jnp.ones([size], dtype=updates.dtype) * -1e12
        target = target.at[indices].max(updates)
        if not target_given:
            target = jnp.where(target == -1e12, 0.0, target)
    else:
        raise Exception(
            'reduction is {}, but it must be one of "sum", "min" or "max"'.format(
                reduction
            )
        )
    return _to_device(target)


# noinspection PyShadowingNames
def scatter_nd(
    indices: JaxArray,
    updates: JaxArray,
    shape: Optional[Union[ivy.NativeShape, Sequence[int]]] = None,
<<<<<<< HEAD
    reduction="sum",
    *,
    out=None,
):

=======
    tensor: Optional[JaxArray] = None,
    reduction: str = "sum",
    *,
    out: Optional[JaxArray] = None
) -> JaxArray:
>>>>>>> fee8c3a3
    # parse numeric inputs
    if indices not in [Ellipsis, ()] and not (
        isinstance(indices, Iterable) and Ellipsis in indices
    ):
        indices = [[indices]] if isinstance(indices, Number) else indices
        indices = jnp.array(indices)
        if len(indices.shape) < 2:
            indices = jnp.expand_dims(indices, -1)

    # keep below commented out, array API tests are passing without this
    # updates = [updates] if isinstance(updates, Number) else updates

    updates = jnp.array(
        updates,
        dtype=ivy.dtype(out, as_native=True)
        if ivy.exists(out)
        else ivy.default_dtype(item=updates),
    )

    # handle Ellipsis
    if isinstance(indices, tuple) or indices is Ellipsis:
        indices_tuple = indices
    else:
        indices_flat = indices.reshape(-1, indices.shape[-1]).T
        indices_tuple = tuple(indices_flat) + (Ellipsis,)

    # implementation
    target = out
    target_given = ivy.exists(target)
    if ivy.exists(shape) and ivy.exists(target):
        assert ivy.Shape(target.shape) == ivy.Shape(shape)
    shape = list(shape) if ivy.exists(shape) else list(out.shape)
    if reduction == "sum":
        if not target_given:
            target = jnp.zeros(shape, dtype=updates.dtype)
        target = target.at[indices_tuple].add(updates)
    elif reduction == "replace":
        if not target_given:
            target = jnp.zeros(shape, dtype=updates.dtype)
        target = target.at[indices_tuple].set(updates)
    elif reduction == "min":
        if not target_given:
            target = jnp.ones(shape, dtype=updates.dtype) * 1e12
        target = target.at[indices_tuple].min(updates)
        if not target_given:
            target = jnp.where(target == 1e12, 0.0, target)
    elif reduction == "max":
        if not target_given:
            target = jnp.ones(shape, dtype=updates.dtype) * -1e12
        target = target.at[indices_tuple].max(updates)
        if not target_given:
            target = jnp.where(target == -1e12, 0.0, target)
    else:
        raise Exception(
            'reduction is {}, but it must be one of "sum", "min" or "max"'.format(
                reduction
            )
        )
    if ivy.exists(out):
        return ivy.inplace_update(out, _to_device(target))        
    return _to_device(target)

scatter_nd.support_native_out = True

def gather(
    params: JaxArray,
    indices: JaxArray,
    axis: int = -1,
    *,
    out: Optional[JaxArray] = None
) -> JaxArray:
    return _to_device(jnp.take_along_axis(params, indices, axis))


def gather_nd(
    params: JaxArray, indices: JaxArray, *, out: Optional[JaxArray] = None
) -> JaxArray:
    indices_shape = indices.shape
    params_shape = params.shape
    num_index_dims = indices_shape[-1]
    res_dim_sizes_list = [
        reduce(mul, params_shape[i + 1 :], 1) for i in range(len(params_shape) - 1)
    ] + [1]
    result_dim_sizes = jnp.array(res_dim_sizes_list)
    implicit_indices_factor = int(result_dim_sizes[num_index_dims - 1].item())
    flat_params = jnp.reshape(params, (-1,))
    new_shape = [1] * (len(indices_shape) - 1) + [num_index_dims]
    indices_scales = jnp.reshape(result_dim_sizes[0:num_index_dims], new_shape)
    indices_for_flat_tiled = jnp.tile(
        jnp.reshape(jnp.sum(indices * indices_scales, -1, keepdims=True), (-1, 1)),
        (1, implicit_indices_factor),
    )
    implicit_indices = jnp.tile(
        jnp.expand_dims(jnp.arange(implicit_indices_factor), 0),
        (indices_for_flat_tiled.shape[0], 1),
    )
    indices_for_flat = indices_for_flat_tiled + implicit_indices
    flat_indices_for_flat = jnp.reshape(indices_for_flat, (-1,)).astype(jnp.int32)
    flat_gather = jnp.take(flat_params, flat_indices_for_flat, 0)
    new_shape = list(indices_shape[:-1]) + list(params_shape[num_index_dims:])
    ret = jnp.reshape(flat_gather, new_shape)
    return _to_device(ret)


def multiprocessing(context=None):
    return (
        _multiprocessing if context is None else _multiprocessing.get_context(context)
    )


# noinspection PyUnusedLocal
def one_hot(
    indices: JaxArray, depth: int, *, device, out: Optional[JaxArray] = None
) -> JaxArray:
    # from https://stackoverflow.com/questions/38592324/one-hot-encoding-using-numpy
    res = jnp.eye(depth)[jnp.array(indices).reshape(-1)]
    return _to_device(res.reshape(list(indices.shape) + [depth]), device)


<<<<<<< HEAD
def indices_where(x: JaxArray) -> JaxArray:
=======
def indices_where(x: JaxArray, *, out: Optional[JaxArray] = None) -> JaxArray:
>>>>>>> fee8c3a3
    where_x = jnp.where(x)
    ret = jnp.concatenate([jnp.expand_dims(item, -1) for item in where_x], -1)
    return ret


def inplace_decrement(x, val):
    (x_native, val_native), _ = ivy.args_to_native(x, val)
    if ivy.is_ivy_array(x):
        x.data -= val_native
    else:
        x = ivy.Array(val_native)
    return x


def inplace_increment(x, val):
    (x_native, val_native), _ = ivy.args_to_native(x, val)
    if ivy.is_ivy_array(x):
        x.data += val_native
    else:
        x = ivy.Array(val_native)
    return x


current_backend_str = lambda: "jax"
current_backend_str.__name__ = "current_backend_str"<|MERGE_RESOLUTION|>--- conflicted
+++ resolved
@@ -138,21 +138,15 @@
     return jnp.cumprod(x, axis)
 
 
-<<<<<<< HEAD
-def scatter_flat(indices, updates, size=None, out=None, reduction="sum"):
-    target = out
-=======
-def scatter_flat(
+def scatter_flat(    
     indices: JaxArray,
     updates: JaxArray,
     size: Optional[int] = None,
-    tensor: Optional[JaxArray] = None,
     reduction: str = "sum",
     *,
     out: Optional[JaxArray] = None
-) -> JaxArray:
-    target = tensor
->>>>>>> fee8c3a3
+    ) -> JaxArray:
+    target = out
     target_given = ivy.exists(target)
     if ivy.exists(size) and ivy.exists(target):
         assert len(target.shape) == 1 and target.shape[0] == size
@@ -190,19 +184,11 @@
     indices: JaxArray,
     updates: JaxArray,
     shape: Optional[Union[ivy.NativeShape, Sequence[int]]] = None,
-<<<<<<< HEAD
     reduction="sum",
     *,
     out=None,
-):
-
-=======
-    tensor: Optional[JaxArray] = None,
-    reduction: str = "sum",
-    *,
-    out: Optional[JaxArray] = None
-) -> JaxArray:
->>>>>>> fee8c3a3
+) -> JaxArray:
+
     # parse numeric inputs
     if indices not in [Ellipsis, ()] and not (
         isinstance(indices, Iterable) and Ellipsis in indices
@@ -322,11 +308,7 @@
     return _to_device(res.reshape(list(indices.shape) + [depth]), device)
 
 
-<<<<<<< HEAD
 def indices_where(x: JaxArray) -> JaxArray:
-=======
-def indices_where(x: JaxArray, *, out: Optional[JaxArray] = None) -> JaxArray:
->>>>>>> fee8c3a3
     where_x = jnp.where(x)
     ret = jnp.concatenate([jnp.expand_dims(item, -1) for item in where_x], -1)
     return ret
