"""Collection of Jax general functions, wrapped to fit Ivy syntax and signature."""

# global
import jax
import numpy as np
import jax.numpy as jnp
import jaxlib
from numbers import Number
from operator import mul
from functools import reduce
from jaxlib.xla_extension import Buffer
<<<<<<< HEAD
from typing import Iterable, Optional, Union, Sequence, List, Callable
=======
from typing import Iterable, Optional, Union, Sequence, Callable
import multiprocessing as _multiprocessing
>>>>>>> 2e3ffc0f
from haiku._src.data_structures import FlatMapping

# local
import ivy
from ivy.functional.backends.jax.device import _to_device, _to_array
from ivy.functional.backends.jax import JaxArray


def container_types():
    return [FlatMapping]


def current_backend_str():
    return "jax"


def is_native_array(x, /, *, exclusive=False):
    if exclusive:
        return isinstance(
            x,
            (
                jax.interpreters.xla._DeviceArray,
                jaxlib.xla_extension.DeviceArray,
                Buffer,
            ),
        )
    return isinstance(
        x,
        (
            jax.interpreters.xla._DeviceArray,
            jaxlib.xla_extension.DeviceArray,
            Buffer,
            jax.interpreters.ad.JVPTracer,
            jax.core.ShapedArray,
            jax.interpreters.partial_eval.DynamicJaxprTracer,
        ),
    )


def array_equal(x0: JaxArray, x1: JaxArray, /) -> bool:
    return bool(jnp.array_equal(x0, x1))


def to_numpy(x: JaxArray, /, *, copy: bool = True) -> np.ndarray:
    if copy:
        return np.array(_to_array(x))
    else:
        return np.asarray(_to_array(x))


def to_scalar(x: JaxArray, /) -> Number:
    if isinstance(x, Number):
        return x
    else:
        return _to_array(x).item()


def to_list(x: JaxArray, /) -> list:
    return _to_array(x).tolist()


def gather(
    params: JaxArray,
    indices: JaxArray,
    /,
    *,
    axis: int = -1,
    out: Optional[JaxArray] = None,
) -> JaxArray:
    return _to_device(jnp.take(params, indices, axis))


def gather_nd(
    params: JaxArray, indices: JaxArray, *, out: Optional[JaxArray] = None
) -> JaxArray:
    indices_shape = indices.shape
    params_shape = params.shape
    num_index_dims = indices_shape[-1]
    res_dim_sizes_list = [
        reduce(mul, params_shape[i + 1 :], 1) for i in range(len(params_shape) - 1)
    ] + [1]
    result_dim_sizes = jnp.array(res_dim_sizes_list)
    implicit_indices_factor = int(result_dim_sizes[num_index_dims - 1].item())
    flat_params = jnp.reshape(params, (-1,))
    new_shape = [1] * (len(indices_shape) - 1) + [num_index_dims]
    indices_scales = jnp.reshape(result_dim_sizes[0:num_index_dims], new_shape)
    indices_for_flat_tiled = jnp.tile(
        jnp.reshape(jnp.sum(indices * indices_scales, -1, keepdims=True), (-1, 1)),
        (1, implicit_indices_factor),
    )
    implicit_indices = jnp.tile(
        jnp.expand_dims(jnp.arange(implicit_indices_factor), 0),
        (indices_for_flat_tiled.shape[0], 1),
    )
    indices_for_flat = indices_for_flat_tiled + implicit_indices
    flat_indices_for_flat = jnp.reshape(indices_for_flat, (-1,)).astype(jnp.int32)
    flat_gather = jnp.take(flat_params, flat_indices_for_flat, 0)
    new_shape = list(indices_shape[:-1]) + list(params_shape[num_index_dims:])
    ret = jnp.reshape(flat_gather, new_shape)
    return _to_device(ret)


def get_num_dims(x: JaxArray, as_tensor: bool = False) -> Union[JaxArray, int]:
    return jnp.asarray(len(jnp.shape(x))) if as_tensor else len(x.shape)


def inplace_arrays_supported():
    return False


def inplace_decrement(
    x: Union[ivy.Array, JaxArray], val: Union[ivy.Array, JaxArray]
) -> ivy.Array:
    (x_native, val_native), _ = ivy.args_to_native(x, val)
    if ivy.is_ivy_array(x):
        x.data -= val_native
    else:
        x = ivy.Array(x_native - val_native)
    return x


def inplace_increment(
    x: Union[ivy.Array, JaxArray], val: Union[ivy.Array, JaxArray]
) -> ivy.Array:
    (x_native, val_native), _ = ivy.args_to_native(x, val)
    if ivy.is_ivy_array(x):
        x.data += val_native
    else:
        x = ivy.Array(x_native + val_native)
    return x


def inplace_update(
    x: Union[ivy.Array, JaxArray],
    val: Union[ivy.Array, JaxArray],
    ensure_in_backend: bool = False,
) -> ivy.Array:
    if ivy.is_array(x) and ivy.is_array(val):
        if ensure_in_backend:
            raise Exception("JAX does not natively support inplace updates")
        (x_native, val_native), _ = ivy.args_to_native(x, val)
        if ivy.is_ivy_array(x):
            x.data = val_native
        else:
            raise Exception("JAX does not natively support inplace updates")
        return x
    else:
        return val


def inplace_variables_supported():
    return False


<<<<<<< HEAD
def is_native_array(x, exclusive: bool = False) -> bool:
    if exclusive:
        return isinstance(
            x,
            (
                jax.interpreters.xla._DeviceArray,
                jaxlib.xla_extension.DeviceArray,
                Buffer,
            ),
        )
    return isinstance(
        x,
        (
            jax.interpreters.xla._DeviceArray,
            jaxlib.xla_extension.DeviceArray,
            Buffer,
            jax.interpreters.ad.JVPTracer,
            jax.core.ShapedArray,
            jax.interpreters.partial_eval.DynamicJaxprTracer,
        ),
    )


def one_hot(
    indices: JaxArray,
    depth: int,
    *,
    device: jaxlib.xla_extension.Device,
    out: Optional[JaxArray] = None,
) -> JaxArray:
    res = jnp.eye(depth, dtype=indices.dtype)[
        jnp.array(indices, dtype="int64").reshape(-1)
    ]
    return _to_device(res.reshape(list(indices.shape) + [depth]), device)


=======
def multiprocessing(context=None):
    return (
        _multiprocessing if context is None else _multiprocessing.get_context(context)
    )


>>>>>>> 2e3ffc0f
def scatter_flat(
    indices: JaxArray,
    updates: JaxArray,
    size: Optional[int] = None,
    reduction: str = "sum",
    *,
    out: Optional[JaxArray] = None,
) -> JaxArray:
    target = out
    target_given = ivy.exists(target)
    if ivy.exists(size) and ivy.exists(target):
        assert len(target.shape) == 1 and target.shape[0] == size
    if reduction == "sum":
        if not target_given:
            target = jnp.zeros([size], dtype=updates.dtype)
        target = target.at[indices].add(updates)
    elif reduction == "replace":
        if not target_given:
            target = jnp.zeros([size], dtype=updates.dtype)
        target = target.at[indices].set(updates)
    elif reduction == "min":
        if not target_given:
            target = jnp.ones([size], dtype=updates.dtype) * 1e12
        target = target.at[indices].min(updates)
        if not target_given:
            target = jnp.where(target == 1e12, 0.0, target)
    elif reduction == "max":
        if not target_given:
            target = jnp.ones([size], dtype=updates.dtype) * -1e12
        target = target.at[indices].max(updates)
        if not target_given:
            target = jnp.where(target == -1e12, 0.0, target)
    else:
        raise Exception(
            'reduction is {}, but it must be one of "sum", "min" or "max"'.format(
                reduction
            )
        )
    return _to_device(target)


def scatter_nd(
    indices: JaxArray,
    updates: JaxArray,
    shape: Optional[Union[ivy.NativeShape, Sequence[int]]] = None,
    reduction="sum",
    *,
    out: Optional[JaxArray] = None,
) -> JaxArray:

    # parse numeric inputs
    if indices not in [Ellipsis, ()] and not (
        isinstance(indices, Iterable) and Ellipsis in indices
    ):
        indices = [[indices]] if isinstance(indices, Number) else indices
        indices = jnp.array(indices)
        if len(indices.shape) < 2:
            indices = jnp.expand_dims(indices, -1)

    # keep below commented out, array API tests are passing without this
    # updates = [updates] if isinstance(updates, Number) else updates

    updates = jnp.array(
        updates,
        dtype=ivy.dtype(out, as_native=True)
        if ivy.exists(out)
        else ivy.default_dtype(item=updates),
    )

    # handle Ellipsis
    if isinstance(indices, tuple) or indices is Ellipsis:
        indices_tuple = indices
    else:
        indices_flat = indices.reshape(-1, indices.shape[-1]).T
        indices_tuple = tuple(indices_flat) + (Ellipsis,)

    # implementation
    target = out
    target_given = ivy.exists(target)
    if ivy.exists(shape) and ivy.exists(target):
        assert ivy.Shape(target.shape) == ivy.Shape(shape)
    shape = list(shape) if ivy.exists(shape) else list(out.shape)
    if reduction == "sum":
        if not target_given:
            target = jnp.zeros(shape, dtype=updates.dtype)
        target = target.at[indices_tuple].add(updates)
    elif reduction == "replace":
        if not target_given:
            target = jnp.zeros(shape, dtype=updates.dtype)
        target = target.at[indices_tuple].set(updates)
    elif reduction == "min":
        if not target_given:
            target = jnp.ones(shape, dtype=updates.dtype) * 1e12
        target = target.at[indices_tuple].min(updates)
        if not target_given:
            target = jnp.where(target == 1e12, 0.0, target)
    elif reduction == "max":
        if not target_given:
            target = jnp.ones(shape, dtype=updates.dtype) * -1e12
        target = target.at[indices_tuple].max(updates)
        if not target_given:
            target = jnp.where(target == -1e12, 0.0, target)
    else:
        raise Exception(
            'reduction is {}, but it must be one of "sum", "min" or "max"'.format(
                reduction
            )
        )
    if ivy.exists(out):
        return ivy.inplace_update(out, _to_device(target))
    return _to_device(target)


scatter_nd.support_native_out = True


def shape(x: JaxArray, as_array: bool = False) -> Union[ivy.Shape, ivy.Array]:
    if as_array:
        return ivy.array(jnp.shape(x), dtype=ivy.default_int_dtype())
    else:
        return ivy.Shape(x.shape)


def vmap(
    func: Callable,
    in_axes: Union[int, Sequence[int], Sequence[None]] = 0,
    out_axes: Optional[int] = 0,
) -> Callable:
    return ivy.to_native_arrays_and_back(
        jax.vmap(func, in_axes=in_axes, out_axes=out_axes)
    )<|MERGE_RESOLUTION|>--- conflicted
+++ resolved
@@ -9,12 +9,8 @@
 from operator import mul
 from functools import reduce
 from jaxlib.xla_extension import Buffer
-<<<<<<< HEAD
-from typing import Iterable, Optional, Union, Sequence, List, Callable
-=======
 from typing import Iterable, Optional, Union, Sequence, Callable
 import multiprocessing as _multiprocessing
->>>>>>> 2e3ffc0f
 from haiku._src.data_structures import FlatMapping
 
 # local
@@ -169,51 +165,12 @@
     return False
 
 
-<<<<<<< HEAD
-def is_native_array(x, exclusive: bool = False) -> bool:
-    if exclusive:
-        return isinstance(
-            x,
-            (
-                jax.interpreters.xla._DeviceArray,
-                jaxlib.xla_extension.DeviceArray,
-                Buffer,
-            ),
-        )
-    return isinstance(
-        x,
-        (
-            jax.interpreters.xla._DeviceArray,
-            jaxlib.xla_extension.DeviceArray,
-            Buffer,
-            jax.interpreters.ad.JVPTracer,
-            jax.core.ShapedArray,
-            jax.interpreters.partial_eval.DynamicJaxprTracer,
-        ),
-    )
-
-
-def one_hot(
-    indices: JaxArray,
-    depth: int,
-    *,
-    device: jaxlib.xla_extension.Device,
-    out: Optional[JaxArray] = None,
-) -> JaxArray:
-    res = jnp.eye(depth, dtype=indices.dtype)[
-        jnp.array(indices, dtype="int64").reshape(-1)
-    ]
-    return _to_device(res.reshape(list(indices.shape) + [depth]), device)
-
-
-=======
 def multiprocessing(context=None):
     return (
         _multiprocessing if context is None else _multiprocessing.get_context(context)
     )
 
 
->>>>>>> 2e3ffc0f
 def scatter_flat(
     indices: JaxArray,
     updates: JaxArray,
