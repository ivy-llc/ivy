--- conflicted
+++ resolved
@@ -125,14 +125,6 @@
 inplace_variables_supported = lambda: False
 
 
-<<<<<<< HEAD
-def cumsum(
-        x: JaxArray,
-        axis: int = 0,
-        *,
-        out: Optional[JaxArray] = None
-) -> JaxArray:
-=======
 def _infer_dtype(dtype: jnp.dtype, x_dtype: jnp.dtype):
     default_dtype = ivy.infer_default_dtype(x_dtype)
     if ivy.dtype_bits(x_dtype) < ivy.dtype_bits(default_dtype):
@@ -154,7 +146,6 @@
         dtype = _infer_dtype(dtype, x.dtype)
     if dtype != x.dtype:
         x = x.astype(dtype)
->>>>>>> 30da560e
     return jnp.cumsum(x, axis)
 
 
