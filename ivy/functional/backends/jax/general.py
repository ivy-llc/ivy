"""Collection of Jax general functions, wrapped to fit Ivy syntax and signature."""

# global
import jax
import numpy as np
import jax.numpy as jnp
import jaxlib
from numbers import Number
from operator import mul
from functools import reduce
from jaxlib.xla_extension import Buffer
from typing import Iterable, Optional, Union, Sequence, Callable
import multiprocessing as _multiprocessing
from haiku._src.data_structures import FlatMapping

# local
import ivy
from ivy.functional.backends.jax.device import _to_device, _to_array
from ivy.functional.backends.jax import JaxArray


def array_equal(x0: JaxArray, x1: JaxArray) -> bool:
    return bool(jnp.array_equal(x0, x1))


def container_types():
    return [FlatMapping]


def current_backend_str():
    return "jax"


def gather(
    params: JaxArray,
    indices: JaxArray,
    axis: int = -1,
    *,
    out: Optional[JaxArray] = None,
) -> JaxArray:
    return _to_device(jnp.take_along_axis(params, indices, axis))


def gather_nd(
    params: JaxArray, indices: JaxArray, *, out: Optional[JaxArray] = None
) -> JaxArray:
    indices_shape = indices.shape
    params_shape = params.shape
    num_index_dims = indices_shape[-1]
    res_dim_sizes_list = [
        reduce(mul, params_shape[i + 1 :], 1) for i in range(len(params_shape) - 1)
    ] + [1]
    result_dim_sizes = jnp.array(res_dim_sizes_list)
    implicit_indices_factor = int(result_dim_sizes[num_index_dims - 1].item())
    flat_params = jnp.reshape(params, (-1,))
    new_shape = [1] * (len(indices_shape) - 1) + [num_index_dims]
    indices_scales = jnp.reshape(result_dim_sizes[0:num_index_dims], new_shape)
    indices_for_flat_tiled = jnp.tile(
        jnp.reshape(jnp.sum(indices * indices_scales, -1, keepdims=True), (-1, 1)),
        (1, implicit_indices_factor),
    )
    implicit_indices = jnp.tile(
        jnp.expand_dims(jnp.arange(implicit_indices_factor), 0),
        (indices_for_flat_tiled.shape[0], 1),
    )
    indices_for_flat = indices_for_flat_tiled + implicit_indices
    flat_indices_for_flat = jnp.reshape(indices_for_flat, (-1,)).astype(jnp.int32)
    flat_gather = jnp.take(flat_params, flat_indices_for_flat, 0)
    new_shape = list(indices_shape[:-1]) + list(params_shape[num_index_dims:])
    ret = jnp.reshape(flat_gather, new_shape)
    return _to_device(ret)


def get_num_dims(x: JaxArray, as_tensor: bool = False) -> Union[JaxArray, int]:
    return jnp.asarray(len(jnp.shape(x))) if as_tensor else len(x.shape)


def inplace_arrays_supported():
    return False


def inplace_decrement(
    x: Union[ivy.Array, JaxArray], val: Union[ivy.Array, JaxArray]
) -> ivy.Array:
    (x_native, val_native), _ = ivy.args_to_native(x, val)
    if ivy.is_ivy_array(x):
        x.data -= val_native
    else:
        x = ivy.Array(x_native - val_native)
    return x


def inplace_increment(
    x: Union[ivy.Array, JaxArray], val: Union[ivy.Array, JaxArray]
) -> ivy.Array:
    (x_native, val_native), _ = ivy.args_to_native(x, val)
    if ivy.is_ivy_array(x):
        x.data += val_native
    else:
        x = ivy.Array(x_native + val_native)
    return x


def inplace_update(
    x: Union[ivy.Array, JaxArray],
    val: Union[ivy.Array, JaxArray],
    ensure_in_backend: bool = False,
) -> ivy.Array:
    if ivy.is_array(x) and ivy.is_array(val):
        if ensure_in_backend:
            raise Exception("JAX does not natively support inplace updates")
        (x_native, val_native), _ = ivy.args_to_native(x, val)
        if ivy.is_ivy_array(x):
            x.data = val_native
        else:
            raise Exception("JAX does not natively support inplace updates")
        return x
    else:
        return val


def inplace_variables_supported():
    return False


def is_native_array(x, exclusive: bool = False) -> bool:
    if exclusive:
        return isinstance(
            x,
            (
                jax.interpreters.xla._DeviceArray,
                jaxlib.xla_extension.DeviceArray,
                Buffer,
            ),
        )
    return isinstance(
        x,
        (
            jax.interpreters.xla._DeviceArray,
            jaxlib.xla_extension.DeviceArray,
            Buffer,
            jax.interpreters.ad.JVPTracer,
            jax.core.ShapedArray,
            jax.interpreters.partial_eval.DynamicJaxprTracer,
        ),
    )


def multiprocessing(context=None):
    return (
        _multiprocessing if context is None else _multiprocessing.get_context(context)
    )


def scatter_flat(    
    indices: JaxArray,
    updates: JaxArray,
    size: Optional[int] = None,
    reduction: str = "sum",
    *,
<<<<<<< HEAD
    out: Optional[JaxArray] = None
    ) -> JaxArray:
=======
    out: Optional[JaxArray] = None,
) -> JaxArray:
>>>>>>> 1445a0ca
    target = out
    target_given = ivy.exists(target)
    if ivy.exists(size) and ivy.exists(target):
        assert len(target.shape) == 1 and target.shape[0] == size
    if reduction == "sum":
        if not target_given:
            target = jnp.zeros([size], dtype=updates.dtype)
        target = target.at[indices].add(updates)
    elif reduction == "replace":
        if not target_given:
            target = jnp.zeros([size], dtype=updates.dtype)
        target = target.at[indices].set(updates)
    elif reduction == "min":
        if not target_given:
            target = jnp.ones([size], dtype=updates.dtype) * 1e12
        target = target.at[indices].min(updates)
        if not target_given:
            target = jnp.where(target == 1e12, 0.0, target)
    elif reduction == "max":
        if not target_given:
            target = jnp.ones([size], dtype=updates.dtype) * -1e12
        target = target.at[indices].max(updates)
        if not target_given:
            target = jnp.where(target == -1e12, 0.0, target)
    else:
        raise Exception(
            'reduction is {}, but it must be one of "sum", "min" or "max"'.format(
                reduction
            )
        )
    return _to_device(target)


def scatter_nd(
    indices: JaxArray,
    updates: JaxArray,
    shape: Optional[Union[ivy.NativeShape, Sequence[int]]] = None,
    reduction="sum",
    *,
    out: Optional[JaxArray] = None,
) -> JaxArray:

    # parse numeric inputs
    if indices not in [Ellipsis, ()] and not (
        isinstance(indices, Iterable) and Ellipsis in indices
    ):
        indices = [[indices]] if isinstance(indices, Number) else indices
        indices = jnp.array(indices)
        if len(indices.shape) < 2:
            indices = jnp.expand_dims(indices, -1)

    # keep below commented out, array API tests are passing without this
    # updates = [updates] if isinstance(updates, Number) else updates

    updates = jnp.array(
        updates,
        dtype=ivy.dtype(out, as_native=True)
        if ivy.exists(out)
        else ivy.default_dtype(item=updates),
    )

    # handle Ellipsis
    if isinstance(indices, tuple) or indices is Ellipsis:
        indices_tuple = indices
    else:
        indices_flat = indices.reshape(-1, indices.shape[-1]).T
        indices_tuple = tuple(indices_flat) + (Ellipsis,)

    # implementation
    target = out
    target_given = ivy.exists(target)
    if ivy.exists(shape) and ivy.exists(target):
        assert ivy.Shape(target.shape) == ivy.Shape(shape)
    shape = list(shape) if ivy.exists(shape) else list(out.shape)
    if reduction == "sum":
        if not target_given:
            target = jnp.zeros(shape, dtype=updates.dtype)
        target = target.at[indices_tuple].add(updates)
    elif reduction == "replace":
        if not target_given:
            target = jnp.zeros(shape, dtype=updates.dtype)
        target = target.at[indices_tuple].set(updates)
    elif reduction == "min":
        if not target_given:
            target = jnp.ones(shape, dtype=updates.dtype) * 1e12
        target = target.at[indices_tuple].min(updates)
        if not target_given:
            target = jnp.where(target == 1e12, 0.0, target)
    elif reduction == "max":
        if not target_given:
            target = jnp.ones(shape, dtype=updates.dtype) * -1e12
        target = target.at[indices_tuple].max(updates)
        if not target_given:
            target = jnp.where(target == -1e12, 0.0, target)
    else:
        raise Exception(
            'reduction is {}, but it must be one of "sum", "min" or "max"'.format(
                reduction
            )
        )
    if ivy.exists(out):
<<<<<<< HEAD
        return ivy.inplace_update(out, _to_device(target))        
=======
        return ivy.inplace_update(out, _to_device(target))
>>>>>>> 1445a0ca
    return _to_device(target)

scatter_nd.support_native_out = True

scatter_nd.support_native_out = True


def shape(x: JaxArray, as_array: bool = False) -> Union[ivy.Shape, ivy.Array]:
    if as_array:
        return ivy.array(jnp.shape(x), dtype=ivy.default_int_dtype())
    else:
        return ivy.Shape(x.shape)


<<<<<<< HEAD
def indices_where(x: JaxArray) -> JaxArray:
    where_x = jnp.where(x)
    ret = jnp.concatenate([jnp.expand_dims(item, -1) for item in where_x], -1)
    return ret
=======
def to_list(x: JaxArray) -> list:
    return _to_array(x).tolist()
>>>>>>> 1445a0ca


def to_numpy(x: JaxArray, copy: bool = True) -> np.ndarray:
    if copy:
        return np.array(_to_array(x))
    else:
        return np.asarray(_to_array(x))


def to_scalar(x: JaxArray) -> Number:
    if isinstance(x, Number):
        return x
    else:
        return _to_array(x).item()


def vmap(
    func: Callable,
    in_axes: Union[int, Sequence[int], Sequence[None]] = 0,
    out_axes: Optional[int] = 0,
) -> Callable:
    return ivy.to_native_arrays_and_back(
        jax.vmap(func, in_axes=in_axes, out_axes=out_axes)
    )<|MERGE_RESOLUTION|>--- conflicted
+++ resolved
@@ -158,13 +158,8 @@
     size: Optional[int] = None,
     reduction: str = "sum",
     *,
-<<<<<<< HEAD
-    out: Optional[JaxArray] = None
-    ) -> JaxArray:
-=======
     out: Optional[JaxArray] = None,
 ) -> JaxArray:
->>>>>>> 1445a0ca
     target = out
     target_given = ivy.exists(target)
     if ivy.exists(size) and ivy.exists(target):
@@ -266,11 +261,7 @@
             )
         )
     if ivy.exists(out):
-<<<<<<< HEAD
-        return ivy.inplace_update(out, _to_device(target))        
-=======
         return ivy.inplace_update(out, _to_device(target))
->>>>>>> 1445a0ca
     return _to_device(target)
 
 scatter_nd.support_native_out = True
@@ -285,15 +276,8 @@
         return ivy.Shape(x.shape)
 
 
-<<<<<<< HEAD
-def indices_where(x: JaxArray) -> JaxArray:
-    where_x = jnp.where(x)
-    ret = jnp.concatenate([jnp.expand_dims(item, -1) for item in where_x], -1)
-    return ret
-=======
 def to_list(x: JaxArray) -> list:
     return _to_array(x).tolist()
->>>>>>> 1445a0ca
 
 
 def to_numpy(x: JaxArray, copy: bool = True) -> np.ndarray:
