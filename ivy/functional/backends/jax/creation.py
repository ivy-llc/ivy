# global
import jaxlib
import jax.numpy as jnp
from typing import Union, Optional, Tuple, List

# local
from ivy import dtype_from_str
from ivy.functional.backends.jax import JaxArray
from ivy.functional.backends.jax.device import to_dev
from ivy.functional.ivy.device import default_device
from ivy.functional.ivy.old import default_dtype
from jaxlib.xla_extension import Device, DeviceArray


def ones(shape: Union[int, Tuple[int], List[int]],
         dtype: Optional[jnp.dtype] = None,
         device: Optional[jaxlib.xla_extension.Device] = None) \
        -> JaxArray:
    return to_dev(jnp.ones(shape, dtype_from_str(default_dtype(dtype))), default_device(device))


def zeros(shape: Union[int, Tuple[int], List[int]],
          dtype: Optional[jnp.dtype] = None,
          device: Optional[jaxlib.xla_extension.Device] = None) \
        -> JaxArray:
    return to_dev(jnp.zeros(shape, dtype_from_str(default_dtype(dtype))), default_device(device))


def full_like(x: JaxArray,
              fill_value: Union[int, float],
              dtype: Optional[jnp.dtype] = None,
              device: Optional[jaxlib.xla_extension.Device] = None) \
        -> DeviceArray:
    if dtype and str:
        dtype = jnp.dtype(dtype)
    else:
        dtype = x.dtype

    return to_dev(jnp.full_like(x, fill_value, dtype=dtype_from_str(default_dtype(dtype, fill_value))),
              default_device(device))


def ones_like(x : JaxArray,
              dtype: Optional[Union[jnp.dtype, str]]=None,
              dev: Optional[Union[Device, str]] = None)\
        -> DeviceArray:

    if dtype and str:
        dtype = jnp.dtype(dtype)
    else:
        dtype = x.dtype
    return to_dev(jnp.ones_like(x, dtype=dtype), default_device(dev))


def tril(x: JaxArray,
         k: int = 0) \
         -> JaxArray:
    return jnp.tril(x, k)

  
def triu(x: JaxArray,
         k: int = 0) \
         -> JaxArray:
    return jnp.triu(x, k)
    

def empty(shape: Union[int, Tuple[int], List[int]],
          dtype: Optional[jnp.dtype] = None,
          device: Optional[jaxlib.xla_extension.Device] = None) \
        -> JaxArray:
    return to_dev(jnp.empty(shape, dtype_from_str(default_dtype(dtype))), default_device(device))
<<<<<<< HEAD
=======


# Extra #
# ------#
# noinspection PyShadowingNames
def array(object_in, dtype=None, dev=None):
    return to_dev(jnp.array(object_in, dtype=dtype_from_str(default_dtype(dtype, object_in))), default_device(dev))


asarray = array
>>>>>>> f4b78d35
<|MERGE_RESOLUTION|>--- conflicted
+++ resolved
@@ -69,8 +69,6 @@
           device: Optional[jaxlib.xla_extension.Device] = None) \
         -> JaxArray:
     return to_dev(jnp.empty(shape, dtype_from_str(default_dtype(dtype))), default_device(device))
-<<<<<<< HEAD
-=======
 
 
 # Extra #
@@ -80,5 +78,4 @@
     return to_dev(jnp.array(object_in, dtype=dtype_from_str(default_dtype(dtype, object_in))), default_device(dev))
 
 
-asarray = array
->>>>>>> f4b78d35
+asarray = array