# global
from numbers import Number
import numpy as np
from typing import Union, Optional, List, Sequence, Tuple

import jax.dlpack
import jax.numpy as jnp
import jax._src as _src
import jaxlib.xla_extension

# local
import ivy
from ivy import as_native_dtype
from ivy.functional.backends.jax import JaxArray
from ivy.functional.ivy.creation import (
    asarray_to_native_arrays_and_back,
    asarray_infer_device,
    asarray_infer_dtype,
    asarray_handle_nestable,
    NestedSequence,
    SupportsBufferProtocol,
    asarray_inputs_to_native_shapes,
)


# Array API Standard #
# ------------------ #


def arange(
    start: float,
    /,
    stop: Optional[float] = None,
    step: float = 1,
    *,
    dtype: Optional[jnp.dtype] = None,
    device: jaxlib.xla_extension.Device,
    out: Optional[JaxArray] = None,
) -> JaxArray:
    if dtype:
        dtype = as_native_dtype(dtype)
        ivy.utils.assertions._check_jax_x64_flag(dtype.name)
    res = jnp.arange(start, stop, step, dtype=dtype)
    if not dtype:
        if res.dtype == jnp.float64:
            return res.astype(jnp.float32)
        elif res.dtype == jnp.int64:
            return res.astype(jnp.int32)
    return res


@asarray_to_native_arrays_and_back
@asarray_infer_device
@asarray_handle_nestable
@asarray_inputs_to_native_shapes
@asarray_infer_dtype
def asarray(
    obj: Union[
        JaxArray,
        bool,
        int,
        float,
        tuple,
        NestedSequence,
        SupportsBufferProtocol,
        np.ndarray,
    ],
    /,
    *,
    copy: Optional[bool] = None,
    dtype: Optional[jnp.dtype] = None,
    device: jaxlib.xla_extension.Device,
    out: Optional[JaxArray] = None,
) -> JaxArray:
    ivy.utils.assertions._check_jax_x64_flag(dtype)
    if copy is True:
        return jnp.array(obj, dtype=dtype, copy=True)
    else:
        return jnp.asarray(obj, dtype=dtype)


def empty(
    shape: Union[ivy.NativeShape, Sequence[int]],
    *,
    dtype: jnp.dtype,
    device: jaxlib.xla_extension.Device,
    out: Optional[JaxArray] = None,
) -> JaxArray:
    return jnp.empty(shape, dtype)


def empty_like(
    x: JaxArray,
    /,
    *,
    dtype: jnp.dtype,
    device: jaxlib.xla_extension.Device,
    out: Optional[JaxArray] = None,
) -> JaxArray:
    return jnp.empty_like(x, dtype=dtype)


def eye(
    n_rows: int,
    n_cols: Optional[int] = None,
    /,
    *,
    k: int = 0,
    batch_shape: Optional[Union[int, Sequence[int]]] = None,
    dtype: jnp.dtype,
    device: jaxlib.xla_extension.Device,
    out: Optional[JaxArray] = None,
) -> JaxArray:
    if n_cols is None:
        n_cols = n_rows
    i = jnp.eye(n_rows, n_cols, k, dtype)
    if batch_shape is None:
        return i
    reshape_dims = [1] * len(batch_shape) + [n_rows, n_cols]
    tile_dims = list(batch_shape) + [1, 1]
    return_mat = jnp.tile(jnp.reshape(i, reshape_dims), tile_dims)
    return return_mat


def from_dlpack(x, /, *, out: Optional[JaxArray] = None) -> JaxArray:
    capsule = jax.dlpack.to_dlpack(x)
    return jax.dlpack.from_dlpack(capsule)


def full(
    shape: Union[ivy.NativeShape, Sequence[int]],
    fill_value: Union[int, float, bool],
    *,
    dtype: Optional[Union[ivy.Dtype, jnp.dtype]] = None,
    device: jaxlib.xla_extension.Device,
    out: Optional[JaxArray] = None,
) -> JaxArray:
    dtype = ivy.default_dtype(dtype=dtype, item=fill_value, as_native=True)
<<<<<<< HEAD
    return _to_device(
        jnp.full(shape, fill_value, dtype),
        device=device,
    )
=======
    ivy.utils.assertions.check_fill_value_and_dtype_are_compatible(fill_value, dtype)
    return jnp.full(shape, fill_value, dtype)
>>>>>>> 988faf6d


def full_like(
    x: JaxArray,
    /,
    fill_value: Number,
    *,
    dtype: jnp.dtype,
    device: jaxlib.xla_extension.Device,
    out: Optional[JaxArray] = None,
) -> JaxArray:
<<<<<<< HEAD
    return _to_device(
        jnp.full_like(x, fill_value, dtype=dtype),
        device=device,
    )
=======
    ivy.utils.assertions.check_fill_value_and_dtype_are_compatible(fill_value, dtype)
    return jnp.full_like(x, fill_value, dtype=dtype)
>>>>>>> 988faf6d


# https://github.com/google/jax/blob/8b2e4f975c8c830502f5cc749b7253b02e78c9e8/jax/_src/numpy/lax_numpy.py#L2164
# with some modification
def linspace(
    start: Union[JaxArray, float],
    stop: float,
    /,
    num: int,
    *,
    axis: Optional[int] = None,
    endpoint: bool = True,
    dtype: jnp.dtype,
    device: jaxlib.xla_extension.Device,
    out: Optional[JaxArray] = None,
) -> JaxArray:
    if axis is None:
        axis = -1

    if num < 0:
        raise ivy.utils.exceptions.IvyException(
            f"Number of samples, {num}, must be non-negative."
        )

    if dtype is None:
        dtype = ivy.promote_types(start.dtype, stop.dtype)
    dtype = jnp.dtype(dtype)
    computation_dtype = dtype
    start = jnp.asarray(start, dtype=computation_dtype)
    stop = jnp.asarray(stop, dtype=computation_dtype)

    bounds_shape = list(jax.lax.broadcast_shapes(jnp.shape(start), jnp.shape(stop)))
    broadcast_start = jnp.broadcast_to(start, bounds_shape)
    broadcast_stop = jnp.broadcast_to(stop, bounds_shape)
    axis = len(bounds_shape) + axis + 1 if axis < 0 else axis
    bounds_shape.insert(axis, 1)
    div = (num - 1) if endpoint else num
    if num > 1:
        iota_shape = [
            1,
        ] * len(bounds_shape)
        iota_shape[axis] = div
        # This approach recovers the endpoints with float32 arithmetic,
        # but can lead to rounding errors for integer outputs.
        real_dtype = jnp.finfo(computation_dtype).dtype
        step = jnp.reshape(jax.lax.iota(real_dtype, div), iota_shape) / div
        step = step.astype(computation_dtype)
        start_reshaped = jnp.reshape(broadcast_start, bounds_shape)
        end_reshaped = jnp.reshape(broadcast_stop, bounds_shape)
        out = start_reshaped + step * (end_reshaped - start_reshaped)

        if endpoint:
            out = jax.lax.concatenate(
                [out, jax.lax.expand_dims(broadcast_stop, (axis,))],
                _src.util.canonicalize_axis(axis, out.ndim),
            )

    elif num == 1:
        out = jnp.reshape(broadcast_start, bounds_shape)
    else:  # num == 0 degenerate case, match numpy behavior
        empty_shape = list(jax.lax.broadcast_shapes(jnp.shape(start), jnp.shape(stop)))
        empty_shape.insert(axis, 0)
        out = jnp.reshape(jnp.array([], dtype=dtype), empty_shape)

    if jnp.issubdtype(dtype, jnp.integer) and not jnp.issubdtype(
        out.dtype, jnp.integer
    ):
        out = jax.lax.floor(out)

    ans = jax.lax.convert_element_type(out, dtype)

    return ans


def meshgrid(
    *arrays: JaxArray,
    sparse: bool = False,
    indexing: str = "xy",
    out: Optional[JaxArray] = None,
) -> List[JaxArray]:
    return jnp.meshgrid(*arrays, sparse=sparse, indexing=indexing)


def ones(
    shape: Union[ivy.NativeShape, Sequence[int]],
    *,
    dtype: jnp.dtype,
    device: jaxlib.xla_extension.Device,
    out: Optional[JaxArray] = None,
) -> JaxArray:
    return jnp.ones(shape, dtype)


def ones_like(
    x: JaxArray,
    /,
    *,
    dtype: jnp.dtype,
    device: jaxlib.xla_extension.Device,
    out: Optional[JaxArray] = None,
) -> JaxArray:
    return jnp.ones_like(x, dtype=dtype)


def tril(x: JaxArray, /, *, k: int = 0, out: Optional[JaxArray] = None) -> JaxArray:
    return jnp.tril(x, k)


def triu(x: JaxArray, /, *, k: int = 0, out: Optional[JaxArray] = None) -> JaxArray:
    return jnp.triu(x, k)


def zeros(
    shape: Union[ivy.NativeShape, Sequence[int]],
    *,
    dtype: jnp.dtype,
    device: jaxlib.xla_extension.Device,
    out: Optional[JaxArray] = None,
) -> JaxArray:
    return jnp.zeros(shape, dtype)


def zeros_like(
    x: JaxArray,
    /,
    *,
    dtype: jnp.dtype,
    device: jaxlib.xla_extension.Device,
    out: Optional[JaxArray] = None,
) -> JaxArray:
    return jnp.zeros_like(x, dtype=dtype)


# Extra #
# ------#


array = asarray


def copy_array(
    x: JaxArray, *, to_ivy_array: bool = True, out: Optional[JaxArray] = None
) -> JaxArray:
    x = (
        jax.core.ShapedArray(x.shape, x.dtype)
        if isinstance(x, jax.core.ShapedArray)
        else jnp.array(x)
    )
    if to_ivy_array:
        return ivy.to_ivy(x)
    return x


def one_hot(
    indices: JaxArray,
    depth: int,
    /,
    *,
    on_value: Optional[Number] = None,
    off_value: Optional[Number] = None,
    axis: Optional[int] = None,
    dtype: Optional[jnp.dtype] = None,
    device: jaxlib.xla_extension.Device,
    out: Optional[JaxArray] = None,
) -> JaxArray:
    on_none = on_value is None
    off_none = off_value is None

    if dtype is None:
        if on_none and off_none:
            dtype = jnp.float32
        else:
            if not on_none:
                dtype = jnp.array(on_value).dtype
            elif not off_none:
                dtype = jnp.array(off_value).dtype

    res = jnp.eye(depth, dtype=dtype)[jnp.array(indices, dtype="int64").reshape(-1)]
    res = res.reshape(list(indices.shape) + [depth])

    if not on_none and not off_none:
        res = jnp.where(res == 1, on_value, off_value)

    if axis is not None:
        res = jnp.moveaxis(res, -1, axis)

    return res


def frombuffer(
    buffer: bytes,
    dtype: Optional[jnp.dtype] = float,
    count: Optional[int] = -1,
    offset: Optional[int] = 0,
) -> JaxArray:
    return jnp.frombuffer(buffer, dtype=dtype, count=count, offset=offset)


def triu_indices(
    n_rows: int,
    n_cols: Optional[int] = None,
    k: int = 0,
    /,
    *,
    device: jaxlib.xla_extension.Device,
) -> Tuple[JaxArray]:
    return jnp.triu_indices(n=n_rows, k=k, m=n_cols)<|MERGE_RESOLUTION|>--- conflicted
+++ resolved
@@ -136,15 +136,8 @@
     out: Optional[JaxArray] = None,
 ) -> JaxArray:
     dtype = ivy.default_dtype(dtype=dtype, item=fill_value, as_native=True)
-<<<<<<< HEAD
-    return _to_device(
-        jnp.full(shape, fill_value, dtype),
-        device=device,
-    )
-=======
-    ivy.utils.assertions.check_fill_value_and_dtype_are_compatible(fill_value, dtype)
     return jnp.full(shape, fill_value, dtype)
->>>>>>> 988faf6d
+
 
 
 def full_like(
@@ -156,15 +149,8 @@
     device: jaxlib.xla_extension.Device,
     out: Optional[JaxArray] = None,
 ) -> JaxArray:
-<<<<<<< HEAD
-    return _to_device(
-        jnp.full_like(x, fill_value, dtype=dtype),
-        device=device,
-    )
-=======
-    ivy.utils.assertions.check_fill_value_and_dtype_are_compatible(fill_value, dtype)
     return jnp.full_like(x, fill_value, dtype=dtype)
->>>>>>> 988faf6d
+
 
 
 # https://github.com/google/jax/blob/8b2e4f975c8c830502f5cc749b7253b02e78c9e8/jax/_src/numpy/lax_numpy.py#L2164
