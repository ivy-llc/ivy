--- conflicted
+++ resolved
@@ -1,11 +1,7 @@
 # global
 import jax.numpy as jnp
-<<<<<<< HEAD
 from typing import Union, Optional, Tuple, List
 from numbers import Number
-=======
-from typing import Union, Optional, List, Sequence
->>>>>>> cc04ca64
 import jaxlib.xla_extension
 from jax.dlpack import from_dlpack as jax_from_dlpack
 
@@ -116,13 +112,8 @@
 
 
 def full(
-<<<<<<< HEAD
-    shape: Union[int, Tuple[int, ...]],
-    fill_value: float,
-=======
     shape: Union[ivy.NativeShape, Sequence[int]],
     fill_value: Union[int, float],
->>>>>>> cc04ca64
     *,
     dtype: jnp.dtype = None,
     device: jaxlib.xla_extension.Device
