--- conflicted
+++ resolved
@@ -12,17 +12,13 @@
 from ivy.functional.backends.jax.device import _to_device
 from ivy.functional.ivy import default_dtype
 
-<<<<<<< HEAD
-# noinspection PyProtectedMember
+
 from ivy.functional.ivy.creation import (
-    _assert_fill_value_and_dtype_are_compatible,
     asarray_to_native_arrays_and_back,
     asarray_infer_device,
     asarray_handle_nestable,
 )
 
-=======
->>>>>>> 77682515
 
 # Array API Standard #
 # ------------------ #
