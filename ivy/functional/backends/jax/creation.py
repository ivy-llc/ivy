# global
import jax.numpy as jnp
<<<<<<< HEAD
from typing import Union, Optional, Tuple, List, Sequence
=======
from typing import Union, Optional, List, Sequence
>>>>>>> 0910eb44
import jaxlib.xla_extension
from jax.dlpack import from_dlpack as jax_from_dlpack

# local
import ivy
from ivy import as_native_dtype
from ivy.functional.backends.jax import JaxArray
from ivy.functional.backends.jax.device import _to_device
from ivy.functional.ivy.device import default_device
from ivy.functional.ivy import default_dtype


# Array API Standard #
# -------------------#


def arange(
    start,
    stop=None,
    step=1,
    *,
    dtype: jnp.dtype = None,
    device: jaxlib.xla_extension.Device,
):
    if dtype:
        dtype = as_native_dtype(dtype)
    res = _to_device(jnp.arange(start, stop, step=step, dtype=dtype), device=device)
    if not dtype:
        if res.dtype == jnp.float64:
            return res.astype(jnp.float32)
        elif res.dtype == jnp.int64:
            return res.astype(jnp.int32)
    return res


def asarray(
    object_in,
    *,
    copy: Optional[bool] = None,
    dtype: jnp.dtype = None,
    device: jaxlib.xla_extension.Device,
):
    if isinstance(object_in, ivy.NativeArray) and dtype != "bool":
        dtype = object_in.dtype
    elif (
        isinstance(object_in, (list, tuple, dict))
        and len(object_in) != 0
        and dtype is None
    ):
        dtype = default_dtype(item=object_in, as_native=True)
        if copy is True:
            return _to_device(
                jnp.array(object_in, dtype=dtype, copy=True), device=device
            )
        else:
            return _to_device(jnp.asarray(object_in, dtype=dtype), device=device)
    else:
        dtype = default_dtype(dtype, object_in)

    if copy is True:
        return _to_device(jnp.array(object_in, dtype=dtype, copy=True), device=device)
    else:
        return _to_device(jnp.asarray(object_in, dtype=dtype), device=device)


def empty(
    shape: Union[ivy.NativeShape, Sequence[int]],
    *,
    dtype: jnp.dtype,
    device: jaxlib.xla_extension.Device,
) -> JaxArray:
    return _to_device(
        jnp.empty(shape, as_native_dtype(default_dtype(dtype))), device=device
    )


def empty_like(
    x: JaxArray, *, dtype: jnp.dtype, device: jaxlib.xla_extension.Device
) -> JaxArray:
    if dtype and str:
        dtype = jnp.dtype(dtype)
    else:
        dtype = x.dtype

    return _to_device(jnp.empty_like(x, dtype=dtype), device=device)


def eye(
    n_rows: int,
    n_cols: Optional[int] = None,
    k: Optional[int] = 0,
    batch_shape: Optional[Union[int, Sequence[int]]] = None,
    *,
    dtype: jnp.dtype,
    device: jaxlib.xla_extension.Device,
) -> JaxArray:
    dtype = as_native_dtype(default_dtype(dtype))
    device = default_device(device)
    if n_cols is None:
        n_cols = n_rows
    i = jnp.eye(n_rows, n_cols, k, dtype)
    if batch_shape is None:
        return _to_device(i, device=device)
    else:
        reshape_dims = [1] * len(batch_shape) + [n_rows, n_cols]
        tile_dims = list(batch_shape) + [1, 1]
        return_mat = jnp.tile(jnp.reshape(i, reshape_dims), tile_dims)
        return _to_device(return_mat, device=device)


# noinspection PyShadowingNames
def from_dlpack(x):
    return jax_from_dlpack(x)


def _assert_fill_value_and_dtype_are_compatible(dtype, fill_value):
    assert (ivy.is_int_dtype(dtype) and isinstance(fill_value, int)) or (
        ivy.is_float_dtype(dtype)
        and isinstance(fill_value, float)
        or (isinstance(fill_value, bool))
    ), "the fill_value and data type are not same"


def full(
    shape: Union[ivy.NativeShape, Sequence[int]],
    fill_value: Union[int, float, bool],
    *,
    dtype: Optional[Union[ivy.Dtype, jnp.dtype]] = None,
    device: jaxlib.xla_extension.Device,
) -> JaxArray:
    dtype = ivy.default_dtype(dtype, item=fill_value, as_native=True)
    _assert_fill_value_and_dtype_are_compatible(dtype, fill_value)
    return _to_device(
        jnp.full(shape, fill_value, dtype),
        device=device,
    )


def full_like(
    x: JaxArray,
    fill_value: Union[int, float],
    *,
    dtype: Optional[Union[ivy.Dtype, jnp.dtype]] = None,
    device: jaxlib.xla_extension.Device,
) -> JaxArray:
    dtype = ivy.default_dtype(dtype, item=fill_value, as_native=True)
    _assert_fill_value_and_dtype_are_compatible(dtype, fill_value)
    if dtype and str:
        dtype = jnp.dtype(dtype)
    else:
        dtype = x.dtype

    return _to_device(
        jnp.full_like(x, fill_value, dtype=dtype),
        device=device,
    )


def linspace(
    start,
    stop,
    num,
    axis=None,
    endpoint=True,
    *,
    dtype: jnp.dtype,
    device: jaxlib.xla_extension.Device,
):
    if axis is None:
        axis = -1
    ans = jnp.linspace(start, stop, num, endpoint, dtype=dtype, axis=axis)
    if dtype is None:
        ans = jnp.float32(ans)
    return _to_device(ans, device=device)


def meshgrid(*arrays: JaxArray, indexing: str = "xy") -> List[JaxArray]:
    return jnp.meshgrid(*arrays, indexing=indexing)


def ones(
    shape: Union[ivy.NativeShape, Sequence[int]],
    *,
    dtype: Optional[Union[ivy.Dtype, jnp.dtype]] = None,
    device: Optional[Union[ivy.Device, jaxlib.xla_extension.Device]] = None,
) -> JaxArray:
    return _to_device(
        jnp.ones(shape, as_native_dtype(default_dtype(dtype))), device=device
    )


def ones_like(
    x: JaxArray, *, dtype: jnp.dtype, device: jaxlib.xla_extension.Device
) -> JaxArray:
    if dtype and str:
        dtype = jnp.dtype(dtype)
    else:
        dtype = x.dtype
    return _to_device(jnp.ones_like(x, dtype=dtype), device=device)


def tril(x: JaxArray, k: int = 0) -> JaxArray:
    return jnp.tril(x, k)


def triu(x: JaxArray, k: int = 0) -> JaxArray:
    return jnp.triu(x, k)


def zeros(
    shape: Union[ivy.NativeShape, Sequence[int]],
    *,
    dtype: jnp.dtype,
    device: jaxlib.xla_extension.Device,
) -> JaxArray:
    return _to_device(
        jnp.zeros(shape, dtype),
        device=device,
    )


def zeros_like(
    x: JaxArray, *, dtype: jnp.dtype, device: jaxlib.xla_extension.Device
) -> JaxArray:
    if not dtype:
        dtype = x.dtype
    return _to_device(jnp.zeros_like(x, dtype=dtype), device=device)


# Extra #
# ------#


array = asarray


def logspace(
    start, stop, num, base=10.0, axis=None, *, device: jaxlib.xla_extension.Device
):
    if axis is None:
        axis = -1
    return _to_device(
        jnp.logspace(start, stop, num, base=base, axis=axis), device=device
    )<|MERGE_RESOLUTION|>--- conflicted
+++ resolved
@@ -1,10 +1,6 @@
 # global
 import jax.numpy as jnp
-<<<<<<< HEAD
-from typing import Union, Optional, Tuple, List, Sequence
-=======
 from typing import Union, Optional, List, Sequence
->>>>>>> 0910eb44
 import jaxlib.xla_extension
 from jax.dlpack import from_dlpack as jax_from_dlpack
 
