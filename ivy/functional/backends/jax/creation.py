--- conflicted
+++ resolved
@@ -171,18 +171,10 @@
 
 # Extra #
 # ------#
-
-<<<<<<< HEAD
-def logspace(start, stop, num, base=10., axis=None, dtype=None, dev=None):
-    if axis is None:
-        axis = -1
-    return to_dev(jnp.logspace(start, stop, num, base=base, axis=axis, dtype=dtype), default_device(dev))
-=======
 array = asarray
 
 
 def logspace(start, stop, num, base=10., axis=None, device=None):
     if axis is None:
         axis = -1
-    return to_dev(jnp.logspace(start, stop, num, base=base, axis=axis), default_device(device))
->>>>>>> a81569ea
+    return to_dev(jnp.logspace(start, stop, num, base=base, axis=axis), default_device(device))