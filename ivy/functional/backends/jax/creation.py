# For Review
# global
import jax.numpy as jnp
from typing import Union, Optional, Tuple, List, Sequence
from numbers import Number
import jaxlib.xla_extension
from jax.dlpack import from_dlpack as jax_from_dlpack

# local
import ivy
from ivy import as_native_dtype
from ivy.functional.backends.jax import JaxArray
from ivy.functional.backends.jax.device import _to_device
from ivy.functional.ivy.device import default_device
from ivy.functional.ivy import default_dtype


# Array API Standard #
# -------------------#


def arange(
    start: Number,
    stop: Optional[Number] = None,
    step: Number = 1,
    *,
<<<<<<< HEAD
    dtype: Optional[jnp.dtype] = None,
    device: jaxlib.xla_extension.Device
) -> JaxArray:
=======
    dtype: jnp.dtype = None,
    device: jaxlib.xla_extension.Device,
    out: Optional[JaxArray] = None
):
>>>>>>> c75ab226
    if dtype:
        dtype = as_native_dtype(dtype)
    res = _to_device(jnp.arange(start, stop, step=step, dtype=dtype), device=device)
    if not dtype:
        if res.dtype == jnp.float64:
            return res.astype(jnp.float32)
        elif res.dtype == jnp.int64:
            return res.astype(jnp.int32)
    return res


def asarray(
    object_in: Union[JaxArray, jnp.ndarray, List[Number], Tuple[Number]],
    *,
    copy: Optional[bool] = None,
<<<<<<< HEAD
    dtype: Optional[jnp.dtype] = None,
    device: jaxlib.xla_extension.Device
) -> JaxArray:
=======
    dtype: jnp.dtype = None,
    device: jaxlib.xla_extension.Device,
    out: Optional[JaxArray] = None
):
>>>>>>> c75ab226
    if isinstance(object_in, ivy.NativeArray) and dtype != "bool":
        dtype = object_in.dtype
    elif (
        isinstance(object_in, (list, tuple, dict))
        and len(object_in) != 0
        and dtype is None
    ):
        dtype = default_dtype(item=object_in, as_native=True)
        if copy is True:
            return _to_device(
                jnp.array(object_in, dtype=dtype, copy=True), device=device
            )
        else:
            return _to_device(jnp.asarray(object_in, dtype=dtype), device=device)
    else:
        dtype = default_dtype(dtype, object_in)

    if copy is True:
        return _to_device(jnp.array(object_in, dtype=dtype, copy=True), device=device)
    else:
        return _to_device(jnp.asarray(object_in, dtype=dtype), device=device)


def empty(
    shape: Union[ivy.NativeShape, Sequence[int]],
    *,
    dtype: jnp.dtype,
<<<<<<< HEAD
    device: jaxlib.xla_extension.Device
=======
    device: jaxlib.xla_extension.Device,
    out: Optional[JaxArray] = None
>>>>>>> c75ab226
) -> JaxArray:
    return _to_device(
        jnp.empty(shape, as_native_dtype(default_dtype(dtype))), device=device
    )


def empty_like(
    x: JaxArray,
    *,
    dtype: jnp.dtype,
    device: jaxlib.xla_extension.Device,
    out: Optional[JaxArray] = None
) -> JaxArray:
    if dtype and str:
        dtype = jnp.dtype(dtype)
    else:
        dtype = x.dtype

    return _to_device(jnp.empty_like(x, dtype=dtype), device=device)


def eye(
    n_rows: int,
    n_cols: Optional[int] = None,
    k: Optional[int] = 0,
    batch_shape: Optional[Union[int, Sequence[int]]] = None,
    *,
    dtype: jnp.dtype,
<<<<<<< HEAD
    device: jaxlib.xla_extension.Device
=======
    device: jaxlib.xla_extension.Device,
    out: Optional[JaxArray] = None
>>>>>>> c75ab226
) -> JaxArray:
    dtype = as_native_dtype(default_dtype(dtype))
    device = default_device(device)
    if n_cols is None:
        n_cols = n_rows
    i = jnp.eye(n_rows, n_cols, k, dtype)
    if batch_shape is None:
        return _to_device(i, device=device)
    else:
        reshape_dims = [1] * len(batch_shape) + [n_rows, n_cols]
        tile_dims = list(batch_shape) + [1, 1]
        return_mat = jnp.tile(jnp.reshape(i, reshape_dims), tile_dims)
        return _to_device(return_mat, device=device)


# noinspection PyShadowingNames
<<<<<<< HEAD
def from_dlpack(x: JaxArray) -> JaxArray:
=======
def from_dlpack(
    x,
    *,
    out: Optional[JaxArray] = None
):
>>>>>>> c75ab226
    return jax_from_dlpack(x)


def _assert_fill_value_and_dtype_are_compatible(dtype, fill_value):
    assert (ivy.is_int_dtype(dtype) and isinstance(fill_value, int)) or (
        ivy.is_float_dtype(dtype)
        and isinstance(fill_value, float)
        or (isinstance(fill_value, bool))
    ), "the fill_value and data type are not same"


def full(
    shape: Union[ivy.NativeShape, Sequence[int]],
    fill_value: Union[int, float, bool],
    *,
    dtype: Optional[Union[ivy.Dtype, jnp.dtype]] = None,
    device: jaxlib.xla_extension.Device,
    out: Optional[JaxArray] = None
) -> JaxArray:
    dtype = ivy.default_dtype(dtype, item=fill_value, as_native=True)
    _assert_fill_value_and_dtype_are_compatible(dtype, fill_value)
    return _to_device(
        jnp.full(shape, fill_value, dtype),
        device=device,
    )


def full_like(
    x: JaxArray,
    fill_value: float,
    *,
    dtype: Optional[Union[ivy.Dtype, jnp.dtype]] = None,
    device: jaxlib.xla_extension.Device,
    out: Optional[JaxArray] = None
) -> JaxArray:
    dtype = ivy.default_dtype(dtype, item=fill_value, as_native=True)
    _assert_fill_value_and_dtype_are_compatible(dtype, fill_value)
    if dtype and str:
        dtype = jnp.dtype(dtype)
    else:
        dtype = x.dtype

    return _to_device(
        jnp.full_like(x, fill_value, dtype=dtype),
        device=device,
    )


def linspace(
    start: Union[JaxArray, float],
    stop: float,
    num: int,
    axis: Optional[int] = None,
    endpoint: bool = True,
    *,
    dtype: jnp.dtype,
<<<<<<< HEAD
    device: jaxlib.xla_extension.Device
) -> JaxArray:
=======
    device: jaxlib.xla_extension.Device,
    out: Optional[JaxArray] = None
):
>>>>>>> c75ab226
    if axis is None:
        axis = -1
    ans = jnp.linspace(start, stop, num, endpoint, dtype=dtype, axis=axis)
    if dtype is None:
        ans = jnp.float32(ans)
    return _to_device(ans, device=device)


def meshgrid(*arrays: JaxArray, indexing: str = "xy") -> List[JaxArray]:
    return jnp.meshgrid(*arrays, indexing=indexing)


def ones(
    shape: Union[ivy.NativeShape, Sequence[int]],
    *,
    dtype: Optional[Union[ivy.Dtype, jnp.dtype]] = None,
<<<<<<< HEAD
    device: Optional[Union[ivy.Device, jaxlib.xla_extension.Device]] = None
=======
    device: Optional[Union[ivy.Device, jaxlib.xla_extension.Device]] = None,
    out: Optional[JaxArray] = None
>>>>>>> c75ab226
) -> JaxArray:
    return _to_device(
        jnp.ones(shape, as_native_dtype(default_dtype(dtype))), device=device
    )


def ones_like(
    x: JaxArray,
    *,
    dtype: jnp.dtype,
    device: jaxlib.xla_extension.Device,
    out: Optional[JaxArray] = None
) -> JaxArray:
    if dtype and str:
        dtype = jnp.dtype(dtype)
    else:
        dtype = x.dtype
    return _to_device(jnp.ones_like(x, dtype=dtype), device=device)


def tril(
    x: JaxArray,
    k: int = 0,
    *,
    out: Optional[JaxArray] = None
) -> JaxArray:
    return jnp.tril(x, k)


def triu(
    x: JaxArray,
    k: int = 0,
    *,
    out: Optional[JaxArray] = None
) -> JaxArray:
    return jnp.triu(x, k)


def zeros(
    shape: Union[ivy.NativeShape, Sequence[int]],
    *,
    dtype: jnp.dtype,
<<<<<<< HEAD
    device: jaxlib.xla_extension.Device
=======
    device: jaxlib.xla_extension.Device,
    out: Optional[JaxArray] = None
>>>>>>> c75ab226
) -> JaxArray:
    return _to_device(
        jnp.zeros(shape, dtype),
        device=device,
    )


def zeros_like(
    x: JaxArray,
    *,
    dtype: jnp.dtype,
    device: jaxlib.xla_extension.Device,
    out: Optional[JaxArray] = None
) -> JaxArray:
    if not dtype:
        dtype = x.dtype
    return _to_device(jnp.zeros_like(x, dtype=dtype), device=device)


# Extra #
# ------#


array = asarray


def logspace(
<<<<<<< HEAD
    start: Union[JaxArray, int],
    stop: Union[JaxArray, int],
    num: int,
    base: float = 10.0,
    axis: int = None,
    *,
    device: jaxlib.xla_extension.Device
) -> JaxArray:
=======
    start,
    stop,
    num,
    base=10.0,
    axis=None,
    *,
    device: jaxlib.xla_extension.Device,
    out: Optional[JaxArray] = None
):
>>>>>>> c75ab226
    if axis is None:
        axis = -1
    return _to_device(
        jnp.logspace(start, stop, num, base=base, axis=axis), device=device
    )<|MERGE_RESOLUTION|>--- conflicted
+++ resolved
@@ -24,16 +24,10 @@
     stop: Optional[Number] = None,
     step: Number = 1,
     *,
-<<<<<<< HEAD
     dtype: Optional[jnp.dtype] = None,
     device: jaxlib.xla_extension.Device
-) -> JaxArray:
-=======
-    dtype: jnp.dtype = None,
-    device: jaxlib.xla_extension.Device,
-    out: Optional[JaxArray] = None
-):
->>>>>>> c75ab226
+    out: Optional[JaxArray] = None
+) -> JaxArray:
     if dtype:
         dtype = as_native_dtype(dtype)
     res = _to_device(jnp.arange(start, stop, step=step, dtype=dtype), device=device)
@@ -49,16 +43,10 @@
     object_in: Union[JaxArray, jnp.ndarray, List[Number], Tuple[Number]],
     *,
     copy: Optional[bool] = None,
-<<<<<<< HEAD
     dtype: Optional[jnp.dtype] = None,
     device: jaxlib.xla_extension.Device
-) -> JaxArray:
-=======
-    dtype: jnp.dtype = None,
-    device: jaxlib.xla_extension.Device,
-    out: Optional[JaxArray] = None
-):
->>>>>>> c75ab226
+    out: Optional[JaxArray] = None
+) -> JaxArray:
     if isinstance(object_in, ivy.NativeArray) and dtype != "bool":
         dtype = object_in.dtype
     elif (
@@ -86,12 +74,8 @@
     shape: Union[ivy.NativeShape, Sequence[int]],
     *,
     dtype: jnp.dtype,
-<<<<<<< HEAD
-    device: jaxlib.xla_extension.Device
-=======
-    device: jaxlib.xla_extension.Device,
-    out: Optional[JaxArray] = None
->>>>>>> c75ab226
+    device: jaxlib.xla_extension.Device
+    out: Optional[JaxArray] = None
 ) -> JaxArray:
     return _to_device(
         jnp.empty(shape, as_native_dtype(default_dtype(dtype))), device=device
@@ -120,12 +104,8 @@
     batch_shape: Optional[Union[int, Sequence[int]]] = None,
     *,
     dtype: jnp.dtype,
-<<<<<<< HEAD
-    device: jaxlib.xla_extension.Device
-=======
-    device: jaxlib.xla_extension.Device,
-    out: Optional[JaxArray] = None
->>>>>>> c75ab226
+    device: jaxlib.xla_extension.Device,
+    out: Optional[JaxArray] = None
 ) -> JaxArray:
     dtype = as_native_dtype(default_dtype(dtype))
     device = default_device(device)
@@ -142,15 +122,11 @@
 
 
 # noinspection PyShadowingNames
-<<<<<<< HEAD
-def from_dlpack(x: JaxArray) -> JaxArray:
-=======
 def from_dlpack(
     x,
     *,
     out: Optional[JaxArray] = None
-):
->>>>>>> c75ab226
+) -> JaxArray:
     return jax_from_dlpack(x)
 
 
@@ -207,14 +183,9 @@
     endpoint: bool = True,
     *,
     dtype: jnp.dtype,
-<<<<<<< HEAD
-    device: jaxlib.xla_extension.Device
-) -> JaxArray:
-=======
-    device: jaxlib.xla_extension.Device,
-    out: Optional[JaxArray] = None
-):
->>>>>>> c75ab226
+    device: jaxlib.xla_extension.Device
+    out: Optional[JaxArray] = None
+) -> JaxArray:
     if axis is None:
         axis = -1
     ans = jnp.linspace(start, stop, num, endpoint, dtype=dtype, axis=axis)
@@ -231,12 +202,8 @@
     shape: Union[ivy.NativeShape, Sequence[int]],
     *,
     dtype: Optional[Union[ivy.Dtype, jnp.dtype]] = None,
-<<<<<<< HEAD
     device: Optional[Union[ivy.Device, jaxlib.xla_extension.Device]] = None
-=======
-    device: Optional[Union[ivy.Device, jaxlib.xla_extension.Device]] = None,
-    out: Optional[JaxArray] = None
->>>>>>> c75ab226
+    out: Optional[JaxArray] = None
 ) -> JaxArray:
     return _to_device(
         jnp.ones(shape, as_native_dtype(default_dtype(dtype))), device=device
@@ -279,12 +246,8 @@
     shape: Union[ivy.NativeShape, Sequence[int]],
     *,
     dtype: jnp.dtype,
-<<<<<<< HEAD
-    device: jaxlib.xla_extension.Device
-=======
-    device: jaxlib.xla_extension.Device,
-    out: Optional[JaxArray] = None
->>>>>>> c75ab226
+    device: jaxlib.xla_extension.Device,
+    out: Optional[JaxArray] = None
 ) -> JaxArray:
     return _to_device(
         jnp.zeros(shape, dtype),
@@ -312,7 +275,6 @@
 
 
 def logspace(
-<<<<<<< HEAD
     start: Union[JaxArray, int],
     stop: Union[JaxArray, int],
     num: int,
@@ -320,18 +282,8 @@
     axis: int = None,
     *,
     device: jaxlib.xla_extension.Device
-) -> JaxArray:
-=======
-    start,
-    stop,
-    num,
-    base=10.0,
-    axis=None,
-    *,
-    device: jaxlib.xla_extension.Device,
-    out: Optional[JaxArray] = None
-):
->>>>>>> c75ab226
+    out: Optional[JaxArray] = None
+) -> JaxArray:
     if axis is None:
         axis = -1
     return _to_device(
