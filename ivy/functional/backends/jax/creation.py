# global
import jax.numpy as jnp
from typing import Union, Optional, List, Sequence
import jaxlib.xla_extension
from jax.dlpack import from_dlpack as jax_from_dlpack

# local
import ivy
from ivy import as_native_dtype
from ivy.functional.backends.jax import JaxArray
from ivy.functional.backends.jax.device import _to_device
from ivy.functional.ivy import default_dtype


# Array API Standard #
# -------------------#


def arange(
    start,
    stop=None,
    step=1,
    *,
    dtype: jnp.dtype = None,
    device: jaxlib.xla_extension.Device,
    out: Optional[JaxArray] = None
):
    if dtype:
        dtype = as_native_dtype(dtype)
    res = _to_device(jnp.arange(start, stop, step=step, dtype=dtype), device=device)
    if not dtype:
        if res.dtype == jnp.float64:
            return res.astype(jnp.float32)
        elif res.dtype == jnp.int64:
            return res.astype(jnp.int32)
    return res


def asarray(
    object_in,
    *,
    copy: Optional[bool] = None,
    dtype: jnp.dtype = None,
    device: jaxlib.xla_extension.Device,
    out: Optional[JaxArray] = None
):
    if isinstance(object_in, ivy.NativeArray) and dtype != "bool":
        dtype = object_in.dtype
    elif (
        isinstance(object_in, (list, tuple, dict))
        and len(object_in) != 0
        and dtype is None
    ):
        dtype = default_dtype(item=object_in, as_native=True)
        if copy is True:
            return _to_device(
                jnp.array(object_in, dtype=dtype, copy=True), device=device
            )
        else:
            return _to_device(jnp.asarray(object_in, dtype=dtype), device=device)
    else:
        dtype = default_dtype(dtype, object_in)

    if copy is True:
        return _to_device(jnp.array(object_in, dtype=dtype, copy=True), device=device)
    else:
        return _to_device(jnp.asarray(object_in, dtype=dtype), device=device)


def empty(
    shape: Union[ivy.NativeShape, Sequence[int]],
    *,
    dtype: jnp.dtype,
    device: jaxlib.xla_extension.Device,
    out: Optional[JaxArray] = None
) -> JaxArray:
    return _to_device(jnp.empty(shape, dtype), device=device)


def empty_like(
    x: JaxArray,
    *,
    dtype: jnp.dtype,
    device: jaxlib.xla_extension.Device,
    out: Optional[JaxArray] = None
) -> JaxArray:
    return _to_device(jnp.empty_like(x, dtype=dtype), device=device)


def eye(
    n_rows: int,
    n_cols: Optional[int] = None,
    k: Optional[int] = 0,
    batch_shape: Optional[Union[int, Sequence[int]]] = None,
    *,
    dtype: jnp.dtype,
    device: jaxlib.xla_extension.Device,
    out: Optional[JaxArray] = None
) -> JaxArray:
<<<<<<< HEAD
    return _to_device(jnp.eye(n_rows, n_cols, k, dtype), device=device)
=======
    dtype = as_native_dtype(default_dtype(dtype))
    device = default_device(device)
    if n_cols is None:
        n_cols = n_rows
    i = jnp.eye(n_rows, n_cols, k, dtype)
    if batch_shape is None:
        return _to_device(i, device=device)
    else:
        reshape_dims = [1] * len(batch_shape) + [n_rows, n_cols]
        tile_dims = list(batch_shape) + [1, 1]
        return_mat = jnp.tile(jnp.reshape(i, reshape_dims), tile_dims)
        return _to_device(return_mat, device=device)
>>>>>>> ce3fb403


# noinspection PyShadowingNames
def from_dlpack(
    x,
    *,
    out: Optional[JaxArray] = None
):
    return jax_from_dlpack(x)


def _assert_fill_value_and_dtype_are_compatible(dtype, fill_value):
    assert (ivy.is_int_dtype(dtype) and isinstance(fill_value, int)) or (
        ivy.is_float_dtype(dtype)
        and isinstance(fill_value, float)
        or (isinstance(fill_value, bool))
    ), "the fill_value and data type are not same"


def full(
    shape: Union[ivy.NativeShape, Sequence[int]],
    fill_value: Union[int, float, bool],
    *,
    dtype: Optional[Union[ivy.Dtype, jnp.dtype]] = None,
    device: jaxlib.xla_extension.Device,
    out: Optional[JaxArray] = None
) -> JaxArray:
    dtype = ivy.default_dtype(dtype, item=fill_value, as_native=True)
    _assert_fill_value_and_dtype_are_compatible(dtype, fill_value)
    return _to_device(
        jnp.full(shape, fill_value, dtype),
        device=device,
    )


def full_like(
    x: JaxArray,
    fill_value: Union[int, float],
    *,
    dtype: jnp.dtype,
    device: jaxlib.xla_extension.Device,
    out: Optional[JaxArray] = None
) -> JaxArray:
    # dtype = ivy.default_dtype(dtype, item=fill_value, as_native=True)
    _assert_fill_value_and_dtype_are_compatible(dtype, fill_value)
    # if dtype and str:
    #     dtype = jnp.dtype(dtype)
    # else:
    #     dtype = x.dtype

    return _to_device(
        jnp.full_like(x, fill_value, dtype=dtype),
        device=device,
    )


def linspace(
    start,
    stop,
    num,
    axis=None,
    endpoint=True,
    *,
    dtype: jnp.dtype,
    device: jaxlib.xla_extension.Device,
    out: Optional[JaxArray] = None
):
    if axis is None:
        axis = -1
    ans = jnp.linspace(start, stop, num, endpoint, dtype=dtype, axis=axis)
    if dtype is None:
        ans = jnp.float32(ans)
    return _to_device(ans, device=device)


def meshgrid(*arrays: JaxArray, indexing: str = "xy") -> List[JaxArray]:
    return jnp.meshgrid(*arrays, indexing=indexing)


def ones(
    shape: Union[ivy.NativeShape, Sequence[int]],
    *,
    dtype: Optional[Union[ivy.Dtype, jnp.dtype]] = None,
    device: Optional[Union[ivy.Device, jaxlib.xla_extension.Device]] = None,
    out: Optional[JaxArray] = None
) -> JaxArray:
    return _to_device(
        jnp.ones(shape, as_native_dtype(default_dtype(dtype))), device=device
    )


def ones_like(
    x: JaxArray,
    *,
    dtype: jnp.dtype,
    device: jaxlib.xla_extension.Device,
    out: Optional[JaxArray] = None
) -> JaxArray:
    if dtype and str:
        dtype = jnp.dtype(dtype)
    else:
        dtype = x.dtype
    return _to_device(jnp.ones_like(x, dtype=dtype), device=device)


def tril(
    x: JaxArray,
    k: int = 0,
    *,
    out: Optional[JaxArray] = None
) -> JaxArray:
    return jnp.tril(x, k)


def triu(
    x: JaxArray,
    k: int = 0,
    *,
    out: Optional[JaxArray] = None
) -> JaxArray:
    return jnp.triu(x, k)


def zeros(
    shape: Union[ivy.NativeShape, Sequence[int]],
    *,
    dtype: jnp.dtype,
    device: jaxlib.xla_extension.Device,
    out: Optional[JaxArray] = None
) -> JaxArray:
    return _to_device(
        jnp.zeros(shape, dtype),
        device=device,
    )


def zeros_like(
    x: JaxArray,
    *,
    dtype: jnp.dtype,
    device: jaxlib.xla_extension.Device,
    out: Optional[JaxArray] = None
) -> JaxArray:
    if not dtype:
        dtype = x.dtype
    return _to_device(jnp.zeros_like(x, dtype=dtype), device=device)


# Extra #
# ------#


array = asarray


def logspace(
    start,
    stop,
    num,
    base=10.0,
    axis=None,
    *,
    device: jaxlib.xla_extension.Device,
    out: Optional[JaxArray] = None
):
    if axis is None:
        axis = -1
    return _to_device(
        jnp.logspace(start, stop, num, base=base, axis=axis), device=device
    )<|MERGE_RESOLUTION|>--- conflicted
+++ resolved
@@ -97,22 +97,15 @@
     device: jaxlib.xla_extension.Device,
     out: Optional[JaxArray] = None
 ) -> JaxArray:
-<<<<<<< HEAD
-    return _to_device(jnp.eye(n_rows, n_cols, k, dtype), device=device)
-=======
-    dtype = as_native_dtype(default_dtype(dtype))
-    device = default_device(device)
     if n_cols is None:
         n_cols = n_rows
     i = jnp.eye(n_rows, n_cols, k, dtype)
     if batch_shape is None:
         return _to_device(i, device=device)
-    else:
-        reshape_dims = [1] * len(batch_shape) + [n_rows, n_cols]
-        tile_dims = list(batch_shape) + [1, 1]
-        return_mat = jnp.tile(jnp.reshape(i, reshape_dims), tile_dims)
-        return _to_device(return_mat, device=device)
->>>>>>> ce3fb403
+    reshape_dims = [1] * len(batch_shape) + [n_rows, n_cols]
+    tile_dims = list(batch_shape) + [1, 1]
+    return_mat = jnp.tile(jnp.reshape(i, reshape_dims), tile_dims)
+    return _to_device(return_mat, device=device)
 
 
 # noinspection PyShadowingNames
