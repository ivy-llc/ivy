--- conflicted
+++ resolved
@@ -124,17 +124,11 @@
         and len(object_in) != 0
         and dtype is None
     ):
-        dtype = dtype_from_str(default_dtype(item=object_in))
+        dtype = default_dtype(item=object_in,as_native_dtype=True)
         if copy is True:
-<<<<<<< HEAD
-            return to_dev(jnp.array(object_in, dtype = dtype, copy=True), device)
+            return to_dev(jnp.array(object_in, dtype = dtype, copy=True), device=device)
         else:
-            return to_dev(jnp.asarray(object_in, dtype=dtype), device)
-=======
-            return to_dev(jnp.array(object_in, copy=True), device=device)
-        else:
-            return to_dev(jnp.asarray(object_in), device=device)
->>>>>>> 8af60714
+            return to_dev(jnp.asarray(object_in, dtype=dtype), device=device)
     else:
         dtype = default_dtype(dtype, object_in)
     if copy is True:
