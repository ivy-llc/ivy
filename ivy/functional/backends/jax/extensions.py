--- conflicted
+++ resolved
@@ -79,7 +79,16 @@
     )
 
 
-<<<<<<< HEAD
+def lcm(
+    x1: JaxArray,
+    x2: JaxArray,
+    /,
+    *,
+    out: Optional[JaxArray] = None
+) -> JaxArray:
+    return jnp.lcm(x1, x2)
+
+
 def hann_window(
     window_length: int,
     periodic: Optional[bool] = True,
@@ -88,14 +97,4 @@
     out: Optional[JaxArray] = None,
 ) -> JaxArray:
     window_length = window_length + 1 if periodic is True else window_length
-    return jnp.array(jnp.hanning(window_length), dtype=dtype)
-=======
-def lcm(
-    x1: JaxArray,
-    x2: JaxArray,
-    /,
-    *,
-    out: Optional[JaxArray] = None
-) -> JaxArray:
-    return jnp.lcm(x1, x2)
->>>>>>> 633c481c
+    return jnp.array(jnp.hanning(window_length), dtype=dtype)