import logging
from typing import Optional
import ivy
from ivy.functional.ivy.extensions import (
    _verify_coo_components,
    _verify_csr_components,
    _is_coo_not_csr,
)
from ivy.functional.backends.jax import JaxArray
import jax.numpy as jnp
import math


def is_native_sparse_array(x):
    """Jax does not support sparse arrays natively."""
    return False


def native_sparse_array(
    data=None,
    *,
    coo_indices=None,
    csr_crow_indices=None,
    csr_col_indices=None,
    values=None,
    dense_shape=None,
):
    ivy.assertions.check_exists(
        data,
        inverse=True,
        message="data cannot be specified, Jax does not support sparse array natively",
    )
    if _is_coo_not_csr(
        coo_indices, csr_crow_indices, csr_col_indices, values, dense_shape
    ):
        _verify_coo_components(
            indices=coo_indices, values=values, dense_shape=dense_shape
        )
    else:
        _verify_csr_components(
            crow_indices=csr_crow_indices,
            col_indices=csr_col_indices,
            values=values,
            dense_shape=dense_shape,
        )
    logging.warning("Jax does not support sparse array natively, None is returned.")
    return None


def native_sparse_array_to_indices_values_and_shape(x):
    logging.warning(
        "Jax does not support sparse array natively, None is returned for        "
        " indices, values and shape."
    )
    return None, None, None


def sinc(x: JaxArray, /, *, out: Optional[JaxArray] = None) -> JaxArray:
    return jnp.sinc(x)


<<<<<<< HEAD
def lcm(
    x1: JaxArray,
    x2: JaxArray,
    /,
    *,
    out: Optional[JaxArray] = None
) -> JaxArray:
    return jnp.lcm(x1, x2)
=======
def vorbis_window(
    window_length: JaxArray,
    *,
    dtype: Optional[jnp.dtype] = jnp.float32,
    out: Optional[JaxArray] = None,
) -> JaxArray:
    return jnp.array(
        [
            round(
                math.sin(
                    (ivy.pi / 2) * (math.sin(ivy.pi * (i) / (window_length * 2)) ** 2)
                ),
                8,
            )
            for i in range(1, window_length * 2)[0::2]
        ],
        dtype=dtype,
    )
>>>>>>> 68d393fe
<|MERGE_RESOLUTION|>--- conflicted
+++ resolved
@@ -59,16 +59,6 @@
     return jnp.sinc(x)
 
 
-<<<<<<< HEAD
-def lcm(
-    x1: JaxArray,
-    x2: JaxArray,
-    /,
-    *,
-    out: Optional[JaxArray] = None
-) -> JaxArray:
-    return jnp.lcm(x1, x2)
-=======
 def vorbis_window(
     window_length: JaxArray,
     *,
@@ -87,4 +77,12 @@
         ],
         dtype=dtype,
     )
->>>>>>> 68d393fe
+
+def lcm(
+    x1: JaxArray,
+    x2: JaxArray,
+    /,
+    *,
+    out: Optional[JaxArray] = None
+) -> JaxArray:
+    return jnp.lcm(x1, x2)