import logging
from typing import Optional
import ivy
from ivy.functional.ivy.extensions import (
    _verify_coo_components,
    _verify_csr_components,
    _is_coo_not_csr,
)
from ivy.functional.backends.jax import JaxArray
import jax.numpy as jnp
import math


def is_native_sparse_array(x):
    """Jax does not support sparse arrays natively."""
    return False


def native_sparse_array(
    data=None,
    *,
    coo_indices=None,
    csr_crow_indices=None,
    csr_col_indices=None,
    values=None,
    dense_shape=None,
):
    ivy.assertions.check_exists(
        data,
        inverse=True,
        message="data cannot be specified, Jax does not support sparse array natively",
    )
    if _is_coo_not_csr(
        coo_indices, csr_crow_indices, csr_col_indices, values, dense_shape
    ):
        _verify_coo_components(
            indices=coo_indices, values=values, dense_shape=dense_shape
        )
    else:
        _verify_csr_components(
            crow_indices=csr_crow_indices,
            col_indices=csr_col_indices,
            values=values,
            dense_shape=dense_shape,
        )
    logging.warning("Jax does not support sparse array natively, None is returned.")
    return None


def native_sparse_array_to_indices_values_and_shape(x):
    logging.warning(
        "Jax does not support sparse array natively, None is returned for        "
        " indices, values and shape."
    )
    return None, None, None


def sinc(x: JaxArray, /, *, out: Optional[JaxArray] = None) -> JaxArray:
    return jnp.sinc(x)


def vorbis_window(
    window_length: JaxArray,
    *,
    dtype: Optional[jnp.dtype] = jnp.float32,
<<<<<<< HEAD
    out: Optional[JaxArray] = None
=======
    out: Optional[JaxArray] = None,
>>>>>>> e63f2dcf
) -> JaxArray:
    return jnp.array([
        round(sin((pi / 2) * (sin(pi * (i) / (window_length * 2)) ** 2)), 8)
        for i in range(1, window_length * 2)[0::2]
    ], dtype=dtype)


def kaiser_window(
    window_length: int,
    periodic: bool = True,
    beta: float = 12.0,
    *,
    dtype: Optional[jnp.dtype] = None,
    out: Optional[JaxArray] = None
) -> JaxArray:
    if periodic is False:
        return jnp.array(
            jnp.kaiser(M=window_length, beta=beta),
            dtype=dtype) 
    else: 
        return jnp.array(
            jnp.kaiser(M=window_length + 1, beta=beta)[:-1],
            dtype=dtype)
    return jnp.array(
        [
            round(
                math.sin(
                    (ivy.pi / 2) * (math.sin(ivy.pi * (i) / (window_length * 2)) ** 2)
                ),
                8,
            )
            for i in range(1, window_length * 2)[0::2]
        ],
        dtype=dtype,
    )<|MERGE_RESOLUTION|>--- conflicted
+++ resolved
@@ -63,34 +63,8 @@
     window_length: JaxArray,
     *,
     dtype: Optional[jnp.dtype] = jnp.float32,
-<<<<<<< HEAD
-    out: Optional[JaxArray] = None
-=======
     out: Optional[JaxArray] = None,
->>>>>>> e63f2dcf
 ) -> JaxArray:
-    return jnp.array([
-        round(sin((pi / 2) * (sin(pi * (i) / (window_length * 2)) ** 2)), 8)
-        for i in range(1, window_length * 2)[0::2]
-    ], dtype=dtype)
-
-
-def kaiser_window(
-    window_length: int,
-    periodic: bool = True,
-    beta: float = 12.0,
-    *,
-    dtype: Optional[jnp.dtype] = None,
-    out: Optional[JaxArray] = None
-) -> JaxArray:
-    if periodic is False:
-        return jnp.array(
-            jnp.kaiser(M=window_length, beta=beta),
-            dtype=dtype) 
-    else: 
-        return jnp.array(
-            jnp.kaiser(M=window_length + 1, beta=beta)[:-1],
-            dtype=dtype)
     return jnp.array(
         [
             round(
@@ -102,4 +76,22 @@
             for i in range(1, window_length * 2)[0::2]
         ],
         dtype=dtype,
-    )+    )
+
+
+def kaiser_window(
+    window_length: int,
+    periodic: bool = True,
+    beta: float = 12.0,
+    *,
+    dtype: Optional[jnp.dtype] = None,
+    out: Optional[JaxArray] = None,
+) -> JaxArray:
+    if periodic is False:
+        return jnp.array(
+            jnp.kaiser(M=window_length, beta=beta),
+            dtype=dtype) 
+    else: 
+        return jnp.array(
+            jnp.kaiser(M=window_length + 1, beta=beta)[:-1],
+            dtype=dtype)