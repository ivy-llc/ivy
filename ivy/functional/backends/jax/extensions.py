import logging
from typing import Optional
import ivy
from ivy.functional.ivy.extensions import (
    _verify_coo_components,
    _verify_csr_components,
    _is_coo_not_csr,
)
from ivy.functional.backends.jax import JaxArray
import jax.numpy as jnp
import math


def is_native_sparse_array(x):
    """Jax does not support sparse arrays natively."""
    return False


def native_sparse_array(
    data=None,
    *,
    coo_indices=None,
    csr_crow_indices=None,
    csr_col_indices=None,
    values=None,
    dense_shape=None,
):
    ivy.assertions.check_exists(
        data,
        inverse=True,
        message="data cannot be specified, Jax does not support sparse array natively",
    )
    if _is_coo_not_csr(
        coo_indices, csr_crow_indices, csr_col_indices, values, dense_shape
    ):
        _verify_coo_components(
            indices=coo_indices, values=values, dense_shape=dense_shape
        )
    else:
        _verify_csr_components(
            crow_indices=csr_crow_indices,
            col_indices=csr_col_indices,
            values=values,
            dense_shape=dense_shape,
        )
    logging.warning("Jax does not support sparse array natively, None is returned.")
    return None


def native_sparse_array_to_indices_values_and_shape(x):
    logging.warning(
        "Jax does not support sparse array natively, None is returned for        "
        " indices, values and shape."
    )
    return None, None, None


def sinc(x: JaxArray, /, *, out: Optional[JaxArray] = None) -> JaxArray:
    return jnp.sinc(x)


def vorbis_window(
    window_length: JaxArray,
    *,
    dtype: Optional[jnp.dtype] = jnp.float32,
    out: Optional[JaxArray] = None,
) -> JaxArray:
    return jnp.array(
        [
            round(
                math.sin(
                    (ivy.pi / 2) * (math.sin(ivy.pi * (i) / (window_length * 2)) ** 2)
                ),
                8,
            )
            for i in range(1, window_length * 2)[0::2]
        ],
        dtype=dtype,
    )


def lcm(
    x1: JaxArray,
    x2: JaxArray,
    /,
    *,
    out: Optional[JaxArray] = None
) -> JaxArray:
    return jnp.lcm(x1, x2)


<<<<<<< HEAD
=======
def hann_window(
    window_length: int,
    periodic: Optional[bool] = True,
    dtype: Optional[jnp.dtype] = None,
    *,
    out: Optional[JaxArray] = None,
) -> JaxArray:
    window_length = window_length + 1 if periodic is True else window_length
    return jnp.array(jnp.hanning(window_length), dtype=dtype)


>>>>>>> d7bb608b
def rfft(
    x: JaxArray,
    n: Optional[int] = None, 
    norm: Optional[str] = None,
    /,
    *,
    out: Optional[JaxArray] = None
) -> JaxArray:
    return jnp.fft.rfft(x, n, norm=norm)<|MERGE_RESOLUTION|>--- conflicted
+++ resolved
@@ -89,8 +89,6 @@
     return jnp.lcm(x1, x2)
 
 
-<<<<<<< HEAD
-=======
 def hann_window(
     window_length: int,
     periodic: Optional[bool] = True,
@@ -102,7 +100,6 @@
     return jnp.array(jnp.hanning(window_length), dtype=dtype)
 
 
->>>>>>> d7bb608b
 def rfft(
     x: JaxArray,
     n: Optional[int] = None, 
