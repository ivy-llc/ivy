--- conflicted
+++ resolved
@@ -156,7 +156,6 @@
     return res
 
 
-<<<<<<< HEAD
 def _flat_array_to_1_dim_array(x):
     return x.reshape((1,)) if x.shape == () else x
 
@@ -288,8 +287,6 @@
     return jnp.fft.rfft(input, n, norm=norm)
 
 
-=======
->>>>>>> 29f00b54
 def rfft(
     x: JaxArray,
     n: Optional[int] = None,
@@ -298,4 +295,15 @@
     *,
     out: Optional[JaxArray] = None
 ) -> JaxArray:
+    return jnp.fft.rfft(x, n, norm=norm)
+
+
+def rfft(
+    x: JaxArray,
+    n: Optional[int] = None,
+    norm: Optional[str] = None,
+    /,
+    *,
+    out: Optional[JaxArray] = None
+) -> JaxArray:
     return jnp.fft.rfft(x, n, norm=norm)