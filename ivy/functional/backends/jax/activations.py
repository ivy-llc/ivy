--- conflicted
+++ resolved
@@ -14,13 +14,7 @@
 from ivy.functional.backends.jax import JaxArray
 
 
-<<<<<<< HEAD
-
-@with_unsupported_dtypes({"0.4.10 and below": ("complex",)}, backend_version)
-
-=======
 @with_unsupported_dtypes({"0.4.11 and below": ("complex",)}, backend_version)
->>>>>>> 06d59944
 def gelu(
     x: JaxArray,
     /,
