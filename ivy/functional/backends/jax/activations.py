"""Collection of Jax activation functions, wrapped to fit Ivy syntax and signature."""

from typing import Optional

# global
import jax
import jax.numpy as jnp

# local
from ivy.functional.backends.jax import JaxArray


def relu(x: JaxArray) -> JaxArray:
    return jnp.maximum(x, 0)


def leaky_relu(x: JaxArray, alpha: Optional[float] = 0.2) -> JaxArray:
    return jnp.where(x > 0, x, x * alpha)


<<<<<<< HEAD

def gelu(x: JaxArray, approximate:bool = True)\
    -> JaxArray:
=======
def gelu(x: JaxArray, approximate: Optional[bool] = True) -> JaxArray:
>>>>>>> cd798591
    return jax.nn.gelu(x, approximate)


def sigmoid(x: JaxArray) -> JaxArray:
    return 1 / (1 + jnp.exp(-x))


def tanh(x: JaxArray) -> JaxArray:
    return jnp.tanh(x)


def softmax(x: JaxArray, axis: Optional[int] = None) -> JaxArray:
    exp_x = jnp.exp(x)
    return exp_x / jnp.sum(exp_x, axis, keepdims=True)


def softplus(x: JaxArray) -> JaxArray:
    return jnp.log(jnp.exp(x) + 1)<|MERGE_RESOLUTION|>--- conflicted
+++ resolved
@@ -18,13 +18,9 @@
     return jnp.where(x > 0, x, x * alpha)
 
 
-<<<<<<< HEAD
-
-def gelu(x: JaxArray, approximate:bool = True)\
-    -> JaxArray:
-=======
-def gelu(x: JaxArray, approximate: Optional[bool] = True) -> JaxArray:
->>>>>>> cd798591
+def gelu(x: JaxArray, 
+         approximate: Optional[bool] = True
+        ) -> JaxArray:
     return jax.nn.gelu(x, approximate)
 
 
