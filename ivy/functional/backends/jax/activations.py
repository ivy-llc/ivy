--- conflicted
+++ resolved
@@ -18,14 +18,10 @@
     return jnp.where(x > 0, x, x * alpha)
 
 
-<<<<<<< HEAD
+
 def gelu(x: JaxArray, approximate:bool = True)\
     -> JaxArray:
-    return jax.nn.gelu
-=======
-def gelu(x):
-    return jax.nn.gelu(x)
->>>>>>> 1eb841cd
+    return jax.nn.gelu(x, approximate)
 
 
 def sigmoid(x: JaxArray) -> JaxArray:
