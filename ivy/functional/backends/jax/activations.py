--- conflicted
+++ resolved
@@ -38,13 +38,6 @@
         -> JaxArray:
     return jnp.tanh
 
-<<<<<<< HEAD
-=======
-
-sigmoid = lambda x: 1 / (1 + jnp.exp(-x))
-
->>>>>>> fd12e513
-
 def softmax(x, axis=-1):
     exp_x = jnp.exp(x)
     return exp_x / jnp.sum(exp_x, axis, keepdims=True)
