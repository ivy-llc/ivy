"""Collection of Jax activation functions, wrapped to fit Ivy syntax and signature."""


# global


import jax
import jax.numpy as jnp
from typing import Optional, Union

# local
from ivy.functional.backends.jax import JaxArray


def gelu(
    x: JaxArray,
    /,
    *,
    approximate: bool = False,
    complex_mode="jax",
    out: Optional[JaxArray] = None,
) -> JaxArray:
    return jax.nn.gelu(x, approximate)


def leaky_relu(
    x: JaxArray,
    /,
    *,
    alpha: float = 0.2,
    complex_mode="jax",
    out: Optional[JaxArray] = None,
) -> JaxArray:
    return jnp.asarray(jnp.where(x > 0, x, jnp.multiply(x, alpha)), x.dtype)


def relu(
    x: JaxArray, /, *, complex_mode="jax", out: Optional[JaxArray] = None
) -> JaxArray:
    return jnp.maximum(x, 0)


def sigmoid(x: JaxArray, /, *, out: Optional[JaxArray] = None) -> JaxArray:
    return 1 / (1 + jnp.exp(-x))


def softmax(
    x: JaxArray, /, *, axis: int = -1, out: Optional[JaxArray] = None
) -> JaxArray:
    return jax.nn.softmax(x, axis)


def softplus(
    x: JaxArray,
    /,
    *,
    beta: Optional[Union[int, float]] = 1,
    threshold: Optional[Union[int, float]] = None,
    complex_mode="jax",
    out: Optional[JaxArray] = None,
) -> JaxArray:
    x_beta = x * beta
    res = (
        jnp.add(
            jnp.log1p(jnp.exp(-jnp.abs(x_beta))),
            jnp.maximum(x_beta, 0).astype(x.dtype),
        )
    ) / beta

    if threshold is not None:
        return jnp.where(x_beta > threshold, x, res).astype(x.dtype)
    return res.astype(x.dtype)


<<<<<<< HEAD
def log_softmax(x: JaxArray, /, *, axis: int = -1, out: Optional[JaxArray] = None):
=======
# Softsign
def softsign(x: JaxArray, /, *, out: Optional[JaxArray] = None) -> JaxArray:
    return jax.nn.soft_sign(x)


def log_softmax(
    x: JaxArray, /, *, axis: Optional[int] = None, out: Optional[JaxArray] = None
):
    if axis is None:
        axis = -1
>>>>>>> dbad6536
    return jax.nn.log_softmax(x, axis)


def mish(x: JaxArray, /, *, out: Optional[JaxArray] = None):
    return x * jnp.tanh(jax.nn.softplus(x))


def hardswish(x: JaxArray, /, *, out: Optional[JaxArray] = None) -> JaxArray:
    return jax.nn.hard_swish(x)<|MERGE_RESOLUTION|>--- conflicted
+++ resolved
@@ -72,20 +72,12 @@
     return res.astype(x.dtype)
 
 
-<<<<<<< HEAD
-def log_softmax(x: JaxArray, /, *, axis: int = -1, out: Optional[JaxArray] = None):
-=======
 # Softsign
 def softsign(x: JaxArray, /, *, out: Optional[JaxArray] = None) -> JaxArray:
     return jax.nn.soft_sign(x)
 
 
-def log_softmax(
-    x: JaxArray, /, *, axis: Optional[int] = None, out: Optional[JaxArray] = None
-):
-    if axis is None:
-        axis = -1
->>>>>>> dbad6536
+def log_softmax(x: JaxArray, /, *, axis: int = -1, out: Optional[JaxArray] = None):
     return jax.nn.log_softmax(x, axis)
 
 
