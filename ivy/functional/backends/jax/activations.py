--- conflicted
+++ resolved
@@ -23,20 +23,15 @@
 
 
 gelu = jax.nn.gelu
-<<<<<<< HEAD
-tanh = jnp.tanh
 
 
 def sigmoid(x):
     return 1 / (1 + jnp.exp(-x))
-=======
+
 
 def tanh(x: JaxArray)\
         -> JaxArray:
     return jnp.tanh
-
-sigmoid = lambda x: 1 / (1 + jnp.exp(-x))
->>>>>>> d12e0b65
 
 
 def softmax(x, axis=-1):
