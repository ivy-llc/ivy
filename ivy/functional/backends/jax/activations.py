--- conflicted
+++ resolved
@@ -1,13 +1,10 @@
 """Collection of Jax activation functions, wrapped to fit Ivy syntax and signature."""
-<<<<<<< HEAD
 
-# global
-=======
+
 # global
 import inspect
 from typing import Optional
 
->>>>>>> e89ca1ba
 import jax
 import jax.numpy as jnp
 from typing import Optional
@@ -15,6 +12,7 @@
 # local
 from ivy.functional.backends.jax import JaxArray
 from . import dtype_from_version, jax_version
+
 
 
 class VersionedAttributes:
@@ -27,8 +25,6 @@
     def __iter__(self):
         return iter(self.attribute_function())
 
-<<<<<<< HEAD
-=======
 
 # Decorator to set unsupported dtypes
 def _with_unsupported_dtypes(version_dict, version):
@@ -52,7 +48,7 @@
     return jnp.where(x > 0, x, x * alpha)
 
 
->>>>>>> e89ca1ba
+
 def gelu(
     x: JaxArray,
     /,
