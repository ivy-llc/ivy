import jax.numpy as jnp

from ivy.functional.backends.jax import JaxArray
from typing import Optional



def argmax(
    x: JaxArray,
    axis: Optional[int] = None,
    out: Optional[JaxArray] = None, 
    keepdims: bool = False
) -> JaxArray: 
    return jnp.argmax(x, axis=axis, out=out, keepdims=keepdims)


def argmin(x: JaxArray,
           axis: Optional[int] = None,
           out: Optional[JaxArray] = None,
           keepdims: bool = False)\
        -> JaxArray:
    return jnp.argmin(x, axis=axis, out=out, keepdims=keepdims)

<<<<<<< HEAD

def nonzero(x: JaxArray)\
        -> JaxArray:
    return jnp.nonzero(x)

=======
>>>>>>> a2e3ea70

def where(condition: JaxArray,
          x1: JaxArray,
          x2: JaxArray)\
        -> JaxArray:
    return jnp.where(condition, x1, x2)<|MERGE_RESOLUTION|>--- conflicted
+++ resolved
@@ -21,14 +21,11 @@
         -> JaxArray:
     return jnp.argmin(x, axis=axis, out=out, keepdims=keepdims)
 
-<<<<<<< HEAD
 
 def nonzero(x: JaxArray)\
         -> JaxArray:
     return jnp.nonzero(x)
 
-=======
->>>>>>> a2e3ea70
 
 def where(condition: JaxArray,
           x1: JaxArray,
