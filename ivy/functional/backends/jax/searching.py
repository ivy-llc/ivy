import jax.numpy as jnp

from ivy.functional.backends.jax import JaxArray
from typing import Optional, Union

def argmax(
    x:JaxArray, 
    axis:Optional[int]=None, 
    out: Optional[JaxArray] = None, 
    keepdims:bool= False
) -> JaxArray: 
    return jnp.argmax(x,axis=axis,out=out,keepdims=keepdims)

<<<<<<< HEAD
def argmin(x : JaxArray,
    axis: Optional[int] = None,
    out: Optional[JaxArray] = None,
    keepdims: bool = False
    ) -> JaxArray:

    ret = jnp.argmin(x,axis=axis,out=out,keepdims=keepdims)
    return (ret)
=======
def argmin(
    x:JaxArray,
    axis:Optional[int]=None,
    out: Optional[JaxArray] = None,
    keepdims:bool= False
) -> JaxArray:
    return jnp.argmin(x,axis=axis,out=out,keepdims=keepdims)
>>>>>>> 5ec161b7
<|MERGE_RESOLUTION|>--- conflicted
+++ resolved
@@ -11,7 +11,6 @@
 ) -> JaxArray: 
     return jnp.argmax(x,axis=axis,out=out,keepdims=keepdims)
 
-<<<<<<< HEAD
 def argmin(x : JaxArray,
     axis: Optional[int] = None,
     out: Optional[JaxArray] = None,
@@ -19,13 +18,4 @@
     ) -> JaxArray:
 
     ret = jnp.argmin(x,axis=axis,out=out,keepdims=keepdims)
-    return (ret)
-=======
-def argmin(
-    x:JaxArray,
-    axis:Optional[int]=None,
-    out: Optional[JaxArray] = None,
-    keepdims:bool= False
-) -> JaxArray:
-    return jnp.argmin(x,axis=axis,out=out,keepdims=keepdims)
->>>>>>> 5ec161b7
+    return (ret)