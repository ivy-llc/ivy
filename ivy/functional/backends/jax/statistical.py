# global
import jax.numpy as jnp
from typing import Union, Optional, Sequence

# local
import ivy
from ivy.functional.backends.jax import JaxArray


# Array API Standard #
# -------------------#


def min(
    x: JaxArray,
    /,
    *,
    axis: Optional[Union[int, Sequence[int]]] = None,
    keepdims: bool = False,
    out: Optional[JaxArray] = None,
) -> JaxArray:
    axis = tuple(axis) if isinstance(axis, list) else axis
    return jnp.min(a=jnp.asarray(x), axis=axis, keepdims=keepdims)


def max(
    x: JaxArray,
    /,
    *,
    axis: Optional[Union[int, Sequence[int]]] = None,
    keepdims: bool = False,
    out: Optional[JaxArray] = None,
) -> JaxArray:
    axis = tuple(axis) if isinstance(axis, list) else axis
    return jnp.max(a=jnp.asarray(x), axis=axis, keepdims=keepdims)


def mean(
    x: JaxArray,
    /,
    *,
    axis: Optional[Union[int, Sequence[int]]] = None,
    keepdims: bool = False,
    out: Optional[JaxArray] = None,
) -> JaxArray:
    axis = tuple(axis) if isinstance(axis, list) else axis
    return jnp.mean(x, axis=axis, keepdims=keepdims)


def _infer_dtype(dtype: jnp.dtype):
    default_dtype = ivy.infer_default_dtype(dtype)
    if ivy.dtype_bits(dtype) < ivy.dtype_bits(default_dtype):
        return default_dtype
    return dtype


def prod(
    x: JaxArray,
    /,
    *,
    axis: Optional[Union[int, Sequence[int]]] = None,
    dtype: Optional[jnp.dtype] = None,
    keepdims: bool = False,
    out: Optional[JaxArray] = None,
) -> JaxArray:
    dtype = ivy.as_native_dtype(dtype)
    if dtype is None:
        dtype = _infer_dtype(x.dtype)
    if dtype != x.dtype:
        x = x.astype(dtype)
    axis = tuple(axis) if isinstance(axis, list) else axis
    return jnp.prod(a=x, axis=axis, dtype=dtype, keepdims=keepdims)


def std(
    x: JaxArray,
    /,
    *,
    axis: Optional[Union[int, Sequence[int]]] = None,
    correction: Union[int, float] = 0.0,
    keepdims: bool = False,
    out: Optional[JaxArray] = None,
) -> JaxArray:
    axis = tuple(axis) if isinstance(axis, list) else axis
    return jnp.std(x, axis=axis, ddof=correction, keepdims=keepdims)


def sum(
    x: JaxArray,
    /,
    *,
    axis: Optional[Union[int, Sequence[int]]] = None,
    dtype: Optional[jnp.dtype] = None,
    keepdims: bool = False,
    out: Optional[JaxArray] = None,
) -> JaxArray:
    dtype = ivy.as_native_dtype(dtype)
    if dtype is None:
        dtype = _infer_dtype(x.dtype)
    if dtype != x.dtype:
        x = x.astype(dtype)
    axis = tuple(axis) if isinstance(axis, list) else axis
    return jnp.sum(a=x, axis=axis, dtype=dtype, keepdims=keepdims)


def var(
    x: JaxArray,
    /,
    *,
    axis: Optional[Union[int, Sequence[int]]] = None,
    correction: Union[int, float] = 0.0,
    keepdims: bool = False,
    out: Optional[JaxArray] = None,
) -> JaxArray:
    if axis is None:
        axis = tuple(range(len(x.shape)))
    axis = (axis,) if isinstance(axis, int) else tuple(axis)
    if isinstance(correction, int):
        return jnp.asarray(
            jnp.var(x, axis=axis, ddof=correction, keepdims=keepdims, out=out)
        ).astype(x.dtype)
    if x.size == 0:
        return jnp.asarray(float("nan"))
    size = 1
    for a in axis:
        size *= x.shape[a]
    if size == correction:
        size += 0.0001  # to avoid division by zero in return
    return jnp.asarray(
        jnp.multiply(
            jnp.var(x, axis=axis, keepdims=keepdims, out=out),
            size / jnp.abs(size - correction),
        )
    ).astype(x.dtype)


# Extra #
# ------#


def cumprod(
    x: JaxArray,
    axis: int = 0,
    exclusive: bool = False,
    reverse: bool = False,
    *,
    dtype: Optional[jnp.dtype] = None,
    out: Optional[JaxArray] = None,
) -> JaxArray:
    dtype = ivy.as_native_dtype(dtype)
    if dtype is None:
        if dtype is jnp.bool_:
            dtype = ivy.default_int_dtype(as_native=True)
        else:
            dtype = _infer_dtype(x.dtype)
    if not (exclusive or reverse):
        return jnp.cumprod(x, axis, dtype=dtype)
    elif exclusive and reverse:
        x = jnp.cumprod(jnp.flip(x, axis=(axis,)), axis=axis, dtype=dtype)
        x = jnp.swapaxes(x, axis, -1)
<<<<<<< HEAD
        x = jnp.concatenate((jnp.ones_like(x[..., -1:]), x[..., :-1]), -1)
=======
        x = jnp.concatenate((jnp.zeros_like(x[..., -1:]), x[..., :-1]), -1)
>>>>>>> 4a19b694
        x = jnp.swapaxes(x, axis, -1)
        return jnp.flip(x, axis=(axis,))

    elif exclusive:
        x = jnp.swapaxes(x, axis, -1)
<<<<<<< HEAD
        x = jnp.concatenate((jnp.ones_like(x[..., -1:]), x[..., :-1]), -1)
=======
        x = jnp.concatenate((jnp.zeros_like(x[..., -1:]), x[..., :-1]), -1)
>>>>>>> 4a19b694
        x = jnp.cumprod(x, -1, dtype=dtype)
        return jnp.swapaxes(x, axis, -1)
    else:
        x = jnp.cumprod(jnp.flip(x, axis=(axis,)), axis=axis, dtype=dtype)
        return jnp.flip(x, axis=axis)


def cumsum(
    x: JaxArray,
    axis: int = 0,
    exclusive: bool = False,
    reverse: bool = False,
    *,
    dtype: Optional[jnp.dtype] = None,
    out: Optional[JaxArray] = None,
) -> JaxArray:
    dtype = ivy.as_native_dtype(dtype)
    if dtype is None:
        if dtype is jnp.bool_:
            dtype = ivy.default_int_dtype(as_native=True)
        else:
            dtype = _infer_dtype(x.dtype)
    if exclusive or reverse:
        if exclusive and reverse:
            x = jnp.cumsum(jnp.flip(x, axis=(axis,)), axis=axis, dtype=dtype)
            x = jnp.swapaxes(x, axis, -1)
            x = jnp.concatenate((jnp.zeros_like(x[..., -1:]), x[..., :-1]), -1)
            x = jnp.swapaxes(x, axis, -1)
            res = jnp.flip(x, axis=(axis,))
        elif exclusive:
            x = jnp.swapaxes(x, axis, -1)
            x = jnp.concatenate((jnp.zeros_like(x[..., -1:]), x[..., :-1]), -1)
            x = jnp.cumsum(x, -1, dtype=dtype)
            res = jnp.swapaxes(x, axis, -1)
        elif reverse:
            x = jnp.cumsum(jnp.flip(x, axis=(axis,)), axis=axis, dtype=dtype)
            res = jnp.flip(x, axis=axis)
        return res
    return jnp.cumsum(x, axis, dtype=dtype)


def einsum(
    equation: str, *operands: JaxArray, out: Optional[JaxArray] = None
) -> JaxArray:
    return jnp.einsum(equation, *operands)<|MERGE_RESOLUTION|>--- conflicted
+++ resolved
@@ -158,21 +158,13 @@
     elif exclusive and reverse:
         x = jnp.cumprod(jnp.flip(x, axis=(axis,)), axis=axis, dtype=dtype)
         x = jnp.swapaxes(x, axis, -1)
-<<<<<<< HEAD
-        x = jnp.concatenate((jnp.ones_like(x[..., -1:]), x[..., :-1]), -1)
-=======
         x = jnp.concatenate((jnp.zeros_like(x[..., -1:]), x[..., :-1]), -1)
->>>>>>> 4a19b694
         x = jnp.swapaxes(x, axis, -1)
         return jnp.flip(x, axis=(axis,))
 
     elif exclusive:
         x = jnp.swapaxes(x, axis, -1)
-<<<<<<< HEAD
-        x = jnp.concatenate((jnp.ones_like(x[..., -1:]), x[..., :-1]), -1)
-=======
         x = jnp.concatenate((jnp.zeros_like(x[..., -1:]), x[..., :-1]), -1)
->>>>>>> 4a19b694
         x = jnp.cumprod(x, -1, dtype=dtype)
         return jnp.swapaxes(x, axis, -1)
     else:
