# global
import jax.numpy as jnp
<<<<<<< HEAD
from typing import Tuple, Union, Optional , List
from ivy.functional.backends.jax import JaxArray

=======
from typing import Tuple, Union, Optional
>>>>>>> e707291b

# Array API Standard #
# -------------------#
import ivy


def min(x: jnp.ndarray,
        axis: Union[int, Tuple[int]] = None,
        keepdims = False, device = None) \
        -> jnp.ndarray:
    return jnp.min(a = jnp.asarray(x), axis = axis, keepdims = keepdims)


def sum(x: jnp.ndarray,
        axis: Optional[Union[int,Tuple[int]]] = None,
        dtype: Optional[jnp.dtype] = None,
        keepdims: bool = False) -> jnp.ndarray:

    if dtype == None and jnp.issubdtype(x.dtype, jnp.integer):
        if jnp.issubdtype(x.dtype, jnp.signedinteger) and x.dtype in [jnp.int8, jnp.int16, jnp.int32]:
            dtype = jnp.int32
        elif jnp.issubdtype(x.dtype, jnp.unsignedinteger) and x.dtype in [jnp.uint8, jnp.uint16, jnp.uint32]:
            dtype = jnp.uint32
        elif x.dtype == jnp.int64:
            dtype = jnp.int64
        else:
            dtype = jnp.uint64

    return jnp.sum(a=x, axis=axis, dtype=dtype, keepdims=keepdims)


def mean(x: JaxArray,
         /,
         *,
         axis: Optional[Union[int, Tuple[int, ...]]] = None,
         keepdims: bool = False)\
        -> JaxArray:
    if axis is None:
        num_dims = len(x.shape)
        axis = tuple(range(num_dims))
    elif isinstance(axis, list):
        axis = tuple(axis)
    return jnp.mean(x, axis=axis, keepdims=keepdims)


def prod(x: jnp.ndarray,
         axis: Optional[Union[int, Tuple[int]]] = None,
         dtype: Optional[jnp.dtype] = None,
         keepdims: bool = False)\
        -> jnp.ndarray:

    if dtype == None and jnp.issubdtype(x.dtype,jnp.integer):
        if jnp.issubdtype(x.dtype,jnp.signedinteger) and x.dtype in [jnp.int8,jnp.int16,jnp.int32]:
            dtype = jnp.int32
        elif jnp.issubdtype(x.dtype,jnp.unsignedinteger) and x.dtype in [jnp.uint8,jnp.uint16,jnp.uint32]:
            dtype = jnp.uint32
        elif x.dtype == jnp.int64: 
            dtype = jnp.int64
        else:
            dtype = jnp.uint64

    return jnp.prod(a=x,axis=axis,dtype=dtype,keepdims=keepdims)


def max(x: jnp.ndarray,
        axis: Union[int, Tuple[int]] = None,
        keepdims = False, device = None) \
        -> jnp.ndarray:
    return jnp.max(a = jnp.asarray(x), axis = axis, keepdims = keepdims)


def var(x: jnp.ndarray,
        axis: Optional[Union[int, Tuple[int]]] = None,
        correction: Union[int, float] = 0.0,
        keepdims: bool = False) \
        -> jnp.ndarray:
    return jnp.var(x, axis=axis, ddof=correction, keepdims=keepdims)


# Extra #
# ------#

def einsum(equation, *operands):
    return jnp.einsum(equation, *operands)<|MERGE_RESOLUTION|>--- conflicted
+++ resolved
@@ -1,12 +1,9 @@
 # global
 import jax.numpy as jnp
-<<<<<<< HEAD
+
 from typing import Tuple, Union, Optional , List
 from ivy.functional.backends.jax import JaxArray
 
-=======
-from typing import Tuple, Union, Optional
->>>>>>> e707291b
 
 # Array API Standard #
 # -------------------#
