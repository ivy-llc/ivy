# global
import jax.numpy as jnp
from typing import Tuple, Union, Optional

# local
import ivy
from ivy.functional.backends.jax import JaxArray


# Array API Standard #
# -------------------#


def max(
    x: JaxArray,
    axis: Optional[Union[int, Tuple[int, ...]]] = None,
    keepdims: Optional[bool] = False,
    *,
    out: Optional[JaxArray] = None
) -> JaxArray:
    return jnp.max(a=jnp.asarray(x), axis=axis, keepdims=keepdims)


def mean(
    x: JaxArray,
    axis: Optional[Union[int, Tuple[int, ...]]] = None,
    keepdims: bool = False,
    *,
    out: Optional[JaxArray] = None
) -> JaxArray:
    if axis is None:
        num_dims = len(x.shape)
        axis = tuple(range(num_dims))
    elif isinstance(axis, list):
        axis = tuple(axis)
    return jnp.mean(x, axis=axis, keepdims=keepdims)


def min(
    x: JaxArray,
    axis: Optional[Union[int, Tuple[int, ...]]] = None,
    keepdims: bool = False,
    *,
    out: Optional[JaxArray] = None
) -> JaxArray:
    return jnp.min(a=jnp.asarray(x), axis=axis, keepdims=keepdims)


def prod(
    x: JaxArray,
    *,
    axis: Optional[Union[int, Tuple[int, ...]]] = None,
    dtype: Optional[jnp.dtype] = None,
    keepdims: Optional[bool] = False,
    out: Optional[JaxArray] = None
) -> JaxArray:
    if dtype is None and jnp.issubdtype(x.dtype, jnp.integer):
        if jnp.issubdtype(x.dtype, jnp.signedinteger) and x.dtype in [
            jnp.int8,
            jnp.int16,
            jnp.int32,
        ]:
            dtype = jnp.int32
        elif jnp.issubdtype(x.dtype, jnp.unsignedinteger) and x.dtype in [
            jnp.uint8,
            jnp.uint16,
            jnp.uint32,
        ]:
            dtype = jnp.uint32
        elif x.dtype == jnp.int64:
            dtype = jnp.int64
        else:
            dtype = jnp.uint64
    dtype = ivy.as_native_dtype(dtype)
    return jnp.prod(a=x, axis=axis, dtype=dtype, keepdims=keepdims)


def std(
    x: JaxArray,
    axis: Optional[Union[int, Tuple[int, ...]]] = None,
    correction: Union[int, float] = 0.0,
    keepdims: bool = False,
    *,
    out: Optional[JaxArray] = None
) -> JaxArray:
    return jnp.std(x, axis=axis, ddof=correction, keepdims=keepdims)


def sum(
    x: JaxArray,
    *,
    axis: Optional[Union[int, Tuple[int, ...]]] = None,
    dtype: jnp.dtype = None,
    keepdims: bool = False,
    out: Optional[JaxArray] = None
) -> JaxArray:
    if dtype is None and jnp.issubdtype(x.dtype, jnp.integer):
        if jnp.issubdtype(x.dtype, jnp.signedinteger) and x.dtype in [
            jnp.int8,
            jnp.int16,
            jnp.int32,
        ]:
            dtype = jnp.int32
        elif jnp.issubdtype(x.dtype, jnp.unsignedinteger) and x.dtype in [
            jnp.uint8,
            jnp.uint16,
            jnp.uint32,
        ]:
            dtype = jnp.uint32
        elif x.dtype == jnp.int64:
            dtype = jnp.int64
        else:
            dtype = jnp.uint64
    dtype = ivy.as_native_dtype(dtype)
    return jnp.sum(a=x, axis=axis, dtype=dtype, keepdims=keepdims)


def var(
    x: JaxArray,
    axis: Optional[Union[int, Sequence[int]]] = None,
    correction: Union[int, float] = 0.0,
<<<<<<< HEAD
    keepdims: Optional[bool] = False,
=======
    keepdims: bool = False,
    *,
    out: Optional[JaxArray] = None
>>>>>>> a6abc250
) -> JaxArray:
    return jnp.var(x, axis=axis, ddof=correction, keepdims=keepdims)


# Extra #
# ------#


def einsum(
    equation: str, *operands: JaxArray, out: Optional[JaxArray] = None
) -> JaxArray:
    return jnp.einsum(equation, *operands)<|MERGE_RESOLUTION|>--- conflicted
+++ resolved
@@ -1,6 +1,6 @@
 # global
 import jax.numpy as jnp
-from typing import Tuple, Union, Optional
+from typing import Tuple, Union, Optional, Sequence
 
 # local
 import ivy
@@ -119,13 +119,9 @@
     x: JaxArray,
     axis: Optional[Union[int, Sequence[int]]] = None,
     correction: Union[int, float] = 0.0,
-<<<<<<< HEAD
     keepdims: Optional[bool] = False,
-=======
-    keepdims: bool = False,
     *,
     out: Optional[JaxArray] = None
->>>>>>> a6abc250
 ) -> JaxArray:
     return jnp.var(x, axis=axis, ddof=correction, keepdims=keepdims)
 
