# global
<<<<<<< HEAD
import jax.numpy as _jnp
from typing import Tuple, Union, Optional , List
=======
import jax.numpy as jnp
from typing import Tuple, Union
>>>>>>> 996cabd0


# Array API Standard #
# -------------------#

def min(x: jnp.ndarray,
        axis: Union[int, Tuple[int]] = None,
        keepdims = False, device = None) \
        -> jnp.ndarray:
    return jnp.min(a = jnp.asarray(x), axis = axis, keepdims = keepdims)

<<<<<<< HEAD

def prod(x: _jnp.ndarray,
         axis: Optional[Union[int, Tuple[int]]] = None,
         dtype: Optional[_jnp.dtype] = None,
         keepdims: bool = False)\
        -> _jnp.ndarray:
        
    if dtype == None and _jnp.issubdtype(x.dtype,_jnp.integer):
        if _jnp.issubdtype(x.dtype,_jnp.signedinteger) and x.dtype in [_jnp.int8,_jnp.int16,_jnp.int32]:
            dtype = _jnp.int32
        elif _jnp.issubdtype(x.dtype,_jnp.unsignedinteger) and x.dtype in [_jnp.uint8,_jnp.uint16,_jnp.uint32]:
            dtype = _jnp.uint32
        elif x.dtype == _jnp.int64: 
            dtype = _jnp.int64
        else:
            dtype = _jnp.uint64
            
    return _jnp.prod(a=x,axis=axis,dtype=dtype,keepdims=keepdims)


def max(x: _jnp.ndarray,
        axis: Union[int, Tuple[int]] = None,
        keepdims = False, device = None) \
        -> _jnp.ndarray:
    return _jnp.max(a = _jnp.asarray(x), axis = axis, keepdims = keepdims)
=======
def max(x: jnp.ndarray,
        axis: Union[int, Tuple[int]] = None,
        keepdims = False, device = None) \
        -> jnp.ndarray:
    return jnp.max(a = jnp.asarray(x), axis = axis, keepdims = keepdims)


# Extra #
# ------#
>>>>>>> 996cabd0
<|MERGE_RESOLUTION|>--- conflicted
+++ resolved
@@ -1,11 +1,6 @@
 # global
-<<<<<<< HEAD
-import jax.numpy as _jnp
+import jax.numpy as jnp
 from typing import Tuple, Union, Optional , List
-=======
-import jax.numpy as jnp
-from typing import Tuple, Union
->>>>>>> 996cabd0
 
 
 # Array API Standard #
@@ -17,33 +12,26 @@
         -> jnp.ndarray:
     return jnp.min(a = jnp.asarray(x), axis = axis, keepdims = keepdims)
 
-<<<<<<< HEAD
 
-def prod(x: _jnp.ndarray,
+def prod(x: jnp.ndarray,
          axis: Optional[Union[int, Tuple[int]]] = None,
-         dtype: Optional[_jnp.dtype] = None,
+         dtype: Optional[jnp.dtype] = None,
          keepdims: bool = False)\
-        -> _jnp.ndarray:
-        
-    if dtype == None and _jnp.issubdtype(x.dtype,_jnp.integer):
-        if _jnp.issubdtype(x.dtype,_jnp.signedinteger) and x.dtype in [_jnp.int8,_jnp.int16,_jnp.int32]:
-            dtype = _jnp.int32
-        elif _jnp.issubdtype(x.dtype,_jnp.unsignedinteger) and x.dtype in [_jnp.uint8,_jnp.uint16,_jnp.uint32]:
-            dtype = _jnp.uint32
-        elif x.dtype == _jnp.int64: 
-            dtype = _jnp.int64
+        -> jnp.ndarray:
+
+    if dtype == None and jnp.issubdtype(x.dtype,jnp.integer):
+        if _jnp.issubdtype(x.dtype,_jnp.signedinteger) and x.dtype in [jnp.int8,jnp.int16,jnp.int32]:
+            dtype = jnp.int32
+        elif _jnp.issubdtype(x.dtype,_jnp.unsignedinteger) and x.dtype in [jnp.uint8,jnp.uint16,jnp.uint32]:
+            dtype = jnp.uint32
+        elif x.dtype == jnp.int64: 
+            dtype = jnp.int64
         else:
-            dtype = _jnp.uint64
-            
-    return _jnp.prod(a=x,axis=axis,dtype=dtype,keepdims=keepdims)
+            dtype = jnp.uint64
+
+    return jnp.prod(a=x,axis=axis,dtype=dtype,keepdims=keepdims)
 
 
-def max(x: _jnp.ndarray,
-        axis: Union[int, Tuple[int]] = None,
-        keepdims = False, device = None) \
-        -> _jnp.ndarray:
-    return _jnp.max(a = _jnp.asarray(x), axis = axis, keepdims = keepdims)
-=======
 def max(x: jnp.ndarray,
         axis: Union[int, Tuple[int]] = None,
         keepdims = False, device = None) \
@@ -52,5 +40,4 @@
 
 
 # Extra #
-# ------#
->>>>>>> 996cabd0
+# ------#