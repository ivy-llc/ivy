# global
import jax.numpy as jnp
from typing import Tuple, Union, Optional

# local
import ivy
from ivy.functional.backends.jax import JaxArray


# Array API Standard #
# -------------------#


def max(
    x: JaxArray,
    axis: Optional[Union[int, Tuple[int, ...]]] = None,
    keepdims: Optional[bool] = False,
    *,
    out: Optional[JaxArray] = None
) -> JaxArray:
    return jnp.max(a=jnp.asarray(x), axis=axis, keepdims=keepdims)


def mean(
    x: JaxArray,
    axis: Optional[Union[int, Tuple[int, ...]]] = None,
    keepdims: bool = False,
    *,
    out: Optional[JaxArray] = None
) -> JaxArray:
    if axis is None:
        num_dims = len(x.shape)
        axis = tuple(range(num_dims))
    elif isinstance(axis, list):
        axis = tuple(axis)
    return jnp.mean(x, axis=axis, keepdims=keepdims)


def min(
    x: JaxArray,
    axis: Optional[Union[int, Tuple[int, ...]]] = None,
    keepdims: bool = False,
    *,
    out: Optional[JaxArray] = None
) -> JaxArray:
    return jnp.min(a=jnp.asarray(x), axis=axis, keepdims=keepdims)


def prod(
    x: JaxArray,
    *,
    axis: Optional[Union[int, Tuple[int, ...]]] = None,
<<<<<<< HEAD
    dtype: Optional[jnp.dtype] = None,
    keepdims: Optional[bool] = False,
=======
    dtype: jnp.dtype = None,
    keepdims: bool = False,
    out: Optional[JaxArray] = None
>>>>>>> 0d19a96f
) -> JaxArray:
    if dtype is None and jnp.issubdtype(x.dtype, jnp.integer):
        if jnp.issubdtype(x.dtype, jnp.signedinteger) and x.dtype in [
            jnp.int8,
            jnp.int16,
            jnp.int32,
        ]:
            dtype = jnp.int32
        elif jnp.issubdtype(x.dtype, jnp.unsignedinteger) and x.dtype in [
            jnp.uint8,
            jnp.uint16,
            jnp.uint32,
        ]:
            dtype = jnp.uint32
        elif x.dtype == jnp.int64:
            dtype = jnp.int64
        else:
            dtype = jnp.uint64
    dtype = ivy.as_native_dtype(dtype)
    return jnp.prod(a=x, axis=axis, dtype=dtype, keepdims=keepdims)


def std(
    x: JaxArray,
    axis: Optional[Union[int, Tuple[int, ...]]] = None,
    correction: Union[int, float] = 0.0,
    keepdims: bool = False,
    *,
    out: Optional[JaxArray] = None
) -> JaxArray:
    return jnp.std(x, axis=axis, ddof=correction, keepdims=keepdims)


def sum(
    x: JaxArray,
    *,
    axis: Optional[Union[int, Tuple[int, ...]]] = None,
    dtype: jnp.dtype = None,
    keepdims: bool = False,
    out: Optional[JaxArray] = None
) -> JaxArray:
    if dtype is None and jnp.issubdtype(x.dtype, jnp.integer):
        if jnp.issubdtype(x.dtype, jnp.signedinteger) and x.dtype in [
            jnp.int8,
            jnp.int16,
            jnp.int32,
        ]:
            dtype = jnp.int32
        elif jnp.issubdtype(x.dtype, jnp.unsignedinteger) and x.dtype in [
            jnp.uint8,
            jnp.uint16,
            jnp.uint32,
        ]:
            dtype = jnp.uint32
        elif x.dtype == jnp.int64:
            dtype = jnp.int64
        else:
            dtype = jnp.uint64
    dtype = ivy.as_native_dtype(dtype)
    return jnp.sum(a=x, axis=axis, dtype=dtype, keepdims=keepdims)


def var(
    x: JaxArray,
    axis: Optional[Union[int, Tuple[int, ...]]] = None,
    correction: Union[int, float] = 0.0,
    keepdims: bool = False,
    *,
    out: Optional[JaxArray] = None
) -> JaxArray:
    return jnp.var(x, axis=axis, ddof=correction, keepdims=keepdims)


# Extra #
# ------#


def einsum(
    equation: str, *operands: JaxArray, out: Optional[JaxArray] = None
) -> JaxArray:
    return jnp.einsum(equation, *operands)<|MERGE_RESOLUTION|>--- conflicted
+++ resolved
@@ -50,14 +50,9 @@
     x: JaxArray,
     *,
     axis: Optional[Union[int, Tuple[int, ...]]] = None,
-<<<<<<< HEAD
     dtype: Optional[jnp.dtype] = None,
     keepdims: Optional[bool] = False,
-=======
-    dtype: jnp.dtype = None,
-    keepdims: bool = False,
     out: Optional[JaxArray] = None
->>>>>>> 0d19a96f
 ) -> JaxArray:
     if dtype is None and jnp.issubdtype(x.dtype, jnp.integer):
         if jnp.issubdtype(x.dtype, jnp.signedinteger) and x.dtype in [
