--- conflicted
+++ resolved
@@ -22,13 +22,8 @@
 def conv1d(
     x: JaxArray,
     filters: JaxArray,
-<<<<<<< HEAD
-    strides: int,
-    padding: Union[str, Sequence[Tuple[int, int]]],
-=======
     strides: Union[int, Tuple[int]],
-    padding: str,
->>>>>>> 9ed12ec5
+    padding: Union[str, Sequence[Tuple[int, int]]],
     /,
     *,
     data_format: str = "NWC",
