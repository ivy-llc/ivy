--- conflicted
+++ resolved
@@ -14,11 +14,6 @@
 atan2 = _jnp.arctan2
 sinh = _jnp.sinh
 cosh = _jnp.cosh
-<<<<<<< HEAD
-acosh = _jnp.arccosh
-=======
-tanh = _jnp.tanh
->>>>>>> e4ae1592
 atanh = _jnp.arctanh
 log = _jnp.log
 exp = _jnp.exp
