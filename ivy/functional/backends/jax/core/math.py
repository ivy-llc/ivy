"""
Collection of Jax math functions, wrapped to fit Ivy syntax and signature.
"""

# global
import jax as _jax
import jax.numpy as _jnp


<<<<<<< HEAD
sin = _jnp.sin
=======
>>>>>>> 44b39991
tan = _jnp.tan
asin = _jnp.arcsin
acos = _jnp.arccos
atan = _jnp.arctan
atan2 = _jnp.arctan2
sinh = _jnp.sinh
cosh = _jnp.cosh
<<<<<<< HEAD
tanh = _jnp.tanh
acosh = _jnp.arccosh
=======
>>>>>>> 44b39991
atanh = _jnp.arctanh
log = _jnp.log
exp = _jnp.exp
erf = _jax.scipy.special.erf<|MERGE_RESOLUTION|>--- conflicted
+++ resolved
@@ -7,10 +7,6 @@
 import jax.numpy as _jnp
 
 
-<<<<<<< HEAD
-sin = _jnp.sin
-=======
->>>>>>> 44b39991
 tan = _jnp.tan
 asin = _jnp.arcsin
 acos = _jnp.arccos
@@ -18,11 +14,6 @@
 atan2 = _jnp.arctan2
 sinh = _jnp.sinh
 cosh = _jnp.cosh
-<<<<<<< HEAD
-tanh = _jnp.tanh
-acosh = _jnp.arccosh
-=======
->>>>>>> 44b39991
 atanh = _jnp.arctanh
 log = _jnp.log
 exp = _jnp.exp
