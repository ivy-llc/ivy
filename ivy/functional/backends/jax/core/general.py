--- conflicted
+++ resolved
@@ -237,7 +237,7 @@
 
 
 isinf = _jnp.isinf
-<<<<<<< HEAD
+
 
 def isfinite(x):
     return _jnp.isfinite(x)
@@ -245,10 +245,6 @@
 def sign(x):
     return _jnp.sign(x)
 
-
-=======
-    
->>>>>>> 9bccec59
 reshape = _jnp.reshape
 broadcast_to = _jnp.broadcast_to
 
