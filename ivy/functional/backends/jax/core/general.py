--- conflicted
+++ resolved
@@ -149,7 +149,6 @@
     return ret
 
 
-<<<<<<< HEAD
 def min(x: _jnp.ndarray,
         axis: Union[int, Tuple[int]] = None,
         keepdims = False, device = None) \
@@ -160,8 +159,6 @@
 argsort = lambda x, axis=-1: _jnp.argsort(x, axis)
 
 
-=======
->>>>>>> d444682c
 def cast(x, dtype):
     return x.astype(dtype_from_str(dtype))
 
