--- conflicted
+++ resolved
@@ -131,7 +131,7 @@
 # noinspection PyShadowingBuiltins
 abs = _jnp.absolute
 
-<<<<<<< HEAD
+
 def argmax(x, axis=0):
     ret = _jnp.argmax(x, axis)
     if ret.shape == ():
@@ -139,8 +139,6 @@
     return ret
 
 
-=======
->>>>>>> 4dca30f9
 def argmin(x, axis=0):
     ret = _jnp.argmin(x, axis)
     if ret.shape == ():
