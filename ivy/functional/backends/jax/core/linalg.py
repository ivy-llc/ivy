--- conflicted
+++ resolved
@@ -41,9 +41,7 @@
     row3 = _jnp.concatenate((-a2s, a1s, zs), -1)
     # BS x 3 x 3
     return _jnp.concatenate((row1, row2, row3), -2)
-<<<<<<< HEAD
-=======
+
 
 def qr(x, mode):
-    return _jnp.linalg.qr(x, mode=mode)
->>>>>>> a11599d7
+    return _jnp.linalg.qr(x, mode=mode)