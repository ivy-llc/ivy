"""
Collection of Jax linear algebra functions, wrapped to fit Ivy syntax and signature.
"""

# global
import jax.numpy as _jnp

svd = _jnp.linalg.svd


def matrix_norm(x, p=2, axes=None, keepdims=False):
    axes = (-2, -1) if axes is None else axes
    if isinstance(axes, int):
        raise Exception('if specified, axes must be a length-2 sequence of ints,'
                        'but found {} of type {}'.format(axes, type(axes)))
    elif isinstance(axes, list):
        axes = tuple(axes)
    ret = _jnp.linalg.norm(x, p, axes, keepdims)
    if ret.shape == ():
        return _jnp.expand_dims(ret, 0)
    return ret


inv = _jnp.linalg.inv
pinv = _jnp.linalg.pinv
<<<<<<< HEAD
cross = _jnp.cross

=======
cholesky = _jnp.linalg.cholesky
>>>>>>> 88e4c8fd

def vector_to_skew_symmetric_matrix(vector):
    batch_shape = list(vector.shape[:-1])
    # BS x 3 x 1
    vector_expanded = _jnp.expand_dims(vector, -1)
    # BS x 1 x 1
    a1s = vector_expanded[..., 0:1, :]
    a2s = vector_expanded[..., 1:2, :]
    a3s = vector_expanded[..., 2:3, :]
    # BS x 1 x 1
    zs = _jnp.zeros(batch_shape + [1, 1])
    # BS x 1 x 3
    row1 = _jnp.concatenate((zs, -a3s, a2s), -1)
    row2 = _jnp.concatenate((a3s, zs, -a1s), -1)
    row3 = _jnp.concatenate((-a2s, a1s, zs), -1)
    # BS x 3 x 3
    return _jnp.concatenate((row1, row2, row3), -2)<|MERGE_RESOLUTION|>--- conflicted
+++ resolved
@@ -23,12 +23,10 @@
 
 inv = _jnp.linalg.inv
 pinv = _jnp.linalg.pinv
-<<<<<<< HEAD
+
 cross = _jnp.cross
+cholesky = _jnp.linalg.cholesky
 
-=======
-cholesky = _jnp.linalg.cholesky
->>>>>>> 88e4c8fd
 
 def vector_to_skew_symmetric_matrix(vector):
     batch_shape = list(vector.shape[:-1])
