--- conflicted
+++ resolved
@@ -199,12 +199,8 @@
         -> JaxArray:
     return jnp.positive(x)
 
-
-<<<<<<< HEAD
-def square(x: JaxArray) \
-=======
+  
 def square(x: JaxArray)\
->>>>>>> 5b33ed2a
         -> JaxArray:
     return jnp.square(x)
 
