--- conflicted
+++ resolved
@@ -16,16 +16,7 @@
 
 
 def _cast_for_binary_op(x1, x2):
-<<<<<<< HEAD
     return ivy.promote_types_of_inputs(x1, x2)
-=======
-    if not isinstance(x1, (int, float)):
-        if isinstance(x2, (int, float)):
-            x2 = jnp.asarray(x2, dtype=x1.dtype)
-    elif not isinstance(x2, (int, float)):
-        x1 = jnp.asarray(x1, dtype=x2.dtype)
-    return x1, x2
->>>>>>> fc8a0983
 
 
 def abs(x: Union[float, JaxArray], *, out: Optional[JaxArray] = None) -> JaxArray:
@@ -141,25 +132,14 @@
     return jnp.cosh(x)
 
 
-<<<<<<< HEAD
-def divide(
-    x1: Union[float, JaxArray],
-    x2: Union[float, JaxArray],
-    *,
-    out: Optional[JaxArray] = None
-) -> JaxArray:
-    x1, x2 = _cast_for_binary_op(x1, x2)
-    if ivy.is_array(x1):
-        ret = jax.numpy.divide(x1, x2).astype(x1.dtype)
-        return ret
-    else:
-        ret = jax.numpy.divide(x1, x2).astype("float32")
-        return ret
-=======
+
 def divide(x1: Union[float, JaxArray], x2: Union[float, JaxArray]) -> JaxArray:
     x1, x2 = _cast_for_binary_op(x1, x2)
-    return jnp.divide(x1, x2)
->>>>>>> fc8a0983
+    ret=jax.numpy.divide(x1, x2)
+    if not ivy.is_float_dtype(ret.dtype):
+        ret=jnp.asarray(ret,dtype=ivy.default_float_dtype(as_native=True))
+    return ret
+
 
 
 def equal(
