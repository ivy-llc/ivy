# global
from typing import Union, Optional

import jax
import jax.numpy as jnp

# local
import ivy
from ivy.functional.backends.jax import JaxArray


def _cast_for_bitwise_op(x1, x2, clamp=False):
    if not isinstance(x1, int):
        if isinstance(x2, int):
            x2 = jnp.asarray(x2, dtype=x1.dtype)
    if clamp:
        x2 = jax.lax.clamp(
            jnp.array(0, dtype=x2.dtype),
            x2,
            jnp.array(x1.dtype.itemsize * 8 - 1, dtype=x2.dtype),
        )
    return x1, x2


def _cast_for_binary_op(x1, x2):
    return ivy.promote_types_of_inputs(x1, x2)


def abs(
    x: Union[float, JaxArray],
    /,
    *,
    out: Optional[JaxArray] = None
) -> JaxArray:
    return jnp.absolute(x)


def acos(x: JaxArray, /) -> JaxArray:
    return jnp.arccos(x)


def acosh(x: JaxArray, /) -> JaxArray:
    return jnp.arccosh(x)


def add(
    x1: Union[float, JaxArray],
    x2: Union[float, JaxArray],
    /,
    *,
    out: Optional[JaxArray] = None
) -> JaxArray:
    return jnp.add(x1, x2)


def asin(
    x: JaxArray,
    /,
    *,
    out: Union[float, JaxArray] = None
) -> JaxArray:
    return jnp.arcsin(x)


def asinh(
    x: JaxArray,
    /,
    *,
    out: Optional[JaxArray] = None
) -> JaxArray:
    return jnp.arcsinh(x)


def atan(x: JaxArray, /) -> JaxArray:
    return jnp.arctan(x)


def atan2(
    x1: JaxArray,
    x2: JaxArray,
    /,
    *,
    out: Optional[JaxArray] = None
) -> JaxArray:
    x1, x2 = _cast_for_binary_op(x1, x2)
    return jnp.arctan2(x1, x2)


def atanh(x: JaxArray, /) -> JaxArray:
    return jnp.arctanh(x)


def bitwise_and(
    x1: Union[int, JaxArray],
    x2: Union[int, JaxArray],
    /,
    *,
    out: Optional[JaxArray] = None
) -> JaxArray:
    x1, x2 = _cast_for_bitwise_op(x1, x2)
    return jnp.bitwise_and(x1, x2)


def bitwise_invert(
    x: Union[int, JaxArray],
    /,
    *,
    out: Optional[JaxArray] = None
) -> JaxArray:
    return jnp.bitwise_not(x)


def bitwise_left_shift(
    x1: Union[int, JaxArray],
    x2: Union[int, JaxArray],
    /,
    *,
    out: Optional[JaxArray] = None
) -> JaxArray:
    x1, x2 = _cast_for_bitwise_op(x1, x2, clamp=True)
    return jnp.left_shift(x1, x2)


def bitwise_or(
    x1: Union[int, JaxArray],
    x2: Union[int, JaxArray],
    /,
    *,
    out: Optional[JaxArray] = None
) -> JaxArray:
    x1, x2 = _cast_for_bitwise_op(x1, x2)
    return jnp.bitwise_or(x1, x2)


def bitwise_right_shift(
    x1: Union[int, JaxArray],
    x2: Union[int, JaxArray],
    /,
    *,
    out: Optional[JaxArray] = None
) -> JaxArray:
    x1, x2 = _cast_for_bitwise_op(x1, x2, clamp=True)
    return jnp.right_shift(x1, x2)


def bitwise_xor(
    x1: Union[int, JaxArray],
    x2: Union[int, JaxArray],
    /,
    *,
    out: Optional[JaxArray] = None
) -> JaxArray:
    x1, x2 = _cast_for_bitwise_op(x1, x2)
    return jnp.bitwise_xor(x1, x2)


def ceil(
    x: JaxArray,
    /,
    *,
    out: Optional[JaxArray] = None
) -> JaxArray:
    if "int" in str(x.dtype):
        return x
    else:
        return jnp.ceil(x)


def cos(
    x: JaxArray,
    /,
    *,
    out: Optional[JaxArray] = None
) -> JaxArray:
    return jnp.cos(x)


def cosh(
    x: JaxArray,
    /,
    *,
    out: Optional[JaxArray] = None
) -> JaxArray:
    return jnp.cosh(x)


def divide(
    x1: Union[float, JaxArray],
    x2: Union[float, JaxArray],
    /,
) -> JaxArray:
    x1, x2 = _cast_for_binary_op(x1, x2)
    ret = jax.numpy.divide(x1, x2)
    if ivy.is_float_dtype(x1.dtype):
        ret = jnp.asarray(ret, dtype=x1.dtype)
    else:
        ret = jnp.asarray(ret, dtype=ivy.default_float_dtype(as_native=True))
    return ret


def equal(
    x1: Union[float, JaxArray],
    x2: Union[float, JaxArray],
    /,
    *,
    out: Optional[JaxArray] = None
) -> JaxArray:
    x1, x2 = _cast_for_binary_op(x1, x2)
    return jnp.equal(x1, x2)


def exp(
    x: JaxArray,
    /,
    *,
    out: Optional[JaxArray] = None
) -> JaxArray:
    return jnp.exp(x)


def expm1(
    x: JaxArray,
    /,
    *,
    out: Optional[JaxArray] = None
) -> JaxArray:
    return jnp.expm1(x)


def floor(
    x: JaxArray,
    /,
    *,
    out: Optional[JaxArray] = None
) -> JaxArray:
    if "int" in str(x.dtype):
        return x
    else:
        return jnp.floor(x)


def floor_divide(
    x1: Union[float, JaxArray],
    x2: Union[float, JaxArray],
    /,
    *,
    out: Optional[JaxArray] = None
) -> JaxArray:
    x1, x2 = _cast_for_binary_op(x1, x2)
    return jax.numpy.floor_divide(x1, x2)


def greater(
    x1: Union[float, JaxArray],
    x2: Union[float, JaxArray],
    /,
) -> JaxArray:
    return jnp.greater(x1, x2)


def greater_equal(
    x1: Union[float, JaxArray],
    x2: Union[float, JaxArray],
    /,
    *,
    out: Optional[JaxArray] = None
) -> JaxArray:
    return jnp.greater_equal(x1, x2)


def isfinite(
    x: JaxArray,
    /,
    *,
    out: Optional[JaxArray] = None
) -> JaxArray:
    return jnp.isfinite(x)


def isinf(
    x: JaxArray,
    /,
    *,
    out: Optional[JaxArray] = None
) -> JaxArray:
    return jnp.isinf(x)


def isnan(
    x: JaxArray,
    /,
    *,
    out: Optional[JaxArray] = None
) -> JaxArray:
    return jnp.isnan(x)


def less(
    x1: Union[float, JaxArray],
    x2: Union[float, JaxArray],
    /,
) -> JaxArray:
    return jnp.less(x1, x2)


def less_equal(
    x1: Union[float, JaxArray],
    x2: Union[float, JaxArray],
    /,
    *,
    out: Optional[JaxArray] = None
) -> JaxArray:
    return jnp.less_equal(x1, x2)


def log(
    x: JaxArray,
    /,
    *,
    out: Optional[JaxArray] = None
) -> JaxArray:
    return jnp.log(x)


def log10(
    x: JaxArray,
    /,
    *,
    out: Optional[JaxArray] = None
) -> JaxArray:
    return jnp.log10(x)


def log1p(
    x: JaxArray,
    /,
    *,
    out: Optional[JaxArray] = None
) -> JaxArray:
    return jnp.log1p(x)


def log2(
    x: JaxArray,
    /,
    *,
    out: Optional[JaxArray] = None
) -> JaxArray:
    return jnp.log2(x)


def logaddexp(
<<<<<<< HEAD
    x1: Union[int, JaxArray],
    x2: Union[int, JaxArray],
=======
    x1: JaxArray,
    x2: JaxArray,
    /,
>>>>>>> 1df57c87
    *,
    out: Optional[JaxArray] = None
) -> JaxArray:
    return jnp.logaddexp(x1, x2)


def logical_and(
    x1: JaxArray,
    x2: JaxArray,
    /,
    *,
    out: Optional[JaxArray] = None
) -> JaxArray:
    return jnp.logical_and(x1, x2)


def logical_not(
    x: JaxArray,
    /,
    *,
    out: Optional[JaxArray] = None
) -> JaxArray:
    return jnp.logical_not(x)


def logical_or(
    x1: JaxArray,
    x2: JaxArray,
    /,
    *,
    out: Optional[JaxArray] = None
) -> JaxArray:
    return jnp.logical_or(x1, x2)


def logical_xor(
    x1: JaxArray,
    x2: JaxArray,
    /,
    *,
    out: Optional[JaxArray] = None
) -> JaxArray:
    return jnp.logical_xor(x1, x2)


def multiply(
    x1: Union[float, JaxArray],
    x2: Union[float, JaxArray],
    /,
    *,
    out: Optional[JaxArray] = None
) -> JaxArray:
    x1, x2 = _cast_for_binary_op(x1, x2)
    return jnp.multiply(x1, x2)


def negative(
    x: Union[float, JaxArray],
    /,
    *,
    out: Optional[JaxArray] = None
) -> JaxArray:
    return jnp.negative(x)


def not_equal(
    x1: Union[float, JaxArray],
    x2: Union[float, JaxArray],
    /,
    *,
    out: Optional[JaxArray] = None
) -> JaxArray:
    x1, x2 = _cast_for_binary_op(x1, x2)
    return jnp.not_equal(x1, x2)


def positive(
    x: Union[float, JaxArray],
    /,
    *,
    out: Optional[JaxArray] = None
) -> JaxArray:
    return jnp.positive(x)


def pow(
    x1: Union[float, JaxArray],
    x2: Union[float, JaxArray],
    /,
    *,
    out: Optional[JaxArray] = None
) -> JaxArray:
    x1, x2 = _cast_for_binary_op(x1, x2)
    return jnp.power(x1, x2)


def remainder(
    x1: Union[float, JaxArray],
    x2: Union[float, JaxArray],
    /,
    *,
    out: Optional[JaxArray] = None
) -> JaxArray:
    x1, x2 = _cast_for_binary_op(x1, x2)
    return jnp.remainder(x1, x2)


def round(
    x: JaxArray,
    /,
    *,
    out: Optional[JaxArray] = None
) -> JaxArray:
    if "int" in str(x.dtype):
        return x
    else:
        return jnp.round(x)


def sign(
    x: JaxArray,
    /,
    *,
    out: Optional[JaxArray] = None
) -> JaxArray:
    return jnp.sign(x)


def sin(
    x: JaxArray,
    /,
    *,
    out: Optional[JaxArray] = None
) -> JaxArray:
    return jnp.sin(x)


def sinh(
    x: JaxArray,
    /,
    *,
    out: Optional[JaxArray] = None
) -> JaxArray:
    return jnp.sinh(x)


def sqrt(
    x: JaxArray,
    /,
    *,
    out: Optional[JaxArray] = None
) -> JaxArray:
    return jnp.sqrt(x)


def square(
    x: JaxArray,
    /,
    *,
    out: Optional[JaxArray] = None
) -> JaxArray:
    return jnp.square(x)


def subtract(
    x1: Union[float, JaxArray],
    x2: Union[float, JaxArray],
    /,
    *,
    out: Optional[JaxArray] = None
) -> JaxArray:
    x1, x2 = _cast_for_binary_op(x1, x2)
    return jnp.subtract(x1, x2)


def tan(
    x: JaxArray,
    /,
    *,
    out: Optional[JaxArray] = None
) -> JaxArray:
    return jnp.tan(x)


def tanh(
    x: JaxArray,
    /,
    *,
    out: Optional[JaxArray] = None
) -> JaxArray:
    return jnp.tanh(x)


def trunc(
    x: JaxArray,
    /,
    *,
    out: Optional[JaxArray] = None
) -> JaxArray:
    if "int" in str(x.dtype):
        return x
    else:
        return jnp.trunc(x)


# Extra #
# ------#


def erf(
    x: JaxArray,
    /,
    *, out: Optional[JaxArray] = None
) -> JaxArray:
    return jax.scipy.special.erf(x)


def maximum(
    x1: JaxArray,
    x2: JaxArray,
    /,
    *,
    out: Optional[JaxArray] = None
) -> JaxArray:
    x1, x2 = _cast_for_binary_op(x1, x2)
    return jnp.maximum(x1, x2)


def minimum(
    x1: Union[float, JaxArray],
    x2: Union[float, JaxArray],
    /,
    *,
    out: Optional[JaxArray] = None
) -> JaxArray:
    x1, x2 = _cast_for_binary_op(x1, x2)
    return jnp.minimum(x1, x2)<|MERGE_RESOLUTION|>--- conflicted
+++ resolved
@@ -350,14 +350,9 @@
 
 
 def logaddexp(
-<<<<<<< HEAD
-    x1: Union[int, JaxArray],
-    x2: Union[int, JaxArray],
-=======
     x1: JaxArray,
     x2: JaxArray,
     /,
->>>>>>> 1df57c87
     *,
     out: Optional[JaxArray] = None
 ) -> JaxArray:
