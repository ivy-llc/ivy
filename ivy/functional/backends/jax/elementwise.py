--- conflicted
+++ resolved
@@ -154,14 +154,8 @@
 ) -> JaxArray:
     x1, x2 = ivy.promote_types_of_inputs(x1, x2)
     ret = jax.numpy.divide(x1, x2)
-<<<<<<< HEAD
-    if ivy.is_complex_dtype(x1.dtype) or ivy.is_float_dtype(x1.dtype):
-=======
     if ivy.is_float_dtype(x1.dtype) or ivy.is_complex_dtype(x1.dtype):
->>>>>>> a12c93f8
         ret = jnp.asarray(ret, dtype=x1.dtype)
-    elif ivy.is_complex_dtype(x1.dtype):
-        ret = jnp.asarray(ret, dtype=ivy.default_complex_dtype(as_native=True))
     else:
         ret = jnp.asarray(ret, dtype=ivy.default_float_dtype(as_native=True))
     return ret
