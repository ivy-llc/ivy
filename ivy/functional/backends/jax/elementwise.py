# global
import jax
import jax.numpy as jnp
from typing import Union, Optional

# local
from ivy.functional.backends.jax import JaxArray


def _cast_for_bitwise_op(x1, x2):
    if not isinstance(x1, int):
        if isinstance(x2, int):
            x2 = jnp.asarray(x2, dtype=x1.dtype)
    return x1, x2


def _cast_for_binary_op(x1, x2):
    if not isinstance(x1, (int, float)):
        if isinstance(x2, (int, float)):
            x2 = jnp.asarray(x2, dtype=x1.dtype)
    elif not isinstance(x2, (int, float)):
        x1 = jnp.asarray(x1, dtype=x2.dtype)
    return x1, x2


def abs(x: Union[float, JaxArray], *, out: Optional[JaxArray] = None) -> JaxArray:
    return jnp.absolute(x)


def acos(
    x: JaxArray
) -> JaxArray:
    return jnp.arccos(x)


def acosh(
    x: JaxArray
) -> JaxArray:
    return jnp.arccosh(x)


def add(
    x1: Union[float, JaxArray],
    x2: Union[float, JaxArray],
    *,
    out: Optional[JaxArray] = None
) -> JaxArray:
    return jnp.add(x1, x2)


def asin(x: JaxArray, *, out: Union[float, JaxArray] = None) -> JaxArray:
    return jnp.arcsin(x)


def asinh(x: JaxArray, *, out: Optional[JaxArray] = None) -> JaxArray:
    return jnp.arcsinh(x)


def atan(
    x: JaxArray
) -> JaxArray:
    return jnp.arctan(x)


def atan2(x1: JaxArray, x2: JaxArray, *, out: Optional[JaxArray] = None) -> JaxArray:
    x1, x2 = _cast_for_binary_op(x1, x2)
    return jnp.arctan2(x1, x2)


def atanh(
    x: JaxArray
) -> JaxArray:
    return jnp.arctanh(x)


def bitwise_and(
    x1: Union[int, JaxArray],
    x2: Union[int, JaxArray],
    *,
    out: Optional[JaxArray] = None
) -> JaxArray:
    x1, x2 = _cast_for_bitwise_op(x1, x2)
    return jnp.bitwise_and(x1, x2)


def bitwise_invert(
    x: Union[int, JaxArray], *, out: Optional[JaxArray] = None
) -> JaxArray:
    return jnp.bitwise_not(x)


def bitwise_left_shift(
    x1: Union[int, JaxArray],
    x2: Union[int, JaxArray],
    *,
    out: Optional[JaxArray] = None
) -> JaxArray:
    x1, x2 = _cast_for_bitwise_op(x1, x2)
    return jnp.left_shift(x1, x2)


def bitwise_or(
    x1: Union[int, JaxArray],
    x2: Union[int, JaxArray],
    *,
    out: Optional[JaxArray] = None
) -> JaxArray:
    x1, x2 = _cast_for_bitwise_op(x1, x2)
    return jnp.bitwise_or(x1, x2)


def bitwise_right_shift(
    x1: Union[int, JaxArray],
    x2: Union[int, JaxArray],
    *,
    out: Optional[JaxArray] = None
) -> JaxArray:
    x1, x2 = _cast_for_bitwise_op(x1, x2)
    return jnp.right_shift(x1, x2)


def bitwise_xor(
    x1: Union[int, JaxArray],
    x2: Union[int, JaxArray],
    *,
    out: Optional[JaxArray] = None
) -> JaxArray:
    x1, x2 = _cast_for_bitwise_op(x1, x2)
    return jnp.bitwise_xor(x1, x2)


def ceil(x: JaxArray, *, out: Optional[JaxArray] = None) -> JaxArray:
    if "int" in str(x.dtype):
        return x
    else:
        return jnp.ceil(x)


def cos(x: JaxArray, *, out: Optional[JaxArray] = None) -> JaxArray:
    return jnp.cos(x)


def cosh(x: JaxArray, *, out: Optional[JaxArray] = None) -> JaxArray:
    return jnp.cosh(x)


<<<<<<< HEAD
def divide(x1: Union[float, JaxArray], x2: Union[float, JaxArray]) -> JaxArray:
    x1, x2 = _cast_for_binary_op(x1, x2)
=======
def divide(
    x1: Union[float, JaxArray],
    x2: Union[float, JaxArray],
    *,
    out: Optional[JaxArray] = None
) -> JaxArray:
>>>>>>> 6dddb0bb
    return jnp.divide(x1, x2)


def equal(
    x1: Union[float, JaxArray],
    x2: Union[float, JaxArray],
    *,
    out: Optional[JaxArray] = None
) -> JaxArray:
    x1, x2 = _cast_for_binary_op(x1, x2)
    return jnp.equal(x1, x2)


def exp(x: JaxArray, *, out: Optional[JaxArray] = None) -> JaxArray:
    return jnp.exp(x)


def expm1(x: JaxArray, *, out: Optional[JaxArray] = None) -> JaxArray:
    return jnp.expm1(x)


def floor(x: JaxArray, *, out: Optional[JaxArray] = None) -> JaxArray:
    if "int" in str(x.dtype):
        return x
    else:
        return jnp.floor(x)


def floor_divide(
    x1: Union[float, JaxArray],
    x2: Union[float, JaxArray],
    *,
    out: Optional[JaxArray] = None
) -> JaxArray:
    x1, x2 = _cast_for_binary_op(x1, x2)
    return jnp.floor_divide(x1, x2)


def greater(
    x1: Union[float, JaxArray], 
    x2: Union[float, JaxArray]
) -> JaxArray:
    return jnp.greater(x1, x2)


def greater_equal(
    x1: Union[float, JaxArray],
    x2: Union[float, JaxArray],
    *,
    out: Optional[JaxArray] = None
) -> JaxArray:
    return jnp.greater_equal(x1, x2)


def isfinite(x: JaxArray, *, out: Optional[JaxArray] = None) -> JaxArray:
    return jnp.isfinite(x)


def isinf(x: JaxArray, *, out: Optional[JaxArray] = None) -> JaxArray:
    return jnp.isinf(x)


def isnan(x: JaxArray, *, out: Optional[JaxArray] = None) -> JaxArray:
    return jnp.isnan(x)


def less(
    x1: Union[float, JaxArray], 
    x2: Union[float, JaxArray]
) -> JaxArray:
    return jnp.less(x1, x2)


def less_equal(
    x1: Union[float, JaxArray],
    x2: Union[float, JaxArray],
    *,
    out: Optional[JaxArray] = None
) -> JaxArray:
    return jnp.less_equal(x1, x2)


def log(x: JaxArray, *, out: Optional[JaxArray] = None) -> JaxArray:
    return jnp.log(x)


def log10(x: JaxArray, *, out: Optional[JaxArray] = None) -> JaxArray:
    return jnp.log10(x)


def log1p(x: JaxArray, *, out: Optional[JaxArray] = None) -> JaxArray:
    return jnp.log1p(x)


def log2(x: JaxArray, *, out: Optional[JaxArray] = None) -> JaxArray:
    return jnp.log2(x)


def logaddexp(
    x1: JaxArray, x2: JaxArray, *, out: Optional[JaxArray] = None
) -> JaxArray:
    return jnp.logaddexp(x1, x2)


def logical_and(
    x1: JaxArray, x2: JaxArray, *, out: Optional[JaxArray] = None
) -> JaxArray:
    return jnp.logical_and(x1, x2)


def logical_not(x: JaxArray, *, out: Optional[JaxArray] = None) -> JaxArray:
    return jnp.logical_not(x)


def logical_or(
    x1: JaxArray, x2: JaxArray, *, out: Optional[JaxArray] = None
) -> JaxArray:
    return jnp.logical_or(x1, x2)


def logical_xor(
    x1: JaxArray, x2: JaxArray, *, out: Optional[JaxArray] = None
) -> JaxArray:
    return jnp.logical_xor(x1, x2)


def multiply(
    x1: Union[float, JaxArray],
    x2: Union[float, JaxArray],
    *,
    out: Optional[JaxArray] = None
) -> JaxArray:
    x1, x2 = _cast_for_binary_op(x1, x2)
    return jnp.multiply(x1, x2)


def negative(x: Union[float, JaxArray], *, out: Optional[JaxArray] = None) -> JaxArray:
    return jnp.negative(x)


def not_equal(
    x1: Union[float, JaxArray],
    x2: Union[float, JaxArray],
    *,
    out: Optional[JaxArray] = None
) -> JaxArray:
    x1, x2 = _cast_for_binary_op(x1, x2)
    return jnp.not_equal(x1, x2)


def positive(x: Union[float, JaxArray], *, out: Optional[JaxArray] = None) -> JaxArray:
    return jnp.positive(x)


def pow(
    x1: Union[float, JaxArray],
    x2: Union[float, JaxArray],
    *,
    out: Optional[JaxArray] = None
) -> JaxArray:
    x1, x2 = _cast_for_binary_op(x1, x2)
    return jnp.power(x1, x2)


def remainder(
    x1: Union[float, JaxArray],
    x2: Union[float, JaxArray],
    *,
    out: Optional[JaxArray] = None
) -> JaxArray:
    x1, x2 = _cast_for_binary_op(x1, x2)
    return jnp.remainder(x1, x2)


def round(x: JaxArray, *, out: Optional[JaxArray] = None) -> JaxArray:
    if "int" in str(x.dtype):
        return x
    else:
        return jnp.round(x)


def sign(x: JaxArray, *, out: Optional[JaxArray] = None) -> JaxArray:
    return jnp.sign(x)


def sin(x: JaxArray, *, out: Optional[JaxArray] = None) -> JaxArray:
    return jnp.sin(x)


def sinh(x: JaxArray, *, out: Optional[JaxArray] = None) -> JaxArray:
    return jnp.sinh(x)


def sqrt(x: JaxArray, *, out: Optional[JaxArray] = None) -> JaxArray:
    return jnp.sqrt(x)


def square(x: JaxArray, *, out: Optional[JaxArray] = None) -> JaxArray:
    return jnp.square(x)


def subtract(
    x1: Union[float, JaxArray],
    x2: Union[float, JaxArray],
    *,
    out: Optional[JaxArray] = None
) -> JaxArray:
    x1, x2 = _cast_for_binary_op(x1, x2)
    return jnp.subtract(x1, x2)


def tan(x: JaxArray, *, out: Optional[JaxArray] = None) -> JaxArray:
    return jnp.tan(x)


def tanh(x: JaxArray, *, out: Optional[JaxArray] = None) -> JaxArray:
    return jnp.tanh(x)


def trunc(x: JaxArray, *, out: Optional[JaxArray] = None) -> JaxArray:
    if "int" in str(x.dtype):
        return x
    else:
        return jnp.trunc(x)


# Extra #
# ------#


def erf(x: JaxArray, *, out: Optional[JaxArray] = None) -> JaxArray:
    return jax.scipy.special.erf(x)


def maximum(x1: JaxArray, x2: JaxArray, *, out: Optional[JaxArray] = None) -> JaxArray:
    return jnp.maximum(x1, x2)


def minimum(
    x1: Union[float, JaxArray],
    x2: Union[float, JaxArray],
    *,
    out: Optional[JaxArray] = None
) -> JaxArray:
    return jnp.minimum(x1, x2)<|MERGE_RESOLUTION|>--- conflicted
+++ resolved
@@ -144,17 +144,8 @@
     return jnp.cosh(x)
 
 
-<<<<<<< HEAD
 def divide(x1: Union[float, JaxArray], x2: Union[float, JaxArray]) -> JaxArray:
     x1, x2 = _cast_for_binary_op(x1, x2)
-=======
-def divide(
-    x1: Union[float, JaxArray],
-    x2: Union[float, JaxArray],
-    *,
-    out: Optional[JaxArray] = None
-) -> JaxArray:
->>>>>>> 6dddb0bb
     return jnp.divide(x1, x2)
 
 
