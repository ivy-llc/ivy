# global
from typing import Union, Optional

import jax
import jax.numpy as jnp

# local
import ivy
from ivy import promote_types_of_inputs
from ivy.functional.backends.jax import JaxArray
from ivy.func_wrapper import with_unsupported_dtypes
from . import backend_version


def abs(
    x: Union[float, JaxArray],
    /,
    *,
    where: Union[bool, JaxArray] = True,
    out: Optional[JaxArray] = None,
) -> JaxArray:
    if "bool" in str(x.dtype):
        return x
    # jnp.where is used for consistent gradients
    ret = ivy.where(where, jnp.where(x != 0, jnp.absolute(x), 0), x)
    if ivy.is_complex_dtype(x.dtype):
        return ivy.real(ret)
    return ret


def acos(x: JaxArray, /, *, out: Optional[JaxArray] = None) -> JaxArray:
    return jnp.arccos(x)


def acosh(x: JaxArray, /, *, out: Optional[JaxArray] = None) -> JaxArray:
    return jnp.arccosh(x)


def add(
    x1: Union[float, JaxArray],
    x2: Union[float, JaxArray],
    /,
    *,
    alpha: Union[int, float] = 1,
    out: Optional[JaxArray] = None,
) -> JaxArray:
    x1, x2 = ivy.promote_types_of_inputs(x1, x2)
    if alpha not in (1, None):
        with ivy.ArrayMode(False):
            x2 = multiply(x2, alpha)
    return jnp.add(x1, x2)


def asin(x: JaxArray, /, *, out: Optional[JaxArray] = None) -> JaxArray:
    return jnp.arcsin(x)


def asinh(x: JaxArray, /, *, out: Optional[JaxArray] = None) -> JaxArray:
    return jnp.arcsinh(x)


def atan(x: JaxArray, /, *, out: Optional[JaxArray] = None) -> JaxArray:
    return jnp.arctan(x)


def atan2(x1: JaxArray, x2: JaxArray, /, *, out: Optional[JaxArray] = None) -> JaxArray:
    x1, x2 = ivy.promote_types_of_inputs(x1, x2)
    return jnp.arctan2(x1, x2)


def atanh(x: JaxArray, /, *, out: Optional[JaxArray] = None) -> JaxArray:
    return jnp.arctanh(x)


@with_unsupported_dtypes({"0.4.11 and below": ("complex",)}, backend_version)
def bitwise_and(
    x1: Union[int, JaxArray],
    x2: Union[int, JaxArray],
    /,
    *,
    out: Optional[JaxArray] = None,
) -> JaxArray:
    x1, x2 = ivy.promote_types_of_inputs(x1, x2, array_api_promotion=True)
    return jnp.bitwise_and(x1, x2)


@with_unsupported_dtypes({"0.4.11 and below": ("complex",)}, backend_version)
def bitwise_invert(
    x: Union[int, JaxArray], /, *, out: Optional[JaxArray] = None
) -> JaxArray:
    return jnp.bitwise_not(x)


@with_unsupported_dtypes({"0.4.11 and below": ("complex",)}, backend_version)
def bitwise_left_shift(
    x1: Union[int, JaxArray],
    x2: Union[int, JaxArray],
    /,
    *,
    out: Optional[JaxArray] = None,
) -> JaxArray:
    x1, x2 = ivy.promote_types_of_inputs(x1, x2, array_api_promotion=True)
    return jnp.left_shift(x1, x2)


@with_unsupported_dtypes({"0.4.11 and below": ("complex",)}, backend_version)
def bitwise_or(
    x1: Union[int, JaxArray],
    x2: Union[int, JaxArray],
    /,
    *,
    out: Optional[JaxArray] = None,
) -> JaxArray:
    x1, x2 = ivy.promote_types_of_inputs(x1, x2, array_api_promotion=True)
    return jnp.bitwise_or(x1, x2)


@with_unsupported_dtypes({"0.4.11 and below": ("complex",)}, backend_version)
def bitwise_right_shift(
    x1: Union[int, JaxArray],
    x2: Union[int, JaxArray],
    /,
    *,
    out: Optional[JaxArray] = None,
) -> JaxArray:
    x1, x2 = ivy.promote_types_of_inputs(x1, x2, array_api_promotion=True)
    return jnp.right_shift(x1, x2)


@with_unsupported_dtypes({"0.4.11 and below": ("complex",)}, backend_version)
def bitwise_xor(
    x1: Union[int, JaxArray],
    x2: Union[int, JaxArray],
    /,
    *,
    out: Optional[JaxArray] = None,
) -> JaxArray:
    x1, x2 = ivy.promote_types_of_inputs(x1, x2, array_api_promotion=True)
    return jnp.bitwise_xor(x1, x2)


@with_unsupported_dtypes({"0.4.11 and below": ("complex",)}, backend_version)
def ceil(x: JaxArray, /, *, out: Optional[JaxArray] = None) -> JaxArray:
    if "int" in str(x.dtype):
        return x
    else:
        return jnp.ceil(x)


def cos(x: JaxArray, /, *, out: Optional[JaxArray] = None) -> JaxArray:
    return jnp.cos(x)


@with_unsupported_dtypes({"0.4.11 and below": ("float16",)}, backend_version)
def cosh(x: JaxArray, /, *, out: Optional[JaxArray] = None) -> JaxArray:
    return jnp.cosh(x)


def divide(
    x1: Union[float, JaxArray],
    x2: Union[float, JaxArray],
    /,
    *,
    out: Optional[JaxArray] = None,
) -> JaxArray:
    x1, x2 = ivy.promote_types_of_inputs(x1, x2)
    ret = jax.numpy.divide(x1, x2)
    if ivy.is_float_dtype(x1.dtype) or ivy.is_complex_dtype(x1.dtype):
        ret = jnp.asarray(ret, dtype=x1.dtype)
    else:
        ret = jnp.asarray(ret, dtype=ivy.default_float_dtype(as_native=True))
    return ret


def equal(
    x1: Union[float, JaxArray],
    x2: Union[float, JaxArray],
    /,
    *,
    out: Optional[JaxArray] = None,
) -> JaxArray:
    x1, x2 = ivy.promote_types_of_inputs(x1, x2)
    return jnp.equal(x1, x2)


def exp(x: JaxArray, /, *, out: Optional[JaxArray] = None) -> JaxArray:
    return jnp.exp(x)


def expm1(x: JaxArray, /, *, out: Optional[JaxArray] = None) -> JaxArray:
    return jnp.expm1(x)


@with_unsupported_dtypes({"0.4.11 and below": ("complex",)}, backend_version)
def floor(x: JaxArray, /, *, out: Optional[JaxArray] = None) -> JaxArray:
    if "int" in str(x.dtype):
        return x
    else:
        return jnp.floor(x)


@with_unsupported_dtypes({"0.4.11 and below": ("complex",)}, backend_version)
def floor_divide(
    x1: Union[float, JaxArray],
    x2: Union[float, JaxArray],
    /,
    *,
    out: Optional[JaxArray] = None,
) -> JaxArray:
    x1, x2 = ivy.promote_types_of_inputs(x1, x2)
    return jnp.floor(jnp.divide(x1, x2)).astype(x1.dtype)


def fmin(
    x1: JaxArray,
    x2: JaxArray,
    /,
    *,
    out: Optional[JaxArray] = None,
) -> JaxArray:
    return jnp.fmin(x1, x2)


def greater(
    x1: Union[float, JaxArray],
    x2: Union[float, JaxArray],
    /,
    *,
    out: Optional[JaxArray] = None,
) -> JaxArray:
    x1, x2 = ivy.promote_types_of_inputs(x1, x2)
    return jnp.greater(x1, x2)


def greater_equal(
    x1: Union[float, JaxArray],
    x2: Union[float, JaxArray],
    /,
    *,
    out: Optional[JaxArray] = None,
) -> JaxArray:
    x1, x2 = ivy.promote_types_of_inputs(x1, x2)
    return jnp.greater_equal(x1, x2)


def isfinite(x: JaxArray, /, *, out: Optional[JaxArray] = None) -> JaxArray:
    return jnp.isfinite(x)


def isinf(
    x: JaxArray,
    /,
    *,
    detect_positive: bool = True,
    detect_negative: bool = True,
    out: Optional[JaxArray] = None,
) -> JaxArray:
    if detect_positive and detect_negative:
        return jnp.isinf(x)
    elif detect_positive:
        return jnp.isposinf(x)
    elif detect_negative:
        return jnp.isneginf(x)
    return jnp.full_like(x, False, dtype=jnp.bool_)


def isnan(x: JaxArray, /, *, out: Optional[JaxArray] = None) -> JaxArray:
    return jnp.isnan(x)


def lcm(x1: JaxArray, x2: JaxArray, /, *, out: Optional[JaxArray] = None) -> JaxArray:
    x1, x2 = promote_types_of_inputs(x1, x2)
    return jnp.lcm(x1, x2)


def less(
    x1: Union[float, JaxArray],
    x2: Union[float, JaxArray],
    /,
    *,
    out: Optional[JaxArray] = None,
) -> JaxArray:
    x1, x2 = ivy.promote_types_of_inputs(x1, x2)
    return jnp.less(x1, x2)


def less_equal(
    x1: Union[float, JaxArray],
    x2: Union[float, JaxArray],
    /,
    *,
    out: Optional[JaxArray] = None,
) -> JaxArray:
    x1, x2 = ivy.promote_types_of_inputs(x1, x2)
    return jnp.less_equal(x1, x2)


def log(x: JaxArray, /, *, out: Optional[JaxArray] = None) -> JaxArray:
    return jnp.log(x)


def log10(x: JaxArray, /, *, out: Optional[JaxArray] = None) -> JaxArray:
    return jnp.log10(x)


def log1p(x: JaxArray, /, *, out: Optional[JaxArray] = None) -> JaxArray:
    return jnp.log1p(x)


def log2(x: JaxArray, /, *, out: Optional[JaxArray] = None) -> JaxArray:
    return jnp.log2(x)


def logaddexp(
    x1: JaxArray, x2: JaxArray, /, *, out: Optional[JaxArray] = None
) -> JaxArray:
    return jnp.logaddexp(x1, x2)


def logical_and(
    x1: JaxArray, x2: JaxArray, /, *, out: Optional[JaxArray] = None
) -> JaxArray:
    return jnp.logical_and(x1, x2)


def logical_not(x: JaxArray, /, *, out: Optional[JaxArray] = None) -> JaxArray:
    return jnp.logical_not(x)


def logical_or(
    x1: JaxArray, x2: JaxArray, /, *, out: Optional[JaxArray] = None
) -> JaxArray:
    return jnp.logical_or(x1, x2)


def logical_xor(
    x1: JaxArray, x2: JaxArray, /, *, out: Optional[JaxArray] = None
) -> JaxArray:
    return jnp.logical_xor(x1, x2)


def multiply(
    x1: Union[float, JaxArray],
    x2: Union[float, JaxArray],
    /,
    *,
    out: Optional[JaxArray] = None,
) -> JaxArray:
    x1, x2 = ivy.promote_types_of_inputs(x1, x2)
    return jnp.multiply(x1, x2)


def nan_to_num(
    x: JaxArray,
    /,
    *,
    copy: bool = True,
    nan: Union[float, int] = 0.0,
    posinf: Optional[Union[float, int]] = None,
    neginf: Optional[Union[float, int]] = None,
    out: Optional[JaxArray] = None,
) -> JaxArray:
    return jnp.nan_to_num(x, copy=copy, nan=nan, posinf=posinf, neginf=neginf)


def negative(
    x: Union[float, JaxArray], /, *, out: Optional[JaxArray] = None
) -> JaxArray:
    return jnp.negative(x)


def not_equal(
    x1: Union[float, JaxArray],
    x2: Union[float, JaxArray],
    /,
    *,
    out: Optional[JaxArray] = None,
) -> JaxArray:
    x1, x2 = ivy.promote_types_of_inputs(x1, x2)
    return jnp.not_equal(x1, x2)


def positive(
    x: Union[float, JaxArray], /, *, out: Optional[JaxArray] = None
) -> JaxArray:
    return jnp.positive(x)


def pow(
    x1: Union[float, JaxArray],
    x2: Union[float, JaxArray],
    /,
    *,
    out: Optional[JaxArray] = None,
) -> JaxArray:
    x1, x2 = ivy.promote_types_of_inputs(x1, x2)
    return jnp.power(x1, x2)


@with_unsupported_dtypes({"0.4.11 and below": ("complex",)}, backend_version)
def remainder(
    x1: Union[float, JaxArray],
    x2: Union[float, JaxArray],
    /,
    *,
    modulus: bool = True,
    out: Optional[JaxArray] = None,
) -> JaxArray:
    x1, x2 = ivy.promote_types_of_inputs(x1, x2)
    if not modulus:
        res = x1 / x2
        res_floored = jnp.where(res >= 0, jnp.floor(res), jnp.ceil(res))
        diff = res - res_floored
        diff, x2 = ivy.promote_types_of_inputs(diff, x2)
        return jnp.round(diff * x2).astype(x1.dtype)
    return jnp.remainder(x1, x2)


def round(
    x: JaxArray, /, *, decimals: int = 0, out: Optional[JaxArray] = None
) -> JaxArray:
    if "int" in str(x.dtype):
        return x
    else:
        if decimals == 0:
            return jnp.round(x)
        ret_dtype = x.dtype
        factor = jnp.power(10, decimals).astype(ret_dtype)
        factor_denom = jnp.where(jnp.isinf(factor), 1.0, factor)
        return jnp.round(x * factor) / factor_denom


@with_unsupported_dtypes({"1.1.9 and below": ("complex",)}, backend_version)
def sign(x: JaxArray, /, *, out: Optional[JaxArray] = None) -> JaxArray:
    return jnp.where(x == -0.0, 0.0, jnp.sign(x)).astype(x.dtype)


def sin(x: JaxArray, /, *, out: Optional[JaxArray] = None) -> JaxArray:
    return jnp.sin(x)


def sinh(x: JaxArray, /, *, out: Optional[JaxArray] = None) -> JaxArray:
    return jnp.sinh(x)


def sqrt(x: JaxArray, /, *, out: Optional[JaxArray] = None) -> JaxArray:
    return jnp.sqrt(x)


def square(x: JaxArray, /, *, out: Optional[JaxArray] = None) -> JaxArray:
    return jnp.square(x)


def subtract(
    x1: Union[float, JaxArray],
    x2: Union[float, JaxArray],
    /,
    *,
    alpha: Optional[Union[int, float]] = None,
    out: Optional[JaxArray] = None,
) -> JaxArray:
    x1, x2 = ivy.promote_types_of_inputs(x1, x2)
    if alpha not in (1, None):
        ivy.set_array_mode(False)
        x2 = multiply(x2, alpha)
        ivy.unset_array_mode()
    return jnp.subtract(x1, x2)


def trapz(
    y: JaxArray,
    /,
    *,
    x: Optional[JaxArray] = None,
    dx: float = 1.0,
    axis: int = -1,
    out: Optional[JaxArray] = None,
) -> JaxArray:
    return jnp.trapz(y, x=x, dx=dx, axis=axis)


def tan(x: JaxArray, /, *, out: Optional[JaxArray] = None) -> JaxArray:
    return jnp.tan(x)


def tanh(x: JaxArray, /, *, out: Optional[JaxArray] = None) -> JaxArray:
    return jnp.tanh(x)


@with_unsupported_dtypes({"0.4.11 and below": ("complex",)}, backend_version)
def trunc(x: JaxArray, /, *, out: Optional[JaxArray] = None) -> JaxArray:
    if "int" in str(x.dtype):
        return x
    else:
        return jnp.trunc(x)


def exp2(
    x: Union[JaxArray, float, list, tuple],
    /,
    *,
    out: Optional[JaxArray] = None,
) -> JaxArray:
    return jnp.power(2, x)


def imag(
    val: JaxArray,
    /,
    *,
    out: Optional[JaxArray] = None,
) -> JaxArray:
    return jnp.imag(val)


def angle(
    z: JaxArray,
    /,
    *,
    deg: bool = False,
    out: Optional[JaxArray] = None,
) -> JaxArray:
    return jnp.angle(z, deg=deg)


# Extra #
# ------#


<<<<<<< HEAD
@with_unsupported_dtypes({"0.4.10 and below": ("complex",)}, backend_version)
=======
@with_unsupported_dtypes({"0.4.11 and below": ("complex",)}, backend_version)
>>>>>>> 4927a0ab
def erf(x: JaxArray, /, *, out: Optional[JaxArray] = None) -> JaxArray:
    return jax.scipy.special.erf(x)


def maximum(
    x1: Union[float, JaxArray],
    x2: Union[float, JaxArray],
    /,
    *,
    use_where: bool = True,
    out: Optional[JaxArray] = None,
) -> JaxArray:
    x1, x2 = ivy.promote_types_of_inputs(x1, x2)
    if use_where:
        return jnp.where(x1 >= x2, x1, x2)
    return jnp.maximum(x1, x2)


def minimum(
    x1: Union[float, JaxArray],
    x2: Union[float, JaxArray],
    /,
    *,
    use_where: bool = True,
    out: Optional[JaxArray] = None,
) -> JaxArray:
    x1, x2 = ivy.promote_types_of_inputs(x1, x2)
    if use_where:
        return jnp.where(x1 <= x2, x1, x2)
    return jnp.minimum(x1, x2)


def reciprocal(
    x: Union[float, JaxArray], /, *, out: Optional[JaxArray] = None
) -> JaxArray:
    return jnp.reciprocal(x)


def deg2rad(x: JaxArray, /, *, out: Optional[JaxArray] = None) -> JaxArray:
    return jnp.deg2rad(x)


def rad2deg(x: JaxArray, /, *, out: Optional[JaxArray] = None) -> JaxArray:
    return jnp.rad2deg(x)


def isreal(x: JaxArray, /, *, out: Optional[JaxArray] = None) -> JaxArray:
    return jnp.isreal(x)


@with_unsupported_dtypes({"0.4.11 and below": ("complex",)}, backend_version)
def fmod(
    x1: JaxArray,
    x2: JaxArray,
    /,
    *,
    out: Optional[JaxArray] = None,
) -> JaxArray:
    x1, x2 = promote_types_of_inputs(x1, x2)
    return jnp.fmod(x1, x2)


def gcd(
    x1: Union[JaxArray, float, list, tuple],
    x2: Union[JaxArray, float, list, tuple],
    /,
    *,
    out: Optional[JaxArray] = None,
) -> JaxArray:
    x1, x2 = promote_types_of_inputs(x1, x2)
    return jnp.gcd(x1, x2)<|MERGE_RESOLUTION|>--- conflicted
+++ resolved
@@ -527,11 +527,7 @@
 # ------#
 
 
-<<<<<<< HEAD
-@with_unsupported_dtypes({"0.4.10 and below": ("complex",)}, backend_version)
-=======
-@with_unsupported_dtypes({"0.4.11 and below": ("complex",)}, backend_version)
->>>>>>> 4927a0ab
+@with_unsupported_dtypes({"0.4.11 and below": ("complex",)}, backend_version)
 def erf(x: JaxArray, /, *, out: Optional[JaxArray] = None) -> JaxArray:
     return jax.scipy.special.erf(x)
 
