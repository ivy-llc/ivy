"""Collection of Jax random functions, wrapped to fit Ivy syntax and signature."""

# global
import jax
import jax.numpy as jnp
import jaxlib.xla_extension
from typing import Optional, Union, Sequence

# local
import ivy
from ivy.functional.backends.jax.device import to_device
from ivy.functional.ivy.device import default_device
from ivy.functional.backends.jax import JaxArray
from ivy.array import Array

# Extra #
# ------#

RNG = jax.random.PRNGKey(0)


def random_uniform(
<<<<<<< HEAD
    low: float = 0.0,
    high: float = 1.0,
    shape: Union[int, Tuple[int, ...]] = None,
    *,
    device: jaxlib.xla_extension.Device,
    dtype = None,
=======
    low: Union[float, JaxArray] = 0.0,
    high: Union[float, JaxArray] = 1.0,
    shape: Optional[Union[ivy.NativeShape, Sequence[int]]] = None,
    *,
    device: jaxlib.xla_extension.Device,
    dtype: jnp.dtype,
>>>>>>> fe25d203
) -> JaxArray:
    global RNG
    RNG, rng_input = jax.random.split(RNG)
    #if isinstance(low, Array):
    #    low =
    return to_device(
        jax.random.uniform(
<<<<<<< HEAD
            rng_input, shape, minval=low, maxval=high, dtype=dtype
            #rng_input, shape if shape else (), minval = low, maxval = high, dtype = dtype
    ),
        device=default_device(device),
=======
            rng_input, shape if shape else (), minval=low, maxval=high, dtype=dtype
        ),
        device=device,
>>>>>>> fe25d203
    )


def random_normal(
    mean: float = 0.0,
    std: float = 1.0,
    shape: Optional[Union[ivy.NativeShape, Sequence[int]]] = None,
    *,
    device: jaxlib.xla_extension.Device,
) -> JaxArray:
    global RNG
    RNG, rng_input = jax.random.split(RNG)
    return (
        to_device(
            jax.random.normal(rng_input, shape if shape else ()),
            device=default_device(device),
        )
        * std
        + mean
    )


def multinomial(
    population_size: int,
    num_samples: int,
    batch_size: int = 1,
    probs: Optional[JaxArray] = None,
    replace: bool = True,
    *,
    device: jaxlib.xla_extension.Device,
) -> JaxArray:

    global RNG
    RNG, rng_input = jax.random.split(RNG)
    if probs is None:
        probs = (
            jnp.ones(
                (
                    batch_size,
                    population_size,
                )
            )
            / population_size
        )
    orig_probs_shape = list(probs.shape)
    num_classes = orig_probs_shape[-1]
    probs_flat = jnp.reshape(probs, (-1, orig_probs_shape[-1]))
    probs_flat = probs_flat / jnp.sum(probs_flat, -1, keepdims=True, dtype="float64")
    probs_stack = jnp.split(probs_flat, probs_flat.shape[0])
    samples_stack = [
        jax.random.choice(rng_input, num_classes, (num_samples,), replace, p=prob[0])
        for prob in probs_stack
    ]
    samples_flat = jnp.stack(samples_stack)
    return to_device(
        jnp.reshape(samples_flat, orig_probs_shape[:-1] + [num_samples]),
        device=default_device(device),
    )


def randint(
    low: int,
    high: int,
    shape: Union[ivy.NativeShape, Sequence[int]],
    *,
    device: jaxlib.xla_extension.Device,
) -> JaxArray:
    global RNG
    RNG, rng_input = jax.random.split(RNG)
    return to_device(
        jax.random.randint(rng_input, shape, low, high), device=default_device(device)
    )


def seed(seed_value: int = 0) -> None:
    global RNG
    RNG = jax.random.PRNGKey(seed_value)
    return


def shuffle(x: JaxArray) -> JaxArray:
    global RNG
    RNG, rng_input = jax.random.split(RNG)
    return jax.random.shuffle(rng_input, x)<|MERGE_RESOLUTION|>--- conflicted
+++ resolved
@@ -20,21 +20,13 @@
 
 
 def random_uniform(
-<<<<<<< HEAD
     low: float = 0.0,
     high: float = 1.0,
-    shape: Union[int, Tuple[int, ...]] = None,
+    shape: Union[int, Sequence[int, ...]] = None,
     *,
     device: jaxlib.xla_extension.Device,
     dtype = None,
-=======
-    low: Union[float, JaxArray] = 0.0,
-    high: Union[float, JaxArray] = 1.0,
-    shape: Optional[Union[ivy.NativeShape, Sequence[int]]] = None,
-    *,
-    device: jaxlib.xla_extension.Device,
-    dtype: jnp.dtype,
->>>>>>> fe25d203
+    #dtype: jnp.dtype,
 ) -> JaxArray:
     global RNG
     RNG, rng_input = jax.random.split(RNG)
@@ -42,16 +34,10 @@
     #    low =
     return to_device(
         jax.random.uniform(
-<<<<<<< HEAD
             rng_input, shape, minval=low, maxval=high, dtype=dtype
             #rng_input, shape if shape else (), minval = low, maxval = high, dtype = dtype
     ),
         device=default_device(device),
-=======
-            rng_input, shape if shape else (), minval=low, maxval=high, dtype=dtype
-        ),
-        device=device,
->>>>>>> fe25d203
     )
 
 
