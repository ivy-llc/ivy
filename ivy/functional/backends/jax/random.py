--- conflicted
+++ resolved
@@ -4,7 +4,7 @@
 import jax
 import jax.numpy as jnp
 import jaxlib.xla_extension
-from typing import Optional, Union, Sequence, Tuple
+from typing import Optional, Union, Sequence
 
 # local
 import ivy
@@ -20,17 +20,12 @@
 
 
 def random_uniform(
-    low: float = 0.0,
-    high: float = 1.0,
+    low: Union[float, JaxArray] = 0.0,
+    high: Union[float, JaxArray] = 1.0,
     shape: Optional[Union[ivy.NativeShape, Sequence[int]]] = None,
     *,
     device: jaxlib.xla_extension.Device,
-<<<<<<< HEAD
-    dtype = None,
-=======
     dtype: jnp.dtype,
-    out: Optional[JaxArray] = None
->>>>>>> 81d5c212
 ) -> JaxArray:
     if isinstance(low, jaxlib.xla_extension.DeviceArray):
         low = low.tolist()
@@ -44,7 +39,7 @@
         jax.random.uniform(
             rng_input, shape if shape else (), minval = low, maxval = high, dtype = dtype
     ),
-        device=default_device(device),
+        device=device,
     )
 
 
