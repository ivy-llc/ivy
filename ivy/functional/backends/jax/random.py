--- conflicted
+++ resolved
@@ -49,17 +49,14 @@
     out: Optional[JaxArray] = None,
 ) -> JaxArray:
     shape = _check_bounds_and_get_shape(low, high, shape)
-<<<<<<< HEAD
-    global RNG
-    key = RNG
-    if seed:
-        key = jax.random.PRNGKey(seed)
-=======
+
     RNG_, rng_input = jax.random.split(_getRNG())
     _setRNG(RNG_)
->>>>>>> b1a00dbe
+    if seed:
+        rng_input = jax.random.PRNGKey(seed)
+
     return to_device(
-        jax.random.uniform(key, shape, minval=low, maxval=high, dtype=dtype),
+        jax.random.uniform(rng_input, shape, minval=low, maxval=high, dtype=dtype),
         device,
     )
 
@@ -76,17 +73,14 @@
 ) -> JaxArray:
     _check_valid_scale(std)
     shape = _check_bounds_and_get_shape(mean, std, shape)
-<<<<<<< HEAD
-    global RNG
-    RNG, rng_input = jax.random.split(RNG)
+
+     RNG_, rng_input = jax.random.split(_getRNG())
+    _setRNG(RNG_)
     if seed:
         rng_input = jax.random.PRNGKey(seed)
-=======
-    RNG_, rng_input = jax.random.split(_getRNG())
-    _setRNG(RNG_)
-    if seed is not None:
-        jax.random.PRNGKey(seed)
->>>>>>> b1a00dbe
+
+
+
     return (
         to_device(
             jax.random.normal(rng_input, shape, dtype=dtype),
@@ -109,17 +103,12 @@
     seed: Optional[int] = None,
     out: Optional[JaxArray] = None,
 ) -> JaxArray:
-<<<<<<< HEAD
-    global RNG
-    RNG, rng_input = jax.random.split(RNG)
+
+    RNG_, rng_input = jax.random.split(_getRNG())
+    _setRNG(RNG_)
     if seed:
         rng_input = jax.random.PRNGKey(seed)
-=======
-    RNG_, rng_input = jax.random.split(_getRNG())
-    _setRNG(RNG_)
-    if seed is not None:
-        jax.random.PRNGKey(seed)
->>>>>>> b1a00dbe
+
     if probs is None:
         probs = (
             jnp.ones(
@@ -162,17 +151,13 @@
     dtype = ivy.as_native_dtype(dtype)
     _randint_check_dtype_and_bound(low, high, dtype)
     shape = _check_bounds_and_get_shape(low, high, shape)
-<<<<<<< HEAD
-    global RNG
-    RNG, rng_input = jax.random.split(RNG)
+
+    RNG_, rng_input = jax.random.split(_getRNG())
+    _setRNG(RNG_)
     if seed:
         rng_input = jax.random.PRNGKey(seed)
-=======
-    RNG_, rng_input = jax.random.split(_getRNG())
-    _setRNG(RNG_)
-    if seed is not None:
-        jax.random.PRNGKey(seed)
->>>>>>> b1a00dbe
+
+
     return to_device(jax.random.randint(rng_input, shape, low, high, dtype), device)
 
 
@@ -183,15 +168,10 @@
 def shuffle(
     x: JaxArray, /, *, seed: Optional[int] = None, out: Optional[JaxArray] = None
 ) -> JaxArray:
-<<<<<<< HEAD
-    global RNG
-    RNG, rng_input = jax.random.split(RNG)
+
+    RNG_, rng_input = jax.random.split(_getRNG())
+    _setRNG(RNG_)
     if seed:
         rng_input = jax.random.PRNGKey(seed)
-=======
-    RNG_, rng_input = jax.random.split(_getRNG())
-    _setRNG(RNG_)
-    if seed is not None:
-        jax.random.PRNGKey(seed)
->>>>>>> b1a00dbe
+
     return jax.random.shuffle(rng_input, x)