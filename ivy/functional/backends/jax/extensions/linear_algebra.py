import math
from typing import Optional
import jax.numpy as jnp
from ivy.functional.backends.jax import JaxArray

import ivy


def diagflat(
    x: JaxArray,
    /,
    *,
    offset: Optional[int] = 0,
    padding_value: Optional[float] = 0,
    align: Optional[str] = "RIGHT_LEFT",
    num_rows: Optional[int] = -1,
    num_cols: Optional[int] = -1,
    out: Optional[JaxArray] = None,
<<<<<<< HEAD
):
    if len(x.shape) > 1:
        x = jnp.ravel(x)

    # Trying to avoid segfaults
    x = jnp.copy(x)
    if math.prod(x.shape) == 1 and offset == 0 and num_rows <= 1 and num_cols <= 1:
        return x

    # This is used as part of Tensorflow's shape calculation
    # See their source code to see what they're doing with it
    lower_diag_index = offset
    upper_diag_index = lower_diag_index

    x_shape = x.shape
    x_rank = len(x_shape)

    num_diags = upper_diag_index - lower_diag_index + 1
    max_diag_len = x_shape[x_rank - 1]

    min_num_rows = max_diag_len - min(upper_diag_index, 0)
    min_num_cols = max_diag_len + max(lower_diag_index, 0)

    if num_rows == -1 and num_cols == -1:
        num_rows = max(min_num_rows, min_num_cols)
        num_cols = num_rows
    elif num_rows == -1:
        num_rows = min_num_rows
    elif num_cols == -1:
        num_cols = min_num_cols

    output_shape = list(x_shape)
    if num_diags == 1:
        output_shape[x_rank - 1] = num_rows
        output_shape.append(num_cols)
    else:
        output_shape[x_rank - 2] = num_rows
        output_shape[x_rank - 1] = num_cols

    output_array = jnp.full(output_shape, padding_value)

    diag_len = max(min(num_rows, num_cols) - abs(offset) + 1, 1)

    if len(x) < diag_len:
        x = jnp.array(list(x) + [padding_value] * max((diag_len - len(x), 0)))

    temp = x - jnp.full(x.shape, padding_value)
    diagonal_to_add = jnp.diag(temp, k=offset)

    diagonal_to_add = diagonal_to_add[tuple(slice(0, n) for n in output_array.shape)]
    output_array += jnp.pad(
        diagonal_to_add,
        [
            (0, max([output_array.shape[0] - diagonal_to_add.shape[0], 0])),
            (0, max([output_array.shape[1] - diagonal_to_add.shape[1], 0])),
        ],
        mode="constant",
    )

    ret = output_array.astype(x.dtype)
    if ivy.exists(out):
        ivy.inplace_update(out, ret)

    return
=======
) -> JaxArray:
    return jnp.diagflat(x, k=k)


def kron(
    a: JaxArray,
    b: JaxArray,
    /,
    *,
    out: Optional[JaxArray] = None,
) -> JaxArray:
    return jnp.kron(a, b)
>>>>>>> 76ea1876
<|MERGE_RESOLUTION|>--- conflicted
+++ resolved
@@ -16,7 +16,6 @@
     num_rows: Optional[int] = -1,
     num_cols: Optional[int] = -1,
     out: Optional[JaxArray] = None,
-<<<<<<< HEAD
 ):
     if len(x.shape) > 1:
         x = jnp.ravel(x)
@@ -80,10 +79,7 @@
     if ivy.exists(out):
         ivy.inplace_update(out, ret)
 
-    return
-=======
-) -> JaxArray:
-    return jnp.diagflat(x, k=k)
+    return ret
 
 
 def kron(
@@ -94,4 +90,3 @@
     out: Optional[JaxArray] = None,
 ) -> JaxArray:
     return jnp.kron(a, b)
->>>>>>> 76ea1876
