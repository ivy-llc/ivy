--- conflicted
+++ resolved
@@ -84,7 +84,6 @@
     return jnp.gcd(x1, x2)
 
 
-<<<<<<< HEAD
 def isclose(
     a: JaxArray,
     b: JaxArray,
@@ -96,12 +95,12 @@
     out: Optional[JaxArray] = None,
 ) -> JaxArray:
     return jnp.isclose(a, b, rtol=rtol, atol=atol, equal_nan=equal_nan)
-=======
+
+
 def isposinf(
     x: Union[JaxArray, float, list, tuple],
     /,
     *,
     out: Optional[JaxArray] = None,
 ) -> JaxArray:
-    return jnp.isposinf(x, out=out)
->>>>>>> 302f0526
+    return jnp.isposinf(x, out=out)