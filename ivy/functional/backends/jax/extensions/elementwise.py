--- conflicted
+++ resolved
@@ -84,19 +84,6 @@
     return jnp.gcd(x1, x2)
 
 
-<<<<<<< HEAD
-def nan_to_num(
-    x: JaxArray,
-    /,
-    *,
-    copy: Optional[bool] = True,
-    nan: Optional[Union[float, int]] = 0.0,
-    posinf: Optional[Union[float, int]] = None,
-    neginf: Optional[Union[float, int]] = None,
-    out: Optional[JaxArray] = None,
-) -> JaxArray:
-    return jnp.nan_to_num(x, copy=copy, nan=nan, posinf=posinf, neginf=neginf)
-=======
 def isposinf(
     x: Union[JaxArray, float, list, tuple],
     /,
@@ -113,4 +100,16 @@
     out: Optional[JaxArray] = None,
 ) -> JaxArray:
     return jnp.isneginf(x, out=out)
->>>>>>> 66d8e6d5
+
+
+def nan_to_num(
+    x: JaxArray,
+    /,
+    *,
+    copy: Optional[bool] = True,
+    nan: Optional[Union[float, int]] = 0.0,
+    posinf: Optional[Union[float, int]] = None,
+    neginf: Optional[Union[float, int]] = None,
+    out: Optional[JaxArray] = None,
+) -> JaxArray:
+    return jnp.nan_to_num(x, copy=copy, nan=nan, posinf=posinf, neginf=neginf)
