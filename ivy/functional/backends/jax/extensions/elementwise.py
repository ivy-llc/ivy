--- conflicted
+++ resolved
@@ -62,16 +62,6 @@
     return jnp.exp2(x)
 
 
-<<<<<<< HEAD
-def gcd(
-    x1: Union[JaxArray, float, list, tuple],
-    x2: Union[JaxArray, float, list, tuple],
-    /,
-    *,
-    out: Optional[JaxArray] = None
-) -> JaxArray:
-    return jnp.gcd(x1, x2)
-=======
 def nansum(
     x: JaxArray,
     /,
@@ -82,4 +72,13 @@
     out: Optional[JaxArray] = None,
 ) -> JaxArray:
     return jnp.nansum(x, axis=axis, dtype=dtype, keepdims=keepdims, out=out)
->>>>>>> dae7b064
+
+
+def gcd(
+    x1: Union[JaxArray, float, list, tuple],
+    x2: Union[JaxArray, float, list, tuple],
+    /,
+    *,
+    out: Optional[JaxArray] = None
+) -> JaxArray:
+    return jnp.gcd(x1, x2)