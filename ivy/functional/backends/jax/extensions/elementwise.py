from typing import Optional, Union, Tuple
from ivy.functional.backends.jax import JaxArray
import jax.numpy as jnp


def lcm(x1: JaxArray, x2: JaxArray, /, *, out: Optional[JaxArray] = None) -> JaxArray:
    return jnp.lcm(x1, x2)


def sinc(x: JaxArray, /, *, out: Optional[JaxArray] = None) -> JaxArray:
    return jnp.sinc(x)


def fmod(
    x1: JaxArray,
    x2: JaxArray,
    /,
    *,
    out: Optional[JaxArray] = None,
) -> JaxArray:
    return jnp.fmod(x1, x2)


def fmax(
    x1: JaxArray,
    x2: JaxArray,
    /,
    *,
    out: Optional[JaxArray] = None,
) -> JaxArray:
    return jnp.fmax(x1, x2)


def trapz(
    y: JaxArray,
    /,
    *,
    x: Optional[JaxArray] = None,
    dx: Optional[float] = 1.0,
    axis: Optional[int] = -1,
    out: Optional[JaxArray] = None,
) -> JaxArray:
    return jnp.trapz(y, x=x, dx=dx, axis=axis)


def float_power(
    x1: Union[JaxArray, float, list, tuple],
    x2: Union[JaxArray, float, list, tuple],
    /,
    *,
    out: Optional[JaxArray] = None,
) -> JaxArray:
    return jnp.float_power(x1, x2)


def exp2(
    x: Union[JaxArray, float, list, tuple],
    /,
    *,
    out: Optional[JaxArray] = None,
) -> JaxArray:
    return jnp.exp2(x)


<<<<<<< HEAD
def count_nonzero(
    a: JaxArray,
    /,
    *,
    axis: Optional[Union[int, Tuple[int, ...]]] = None,
    keepdims: Optional[bool] = False,
    dtype: Optional[jnp.dtype] = None,
    out: Optional[JaxArray] = None,
) -> JaxArray:
    if isinstance(axis, list):
        axis = tuple(axis)
    if dtype is None:
        return jnp.count_nonzero(a, axis=axis, keepdims=keepdims)
    return jnp.array(jnp.count_nonzero(a, axis=axis, keepdims=keepdims), dtype=dtype)
=======
def nansum(
    x: JaxArray,
    /,
    *,
    axis: Optional[Union[tuple, int]] = None,
    dtype: Optional[jnp.dtype] = None,
    keepdims: Optional[bool] = False,
    out: Optional[JaxArray] = None,
) -> JaxArray:
    return jnp.nansum(x, axis=axis, dtype=dtype, keepdims=keepdims, out=out)


def gcd(
    x1: Union[JaxArray, float, list, tuple],
    x2: Union[JaxArray, float, list, tuple],
    /,
    *,
    out: Optional[JaxArray] = None,
) -> JaxArray:
    return jnp.gcd(x1, x2)
>>>>>>> 67ba42e3
<|MERGE_RESOLUTION|>--- conflicted
+++ resolved
@@ -62,7 +62,6 @@
     return jnp.exp2(x)
 
 
-<<<<<<< HEAD
 def count_nonzero(
     a: JaxArray,
     /,
@@ -77,7 +76,8 @@
     if dtype is None:
         return jnp.count_nonzero(a, axis=axis, keepdims=keepdims)
     return jnp.array(jnp.count_nonzero(a, axis=axis, keepdims=keepdims), dtype=dtype)
-=======
+
+
 def nansum(
     x: JaxArray,
     /,
@@ -97,5 +97,4 @@
     *,
     out: Optional[JaxArray] = None,
 ) -> JaxArray:
-    return jnp.gcd(x1, x2)
->>>>>>> 67ba42e3
+    return jnp.gcd(x1, x2)