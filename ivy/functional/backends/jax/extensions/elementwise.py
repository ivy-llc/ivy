--- conflicted
+++ resolved
@@ -92,10 +92,8 @@
 ) -> JaxArray:
     return jnp.isposinf(x, out=out)
 
-<<<<<<< HEAD
 def diff(x1: JaxArray, x2: JaxArray, /, *, out: Optional[JaxArray] = None) -> JaxArray:
     return jnp.diff(x1, x2)
-=======
 
 def isneginf(
     x: Union[JaxArray, float, list, tuple],
@@ -126,5 +124,4 @@
     *,
     out: Optional[JaxArray] = None,
 ) -> JaxArray:    
-    return jnp.logaddexp2(x1, x2)
->>>>>>> 063afd44
+    return jnp.logaddexp2(x1, x2)