--- conflicted
+++ resolved
@@ -62,10 +62,7 @@
     axes: Optional[Tuple[int, int]] = (0, 1),
     out: Optional[JaxArray] = None,
 ) -> JaxArray:
-<<<<<<< HEAD
     return jnp.rot90(m, k, tuple(axes))
-=======
-    return jnp.rot90(m, k, axes)
 
 
 def top_k(
@@ -87,5 +84,4 @@
         x *= -1
     topk_res = NamedTuple("top_k", [("values", JaxArray), ("indices", JaxArray)])
     val = jnp.take_along_axis(x, indices, axis=axis)
-    return topk_res(val, indices)
->>>>>>> 8053f520
+    return topk_res(val, indices)