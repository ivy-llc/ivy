--- conflicted
+++ resolved
@@ -65,10 +65,6 @@
     return jnp.rot90(m, k, axes)
 
 
-<<<<<<< HEAD
-def i0(
-    x: JaxArray,
-=======
 def top_k(
     x: JaxArray,
     k: int,
@@ -93,13 +89,17 @@
 
 def fliplr(
     m: JaxArray,
->>>>>>> e1154d16
     /,
     *,
     out: Optional[JaxArray] = None,
 ) -> JaxArray:
-<<<<<<< HEAD
-    return jnp.i0(x)
-=======
     return jnp.fliplr(m)
->>>>>>> e1154d16
+
+
+def i0(
+    x: JaxArray,
+    /,
+    *,
+    out: Optional[JaxArray] = None,
+) -> JaxArray:
+    return jnp.i0(x)