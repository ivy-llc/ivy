<<<<<<< HEAD
# local
from typing import Optional, Union, Sequence, Tuple, NamedTuple
=======
from typing import Optional, Union, Sequence, Tuple
from ivy.functional.backends.jax import JaxArray
>>>>>>> fb5fdedc
import jax.numpy as jnp

# local
from ivy.functional.backends.jax import JaxArray


def moveaxis(
    a: JaxArray,
    source: Union[int, Sequence[int]],
    destination: Union[int, Sequence[int]],
    /,
    *,
    out: Optional[JaxArray] = None,
) -> JaxArray:
    return jnp.moveaxis(a, source, destination)


def heaviside(
    x1: JaxArray,
    x2: JaxArray,
    /,
    *,
    out: Optional[JaxArray] = None,
) -> JaxArray:
    return jnp.heaviside(x1, x2)


def flipud(
    m: JaxArray,
    /,
    *,
    out: Optional[JaxArray] = None,
) -> JaxArray:
    return jnp.flipud(m)


def vstack(
    arrays: Sequence[JaxArray],
    /,
    *,
    out: Optional[JaxArray] = None,
) -> JaxArray:
    return jnp.vstack(arrays)


def hstack(
    arrays: Sequence[JaxArray],
    /,
    *,
    out: Optional[JaxArray] = None,
) -> JaxArray:
    return jnp.hstack(arrays)


<<<<<<< HEAD
def top_k(
    x: JaxArray,
    k: int,
    /,
    *,
    axis: Optional[int] = -1,
    largest: Optional[bool] = True,
    out: Optional[Tuple[JaxArray, JaxArray]] = None,
) -> Tuple[JaxArray, JaxArray]:
    if not largest:
        indices = jnp.argsort(x, axis=axis)
        indices = jnp.take(indices, jnp.arange(k), axis=axis)
    else:
        x *= -1
        indices = jnp.argsort(x, axis=axis)
        indices = jnp.take(indices, jnp.arange(k), axis=axis)
        x *= -1
    topk_res = NamedTuple("top_k", [("values", JaxArray), ("indices", JaxArray)])
    val = jnp.take_along_axis(x, indices, axis=axis)
    return topk_res(val, indices)
=======
def rot90(
    m: JaxArray,
    /,
    *,
    k: Optional[int] = 1,
    axes: Optional[Tuple[int, int]] = (0, 1),
    out: Optional[JaxArray] = None,
) -> JaxArray:
    return jnp.rot90(m, k, axes)
>>>>>>> fb5fdedc
<|MERGE_RESOLUTION|>--- conflicted
+++ resolved
@@ -1,10 +1,5 @@
-<<<<<<< HEAD
 # local
 from typing import Optional, Union, Sequence, Tuple, NamedTuple
-=======
-from typing import Optional, Union, Sequence, Tuple
-from ivy.functional.backends.jax import JaxArray
->>>>>>> fb5fdedc
 import jax.numpy as jnp
 
 # local
@@ -59,7 +54,17 @@
     return jnp.hstack(arrays)
 
 
-<<<<<<< HEAD
+def rot90(
+    m: JaxArray,
+    /,
+    *,
+    k: Optional[int] = 1,
+    axes: Optional[Tuple[int, int]] = (0, 1),
+    out: Optional[JaxArray] = None,
+) -> JaxArray:
+    return jnp.rot90(m, k, axes)
+
+
 def top_k(
     x: JaxArray,
     k: int,
@@ -79,15 +84,4 @@
         x *= -1
     topk_res = NamedTuple("top_k", [("values", JaxArray), ("indices", JaxArray)])
     val = jnp.take_along_axis(x, indices, axis=axis)
-    return topk_res(val, indices)
-=======
-def rot90(
-    m: JaxArray,
-    /,
-    *,
-    k: Optional[int] = 1,
-    axes: Optional[Tuple[int, int]] = (0, 1),
-    out: Optional[JaxArray] = None,
-) -> JaxArray:
-    return jnp.rot90(m, k, axes)
->>>>>>> fb5fdedc
+    return topk_res(val, indices)