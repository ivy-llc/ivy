"""Collection of Jax gradient functions, wrapped to fit Ivy syntax and signature."""

# global
import jax
import jax.lax as jlax
from ivy.functional.backends.jax import JaxArray, NativeArray
from typing import Optional, Callable, Sequence, Union, Tuple


# local
import ivy
from ivy.functional.ivy.gradients import (
    _get_required_float_variables,
    _get_y_and_ret_idxs,
    _get_native_variables_and_indices,
    _set_duplicates,
    _process_func_ret_and_grads,
)


# ToDo: modify these functions to track whether variable() has been called
def variable(x, /):
    return x


def is_variable(x, /, *, exclusive=False):
    if exclusive:
        return False
    return isinstance(x, NativeArray)


def variable_data(x: JaxArray, /) -> JaxArray:
    return x


def _forward_fn(
    xs, x, func, duplicate_index_chains, xs_grad_idxs=None, ret_grad_idxs=None
):
    """Forward function for gradient calculation."""
    # Setting x(relevant variables) into xs(all variables)
    x = ivy.nested_map(x, ivy.to_ivy, include_derived=True)
    x_arr_idxs = ivy.nested_argwhere(x, ivy.is_array)
    x_arr_values = ivy.multi_index_nest(x, x_arr_idxs)
    if xs_grad_idxs is not None:
        xs_grad_arr_idxs = []
        for grad_idx in xs_grad_idxs:
            xs_grad_arr_idx = ivy.nested_argwhere(
                ivy.index_nest(xs, grad_idx), ivy.is_array
            )
            for idx in xs_grad_arr_idx:
                xs_grad_arr_idxs.append(grad_idx + idx)
        ivy.set_nest_at_indices(xs, xs_grad_arr_idxs, x_arr_values)
    elif ivy.is_array(xs):
        xs = x
    else:
        xs_arr_idxs = ivy.nested_argwhere(xs, lambda x: ivy.is_array(x))
        ivy.set_nest_at_indices(xs, xs_arr_idxs, x_arr_values)

    # Setting duplicates to ensure same references as in the original input
    if not ivy.is_array(xs):
        xs = _set_duplicates(xs, duplicate_index_chains)
    ret = func(xs)

    # Getting the relevant outputs from the function return for gradient calculation
    _, ret_values = _get_native_variables_and_indices(ret, idxs=ret_grad_idxs)
    if isinstance(ret_values, list) and len(ret_values) == 1 and ret_grad_idxs is None:
        ret_values = ret_values[0]
    return ret_values


def execute_with_gradients(
    func,
    xs: JaxArray,
    /,
    *,
    retain_grads: bool = False,
    xs_grad_idxs: Optional[Sequence[Sequence[Union[str, int]]]] = [[0]],
    ret_grad_idxs: Optional[Sequence[Sequence[Union[str, int]]]] = [[0]],
):
    # Conversion of required arrays to float variables and duplicate index chains
    (
        xs,
        xs_grad_idxs,
        xs_required,
        required_duplicate_index_chains,
        duplicate_index_chains,
    ) = _get_required_float_variables(xs, xs_grad_idxs)

    func_ret = func(xs)

    # Getting the relevant outputs from the function return for gradient calculation
    ret_grad_idxs, y, ret_idxs = _get_y_and_ret_idxs(func_ret, ret_grad_idxs)

    if isinstance(y, ivy.NativeArray):
        # Gradient calculation for a single output
        grad_fn = jax.grad(
            lambda x: _forward_fn(
                xs,
                x,
                func,
                duplicate_index_chains,
                xs_grad_idxs=xs_grad_idxs,
                ret_grad_idxs=ret_grad_idxs,
            )
        )
        grads = _set_duplicates(grad_fn(xs_required), required_duplicate_index_chains)
    else:
        # Gradient calculation for multiple outputs
        grad_fn = jax.jacrev(
            lambda x: _forward_fn(
                xs,
                x,
                func,
                duplicate_index_chains,
                xs_grad_idxs=xs_grad_idxs,
                ret_grad_idxs=ret_grad_idxs,
            )
        )
        grads_ = grad_fn(xs_required)
        grads = grads_
        if isinstance(ret_idxs, list) and len(ret_idxs):
            grads = {
                ret_idxs[i]: _set_duplicates(grad, required_duplicate_index_chains)
                for i, grad in enumerate(grads_)
            }

    return _process_func_ret_and_grads(func_ret, grads, retain_grads)


def value_and_grad(func):
    grad_fn = lambda xs: ivy.to_native(func(xs))

    def callback_fn(xs):
        xs = ivy.nested_map(xs, lambda x: ivy.to_native(x), include_derived=True)
        value, grad = jax.value_and_grad(grad_fn)(xs)
        return ivy.to_ivy(value), ivy.to_ivy(grad)

    return callback_fn


def stop_gradient(
    x: JaxArray, /, *, preserve_type: bool = True, out: Optional[JaxArray] = None
) -> JaxArray:
    return jlax.stop_gradient(x)


def jac(func: Callable):
    grad_fn = lambda x_in: ivy.to_native(
        func(ivy.to_ivy(x_in, nested=True)),
        nested=True,
<<<<<<< HEAD
        include_derived={tuple: True},
=======
        include_derived=True,
>>>>>>> ab7cfc4e
    )
    callback_fn = lambda x_in: ivy.to_ivy(
        jax.jacrev(grad_fn)((ivy.to_native(x_in, nested=True))),
        nested=True,
<<<<<<< HEAD
        include_derived={tuple: True},
=======
        include_derived=True,
>>>>>>> ab7cfc4e
    )
    return callback_fn


def grad(func: Callable, argnums: Union[int, Tuple[int]] = 0):
    grad_fn = lambda x_in: ivy.to_native(func(x_in))
    callback_fn = lambda x_in: ivy.to_ivy(
        jax.grad(grad_fn, argnums)(ivy.to_native(x_in))
    )
    return callback_fn<|MERGE_RESOLUTION|>--- conflicted
+++ resolved
@@ -148,20 +148,12 @@
     grad_fn = lambda x_in: ivy.to_native(
         func(ivy.to_ivy(x_in, nested=True)),
         nested=True,
-<<<<<<< HEAD
-        include_derived={tuple: True},
-=======
         include_derived=True,
->>>>>>> ab7cfc4e
     )
     callback_fn = lambda x_in: ivy.to_ivy(
         jax.jacrev(grad_fn)((ivy.to_native(x_in, nested=True))),
         nested=True,
-<<<<<<< HEAD
-        include_derived={tuple: True},
-=======
         include_derived=True,
->>>>>>> ab7cfc4e
     )
     return callback_fn
 
