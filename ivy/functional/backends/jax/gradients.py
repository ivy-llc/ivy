"""Collection of Jax gradient functions, wrapped to fit Ivy syntax and signature."""

# global
import jax
import jax.lax as jlax
from ivy.functional.backends.jax import JaxArray, NativeArray
from typing import Optional, Callable, Sequence, Union, Tuple


# local
import ivy
from ivy.functional.ivy.gradients import (
    _get_required_float_variables,
    _get_y_and_ret_idxs,
    _get_native_variables_and_indices,
    _set_duplicates,
    _process_func_ret_and_grads,
)


# ToDo: modify these functions to track whether variable() has been called
def variable(x, /):
    return x


def is_variable(x, /, *, exclusive=False):
    if exclusive:
        return False
    return isinstance(x, NativeArray)


def variable_data(x: JaxArray, /) -> JaxArray:
    return x


def _forward_fn(
    xs, x, func, duplicate_index_chains, xs_grad_idxs=None, ret_grad_idxs=None
):
    """Forward function for gradient calculation."""
    # Setting x(relevant variables) into xs(all variables)
    x = ivy.nested_map(ivy.to_ivy, x, include_derived=True)
    x_arr_idxs = ivy.nested_argwhere(x, ivy.is_array)
    x_arr_values = ivy.multi_index_nest(x, x_arr_idxs)
    if xs_grad_idxs is not None:
        xs_grad_arr_idxs = []
        for grad_idx in xs_grad_idxs:
            xs_grad_arr_idx = ivy.nested_argwhere(
                ivy.index_nest(xs, grad_idx), ivy.is_array
            )
            for idx in xs_grad_arr_idx:
                xs_grad_arr_idxs.append(grad_idx + idx)
        ivy.set_nest_at_indices(xs, xs_grad_arr_idxs, x_arr_values)
    elif ivy.is_array(xs):
        xs = x
    else:
        xs_arr_idxs = ivy.nested_argwhere(xs, lambda x: ivy.is_array(x))
        ivy.set_nest_at_indices(xs, xs_arr_idxs, x_arr_values)

    # Setting duplicates to ensure same references as in the original input
    if not ivy.is_array(xs):
        xs = _set_duplicates(xs, duplicate_index_chains)
    ret = func(xs)

    # Getting the relevant outputs from the function return for gradient calculation
    _, ret_values = _get_native_variables_and_indices(ret, idxs=ret_grad_idxs)
    if isinstance(ret_values, list) and len(ret_values) == 1 and ret_grad_idxs is None:
        ret_values = ret_values[0]
    return ret_values


def execute_with_gradients(
    func,
    xs: JaxArray,
    /,
    *,
    retain_grads: bool = False,
    xs_grad_idxs: Optional[Sequence[Sequence[Union[str, int]]]] = [[0]],
    ret_grad_idxs: Optional[Sequence[Sequence[Union[str, int]]]] = [[0]],
):
    # Conversion of required arrays to float variables and duplicate index chains
    (
        xs,
        xs_grad_idxs,
        xs_required,
        required_duplicate_index_chains,
        duplicate_index_chains,
    ) = _get_required_float_variables(xs, xs_grad_idxs)

    func_ret = func(xs)

    # Getting the relevant outputs from the function return for gradient calculation
    ret_grad_idxs, y, ret_idxs = _get_y_and_ret_idxs(func_ret, ret_grad_idxs)

    if isinstance(y, ivy.NativeArray):
        # Gradient calculation for a single output
        grad_fn = jax.grad(
            lambda x: _forward_fn(
                xs,
                x,
                func,
                duplicate_index_chains,
                xs_grad_idxs=xs_grad_idxs,
                ret_grad_idxs=ret_grad_idxs,
            )
        )
        grads = _set_duplicates(grad_fn(xs_required), required_duplicate_index_chains)
    else:
        # Gradient calculation for multiple outputs
        grad_fn = jax.jacrev(
            lambda x: _forward_fn(
                xs,
                x,
                func,
                duplicate_index_chains,
                xs_grad_idxs=xs_grad_idxs,
                ret_grad_idxs=ret_grad_idxs,
            )
        )
        grads_ = grad_fn(xs_required)
        grads = grads_
        if isinstance(ret_idxs, list) and len(ret_idxs):
            grads = {
                ret_idxs[i]: _set_duplicates(grad, required_duplicate_index_chains)
                for i, grad in enumerate(grads_)
            }

    return _process_func_ret_and_grads(func_ret, grads, retain_grads)


def value_and_grad(func):
    def grad_fn(xs):
        return ivy.to_native(func(xs))

    def callback_fn(xs):
        xs = ivy.nested_map(lambda x: ivy.to_native(x), xs, include_derived=True)
        value, grad = jax.value_and_grad(grad_fn)(xs)
        return ivy.to_ivy(value), ivy.to_ivy(grad)

    return callback_fn


def stop_gradient(
    x: JaxArray, /, *, preserve_type: bool = True, out: Optional[JaxArray] = None
) -> JaxArray:
    return jlax.stop_gradient(x)


def jac(func: Callable):
<<<<<<< HEAD
    grad_fn = lambda x_in: ivy.to_native(
        func(ivy.to_ivy(x_in, nested=True)),
        nested=True,
        include_derived=True,
    )
    callback_fn = lambda x_in: ivy.to_ivy(
        jax.jacfwd(grad_fn)(ivy.to_native(x_in, nested=True)),
        nested=True,
        include_derived=True,
    )
=======
    def grad_fn(x_in):
        return ivy.to_native(
            func(ivy.to_ivy(x_in, nested=True)), nested=True, include_derived=True
        )

    def callback_fn(x_in):
        return ivy.to_ivy(
            jax.jacfwd(grad_fn)(ivy.to_native(x_in, nested=True)),
            nested=True,
            include_derived=True,
        )

>>>>>>> 1336e0eb
    return callback_fn


def grad(func: Callable, argnums: Union[int, Tuple[int]] = 0):
    def grad_fn(x_in):
        return ivy.to_native(func(x_in))

    def callback_fn(x_in):
        return ivy.to_ivy(jax.grad(grad_fn, argnums)(ivy.to_native(x_in)))

    return callback_fn<|MERGE_RESOLUTION|>--- conflicted
+++ resolved
@@ -146,18 +146,6 @@
 
 
 def jac(func: Callable):
-<<<<<<< HEAD
-    grad_fn = lambda x_in: ivy.to_native(
-        func(ivy.to_ivy(x_in, nested=True)),
-        nested=True,
-        include_derived=True,
-    )
-    callback_fn = lambda x_in: ivy.to_ivy(
-        jax.jacfwd(grad_fn)(ivy.to_native(x_in, nested=True)),
-        nested=True,
-        include_derived=True,
-    )
-=======
     def grad_fn(x_in):
         return ivy.to_native(
             func(ivy.to_ivy(x_in, nested=True)), nested=True, include_derived=True
@@ -170,7 +158,6 @@
             include_derived=True,
         )
 
->>>>>>> 1336e0eb
     return callback_fn
 
 
