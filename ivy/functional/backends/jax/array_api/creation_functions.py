--- conflicted
+++ resolved
@@ -8,10 +8,7 @@
 from ivy.functional.backends.jax import JaxArray
 from ivy.functional.backends.jax.core.device import to_dev
 from ivy.functional.ivy.core import default_device, default_dtype
-<<<<<<< HEAD
-=======
 from jaxlib.xla_extension import Device, DeviceArray
->>>>>>> 44b39991
 
 
 def ones(shape: Union[int, Tuple[int], List[int]],
@@ -25,9 +22,6 @@
           dtype: Optional[jnp.dtype] = None,
           device: Optional[jaxlib.xla_extension.Device] = None) \
         -> JaxArray:
-<<<<<<< HEAD
-    return to_dev(jnp.zeros(shape, dtype_from_str(default_dtype(dtype))), default_device(device))
-=======
     return to_dev(jnp.zeros(shape, dtype_from_str(default_dtype(dtype))), default_device(device))
 
 
@@ -53,5 +47,4 @@
           dtype: Optional[jnp.dtype] = None,
           device: Optional[jaxlib.xla_extension.Device] = None) \
         -> JaxArray:
-    return to_dev(jnp.empty(shape, dtype_from_str(default_dtype(dtype))), default_device(device))
->>>>>>> 44b39991
+    return to_dev(jnp.empty(shape, dtype_from_str(default_dtype(dtype))), default_device(device))