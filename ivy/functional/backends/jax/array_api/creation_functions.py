# global
<<<<<<< HEAD
import jax.numpy as jnp
from typing import Union, Optional, Tuple

# local
import ivy
from ivy.functional.backends.jax import JaxArray


# noinspection PyShadowingNames
def ones(shape: Union[int, Tuple[int, ...]],
         dtype: Optional[jnp.dtype] = None,
         device: Optional[str] = None) \
        -> JaxArray:
    return ivy.to_dev(jnp.ones(shape, ivy.dtype_from_str(ivy.default_dtype(dtype))), ivy.default_device(device))
=======
import jax
import jaxlib
import jax.numpy as jnp
from jaxlib.xla_extension import Buffer
from typing import Union, Tuple

# local
from ivy import dtype_from_str
from ivy.functional.backends.jax.core.device import to_dev
from ivy.functional.ivy.core import default_device, default_dtype

JaxArray = Union[jax.interpreters.xla._DeviceArray, jaxlib.xla_extension.DeviceArray, Buffer]


# noinspection PyShadowingNames
def zeros(shape: Union[int, Tuple[int, ...]],
          dtype: jnp.dtype = None,
          device: jaxlib.xla_extension.Device = None) \
        -> JaxArray:
    return to_dev(jnp.zeros(shape, dtype_from_str(default_dtype(dtype))), default_device(device))
>>>>>>> d40a46db
<|MERGE_RESOLUTION|>--- conflicted
+++ resolved
@@ -1,38 +1,26 @@
 # global
-<<<<<<< HEAD
+import jaxlib
 import jax.numpy as jnp
 from typing import Union, Optional, Tuple
 
 # local
-import ivy
+from ivy import dtype_from_str
 from ivy.functional.backends.jax import JaxArray
+from ivy.functional.backends.jax.core.device import to_dev
+from ivy.functional.ivy.core import default_device, default_dtype
 
 
 # noinspection PyShadowingNames
 def ones(shape: Union[int, Tuple[int, ...]],
          dtype: Optional[jnp.dtype] = None,
-         device: Optional[str] = None) \
+         device: Optional[jaxlib.xla_extension.Device] = None) \
         -> JaxArray:
-    return ivy.to_dev(jnp.ones(shape, ivy.dtype_from_str(ivy.default_dtype(dtype))), ivy.default_device(device))
-=======
-import jax
-import jaxlib
-import jax.numpy as jnp
-from jaxlib.xla_extension import Buffer
-from typing import Union, Tuple
-
-# local
-from ivy import dtype_from_str
-from ivy.functional.backends.jax.core.device import to_dev
-from ivy.functional.ivy.core import default_device, default_dtype
-
-JaxArray = Union[jax.interpreters.xla._DeviceArray, jaxlib.xla_extension.DeviceArray, Buffer]
+    return ivy.to_dev(jnp.ones(shape, dtype_from_str(default_dtype(dtype))), default_device(device))
 
 
 # noinspection PyShadowingNames
 def zeros(shape: Union[int, Tuple[int, ...]],
-          dtype: jnp.dtype = None,
-          device: jaxlib.xla_extension.Device = None) \
+          dtype: Optional[jnp.dtype] = None,
+          device: Optional[jaxlib.xla_extension.Device] = None) \
         -> JaxArray:
-    return to_dev(jnp.zeros(shape, dtype_from_str(default_dtype(dtype))), default_device(device))
->>>>>>> d40a46db
+    return to_dev(jnp.zeros(shape, dtype_from_str(default_dtype(dtype))), default_device(device))