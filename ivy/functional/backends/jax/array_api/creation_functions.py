# global
import jaxlib
import jax.numpy as jnp
from typing import Union, Optional, Tuple, List

# local
from ivy import dtype_from_str
from ivy.functional.backends.jax import JaxArray
from ivy.functional.backends.jax.core.device import to_dev
from ivy.functional.ivy.core import default_device, default_dtype
from jaxlib.xla_extension import Device, DeviceArray


def ones(shape: Union[int, Tuple[int], List[int]],
         dtype: Optional[jnp.dtype] = None,
         device: Optional[jaxlib.xla_extension.Device] = None) \
        -> JaxArray:
    return to_dev(jnp.ones(shape, dtype_from_str(default_dtype(dtype))), default_device(device))


def zeros(shape: Union[int, Tuple[int], List[int]],
          dtype: Optional[jnp.dtype] = None,
          device: Optional[jaxlib.xla_extension.Device] = None) \
        -> JaxArray:
    return to_dev(jnp.zeros(shape, dtype_from_str(default_dtype(dtype))), default_device(device))


def ones_like(x : JaxArray,
              dtype: Optional[Union[jnp.dtype, str]]=None,
              dev: Optional[Union[Device, str]] = None)\
        -> DeviceArray:

    if dtype and str:
        dtype = jnp.dtype(dtype)
    else:
        dtype = x.dtype
    return to_dev(jnp.ones_like(x, dtype=dtype), default_device(dev))


def tril(x: JaxArray,
         k: int = 0) \
         -> JaxArray:
    return jnp.tril(x, k)
<<<<<<< HEAD
  
=======


def empty(shape: Union[int, Tuple[int], List[int]],
          dtype: Optional[jnp.dtype] = None,
          device: Optional[jaxlib.xla_extension.Device] = None) \
        -> JaxArray:
    return to_dev(jnp.empty(shape, dtype_from_str(default_dtype(dtype))), default_device(device))
>>>>>>> 8f305492
<|MERGE_RESOLUTION|>--- conflicted
+++ resolved
@@ -41,14 +41,10 @@
          k: int = 0) \
          -> JaxArray:
     return jnp.tril(x, k)
-<<<<<<< HEAD
-  
-=======
 
 
 def empty(shape: Union[int, Tuple[int], List[int]],
           dtype: Optional[jnp.dtype] = None,
           device: Optional[jaxlib.xla_extension.Device] = None) \
         -> JaxArray:
-    return to_dev(jnp.empty(shape, dtype_from_str(default_dtype(dtype))), default_device(device))
->>>>>>> 8f305492
+    return to_dev(jnp.empty(shape, dtype_from_str(default_dtype(dtype))), default_device(device))