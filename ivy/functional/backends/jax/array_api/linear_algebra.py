--- conflicted
+++ resolved
@@ -38,13 +38,13 @@
     return jnp.diagonal(x, offset, axis1, axis2)
 
 
-<<<<<<< HEAD
 def qr(x: JaxArray,
        mode: str = 'reduced') -> namedtuple('qr', ['Q', 'R']):
     res = namedtuple('qr', ['Q', 'R'])
     q, r = jnp.linalg.qr(x, mode=mode)
     return res(q, r)
-=======
+
+  
 def matmul(x1: JaxArray,
            x2: JaxArray) -> JaxArray:
     return jnp.matmul(x1, x2)
@@ -55,4 +55,3 @@
     sign, logabsdet = jnp.linalg.slogdet(x)
     res = results(sign, logabsdet)
     return res
->>>>>>> aa323853
