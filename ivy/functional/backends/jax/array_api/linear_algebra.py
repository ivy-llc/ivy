# global
import jax.numpy as jnp
from typing import Union, Optional, Tuple, Literal
from collections import namedtuple

# local
from ivy import inf
from ivy.functional.backends.jax import JaxArray
import ivy as _ivy


# noinspection PyUnusedLocal,PyShadowingBuiltins
def vector_norm(x: JaxArray,
                axis: Optional[Union[int, Tuple[int]]] = None, 
                keepdims: bool = False,
                ord: Union[int, float, Literal[inf, -inf]] = 2)\
        -> JaxArray:

    if axis is None:
        jnp_normalized_vector = jnp.linalg.norm(jnp.ravel(x), ord, axis, keepdims)
    else:
        jnp_normalized_vector = jnp.linalg.norm(x, ord, axis, keepdims)

    if jnp_normalized_vector.shape == ():
        return jnp.expand_dims(jnp_normalized_vector, 0)
    return jnp_normalized_vector

def svd(x:JaxArray,full_matrices: bool = True) -> Union[JaxArray, Tuple[JaxArray,...]]:
    results=namedtuple("svd", "U S Vh")
    U, D, VT=jnp.linalg.svd(x, full_matrices=full_matrices)
    res=results(U, D, VT)
    return res

def diagonal(x: JaxArray,
             offset: int = 0,
             axis1: int = -2,
             axis2: int = -1) -> JaxArray:
    return jnp.diagonal(x, offset, axis1, axis2)
<<<<<<< HEAD


# noinspection PyShadowingBuiltins
def cross(x1: JaxArray, x2: JaxArray, axis: Optional[int] = -1) -> JaxArray:
    return jnp.cross(x1, x2, axis)
=======
>>>>>>> 1c2883e9
<|MERGE_RESOLUTION|>--- conflicted
+++ resolved
@@ -36,11 +36,8 @@
              axis1: int = -2,
              axis2: int = -1) -> JaxArray:
     return jnp.diagonal(x, offset, axis1, axis2)
-<<<<<<< HEAD
 
 
 # noinspection PyShadowingBuiltins
 def cross(x1: JaxArray, x2: JaxArray, axis: Optional[int] = -1) -> JaxArray:
     return jnp.cross(x1, x2, axis)
-=======
->>>>>>> 1c2883e9
