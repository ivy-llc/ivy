# global
import jax.numpy as jnp
from typing import Union, Optional, Tuple, Literal
from collections import namedtuple

# local
from ivy import inf
from ivy.functional.backends.jax import JaxArray
import ivy as _ivy


# noinspection PyUnusedLocal,PyShadowingBuiltins
def vector_norm(x: JaxArray,
                axis: Optional[Union[int, Tuple[int]]] = None, 
                keepdims: bool = False,
                ord: Union[int, float, Literal[inf, -inf]] = 2)\
        -> JaxArray:

    if axis is None:
        jnp_normalized_vector = jnp.linalg.norm(jnp.ravel(x), ord, axis, keepdims)
    else:
        jnp_normalized_vector = jnp.linalg.norm(x, ord, axis, keepdims)

    if jnp_normalized_vector.shape == ():
        return jnp.expand_dims(jnp_normalized_vector, 0)
    return jnp_normalized_vector

def svd(x:JaxArray,full_matrices: bool = True) -> Union[JaxArray, Tuple[JaxArray,...]]:
    results=namedtuple("svd", "U S Vh")
    U, D, VT=jnp.linalg.svd(x, full_matrices=full_matrices)
    res=results(U, D, VT)
    return res

def diagonal(x: JaxArray,
             offset: int = 0,
             axis1: int = -2,
             axis2: int = -1) -> JaxArray:
    return jnp.diagonal(x, offset, axis1, axis2)
<<<<<<< HEAD

  
def det(x:jnp.array) \
    -> jnp.array:
    return jnp.linalg.det(x)
=======
>>>>>>> e4ae1592
<|MERGE_RESOLUTION|>--- conflicted
+++ resolved
@@ -36,11 +36,7 @@
              axis1: int = -2,
              axis2: int = -1) -> JaxArray:
     return jnp.diagonal(x, offset, axis1, axis2)
-<<<<<<< HEAD
 
-  
 def det(x:jnp.array) \
     -> jnp.array:
-    return jnp.linalg.det(x)
-=======
->>>>>>> e4ae1592
+    return jnp.linalg.det(x)