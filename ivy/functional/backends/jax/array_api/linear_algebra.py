# global
import jax.numpy as jnp
from typing import Union, Optional, Tuple, Literal
from collections import namedtuple

# local
from ivy import inf
from ivy.functional.backends.jax import JaxArray
import ivy as _ivy


# noinspection PyUnusedLocal,PyShadowingBuiltins
def vector_norm(x: JaxArray,
                axis: Optional[Union[int, Tuple[int]]] = None, 
                keepdims: bool = False,
                ord: Union[int, float, Literal[inf, -inf]] = 2)\
        -> JaxArray:

    if axis is None:
        jnp_normalized_vector = jnp.linalg.norm(jnp.ravel(x), ord, axis, keepdims)
    else:
        jnp_normalized_vector = jnp.linalg.norm(x, ord, axis, keepdims)

    if jnp_normalized_vector.shape == ():
        return jnp.expand_dims(jnp_normalized_vector, 0)
    return jnp_normalized_vector

def svd(x:JaxArray,full_matrices: bool = True) -> Union[JaxArray, Tuple[JaxArray,...]]:
    results=namedtuple("svd", "U S Vh")
    U, D, VT=jnp.linalg.svd(x, full_matrices=full_matrices)
    res=results(U, D, VT)
    return res

def diagonal(x: JaxArray,
             offset: int = 0,
             axis1: int = -2,
             axis2: int = -1) -> JaxArray:
    return jnp.diagonal(x, offset, axis1, axis2)
<<<<<<< HEAD

def svdvals(x: JaxArray) \
        -> JaxArray:
    return jnp.linalg.svd(x, compute_uv=False)
=======
>>>>>>> e4ae1592
<|MERGE_RESOLUTION|>--- conflicted
+++ resolved
@@ -36,10 +36,7 @@
              axis1: int = -2,
              axis2: int = -1) -> JaxArray:
     return jnp.diagonal(x, offset, axis1, axis2)
-<<<<<<< HEAD
 
 def svdvals(x: JaxArray) \
         -> JaxArray:
-    return jnp.linalg.svd(x, compute_uv=False)
-=======
->>>>>>> e4ae1592
+    return jnp.linalg.svd(x, compute_uv=False)