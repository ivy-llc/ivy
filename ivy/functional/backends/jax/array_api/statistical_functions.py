--- conflicted
+++ resolved
@@ -1,26 +1,20 @@
-<<<<<<< HEAD
-import jax.numpy as jnp
-from typing import Union, Tuple, Optional, List
-
-# local
-from ivy.functional.backends.jax import JaxArray
-
-
-def var(x: JaxArray,
-        axis: Optional[Union[int, Tuple[int], List[int]]] = None,
-        correction: Union[int, float] = 0.0,
-        keepdims: bool = False) -> JaxArray:
-    ddof = int(correction)
-    return jnp.var(x, axis=axis,ddof=ddof, keepdims=keepdims)
-=======
-# global
-import jax.numpy as _jnp
-from typing import Tuple, Union
-
-
-def min(x: _jnp.ndarray,
-        axis: Union[int, Tuple[int]] = None,
-        keepdims = False, device = None) \
-        -> _jnp.ndarray:
-    return _jnp.min(a = _jnp.asarray(x), axis = axis, keepdims = keepdims)
->>>>>>> afa86646
+import jax.numpy as jnp
+from typing import Union, Tuple, Optional, List
+
+# local
+from ivy.functional.backends.jax import JaxArray
+
+
+def var(x: JaxArray,
+        axis: Optional[Union[int, Tuple[int], List[int]]] = None,
+        correction: Union[int, float] = 0.0,
+        keepdims: bool = False) -> JaxArray:
+    ddof = int(correction)
+    return jnp.var(x, axis=axis,ddof=ddof, keepdims=keepdims)
+
+
+def min(x: JaxArray,
+        axis: Union[int, Tuple[int]] = None,
+        keepdims = False, device = None) \
+        -> jnp.ndarray:
+    return jnp.min(a = jnp.asarray(x), axis = axis, keepdims = keepdims)