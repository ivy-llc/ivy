--- conflicted
+++ resolved
@@ -10,11 +10,10 @@
     return jnp.isfinite(x)
 
 
-<<<<<<< HEAD
 def cos(x: JaxArray)\
         -> JaxArray:
     return jnp.cos(x)
-=======
+
+
 def logical_not(x: JaxArray) -> JaxArray:
-    return jnp.logical_not(x)
->>>>>>> b28f6f0f
+    return jnp.logical_not(x)