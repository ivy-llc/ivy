--- conflicted
+++ resolved
@@ -14,12 +14,6 @@
 def isfinite(x: JaxArray)\
         -> JaxArray:
     return jnp.isfinite(x)
-
-<<<<<<< HEAD
-def tanh(x: JaxArray)\
-        -> JaxArray:
-    return jnp.tanh(x)
-=======
 
 def asinh(x: JaxArray)\
         -> JaxArray:
@@ -58,4 +52,7 @@
 def logical_not(x: JaxArray)\
         -> JaxArray:
     return jnp.logical_not(x)
->>>>>>> 351c6b75
+
+def tanh(x: JaxArray)\
+        -> JaxArray:
+    return jnp.tanh(x)
