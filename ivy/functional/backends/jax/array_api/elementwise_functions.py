# global
import jax.numpy as jnp

# local
from ivy.functional.backends.jax import JaxArray


def bitwise_and(x1: JaxArray,
                x2: JaxArray)\
        -> JaxArray:
    return jnp.bitwise_and(x1, x2)


def ceil(x: JaxArray)\
        -> JaxArray:
    if 'int' in str(x.dtype):
        return x
    return jnp.ceil(x)


def isfinite(x: JaxArray)\
        -> JaxArray:
    return jnp.isfinite(x)


<<<<<<< HEAD
def logical_not(x: JaxArray) -> JaxArray:
    return jnp.logical_not(x)


def negative(x: JaxArray) -> JaxArray:
    return jnp.negative(x)
=======
def asinh(x: JaxArray)\
        -> JaxArray:
    return jnp.arcsinh(x)


def sqrt(x: JaxArray) -> JaxArray:
    return jnp.sqrt(x)


def cosh(x: JaxArray)\
        -> JaxArray:
    return jnp.cosh(x)


def log2(x: JaxArray)\
        -> JaxArray:
    return jnp.log2(x)


def log1p(x: JaxArray)\
        -> JaxArray:
    return jnp.log1p(x)


def isnan(x: JaxArray)\
        -> JaxArray:
    return jnp.isnan(x)


def less(x1: JaxArray,x2:JaxArray)\
        -> JaxArray:
    return jnp.less(x1,x2)


def cos(x: JaxArray)\
        -> JaxArray:
    return jnp.cos(x)


def logical_not(x: JaxArray)\
        -> JaxArray:
    return jnp.logical_not(x)
>>>>>>> 18828ef2
<|MERGE_RESOLUTION|>--- conflicted
+++ resolved
@@ -23,14 +23,6 @@
     return jnp.isfinite(x)
 
 
-<<<<<<< HEAD
-def logical_not(x: JaxArray) -> JaxArray:
-    return jnp.logical_not(x)
-
-
-def negative(x: JaxArray) -> JaxArray:
-    return jnp.negative(x)
-=======
 def asinh(x: JaxArray)\
         -> JaxArray:
     return jnp.arcsinh(x)
@@ -73,4 +65,7 @@
 def logical_not(x: JaxArray)\
         -> JaxArray:
     return jnp.logical_not(x)
->>>>>>> 18828ef2
+
+
+def negative(x: JaxArray) -> JaxArray:
+    return jnp.negative(x)