--- conflicted
+++ resolved
@@ -4,10 +4,10 @@
 # local
 from ivy.functional.backends.jax import JaxArray
 
-<<<<<<< HEAD
+
 def bitwise_and(x1: JaxArray, x2: JaxArray) -> JaxArray:
     return jnp.bitwise_and(x1, x2)
-=======
+
 
 def isfinite(x: JaxArray)\
         -> JaxArray:
@@ -20,5 +20,4 @@
 
 
 def logical_not(x: JaxArray) -> JaxArray:
-    return jnp.logical_not(x)
->>>>>>> 52303ad5
+    return jnp.logical_not(x)