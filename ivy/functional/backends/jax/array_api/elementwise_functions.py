# global
import jax.numpy as jnp

# local
from ivy.functional.backends.jax import JaxArray


def bitwise_and(x1: JaxArray, x2: JaxArray) -> JaxArray:
    return jnp.bitwise_and(x1, x2)


def isfinite(x: JaxArray)\
        -> JaxArray:
    return jnp.isfinite(x)

<<<<<<< HEAD
def cosh(x: JaxArray)\
        -> JaxArray:
    return jnp.cosh(x)
=======

def cos(x: JaxArray)\
        -> JaxArray:
    return jnp.cos(x)


def logical_not(x: JaxArray) -> JaxArray:
    return jnp.logical_not(x)
>>>>>>> d40a46db
<|MERGE_RESOLUTION|>--- conflicted
+++ resolved
@@ -13,11 +13,11 @@
         -> JaxArray:
     return jnp.isfinite(x)
 
-<<<<<<< HEAD
+
 def cosh(x: JaxArray)\
         -> JaxArray:
     return jnp.cosh(x)
-=======
+
 
 def cos(x: JaxArray)\
         -> JaxArray:
@@ -26,4 +26,3 @@
 
 def logical_not(x: JaxArray) -> JaxArray:
     return jnp.logical_not(x)
->>>>>>> d40a46db
