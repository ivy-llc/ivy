# global
import jax.numpy as jnp

# local
from ivy.functional.backends.jax import JaxArray


def bitwise_and(x1: JaxArray,
                x2: JaxArray)\
        -> JaxArray:
    return jnp.bitwise_and(x1, x2)


def isfinite(x: JaxArray)\
        -> JaxArray:
    return jnp.isfinite(x)


<<<<<<< HEAD
def cosh(x: JaxArray)\
        -> JaxArray:
    return jnp.cosh(x)
=======
def isnan(x: JaxArray)\
        -> JaxArray:
    return jnp.isnan(x)


def less(x1: JaxArray,x2:JaxArray)\
        -> JaxArray:
    return jnp.less(x1,x2)
>>>>>>> 7074a48f


def cos(x: JaxArray)\
        -> JaxArray:
    return jnp.cos(x)


def logical_not(x: JaxArray)\
        -> JaxArray:
    return jnp.logical_not(x)
<|MERGE_RESOLUTION|>--- conflicted
+++ resolved
@@ -16,11 +16,11 @@
     return jnp.isfinite(x)
 
 
-<<<<<<< HEAD
 def cosh(x: JaxArray)\
         -> JaxArray:
     return jnp.cosh(x)
-=======
+
+  
 def isnan(x: JaxArray)\
         -> JaxArray:
     return jnp.isnan(x)
@@ -29,7 +29,6 @@
 def less(x1: JaxArray,x2:JaxArray)\
         -> JaxArray:
     return jnp.less(x1,x2)
->>>>>>> 7074a48f
 
 
 def cos(x: JaxArray)\
@@ -39,4 +38,4 @@
 
 def logical_not(x: JaxArray)\
         -> JaxArray:
-    return jnp.logical_not(x)
+    return jnp.logical_not(x)