# global
import jax.numpy as jnp

# local
from ivy.functional.backends.jax import JaxArray


def bitwise_and(x1: JaxArray,
                x2: JaxArray)\
        -> JaxArray:
    return jnp.bitwise_and(x1, x2)


def ceil(x: JaxArray)\
        -> JaxArray:
    if 'int' in str(x.dtype):
        return x
    return jnp.ceil(x)


def isfinite(x: JaxArray)\
        -> JaxArray:
    return jnp.isfinite(x)


<<<<<<< HEAD
def equal(x1: JaxArray, x2: JaxArray)\
        -> JaxArray:
    return x1 == x2


def less_equal(x1: JaxArray, x2: JaxArray)\
        -> JaxArray:
    return x1 <= x2
=======
def asinh(x: JaxArray)\
        -> JaxArray:
    return jnp.arcsinh(x)


def sqrt(x: JaxArray) -> JaxArray:
    return jnp.sqrt(x)


def cosh(x: JaxArray)\
        -> JaxArray:
    return jnp.cosh(x)


def log2(x: JaxArray)\
        -> JaxArray:
    return jnp.log2(x)


def log1p(x: JaxArray)\
        -> JaxArray:
    return jnp.log1p(x)


def isnan(x: JaxArray)\
        -> JaxArray:
    return jnp.isnan(x)


def less(x1: JaxArray,x2:JaxArray)\
        -> JaxArray:
    return jnp.less(x1,x2)


def cos(x: JaxArray)\
        -> JaxArray:
    return jnp.cos(x)


def logical_not(x: JaxArray)\
        -> JaxArray:
    return jnp.logical_not(x)
>>>>>>> 1c2883e9
<|MERGE_RESOLUTION|>--- conflicted
+++ resolved
@@ -23,7 +23,6 @@
     return jnp.isfinite(x)
 
 
-<<<<<<< HEAD
 def equal(x1: JaxArray, x2: JaxArray)\
         -> JaxArray:
     return x1 == x2
@@ -32,7 +31,8 @@
 def less_equal(x1: JaxArray, x2: JaxArray)\
         -> JaxArray:
     return x1 <= x2
-=======
+
+
 def asinh(x: JaxArray)\
         -> JaxArray:
     return jnp.arcsinh(x)
@@ -74,5 +74,4 @@
 
 def logical_not(x: JaxArray)\
         -> JaxArray:
-    return jnp.logical_not(x)
->>>>>>> 1c2883e9
+    return jnp.logical_not(x)