# global
import jax.numpy as jnp

# local
from ivy.functional.backends.jax import JaxArray


def bitwise_and(x1: JaxArray,
                x2: JaxArray)\
        -> JaxArray:
    return jnp.bitwise_and(x1, x2)


def ceil(x: JaxArray)\
        -> JaxArray:
    if 'int' in str(x.dtype):
        return x
    return jnp.ceil(x)


def isfinite(x: JaxArray)\
        -> JaxArray:
    return jnp.isfinite(x)


def equal(x1: JaxArray, x2: JaxArray)\
        -> JaxArray:
    return x1 == x2


def less_equal(x1: JaxArray, x2: JaxArray)\
        -> JaxArray:
    return x1 <= x2


def asinh(x: JaxArray)\
        -> JaxArray:
    return jnp.arcsinh(x)


def sqrt(x: JaxArray)\
        -> JaxArray:
    return jnp.sqrt(x)


def cosh(x: JaxArray)\
        -> JaxArray:
    return jnp.cosh(x)


def log10(x: JaxArray)\
        -> JaxArray:
    return jnp.log10(x)


def log2(x: JaxArray)\
        -> JaxArray:
    return jnp.log2(x)


def log1p(x: JaxArray)\
        -> JaxArray:
    return jnp.log1p(x)


def isnan(x: JaxArray)\
        -> JaxArray:
    return jnp.isnan(x)


def less(x1: JaxArray,x2:JaxArray)\
        -> JaxArray:
    return jnp.less(x1,x2)


def cos(x: JaxArray)\
        -> JaxArray:
    return jnp.cos(x)


def logical_or(x1: JaxArray, x2: JaxArray)\
        -> JaxArray:
    return jnp.logical_or(x1, x2)


def logical_not(x: JaxArray)\
        -> JaxArray:
    return jnp.logical_not(x)


def acosh(x: JaxArray)\
        -> JaxArray:
    return jnp.arccosh(x)

  
def sin(x: JaxArray)\
        -> JaxArray:
    return jnp.sin(x)


def negative(x: JaxArray) -> JaxArray:
    return jnp.negative(x)


<<<<<<< HEAD
def subtract(x1: JaxArray, x2: JaxArray)\
        -> JaxArray:
    if hasattr(x1, 'dtype') and hasattr(x2, 'dtype'):
        promoted_type = jnp.promote_types(x1.dtype, x2.dtype)
        x1 = x1.astype(promoted_type)
        x2 = x2.astype(promoted_type)
    return jnp.subtract(x1, x2)
  
=======
def tanh(x: JaxArray)\
        -> JaxArray:
    return jnp.tanh(x)
>>>>>>> c0088f52
<|MERGE_RESOLUTION|>--- conflicted
+++ resolved
@@ -102,7 +102,6 @@
     return jnp.negative(x)
 
 
-<<<<<<< HEAD
 def subtract(x1: JaxArray, x2: JaxArray)\
         -> JaxArray:
     if hasattr(x1, 'dtype') and hasattr(x2, 'dtype'):
@@ -111,8 +110,7 @@
         x2 = x2.astype(promoted_type)
     return jnp.subtract(x1, x2)
   
-=======
+
 def tanh(x: JaxArray)\
         -> JaxArray:
-    return jnp.tanh(x)
->>>>>>> c0088f52
+    return jnp.tanh(x)