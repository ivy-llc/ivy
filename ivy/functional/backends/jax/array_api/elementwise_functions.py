--- conflicted
+++ resolved
@@ -11,8 +11,6 @@
     return jnp.bitwise_and(x1, x2)
 
 
-<<<<<<< HEAD
-=======
 def ceil(x: JaxArray)\
         -> JaxArray:
     if 'int' in str(x.dtype):
@@ -20,14 +18,11 @@
     return jnp.ceil(x)
 
 
->>>>>>> 44b39991
 def isfinite(x: JaxArray)\
         -> JaxArray:
     return jnp.isfinite(x)
 
 
-<<<<<<< HEAD
-=======
 def equal(x1: JaxArray, x2: JaxArray)\
         -> JaxArray:
     return x1 == x2
@@ -38,18 +33,13 @@
     return x1 <= x2
 
 
->>>>>>> 44b39991
 def asinh(x: JaxArray)\
         -> JaxArray:
     return jnp.arcsinh(x)
 
 
-<<<<<<< HEAD
-def sqrt(x: JaxArray) -> JaxArray:
-=======
 def sqrt(x: JaxArray)\
         -> JaxArray:
->>>>>>> 44b39991
     return jnp.sqrt(x)
 
 
@@ -57,9 +47,6 @@
         -> JaxArray:
     return jnp.cosh(x)
 
-<<<<<<< HEAD
-  
-=======
 
 def log10(x: JaxArray)\
         -> JaxArray:
@@ -76,7 +63,6 @@
     return jnp.log1p(x)
 
 
->>>>>>> 44b39991
 def isnan(x: JaxArray)\
         -> JaxArray:
     return jnp.isnan(x)
@@ -92,11 +78,6 @@
     return jnp.cos(x)
 
 
-<<<<<<< HEAD
-def logical_not(x: JaxArray)\
-        -> JaxArray:
-    return jnp.logical_not(x)
-=======
 def logical_or(x1: JaxArray, x2: JaxArray)\
         -> JaxArray:
     return jnp.logical_or(x1, x2)
@@ -123,5 +104,4 @@
 
 def tanh(x: JaxArray)\
         -> JaxArray:
-    return jnp.tanh(x)
->>>>>>> 44b39991
+    return jnp.tanh(x)