# global
import jax.numpy as jnp

# local
from ivy.functional.backends.jax import JaxArray


def bitwise_and(x1: JaxArray,
                x2: JaxArray)\
        -> JaxArray:
    return jnp.bitwise_and(x1, x2)


def ceil(x: JaxArray)\
        -> JaxArray:
    if 'int' in str(x.dtype):
        return x
    return jnp.ceil(x)


def isfinite(x: JaxArray)\
        -> JaxArray:
    return jnp.isfinite(x)


def equal(x1: JaxArray, x2: JaxArray)\
        -> JaxArray:
    return x1 == x2


def less_equal(x1: JaxArray, x2: JaxArray)\
        -> JaxArray:
    return x1 <= x2


def asinh(x: JaxArray)\
        -> JaxArray:
    return jnp.arcsinh(x)


def sqrt(x: JaxArray)\
        -> JaxArray:
    return jnp.sqrt(x)


def cosh(x: JaxArray)\
        -> JaxArray:
    return jnp.cosh(x)


def log2(x: JaxArray)\
        -> JaxArray:
    return jnp.log2(x)


def log1p(x: JaxArray)\
        -> JaxArray:
    return jnp.log1p(x)


def isnan(x: JaxArray)\
        -> JaxArray:
    return jnp.isnan(x)


def less(x1: JaxArray,x2:JaxArray)\
        -> JaxArray:
    return jnp.less(x1,x2)


def cos(x: JaxArray)\
        -> JaxArray:
    return jnp.cos(x)


def logical_not(x: JaxArray)\
        -> JaxArray:
    return jnp.logical_not(x)


<<<<<<< HEAD
def subtract(x1: JaxArray,
                x2: JaxArray)\
        -> JaxArray:
    if hasattr(x1, 'dtype') and hasattr(x2, 'dtype'):
        promoted_type = jnp.promote_types(x1.dtype, x2.dtype)
        x1 = x1.astype(promoted_type)
        x2 = x2.astype(promoted_type)
    return jnp.subtract(x1, x2)
=======
def sin(x: JaxArray)\
        -> JaxArray:
    return jnp.sin(x)
>>>>>>> c332cb31
<|MERGE_RESOLUTION|>--- conflicted
+++ resolved
@@ -78,7 +78,11 @@
     return jnp.logical_not(x)
 
 
-<<<<<<< HEAD
+def sin(x: JaxArray)\
+        -> JaxArray:
+    return jnp.sin(x)
+
+  
 def subtract(x1: JaxArray,
                 x2: JaxArray)\
         -> JaxArray:
@@ -86,9 +90,4 @@
         promoted_type = jnp.promote_types(x1.dtype, x2.dtype)
         x1 = x1.astype(promoted_type)
         x2 = x2.astype(promoted_type)
-    return jnp.subtract(x1, x2)
-=======
-def sin(x: JaxArray)\
-        -> JaxArray:
-    return jnp.sin(x)
->>>>>>> c332cb31
+    return jnp.subtract(x1, x2)