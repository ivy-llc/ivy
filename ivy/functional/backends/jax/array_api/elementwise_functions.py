--- conflicted
+++ resolved
@@ -15,11 +15,11 @@
         -> JaxArray:
     return jnp.isfinite(x)
 
-<<<<<<< HEAD
+
 def less(x1: JaxArray,x2:JaxArray)\
         -> JaxArray:
     return jnp.less(x1,x2)
-=======
+
 
 def cos(x: JaxArray)\
         -> JaxArray:
@@ -28,5 +28,4 @@
 
 def logical_not(x: JaxArray)\
         -> JaxArray:
-    return jnp.logical_not(x)
->>>>>>> 197b9a24
+    return jnp.logical_not(x)