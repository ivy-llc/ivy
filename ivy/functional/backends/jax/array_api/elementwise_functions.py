--- conflicted
+++ resolved
@@ -26,11 +26,6 @@
     return jnp.cos(x)
 
 
-<<<<<<< HEAD
-def logical_not(x: JaxArray) -> JaxArray:
-    return jnp.logical_not(x)
-=======
 def logical_not(x: JaxArray)\
         -> JaxArray:
     return jnp.logical_not(x)
->>>>>>> c90f73d2
