--- conflicted
+++ resolved
@@ -15,11 +15,6 @@
         -> JaxArray:
     return jnp.isfinite(x)
 
-<<<<<<< HEAD
-def sqrt(x: JaxArray)\
-        -> JaxArray:
-    return jnp.sqrt(x)
-=======
 
 def asinh(x: JaxArray)\
         -> JaxArray:
@@ -57,5 +52,4 @@
 
 def logical_not(x: JaxArray)\
         -> JaxArray:
-    return jnp.logical_not(x)
->>>>>>> 351c6b75
+    return jnp.logical_not(x)