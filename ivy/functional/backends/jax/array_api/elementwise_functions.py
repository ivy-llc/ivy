# global
import jax.numpy as jnp

# local
from ivy.functional.backends.jax import JaxArray


def bitwise_and(x1: JaxArray,
                x2: JaxArray)\
        -> JaxArray:
    return jnp.bitwise_and(x1, x2)


def ceil(x: JaxArray)\
        -> JaxArray:
    if 'int' in str(x.dtype):
        return x
    return jnp.ceil(x)


def isfinite(x: JaxArray)\
        -> JaxArray:
    return jnp.isfinite(x)


def equal(x1: JaxArray, x2: JaxArray)\
        -> JaxArray:
    return x1 == x2


def less_equal(x1: JaxArray, x2: JaxArray)\
        -> JaxArray:
    return x1 <= x2


def asinh(x: JaxArray)\
        -> JaxArray:
    return jnp.arcsinh(x)


def sqrt(x: JaxArray)\
        -> JaxArray:
    return jnp.sqrt(x)


def cosh(x: JaxArray)\
        -> JaxArray:
    return jnp.cosh(x)


def log2(x: JaxArray)\
        -> JaxArray:
    return jnp.log2(x)


def log1p(x: JaxArray)\
        -> JaxArray:
    return jnp.log1p(x)


def isnan(x: JaxArray)\
        -> JaxArray:
    return jnp.isnan(x)


def less(x1: JaxArray,x2:JaxArray)\
        -> JaxArray:
    return jnp.less(x1,x2)


def cos(x: JaxArray)\
        -> JaxArray:
    return jnp.cos(x)


def logical_not(x: JaxArray)\
        -> JaxArray:
    return jnp.logical_not(x)


<<<<<<< HEAD
def divide(x1: JaxArray, x2: JaxArray)\
        -> JaxArray:
    return jnp.divide(x1, x2)
=======
def sin(x: JaxArray)\
        -> JaxArray:
    return jnp.sin(x)
>>>>>>> c332cb31
<|MERGE_RESOLUTION|>--- conflicted
+++ resolved
@@ -78,12 +78,13 @@
     return jnp.logical_not(x)
 
 
-<<<<<<< HEAD
+
 def divide(x1: JaxArray, x2: JaxArray)\
         -> JaxArray:
     return jnp.divide(x1, x2)
-=======
+
+
 def sin(x: JaxArray)\
         -> JaxArray:
     return jnp.sin(x)
->>>>>>> c332cb31
+ 