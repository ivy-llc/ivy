--- conflicted
+++ resolved
@@ -78,18 +78,10 @@
     return jnp.logical_not(x)
 
 
-<<<<<<< HEAD
-
 def divide(x1: JaxArray, x2: JaxArray)\
         -> JaxArray:
     return jnp.divide(x1, x2)
 
-
-def sin(x: JaxArray)\
-        -> JaxArray:
-    return jnp.sin(x)
- 
-=======
 def acosh(x: JaxArray)\
         -> JaxArray:
     return jnp.arccosh(x)
@@ -102,4 +94,3 @@
 
 def negative(x: JaxArray) -> JaxArray:
     return jnp.negative(x)
->>>>>>> e4ae1592
