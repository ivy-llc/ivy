--- conflicted
+++ resolved
@@ -116,11 +116,9 @@
 def tanh(x: JaxArray)\
         -> JaxArray:
     return jnp.tanh(x)
-<<<<<<< HEAD
-=======
+
   
   
 def sinh(x: JaxArray)\
         -> JaxArray:
     return jnp.sinh(x)
->>>>>>> 1bdb61d2
