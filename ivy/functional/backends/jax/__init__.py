--- conflicted
+++ resolved
@@ -113,10 +113,8 @@
 native_inplace_support = False
 
 supports_gradients = True
-<<<<<<< HEAD
-=======
 
->>>>>>> 1507482a
+
 
 def closest_valid_dtype(type):
     if type is None:
