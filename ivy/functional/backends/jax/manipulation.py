# global
import math
import jax.numpy as jnp
from typing import Union, Tuple, Optional, List

# local
from ivy.functional.backends.jax import JaxArray


def _flat_array_to_1_dim_array(x):
    return x.reshape((1,)) if x.shape == () else x

# noinspection PyShadowingBuiltins
def flip(x: JaxArray,
         axis: Optional[Union[int, Tuple[int], List[int]]] = None)\
         -> JaxArray:
    return jnp.flip(x, axis=axis)


def expand_dims(x: JaxArray,
                axis: Optional[Union[int, Tuple[int], List[int]]] = None) \
        -> JaxArray:
    try:
        return jnp.expand_dims(x, axis)
    except ValueError as error:
        raise IndexError(error)


def permute_dims(x: JaxArray,
                axes: Tuple[int,...]) \
        -> JaxArray:
    return jnp.transpose(x,axes)


# Extra #
# ------#


def split(x, num_or_size_splits=None, axis=0, with_remainder=False):
    if x.shape == ():
        if num_or_size_splits is not None and num_or_size_splits != 1:
            raise Exception('input array had no shape, but num_sections specified was {}'.format(num_or_size_splits))
        return [x]
    if num_or_size_splits is None:
        num_or_size_splits = x.shape[axis]
    elif isinstance(num_or_size_splits, int) and with_remainder:
        num_chunks = x.shape[axis] / num_or_size_splits
        num_chunks_int = math.floor(num_chunks)
        remainder = num_chunks - num_chunks_int
        if remainder != 0:
            num_or_size_splits = [num_or_size_splits] * num_chunks_int + [int(remainder * num_or_size_splits)]
    if isinstance(num_or_size_splits, (list, tuple)):
        num_or_size_splits = jnp.cumsum(jnp.array(num_or_size_splits[:-1]))
    return jnp.split(x, num_or_size_splits, axis)


repeat = jnp.repeat
tile = jnp.tile

<<<<<<< HEAD

def stack(x: Union[Tuple[JaxArray], List[JaxArray]],
          axis: Optional[int] = None)\
          -> JaxArray:
    if axis is None:
        axis = 0
    return jnp.stack(x, axis=axis)
=======
constant_pad = lambda x, pad_width, value=0: jnp.pad(_flat_array_to_1_dim_array(x), pad_width, constant_values=value)
zero_pad = lambda x, pad_width: jnp.pad(_flat_array_to_1_dim_array(x), pad_width, constant_values=0)
swapaxes = jnp.swapaxes
>>>>>>> 65012fca
<|MERGE_RESOLUTION|>--- conflicted
+++ resolved
@@ -57,7 +57,6 @@
 repeat = jnp.repeat
 tile = jnp.tile
 
-<<<<<<< HEAD
 
 def stack(x: Union[Tuple[JaxArray], List[JaxArray]],
           axis: Optional[int] = None)\
@@ -65,8 +64,8 @@
     if axis is None:
         axis = 0
     return jnp.stack(x, axis=axis)
-=======
+
+
 constant_pad = lambda x, pad_width, value=0: jnp.pad(_flat_array_to_1_dim_array(x), pad_width, constant_values=value)
 zero_pad = lambda x, pad_width: jnp.pad(_flat_array_to_1_dim_array(x), pad_width, constant_values=0)
 swapaxes = jnp.swapaxes
->>>>>>> 65012fca
