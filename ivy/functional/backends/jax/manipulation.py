# global
import math
import jax.numpy as jnp
from typing import Union, Tuple, Optional, List, Sequence, Iterable
from numbers import Number

# local
import ivy
from ivy.functional.backends.jax import JaxArray


def _flat_array_to_1_dim_array(x):
    return x.reshape((1,)) if x.shape == () else x


# Array API Standard #
# -------------------#


def concat(
    xs: List[JaxArray], axis: int = 0, *, out: Optional[JaxArray] = None
) -> JaxArray:
    is_tuple = type(xs) is tuple

    if axis is None:
        if is_tuple:
            xs = list(xs)
        for i in range(len(xs)):
            if xs[i].shape == ():
                xs[i] = jnp.ravel(xs[i])
        if is_tuple:
            xs = tuple(xs)
    ret = jnp.concatenate(xs, axis)
    return ret


def expand_dims(
<<<<<<< HEAD
    x: JaxArray,
    axis: Union[int, Tuple[int], List[int]] = 0,
) -> JaxArray:
    try:
        ret = jnp.expand_dims(x, axis)
        return ret
=======
    x: JaxArray, axis: int = 0, *, out: Optional[JaxArray] = None
) -> JaxArray:
    try:
        return jnp.expand_dims(x, axis)
>>>>>>> 284c29a3
    except ValueError as error:
        raise IndexError(error)


def flip(
    x: JaxArray,
    axis: Optional[Union[int, Tuple[int], List[int]]] = None,
    *,
    out: Optional[JaxArray] = None,
) -> JaxArray:
    ret = jnp.flip(x, axis=axis)
    return ret


def permute_dims(
    x: JaxArray, axes: Tuple[int, ...], *, out: Optional[JaxArray] = None
) -> JaxArray:
    ret = jnp.transpose(x, axes)
    return ret


def reshape(
    x: JaxArray,
    shape: Union[ivy.NativeShape, Sequence[int]],
    copy: Optional[bool] = None,
    *,
    out: Optional[JaxArray] = None,
) -> JaxArray:
    ret = jnp.reshape(x, shape)
    return ret


def roll(
    x: JaxArray,
    shift: Union[int, Sequence[int]],
    axis: Optional[Union[int, Sequence[int]]] = None,
    *,
    out: Optional[JaxArray] = None,
) -> JaxArray:
    return jnp.roll(x, shift, axis)


def squeeze(
    x: JaxArray,
    axis: Optional[Union[int, Tuple[int], List[int]]] = None,
    *,
    out: Optional[JaxArray] = None,
) -> JaxArray:
    if x.shape == ():
        if axis is None or axis == 0 or axis == -1:
            return x
        raise ValueError(
            "tried to squeeze a zero-dimensional input by axis {}".format(axis)
        )
    else:
        ret = jnp.squeeze(x, axis)
    return ret


def stack(
    x: Union[Tuple[JaxArray], List[JaxArray]],
    axis: Optional[int] = None,
    *,
    out: Optional[JaxArray] = None,
) -> JaxArray:
    if axis is None:
        axis = 0
    ret = jnp.stack(x, axis=axis)
    return ret


# Extra #
# ------#


def split(
    x,
    num_or_size_splits=None,
    axis=0,
    with_remainder=False,
    *,
    out: Optional[JaxArray] = None,
):
    if x.shape == ():
        if num_or_size_splits is not None and num_or_size_splits != 1:
            raise Exception(
                "input array had no shape, but num_sections specified was {}".format(
                    num_or_size_splits
                )
            )
        return [x]
    if num_or_size_splits is None:
        num_or_size_splits = x.shape[axis]
    elif isinstance(num_or_size_splits, int) and with_remainder:
        num_chunks = x.shape[axis] / num_or_size_splits
        num_chunks_int = math.floor(num_chunks)
        remainder = num_chunks - num_chunks_int
        if remainder != 0:
            num_or_size_splits = [num_or_size_splits] * num_chunks_int + [
                int(remainder * num_or_size_splits)
            ]
    if isinstance(num_or_size_splits, (list, tuple)):
        num_or_size_splits = jnp.cumsum(jnp.array(num_or_size_splits[:-1]))
    return jnp.split(x, num_or_size_splits, axis)


def repeat(
    x: JaxArray,
    repeats: Union[int, Iterable[int]],
    axis: int = None,
    *,
    out: Optional[JaxArray] = None,
) -> JaxArray:

    ret = jnp.repeat(x, repeats, axis)
    return ret


def tile(x: JaxArray, reps, *, out: Optional[JaxArray] = None) -> JaxArray:
    ret = jnp.tile(x, reps)
    return ret


def clip(
    x: JaxArray,
    x_min: Union[Number, JaxArray],
    x_max: Union[Number, JaxArray],
    *,
    out: Optional[JaxArray] = None,
) -> JaxArray:
    if (
        hasattr(x_min, "dtype")
        and hasattr(x_max, "dtype")
        and (x.dtype != x_min.dtype or x.dtype != x_max.dtype)
    ):
        if (jnp.float16 in (x.dtype, x_min.dtype, x_max.dtype)) and (
            jnp.int16 in (x.dtype, x_min.dtype, x_max.dtype)
            or jnp.uint16 in (x.dtype, x_min.dtype, x_max.dtype)
        ):
            promoted_type = jnp.promote_types(x.dtype, jnp.float32)
            promoted_type = jnp.promote_types(promoted_type, x_min.dtype)
            promoted_type = jnp.promote_types(promoted_type, x_max.dtype)
            x = jnp.asarray(x, dtype=promoted_type)
        elif (
            jnp.float16 in (x.dtype, x_min.dtype, x_max.dtype)
            or jnp.float32 in (x.dtype, x_min.dtype, x_max.dtype)
        ) and (
            jnp.int32 in (x.dtype, x_min.dtype, x_max.dtype)
            or jnp.uint32 in (x.dtype, x_min.dtype, x_max.dtype)
            or jnp.uint64 in (x.dtype, x_min.dtype, x_max.dtype)
            or jnp.int64 in (x.dtype, x_min.dtype, x_max.dtype)
        ):
            promoted_type = jnp.promote_types(x.dtype, jnp.float64)
            promoted_type = jnp.promote_types(promoted_type, x_min.dtype)
            promoted_type = jnp.promote_types(promoted_type, x_max.dtype)
            x = jnp.asarray(x, dtype=promoted_type)
        else:
            promoted_type = jnp.promote_types(x.dtype, x_min.dtype)
            promoted_type = jnp.promote_types(promoted_type, x_max.dtype)
            x = jnp.asarray(x, dtype=promoted_type)
    ret = jnp.clip(x, x_min, x_max)
    return ret


def constant_pad(
    x: JaxArray,
    pad_width: List[List[int]],
    value: Number = 0.0,
    *,
    out: Optional[JaxArray] = None,
) -> JaxArray:
    ret = jnp.pad(_flat_array_to_1_dim_array(x), pad_width, constant_values=value)
    return ret


def zero_pad(
    x: JaxArray, pad_width: List[List[int]], *, out: Optional[JaxArray] = None
):
    ret = jnp.pad(_flat_array_to_1_dim_array(x), pad_width, constant_values=0)
    return ret


def swapaxes(
    x: JaxArray, axis0: int, axis1: int, *, out: Optional[JaxArray] = None
) -> JaxArray:
    ret = jnp.swapaxes(x, axis0, axis1)
    return ret<|MERGE_RESOLUTION|>--- conflicted
+++ resolved
@@ -35,19 +35,13 @@
 
 
 def expand_dims(
-<<<<<<< HEAD
+
     x: JaxArray,
     axis: Union[int, Tuple[int], List[int]] = 0,
 ) -> JaxArray:
     try:
         ret = jnp.expand_dims(x, axis)
         return ret
-=======
-    x: JaxArray, axis: int = 0, *, out: Optional[JaxArray] = None
-) -> JaxArray:
-    try:
-        return jnp.expand_dims(x, axis)
->>>>>>> 284c29a3
     except ValueError as error:
         raise IndexError(error)
 
