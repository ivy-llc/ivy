--- conflicted
+++ resolved
@@ -22,15 +22,11 @@
     except ValueError as error:
         raise IndexError(error)
 
-<<<<<<< HEAD
+
 def permute_dims(x: JaxArray,
                 axes: Tuple[int,...]) \
         -> JaxArray:
     return jnp.transpose(x,axes)
-=======
-
-# Extra #
-# ------#
 
 
 def split(x, num_or_size_splits=None, axis=0, with_remainder=False):
@@ -53,4 +49,3 @@
 
 repeat = jnp.repeat
 tile = jnp.tile
->>>>>>> 8a9e7cb2
