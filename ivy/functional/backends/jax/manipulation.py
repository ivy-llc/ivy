# global
import math
import jax.numpy as jnp
from typing import Union, Tuple, Optional, List
from numbers import Number

# local
import ivy
from ivy.functional.backends.jax import JaxArray


def _flat_array_to_1_dim_array(x):
    return x.reshape((1,)) if x.shape == () else x


# Array API Standard #
# -------------------#


def concat(
    xs: List[JaxArray], axis: int = 0, out: Optional[JaxArray] = None
) -> JaxArray:
    is_tuple = type(xs) is tuple

    if axis is None:
        if is_tuple:
            xs = list(xs)
        for i in range(len(xs)):
            if xs[i].shape == ():
                xs[i] = jnp.ravel(xs[i])
        if is_tuple:
            xs = tuple(xs)

<<<<<<< HEAD
# noinspection PyShadowingBuiltins
def flip(
    x: JaxArray,
    axis: Optional[Union[int, Tuple[int], List[int]]] = None,
    out: Optional[JaxArray] = None
) -> JaxArray:
    ret = jnp.flip(x, axis=axis)
=======
    ret = jnp.concatenate(xs, axis)
>>>>>>> c319106f
    return ret


def expand_dims(x: JaxArray, axis: int = 0, out: Optional[JaxArray] = None) -> JaxArray:
    try:
        ret = jnp.expand_dims(x, axis)
        if ivy.exists(out):
            return ivy.inplace_update(out, ret)
        return ret
    except ValueError as error:
        raise IndexError(error)


def flip(
    x: JaxArray, axis: Optional[Union[int, Tuple[int], List[int]]] = None
) -> JaxArray:
    ret = jnp.flip(x, axis=axis)
    return ret


def permute_dims(
    x: JaxArray, axes: Tuple[int, ...], out: Optional[JaxArray] = None
) -> JaxArray:
    ret = jnp.transpose(x, axes)
    return ret


def reshape(
    x: JaxArray, shape: Tuple[int, ...], copy: Optional[bool] = None
) -> JaxArray:
    ret = jnp.reshape(x, shape)
    return ret


def roll(
    x: JaxArray,
    shift: Union[int, Tuple[int, ...]],
    axis: Optional[Union[int, Tuple[int, ...]]] = None,
) -> JaxArray:
    return jnp.roll(x, shift, axis)


def squeeze(x: JaxArray, axis: Union[int, Tuple[int], List[int]] = None) -> JaxArray:
    if x.shape == ():
        if axis is None or axis == 0 or axis == -1:
            ret = x
        raise ValueError(
            "tried to squeeze a zero-dimensional input by axis {}".format(axis)
        )
    else:
        ret = jnp.squeeze(x, axis)
    return ret


def stack(
    x: Union[Tuple[JaxArray], List[JaxArray]], axis: Optional[int] = None
) -> JaxArray:
    if axis is None:
        axis = 0
    ret = jnp.stack(x, axis=axis)
    return ret


# Extra #
# ------#


def split(x, num_or_size_splits=None, axis=0, with_remainder=False):
    if x.shape == ():
        if num_or_size_splits is not None and num_or_size_splits != 1:
            raise Exception(
                "input array had no shape, but num_sections specified was {}".format(
                    num_or_size_splits
                )
            )
        return [x]
    if num_or_size_splits is None:
        num_or_size_splits = x.shape[axis]
    elif isinstance(num_or_size_splits, int) and with_remainder:
        num_chunks = x.shape[axis] / num_or_size_splits
        num_chunks_int = math.floor(num_chunks)
        remainder = num_chunks - num_chunks_int
        if remainder != 0:
            num_or_size_splits = [num_or_size_splits] * num_chunks_int + [
                int(remainder * num_or_size_splits)
            ]
    if isinstance(num_or_size_splits, (list, tuple)):
        num_or_size_splits = jnp.cumsum(jnp.array(num_or_size_splits[:-1]))
    return jnp.split(x, num_or_size_splits, axis)


def repeat(x: JaxArray, repeats: Union[int, List[int]], axis: int = None) -> JaxArray:
    ret = jnp.repeat(x, repeats, axis)
    return ret


def tile(x: JaxArray, reps, out: Optional[JaxArray] = None) -> JaxArray:
    ret = jnp.tile(x, reps)
    return ret


def clip(
    x: JaxArray, x_min: Union[Number, JaxArray], x_max: Union[Number, JaxArray]
) -> JaxArray:
    if (
        hasattr(x_min, "dtype")
        and hasattr(x_max, "dtype")
        and (x.dtype != x_min.dtype or x.dtype != x_max.dtype)
    ):
        if (jnp.float16 in (x.dtype, x_min.dtype, x_max.dtype)) and (
            jnp.int16 in (x.dtype, x_min.dtype, x_max.dtype)
            or jnp.uint16 in (x.dtype, x_min.dtype, x_max.dtype)
        ):
            promoted_type = jnp.promote_types(x.dtype, jnp.float32)
            promoted_type = jnp.promote_types(promoted_type, x_min.dtype)
            promoted_type = jnp.promote_types(promoted_type, x_max.dtype)
            x = jnp.asarray(x, dtype=promoted_type)
        elif (
            jnp.float16 in (x.dtype, x_min.dtype, x_max.dtype)
            or jnp.float32 in (x.dtype, x_min.dtype, x_max.dtype)
        ) and (
            jnp.int32 in (x.dtype, x_min.dtype, x_max.dtype)
            or jnp.uint32 in (x.dtype, x_min.dtype, x_max.dtype)
            or jnp.uint64 in (x.dtype, x_min.dtype, x_max.dtype)
            or jnp.int64 in (x.dtype, x_min.dtype, x_max.dtype)
        ):
            promoted_type = jnp.promote_types(x.dtype, jnp.float64)
            promoted_type = jnp.promote_types(promoted_type, x_min.dtype)
            promoted_type = jnp.promote_types(promoted_type, x_max.dtype)
            x = jnp.asarray(x, dtype=promoted_type)
        else:
            promoted_type = jnp.promote_types(x.dtype, x_min.dtype)
            promoted_type = jnp.promote_types(promoted_type, x_max.dtype)
            x = jnp.asarray(x, dtype=promoted_type)
    ret = jnp.clip(x, x_min, x_max)
    return ret


def constant_pad(
    x: JaxArray, pad_width: List[List[int]], value: Number = 0.0
) -> JaxArray:
    ret = jnp.pad(_flat_array_to_1_dim_array(x), pad_width, constant_values=value)
    return ret


def zero_pad(x: JaxArray, pad_width: List[List[int]], out: Optional[JaxArray] = None):
    ret = jnp.pad(_flat_array_to_1_dim_array(x), pad_width, constant_values=0)
    return ret


def swapaxes(
    x: JaxArray, axis0: int, axis1: int, out: Optional[JaxArray] = None
) -> JaxArray:
    ret = jnp.swapaxes(x, axis0, axis1)
    return ret<|MERGE_RESOLUTION|>--- conflicted
+++ resolved
@@ -30,18 +30,7 @@
                 xs[i] = jnp.ravel(xs[i])
         if is_tuple:
             xs = tuple(xs)
-
-<<<<<<< HEAD
-# noinspection PyShadowingBuiltins
-def flip(
-    x: JaxArray,
-    axis: Optional[Union[int, Tuple[int], List[int]]] = None,
-    out: Optional[JaxArray] = None
-) -> JaxArray:
-    ret = jnp.flip(x, axis=axis)
-=======
     ret = jnp.concatenate(xs, axis)
->>>>>>> c319106f
     return ret
 
 
@@ -56,7 +45,9 @@
 
 
 def flip(
-    x: JaxArray, axis: Optional[Union[int, Tuple[int], List[int]]] = None
+    x: JaxArray,
+    axis: Optional[Union[int, Tuple[int], List[int]]] = None,
+    out: Optional[JaxArray] = None
 ) -> JaxArray:
     ret = jnp.flip(x, axis=axis)
     return ret
