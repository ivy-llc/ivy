--- conflicted
+++ resolved
@@ -210,11 +210,6 @@
     *,
     out: Optional[JaxArray] = None,
 ) -> JaxArray:
-<<<<<<< HEAD
-    # jnp.clip isn't used because of inconsistent gradients
-    x = jnp.where(x > x_max, x_max, x)
-    return jnp.where(x < x_min, x_min, x)
-=======
     if x_min is None and x_max is None:
         raise ValueError("At least one of the x_min or x_max must be provided")
     promoted_type = x.dtype
@@ -231,7 +226,6 @@
         )
         x = jnp.where(x > x_max, x_max.astype(promoted_type), x.astype(promoted_type))
     return x
->>>>>>> e2a5de8f
 
 
 @with_unsupported_dtypes({"0.4.14 and below": ("uint64",)}, backend_version)
