--- conflicted
+++ resolved
@@ -77,7 +77,6 @@
 
 repeat = jnp.repeat
 tile = jnp.tile
-<<<<<<< HEAD
 
 
 def stack(x: Union[Tuple[JaxArray], List[JaxArray]],
@@ -88,9 +87,7 @@
     return jnp.stack(x, axis=axis)
 
 
-=======
 clip = jnp.clip
->>>>>>> a7c3edea
 constant_pad = lambda x, pad_width, value=0: jnp.pad(_flat_array_to_1_dim_array(x), pad_width, constant_values=value)
 zero_pad = lambda x, pad_width: jnp.pad(_flat_array_to_1_dim_array(x), pad_width, constant_values=0)
 swapaxes = jnp.swapaxes
