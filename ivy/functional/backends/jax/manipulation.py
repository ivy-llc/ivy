--- conflicted
+++ resolved
@@ -1,13 +1,7 @@
 # global
 import math
-<<<<<<< HEAD
-import jax.numpy as jnp
+from numbers import Number
 from typing import Union, Tuple, Optional, List, Sequence, Iterable, Callable, Literal
-=======
->>>>>>> df97b84b
-from numbers import Number
-from typing import Union, Tuple, Optional, List, Sequence, Iterable
-
 import jax.numpy as jnp
 
 # local
@@ -219,7 +213,6 @@
     return jnp.clip(x, x_min, x_max)
 
 
-<<<<<<< HEAD
 def pad(
     x: JaxArray,
     /,
@@ -285,9 +278,7 @@
         )
 
 
-=======
 @with_unsupported_dtypes({"0.3.14 and below": ("uint64",)}, backend_version)
->>>>>>> df97b84b
 def constant_pad(
     x: JaxArray,
     /,
