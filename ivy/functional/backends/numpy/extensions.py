from typing import Optional
import logging
import ivy
import numpy as np
from ivy.functional.ivy.extensions import (
    _verify_coo_components,
    _verify_csr_components,
    _is_coo_not_csr,
)
from ivy.functional.backends.numpy.helpers import _handle_0_dim_output
import math


def is_native_sparse_array(x):
    """Numpy does not support sparse arrays natively."""
    return False


def native_sparse_array(
    data=None,
    *,
    coo_indices=None,
    csr_crow_indices=None,
    csr_col_indices=None,
    values=None,
    dense_shape=None,
):
    ivy.assertions.check_exists(
        data,
        inverse=True,
        message=(
            "data cannot be specified, Numpy does not support sparse         array"
            " natively"
        ),
    )
    if _is_coo_not_csr(
        coo_indices, csr_crow_indices, csr_col_indices, values, dense_shape
    ):
        _verify_coo_components(
            indices=coo_indices, values=values, dense_shape=dense_shape
        )
    else:
        _verify_csr_components(
            crow_indices=csr_crow_indices,
            col_indices=csr_col_indices,
            values=values,
            dense_shape=dense_shape,
        )
    logging.warning("Numpy does not support sparse array natively, None is returned.")
    return None


def native_sparse_array_to_indices_values_and_shape(x):
    logging.warning(
        "Numpy does not support sparse array natively, None is returned for        "
        " indices, values and shape."
    )
    return None, None, None


@_handle_0_dim_output
def sinc(x: np.ndarray, /, *, out: Optional[np.ndarray] = None) -> np.ndarray:
    return np.sinc(x).astype(x.dtype)


def vorbis_window(
    window_length: np.ndarray,
    *,
    dtype: Optional[np.dtype] = np.float32,
    out: Optional[np.ndarray] = None,
) -> np.ndarray:
    return np.array(
        [
            round(
                math.sin(
                    (ivy.pi / 2) * (math.sin(ivy.pi * (i) / (window_length * 2)) ** 2)
                ),
                8,
            )
            for i in range(1, window_length * 2)[0::2]
        ],
        dtype=dtype,
    )


vorbis_window.support_native_out = False


def lcm(
    x1: np.ndarray,
    x2: np.ndarray,
    /,
    *,
    out: Optional[np.ndarray] = None,
) -> np.ndarray:
    return np.abs(
        np.lcm(x1, x2, out=out, where=True, casting='same_kind',
               order='K', dtype=None, subok=True)
    )


lcm.support_native_out = True


<<<<<<< HEAD
=======
def hann_window(
    window_length: int,
    periodic: Optional[bool] = True,
    dtype: Optional[np.dtype] = None,
    *,
    out: Optional[np.ndarray] = None,
) -> np.ndarray:
    window_length = window_length + 1 if periodic is True else window_length
    return np.array(np.hanning(window_length), dtype=dtype)


hann_window.support_native_out = False


>>>>>>> d7bb608b
def rfft(
    x: np.ndarray,
    n: Optional[int] = None,
    norm: Optional[str] = None,
    /,
    *, 
    out: Optional[np.ndarray] = None
) -> np.ndarray:
<<<<<<< HEAD
    return np.fft.rfft(x, n, norm=norm)
=======
    return np.fft.rfft(x, n, norm=norm)


rfft.support_native_out = False
>>>>>>> d7bb608b
<|MERGE_RESOLUTION|>--- conflicted
+++ resolved
@@ -102,8 +102,6 @@
 lcm.support_native_out = True
 
 
-<<<<<<< HEAD
-=======
 def hann_window(
     window_length: int,
     periodic: Optional[bool] = True,
@@ -118,7 +116,6 @@
 hann_window.support_native_out = False
 
 
->>>>>>> d7bb608b
 def rfft(
     x: np.ndarray,
     n: Optional[int] = None,
@@ -127,11 +124,7 @@
     *, 
     out: Optional[np.ndarray] = None
 ) -> np.ndarray:
-<<<<<<< HEAD
-    return np.fft.rfft(x, n, norm=norm)
-=======
     return np.fft.rfft(x, n, norm=norm)
 
 
-rfft.support_native_out = False
->>>>>>> d7bb608b
+rfft.support_native_out = False