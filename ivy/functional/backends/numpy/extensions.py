from typing import Optional, Union, Tuple, Sequence, Callable, Literal
from numbers import Number
import logging
import ivy
import numpy as np
from ivy.functional.ivy.extensions import (
    _verify_coo_components,
    _verify_csr_components,
    _is_coo_not_csr,
)
from ivy.functional.backends.numpy.helpers import _handle_0_dim_output
import math


def is_native_sparse_array(x):
    """Numpy does not support sparse arrays natively."""
    return False


def native_sparse_array(
    data=None,
    *,
    coo_indices=None,
    csr_crow_indices=None,
    csr_col_indices=None,
    values=None,
    dense_shape=None,
):
    ivy.assertions.check_exists(
        data,
        inverse=True,
        message=(
            "data cannot be specified, Numpy does not support sparse         array"
            " natively"
        ),
    )
    if _is_coo_not_csr(
        coo_indices, csr_crow_indices, csr_col_indices, values, dense_shape
    ):
        _verify_coo_components(
            indices=coo_indices, values=values, dense_shape=dense_shape
        )
    else:
        _verify_csr_components(
            crow_indices=csr_crow_indices,
            col_indices=csr_col_indices,
            values=values,
            dense_shape=dense_shape,
        )
    logging.warning("Numpy does not support sparse array natively, None is returned.")
    return None


def native_sparse_array_to_indices_values_and_shape(x):
    logging.warning(
        "Numpy does not support sparse array natively, None is returned for        "
        " indices, values and shape."
    )
    return None, None, None


@_handle_0_dim_output
def sinc(x: np.ndarray, /, *, out: Optional[np.ndarray] = None) -> np.ndarray:
    return np.sinc(x).astype(x.dtype)


def vorbis_window(
    window_length: np.ndarray,
    *,
    dtype: Optional[np.dtype] = np.float32,
    out: Optional[np.ndarray] = None,
) -> np.ndarray:
    return np.array(
        [
            round(
                math.sin(
                    (ivy.pi / 2) * (math.sin(ivy.pi * (i) / (window_length * 2)) ** 2)
                ),
                8,
            )
            for i in range(1, window_length * 2)[0::2]
        ],
        dtype=dtype,
    )


vorbis_window.support_native_out = False


def lcm(
    x1: np.ndarray,
    x2: np.ndarray,
    /,
    *,
    out: Optional[np.ndarray] = None,
) -> np.ndarray:
    return np.abs(
<<<<<<< HEAD
        np.lcm(x1, x2, out=out, where=True, casting='same_kind',
               order='K', dtype=None, subok=True)
=======
        np.lcm(
            x1,
            x2,
            out=out,
            where=True,
            casting="same_kind",
            order="K",
            dtype=None,
            subok=True,
        )
>>>>>>> 519373a0
    )


lcm.support_native_out = True


def hann_window(
    window_length: int,
    periodic: Optional[bool] = True,
    dtype: Optional[np.dtype] = None,
    *,
    out: Optional[np.ndarray] = None,
) -> np.ndarray:
    window_length = window_length + 1 if periodic is True else window_length
    return np.array(np.hanning(window_length), dtype=dtype)
<<<<<<< HEAD


hann_window.support_native_out = False
=======


hann_window.support_native_out = False


def max_pool2d(
    x: np.ndarray,
    kernel: Union[int, Tuple[int], Tuple[int, int]],
    strides: Union[int, Tuple[int], Tuple[int, int]],
    padding: str,
    /,
    *,
    data_format: str = "NHWC",
    out: Optional[np.ndarray] = None,
) -> np.ndarray:

    if isinstance(kernel, int):
        kernel = [kernel] * 2
    elif len(kernel) == 1:
        kernel = [kernel[0]] * 2

    if isinstance(strides, int):
        strides = [strides] * 2
    elif len(strides) == 1:
        strides = [strides[0]] * 2

    if data_format == "NCHW":
        x = np.transpose(x, (0, 2, 3, 1))

    x_shape = list(x.shape[1:3])
    pad_h = ivy.handle_padding(x_shape[0], strides[0], kernel[0], padding)
    pad_w = ivy.handle_padding(x_shape[1], strides[1], kernel[1], padding)
    x = np.pad(
        x,
        [
            (0, 0),
            (pad_h // 2, pad_h - pad_h // 2),
            (pad_w // 2, pad_w - pad_w // 2),
            (0, 0),
        ],
        "edge",
    )

    x_shape = x.shape
    new_h = (x_shape[1] - kernel[0]) // strides[0] + 1
    new_w = (x_shape[2] - kernel[1]) // strides[1] + 1
    new_shape = [x_shape[0], new_h, new_w] + list(kernel) + [x_shape[-1]]
    new_strides = (
        x.strides[0],
        x.strides[1] * strides[1],
        x.strides[2] * strides[0],
        x.strides[1],
        x.strides[2],
        x.strides[3],
    )
    # B x OH x OW x KH x KW x I
    sub_matrices = np.lib.stride_tricks.as_strided(
        x, new_shape, new_strides, writeable=False
    )

    # B x OH x OW x O
    res = sub_matrices.max(axis=(3, 4))
    if data_format == "NCHW":
        return np.transpose(res, (0, 3, 1, 2))
    return res


def _flat_array_to_1_dim_array(x):
    return x.reshape((1,)) if x.shape == () else x


def pad(
    x: np.ndarray,
    /,
    pad_width: Union[Sequence[Sequence[int]], np.ndarray, int],
    *,
    mode: Optional[
        Union[
            Literal[
                "constant",
                "edge",
                "linear_ramp",
                "maximum",
                "mean",
                "median",
                "minimum",
                "reflect",
                "symmetric",
                "wrap",
                "empty",
            ],
            Callable,
        ]
    ] = "constant",
    stat_length: Optional[Union[Sequence[Sequence[int]], int]] = None,
    constant_values: Optional[Union[Sequence[Sequence[Number]], Number]] = 0,
    end_values: Optional[Union[Sequence[Sequence[Number]], Number]] = 0,
    reflect_type: Optional[Literal["even", "odd"]] = "even",
    out: Optional[np.ndarray] = None,
) -> np.ndarray:
    if mode in ["maximum", "mean", "median", "minimum"]:
        return np.pad(
            _flat_array_to_1_dim_array(x),
            pad_width,
            mode=mode,
            stat_length=stat_length,
        )
    elif mode == "constant":
        return np.pad(
            _flat_array_to_1_dim_array(x),
            pad_width,
            mode=mode,
            constant_values=constant_values,
        )
    elif mode == "linear_ramp":
        return np.pad(
            _flat_array_to_1_dim_array(x),
            pad_width,
            mode=mode,
            end_values=end_values,
        )
    elif mode in ["reflect", "symmetric"]:
        return np.pad(
            _flat_array_to_1_dim_array(x),
            pad_width,
            mode=mode,
            reflect_type=reflect_type,
        )
    else:
        return np.pad(
            _flat_array_to_1_dim_array(x),
            pad_width,
            mode=mode,
        )


def kaiser_window(
    window_length: int,
    periodic: bool = True,
    beta: float = 12.0,
    *,
    dtype: Optional[np.dtype] = None,
    out: Optional[np.ndarray] = None,
) -> np.ndarray:
    if periodic is False:
        return np.array(np.kaiser(M=window_length, beta=beta), dtype=dtype)
    else:
        return np.array(np.kaiser(M=window_length + 1, beta=beta)[:-1], dtype=dtype)


kaiser_window.support_native_out = False


def moveaxis(
    a: np.ndarray,
    source: Union[int, Sequence[int]],
    destination: Union[int, Sequence[int]],
    /,
    *,
    out: Optional[np.ndarray] = None,
) -> np.ndarray:
    return np.moveaxis(a, source, destination)


moveaxis.support_native_out = False
>>>>>>> 519373a0
<|MERGE_RESOLUTION|>--- conflicted
+++ resolved
@@ -95,10 +95,6 @@
     out: Optional[np.ndarray] = None,
 ) -> np.ndarray:
     return np.abs(
-<<<<<<< HEAD
-        np.lcm(x1, x2, out=out, where=True, casting='same_kind',
-               order='K', dtype=None, subok=True)
-=======
         np.lcm(
             x1,
             x2,
@@ -109,7 +105,6 @@
             dtype=None,
             subok=True,
         )
->>>>>>> 519373a0
     )
 
 
@@ -125,11 +120,6 @@
 ) -> np.ndarray:
     window_length = window_length + 1 if periodic is True else window_length
     return np.array(np.hanning(window_length), dtype=dtype)
-<<<<<<< HEAD
-
-
-hann_window.support_native_out = False
-=======
 
 
 hann_window.support_native_out = False
@@ -294,5 +284,4 @@
     return np.moveaxis(a, source, destination)
 
 
-moveaxis.support_native_out = False
->>>>>>> 519373a0
+moveaxis.support_native_out = False