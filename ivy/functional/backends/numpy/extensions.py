--- conflicted
+++ resolved
@@ -186,20 +186,6 @@
     return res
 
 
-<<<<<<< HEAD
-def moveaxis(
-    a: np.ndarray,
-    source: Union[int, Sequence[int]],
-    destination: Union[int, Sequence[int]],
-    /,
-    *,
-    out: Optional[np.ndarray] = None,
-) -> np.ndarray:
-    return np.moveaxis(a, source, destination)
-
-
-moveaxis.support_native_out = False
-=======
 def kaiser_window(
     window_length: int,
     periodic: bool = True,
@@ -219,4 +205,17 @@
 
 
 kaiser_window.support_native_out = False
->>>>>>> f9dbd120
+
+
+def moveaxis(
+    a: np.ndarray,
+    source: Union[int, Sequence[int]],
+    destination: Union[int, Sequence[int]],
+    /,
+    *,
+    out: Optional[np.ndarray] = None,
+) -> np.ndarray:
+    return np.moveaxis(a, source, destination)
+
+
+moveaxis.support_native_out = False