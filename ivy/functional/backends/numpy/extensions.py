from typing import Optional
import logging
import ivy
import numpy as np
from ivy.functional.ivy.extensions import (
    _verify_coo_components,
    _verify_csr_components,
    _is_coo_not_csr,
)
from ivy.functional.backends.numpy.helpers import _handle_0_dim_output
import math


def is_native_sparse_array(x):
    """Numpy does not support sparse arrays natively."""
    return False


def native_sparse_array(
    data=None,
    *,
    coo_indices=None,
    csr_crow_indices=None,
    csr_col_indices=None,
    values=None,
    dense_shape=None,
):
    ivy.assertions.check_exists(
        data,
        inverse=True,
        message=(
            "data cannot be specified, Numpy does not support sparse         array"
            " natively"
        ),
    )
    if _is_coo_not_csr(
        coo_indices, csr_crow_indices, csr_col_indices, values, dense_shape
    ):
        _verify_coo_components(
            indices=coo_indices, values=values, dense_shape=dense_shape
        )
    else:
        _verify_csr_components(
            crow_indices=csr_crow_indices,
            col_indices=csr_col_indices,
            values=values,
            dense_shape=dense_shape,
        )
    logging.warning("Numpy does not support sparse array natively, None is returned.")
    return None


def native_sparse_array_to_indices_values_and_shape(x):
    logging.warning(
        "Numpy does not support sparse array natively, None is returned for        "
        " indices, values and shape."
    )
    return None, None, None


@_handle_0_dim_output
def sinc(x: np.ndarray, /, *, out: Optional[np.ndarray] = None) -> np.ndarray:
    return np.sinc(x).astype(x.dtype)


def vorbis_window(
    window_length: np.ndarray,
    *,
    dtype: Optional[np.dtype] = np.float32,
    out: Optional[np.ndarray] = None,
) -> np.ndarray:
    return np.array(
        [
            round(
                math.sin(
                    (ivy.pi / 2) * (math.sin(ivy.pi * (i) / (window_length * 2)) ** 2)
                ),
                8,
            )
            for i in range(1, window_length * 2)[0::2]
        ],
        dtype=dtype,
    )


<<<<<<< HEAD
vorbis_window.support_native_out = False


def lcm(
    x1: np.ndarray,
    x2: np.ndarray,
    /,
    *,
    out: Optional[np.ndarray] = None,
) -> np.ndarray:
    return np.abs(
        np.lcm(x1, x2, out=out, where=True, casting='same_kind',
               order='K', dtype=None, subok=True)
    )


lcm.support_native_out = True
=======
vorbis_window.support_native_out = False
>>>>>>> 4a19b694
<|MERGE_RESOLUTION|>--- conflicted
+++ resolved
@@ -83,24 +83,4 @@
     )
 
 
-<<<<<<< HEAD
-vorbis_window.support_native_out = False
-
-
-def lcm(
-    x1: np.ndarray,
-    x2: np.ndarray,
-    /,
-    *,
-    out: Optional[np.ndarray] = None,
-) -> np.ndarray:
-    return np.abs(
-        np.lcm(x1, x2, out=out, where=True, casting='same_kind',
-               order='K', dtype=None, subok=True)
-    )
-
-
-lcm.support_native_out = True
-=======
-vorbis_window.support_native_out = False
->>>>>>> 4a19b694
+vorbis_window.support_native_out = False