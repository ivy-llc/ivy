--- conflicted
+++ resolved
@@ -1,9 +1,5 @@
-<<<<<<< HEAD
 from typing import Optional, Union, Tuple, Sequence, Callable, Literal
 from numbers import Number
-=======
-from typing import Optional, Union, Tuple, Sequence
->>>>>>> a4637028
 import logging
 import ivy
 import numpy as np
@@ -191,7 +187,6 @@
     return res
 
 
-<<<<<<< HEAD
 def _flat_array_to_1_dim_array(x):
     return x.reshape((1,)) if x.shape == () else x
 
@@ -259,7 +254,8 @@
             pad_width,
             mode=mode,
         )
-=======
+
+
 def kaiser_window(
     window_length: int,
     periodic: bool = True,
@@ -288,5 +284,4 @@
     return np.moveaxis(a, source, destination)
 
 
-moveaxis.support_native_out = False
->>>>>>> a4637028
+moveaxis.support_native_out = False