--- conflicted
+++ resolved
@@ -99,6 +99,11 @@
             x1,
             x2,
             out=out,
+            where=True,
+            casting="same_kind",
+            order="K",
+            dtype=None,
+            subok=True,
         )
     )
 
@@ -182,7 +187,6 @@
     return res
 
 
-<<<<<<< HEAD
 def _flat_array_to_1_dim_array(x):
     return x.reshape((1,)) if x.shape == () else x
 
@@ -327,8 +331,6 @@
     return np.fft.rfft(input, n, norm=norm)
 
 
-=======
->>>>>>> 29f00b54
 def rfft(
     x: np.ndarray,
     n: Optional[int] = None,
@@ -340,4 +342,18 @@
     return np.fft.rfft(x, n, norm=norm)
 
 
+rfft.support_native_out = False
+
+
+def rfft(
+    x: np.ndarray,
+    n: Optional[int] = None,
+    norm: Optional[str] = None,
+    /,
+    *,
+    out: Optional[np.ndarray] = None
+) -> np.ndarray:
+    return np.fft.rfft(x, n, norm=norm)
+
+
 rfft.support_native_out = False