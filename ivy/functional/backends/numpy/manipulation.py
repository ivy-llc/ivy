--- conflicted
+++ resolved
@@ -94,7 +94,4 @@
 constant_pad = lambda x, pad_width, value=0: np.pad(_flat_array_to_1_dim_array(x), pad_width, constant_values=value)
 zero_pad = lambda x, pad_width: np.pad(_flat_array_to_1_dim_array(x), pad_width)
 swapaxes = np.swapaxes
-<<<<<<< HEAD
-=======
-clip = lambda x, x_min, x_max: np.asarray(np.clip(x, x_min, x_max))
->>>>>>> a7c3edea
+clip = lambda x, x_min, x_max: np.asarray(np.clip(x, x_min, x_max))