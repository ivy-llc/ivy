--- conflicted
+++ resolved
@@ -61,7 +61,6 @@
 
 repeat = np.repeat
 tile = np.tile
-<<<<<<< HEAD
 
 
 def stack(x: Union[Tuple[np.ndarray], List[np.ndarray]],
@@ -70,8 +69,8 @@
     if axis is None:
         axis = 0
     return np.stack(x, axis)
-=======
+
+
 constant_pad = lambda x, pad_width, value=0: np.pad(_flat_array_to_1_dim_array(x), pad_width, constant_values=value)
 zero_pad = lambda x, pad_width: np.pad(_flat_array_to_1_dim_array(x), pad_width)
 swapaxes = np.swapaxes
->>>>>>> 65012fca
