--- conflicted
+++ resolved
@@ -41,10 +41,6 @@
 def flip(
     x: np.ndarray,
     axis: Optional[Union[int, Tuple[int], List[int]]] = None,
-<<<<<<< HEAD
-    out: Optional[np.ndarray] = None,
-=======
->>>>>>> cad6e08c
 ) -> np.ndarray:
     num_dims = len(x.shape)
     if not num_dims:
