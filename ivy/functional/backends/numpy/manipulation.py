--- conflicted
+++ resolved
@@ -73,15 +73,7 @@
     x: np.ndarray,
     shape: Union[ivy.NativeShape, Sequence[int], Tuple[int]],
     copy: Optional[bool] = None,
-<<<<<<< HEAD
-) -> np.ndarray:
-=======
-    out: Optional[np.ndarray] = None,
-) -> np.ndarray:
-    if copy:
-        newarr = x.copy()
-        return np.reshape(newarr, shape)
->>>>>>> 63f31750
+) -> np.ndarray:
     return np.reshape(x, shape)
 
 
