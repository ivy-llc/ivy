--- conflicted
+++ resolved
@@ -16,11 +16,6 @@
 atan2 = _np.arctan2
 sinh = _np.sinh
 cosh = _np.cosh
-<<<<<<< HEAD
-acosh = _np.arccosh
-=======
-tanh = _np.tanh
->>>>>>> e4ae1592
 atanh = _np.arctanh
 log = _np.log
 exp = _np.exp
