--- conflicted
+++ resolved
@@ -121,15 +121,6 @@
 floor = lambda x: _np.asarray(_np.floor(x))
 abs = lambda x: _np.asarray(_np.absolute(x))
 
-<<<<<<< HEAD
-def argmax(x, axis=0):
-    ret = _np.asarray(_np.argmax(x, axis))
-    if ret.shape == ():
-        return ret.reshape(-1)
-    return ret
-
-=======
->>>>>>> 44b39991
 
 def argmin(x, axis=0):
     ret = _np.asarray(_np.argmin(x, axis))
@@ -264,19 +255,6 @@
     return _to_dev(_np.full(shape, fill_value, dtype_from_str(default_dtype(dtype, fill_value))), device)
 
 
-<<<<<<< HEAD
-# noinspection PyShadowingNames
-def ones_like(x, dtype=None, dev=None):
-    if dtype:
-        dtype = 'bool_' if dtype == 'bool' else dtype
-        dtype = _np.__dict__[dtype]
-    else:
-        dtype = x.dtype
-    return _to_dev(_np.ones_like(x, dtype=dtype), dev)
-
-
-=======
->>>>>>> 44b39991
 # noinspection PyUnusedLocal
 def one_hot(indices, depth, dev=None):
     # from https://stackoverflow.com/questions/38592324/one-hot-encoding-using-numpy
