<<<<<<< HEAD
import functools
from typing import Callable
import numpy as np


def _scalar_output_to_0d_array(function: Callable) -> Callable:
    """
    Convert scalar outputs to 0d arrays.

    Sometimes NumPy functions return scalars e.g. `np.add` does when the
    inputs are both 0 dimensional.

    We use this wrapper to handle such cases, and convert scalar outputs
    to 0d arrays, since the array API standard dictates outputs must be
    arrays.
    """

    @functools.wraps(function)
    def new_function(*args, **kwargs):
        ret = function(*args, **kwargs)
        return np.asarray(ret) if np.isscalar(ret) else ret

    return new_function
=======
import functools
from typing import Callable
import numpy as np


def _scalar_output_to_0d_array(function: Callable) -> Callable:
    """Convert scalar outputs to 0d arrays.

    Sometimes NumPy functions return scalars e.g. `np.add` does when the
    inputs are both 0 dimensional.

    We use this wrapper to handle such cases, and convert scalar outputs
    to 0d arrays, since the array API standard dictates outputs must be
    arrays.
    """

    @functools.wraps(function)
    def new_function(*args, **kwargs):
        ret = function(*args, **kwargs)
        return np.asarray(ret) if np.isscalar(ret) else ret

    return new_function
>>>>>>> 0d9e7697
<|MERGE_RESOLUTION|>--- conflicted
+++ resolved
@@ -1,28 +1,3 @@
-<<<<<<< HEAD
-import functools
-from typing import Callable
-import numpy as np
-
-
-def _scalar_output_to_0d_array(function: Callable) -> Callable:
-    """
-    Convert scalar outputs to 0d arrays.
-
-    Sometimes NumPy functions return scalars e.g. `np.add` does when the
-    inputs are both 0 dimensional.
-
-    We use this wrapper to handle such cases, and convert scalar outputs
-    to 0d arrays, since the array API standard dictates outputs must be
-    arrays.
-    """
-
-    @functools.wraps(function)
-    def new_function(*args, **kwargs):
-        ret = function(*args, **kwargs)
-        return np.asarray(ret) if np.isscalar(ret) else ret
-
-    return new_function
-=======
 import functools
 from typing import Callable
 import numpy as np
@@ -44,5 +19,4 @@
         ret = function(*args, **kwargs)
         return np.asarray(ret) if np.isscalar(ret) else ret
 
-    return new_function
->>>>>>> 0d9e7697
+    return new_function