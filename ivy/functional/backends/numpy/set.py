--- conflicted
+++ resolved
@@ -1,8 +1,8 @@
-<<<<<<< HEAD
 # global
 import numpy as np
 from typing import Tuple
 from collections import namedtuple
+from packaging import version
 
 
 def unique_inverse(x: np.ndarray) \
@@ -12,9 +12,6 @@
     if x.shape == ():
         inverse_indices = inverse_indices.reshape(())
     return out(values, inverse_indices)
-=======
-import numpy as np
-from packaging import version
 
 
 def unique_values(x: np.ndarray)\
@@ -24,5 +21,4 @@
         unique = np.append(np.unique(x.flatten()), np.full(nan_count - 1, np.nan)).astype(x.dtype)
     else:
         unique = np.unique(x.flatten()).astype(x.dtype)
-    return unique
->>>>>>> e4d27ee1
+    return unique