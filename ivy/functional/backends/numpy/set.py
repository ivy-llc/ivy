--- conflicted
+++ resolved
@@ -1,19 +1,15 @@
 # global
 import numpy as np
-<<<<<<< HEAD
-#from numpy import array_api as npa
+from numpy import array_api as npa
 from typing import Tuple
-
+from collections import namedtuple
+from packaging import version
 
 
 def unique_all(x : np.ndarray)\
                 -> Tuple[np.ndarray, np.ndarray, np.ndarray, np.ndarray]:
 
     return np.asarray(np.unique_all(np.asarray(x)))
-=======
-from typing import Tuple
-from collections import namedtuple
-from packaging import version
 
 
 def unique_inverse(x: np.ndarray) \
@@ -47,5 +43,4 @@
         v = np.append(v, np.full(nan_count - 1, np.nan)).astype(x.dtype)
         c = np.append(c, np.full(nan_count - 1, 1)).astype('int32')
     uc = namedtuple('uc', ['values', 'counts'])
-    return uc(v, c)
->>>>>>> e19cea22
+    return uc(v, c)