"""Collection of Numpy general functions, wrapped to fit Ivy syntax and signature."""

# global
from typing import Optional, Union, Sequence, List, Callable
import numpy as np
from operator import mul
from functools import reduce
import multiprocessing as _multiprocessing
from numbers import Number

# local
import ivy
from ivy.functional.backends.numpy.device import _to_device


def array_equal(x0: np.ndarray, x1: np.ndarray) -> bool:
    return np.array_equal(x0, x1)


def container_types():
    return []


def copy_array(x: np.ndarray, *, out: Optional[np.ndarray] = None) -> np.ndarray:
    return x.copy()


def current_backend_str():
    return "numpy"


def gather(
    params: np.ndarray,
    indices: np.ndarray,
    axis: Optional[int] = -1,
    *,
    out: Optional[np.ndarray] = None
) -> np.ndarray:
    return _to_device(np.take_along_axis(params, indices, axis))


def gather_nd(
    params: np.ndarray, indices: np.ndarray, *, out: Optional[np.ndarray] = None
) -> np.ndarray:
    indices_shape = indices.shape
    params_shape = params.shape
    num_index_dims = indices_shape[-1]
    result_dim_sizes_list = [
        reduce(mul, params_shape[i + 1 :], 1) for i in range(len(params_shape) - 1)
    ] + [1]
    result_dim_sizes = np.array(result_dim_sizes_list)
    implicit_indices_factor = int(result_dim_sizes[num_index_dims - 1].item())
    flat_params = np.reshape(params, (-1,))
    new_shape = [1] * (len(indices_shape) - 1) + [num_index_dims]
    indices_scales = np.reshape(result_dim_sizes[0:num_index_dims], new_shape)
    indices_for_flat_tiled = np.tile(
        np.reshape(np.sum(indices * indices_scales, -1, keepdims=True), (-1, 1)),
        (1, implicit_indices_factor),
    )
    implicit_indices = np.tile(
        np.expand_dims(np.arange(implicit_indices_factor), 0),
        (indices_for_flat_tiled.shape[0], 1),
    )
    indices_for_flat = indices_for_flat_tiled + implicit_indices
    flat_indices_for_flat = np.reshape(indices_for_flat, (-1,)).astype(np.int32)
    flat_gather = np.take(flat_params, flat_indices_for_flat, 0)
    new_shape = list(indices_shape[:-1]) + list(params_shape[num_index_dims:])
    res = np.reshape(flat_gather, new_shape)
    return _to_device(res)


def get_num_dims(x, as_tensor=False):
    return np.asarray(len(np.shape(x))) if as_tensor else len(x.shape)


def indices_where(x: np.ndarray, out: Optional[np.ndarray] = None) -> np.ndarray:
    where_x = np.where(x)
    if len(where_x) == 1:
        return np.expand_dims(where_x[0], -1)
    res = np.concatenate([np.expand_dims(item, -1) for item in where_x], -1, out=out)
    return res


indices_where.support_native_out = True


def inplace_arrays_supported():
    return True


def inplace_decrement(
    x: Union[ivy.Array, np.ndarray], val: Union[ivy.Array, np.ndarray]
) -> ivy.Array:
    (x_native, val_native), _ = ivy.args_to_native(x, val)
    x_native -= val_native
    if ivy.is_ivy_array(x):
        x.data = x_native
    else:
        x = ivy.Array(x_native)
    return x


def inplace_increment(
    x: Union[ivy.Array, np.ndarray], val: Union[ivy.Array, np.ndarray]
) -> ivy.Array:
    (x_native, val_native), _ = ivy.args_to_native(x, val)
    x_native += val_native
    if ivy.is_ivy_array(x):
        x.data = x_native
    else:
        x = ivy.Array(x_native)
    return x


def inplace_update(
    x: Union[ivy.Array, np.ndarray],
    val: Union[ivy.Array, np.ndarray],
    ensure_in_backend: bool = False,
) -> ivy.Array:
    if ivy.is_array(x) and ivy.is_array(val):
        (x_native, val_native), _ = ivy.args_to_native(x, val)

        # make both arrays contiguous if not already
        if not x_native.flags.c_contiguous:
            x_native = np.ascontiguousarray(x_native)
        if not val_native.flags.c_contiguous:
            val_native = np.ascontiguousarray(val_native)

        if val_native.shape == x_native.shape:
            if x_native.dtype != val_native.dtype:
                x_native = x_native.astype(val_native.dtype)
            np.copyto(x_native, val_native)
        else:
            x_native = val_native
        if ivy.is_ivy_array(x):
            x.data = x_native
        else:
            x = ivy.Array(x_native)
        return x
    else:
        return val


def inplace_variables_supported():
    return True


def is_native_array(x, exclusive=False):
    if isinstance(x, np.ndarray):
        return True
    return False


def multiprocessing(context=None):
    return (
        _multiprocessing if context is None else _multiprocessing.get_context(context)
    )


def one_hot(
    indices: np.ndarray, depth: int, *, device: str, out: Optional[np.ndarray] = None
) -> np.ndarray:
    res = np.eye(depth, dtype=indices.dtype)[
        np.array(indices, dtype="int64").reshape(-1)
    ]
    return res.reshape(list(indices.shape) + [depth])


def scatter_flat(
    indices: np.ndarray,
    updates: np.ndarray,
    size: Optional[int] = None,
    reduction: str = "sum",
    *,
    out: Optional[np.ndarray] = None
) -> np.ndarray:
    target = out
    target_given = ivy.exists(target)
    if ivy.exists(size) and ivy.exists(target):
        assert len(target.shape) == 1 and target.shape[0] == size
    if reduction == "sum":
        if not target_given:
            target = np.zeros([size], dtype=updates.dtype)
        np.add.at(target, indices, updates)
    elif reduction == "replace":
        if not target_given:
            target = np.zeros([size], dtype=updates.dtype)
        target = np.asarray(target).copy()
        target.setflags(write=1)
        target[indices] = updates
    elif reduction == "min":
        if not target_given:
            target = np.ones([size], dtype=updates.dtype) * 1e12
        np.minimum.at(target, indices, updates)
        if not target_given:
            target = np.asarray(
                np.where(target == 1e12, 0.0, target), dtype=updates.dtype
            )
    elif reduction == "max":
        if not target_given:
            target = np.ones([size], dtype=updates.dtype) * -1e12
        np.maximum.at(target, indices, updates)
        if not target_given:
            target = np.asarray(
                np.where(target == -1e12, 0.0, target), dtype=updates.dtype
            )
    else:
        raise Exception(
            'reduction is {}, but it must be one of "sum", "min" or "max"'.format(
                reduction
            )
        )
    return _to_device(target)


def scatter_nd(
    indices: np.ndarray,
    updates: np.ndarray,
    shape: Optional[Union[ivy.NativeShape, Sequence[int]]] = None,
    reduction: str = "sum",
    *,
    out: Optional[np.ndarray] = None
) -> np.ndarray:
    target = out
    target_given = ivy.exists(target)
    if ivy.exists(shape) and target_given:
        assert ivy.Shape(target.shape) == ivy.Shape(shape)
    shape = list(shape) if ivy.exists(shape) else list(out.shape)
    indices_flat = indices.reshape(-1, indices.shape[-1]).T
    indices_tuple = tuple(indices_flat) + (Ellipsis,)
    if reduction == "sum":
        if not target_given:
            target = np.zeros(shape, dtype=updates.dtype)
        np.add.at(target, indices_tuple, updates)
    elif reduction == "replace":
        if not target_given:
            target = np.zeros(shape, dtype=updates.dtype)
        target = np.asarray(target).copy()
        target.setflags(write=1)
        target[indices_tuple] = updates
    elif reduction == "min":
        if not target_given:
            target = np.ones(shape) * 1e12
        np.minimum.at(target, indices_tuple, updates)
        if not target_given:
            target = np.where(target == 1e12, 0, target)
            target = np.asarray(target, dtype=updates.dtype)
    elif reduction == "max":
        if not target_given:
            target = np.ones(shape, dtype=updates.dtype) * -1e12
        np.maximum.at(target, indices_tuple, updates)
        if not target_given:
            target = np.where(target == -1e12, 0.0, target)
            target = np.asarray(target, dtype=updates.dtype)
    else:
        raise Exception(
            'reduction is {}, but it must be one of "sum", "min" or "max"'.format(
                reduction
            )
        )
    if ivy.exists(out):
        return ivy.inplace_update(out, _to_device(target))
    return _to_device(target)


scatter_nd.support_native_out = True


<<<<<<< HEAD
def gather(
    params: np.ndarray,
    indices: np.ndarray,
    axis: Optional[int] = -1,
    *,
    out: Optional[np.ndarray] = None
) -> np.ndarray:
    return _to_device(np.take(params, indices, axis))


def gather_nd(
    params: np.ndarray, indices: np.ndarray, *, out: Optional[np.ndarray] = None
) -> np.ndarray:
    indices_shape = indices.shape
    params_shape = params.shape
    num_index_dims = indices_shape[-1]
    result_dim_sizes_list = [
        reduce(mul, params_shape[i + 1 :], 1) for i in range(len(params_shape) - 1)
    ] + [1]
    result_dim_sizes = np.array(result_dim_sizes_list)
    implicit_indices_factor = int(result_dim_sizes[num_index_dims - 1].item())
    flat_params = np.reshape(params, (-1,))
    new_shape = [1] * (len(indices_shape) - 1) + [num_index_dims]
    indices_scales = np.reshape(result_dim_sizes[0:num_index_dims], new_shape)
    indices_for_flat_tiled = np.tile(
        np.reshape(np.sum(indices * indices_scales, -1, keepdims=True), (-1, 1)),
        (1, implicit_indices_factor),
    )
    implicit_indices = np.tile(
        np.expand_dims(np.arange(implicit_indices_factor), 0),
        (indices_for_flat_tiled.shape[0], 1),
    )
    indices_for_flat = indices_for_flat_tiled + implicit_indices
    flat_indices_for_flat = np.reshape(indices_for_flat, (-1,)).astype(np.int32)
    flat_gather = np.take(flat_params, flat_indices_for_flat, 0)
    new_shape = list(indices_shape[:-1]) + list(params_shape[num_index_dims:])
    res = np.reshape(flat_gather, new_shape)
    return _to_device(res)

=======
def shape(x: np.ndarray, as_array: bool = False) -> Union[ivy.Shape, ivy.Array]:
    if as_array:
        return ivy.array(np.shape(x), dtype=ivy.default_int_dtype())
    else:
        return ivy.Shape(x.shape)
>>>>>>> 41d2f0f7


def to_list(x: np.ndarray) -> list:
    return x.tolist()


def to_numpy(x: np.ndarray, copy: bool = True) -> np.ndarray:
    if copy:
        return x.copy()
    else:
        return x


def to_scalar(x: np.ndarray) -> Number:
    return x.item()


def unstack(x: np.ndarray, axis: int, keepdims: bool = False) -> List[np.ndarray]:
    if x.shape == ():
        return [x]
    x_split = np.split(x, x.shape[axis], axis)
    if keepdims:
        return x_split
    return [np.squeeze(item, axis) for item in x_split]


def vmap(
    func: Callable,
    in_axes: Union[int, Sequence[int], Sequence[None]] = 0,
    out_axes: Optional[int] = 0,
) -> Callable:
    @ivy.to_native_arrays_and_back
    def _vmap(*args):

        # convert args tuple to list to allow mutability using moveaxis ahead.
        args = list(args)

        # if in_axis is a non-integer, its length should be equal to pos args.
        if isinstance(in_axes, (list, tuple)):
            try:
                assert (len(args)) == len(in_axes)
            except AssertionError:
                raise Exception(
                    """The in_axes should have length equivalent to the 
                number of positional arguments to the function being vectorized
                or it should be an integer."""
                )

        # checking uniqueness of axis_size
        axis_size = set()

        if isinstance(in_axes, int):
            for arg in args:
                axis_size.add(arg.shape[in_axes])
        elif isinstance(in_axes, (list, tuple)):
            for arg, axis in zip(args, in_axes):
                if axis is not None:
                    axis_size.add(arg.shape[axis])

        if len(axis_size) > 1:
            raise ValueError(
                """Inconsistent sizes. All mapped axes should have the same size"""
            )

        # Making sure not all in_axes are None
        if isinstance(in_axes, (list, tuple)):
            assert not all(
                ax is None for ax in in_axes
            ), "At least one of the axes should be specified (not None)"
        else:
            assert not (in_axes is None), "single value in_axes should not be None"

        # Handling None in in_axes by broadcasting the axis_size
        if isinstance(in_axes, (tuple, list)) and None in in_axes:
            none_axis_index = list()
            for index, axis in enumerate(in_axes):
                if axis is None:
                    none_axis_index.append(index)

            for none_mapped_axis in none_axis_index:
                args[none_mapped_axis] = np.broadcast_to(
                    args[none_mapped_axis],
                    (tuple(axis_size) + args[none_mapped_axis].shape),
                )

        # set up the axis to be mapped to index zero.
        if isinstance(in_axes, (tuple, list)):
            for i in range(len(in_axes)):
                if in_axes[i] is not None:
                    args[i] = np.moveaxis(args[i], in_axes[i], 0)
        elif isinstance(in_axes, int):
            args[0] = np.moveaxis(args[0], in_axes, 0)

        # vectorisation. To be optimized.
        arr_results = []
        for arrays in zip(*args):
            single_op = func(*arrays)
            arr_results.append(single_op)
        res = np.stack(arr_results)

        if out_axes:
            res = np.moveaxis(res, 0, out_axes)

        return res

    return _vmap<|MERGE_RESOLUTION|>--- conflicted
+++ resolved
@@ -36,7 +36,7 @@
     *,
     out: Optional[np.ndarray] = None
 ) -> np.ndarray:
-    return _to_device(np.take_along_axis(params, indices, axis))
+    return _to_device(np.take(params, indices, axis))
 
 
 def gather_nd(
@@ -266,53 +266,11 @@
 scatter_nd.support_native_out = True
 
 
-<<<<<<< HEAD
-def gather(
-    params: np.ndarray,
-    indices: np.ndarray,
-    axis: Optional[int] = -1,
-    *,
-    out: Optional[np.ndarray] = None
-) -> np.ndarray:
-    return _to_device(np.take(params, indices, axis))
-
-
-def gather_nd(
-    params: np.ndarray, indices: np.ndarray, *, out: Optional[np.ndarray] = None
-) -> np.ndarray:
-    indices_shape = indices.shape
-    params_shape = params.shape
-    num_index_dims = indices_shape[-1]
-    result_dim_sizes_list = [
-        reduce(mul, params_shape[i + 1 :], 1) for i in range(len(params_shape) - 1)
-    ] + [1]
-    result_dim_sizes = np.array(result_dim_sizes_list)
-    implicit_indices_factor = int(result_dim_sizes[num_index_dims - 1].item())
-    flat_params = np.reshape(params, (-1,))
-    new_shape = [1] * (len(indices_shape) - 1) + [num_index_dims]
-    indices_scales = np.reshape(result_dim_sizes[0:num_index_dims], new_shape)
-    indices_for_flat_tiled = np.tile(
-        np.reshape(np.sum(indices * indices_scales, -1, keepdims=True), (-1, 1)),
-        (1, implicit_indices_factor),
-    )
-    implicit_indices = np.tile(
-        np.expand_dims(np.arange(implicit_indices_factor), 0),
-        (indices_for_flat_tiled.shape[0], 1),
-    )
-    indices_for_flat = indices_for_flat_tiled + implicit_indices
-    flat_indices_for_flat = np.reshape(indices_for_flat, (-1,)).astype(np.int32)
-    flat_gather = np.take(flat_params, flat_indices_for_flat, 0)
-    new_shape = list(indices_shape[:-1]) + list(params_shape[num_index_dims:])
-    res = np.reshape(flat_gather, new_shape)
-    return _to_device(res)
-
-=======
 def shape(x: np.ndarray, as_array: bool = False) -> Union[ivy.Shape, ivy.Array]:
     if as_array:
         return ivy.array(np.shape(x), dtype=ivy.default_int_dtype())
     else:
         return ivy.Shape(x.shape)
->>>>>>> 41d2f0f7
 
 
 def to_list(x: np.ndarray) -> list:
