"""Collection of Numpy general functions, wrapped to fit Ivy syntax and signature."""

# global
from typing import Optional, Union, Sequence
import numpy as np
from operator import mul
from functools import reduce
import multiprocessing as _multiprocessing
from numbers import Number

# local
import ivy
from ivy.functional.backends.numpy.device import _to_device

# Helpers #
# --------#


def copy_array(x: np.ndarray, *, out: Optional[np.ndarray] = None) -> np.ndarray:
    return x.copy()


def array_equal(x0: np.ndarray, x1: np.ndarray) -> bool:
    return np.array_equal(x0, x1)


def to_numpy(x: np.ndarray) -> np.ndarray:
    return x


def to_scalar(x: np.ndarray) -> Number:
    return x.item()


def to_list(x: np.ndarray) -> list:
    return x.tolist()


def container_types():
    return []


def inplace_arrays_supported():
    return True


inplace_variables_supported = lambda: True


def inplace_update(
    x: Union[ivy.Array, np.ndarray],
    val: Union[ivy.Array, np.ndarray],
    ensure_in_backend: bool = False,
) -> ivy.Array:
    (x_native, val_native), _ = ivy.args_to_native(x, val)

    # make both arrays contiguous if not already
    if not x_native.flags.c_contiguous:
        x_native = np.ascontiguousarray(x_native)
    if not val_native.flags.c_contiguous:
        val_native = np.ascontiguousarray(val_native)

    if val_native.shape == x_native.shape:
        np.copyto(x_native, val_native)
    else:
        x_native = val_native
    if ivy.is_ivy_array(x):
        x.data = x_native
    else:
        x = ivy.Array(x_native)
    return x


def is_native_array(x, exclusive=False):
    if isinstance(x, np.ndarray):
        return True
    return False


<<<<<<< HEAD
def floormod(x: np.ndarray, y: np.ndarray, *, out: Optional[np.ndarray]) -> np.ndarray:
=======
def floormod(
    x: np.ndarray, 
    y: np.ndarray, 
    *, 
    out: Optional[np.ndarray] = None
) -> np.ndarray:
>>>>>>> b3424713
    ret = np.asarray(x % y)
    return ret


def unstack(x, axis, keepdims=False):
    if x.shape == ():
        return [x]
    x_split = np.split(x, x.shape[axis], axis)
    if keepdims:
        return x_split
    return [np.squeeze(item, axis) for item in x_split]


def inplace_decrement(x, val):
    (x_native, val_native), _ = ivy.args_to_native(x, val)
    x_native -= val_native
    if ivy.is_ivy_array(x):
        x.data = x_native
    else:
        x = ivy.Array(x_native)
    return x


def inplace_increment(x, val):
    (x_native, val_native), _ = ivy.args_to_native(x, val)
    x_native += val_native
    if ivy.is_ivy_array(x):
        x.data = x_native
    else:
        x = ivy.Array(x_native)
    return x


def cumsum(
    x: np.ndarray, axis: int = 0, out: Optional[np.ndarray] = None
) -> np.ndarray:
    return np.cumsum(x, axis, out=out)


cumsum.support_native_out = True


def cumprod(
    x: np.ndarray,
    axis: int = 0,
    exclusive: Optional[bool] = False,
    out: Optional[np.ndarray] = None,
) -> np.ndarray:
    if exclusive:
        x = np.swapaxes(x, axis, -1)
        x = np.concatenate((np.ones_like(x[..., -1:]), x[..., :-1]), -1)
        res = np.cumprod(x, -1)
        return np.swapaxes(res, axis, -1)
    return np.cumprod(x, axis, out=out)


cumprod.support_native_out = True


def scatter_flat(
    indices: np.ndarray,
    updates: np.ndarray,
    size: Optional[int] = None,
    tensor: Optional[np.ndarray] = None,
    reduction: str = "sum",
    *,
    out: Optional[np.ndarray] = None
) -> np.ndarray:
    target = tensor
    target_given = ivy.exists(target)
    if ivy.exists(size) and ivy.exists(target):
        assert len(target.shape) == 1 and target.shape[0] == size
    if reduction == "sum":
        if not target_given:
            target = np.zeros([size], dtype=updates.dtype)
        np.add.at(target, indices, updates)
    elif reduction == "replace":
        if not target_given:
            target = np.zeros([size], dtype=updates.dtype)
        target = np.asarray(target).copy()
        target.setflags(write=1)
        target[indices] = updates
    elif reduction == "min":
        if not target_given:
            target = np.ones([size], dtype=updates.dtype) * 1e12
        np.minimum.at(target, indices, updates)
        if not target_given:
            target = np.where(target == 1e12, 0.0, target)
    elif reduction == "max":
        if not target_given:
            target = np.ones([size], dtype=updates.dtype) * -1e12
        np.maximum.at(target, indices, updates)
        if not target_given:
            target = np.where(target == -1e12, 0.0, target)
    else:
        raise Exception(
            'reduction is {}, but it must be one of "sum", "min" or "max"'.format(
                reduction
            )
        )
    return _to_device(target)


# noinspection PyShadowingNames
def scatter_nd(
    indices: np.ndarray,
    updates: np.ndarray,
    shape: Optional[Union[ivy.NativeShape, Sequence[int]]] = None,
    tensor: Optional[np.ndarray] = None,
    reduction: str = "sum",
    *,
    out: Optional[np.ndarray] = None
) -> np.ndarray:
    target = tensor
    target_given = ivy.exists(target)
    if ivy.exists(shape) and ivy.exists(target):
        assert ivy.to_ivy_shape(target.shape) == ivy.to_ivy_shape(shape)
    shape = list(shape) if ivy.exists(shape) else list(tensor.shape)
    indices_flat = indices.reshape(-1, indices.shape[-1]).T
    indices_tuple = tuple(indices_flat) + (Ellipsis,)
    if reduction == "sum":
        if not target_given:
            target = np.zeros(shape, dtype=updates.dtype)
        np.add.at(target, indices_tuple, updates)
    elif reduction == "replace":
        if not target_given:
            target = np.zeros(shape, dtype=updates.dtype)
        target = np.asarray(target).copy()
        target.setflags(write=1)
        target[indices_tuple] = updates
    elif reduction == "min":
        if not target_given:
            target = np.ones(shape, dtype=updates.dtype) * 1e12
        np.minimum.at(target, indices_tuple, updates)
        if not target_given:
            target = np.where(target == 1e12, 0.0, target)
    elif reduction == "max":
        if not target_given:
            target = np.ones(shape, dtype=updates.dtype) * -1e12
        np.maximum.at(target, indices_tuple, updates)
        if not target_given:
            target = np.where(target == -1e12, 0.0, target)
    else:
        raise Exception(
            'reduction is {}, but it must be one of "sum", "min" or "max"'.format(
                reduction
            )
        )
    return _to_device(target)


def gather(
    params: np.ndarray,
    indices: np.ndarray,
    axis: Optional[int] = -1,
    *,
    out: Optional[np.ndarray] = None
) -> np.ndarray:
    return _to_device(np.take_along_axis(params, indices, axis))


def gather_nd(
    params: np.ndarray, indices: np.ndarray, *, out: Optional[np.ndarray] = None
) -> np.ndarray:
    indices_shape = indices.shape
    params_shape = params.shape
    num_index_dims = indices_shape[-1]
    result_dim_sizes_list = [
        reduce(mul, params_shape[i + 1 :], 1) for i in range(len(params_shape) - 1)
    ] + [1]
    result_dim_sizes = np.array(result_dim_sizes_list)
    implicit_indices_factor = int(result_dim_sizes[num_index_dims - 1].item())
    flat_params = np.reshape(params, (-1,))
    new_shape = [1] * (len(indices_shape) - 1) + [num_index_dims]
    indices_scales = np.reshape(result_dim_sizes[0:num_index_dims], new_shape)
    indices_for_flat_tiled = np.tile(
        np.reshape(np.sum(indices * indices_scales, -1, keepdims=True), (-1, 1)),
        (1, implicit_indices_factor),
    )
    implicit_indices = np.tile(
        np.expand_dims(np.arange(implicit_indices_factor), 0),
        (indices_for_flat_tiled.shape[0], 1),
    )
    indices_for_flat = indices_for_flat_tiled + implicit_indices
    flat_indices_for_flat = np.reshape(indices_for_flat, (-1,)).astype(np.int32)
    flat_gather = np.take(flat_params, flat_indices_for_flat, 0)
    new_shape = list(indices_shape[:-1]) + list(params_shape[num_index_dims:])
    res = np.reshape(flat_gather, new_shape)
    return _to_device(res)


def multiprocessing(context=None):
    return (
        _multiprocessing if context is None else _multiprocessing.get_context(context)
    )


def indices_where(x, out: Optional[np.ndarray] = None):
    where_x = np.where(x)
    if len(where_x) == 1:
        return np.expand_dims(where_x[0], -1)
    res = np.concatenate([np.expand_dims(item, -1) for item in where_x], -1, out=out)
    return res


indices_where.support_native_out = True


# noinspection PyUnusedLocal
def one_hot(
    indices: np.ndarray, depth: int, *, device: str, out: Optional[np.ndarray] = None
) -> np.ndarray:
    # from https://stackoverflow.com/questions/38592324/one-hot-encoding-using-numpy
    res = np.eye(depth)[np.array(indices).reshape(-1)]
    return res.reshape(list(indices.shape) + [depth])


def shape(x: np.ndarray, as_array: bool = False) -> Union[ivy.Shape, ivy.Array]:
    if as_array:
        return ivy.array(np.shape(x))
    else:
        return ivy.Shape(x.shape)


def get_num_dims(x, as_tensor=False):
    return np.asarray(len(np.shape(x))) if as_tensor else len(x.shape)


def current_backend_str():
    return "numpy"<|MERGE_RESOLUTION|>--- conflicted
+++ resolved
@@ -77,16 +77,12 @@
     return False
 
 
-<<<<<<< HEAD
-def floormod(x: np.ndarray, y: np.ndarray, *, out: Optional[np.ndarray]) -> np.ndarray:
-=======
 def floormod(
     x: np.ndarray, 
     y: np.ndarray, 
     *, 
     out: Optional[np.ndarray] = None
 ) -> np.ndarray:
->>>>>>> b3424713
     ret = np.asarray(x % y)
     return ret
 
