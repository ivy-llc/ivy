--- conflicted
+++ resolved
@@ -45,10 +45,7 @@
     indices: np.ndarray,
     /,
     *,
-<<<<<<< HEAD
     axis: Optional[int] = -1,
-=======
->>>>>>> 2e3ffc0f
     out: Optional[np.ndarray] = None,
 ) -> np.ndarray:
     return _to_device(np.take(params, indices, axis))
