--- conflicted
+++ resolved
@@ -136,94 +136,10 @@
     return False
 
 
-<<<<<<< HEAD
-def floormod(
-    x: np.ndarray, y: np.ndarray, *, out: Optional[np.ndarray] = None
-) -> np.ndarray:
-    ret = np.asarray(x % y)
-    return ret
-
-
-def unstack(x: np.ndarray, axis: int, keepdims: bool = False) -> List[np.ndarray]:
-    if x.shape == ():
-        return [x]
-    x_split = np.split(x, x.shape[axis], axis)
-    if keepdims:
-        return x_split
-    return [np.squeeze(item, axis) for item in x_split]
-
-
-def inplace_decrement(
-    x: Union[ivy.Array, np.ndarray], val: Union[ivy.Array, np.ndarray]
-) -> ivy.Array:
-    (x_native, val_native), _ = ivy.args_to_native(x, val)
-    x_native -= val_native
-    if ivy.is_ivy_array(x):
-        x.data = x_native
-    else:
-        x = ivy.Array(x_native)
-    return x
-
-
-def inplace_increment(
-    x: Union[ivy.Array, np.ndarray], val: Union[ivy.Array, np.ndarray]
-) -> ivy.Array:
-    (x_native, val_native), _ = ivy.args_to_native(x, val)
-    x_native += val_native
-    if ivy.is_ivy_array(x):
-        x.data = x_native
-    else:
-        x = ivy.Array(x_native)
-    return x
-
-
-def _infer_dtype(x_dtype: np.dtype):
-    default_dtype = ivy.infer_default_dtype(x_dtype)
-    if ivy.dtype_bits(x_dtype) < ivy.dtype_bits(default_dtype):
-        dtype = default_dtype
-    else:
-        dtype = x_dtype
-    return dtype
-
-
-def cumsum(
-    x: np.ndarray,
-    axis: int = 0,
-    dtype: Optional[np.dtype] = None,
-    out: Optional[np.ndarray] = None,
-) -> np.ndarray:
-    if dtype is None:
-        dtype = _infer_dtype(x.dtype)
-    return np.cumsum(x, axis, dtype=dtype, out=out)
-
-
-cumsum.support_native_out = True
-
-
-def cumprod(
-    x: np.ndarray,
-    axis: int = 0,
-    exclusive: Optional[bool] = False,
-    dtype: Optional[np.dtype] = None,
-    out: Optional[np.ndarray] = None,
-) -> np.ndarray:
-    if dtype is None:
-        dtype = _infer_dtype(x.dtype)
-    if exclusive:
-        x = np.swapaxes(x, axis, -1)
-        x = np.concatenate((np.ones_like(x[..., -1:]), x[..., :-1]), -1)
-        res = np.cumprod(x, -1, dtype=dtype)
-        res = np.swapaxes(res, axis, -1)
-        if out is not None:
-            return ivy.inplace_update(out, res)
-        return res
-    return np.cumprod(x, axis, dtype=dtype, out=out)
-=======
 def multiprocessing(context=None):
     return (
         _multiprocessing if context is None else _multiprocessing.get_context(context)
     )
->>>>>>> 1445a0ca
 
 
 def scatter_flat(
@@ -253,25 +169,17 @@
             target = np.ones([size], dtype=updates.dtype) * 1e12
         np.minimum.at(target, indices, updates)
         if not target_given:
-<<<<<<< HEAD
-            target = np.asarray(np.where(target == 1e12, 0.0, target), dtype=updates.dtype)
-=======
             target = np.asarray(
                 np.where(target == 1e12, 0.0, target), dtype=updates.dtype
             )
->>>>>>> 1445a0ca
     elif reduction == "max":
         if not target_given:
             target = np.ones([size], dtype=updates.dtype) * -1e12
         np.maximum.at(target, indices, updates)
         if not target_given:
-<<<<<<< HEAD
-            target = np.asarray(np.where(target == -1e12, 0.0, target), dtype=updates.dtype)
-=======
             target = np.asarray(
                 np.where(target == -1e12, 0.0, target), dtype=updates.dtype
             )
->>>>>>> 1445a0ca
     else:
         raise Exception(
             'reduction is {}, but it must be one of "sum", "min" or "max"'.format(
@@ -319,11 +227,7 @@
         np.maximum.at(target, indices_tuple, updates)
         if not target_given:
             target = np.where(target == -1e12, 0.0, target)
-<<<<<<< HEAD
-            target = np.asarray(target, dtype=updates.dtype)            
-=======
             target = np.asarray(target, dtype=updates.dtype)
->>>>>>> 1445a0ca
     else:
         raise Exception(
             'reduction is {}, but it must be one of "sum", "min" or "max"'.format(
@@ -331,14 +235,9 @@
             )
         )
     if ivy.exists(out):
-<<<<<<< HEAD
-        return ivy.inplace_update(out, _to_device(target))        
-=======
         return ivy.inplace_update(out, _to_device(target))
->>>>>>> 1445a0ca
     return _to_device(target)
 
-scatter_nd.support_native_out = True
 
 scatter_nd.support_native_out = True
 
@@ -349,15 +248,6 @@
     else:
         return ivy.Shape(x.shape)
 
-<<<<<<< HEAD
-def indices_where(x: np.ndarray, out: Optional[np.ndarray] = None) -> np.ndarray:
-    where_x = np.where(x)
-    if len(where_x) == 1:
-        return np.expand_dims(where_x[0], -1)
-    res = np.concatenate([np.expand_dims(item, -1) for item in where_x], -1, out=out)
-    return res
-=======
->>>>>>> 1445a0ca
 
 def to_list(x: np.ndarray) -> list:
     return x.tolist()
