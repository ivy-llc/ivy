--- conflicted
+++ resolved
@@ -237,15 +237,8 @@
         return np.linalg.pinv(x, rtol)
 
 
-<<<<<<< HEAD
-pinv.unsupported_dtypes = ("float16",)
-
-
-def qr(x: np.ndarray, mode: str = "reduced") -> Tuple[np.ndarray, np.ndarray]:
-=======
 @with_unsupported_dtypes({"1.23.0 and below": ("float16",)}, backend_version)
 def qr(x: np.ndarray, mode: str = "reduced") -> NamedTuple:
->>>>>>> 68d393fe
     res = namedtuple("qr", ["Q", "R"])
     q, r = np.linalg.qr(x, mode=mode)
     return res(q, r)
