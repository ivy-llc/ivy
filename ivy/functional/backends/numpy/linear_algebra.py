# global
import numpy as np
from typing import Union, Optional, Tuple, Literal
from collections import namedtuple

# local
from ivy import inf
import ivy
from collections import namedtuple


# noinspection PyUnusedLocal,PyShadowingBuiltins
def vector_norm(x: np.ndarray,
                axis: Optional[Union[int, Tuple[int]]] = None,
                keepdims: bool = False,
                ord: Union[int, float, Literal[inf, - inf]] = 2)\
                 -> np.ndarray:

    if axis is None:
        np_normalized_vector = np.linalg.norm(x.flatten(), ord, axis, keepdims)

    else:
        np_normalized_vector = np.linalg.norm(x, ord, axis, keepdims)

    if np_normalized_vector.shape == tuple():
        return np.expand_dims(np_normalized_vector, 0)
    return np_normalized_vector

def outer(x1: np.ndarray,
          x2: np.ndarray)\
        -> np.ndarray:

    return np.outer(x1,x2)



def svd(x:np.ndarray,full_matrices: bool = True) -> Union[np.ndarray, Tuple[np.ndarray,...]]:
    results=namedtuple("svd", "U S Vh")
    U, D, VT=np.linalg.svd(x, full_matrices=full_matrices)
    res=results(U, D, VT)
    return res
<<<<<<< HEAD
  
=======

>>>>>>> 1d7049a2

def diagonal(x: np.ndarray,
             offset: int = 0,
             axis1: int = -2,
             axis2: int = -1) -> np.ndarray:
    return np.diagonal(x, offset=offset, axis1=axis1, axis2=axis2)


def svdvals(x: np.ndarray) -> np.ndarray:
    return np.linalg.svd(x, compute_uv=False)


def qr(x: np.ndarray,
       mode: str = 'reduced') -> namedtuple('qr', ['Q', 'R']):
    res = namedtuple('qr', ['Q', 'R'])
    q, r = np.linalg.qr(x, mode=mode)
    return res(q, r)

  
def matmul(x1: np.ndarray,
           x2: np.ndarray) -> np.ndarray:
    return np.matmul(x1, x2)

  
def slogdet(x:Union[ivy.Array,ivy.NativeArray],full_matrices: bool = True) -> Union[ivy.Array, Tuple[ivy.Array,...]]:
    results = namedtuple("slogdet", "sign logabsdet")
    sign, logabsdet = np.linalg.slogdet(x)
    res = results(sign, logabsdet)
    return res


def trace(x: np.ndarray, 
          offset: int = 0)\
              -> np.ndarray:
    return np.trace(x, offset)<|MERGE_RESOLUTION|>--- conflicted
+++ resolved
@@ -39,11 +39,7 @@
     U, D, VT=np.linalg.svd(x, full_matrices=full_matrices)
     res=results(U, D, VT)
     return res
-<<<<<<< HEAD
-  
-=======
 
->>>>>>> 1d7049a2
 
 def diagonal(x: np.ndarray,
              offset: int = 0,
