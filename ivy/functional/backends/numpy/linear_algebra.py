# global

from collections import namedtuple

from typing import Union, Optional, Tuple, Literal, List, NamedTuple, Sequence

import numpy as np

# local
import ivy
from ivy import inf
from ivy.func_wrapper import with_unsupported_dtypes
from ivy.functional.backends.numpy.helpers import _scalar_output_to_0d_array
from . import backend_version


# Array API Standard #
# -------------------#


@with_unsupported_dtypes({"1.26.1 and below": ("float16", "complex")}, backend_version)
def cholesky(
    x: np.ndarray, /, *, upper: bool = False, out: Optional[np.ndarray] = None
) -> np.ndarray:
    if not upper:
        ret = np.linalg.cholesky(x)
    else:
        axes = list(range(len(x.shape) - 2)) + [len(x.shape) - 1, len(x.shape) - 2]
        ret = np.transpose(np.linalg.cholesky(np.transpose(x, axes=axes)), axes=axes)
    return ret


@with_unsupported_dtypes({"1.26.1 and below": ("float16",)}, backend_version)
def cross(
    x1: np.ndarray,
    x2: np.ndarray,
    /,
    *,
    axisa: int = -1,
    axisb: int = -1,
    axisc: int = -1,
    axis: Optional[int] = None,
    out: Optional[np.ndarray] = None,
) -> np.ndarray:
    return np.cross(a=x1, b=x2, axisa=axisa, axisb=axisb, axisc=axisc, axis=axis)


@_scalar_output_to_0d_array
@with_unsupported_dtypes({"1.26.1 and below": ("float16",)}, backend_version)
def det(x: np.ndarray, /, *, out: Optional[np.ndarray] = None) -> np.ndarray:
    return np.linalg.det(x)


def diagonal(
    x: np.ndarray,
    /,
    *,
    offset: int = 0,
    axis1: int = -2,
    axis2: int = -1,
    out: Optional[np.ndarray] = None,
) -> np.ndarray:
    return np.diagonal(x, offset=offset, axis1=axis1, axis2=axis2)


@with_unsupported_dtypes({"1.26.1 and below": ("float16",)}, backend_version)
def eigh(
    x: np.ndarray, /, *, UPLO: str = "L", out: Optional[np.ndarray] = None
) -> Tuple[np.ndarray]:
    result_tuple = NamedTuple(
        "eigh", [("eigenvalues", np.ndarray), ("eigenvectors", np.ndarray)]
    )
    eigenvalues, eigenvectors = np.linalg.eigh(x, UPLO=UPLO)
    return result_tuple(eigenvalues, eigenvectors)


@with_unsupported_dtypes({"1.26.1 and below": ("float16",)}, backend_version)
def eigvalsh(
    x: np.ndarray, /, *, UPLO: str = "L", out: Optional[np.ndarray] = None
) -> np.ndarray:
    return np.linalg.eigvalsh(x, UPLO=UPLO)


@_scalar_output_to_0d_array
def inner(
    x1: np.ndarray, x2: np.ndarray, /, *, out: Optional[np.ndarray] = None
) -> np.ndarray:
    x1, x2 = ivy.promote_types_of_inputs(x1, x2)
    return np.inner(x1, x2)


@with_unsupported_dtypes(
    {"1.26.1 and below": ("bfloat16", "float16", "complex")},
    backend_version,
)
def inv(
    x: np.ndarray,
    /,
    *,
    adjoint: bool = False,
    out: Optional[np.ndarray] = None,
) -> np.ndarray:
    if adjoint:
        if x.ndim < 2:
            raise ValueError("Input must be at least 2D")
        permutation = list(range(x.ndim))
        permutation[-2], permutation[-1] = permutation[-1], permutation[-2]
        x_adj = np.transpose(x, permutation).conj()
        return np.linalg.inv(x_adj)
    return np.linalg.inv(x)


@with_unsupported_dtypes({"1.26.1 and below": ("float16", "bfloat16")}, backend_version)
def matmul(
    x1: np.ndarray,
    x2: np.ndarray,
    /,
    *,
    transpose_a: bool = False,
    transpose_b: bool = False,
    adjoint_a: bool = False,
    adjoint_b: bool = False,
    out: Optional[np.ndarray] = None,
) -> np.ndarray:
    if transpose_a:
        x1 = np.swapaxes(x1, -1, -2)
    if transpose_b:
        x2 = np.swapaxes(x2, -1, -2)
    if adjoint_a:
        x1 = np.swapaxes(np.conjugate(x1), -1, -2)
    if adjoint_b:
        x2 = np.swapaxes(np.conjugate(x2), -1, -2)
    ret = np.matmul(x1, x2, out=out)
    if len(x1.shape) == len(x2.shape) == 1:
        ret = np.array(ret)
    return ret


matmul.support_native_out = True


@_scalar_output_to_0d_array
@with_unsupported_dtypes({"1.26.1 and below": ("float16", "bfloat16")}, backend_version)
def matrix_norm(
    x: np.ndarray,
    /,
    *,
    ord: Union[int, float, Literal[inf, -inf, "fro", "nuc"]] = "fro",
    axis: Tuple[int, int] = (-2, -1),
    keepdims: bool = False,
    out: Optional[np.ndarray] = None,
) -> np.ndarray:
    if not isinstance(axis, tuple):
        axis = tuple(axis)
    return np.linalg.norm(x, ord=ord, axis=axis, keepdims=keepdims)


def matrix_power(
    x: np.ndarray, n: int, /, *, out: Optional[np.ndarray] = None
) -> np.ndarray:
    return np.linalg.matrix_power(x, n)


@with_unsupported_dtypes(
    {"1.26.1 and below": ("float16", "bfloat16", "complex")},
    backend_version,
)
@_scalar_output_to_0d_array
def matrix_rank(
    x: np.ndarray,
    /,
    *,
    atol: Optional[Union[float, Tuple[float]]] = None,
    rtol: Optional[Union[float, Tuple[float]]] = None,
    hermitian: Optional[bool] = False,
    out: Optional[np.ndarray] = None,
) -> np.ndarray:
    if (x.ndim < 2) or (0 in x.shape):
        return np.asarray(0, np.int64)
    # we don't use the native matrix_rank function because the behaviour of the
    # tolerance argument is difficult to unify,
    # and the native implementation is compositional
    svd_values = np.linalg.svd(x, hermitian=hermitian, compute_uv=False)
    sigma = np.max(svd_values, axis=-1, keepdims=False)
    atol = (
        atol if atol is not None else np.finfo(x.dtype).eps * max(x.shape[-2:]) * sigma
    )
    rtol = rtol if rtol is not None else 0.0
    tol = np.maximum(atol, rtol * sigma)
    # make sure it's broadcastable again with svd_values
    tol = np.expand_dims(tol, axis=-1)
    ret = np.count_nonzero(svd_values > tol, axis=-1)
    return ret


def matrix_transpose(
    x: np.ndarray, /, *, conjugate: bool = False, out: Optional[np.ndarray] = None
) -> np.ndarray:
    if conjugate:
        x = np.conjugate(x)
    return np.swapaxes(x, -1, -2)


@with_unsupported_dtypes({"1.26.1 and below": ("float16",)}, backend_version)
def outer(
    x1: np.ndarray,
    x2: np.ndarray,
    /,
    *,
    out: Optional[np.ndarray] = None,
) -> np.ndarray:
    x1, x2 = ivy.promote_types_of_inputs(x1, x2)
    return np.outer(x1, x2, out=out)


outer.support_native_out = True


@with_unsupported_dtypes({"1.26.1 and below": ("float16",)}, backend_version)
def pinv(
    x: np.ndarray,
    /,
    *,
    rtol: Optional[Union[float, Tuple[float]]] = None,
    out: Optional[np.ndarray] = None,
) -> np.ndarray:
    if rtol is None:
        return np.linalg.pinv(x)
    else:
        return np.linalg.pinv(x, rtol)


@with_unsupported_dtypes({"1.26.1 and below": ("float16",)}, backend_version)
def qr(
    x: np.ndarray,
    /,
    *,
    mode: str = "reduced",
    out: Optional[Tuple[np.ndarray, np.ndarray]] = None,
) -> Tuple[np.ndarray, np.ndarray]:
    res = namedtuple("qr", ["Q", "R"])
    q, r = np.linalg.qr(x, mode=mode)
    return res(q, r)


@with_unsupported_dtypes({"1.26.1 and below": ("float16",)}, backend_version)
def slogdet(
    x: np.ndarray,
    /,
) -> Tuple[np.ndarray, np.ndarray]:
    results = NamedTuple("slogdet", [("sign", np.ndarray), ("logabsdet", np.ndarray)])
    sign, logabsdet = np.linalg.slogdet(x)
    sign = np.asarray(sign) if not isinstance(sign, np.ndarray) else sign
    logabsdet = (
        np.asarray(logabsdet) if not isinstance(logabsdet, np.ndarray) else logabsdet
    )

    return results(sign, logabsdet)


@with_unsupported_dtypes({"1.26.1 and below": ("float16",)}, backend_version)
def solve(
    x1: np.ndarray,
    x2: np.ndarray,
    /,
    *,
    adjoint: bool = False,
    out: Optional[np.ndarray] = None,
) -> np.ndarray:
    if adjoint:
        x1 = np.swapaxes(np.conjugate(x1), -1, -2)
    expanded_last = False
    x1, x2 = ivy.promote_types_of_inputs(x1, x2)
    if len(x2.shape) <= 1:
        if x2.shape[-1] == x1.shape[-1]:
            expanded_last = True
            x2 = np.expand_dims(x2, axis=1)
    for i in range(len(x1.shape) - len(x2.shape)):
        x2 = np.expand_dims(x2, axis=0)
    ret = np.linalg.solve(x1, x2)
    if expanded_last:
        ret = np.squeeze(ret, axis=-1)
    return ret


@with_unsupported_dtypes({"1.26.1 and below": ("float16",)}, backend_version)
def svd(
    x: np.ndarray, /, *, compute_uv: bool = True, full_matrices: bool = True
) -> Union[np.ndarray, Tuple[np.ndarray, ...]]:
    if compute_uv:
        results = namedtuple("svd", "U S Vh")
        U, D, VT = np.linalg.svd(x, full_matrices=full_matrices, compute_uv=compute_uv)
        return results(U, D, VT)
    else:
        results = namedtuple("svd", "S")
        D = np.linalg.svd(x, full_matrices=full_matrices, compute_uv=compute_uv)
        return results(D)


<<<<<<< HEAD
@with_unsupported_dtypes({"1.26.0 and below": ("float16",)}, backend_version)
def svdvals(
    x: np.ndarray, /, *, driver: Optional[str] = None, out: Optional[np.ndarray] = None
) -> np.ndarray:
    # TODO: handling the driver argument
=======
@with_unsupported_dtypes({"1.26.1 and below": ("float16",)}, backend_version)
def svdvals(x: np.ndarray, /, *, out: Optional[np.ndarray] = None) -> np.ndarray:
>>>>>>> ea55f477
    return np.linalg.svd(x, compute_uv=False)


def tensorsolve(
    x1: np.ndarray,
    x2: np.ndarray,
    /,
    *,
    axes: Optional[Union[int, Tuple[List[int], List[int]]]] = None,
    out: Optional[np.ndarray] = None,
) -> np.ndarray:
    return np.linalg.tensorsolve(x1, x2, axes=axes)


@with_unsupported_dtypes({"1.25.2 and below": ("float16", "bfloat16")}, backend_version)
def tensordot(
    x1: np.ndarray,
    x2: np.ndarray,
    /,
    *,
    axes: Union[int, Tuple[List[int], List[int]]] = 2,
    out: Optional[np.ndarray] = None,
) -> np.ndarray:
    x1, x2 = ivy.promote_types_of_inputs(x1, x2)
    return np.tensordot(x1, x2, axes=axes)


@_scalar_output_to_0d_array
@with_unsupported_dtypes({"1.26.1 and below": ("float16", "bfloat16")}, backend_version)
def trace(
    x: np.ndarray,
    /,
    *,
    offset: int = 0,
    axis1: int = 0,
    axis2: int = 1,
    out: Optional[np.ndarray] = None,
) -> np.ndarray:
    return np.trace(x, offset=offset, axis1=axis1, axis2=axis2, out=out)


trace.support_native_out = True


def vecdot(
    x1: np.ndarray,
    x2: np.ndarray,
    /,
    *,
    axis: int = -1,
    out: Optional[np.ndarray] = None,
) -> np.ndarray:
    x1, x2 = ivy.promote_types_of_inputs(x1, x2)
    return np.tensordot(x1, x2, axes=(axis, axis))


@with_unsupported_dtypes({"1.26.1 and below": ("float16",)}, backend_version)
def eig(x: np.ndarray, /, *, out: Optional[np.ndarray] = None) -> Tuple[np.ndarray]:
    result_tuple = NamedTuple(
        "eig", [("eigenvalues", np.ndarray), ("eigenvectors", np.ndarray)]
    )
    eigenvalues, eigenvectors = np.linalg.eig(x)
    return result_tuple(eigenvalues, eigenvectors)


def vector_norm(
    x: np.ndarray,
    /,
    *,
    axis: Optional[Union[int, Sequence[int]]] = None,
    keepdims: bool = False,
    ord: Union[int, float, Literal[inf, -inf]] = 2,
    dtype: Optional[np.dtype] = None,
    out: Optional[np.ndarray] = None,
) -> np.ndarray:
    if dtype and x.dtype != dtype:
        x = x.astype(dtype)
    abs_x = np.abs(x)
    if isinstance(axis, list):
        axis = tuple(axis)
    if ord == 0:
        return np.sum(
            (abs_x != 0).astype(abs_x.dtype), axis=axis, keepdims=keepdims, out=out
        )
    elif ord == inf:
        return np.max(abs_x, axis=axis, keepdims=keepdims, out=out)
    elif ord == -inf:
        return np.min(abs_x, axis=axis, keepdims=keepdims, out=out)
    else:
        # There is a rounding error whenever the input is a 0-dim
        # The solution at the moment is to convert the 0-dim array to 1-dim
        # and then convert it back to 0-dim in case of keepdims=True
        if x.ndim == 0:
            abs_x = np.expand_dims(abs_x, axis=0)

        res = (
            np.sum(abs_x**ord, axis=axis, keepdims=keepdims) ** (1.0 / ord)
        ).astype(abs_x.dtype)

        if keepdims and x.ndim == 0:
            res = np.squeeze(res)

        return res


# Extra #
# ----- #


def diag(
    x: np.ndarray,
    /,
    *,
    k: int = 0,
    out: Optional[np.ndarray] = None,
) -> np.ndarray:
    return np.diag(x, k=k)


@with_unsupported_dtypes({"1.24.0 and below": ("complex",)}, backend_version)
def vander(
    x: np.ndarray,
    /,
    *,
    N: Optional[int] = None,
    increasing: bool = False,
    out: Optional[np.ndarray] = None,
) -> np.ndarray:
    return np.vander(x, N=N, increasing=increasing).astype(x.dtype)


@with_unsupported_dtypes(
    {
        "1.26.1 and below": (
            "complex",
            "unsigned",
        )
    },
    backend_version,
)
def vector_to_skew_symmetric_matrix(
    vector: np.ndarray, /, *, out: Optional[np.ndarray] = None
) -> np.ndarray:
    batch_shape = list(vector.shape[:-1])
    # BS x 3 x 1
    vector_expanded = np.expand_dims(vector, -1)
    # BS x 1 x 1
    a1s = vector_expanded[..., 0:1, :]
    a2s = vector_expanded[..., 1:2, :]
    a3s = vector_expanded[..., 2:3, :]
    # BS x 1 x 1
    zs = np.zeros(batch_shape + [1, 1], dtype=vector.dtype)
    # BS x 1 x 3
    row1 = np.concatenate((zs, -a3s, a2s), -1)
    row2 = np.concatenate((a3s, zs, -a1s), -1)
    row3 = np.concatenate((-a2s, a1s, zs), -1)
    # BS x 3 x 3
    return np.concatenate((row1, row2, row3), -2, out=out)


vector_to_skew_symmetric_matrix.support_native_out = True<|MERGE_RESOLUTION|>--- conflicted
+++ resolved
@@ -297,16 +297,10 @@
         return results(D)
 
 
-<<<<<<< HEAD
-@with_unsupported_dtypes({"1.26.0 and below": ("float16",)}, backend_version)
-def svdvals(
-    x: np.ndarray, /, *, driver: Optional[str] = None, out: Optional[np.ndarray] = None
-) -> np.ndarray:
-    # TODO: handling the driver argument
-=======
-@with_unsupported_dtypes({"1.26.1 and below": ("float16",)}, backend_version)
-def svdvals(x: np.ndarray, /, *, out: Optional[np.ndarray] = None) -> np.ndarray:
->>>>>>> ea55f477
+
+@with_unsupported_dtypes({"1.26.1 and below": ("float16",)}, backend_version)
+def svdvals(x: np.ndarray, /, *, driver:Optional[str] = None, out: Optional[np.ndarray] = None) -> np.ndarray:
+    # TODO: handling driver argument
     return np.linalg.svd(x, compute_uv=False)
 
 
