# global
import numpy as np
from typing import Union, Optional, Tuple, Literal, List, NamedTuple, Sequence

# local
import ivy
from ivy import inf
from collections import namedtuple


# Array API Standard #
# -------------------#
from ivy.functional.backends.numpy.helpers import _handle_0_dim_output


def cholesky(
    x: np.ndarray, /, *, upper: Optional[bool] = False, out: Optional[np.ndarray] = None
) -> np.ndarray:
    if not upper:
        ret = np.linalg.cholesky(x)
    else:
        axes = list(range(len(x.shape) - 2)) + [len(x.shape) - 1, len(x.shape) - 2]
        ret = np.transpose(np.linalg.cholesky(np.transpose(x, axes=axes)), axes=axes)
    return ret


cholesky.unsupported_dtypes = ("float16",)


def cross(
    x1: np.ndarray,
    x2: np.ndarray,
    /,
    *,
    axisa: int = -1,
    axisb: int = -1,
    axisc: int = -1,
    axis: int = None,
    out: Optional[np.ndarray] = None,
) -> np.ndarray:
    return np.cross(a=x1, b=x2, axisa=axisa, axisb=axisb, axisc=axisc, axis=axis)


@_handle_0_dim_output
def det(x: np.ndarray, /, *, out: Optional[np.ndarray] = None) -> np.ndarray:
    return np.linalg.det(x)


det.unsupported_dtypes = ("float16",)


def diagonal(
    x: np.ndarray,
    /,
    *,
    offset: int = 0,
    axis1: int = -2,
    axis2: int = -1,
    out: Optional[np.ndarray] = None,
) -> np.ndarray:
    return np.diagonal(x, offset=offset, axis1=axis1, axis2=axis2)


def eigh(
    x: np.ndarray, /, *, UPLO: Optional[str] = "L", out: Optional[np.ndarray] = None
) -> np.ndarray:
    return np.linalg.eigh(x, UPLO=UPLO)


eigh.unsupported_dtypes = ("float16",)


def eigvalsh(
    x: np.ndarray, /, *, UPLO: Optional[str] = "L", out: Optional[np.ndarray] = None
) -> np.ndarray:
    return np.linalg.eigvalsh(x)


eigvalsh.unsupported_dtypes = ("float16",)


@_handle_0_dim_output
def inner(
    x1: np.ndarray, x2: np.ndarray, *, out: Optional[np.ndarray] = None
) -> np.ndarray:
    x1, x2 = ivy.promote_types_of_inputs(x1, x2)
    return np.inner(x1, x2)


def inv(
    x: np.ndarray,
    /,
    *,
    adjoint: bool = False,
    out: Optional[np.ndarray] = None,
) -> np.ndarray:
    if np.any(np.linalg.det(x.astype("float64")) == 0):
        return x
    else:
        if adjoint is False:
            ret = np.linalg.inv(x)
            return ret
        else:
            x = np.transpose(x)
            ret = np.linalg.inv(x)
            return ret


inv.unsupported_dtypes = (
    "bfloat16",
    "float16",
)


def matmul(
    x1: np.ndarray,
    x2: np.ndarray,
    /,
    *,
    transpose_a: bool = False,
    transpose_b: bool = False,
    out: Optional[np.ndarray] = None,
) -> np.ndarray:
    if transpose_a is True:
        x1 = np.transpose(x1)
    if transpose_b is True:
        x2 = np.transpose(x2)
    ret = np.matmul(x1, x2, out=out)
    if len(x1.shape) == len(x2.shape) == 1:
        ret = np.array(ret)
    return ret


matmul.support_native_out = True


@_handle_0_dim_output
def matrix_norm(
    x: np.ndarray,
    /,
    *,
    ord: Optional[Union[int, float, Literal[inf, -inf, "fro", "nuc"]]] = "fro",
    keepdims: bool = False,
    out: Optional[np.ndarray] = None,
) -> np.ndarray:
    return np.linalg.norm(x, ord=ord, axis=(-2, -1), keepdims=keepdims)


matrix_norm.unsupported_dtypes = (
    "float16",
    "bfloat16",
)


def matrix_power(
    x: np.ndarray, n: int, /, *, out: Optional[np.ndarray] = None
) -> np.ndarray:
    return np.linalg.matrix_power(x, n)


@_handle_0_dim_output
def matrix_rank(
    x: np.ndarray,
    /,
    *,
    rtol: Optional[Union[float, Tuple[float]]] = None,
    out: Optional[np.ndarray] = None,
) -> np.ndarray:
    return np.asarray(np.linalg.matrix_rank(x, tol=rtol)).astype(x.dtype)


matrix_rank.unsupported_dtypes = (
    "float16",
    "bfloat16",
)


def matrix_transpose(x: np.ndarray, *, out: Optional[np.ndarray] = None) -> np.ndarray:
    return np.swapaxes(x, -1, -2)


def outer(
    x1: np.ndarray, x2: np.ndarray, *, out: Optional[np.ndarray] = None
) -> np.ndarray:
    x1, x2 = ivy.promote_types_of_inputs(x1, x2)
    return np.outer(x1, x2, out=out)


outer.support_native_out = True


def pinv(
    x: np.ndarray,
    rtol: Optional[Union[float, Tuple[float]]] = None,
    *,
    out: Optional[np.ndarray] = None,
) -> np.ndarray:
    if rtol is None:
        return np.linalg.pinv(x)
    else:
        return np.linalg.pinv(x, rtol)


pinv.unsupported_dtypes = ("float16",)


def qr(x: np.ndarray, mode: str = "reduced") -> NamedTuple:
    res = namedtuple("qr", ["Q", "R"])
    q, r = np.linalg.qr(x, mode=mode)
    return res(q, r)


qr.unsupported_dtypes = ("float16",)


def slogdet(
<<<<<<< HEAD
    x: np.ndarray
) -> NamedTuple:
    results = NamedTuple("slogdet", [("sign", np.ndarray), ("logabsdet", np.ndarray)])
=======
    x: np.ndarray,
    /,
    *,
    out: Optional[np.ndarray] = None,
) -> Tuple[np.ndarray, np.ndarray]:
    results = namedtuple("slogdet", "sign logabsdet")
>>>>>>> 1fac8956
    sign, logabsdet = np.linalg.slogdet(x)
    sign = np.asarray(sign) if not isinstance(sign, np.ndarray) else sign
    logabsdet = (
        np.asarray(logabsdet) if not isinstance(logabsdet, np.ndarray) else logabsdet
    )

    return results(sign, logabsdet)


slogdet.unsupported_dtypes = ("float16",)


def solve(
    x1: np.ndarray, x2: np.ndarray, *, out: Optional[np.ndarray] = None
) -> np.ndarray:
    expanded_last = False
    x1, x2 = ivy.promote_types_of_inputs(x1, x2)
    if len(x2.shape) <= 1:
        if x2.shape[-1] == x1.shape[-1]:
            expanded_last = True
            x2 = np.expand_dims(x2, axis=1)
    for i in range(len(x1.shape) - 2):
        x2 = np.expand_dims(x2, axis=0)
    ret = np.linalg.solve(x1, x2)
    if expanded_last:
        ret = np.squeeze(ret, axis=-1)
    return ret


solve.unsupported_dtypes = ("float16",)


def svd(
    x: np.ndarray, full_matrices: bool = True
) -> Union[np.ndarray, Tuple[np.ndarray, ...]]:
    results = namedtuple("svd", "U S Vh")
    U, D, VT = np.linalg.svd(x, full_matrices=full_matrices)
    return results(U, D, VT)


svd.unsupported_dtypes = ("float16",)


def svdvals(x: np.ndarray, *, out: Optional[np.ndarray] = None) -> np.ndarray:
    return np.linalg.svd(x, compute_uv=False)


svdvals.unsupported_dtypes = ("float16",)


def tensordot(
    x1: np.ndarray,
    x2: np.ndarray,
    axes: Union[int, Tuple[List[int], List[int]]] = 2,
    *,
    out: Optional[np.ndarray] = None,
) -> np.ndarray:
    return np.tensordot(x1, x2, axes=axes)


@_handle_0_dim_output
def trace(
    x: np.ndarray, offset: int = 0, *, out: Optional[np.ndarray] = None
) -> np.ndarray:
    return np.trace(x, offset=offset, axis1=-2, axis2=-1, dtype=x.dtype, out=out)


trace.support_native_out = True


def vecdot(
    x1: np.ndarray, x2: np.ndarray, axis: int = -1, *, out: Optional[np.ndarray] = None
) -> np.ndarray:
    return np.tensordot(x1, x2, axes=(axis, axis))


def vector_norm(
    x: np.ndarray,
    axis: Optional[Union[int, Sequence[int]]] = None,
    keepdims: bool = False,
    ord: Union[int, float, Literal[inf, -inf]] = 2,
    *,
    out: Optional[np.ndarray] = None,
) -> np.ndarray:
    if axis is None:
        np_normalized_vector = np.linalg.norm(x.flatten(), ord, axis, keepdims)

    else:
        np_normalized_vector = np.linalg.norm(x, ord, axis, keepdims)

    if np_normalized_vector.shape == tuple():
        ret = np.expand_dims(np_normalized_vector, 0)
    else:
        ret = np_normalized_vector
    return ret


# Extra #
# ------#


def vector_to_skew_symmetric_matrix(
    vector: np.ndarray, *, out: Optional[np.ndarray] = None
) -> np.ndarray:
    batch_shape = list(vector.shape[:-1])
    # BS x 3 x 1
    vector_expanded = np.expand_dims(vector, -1)
    # BS x 1 x 1
    a1s = vector_expanded[..., 0:1, :]
    a2s = vector_expanded[..., 1:2, :]
    a3s = vector_expanded[..., 2:3, :]
    # BS x 1 x 1
    zs = np.zeros(batch_shape + [1, 1], dtype=vector.dtype)
    # BS x 1 x 3
    row1 = np.concatenate((zs, -a3s, a2s), -1)
    row2 = np.concatenate((a3s, zs, -a1s), -1)
    row3 = np.concatenate((-a2s, a1s, zs), -1)
    # BS x 3 x 3
    return np.concatenate((row1, row2, row3), -2, out=out)


vector_to_skew_symmetric_matrix.support_native_out = True<|MERGE_RESOLUTION|>--- conflicted
+++ resolved
@@ -214,18 +214,9 @@
 
 
 def slogdet(
-<<<<<<< HEAD
     x: np.ndarray
 ) -> NamedTuple:
     results = NamedTuple("slogdet", [("sign", np.ndarray), ("logabsdet", np.ndarray)])
-=======
-    x: np.ndarray,
-    /,
-    *,
-    out: Optional[np.ndarray] = None,
-) -> Tuple[np.ndarray, np.ndarray]:
-    results = namedtuple("slogdet", "sign logabsdet")
->>>>>>> 1fac8956
     sign, logabsdet = np.linalg.slogdet(x)
     sign = np.asarray(sign) if not isinstance(sign, np.ndarray) else sign
     logabsdet = (
