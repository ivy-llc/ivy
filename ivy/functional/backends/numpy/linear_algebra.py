# global

from collections import namedtuple

from typing import Union, Optional, Tuple, Literal, List, NamedTuple, Sequence


import numpy as np

# local
import ivy
from ivy import inf
from ivy.func_wrapper import with_unsupported_dtypes
from ivy.functional.backends.numpy.helpers import _handle_0_dim_output
from . import backend_version


# Array API Standard #
# -------------------#


@with_unsupported_dtypes({"1.23.0 and below": ("float16",)}, backend_version)
def cholesky(
    x: np.ndarray, /, *, upper: Optional[bool] = False, out: Optional[np.ndarray] = None
) -> np.ndarray:
    if not upper:
        ret = np.linalg.cholesky(x)
    else:
        axes = list(range(len(x.shape) - 2)) + [len(x.shape) - 1, len(x.shape) - 2]
        ret = np.transpose(np.linalg.cholesky(np.transpose(x, axes=axes)), axes=axes)
    return ret


def cross(
    x1: np.ndarray,
    x2: np.ndarray,
    /,
    *,
    axisa: int = -1,
    axisb: int = -1,
    axisc: int = -1,
    axis: int = None,
    out: Optional[np.ndarray] = None,
) -> np.ndarray:
    return np.cross(a=x1, b=x2, axisa=axisa, axisb=axisb, axisc=axisc, axis=axis)


@_handle_0_dim_output
@with_unsupported_dtypes({"1.23.0 and below": ("float16",)}, backend_version)
def det(x: np.ndarray, /, *, out: Optional[np.ndarray] = None) -> np.ndarray:
    return np.linalg.det(x)


def diag(
    x: np.ndarray,
    /,
    *,
    offset: Optional[int] = 0,
    padding_value: Optional[float] = 0,
    align: Optional[str] = "RIGHT_LEFT",
    num_rows: Optional[int] = None,
    num_cols: Optional[int] = None,
    out: Optional[np.ndarray] = None,
):
    if num_rows is None:
        num_rows = len(x)
    if num_cols is None:
        num_cols = len(x)
    ret = np.ones((num_rows, num_cols))
    ret *= padding_value

    # On the diagonal there will be
    # 1 * padding_value + x_i - padding_value == x_i
    ret += np.diag(x - padding_value, k=offset)

    return ret


def diag(
    x: np.ndarray,
    /,
    *,
    offset: Optional[int] = 0,
    padding_value: Optional[float] = 0,
    align: Optional[str] = "RIGHT_LEFT",
    num_rows: Optional[int] = None,
    num_cols: Optional[int] = None,
    out: Optional[np.ndarray] = None,
):
    if num_rows is None:
        num_rows = len(x)
    if num_cols is None:
        num_cols = len(x)
    ret = np.ones((num_rows, num_cols))
    ret *= padding_value

    # On the diagonal there will be
    # 1 * padding_value + x_i - padding_value == x_i
    ret += np.diag(x - padding_value, k=offset)

    return ret


def diagonal(
    x: np.ndarray,
    /,
    *,
    offset: int = 0,
    axis1: int = -2,
    axis2: int = -1,
    out: Optional[np.ndarray] = None,
) -> np.ndarray:
    return np.diagonal(x, offset=offset, axis1=axis1, axis2=axis2)


@with_unsupported_dtypes({"1.23.0 and below": ("float16",)}, backend_version)
def eigh(
    x: np.ndarray, /, *, UPLO: Optional[str] = "L", out: Optional[np.ndarray] = None
) -> np.ndarray:
    return np.linalg.eigh(x, UPLO=UPLO)


@with_unsupported_dtypes({"1.23.0 and below": ("float16",)}, backend_version)
def eigvalsh(
    x: np.ndarray, /, *, UPLO: Optional[str] = "L", out: Optional[np.ndarray] = None
) -> np.ndarray:
    return np.linalg.eigvalsh(x)


@_handle_0_dim_output
def inner(
    x1: np.ndarray, x2: np.ndarray, *, out: Optional[np.ndarray] = None
) -> np.ndarray:
    x1, x2 = ivy.promote_types_of_inputs(x1, x2)
    return np.inner(x1, x2)


@with_unsupported_dtypes({"1.23.0 and below": ("float16", "bfloat16")}, backend_version)
def inv(
    x: np.ndarray,
    /,
    *,
    adjoint: bool = False,
    out: Optional[np.ndarray] = None,
) -> np.ndarray:
    if np.any(np.linalg.det(x.astype("float64")) == 0):
        return x
    else:
        if adjoint is False:
            ret = np.linalg.inv(x)
            return ret
        else:
            x = np.transpose(x)
            ret = np.linalg.inv(x)
            return ret


def matmul(
    x1: np.ndarray,
    x2: np.ndarray,
    /,
    *,
    transpose_a: bool = False,
    transpose_b: bool = False,
    out: Optional[np.ndarray] = None,
) -> np.ndarray:
    if transpose_a is True:
        x1 = np.transpose(x1)
    if transpose_b is True:
        x2 = np.transpose(x2)
    ret = np.matmul(x1, x2, out=out)
    if len(x1.shape) == len(x2.shape) == 1:
        ret = np.array(ret)
    return ret


matmul.support_native_out = True


@_handle_0_dim_output
@with_unsupported_dtypes({"1.23.0 and below": ("float16", "bfloat16")}, backend_version)
def matrix_norm(
    x: np.ndarray,
    /,
    *,
    ord: Optional[Union[int, float, Literal[inf, -inf, "fro", "nuc"]]] = "fro",
<<<<<<< HEAD
    axis: Optional[Union[int, Sequence[int]]] = (-2, -1),
    keepdims: bool = False,
    out: Optional[np.ndarray] = None,
) -> np.ndarray:
    if not isinstance(axis, tuple) and axis:
        axis = tuple(axis)
    return np.linalg.norm(x, ord=ord, axis=axis, keepdims=keepdims)
=======
    axis: Optional[Union[int, Sequence[int]]] = None,
    keepdims: bool = False,
    out: Optional[np.ndarray] = None,
) -> np.ndarray:
    if not isinstance(axis, tuple):
        axis = tuple(axis)
    return np.linalg.norm(x, ord=ord, axis=axis, keepdims=keepdims)


matrix_norm.unsupported_dtypes = (
    "float16",
    "bfloat16",
)
>>>>>>> 4a19b694


def matrix_power(
    x: np.ndarray, n: int, /, *, out: Optional[np.ndarray] = None
) -> np.ndarray:
    return np.linalg.matrix_power(x, n)


@with_unsupported_dtypes(
    {
        "1.23.0 and below": (
            "float16",
            "bfloat16",
        )
    },
    backend_version,
)
@_handle_0_dim_output
def matrix_rank(
    x: np.ndarray,
    /,
    *,
    atol: Optional[Union[float, Tuple[float]]] = None,
    rtol: Optional[Union[float, Tuple[float]]] = None,
    out: Optional[np.ndarray] = None,
) -> np.ndarray:
    if type(atol) and type(rtol) == tuple:
        if atol.all() and rtol.all() is None:
            ret = np.asarray(np.linalg.matrix_rank(x, tol=atol)).astype(x.dtype)
        elif atol.all() and rtol.all():
            tol = np.maximum(atol, rtol)
            ret = np.asarray(np.linalg.matrix_rank(x, tol=tol)).astype(x.dtype)
        else:
            ret = np.asarray(np.linalg.matrix_rank(x, tol=rtol)).astype(x.dtype)
    else:
        ret = np.asarray(np.linalg.matrix_rank(x, tol=rtol)).astype(x.dtype)
    return ret
<<<<<<< HEAD
=======


matrix_rank.unsupported_dtypes = (
    "float16",
    "bfloat16",
)
>>>>>>> 4a19b694


def matrix_transpose(x: np.ndarray, *, out: Optional[np.ndarray] = None) -> np.ndarray:
    return np.swapaxes(x, -1, -2)


def outer(
    x1: np.ndarray, x2: np.ndarray, *, out: Optional[np.ndarray] = None
) -> np.ndarray:
    x1, x2 = ivy.promote_types_of_inputs(x1, x2)
    return np.outer(x1, x2, out=out)


outer.support_native_out = True


@with_unsupported_dtypes({"1.23.0 and below": ("float16",)}, backend_version)
def pinv(
    x: np.ndarray,
    /,
    *,
    rtol: Optional[Union[float, Tuple[float]]] = None,
    out: Optional[np.ndarray] = None,
) -> np.ndarray:
    if rtol is None:
        return np.linalg.pinv(x)
    else:
        return np.linalg.pinv(x, rtol)


@with_unsupported_dtypes({"1.23.0 and below": ("float16",)}, backend_version)
def qr(x: np.ndarray, mode: str = "reduced") -> NamedTuple:
    res = namedtuple("qr", ["Q", "R"])
    q, r = np.linalg.qr(x, mode=mode)
    return res(q, r)


@with_unsupported_dtypes({"1.23.0 and below": ("float16",)}, backend_version)
def slogdet(
    x: np.ndarray,
    /,
) -> NamedTuple:
    results = NamedTuple("slogdet", [("sign", np.ndarray), ("logabsdet", np.ndarray)])
    sign, logabsdet = np.linalg.slogdet(x)
    sign = np.asarray(sign) if not isinstance(sign, np.ndarray) else sign
    logabsdet = (
        np.asarray(logabsdet) if not isinstance(logabsdet, np.ndarray) else logabsdet
    )
<<<<<<< HEAD
=======

    return results(sign, logabsdet)

>>>>>>> 4a19b694

    return results(sign, logabsdet)


@with_unsupported_dtypes({"1.23.0 and below": ("float16",)}, backend_version)
def solve(
    x1: np.ndarray, x2: np.ndarray, *, out: Optional[np.ndarray] = None
) -> np.ndarray:
    expanded_last = False
    x1, x2 = ivy.promote_types_of_inputs(x1, x2)
    if len(x2.shape) <= 1:
        if x2.shape[-1] == x1.shape[-1]:
            expanded_last = True
            x2 = np.expand_dims(x2, axis=1)
    for i in range(len(x1.shape) - 2):
        x2 = np.expand_dims(x2, axis=0)
    ret = np.linalg.solve(x1, x2)
    if expanded_last:
        ret = np.squeeze(ret, axis=-1)
    return ret


@with_unsupported_dtypes({"1.23.0 and below": ("float16",)}, backend_version)
def svd(
    x: np.ndarray, /, *, compute_uv: bool = True, full_matrices: bool = True
) -> Union[np.ndarray, Tuple[np.ndarray, ...]]:
    if compute_uv:
        results = namedtuple("svd", "U S Vh")
        U, D, VT = np.linalg.svd(x, full_matrices=full_matrices, compute_uv=compute_uv)
        return results(U, D, VT)
    else:
        results = namedtuple("svd", "S")
        D = np.linalg.svd(x, full_matrices=full_matrices, compute_uv=compute_uv)
        return results(D)
<<<<<<< HEAD
=======


svd.unsupported_dtypes = ("float16",)
>>>>>>> 4a19b694


@with_unsupported_dtypes({"1.23.0 and below": ("float16",)}, backend_version)
def svdvals(x: np.ndarray, *, out: Optional[np.ndarray] = None) -> np.ndarray:
    return np.linalg.svd(x, compute_uv=False)


def tensordot(
    x1: np.ndarray,
    x2: np.ndarray,
    axes: Union[int, Tuple[List[int], List[int]]] = 2,
    *,
    out: Optional[np.ndarray] = None,
) -> np.ndarray:
    x1, x2 = ivy.promote_types_of_inputs(x1, x2)
    return np.tensordot(x1, x2, axes=axes)


@_handle_0_dim_output
def trace(
    x: np.ndarray,
    /,
    *,
    offset: int = 0,
    axis1: int = 0,
    axis2: int = 1,
    out: Optional[np.ndarray] = None,
) -> np.ndarray:
    return np.trace(x, offset=offset, axis1=axis1, axis2=axis2, out=out)


trace.unsupported_dtypes = ("float16", "bfloat16")
trace.support_native_out = True


def vecdot(
    x1: np.ndarray, x2: np.ndarray, axis: int = -1, *, out: Optional[np.ndarray] = None
) -> np.ndarray:
    x1, x2 = ivy.promote_types_of_inputs(x1, x2)
    return np.tensordot(x1, x2, axes=(axis, axis))


def vector_norm(
    x: np.ndarray,
    axis: Optional[Union[int, Sequence[int]]] = None,
    keepdims: bool = False,
    ord: Union[int, float, Literal[inf, -inf]] = 2,
    *,
    out: Optional[np.ndarray] = None,
) -> np.ndarray:
    if axis is None:
        np_normalized_vector = np.linalg.norm(x.flatten(), ord, axis, keepdims)

    else:
        np_normalized_vector = np.linalg.norm(x, ord, axis, keepdims)

    if np_normalized_vector.shape == tuple():
        ret = np.expand_dims(np_normalized_vector, 0)
    else:
        ret = np_normalized_vector
    return ret


# Extra #
# ------#


def vector_to_skew_symmetric_matrix(
    vector: np.ndarray, *, out: Optional[np.ndarray] = None
) -> np.ndarray:
    batch_shape = list(vector.shape[:-1])
    # BS x 3 x 1
    vector_expanded = np.expand_dims(vector, -1)
    # BS x 1 x 1
    a1s = vector_expanded[..., 0:1, :]
    a2s = vector_expanded[..., 1:2, :]
    a3s = vector_expanded[..., 2:3, :]
    # BS x 1 x 1
    zs = np.zeros(batch_shape + [1, 1], dtype=vector.dtype)
    # BS x 1 x 3
    row1 = np.concatenate((zs, -a3s, a2s), -1)
    row2 = np.concatenate((a3s, zs, -a1s), -1)
    row3 = np.concatenate((-a2s, a1s, zs), -1)
    # BS x 3 x 3
    return np.concatenate((row1, row2, row3), -2, out=out)


vector_to_skew_symmetric_matrix.support_native_out = True<|MERGE_RESOLUTION|>--- conflicted
+++ resolved
@@ -184,15 +184,6 @@
     /,
     *,
     ord: Optional[Union[int, float, Literal[inf, -inf, "fro", "nuc"]]] = "fro",
-<<<<<<< HEAD
-    axis: Optional[Union[int, Sequence[int]]] = (-2, -1),
-    keepdims: bool = False,
-    out: Optional[np.ndarray] = None,
-) -> np.ndarray:
-    if not isinstance(axis, tuple) and axis:
-        axis = tuple(axis)
-    return np.linalg.norm(x, ord=ord, axis=axis, keepdims=keepdims)
-=======
     axis: Optional[Union[int, Sequence[int]]] = None,
     keepdims: bool = False,
     out: Optional[np.ndarray] = None,
@@ -206,7 +197,6 @@
     "float16",
     "bfloat16",
 )
->>>>>>> 4a19b694
 
 
 def matrix_power(
@@ -244,15 +234,12 @@
     else:
         ret = np.asarray(np.linalg.matrix_rank(x, tol=rtol)).astype(x.dtype)
     return ret
-<<<<<<< HEAD
-=======
 
 
 matrix_rank.unsupported_dtypes = (
     "float16",
     "bfloat16",
 )
->>>>>>> 4a19b694
 
 
 def matrix_transpose(x: np.ndarray, *, out: Optional[np.ndarray] = None) -> np.ndarray:
@@ -301,12 +288,9 @@
     logabsdet = (
         np.asarray(logabsdet) if not isinstance(logabsdet, np.ndarray) else logabsdet
     )
-<<<<<<< HEAD
-=======
 
     return results(sign, logabsdet)
 
->>>>>>> 4a19b694
 
     return results(sign, logabsdet)
 
@@ -341,12 +325,9 @@
         results = namedtuple("svd", "S")
         D = np.linalg.svd(x, full_matrices=full_matrices, compute_uv=compute_uv)
         return results(D)
-<<<<<<< HEAD
-=======
 
 
 svd.unsupported_dtypes = ("float16",)
->>>>>>> 4a19b694
 
 
 @with_unsupported_dtypes({"1.23.0 and below": ("float16",)}, backend_version)
