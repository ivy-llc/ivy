# global
import numpy as np
from typing import Union, Optional, Tuple, Literal, List


# local
from ivy import inf
import ivy
from collections import namedtuple

# Array API Standard #
# -------------------#

def eigh(x: np.ndarray,
         out: Optional[np.ndarray] = None)\
    -> np.ndarray:
    ret = np.linalg.eigh(x)
    if ivy.exists(out):
        return ivy.inplace_update(out, ret)
    return ret


def inv(x: np.ndarray,
         out: Optional[np.ndarray] = None)\
    -> np.ndarray:
    ret = np.linalg.inv(x)
    if ivy.exists(out):
        return ivy.inplace_update(out, ret)
    return ret


def pinv(x: np.ndarray,
         rtol: Optional[Union[float, Tuple[float]]] = None,
         out: Optional[np.ndarray] = None) \
        -> np.ndarray:

    if rtol is None:
        ret =  np.linalg.pinv(x)
    else:
        ret =  np.linalg.pinv(x, rtol)
    if ivy.exists(out):
        return ivy.inplace_update(out, ret)
    return ret


def matrix_transpose(x: np.ndarray,
                     out: Optional[np.ndarray] = None) \
                -> np.ndarray:
    ret = np.swapaxes(x, -1, -2)
    if ivy.exists(out):
        return ivy.inplace_update(out, ret)
    return ret


# noinspection PyUnusedLocal,PyShadowingBuiltins
def vector_norm(x: np.ndarray,
                axis: Optional[Union[int, Tuple[int]]] = None,
                keepdims: bool = False,
                ord: Union[int, float, Literal[inf, - inf]] = 2,
                out: Optional[np.ndarray] = None) \
        -> np.ndarray:
    if axis is None:
        np_normalized_vector = np.linalg.norm(x.flatten(), ord, axis, keepdims)

    else:
        np_normalized_vector = np.linalg.norm(x, ord, axis, keepdims)

    if np_normalized_vector.shape == tuple():
        ret = np.expand_dims(np_normalized_vector, 0)
    else:
        ret = np_normalized_vector
    if ivy.exists(out):
        return ivy.inplace_update(out, ret)
    return ret


def matrix_norm(x: np.ndarray,
                ord: Optional[Union[int, float, Literal[inf, - inf, 'fro', 'nuc']]] = 'fro',
                keepdims: bool = False,
                out: Optional[np.ndarray] = None)\
        -> np.ndarray:
    ret =  np.linalg.norm(x, ord=ord, axis=(-2, -1), keepdims=keepdims)
    if ivy.exists(out):
        return ivy.inplace_update(out, ret)
    return ret


def svd(x: np.ndarray,
        full_matrices: bool = True,
        out: Optional[Union[np.ndarray, Tuple[np.ndarray, ...]]] = None) \
        -> Union[np.ndarray, Tuple[np.ndarray, ...]]:

<<<<<<< HEAD
def matrix_power(x: np.ndarray, n: int)\
        -> np.ndarray:
    return np.linalg.matrix_power(x, n)


def svd(x: np.ndarray, full_matrices: bool = True) -> Union[np.ndarray, Tuple[np.ndarray, ...]]:
=======
>>>>>>> ebefd620
    results = namedtuple("svd", "U S Vh")
    U, D, VT = np.linalg.svd(x, full_matrices=full_matrices)
    ret = results(U, D, VT)
    if ivy.exists(out):
        return ivy.inplace_update(out, ret)
    return ret


def outer(x1: np.ndarray,
          x2: np.ndarray,
          out: Optional[np.ndarray] = None)\
        -> np.ndarray:
    return np.outer(x1, x2, out)


def diagonal(x: np.ndarray,
             offset: int = 0,
             axis1: int = -2,
             axis2: int = -1,
             out: Optional[np.ndarray] = None)\
        -> np.ndarray:
    ret =  np.diagonal(x, offset=offset, axis1=axis1, axis2=axis2)
    if ivy.exists(out):
        return ivy.inplace_update(out, ret)
    return ret


def svdvals(x: np.ndarray,
            out: Optional[np.ndarray] = None)\
        -> np.ndarray:
    ret =  np.linalg.svd(x, compute_uv=False)
    if ivy.exists(out):
        return ivy.inplace_update(out, ret)
    return ret


def qr(x: np.ndarray,
       mode: str = 'reduced',
       out: Optional[Tuple[np.ndarray, np.ndarray]] = None)\
        -> namedtuple('qr', ['Q', 'R']):
    res = namedtuple('qr', ['Q', 'R'])
    q, r = np.linalg.qr(x, mode=mode)
    ret =  res(q, r)
    if ivy.exists(out):
        return ivy.inplace_update(out, ret)
    return ret


def matmul(x1: np.ndarray,
           x2: np.ndarray,
           out: Optional[np.ndarray] = None)\
        -> np.ndarray:
    return np.matmul(x1, x2, out)


def slogdet(x: np.ndarray,
            out: Optional[Tuple[np.ndarray, np.ndarray]] = None)\
        -> Tuple[np.ndarray, np.ndarray]:
    results = namedtuple("slogdet", "sign logabsdet")
    sign, logabsdet = np.linalg.slogdet(x)
    ret = results(sign, logabsdet)
    if ivy.exists(out):
        return ivy.inplace_update(out, ret)
    return ret


def tensordot(x1: np.ndarray, x2: np.ndarray,
              axes: Union[int, Tuple[List[int], List[int]]] = 2,
              out: Optional[np.ndarray] = None) \
            -> np.ndarray:

    ret = np.tensordot(x1, x2, axes=axes)
    if ivy.exists(out):
        return ivy.inplace_update(out, ret)
    return ret



def trace(x: np.ndarray,
          offset: int = 0,
          out: Optional[np.ndarray] = None) \
        -> np.ndarray:
    return np.trace(x, offset, out=out)


def vecdot(x1: np.ndarray, 
           x2: np.ndarray,
           axis: int = -1,
           out: Optional[np.ndarray] = None)\
        -> np.ndarray:
    ret =  np.tensordot(x1, x2, axes=(axis, axis))
    if ivy.exists(out):
        return ivy.inplace_update(out, ret)
    return ret


def det(x: np.array,
        out: Optional[np.ndarray] = None) \
        -> np.array:
    ret =  np.linalg.det(x)
    if ivy.exists(out):
        return ivy.inplace_update(out, ret)
    return ret


def cholesky(x: np.ndarray,
             upper: bool = False,
             out: Optional[np.ndarray] = None) -> np.ndarray:
    if not upper:
        ret =  np.linalg.cholesky(x)
    else:
        axes = list(range(len(x.shape)-2))+[len(x.shape)-1, len(x.shape)-2]
        ret =  np.transpose(np.linalg.cholesky(np.transpose(x, axes=axes)),
                            axes=axes)
    if ivy.exists(out):
        return ivy.inplace_update(out, ret)
    return ret


def eigvalsh(x: np.ndarray,
             out: Optional[np.ndarray] = None)\
        -> np.ndarray:
    ret =  np.linalg.eigvalsh(x)
    if ivy.exists(out):
        return ivy.inplace_update(out, ret)
    return ret


def cross (x1: np.ndarray,
           x2: np.ndarray,
           axis:int = -1,
           out: Optional[np.ndarray] = None
           ) -> np.ndarray:
    ret =  np.cross(a= x1, b = x2, axis= axis)
    if ivy.exists(out):
        return ivy.inplace_update(out, ret)
    return ret


def matrix_rank(vector: np.ndarray,
                rtol: Optional[Union[float, Tuple[float]]] = None,
                out: Optional[np.ndarray] = None) \
        -> np.ndarray:
    if rtol is None:
        ret =  np.linalg.matrix_rank(vector)
    ret =  np.linalg.matrix_rank(vector, rtol)
    if ivy.exists(out):
        return ivy.inplace_update(out, ret)
    return ret

# Extra #
# ------#

def vector_to_skew_symmetric_matrix(vector: np.ndarray,
                                    out: Optional[np.ndarray] = None) \
        -> np.ndarray:
    batch_shape = list(vector.shape[:-1])
    # BS x 3 x 1
    vector_expanded = np.expand_dims(vector, -1)
    # BS x 1 x 1
    a1s = vector_expanded[..., 0:1, :]
    a2s = vector_expanded[..., 1:2, :]
    a3s = vector_expanded[..., 2:3, :]
    # BS x 1 x 1
    zs = np.zeros(batch_shape + [1, 1])
    # BS x 1 x 3
    row1 = np.concatenate((zs, -a3s, a2s), -1)
    row2 = np.concatenate((a3s, zs, -a1s), -1)
    row3 = np.concatenate((-a2s, a1s, zs), -1)
    # BS x 3 x 3
    ret =  np.concatenate((row1, row2, row3), -2)
    if ivy.exists(out):
        return ivy.inplace_update(out, ret)
    return ret<|MERGE_RESOLUTION|>--- conflicted
+++ resolved
@@ -83,22 +83,17 @@
     if ivy.exists(out):
         return ivy.inplace_update(out, ret)
     return ret
+  
+  
+  def matrix_power(x: np.ndarray, n: int)\
+        -> np.ndarray:
+    return np.linalg.matrix_power(x, n)
 
 
 def svd(x: np.ndarray,
         full_matrices: bool = True,
         out: Optional[Union[np.ndarray, Tuple[np.ndarray, ...]]] = None) \
         -> Union[np.ndarray, Tuple[np.ndarray, ...]]:
-
-<<<<<<< HEAD
-def matrix_power(x: np.ndarray, n: int)\
-        -> np.ndarray:
-    return np.linalg.matrix_power(x, n)
-
-
-def svd(x: np.ndarray, full_matrices: bool = True) -> Union[np.ndarray, Tuple[np.ndarray, ...]]:
-=======
->>>>>>> ebefd620
     results = namedtuple("svd", "U S Vh")
     U, D, VT = np.linalg.svd(x, full_matrices=full_matrices)
     ret = results(U, D, VT)
