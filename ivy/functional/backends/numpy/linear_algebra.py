# global
import numpy as np
from typing import Union, Optional, Tuple, Literal, List, NamedTuple

# local
from ivy import inf
from collections import namedtuple


# Array API Standard #
# -------------------#


def cholesky(x: np.ndarray, upper: bool = False) -> np.ndarray:
    if not upper:
        ret = np.linalg.cholesky(x)
    else:
        axes = list(range(len(x.shape) - 2)) + [len(x.shape) - 1, len(x.shape) - 2]
        ret = np.transpose(np.linalg.cholesky(np.transpose(x, axes=axes)), axes=axes)
    return ret


def cross(x1: np.ndarray, x2: np.ndarray, axis: int = -1) -> np.ndarray:
    ret = np.cross(a=x1, b=x2, axis=axis)
    return ret


def det(x: np.ndarray) -> np.ndarray:
    ret = np.linalg.det(x)
    return ret


def diagonal(
    x: np.ndarray,
    offset: int = 0,
    axis1: int = -2,
    axis2: int = -1,
    out: Optional[np.ndarray] = None
) -> np.ndarray:
    ret = np.diagonal(x, offset=offset, axis1=axis1, axis2=axis2)
    return ret


def eigh(x: np.ndarray) -> np.ndarray:
    ret = np.linalg.eigh(x)
    return ret


def eigvalsh(x: np.ndarray) -> np.ndarray:
    ret = np.linalg.eigvalsh(x)
    return ret


def inv(x: np.ndarray) -> np.ndarray:
    ret = np.linalg.inv(x)
    return ret


def matmul(
    x1: np.ndarray, x2: np.ndarray, *, out: Optional[np.ndarray] = None
) -> np.ndarray:
    ret = np.matmul(x1, x2, out=out)
    if len(x1.shape) == len(x2.shape) == 1:
        ret = np.array(ret)
    return ret


def matrix_norm(
    x: np.ndarray,
    ord: Optional[Union[int, float, Literal[inf, -inf, "fro", "nuc"]]] = "fro",
    keepdims: bool = False,
) -> np.ndarray:
    ret = np.linalg.norm(x, ord=ord, axis=(-2, -1), keepdims=keepdims)
    return ret


def matrix_power(x: np.ndarray, n: int) -> np.ndarray:
    return np.linalg.matrix_power(x, n)


def matrix_rank(
    x: np.ndarray, rtol: Optional[Union[float, Tuple[float]]] = None
) -> np.ndarray:
    if rtol is None:
        ret = np.linalg.matrix_rank(x)
    ret = np.linalg.matrix_rank(x, rtol)
    return ret


def matrix_transpose(x: np.ndarray) -> np.ndarray:
    ret = np.swapaxes(x, -1, -2)
    return ret


def outer(
    x1: np.ndarray, x2: np.ndarray, out: Optional[np.ndarray] = None
) -> np.ndarray:
    return np.outer(x1, x2, out=out)


def pinv(
    x: np.ndarray, rtol: Optional[Union[float, Tuple[float]]] = None
) -> np.ndarray:
    if rtol is None:
        ret = np.linalg.pinv(x)
    else:
        ret = np.linalg.pinv(x, rtol)
    return ret


def qr(x: np.ndarray, mode: str = "reduced") -> NamedTuple:
    res = namedtuple("qr", ["Q", "R"])
    q, r = np.linalg.qr(x, mode=mode)
    ret = res(q, r)
    return ret


def slogdet(x: np.ndarray) -> Tuple[np.ndarray, np.ndarray]:
    results = namedtuple("slogdet", "sign logabsdet")
    sign, logabsdet = np.linalg.slogdet(x)
    ret = results(sign, logabsdet)
    return ret


def solve(x1: np.ndarray, x2: np.ndarray) -> np.ndarray:
    expanded_last = False
    if len(x2.shape) <= 1:
        if x2.shape[-1] == x1.shape[-1]:
            expanded_last = True
            x2 = np.expand_dims(x2, axis=1)
    for i in range(len(x1.shape) - 2):
        x2 = np.expand_dims(x2, axis=0)
    ret = np.linalg.solve(x1, x2)
    if expanded_last:
        ret = np.squeeze(ret, axis=-1)
    return ret


<<<<<<< HEAD
def trace(
    x: np.ndarray,
    offset: int = 0,
    *,
    out=None
) -> np.ndarray:
    return np.trace(x, offset=offset, axis1=-2, axis2=-1, dtype=x.dtype, out=out)


def vecdot(x1: np.ndarray, x2: np.ndarray, axis: int = -1) -> np.ndarray:
    ret = np.tensordot(x1, x2, axes=(axis, axis))
=======
def svd(
    x: np.ndarray, full_matrices: bool = True
) -> Union[np.ndarray, Tuple[np.ndarray, ...]]:
    results = namedtuple("svd", "U S Vh")
    U, D, VT = np.linalg.svd(x, full_matrices=full_matrices)
    ret = results(U, D, VT)
>>>>>>> b1db14b8
    return ret


def svdvals(x: np.ndarray) -> np.ndarray:
    ret = np.linalg.svd(x, compute_uv=False)
    return ret


def tensordot(
    x1: np.ndarray, x2: np.ndarray, axes: Union[int, Tuple[List[int], List[int]]] = 2
) -> np.ndarray:
    ret = np.tensordot(x1, x2, axes=axes)
    return ret


def trace(
    x: np.ndarray, offset: int = 0, *, out: Optional[np.ndarray] = None
) -> np.ndarray:
    return np.trace(x, offset=offset, axis1=-2, axis2=-1, dtype=x.dtype, out=out)


def vecdot(x1: np.ndarray, x2: np.ndarray, axis: int = -1) -> np.ndarray:
    ret = np.tensordot(x1, x2, axes=(axis, axis))
    return ret


def vector_norm(
    x: np.ndarray,
    axis: Optional[Union[int, Tuple[int]]] = None,
    keepdims: bool = False,
    ord: Union[int, float, Literal[inf, -inf]] = 2,
) -> np.ndarray:
    if axis is None:
        np_normalized_vector = np.linalg.norm(x.flatten(), ord, axis, keepdims)

    else:
        np_normalized_vector = np.linalg.norm(x, ord, axis, keepdims)

    if np_normalized_vector.shape == tuple():
        ret = np.expand_dims(np_normalized_vector, 0)
    else:
        ret = np_normalized_vector
    return ret


# Extra #
# ------#


def vector_to_skew_symmetric_matrix(
    vector: np.ndarray, out: Optional[np.ndarray] = None
) -> np.ndarray:
    batch_shape = list(vector.shape[:-1])
    # BS x 3 x 1
    vector_expanded = np.expand_dims(vector, -1)
    # BS x 1 x 1
    a1s = vector_expanded[..., 0:1, :]
    a2s = vector_expanded[..., 1:2, :]
    a3s = vector_expanded[..., 2:3, :]
    # BS x 1 x 1
    zs = np.zeros(batch_shape + [1, 1])
    # BS x 1 x 3
    row1 = np.concatenate((zs, -a3s, a2s), -1)
    row2 = np.concatenate((a3s, zs, -a1s), -1)
    row3 = np.concatenate((-a2s, a1s, zs), -1)
    # BS x 3 x 3
    ret = np.concatenate((row1, row2, row3), -2, out=out)
    return ret<|MERGE_RESOLUTION|>--- conflicted
+++ resolved
@@ -136,26 +136,16 @@
     return ret
 
 
-<<<<<<< HEAD
-def trace(
-    x: np.ndarray,
-    offset: int = 0,
-    *,
-    out=None
-) -> np.ndarray:
-    return np.trace(x, offset=offset, axis1=-2, axis2=-1, dtype=x.dtype, out=out)
-
-
 def vecdot(x1: np.ndarray, x2: np.ndarray, axis: int = -1) -> np.ndarray:
     ret = np.tensordot(x1, x2, axes=(axis, axis))
-=======
+
+
 def svd(
     x: np.ndarray, full_matrices: bool = True
 ) -> Union[np.ndarray, Tuple[np.ndarray, ...]]:
     results = namedtuple("svd", "U S Vh")
     U, D, VT = np.linalg.svd(x, full_matrices=full_matrices)
     ret = results(U, D, VT)
->>>>>>> b1db14b8
     return ret
 
 
@@ -172,7 +162,10 @@
 
 
 def trace(
-    x: np.ndarray, offset: int = 0, *, out: Optional[np.ndarray] = None
+    x: np.ndarray,
+    offset: int = 0,
+    *,
+    out=None
 ) -> np.ndarray:
     return np.trace(x, offset=offset, axis1=-2, axis2=-1, dtype=x.dtype, out=out)
 
