--- conflicted
+++ resolved
@@ -245,11 +245,7 @@
 def vecdot(
     x1: np.ndarray, x2: np.ndarray, axis: int = -1, *, out: Optional[np.ndarray] = None
 ) -> np.ndarray:
-<<<<<<< HEAD
-    ret = np.tensordot(x1, x2, (axis, axis))
-=======
     ret = np.tensordot(x1, x2, axes=(axis, axis))
->>>>>>> afce5367
     return ret
 
 
