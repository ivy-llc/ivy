--- conflicted
+++ resolved
@@ -51,7 +51,6 @@
     return np.linalg.det(x)
 
 
-<<<<<<< HEAD
 def diag(
     x: np.ndarray,
     /,
@@ -283,8 +282,6 @@
 # return ret
 
 
-=======
->>>>>>> df13722f
 def diagonal(
     x: np.ndarray,
     /,
@@ -565,31 +562,6 @@
 
 # Extra #
 # ----- #
-
-
-def diag(
-    x: np.ndarray,
-    /,
-    *,
-    offset: int = 0,
-    padding_value: float = 0,
-    align: str = "RIGHT_LEFT",
-    num_rows: Optional[int] = None,
-    num_cols: Optional[int] = None,
-    out: Optional[np.ndarray] = None,
-):
-    if num_rows is None:
-        num_rows = len(x)
-    if num_cols is None:
-        num_cols = len(x)
-    ret = np.ones((num_rows, num_cols))
-    ret *= padding_value
-
-    # On the diagonal there will be
-    # 1 * padding_value + x_i - padding_value == x_i
-    ret += np.diag(x - padding_value, k=offset)
-
-    return ret
 
 
 def vander(
