--- conflicted
+++ resolved
@@ -317,15 +317,11 @@
     return np.floor(np.divide(x1, x2)).astype(x1.dtype)
 
 
+@_handle_0_dim_output
 def floormod(
-<<<<<<< HEAD
     x: np.ndarray, y: np.ndarray, /, *, out: Optional[np.ndarray] = None
 ) -> np.ndarray:
     x, y = ivy.promote_types_of_inputs(x, y)
-=======
-    x: np.ndarray, y: np.ndarray, *, out: Optional[np.ndarray] = None
-) -> np.ndarray:
->>>>>>> 16380a33
     return np.asarray(x % y)
 
 
