--- conflicted
+++ resolved
@@ -226,12 +226,10 @@
     out: Optional[np.ndarray] = None
 ) -> np.ndarray:
     x1, x2 = _cast_for_binary_op(x1, x2)
-    if ivy.is_array(x1):
-        ret = np.divide(x1, x2).astype(x1.dtype)
-        return ret
-    else:
-        ret = np.divide(x1, x2).astype("float32")
-        return ret
+    ret= np.divide(x1, x2)
+    if not ivy.is_float_dtype(ret.dtype):
+        ret=np.asarray(ret,dtype=ivy.default_float_dtype(as_native=True))
+    return ret
 
 
 divide.support_native_out = True
@@ -639,14 +637,11 @@
         raise Exception(
             "scipy must be installed in order to call ivy.erf with a numpy backend."
         )
-<<<<<<< HEAD
     ret = _erf(x, out=out)
     if hasattr(x, "dtype"):
         ret = np.asarray(_erf(x, out=out), dtype=x.dtype)
     return ret
-=======
-    return _erf(x, out=out).astype(x.dtype)
->>>>>>> fc8a0983
+
 
 
 erf.support_native_out = True
