# global
import numpy as np
<<<<<<< HEAD
from typing import Union, Optional
=======
from typing import Optional
>>>>>>> 2750aef6

# local
import ivy

try:
    from scipy.special import erf as _erf
except (ImportError, ModuleNotFoundError):
    _erf = None


<<<<<<< HEAD
def add(x1: Union[float, np.ndarray], x2: Union[float, np.ndarray]) -> np.ndarray:
    return np.asarray(np.add(x1, x2))
=======
def add(x1: np.ndarray, x2: np.ndarray) -> np.ndarray:
    if not isinstance(x2, np.ndarray):
        x2 = np.asarray(x2, dtype=x1.dtype)
    return np.add(np.asarray(x1), np.asarray(x2))
>>>>>>> 2750aef6


def pow(
    x1: np.ndarray, x2: np.ndarray, *, out: Optional[np.ndarray] = None
) -> np.ndarray:
    if hasattr(x1, "dtype") and hasattr(x2, "dtype"):
        promoted_type = np.promote_types(x1.dtype, x2.dtype)
        x1, x2 = np.asarray(x1), np.asarray(x2)
        x1 = x1.astype(promoted_type)
        x2 = x2.astype(promoted_type)
    elif not hasattr(x2, "dtype"):
        x2 = np.array(x2, dtype=x1.dtype)
    return np.power(x1, x2, out=out)


def bitwise_xor(
    x1: np.ndarray, x2: np.ndarray, *, out: Optional[np.ndarray] = None
) -> np.ndarray:
    if not isinstance(x2, np.ndarray):
        x2 = np.asarray(x2, dtype=x1.dtype)
    else:
        dtype = np.promote_types(x1.dtype, x2.dtype)
        x1 = x1.astype(dtype)
        x2 = x2.astype(dtype)
    return np.bitwise_xor(x1, x2, out=out)


def exp(x: np.ndarray, *, out: Optional[np.ndarray] = None) -> np.ndarray:
    return np.exp(x, out=out)


def expm1(x: np.ndarray, *, out: Optional[np.ndarray] = None) -> np.ndarray:
    return np.expm1(x, out=out)


def bitwise_invert(x: np.ndarray, *, out: Optional[np.ndarray] = None) -> np.ndarray:
    return np.invert(x, out=out)


def bitwise_and(
    x1: np.ndarray, x2: np.ndarray, *, out: Optional[np.ndarray] = None
) -> np.ndarray:
    if not isinstance(x2, np.ndarray):
        x2 = np.asarray(x2, dtype=x1.dtype)
    else:
        dtype = np.promote_types(x1.dtype, x2.dtype)
        x1 = x1.astype(dtype)
        x2 = x2.astype(dtype)
    return np.bitwise_and(x1, x2, out=out)


def equal(
    x1: np.ndarray, x2: np.ndarray, *, out: Optional[np.ndarray] = None
) -> np.ndarray:
    return np.equal(x1, x2, out=out)


def greater(
    x1: np.ndarray, x2: np.ndarray, *, out: Optional[np.ndarray] = None
) -> np.ndarray:
    return np.greater(x1, x2, out=out)


def greater_equal(
    x1: np.ndarray, x2: np.ndarray, *, out: Optional[np.ndarray] = None
) -> np.ndarray:
    return np.greater_equal(x1, x2, out=out)


def less_equal(
    x1: np.ndarray, x2: np.ndarray, *, out: Optional[np.ndarray] = None
) -> np.ndarray:
    return np.less_equal(x1, x2, out=out)


def multiply(
    x1: np.ndarray, x2: np.ndarray, *, out: Optional[np.ndarray] = None
) -> np.ndarray:
    if hasattr(x1, "dtype") and hasattr(x2, "dtype"):
        promoted_type = np.promote_types(x1.dtype, x2.dtype)
        x1, x2 = np.asarray(x1), np.asarray(x2)
        x1 = x1.astype(promoted_type)
        x2 = x2.astype(promoted_type)
    elif not hasattr(x2, "dtype"):
        x2 = np.array(x2, dtype=x1.dtype)
    return np.multiply(x1, x2, out=out)


def ceil(x: np.ndarray, *, out: Optional[np.ndarray] = None) -> np.ndarray:
    if "int" in str(x.dtype):
        ret = np.copy(x)
    else:
        return np.ceil(x, out=out)
    if ivy.exists(out):
        return ivy.inplace_update(out, ret)
    return ret


def floor(x: np.ndarray, *, out: Optional[np.ndarray] = None) -> np.ndarray:
    if "int" in str(x.dtype):
        ret = np.copy(x)
    else:
        return np.floor(x, out=out)
    if ivy.exists(out):
        return ivy.inplace_update(out, ret)
    return ret


def sign(x: np.ndarray, *, out: Optional[np.ndarray] = None) -> np.ndarray:
    return np.sign(x, out=out)


def sqrt(x: np.ndarray, *, out: Optional[np.ndarray] = None) -> np.ndarray:
    return np.sqrt(x, out=out)


def isfinite(x: np.ndarray, *, out: Optional[np.ndarray] = None) -> np.ndarray:
    return np.isfinite(x, out=out)


def asin(x: np.ndarray, *, out: Optional[np.ndarray] = None) -> np.ndarray:
    return np.arcsin(x, out=out)


def isinf(x: np.ndarray, *, out: Optional[np.ndarray] = None) -> np.ndarray:
    return np.isinf(x, out=out)


def asinh(x: np.ndarray, *, out: Optional[np.ndarray] = None) -> np.ndarray:
    return np.arcsinh(x, out=out)


def cosh(x: np.ndarray, *, out: Optional[np.ndarray] = None) -> np.ndarray:
    return np.cosh(x, out=out)


def log10(x: np.ndarray, *, out: Optional[np.ndarray] = None) -> np.ndarray:
    return np.log10(x, out=out)


def log(x: np.ndarray, *, out: Optional[np.ndarray] = None) -> np.ndarray:
    return np.log(x, out=out)


def log2(x: np.ndarray, *, out: Optional[np.ndarray] = None) -> np.ndarray:
    return np.log2(x, out=out)


def log1p(x: np.ndarray, *, out: Optional[np.ndarray] = None) -> np.ndarray:
    return np.log1p(x, out=out)


def isnan(x: np.ndarray, *, out: Optional[np.ndarray] = None) -> np.ndarray:
    return np.isnan(x, out=out)


def less(
    x1: np.ndarray, x2: np.ndarray, *, out: Optional[np.ndarray] = None
) -> np.ndarray:
    return np.less(x1, x2, out=out)


def cos(x: np.ndarray, *, out: Optional[np.ndarray] = None) -> np.ndarray:
    return np.cos(x, out=out)


def logical_not(x: np.ndarray, *, out: Optional[np.ndarray] = None) -> np.ndarray:
    return np.logical_not(x, out=out)


def divide(
    x1: np.ndarray, x2: np.ndarray, *, out: Optional[np.ndarray] = None
) -> np.ndarray:
    if isinstance(x1, np.ndarray):
        if not isinstance(x2, np.ndarray):
            x2 = np.asarray(x2, dtype=x1.dtype)
        else:
            promoted_type = np.promote_types(x1.dtype, x2.dtype)
            x1 = x1.astype(promoted_type)
            x2 = x2.astype(promoted_type)
    return np.divide(x1, x2, out=out)


def acos(x: np.ndarray, *, out: Optional[np.ndarray] = None) -> np.ndarray:
    return np.arccos(x, out=out)


def logical_xor(
    x1: np.ndarray, x2: np.ndarray, *, out: Optional[np.ndarray] = None
) -> np.ndarray:
    return np.logical_xor(x1, x2, out=out)


def logical_or(
    x1: np.ndarray, x2: np.ndarray, *, out: Optional[np.ndarray] = None
) -> np.ndarray:
    return np.logical_or(x1, x2, out=out)


def logical_and(
    x1: np.ndarray, x2: np.ndarray, *, out: Optional[np.ndarray] = None
) -> np.ndarray:
    return np.logical_and(x1, x2, out=out)


def acosh(x: np.ndarray, *, out: Optional[np.ndarray] = None) -> np.ndarray:
    return np.arccosh(x, out=out)


def sin(x: np.ndarray, *, out: Optional[np.ndarray] = None) -> np.ndarray:
    return np.sin(x, out=out)


def negative(x: np.ndarray, *, out: Optional[np.ndarray] = None) -> np.ndarray:
    return np.negative(x, out=out)


def not_equal(
    x1: np.ndarray, x2: np.ndarray, *, out: Optional[np.ndarray] = None
) -> np.ndarray:
    return np.not_equal(x1, x2, out=out)


def tanh(x: np.ndarray, *, out: Optional[np.ndarray] = None) -> np.ndarray:
    return np.tanh(x, out=out)


def floor_divide(
    x1: np.ndarray, x2: np.ndarray, *, out: Optional[np.ndarray] = None
) -> np.ndarray:
    if not isinstance(x2, np.ndarray):
        x2 = np.asarray(x2, dtype=x1.dtype)
    else:
        dtype = np.promote_types(x1.dtype, x2.dtype)
        x1 = x1.astype(dtype)
        x2 = x2.astype(dtype)
    return np.floor_divide(x1, x2, out=out)


def sinh(x: np.ndarray, *, out: Optional[np.ndarray] = None) -> np.ndarray:
    return np.sinh(x, out=out)


def positive(x: np.ndarray, *, out: Optional[np.ndarray] = None) -> np.ndarray:
    return np.positive(x, out=out)


def square(x: np.ndarray, *, out: Optional[np.ndarray] = None) -> np.ndarray:
    return np.square(x, out=out)


def remainder(
    x1: np.ndarray, x2: np.ndarray, *, out: Optional[np.ndarray] = None
) -> np.ndarray:
    if not isinstance(x2, np.ndarray):
        x2 = np.asarray(x2, dtype=x1.dtype)
    else:
        dtype = np.promote_types(x1.dtype, x2.dtype)
        x1 = x1.astype(dtype)
        x2 = x2.astype(dtype)
    return np.remainder(x1, x2, out=out)


def round(x: np.ndarray, *, out: Optional[np.ndarray] = None) -> np.ndarray:
    if "int" in str(x.dtype):
        ret = np.copy(x)
    else:
        return np.round(x, out=out)
    if ivy.exists(out):
        return ivy.inplace_update(out, ret)
    return ret


def bitwise_or(
    x1: np.ndarray, x2: np.ndarray, *, out: Optional[np.ndarray] = None
) -> np.ndarray:
    if not isinstance(x2, np.ndarray):
        x2 = np.asarray(x2, dtype=x1.dtype)
    else:
        dtype = np.promote_types(x1.dtype, x2.dtype)
        x1 = x1.astype(dtype)
        x2 = x2.astype(dtype)
    return np.bitwise_or(x1, x2, out=out)


def trunc(x: np.ndarray, *, out: Optional[np.ndarray] = None) -> np.ndarray:
    if "int" in str(x.dtype):
        ret = np.copy(x)
    else:
        return np.trunc(x, out=out)
    if ivy.exists(out):
        return ivy.inplace_update(out, ret)
    return ret


def abs(x: np.ndarray, *, out: Optional[np.ndarray] = None) -> np.ndarray:
    return np.absolute(x, out=out)


def subtract(
    x1: np.ndarray, x2: np.ndarray, *, out: Optional[np.ndarray] = None
) -> np.ndarray:
    if hasattr(x1, "dtype") and hasattr(x2, "dtype"):
        promoted_type = np.promote_types(x1.dtype, x2.dtype)
        x1 = x1.astype(promoted_type)
        x2 = x2.astype(promoted_type)
    elif not hasattr(x2, "dtype"):
        x2 = np.array(x2, dtype=x1.dtype)
    return np.subtract(x1, x2, out=out)


def logaddexp(
    x1: np.ndarray, x2: np.ndarray, *, out: Optional[np.ndarray] = None
) -> np.ndarray:
    if not isinstance(x2, np.ndarray):
        x2 = np.asarray(x2, dtype=x1.dtype)
    else:
        dtype = np.promote_types(x1.dtype, x2.dtype)
        x1 = x1.astype(dtype)
        x2 = x2.astype(dtype)
    return np.logaddexp(x1, x2, out=out)


def bitwise_right_shift(
    x1: np.ndarray, x2: np.ndarray, *, out: Optional[np.ndarray] = None
) -> np.ndarray:
    if not isinstance(x2, np.ndarray):
        x2 = np.asarray(x2, dtype=x1.dtype)
    else:
        dtype = np.promote_types(x1.dtype, x2.dtype)
        x1 = x1.astype(dtype)
        x2 = x2.astype(dtype)
    return np.right_shift(x1, x2, out=out)


def bitwise_left_shift(
    x1: np.ndarray, x2: np.ndarray, *, out: Optional[np.ndarray] = None
) -> np.ndarray:
    if not isinstance(x2, np.ndarray):
        x2 = np.asarray(x2, dtype=x1.dtype)
    else:
        dtype = np.promote_types(x1.dtype, x2.dtype)
        x1 = x1.astype(dtype)
        x2 = x2.astype(dtype)
    return np.left_shift(x1, x2, out=out)


def tan(x: np.ndarray, *, out: Optional[np.ndarray] = None) -> np.ndarray:
    return np.tan(x, out=out)


def atan(x: np.ndarray, *, out: Optional[np.ndarray] = None) -> np.ndarray:
    return np.arctan(x, out=out)


def atanh(x: np.ndarray, *, out: Optional[np.ndarray] = None) -> np.ndarray:
    return np.arctanh(x, out=out)


def atan2(
    x1: np.ndarray, x2: np.ndarray, *, out: Optional[np.ndarray] = None
) -> np.ndarray:
    if not isinstance(x2, np.ndarray):
        x2 = np.asarray(x2, dtype=x1.dtype)
    else:
        dtype = np.promote_types(x1.dtype, x2.dtype)
        x1 = x1.astype(dtype)
        x2 = x2.astype(dtype)
    return np.arctan2(x1, x2, out=out)


# Extra #
# ------#


def minimum(x1, x2, *, out: Optional[np.ndarray] = None):
    return np.minimum(x1, x2, out=out)


def maximum(x1, x2, *, out: Optional[np.ndarray] = None):
    return np.maximum(x1, x2, out=out)


def erf(x, *, out: Optional[np.ndarray] = None):
    if _erf is None:
        raise Exception(
            "scipy must be installed in order to call ivy.erf with a numpy backend."
        )
    return _erf(x, out=out)<|MERGE_RESOLUTION|>--- conflicted
+++ resolved
@@ -1,10 +1,7 @@
 # global
 import numpy as np
-<<<<<<< HEAD
 from typing import Union, Optional
-=======
-from typing import Optional
->>>>>>> 2750aef6
+
 
 # local
 import ivy
@@ -15,15 +12,8 @@
     _erf = None
 
 
-<<<<<<< HEAD
 def add(x1: Union[float, np.ndarray], x2: Union[float, np.ndarray]) -> np.ndarray:
     return np.asarray(np.add(x1, x2))
-=======
-def add(x1: np.ndarray, x2: np.ndarray) -> np.ndarray:
-    if not isinstance(x2, np.ndarray):
-        x2 = np.asarray(x2, dtype=x1.dtype)
-    return np.add(np.asarray(x1), np.asarray(x2))
->>>>>>> 2750aef6
 
 
 def pow(
