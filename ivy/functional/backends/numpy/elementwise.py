--- conflicted
+++ resolved
@@ -302,8 +302,8 @@
 
 
 @_scalar_output_to_0d_array
-<<<<<<< HEAD
-@with_unsupported_dtypes({"1.23.0 and below": ("complex",)}, backend_version)
+
+@with_unsupported_dtypes({"1.24.3 and below": ("complex",)}, backend_version)
 def floor(
     x: np.ndarray,
     /,
@@ -311,10 +311,7 @@
     where: Union[bool, np.ndarray] = True,
     out: Optional[np.ndarray] = None,
 ) -> np.ndarray:
-=======
-@with_unsupported_dtypes({"1.24.3 and below": ("complex",)}, backend_version)
-def floor(x: np.ndarray, /, *, out: Optional[np.ndarray] = None) -> np.ndarray:
->>>>>>> 0a32c763
+
     if "int" in str(x.dtype):
         ret = ivy.where(where, np.copy(x), x)
     else:
