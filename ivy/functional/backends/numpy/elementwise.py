--- conflicted
+++ resolved
@@ -184,11 +184,11 @@
     return np.bitwise_or(x1, x2)
 
 
-<<<<<<< HEAD
 def trunc(x: np.ndarray) \
         -> np.ndarray:
     return np.asarray(npa.trunc(npa.asarray(x)))
-=======
+
+
 def abs(x: np.ndarray)\
         -> np.ndarray:
     return np.absolute(x)
@@ -221,5 +221,4 @@
         -> np.ndarray:
     if erf is None:
         raise Exception('scipy must be installed in order to call ivy.erf with a numpy backend.')
-    return erf(x)
->>>>>>> 89a2ef6b
+    return erf(x)