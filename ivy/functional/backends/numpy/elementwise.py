--- conflicted
+++ resolved
@@ -152,11 +152,11 @@
         -> np.ndarray:
     return np.square(x)
 
-<<<<<<< HEAD
+
 def round(x: np.ndarray)\
         -> np.ndarray:
     return np.asarray(npa.round(npa.asarray(x)))
-=======
+
 
 def bitwise_or(x1: np.ndarray , x2: np.ndarray) \
         -> np.ndarray:
@@ -166,5 +166,4 @@
         dtype = np.promote_types(x1.dtype, x2.dtype)
         x1 = x1.astype(dtype)
         x2 = x2.astype(dtype)
-    return np.bitwise_or(x1, x2)
->>>>>>> 9087571b
+    return np.bitwise_or(x1, x2)