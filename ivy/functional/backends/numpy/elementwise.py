# global
from typing import Union, Optional

import numpy as np

# local
import ivy
from ivy.functional.backends.numpy.helpers import _handle_0_dim_output

try:
    from scipy.special import erf as _erf
except (ImportError, ModuleNotFoundError):
    _erf = None


<<<<<<< HEAD
def _cast_for_binary_op(x1, x2):
    if isinstance(x1, np.ndarray):
        if isinstance(x2, np.ndarray):
            promoted_type = np.promote_types(x1.dtype, x2.dtype)
            x1 = x1.astype(promoted_type)
            x2 = x2.astype(promoted_type)
        else:
            x2 = np.asarray(x2, dtype=x1.dtype)
    elif isinstance(x2, np.ndarray):
        x1 = np.asarray(x1, dtype=x2.dtype)
=======
def _clamp_bits(x1, x2):
    x2 = np.clip(
        x2,
        np.array(0, dtype=x2.dtype),
        np.array(np.dtype(x1.dtype).itemsize * 8 - 1),
        dtype=x2.dtype,
    )
>>>>>>> 6c72ef5e
    return x1, x2


# when inputs are 0 dimensional, numpy's functions return scalars
# so we use this wrapper to ensure outputs are always numpy arrays


@_handle_0_dim_output
def abs(
    x: Union[float, np.ndarray], /, *, out: Optional[np.ndarray] = None
) -> np.ndarray:
    return np.absolute(x, out=out)


abs.support_native_out = True


@_handle_0_dim_output
def acos(x: np.ndarray, /, *, out: Optional[np.ndarray] = None) -> np.ndarray:
    return np.arccos(x, out=out)


acos.support_native_out = True


@_handle_0_dim_output
def acosh(x: np.ndarray, /, *, out: Optional[np.ndarray] = None) -> np.ndarray:
    return np.arccosh(x, out=out)


acosh.support_native_out = True


@_handle_0_dim_output
def add(
    x1: Union[float, np.ndarray],
    x2: Union[float, np.ndarray],
    /,
    *,
    out: Optional[np.ndarray] = None,
) -> np.ndarray:
    x1, x2 = ivy.promote_types_of_inputs(x1, x2)
    return np.add(x1, x2, out=out)


add.support_native_out = True


@_handle_0_dim_output
def asin(x: np.ndarray, /, *, out: Optional[np.ndarray] = None) -> np.ndarray:
    return np.arcsin(x, out=out)


asin.support_native_out = True


@_handle_0_dim_output
def asinh(x: np.ndarray, /, *, out: Optional[np.ndarray] = None) -> np.ndarray:
    return np.arcsinh(x, out=out)


asinh.support_native_out = True


@_handle_0_dim_output
def atan(x: np.ndarray, /, *, out: Optional[np.ndarray] = None) -> np.ndarray:
    return np.arctan(x, out=out)


atan.support_native_out = True


@_handle_0_dim_output
def atan2(
    x1: np.ndarray, x2: np.ndarray, /, *, out: Optional[np.ndarray] = None
) -> np.ndarray:
    x1, x2 = ivy.promote_types_of_inputs(x1, x2)
    return np.arctan2(x1, x2, out=out)


atan2.support_native_out = True


@_handle_0_dim_output
def atanh(x: np.ndarray, /, *, out: Optional[np.ndarray] = None) -> np.ndarray:
    return np.arctanh(x, out=out)


atanh.support_native_out = True


@_handle_0_dim_output
def bitwise_and(
    x1: Union[int, bool, np.ndarray],
    x2: Union[int, bool, np.ndarray],
    /,
    *,
    out: Optional[np.ndarray] = None,
) -> np.ndarray:
    x1, x2 = ivy.promote_types_of_inputs(x1, x2)
    return np.bitwise_and(x1, x2, out=out)


bitwise_and.support_native_out = True


@_handle_0_dim_output
def bitwise_invert(
    x: Union[int, bool, np.ndarray], /, *, out: Optional[np.ndarray] = None
) -> np.ndarray:
    return np.invert(x, out=out)


bitwise_invert.support_native_out = True


@_handle_0_dim_output
def bitwise_left_shift(
    x1: Union[int, bool, np.ndarray],
    x2: Union[int, bool, np.ndarray],
    /,
    *,
    out: Optional[np.ndarray] = None,
) -> np.ndarray:
    x1, x2 = ivy.promote_types_of_inputs(x1, x2)
    x1, x2 = _clamp_bits(x1, x2)
    return np.left_shift(x1, x2, out=out)


bitwise_left_shift.support_native_out = True


@_handle_0_dim_output
def bitwise_or(
    x1: Union[int, bool, np.ndarray],
    x2: Union[int, bool, np.ndarray],
    /,
    *,
    out: Optional[np.ndarray] = None,
) -> np.ndarray:
    x1, x2 = ivy.promote_types_of_inputs(x1, x2)
    return np.bitwise_or(x1, x2, out=out)


bitwise_or.support_native_out = True


@_handle_0_dim_output
def bitwise_right_shift(
    x1: Union[int, bool, np.ndarray],
    x2: Union[int, bool, np.ndarray],
    /,
    *,
    out: Optional[np.ndarray] = None,
) -> np.ndarray:
    x1, x2 = ivy.promote_types_of_inputs(x1, x2)
    x1, x2 = _clamp_bits(x1, x2)
    return np.right_shift(x1, x2, out=out)


bitwise_right_shift.support_native_out = True


@_handle_0_dim_output
def bitwise_xor(
    x1: Union[int, bool, np.ndarray],
    x2: Union[int, bool, np.ndarray],
    /,
    *,
    out: Optional[np.ndarray] = None,
) -> np.ndarray:
    x1, x2 = ivy.promote_types_of_inputs(x1, x2)
    return np.bitwise_xor(x1, x2, out=out)


bitwise_xor.support_native_out = True


@_handle_0_dim_output
def ceil(x: np.ndarray, /, *, out: Optional[np.ndarray] = None) -> np.ndarray:
    if "int" in str(x.dtype):
        ret = np.copy(x)
    else:
        return np.ceil(x, out=out)
    if ivy.exists(out):
        return ivy.inplace_update(out, ret)
    return ret


ceil.support_native_out = True


@_handle_0_dim_output
def cos(x: np.ndarray, /, *, out: Optional[np.ndarray] = None) -> np.ndarray:
    return np.cos(x, out=out)


cos.support_native_out = True


@_handle_0_dim_output
def cosh(x: np.ndarray, /, *, out: Optional[np.ndarray] = None) -> np.ndarray:
    return np.cosh(x, out=out)


cosh.support_native_out = True


@_handle_0_dim_output
def divide(
    x1: Union[float, np.ndarray],
    x2: Union[float, np.ndarray],
    /,
    *,
    out: Optional[np.ndarray] = None,
) -> np.ndarray:
    x1, x2 = ivy.promote_types_of_inputs(x1, x2)
    ret = np.divide(x1, x2)
    if ivy.is_float_dtype(x1):
        ret = np.asarray(ret, dtype=x1.dtype)
    else:
        ret = np.asarray(ret, dtype=ivy.default_float_dtype(as_native=True))
    return ret


divide.support_native_out = True


@_handle_0_dim_output
def equal(
    x1: Union[float, np.ndarray],
    x2: Union[float, np.ndarray],
    /,
    *,
    out: Optional[np.ndarray] = None,
) -> np.ndarray:
    return np.equal(x1, x2, out=out)


equal.support_native_out = True


@_handle_0_dim_output
def exp(x: np.ndarray, /, *, out: Optional[np.ndarray] = None) -> np.ndarray:
    return np.exp(x, out=out)


exp.support_native_out = True


@_handle_0_dim_output
def expm1(x: np.ndarray, /, *, out: Optional[np.ndarray] = None) -> np.ndarray:
    return np.expm1(x, out=out)


expm1.support_native_out = True


@_handle_0_dim_output
def floor(x: np.ndarray, /, *, out: Optional[np.ndarray] = None) -> np.ndarray:
    if "int" in str(x.dtype):
        ret = np.copy(x)
    else:
        return np.floor(x, out=out)
    if ivy.exists(out):
        return ivy.inplace_update(out, ret)
    return ret


floor.support_native_out = True


@_handle_0_dim_output
def floor_divide(
    x1: Union[float, np.ndarray],
    x2: Union[float, np.ndarray],
    /,
    *,
    out: Optional[np.ndarray] = None,
) -> np.ndarray:
    x1, x2 = ivy.promote_types_of_inputs(x1, x2)
    return np.floor(np.divide(x1, x2)).astype(x1.dtype)


@_handle_0_dim_output
def greater(
    x1: Union[float, np.ndarray],
    x2: Union[float, np.ndarray],
    /,
    *,
    out: Optional[np.ndarray] = None,
) -> np.ndarray:
    return np.greater(x1, x2, out=out)


greater.support_native_out = True


@_handle_0_dim_output
def greater_equal(
    x1: Union[float, np.ndarray],
    x2: Union[float, np.ndarray],
    /,
    *,
    out: Optional[np.ndarray] = None,
) -> np.ndarray:
    return np.greater_equal(x1, x2, out=out)


greater_equal.support_native_out = True


@_handle_0_dim_output
def isfinite(x: np.ndarray, /, *, out: Optional[np.ndarray] = None) -> np.ndarray:
    return np.isfinite(x, out=out)


isfinite.support_native_out = True


@_handle_0_dim_output
def isinf(x: np.ndarray, /, *, out: Optional[np.ndarray] = None) -> np.ndarray:
    return np.isinf(x, out=out)


isinf.support_native_out = True


@_handle_0_dim_output
def isnan(x: np.ndarray, /, *, out: Optional[np.ndarray] = None) -> np.ndarray:
    return np.isnan(x, out=out)


isnan.support_native_out = True


@_handle_0_dim_output
def less(
    x1: Union[float, np.ndarray],
    x2: Union[float, np.ndarray],
    /,
    *,
    out: Optional[np.ndarray] = None,
) -> np.ndarray:
    return np.less(x1, x2, out=out)


less.support_native_out = True


@_handle_0_dim_output
def less_equal(
    x1: Union[float, np.ndarray],
    x2: Union[float, np.ndarray],
    /,
    *,
    out: Optional[np.ndarray] = None,
) -> np.ndarray:
    return np.less_equal(x1, x2, out=out)


less_equal.support_native_out = True


@_handle_0_dim_output
def log(x: np.ndarray, /, *, out: Optional[np.ndarray] = None) -> np.ndarray:
    return np.log(x, out=out)


log.support_native_out = True


@_handle_0_dim_output
def log10(x: np.ndarray, /, *, out: Optional[np.ndarray] = None) -> np.ndarray:
    return np.log10(x, out=out)


log10.support_native_out = True


@_handle_0_dim_output
def log1p(x: np.ndarray, /, *, out: Optional[np.ndarray] = None) -> np.ndarray:
    return np.log1p(x, out=out)


log1p.support_native_out = True


@_handle_0_dim_output
def log2(x: np.ndarray, /, *, out: Optional[np.ndarray] = None) -> np.ndarray:
    return np.log2(x, out=out)


log2.support_native_out = True


@_handle_0_dim_output
def logaddexp(
    x1: np.ndarray, x2: np.ndarray, /, *, out: Optional[np.ndarray] = None
) -> np.ndarray:
    x1, x2 = ivy.promote_types_of_inputs(x1, x2)
    return np.logaddexp(x1, x2, out=out)


logaddexp.support_native_out = True


@_handle_0_dim_output
def logical_and(
    x1: np.ndarray, x2: np.ndarray, /, *, out: Optional[np.ndarray] = None
) -> np.ndarray:
    return np.logical_and(x1, x2, out=out)


logical_and.support_native_out = True


@_handle_0_dim_output
def logical_not(x: np.ndarray, /, *, out: Optional[np.ndarray] = None) -> np.ndarray:
    return np.logical_not(x, out=out)


logical_not.support_native_out = True


@_handle_0_dim_output
def logical_or(
    x1: np.ndarray, x2: np.ndarray, /, *, out: Optional[np.ndarray] = None
) -> np.ndarray:
    return np.logical_or(x1, x2, out=out)


logical_or.support_native_out = True


@_handle_0_dim_output
def logical_xor(
    x1: np.ndarray, x2: np.ndarray, /, *, out: Optional[np.ndarray] = None
) -> np.ndarray:
    return np.logical_xor(x1, x2, out=out)


logical_xor.support_native_out = True


@_handle_0_dim_output
def multiply(
    x1: Union[float, np.ndarray],
    x2: Union[float, np.ndarray],
    /,
    *,
    out: Optional[np.ndarray] = None,
) -> np.ndarray:
    x1, x2 = ivy.promote_types_of_inputs(x1, x2)
    return np.multiply(x1, x2, out=out)


multiply.support_native_out = True


@_handle_0_dim_output
def negative(
    x: Union[float, np.ndarray], /, *, out: Optional[np.ndarray] = None
) -> np.ndarray:
    return np.negative(x, out=out)


negative.support_native_out = True


@_handle_0_dim_output
def not_equal(
    x1: Union[float, np.ndarray],
    x2: Union[float, np.ndarray],
    /,
    *,
    out: Optional[np.ndarray] = None,
) -> np.ndarray:
    return np.not_equal(x1, x2, out=out)


not_equal.support_native_out = True


@_handle_0_dim_output
def positive(
    x: Union[float, np.ndarray], /, *, out: Optional[np.ndarray] = None
) -> np.ndarray:
    return np.positive(x, out=out)


positive.support_native_out = True


@_handle_0_dim_output
def pow(
    x1: Union[float, np.ndarray],
    x2: Union[float, np.ndarray],
    /,
    *,
    out: Optional[np.ndarray] = None,
) -> np.ndarray:
    x1, x2 = ivy.promote_types_of_inputs(x1, x2)
    return np.power(x1, x2, out=out)


pow.support_native_out = True


@_handle_0_dim_output
def reciprocal(
    x: Union[float, np.ndarray], /, *, out: Optional[np.ndarray] = None
) -> np.ndarray:
    return np.reciprocal(x, out=out)


reciprocal.support_native_out = True


@_handle_0_dim_output
def remainder(
    x1: Union[float, np.ndarray],
    x2: Union[float, np.ndarray],
    /,
    *,
    modulus: bool = True,
    out: Optional[np.ndarray] = None,
) -> np.ndarray:
    x1, x2 = ivy.promote_types_of_inputs(x1, x2)
    if not modulus:
        res = x1 / x2
        res_floored = np.where(res >= 0, np.floor(res), np.ceil(res))
        diff = np.asarray(res - res_floored, dtype=res.dtype)
        diff, x2 = ivy.promote_types_of_inputs(diff, x2)
        return np.asarray(np.round(diff * x2), dtype=x1.dtype)
    return np.remainder(x1, x2, out=out)


remainder.support_native_out = True


@_handle_0_dim_output
def round(x: np.ndarray, /, *, out: Optional[np.ndarray] = None) -> np.ndarray:
    if "int" in str(x.dtype):
        ret = np.copy(x)
    else:
        return np.round(x, out=out)
    if ivy.exists(out):
        return ivy.inplace_update(out, ret)
    return ret


round.support_native_out = True


@_handle_0_dim_output
def sign(x: np.ndarray, /, *, out: Optional[np.ndarray] = None) -> np.ndarray:
    return np.sign(x, out=out)


sign.support_native_out = True


@_handle_0_dim_output
def sin(x: np.ndarray, /, *, out: Optional[np.ndarray] = None) -> np.ndarray:
    return np.sin(x, out=out)


sin.support_native_out = True


@_handle_0_dim_output
def sinh(x: np.ndarray, /, *, out: Optional[np.ndarray] = None) -> np.ndarray:
    return np.sinh(x, out=out)


sinh.support_native_out = True


@_handle_0_dim_output
def sqrt(x: np.ndarray, /, *, out: Optional[np.ndarray] = None) -> np.ndarray:
    return np.sqrt(x, out=out)


sqrt.support_native_out = True


@_handle_0_dim_output
def square(x: np.ndarray, /, *, out: Optional[np.ndarray] = None) -> np.ndarray:
    return np.square(x, out=out)


square.support_native_out = True


@_handle_0_dim_output
def subtract(
    x1: Union[float, np.ndarray],
    x2: Union[float, np.ndarray],
    /,
    *,
    out: Optional[np.ndarray] = None,
) -> np.ndarray:
    x1, x2 = ivy.promote_types_of_inputs(x1, x2)
    return np.subtract(x1, x2, out=out)


subtract.support_native_out = True


@_handle_0_dim_output
def tan(x: np.ndarray, /, *, out: Optional[np.ndarray] = None) -> np.ndarray:
    return np.tan(x, out=out)


tan.support_native_out = True


@_handle_0_dim_output
def tanh(x: np.ndarray, /, *, out: Optional[np.ndarray] = None) -> np.ndarray:
    return np.tanh(x, out=out)


tanh.support_native_out = True


@_handle_0_dim_output
def trunc(x: np.ndarray, /, *, out: Optional[np.ndarray] = None) -> np.ndarray:
    if "int" in str(x.dtype):
        ret = np.copy(x)
    else:
        return np.trunc(x, out=out)
    if ivy.exists(out):
        return ivy.inplace_update(out, ret)
    return ret


trunc.support_native_out = True


# Extra #
# ------#


@_handle_0_dim_output
def erf(x, /, *, out: Optional[np.ndarray] = None):
    if _erf is None:
        raise Exception(
            "scipy must be installed in order to call ivy.erf with a numpy backend."
        )
    ret = _erf(x, out=out)
    if hasattr(x, "dtype"):
        ret = np.asarray(_erf(x, out=out), dtype=x.dtype)
    return ret


erf.support_native_out = True


@_handle_0_dim_output
def maximum(x1, x2, /, *, out: Optional[np.ndarray] = None):
    x1, x2 = ivy.promote_types_of_inputs(x1, x2)
    return np.maximum(x1, x2, out=out)


maximum.support_native_out = True


@_handle_0_dim_output
def minimum(
    x1: Union[float, np.ndarray],
    x2: Union[float, np.ndarray],
    /,
    *,
    out: Optional[np.ndarray] = None,
) -> np.ndarray:
    x1, x2 = ivy.promote_types_of_inputs(x1, x2)
    return np.minimum(x1, x2, out=out)


minimum.support_native_out = True<|MERGE_RESOLUTION|>--- conflicted
+++ resolved
@@ -13,7 +13,6 @@
     _erf = None
 
 
-<<<<<<< HEAD
 def _cast_for_binary_op(x1, x2):
     if isinstance(x1, np.ndarray):
         if isinstance(x2, np.ndarray):
@@ -24,7 +23,9 @@
             x2 = np.asarray(x2, dtype=x1.dtype)
     elif isinstance(x2, np.ndarray):
         x1 = np.asarray(x1, dtype=x2.dtype)
-=======
+    return x1, x2
+
+
 def _clamp_bits(x1, x2):
     x2 = np.clip(
         x2,
@@ -32,7 +33,6 @@
         np.array(np.dtype(x1.dtype).itemsize * 8 - 1),
         dtype=x2.dtype,
     )
->>>>>>> 6c72ef5e
     return x1, x2
 
 
