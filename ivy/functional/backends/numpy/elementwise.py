# global
import numpy as np
import numpy.array_api as npa


def bitwise_invert(x: np.ndarray)\
        -> np.ndarray:
    return np.invert(x)


def bitwise_and(x1: np.ndarray,
                x2: np.ndarray)\
        -> np.ndarray:
    return np.bitwise_and(x1, x2)


def equal(x1: np.ndarray, x2: np.ndarray)\
        -> np.ndarray:
    return x1 == x2


def greater_equal(x1: np.ndarray, x2: np.ndarray)\
        -> np.ndarray:
    return np.greater_equal(x1, x2)


def less_equal(x1: np.ndarray, x2: np.ndarray)\
        -> np.ndarray:
    return x1 <= x2


def ceil(x: np.ndarray)\
        -> np.ndarray:
    return np.asarray(npa.ceil(npa.asarray(x)))


def floor(x: np.ndarray)\
        -> np.ndarray:
    return np.asarray(npa.floor(npa.asarray(x)))


def sqrt(x: np.ndarray)\
        -> np.ndarray:
    return np.sqrt(x)


def isfinite(x: np.ndarray) \
        -> np.ndarray:
    return np.asarray(npa.isfinite(npa.asarray(x)))

  
def asin(x: np.ndarray)\
        -> np.ndarray:
    return np.arcsin(x)


def isinf(x: np.ndarray)\
        -> np.ndarray:
    return np.asarray(npa.isinf(npa.asarray(x)))


def asinh(x: np.ndarray)\
        -> np.ndarray:
    return np.arcsinh(x)


def cosh(x: np.ndarray)\
        -> np.ndarray:
    return np.asarray(npa.cosh(npa.asarray(x)))


def log10(x: np.ndarray)\
        -> np.ndarray:
    return np.log10(x)


def log2(x: np.ndarray)\
        -> np.ndarray:
    return np.log2(x)


def log1p(x: np.ndarray)\
        -> np.ndarray:
    return np.log1p(x)


def isnan(x: np.ndarray)\
        -> np.ndarray:
    return np.isnan(x)


def less(x1: np.ndarray,x2: np.ndarray)\
        -> np.ndarray:
    return np.less(x1,x2)


def cos(x: np.ndarray)\
        -> np.ndarray:
    return np.asarray(npa.cos(npa.asarray(x)))


def logical_not(x: np.ndarray)\
        -> np.ndarray:
    return np.logical_not(x)


def acos(x: np.ndarray)\
        -> np.ndarray:
    return np.asarray(npa.acos(npa.asarray(x)))

  
def logical_or(x1: np.ndarray, x2: np.ndarray)\
        -> np.ndarray:
    return np.logical_or(x1, x2)


def logical_and(x1: np.ndarray, x2: np.ndarray)\
        -> np.ndarray:
    return np.logical_and(x1, x2)


def acosh(x: np.ndarray)\
        -> np.ndarray:
    return np.asarray(npa.acosh(npa.asarray(x)))
  

def sin(x: np.ndarray)\
        -> np.ndarray:
    return np.asarray(npa.sin(npa.asarray(x)))

  
def negative(x: np.ndarray) -> np.ndarray:
    return np.negative(x)


def not_equal(x1: np.ndarray, x2: np.ndarray)\
        -> np.ndarray:
    return np.not_equal(x1, x2)


def tanh(x: np.ndarray)\
        -> np.ndarray:
    return np.asarray(npa.tanh(npa.asarray(x)))

  
def sinh(x: np.ndarray)\
        -> np.ndarray:
    return np.asarray(npa.sinh(npa.asarray(x)))


def positive(x: np.ndarray)\
        -> np.ndarray:
    return np.positive(x)
  
  
def square(x: np.ndarray)\
        -> np.ndarray:
    return np.square(x)


def round(x: np.ndarray)\
        -> np.ndarray:
    return np.asarray(npa.round(npa.asarray(x)))


def bitwise_or(x1: np.ndarray , x2: np.ndarray) \
        -> np.ndarray:
    if not isinstance(x2, np.ndarray):
        x2 = np.asarray(x2, dtype=x1.dtype)
    else:
        dtype = np.promote_types(x1.dtype, x2.dtype)
        x1 = x1.astype(dtype)
        x2 = x2.astype(dtype)
    return np.bitwise_or(x1, x2)


<<<<<<< HEAD
def abs(x: np.ndarray)\
        -> np.ndarray:
    return np.absolute(x)
=======
def logaddexp(x1: np.ndarray, x2: np.ndarray) -> np.ndarray:
    if not isinstance(x2, np.ndarray):
        x2 = np.asarray(x2, dtype=x1.dtype)
    else:
        dtype = np.promote_types(x1.dtype, x2.dtype)
        x1 = x1.astype(dtype)
        x2 = x2.astype(dtype)
    return np.logaddexp(x1, x2)
>>>>>>> f992ca8b
<|MERGE_RESOLUTION|>--- conflicted
+++ resolved
@@ -174,11 +174,11 @@
     return np.bitwise_or(x1, x2)
 
 
-<<<<<<< HEAD
 def abs(x: np.ndarray)\
         -> np.ndarray:
     return np.absolute(x)
-=======
+
+  
 def logaddexp(x1: np.ndarray, x2: np.ndarray) -> np.ndarray:
     if not isinstance(x2, np.ndarray):
         x2 = np.asarray(x2, dtype=x1.dtype)
@@ -186,5 +186,4 @@
         dtype = np.promote_types(x1.dtype, x2.dtype)
         x1 = x1.astype(dtype)
         x2 = x2.astype(dtype)
-    return np.logaddexp(x1, x2)
->>>>>>> f992ca8b
+    return np.logaddexp(x1, x2)