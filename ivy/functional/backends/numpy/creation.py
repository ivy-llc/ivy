--- conflicted
+++ resolved
@@ -68,17 +68,6 @@
     return _to_dev(np.empty(shape, dtype_from_str(default_dtype(dtype))), device)
 
 
-<<<<<<< HEAD
-def eye(n_rows: int,
-        n_cols: Optional[int] = None,
-        k: Optional[int] = 0,
-        dtype: Optional[np.dtype] = None,
-        device: Optional[str] = None) \
-        -> np.ndarray:
-    dtype = dtype_from_str(default_dtype(dtype))
-    return _to_dev(np.eye(n_rows, n_cols, k, dtype), device)
-
-=======
 def empty_like(x: np.ndarray,
               dtype : Optional[Union[np.dtype, str]] = None,
               dev : Optional[str] = None) \
@@ -92,12 +81,21 @@
 
     return _to_dev(np.empty_like(x, dtype=dtype), dev)
 
-  
+
 def linspace(start, stop, num, axis=None, dev=None):
     if axis is None:
         axis = -1
     return _to_dev(np.linspace(start, stop, num, axis=axis), dev)
->>>>>>> 644ab189
+
+def eye(n_rows: int,
+        n_cols: Optional[int] = None,
+        k: Optional[int] = 0,
+        dtype: Optional[np.dtype] = None,
+        device: Optional[str] = None) \
+        -> np.ndarray:
+    dtype = dtype_from_str(default_dtype(dtype))
+    return _to_dev(np.eye(n_rows, n_cols, k, dtype), device)
+
 
 # Extra #
 # ------#
