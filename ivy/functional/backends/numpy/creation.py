# For Review
# global
import numpy
import numpy as np
from numbers import Number
from typing import Union, Tuple, Optional, List, Sequence

# local
import ivy
from .data_type import as_native_dtype
from ivy.functional.ivy import default_dtype
from ivy.functional.backends.numpy.device import _to_device

# noinspection PyProtectedMember
from ivy.functional.ivy.creation import _assert_fill_value_and_dtype_are_compatible


# Array API Standard #
# -------------------#


def arange(
    start: Number,
    stop: Optional[Number] = None,
    step: Number = 1,
    *,
    dtype: Optional[np.dtype] = None,
    device: str,
    out: Optional[np.ndarray] = None
) -> np.ndarray:
    if dtype:
        dtype = as_native_dtype(dtype)
    res = _to_device(np.arange(start, stop, step=step, dtype=dtype), device=device)
    if not dtype:
        if res.dtype == np.float64:
            return res.astype(np.float32)
        elif res.dtype == np.int64:
            return res.astype(np.int32)
    return res


def asarray(
    object_in: Union[np.ndarray, List[Number], Tuple[Number]],
    *,
    copy: Optional[bool] = None,
    dtype: Optional[np.dtype] = None,
    device: str,
    out: Optional[np.ndarray] = None
) -> np.ndarray:
    # If copy=none then try using existing memory buffer
    if isinstance(object_in, np.ndarray) and dtype is None:
        dtype = object_in.dtype
    elif (
        isinstance(object_in, (list, tuple, dict))
        and len(object_in) != 0
        and dtype is None
    ):
        dtype = default_dtype(item=object_in, as_native=True)
        if copy is True:
            return _to_device(
                np.copy(np.asarray(object_in, dtype=dtype)), device=device
            )
        else:
            return _to_device(np.asarray(object_in, dtype=dtype), device=device)
    else:
        dtype = default_dtype(dtype, object_in)
    if copy is True:
        return _to_device(np.copy(np.asarray(object_in, dtype=dtype)), device=device)
    else:
        return _to_device(np.asarray(object_in, dtype=dtype), device=device)


def empty(
    shape: Union[ivy.NativeShape, Sequence[int]],
    *,
    dtype: np.dtype,
    device: str,
    out: Optional[np.ndarray] = None
) -> np.ndarray:
    return _to_device(np.empty(shape, dtype), device=device)


def empty_like(
    x: np.ndarray, *, dtype: np.dtype, device: str, out: Optional[np.ndarray] = None
) -> np.ndarray:
    return _to_device(np.empty_like(x, dtype=dtype), device=device)


def eye(
    n_rows: int,
    n_cols: Optional[int] = None,
    k: Optional[int] = 0,
    batch_shape: Optional[Union[int, Sequence[int]]] = None,
    *,
    dtype: np.dtype,
    device: str,
    out: Optional[np.ndarray] = None
) -> np.ndarray:
    if n_cols is None:
        n_cols = n_rows
    i = np.eye(n_rows, n_cols, k, dtype)
    if batch_shape is None:
        return _to_device(i, device=device)
    else:
        reshape_dims = [1] * len(batch_shape) + [n_rows, n_cols]
        tile_dims = list(batch_shape) + [1, 1]
        return_mat = np.tile(np.reshape(i, reshape_dims), tile_dims)
        return _to_device(return_mat, device=device)


# noinspection PyShadowingNames
def from_dlpack(x, *, out: Optional[np.ndarray] = None):
    # noinspection PyProtectedMember
    return np.from_dlpack(x)
<<<<<<< HEAD


def _assert_fill_value_and_dtype_are_compatible(dtype, fill_value):
    assert (
        (ivy.is_int_dtype(dtype) and isinstance(fill_value, int))
        or (ivy.is_float_dtype(dtype) and isinstance(fill_value, float))
        or (isinstance(fill_value, bool))
    ), "the fill_value and data type are not same"
=======
>>>>>>> aba68ff5


def full(
    shape: Union[ivy.NativeShape, Sequence[int]],
    fill_value: Union[int, float, bool],
    *,
    dtype: Optional[Union[ivy.Dtype, np.dtype]] = None,
    device: str,
    out: Optional[np.ndarray] = None
) -> np.ndarray:
    dtype = ivy.default_dtype(dtype, item=fill_value, as_native=True)
    _assert_fill_value_and_dtype_are_compatible(dtype, fill_value)
    return _to_device(
        np.full(shape, fill_value, dtype),
        device=device,
    )


def full_like(
    x: np.ndarray,
    fill_value: float,
    *,
    dtype: np.dtype,
    device: str,
    out: Optional[np.ndarray] = None
) -> np.ndarray:
    _assert_fill_value_and_dtype_are_compatible(dtype, fill_value)
    return _to_device(np.full_like(x, fill_value, dtype=dtype), device=device)


def linspace(
    start: Union[np.ndarray, float],
    stop: Union[np.ndarray, float],
    num: int,
    axis: Optional[int] = None,
    endpoint: bool = True,
    *,
    dtype: np.dtype,
    device: str,
    out: Optional[np.ndarray] = None
) -> np.ndarray:
    if axis is None:
        axis = -1
    ans = np.linspace(start, stop, num, endpoint, dtype=dtype, axis=axis)
    # Waiting for fix when start is -0.0: https://github.com/numpy/numpy/issues/21513
    if (
        ans.shape[0] >= 1
        and (not isinstance(start, numpy.ndarray))
        and (not isinstance(stop, numpy.ndarray))
    ):
        ans[0] = start
    return _to_device(ans, device=device)


def meshgrid(*arrays: np.ndarray, indexing: str = "xy") -> List[np.ndarray]:
    return np.meshgrid(*arrays, indexing=indexing)


def ones(
    shape: Union[ivy.NativeShape, Sequence[int]],
    *,
    dtype: np.dtype,
    device: str,
    out: Optional[np.ndarray] = None
) -> np.ndarray:
    return _to_device(np.ones(shape, dtype), device=device)


def ones_like(
    x: np.ndarray, *, dtype: np.dtype, device: str, out: Optional[np.ndarray] = None
) -> np.ndarray:
    return _to_device(np.ones_like(x, dtype=dtype), device=device)


def tril(x: np.ndarray, k: int = 0, *, out: Optional[np.ndarray] = None) -> np.ndarray:
    return np.tril(x, k)


def triu(x: np.ndarray, k: int = 0, *, out: Optional[np.ndarray] = None) -> np.ndarray:
    return np.triu(x, k)


def zeros(
    shape: Union[ivy.NativeShape, Sequence[int]],
    *,
    dtype: np.dtype,
    device: str,
    out: Optional[np.ndarray] = None
) -> np.ndarray:
    return _to_device(np.zeros(shape, dtype), device=device)


def zeros_like(
    x: np.ndarray, *, dtype: np.dtype, device: str, out: Optional[np.ndarray] = None
) -> np.ndarray:
    return _to_device(np.zeros_like(x, dtype=dtype), device=device)


# Extra #
# ------#


array = asarray


def logspace(
    start: Union[np.ndarray, int],
    stop: Union[np.ndarray, int],
    num: int,
    base: float = 10.0,
    axis: Optional[int] = None,
    *,
    device: str,
    out: Optional[np.ndarray] = None
) -> np.ndarray:
    if axis is None:
        axis = -1
    return _to_device(
        np.logspace(start, stop, num, base=base, axis=axis), device=device
    )<|MERGE_RESOLUTION|>--- conflicted
+++ resolved
@@ -112,17 +112,6 @@
 def from_dlpack(x, *, out: Optional[np.ndarray] = None):
     # noinspection PyProtectedMember
     return np.from_dlpack(x)
-<<<<<<< HEAD
-
-
-def _assert_fill_value_and_dtype_are_compatible(dtype, fill_value):
-    assert (
-        (ivy.is_int_dtype(dtype) and isinstance(fill_value, int))
-        or (ivy.is_float_dtype(dtype) and isinstance(fill_value, float))
-        or (isinstance(fill_value, bool))
-    ), "the fill_value and data type are not same"
-=======
->>>>>>> aba68ff5
 
 
 def full(
