--- conflicted
+++ resolved
@@ -166,17 +166,10 @@
 # Extra #
 # ------#
 
-<<<<<<< HEAD
-def logspace(start, stop, num, base=10., axis=None, dtype=None, dev=None):
-    if axis is None:
-        axis = -1
-    return _to_dev(np.logspace(start, stop, num, base=base, axis=axis, dtype=dtype), dev)
-=======
 array = asarray
 
 
 def logspace(start, stop, num, base=10., axis=None, device=None):
     if axis is None:
         axis = -1
-    return _to_dev(np.logspace(start, stop, num, base=base, axis=axis), device)
->>>>>>> a81569ea
+    return _to_dev(np.logspace(start, stop, num, base=base, axis=axis), device)