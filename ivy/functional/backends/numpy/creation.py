--- conflicted
+++ resolved
@@ -96,10 +96,6 @@
 
 
 # noinspection PyShadowingNames
-<<<<<<< HEAD
-def from_dlpack(x: np.ndarray) -> np.ndarray:
-    return np.from_dlpack(x)
-=======
 def from_dlpack(x):
     # noinspection PyProtectedMember
     return np._from_dlpack(x)
@@ -111,7 +107,6 @@
         or (ivy.is_float_dtype(dtype) and isinstance(fill_value, float))
         or (isinstance(fill_value, bool))
     ), "the fill_value and data type are not same"
->>>>>>> 15f3c26f
 
 
 def full(
@@ -130,15 +125,7 @@
 
 
 def full_like(
-<<<<<<< HEAD
     x: np.ndarray, fill_value: float, *, dtype: np.dtype, device: str
-=======
-    x: np.ndarray,
-    fill_value: Union[int, float],
-    *,
-    dtype: Optional[Union[ivy.Dtype, np.dtype]] = None,
-    device: str
->>>>>>> 15f3c26f
 ) -> np.ndarray:
     dtype = ivy.default_dtype(dtype, item=fill_value, as_native=True)
     _assert_fill_value_and_dtype_are_compatible(dtype, fill_value)
