--- conflicted
+++ resolved
@@ -100,18 +100,11 @@
     return np.triu(x, k)
 
 
-<<<<<<< HEAD
-def empty(shape: Union[int, Tuple[int, ...]],
-          dtype: Optional[np.dtype] = None,
-          device: Optional[str] = None) \
-        -> np.ndarray:
-=======
 def empty(
     shape: Union[int, Tuple[int], List[int]],
     dtype: Optional[np.dtype] = None,
     device: Optional[str] = None,
 ) -> np.ndarray:
->>>>>>> 72a5156b
     return _to_dev(np.empty(shape, dtype_from_str(default_dtype(dtype))), device)
 
 
