# global
import numpy
import numpy as np
from typing import Union, Tuple, Optional, List

# local
from .data_type import as_native_dtype
from ivy.functional.ivy import default_dtype

# noinspection PyProtectedMember
from ivy.functional.backends.numpy.device import _to_device


# Array API Standard #
# -------------------#


def arange(start, stop=None, step=1, *, dtype: np.dtype = None, device: str):
    if dtype:
        dtype = as_native_dtype(dtype)
    res = _to_device(np.arange(start, stop, step=step, dtype=dtype), device=device)
    if not dtype:
        if res.dtype == np.float64:
            return res.astype(np.float32)
        elif res.dtype == np.int64:
            return res.astype(np.int32)
    return res


def asarray(object_in, *, copy=None, dtype: np.dtype = None, device: str):
    # If copy=none then try using existing memory buffer
    if isinstance(object_in, np.ndarray) and dtype is None:
        dtype = object_in.dtype
    elif (
        isinstance(object_in, (list, tuple, dict))
        and len(object_in) != 0
        and dtype is None
    ):
<<<<<<< HEAD
        dtype = default_dtype(item=object_in, as_native=True)        
        if copy is True:
            return _to_dev(np.copy(np.asarray(object_in, dtype=dtype)), device)
        else:
            return _to_dev(np.asarray(object_in, dtype=dtype), device)
=======
        dtype = default_dtype(item=object_in, as_native=True)
        if copy is True:
            return _to_device(
                np.copy(np.asarray(object_in, dtype=dtype)), device=device
            )
        else:
            return _to_device(np.asarray(object_in, dtype=dtype), device=device)
>>>>>>> 44a95e78
    else:
        dtype = default_dtype(dtype, object_in)
    if copy is True:
        return _to_device(np.copy(np.asarray(object_in, dtype=dtype)), device=device)
    else:
        return _to_device(np.asarray(object_in, dtype=dtype), device=device)


def empty(
    shape: Union[int, Tuple[int], List[int]], *, dtype: np.dtype, device: str
) -> np.ndarray:
    return _to_device(
        np.empty(shape, as_native_dtype(default_dtype(dtype))), device=device
    )


def empty_like(x: np.ndarray, *, dtype: np.dtype, device: str) -> np.ndarray:
    if dtype:
        dtype = "bool_" if dtype == "bool" else dtype
        dtype = np.dtype(dtype)
    else:
        dtype = x.dtype

    return _to_device(np.empty_like(x, dtype=dtype), device=device)


def eye(
    n_rows: int,
    n_cols: Optional[int] = None,
    k: Optional[int] = 0,
    *,
    dtype: np.dtype,
    device: str
) -> np.ndarray:
    dtype = as_native_dtype(default_dtype(dtype))
    return _to_device(np.eye(n_rows, n_cols, k, dtype), device=device)


# noinspection PyShadowingNames
def from_dlpack(x):
    return np.from_dlpack(x)


def full(
    shape: Union[int, Tuple[int, ...]],
    fill_value: Union[int, float],
    *,
    dtype: np.dtype = None,
    device: str
) -> np.ndarray:
    return _to_device(
        np.full(shape, fill_value, as_native_dtype(default_dtype(dtype, fill_value))),
        device=device,
    )


def full_like(
    x: np.ndarray, fill_value: Union[int, float], *, dtype: np.dtype, device: str
) -> np.ndarray:
    if dtype:
        dtype = "bool_" if dtype == "bool" else dtype
    else:
        dtype = x.dtype
    return _to_device(np.full_like(x, fill_value, dtype=dtype), device=device)


def linspace(
    start, stop, num, axis=None, endpoint=True, *, dtype: np.dtype, device: str
):
    if axis is None:
        axis = -1
    ans = np.linspace(start, stop, num, endpoint, dtype=dtype, axis=axis)
    if dtype is None:
        ans = np.float32(ans)
    # Waiting for fix when start is -0.0: https://github.com/numpy/numpy/issues/21513
    if (
        ans.shape[0] >= 1
        and (not isinstance(start, numpy.ndarray))
        and (not isinstance(stop, numpy.ndarray))
    ):
        ans[0] = start
    return _to_device(ans, device=device)


def meshgrid(*arrays: np.ndarray, indexing: str = "xy") -> List[np.ndarray]:
    return np.meshgrid(*arrays, indexing=indexing)


def ones(
    shape: Union[int, Tuple[int], List[int]], *, dtype: np.dtype, device: str
) -> np.ndarray:
    dtype = as_native_dtype(default_dtype(dtype))
    return _to_device(np.ones(shape, dtype), device=device)


def ones_like(x: np.ndarray, *, dtype: np.dtype, device: str) -> np.ndarray:
    if dtype:
        dtype = "bool_" if dtype == "bool" else dtype
        dtype = np.dtype(dtype)
    else:
        dtype = x.dtype

    return _to_device(np.ones_like(x, dtype=dtype), device=device)


def tril(x: np.ndarray, k: int = 0) -> np.ndarray:
    return np.tril(x, k)


def triu(x: np.ndarray, k: int = 0) -> np.ndarray:
    return np.triu(x, k)


def zeros(
    shape: Union[int, Tuple[int], List[int]], *, dtype: np.dtype, device: str
) -> np.ndarray:
    return _to_device(np.zeros(shape, dtype), device=device)


def zeros_like(x: np.ndarray, *, dtype: np.dtype, device: str) -> np.ndarray:
    if dtype:
        dtype = "bool_" if dtype == "bool" else dtype
    else:
        dtype = x.dtype
    return _to_device(np.zeros_like(x, dtype=dtype), device=device)


# Extra #
# ------#


array = asarray


def logspace(start, stop, num, base=10.0, axis=None, *, device: str):
    if axis is None:
        axis = -1
    return _to_device(
        np.logspace(start, stop, num, base=base, axis=axis), device=device
    )<|MERGE_RESOLUTION|>--- conflicted
+++ resolved
@@ -36,13 +36,6 @@
         and len(object_in) != 0
         and dtype is None
     ):
-<<<<<<< HEAD
-        dtype = default_dtype(item=object_in, as_native=True)        
-        if copy is True:
-            return _to_dev(np.copy(np.asarray(object_in, dtype=dtype)), device)
-        else:
-            return _to_dev(np.asarray(object_in, dtype=dtype), device)
-=======
         dtype = default_dtype(item=object_in, as_native=True)
         if copy is True:
             return _to_device(
@@ -50,7 +43,6 @@
             )
         else:
             return _to_device(np.asarray(object_in, dtype=dtype), device=device)
->>>>>>> 44a95e78
     else:
         dtype = default_dtype(dtype, object_in)
     if copy is True:
