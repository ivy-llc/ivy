--- conflicted
+++ resolved
@@ -17,24 +17,14 @@
 
 
 def arange(
-<<<<<<< HEAD
     start: Number,
     stop: Optional[Number] = None,
     step: Number = 1,
     *,
     dtype: Optional[np.dtype] = None,
     device: str
-) -> np.ndarray:
-=======
-    start,
-    stop=None,
-    step=1,
-    *,
-    dtype: np.dtype = None,
-    device: str,
-    out: Optional[np.ndarray] = None
-):
->>>>>>> c75ab226
+    out: Optional[np.ndarray] = None
+) -> np.ndarray:
     if dtype:
         dtype = as_native_dtype(dtype)
     res = _to_device(np.arange(start, stop, step=step, dtype=dtype), device=device)
@@ -47,22 +37,13 @@
 
 
 def asarray(
-<<<<<<< HEAD
     object_in: Union[np.ndarray, List[Number], Tuple[Number]],
     *,
     copy: Optional[bool] = None,
     dtype: Optional[np.dtype] = None,
     device: str
-) -> np.ndarray:
-=======
-    object_in,
-    *,
-    copy=None,
-    dtype: np.dtype = None,
-    device: str,
-    out: Optional[np.ndarray] = None
-):
->>>>>>> c75ab226
+    out: Optional[np.ndarray] = None
+) -> np.ndarray:
     # If copy=none then try using existing memory buffer
     if isinstance(object_in, np.ndarray) and dtype is None:
         dtype = object_in.dtype
@@ -164,16 +145,12 @@
 
 
 def full_like(
-<<<<<<< HEAD
-    x: np.ndarray, fill_value: float, *, dtype: np.dtype, device: str
-=======
     x: np.ndarray,
-    fill_value: Union[int, float],
+    fill_value: float,
     *,
     dtype: Optional[Union[ivy.Dtype, np.dtype]] = None,
     device: str,
     out: Optional[np.ndarray] = None
->>>>>>> c75ab226
 ) -> np.ndarray:
     dtype = ivy.default_dtype(dtype, item=fill_value, as_native=True)
     _assert_fill_value_and_dtype_are_compatible(dtype, fill_value)
@@ -185,7 +162,6 @@
 
 
 def linspace(
-<<<<<<< HEAD
     start: Union[np.ndarray, float],
     stop: Union[np.ndarray, float],
     num: int,
@@ -194,19 +170,8 @@
     *,
     dtype: np.dtype,
     device: str
-) -> np.ndarray:
-=======
-    start,
-    stop,
-    num,
-    axis=None,
-    endpoint=True,
-    *,
-    dtype: np.dtype,
-    device: str,
-    out: Optional[np.ndarray] = None
-):
->>>>>>> c75ab226
+    out: Optional[np.ndarray] = None
+) -> np.ndarray:
     if axis is None:
         axis = -1
     ans = np.linspace(start, stop, num, endpoint, dtype=dtype, axis=axis)
@@ -285,7 +250,6 @@
 
 
 def logspace(
-<<<<<<< HEAD
     start: Union[np.ndarray, int],
     stop: Union[np.ndarray, int],
     num: int,
@@ -293,18 +257,8 @@
     axis: Optional[int] = None,
     *,
     device: str
-) -> np.ndarray:
-=======
-    start,
-    stop,
-    num,
-    base=10.0,
-    axis=None,
-    *,
-    device: str,
-    out: Optional[np.ndarray] = None
-):
->>>>>>> c75ab226
+    out: Optional[np.ndarray] = None
+) -> np.ndarray:
     if axis is None:
         axis = -1
     return _to_device(
