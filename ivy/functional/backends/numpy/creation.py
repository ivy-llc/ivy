# global
from numbers import Number
from typing import Union, Optional, List, Sequence

import numpy as np

# local
import ivy
from ivy.functional.backends.numpy.device import _to_device
from ivy.functional.ivy.creation import (
    asarray_to_native_arrays_and_back,
    asarray_infer_device,
    asarray_handle_nestable,
    NestedSequence,
    SupportsBufferProtocol,
)
from .data_type import as_native_dtype


# Array API Standard #
# -------------------#


def arange(
    start: float,
    /,
    stop: Optional[float] = None,
    step: float = 1,
    *,
    dtype: Optional[np.dtype] = None,
    device: str,
    out: Optional[np.ndarray] = None,
) -> np.ndarray:
    if dtype:
        dtype = as_native_dtype(dtype)
    res = _to_device(np.arange(start, stop, step=step, dtype=dtype), device=device)
    if not dtype:
        if res.dtype == np.float64:
            return res.astype(np.float32)
        elif res.dtype == np.int64:
            return res.astype(np.int32)
    return res


@asarray_to_native_arrays_and_back
@asarray_infer_device
@asarray_handle_nestable
def asarray(
    obj: Union[np.ndarray, bool, int, float, NestedSequence, SupportsBufferProtocol],
    /,
    *,
    copy: Optional[bool] = None,
    dtype: Optional[np.dtype] = None,
    device: str,
    out: Optional[np.ndarray] = None,
) -> np.ndarray:
    # If copy=none then try using existing memory buffer
    if isinstance(obj, np.ndarray) and dtype is None:
        dtype = obj.dtype
    elif isinstance(obj, (list, tuple, dict)) and len(obj) != 0 and dtype is None:
        dtype = ivy.default_dtype(item=obj, as_native=True)
        if copy is True:
            return _to_device(np.copy(np.asarray(obj, dtype=dtype)), device=device)
        else:
            return _to_device(np.asarray(obj, dtype=dtype), device=device)
    else:
        dtype = ivy.default_dtype(dtype=dtype, item=obj)
    if copy is True:
        return _to_device(np.copy(np.asarray(obj, dtype=dtype)), device=device)
    else:
        return _to_device(np.asarray(obj, dtype=dtype), device=device)


def empty(
    shape: Union[ivy.NativeShape, Sequence[int]],
    *,
    dtype: np.dtype,
    device: str,
    out: Optional[np.ndarray] = None,
) -> np.ndarray:
    return _to_device(np.empty(shape, dtype), device=device)


def empty_like(
    x: np.ndarray, /, *, dtype: np.dtype, device: str, out: Optional[np.ndarray] = None
) -> np.ndarray:
    return _to_device(np.empty_like(x, dtype=dtype), device=device)


def eye(
    n_rows: int,
    n_cols: Optional[int] = None,
    /,
    *,
    k: int = 0,
    batch_shape: Optional[Union[int, Sequence[int]]] = None,
    dtype: np.dtype,
    device: str,
    out: Optional[np.ndarray] = None,
) -> np.ndarray:
    if n_cols is None:
        n_cols = n_rows
    i = np.eye(n_rows, n_cols, k, dtype)
    if batch_shape is None:
        return _to_device(i, device=device)
    else:
        reshape_dims = [1] * len(batch_shape) + [n_rows, n_cols]
        tile_dims = list(batch_shape) + [1, 1]
        return_mat = np.tile(np.reshape(i, reshape_dims), tile_dims)
        return _to_device(return_mat, device=device)


def from_dlpack(x, /, *, out: Optional[np.ndarray] = None):
    return np.from_dlpack(x)


def full(
    shape: Union[ivy.NativeShape, Sequence[int]],
    fill_value: Union[int, float, bool],
    *,
    dtype: Optional[Union[ivy.Dtype, np.dtype]] = None,
    device: str,
    out: Optional[np.ndarray] = None,
) -> np.ndarray:
    dtype = ivy.default_dtype(dtype=dtype, item=fill_value, as_native=True)
    ivy.assertions.check_fill_value_and_dtype_are_compatible(fill_value, dtype)
    return _to_device(
        np.full(shape, fill_value, dtype),
        device=device,
    )


def full_like(
    x: np.ndarray,
    /,
    fill_value: float,
    *,
    dtype: np.dtype,
    device: str,
    out: Optional[np.ndarray] = None,
) -> np.ndarray:
<<<<<<< HEAD
    # _assert_fill_value_and_dtype_are_compatible(dtype, fill_value)
=======
    ivy.assertions.check_fill_value_and_dtype_are_compatible(fill_value, dtype)
>>>>>>> 24efb79d
    return _to_device(np.full_like(x, fill_value, dtype=dtype), device=device)


def linspace(
    start: Union[np.ndarray, float],
    stop: Union[np.ndarray, float],
    /,
    num: int,
    *,
    axis: Optional[int] = None,
    endpoint: bool = True,
    dtype: np.dtype,
    device: str,
    out: Optional[np.ndarray] = None,
) -> np.ndarray:
    if axis is None:
        axis = -1
    ans = np.linspace(start, stop, num, endpoint, dtype=dtype, axis=axis)
    # Waiting for fix when start is -0.0: https://github.com/numpy/numpy/issues/21513
    if (
        ans.shape[0] >= 1
        and (not isinstance(start, np.ndarray))
        and (not isinstance(stop, np.ndarray))
    ):
        ans[0] = start
    return _to_device(ans, device=device)


def meshgrid(
    *arrays: np.ndarray, sparse: bool = False, indexing: str = "xy"
) -> List[np.ndarray]:
    return np.meshgrid(*arrays, sparse=sparse, indexing=indexing)


def ones(
    shape: Union[ivy.NativeShape, Sequence[int]],
    *,
    dtype: np.dtype,
    device: str,
    out: Optional[np.ndarray] = None,
) -> np.ndarray:
    return _to_device(np.ones(shape, dtype), device=device)


def ones_like(
    x: np.ndarray, /, *, dtype: np.dtype, device: str, out: Optional[np.ndarray] = None
) -> np.ndarray:
    return _to_device(np.ones_like(x, dtype=dtype), device=device)


def tril(
    x: np.ndarray, /, *, k: int = 0, out: Optional[np.ndarray] = None
) -> np.ndarray:
    return np.tril(x, k)


def triu(
    x: np.ndarray, /, *, k: int = 0, out: Optional[np.ndarray] = None
) -> np.ndarray:
    return np.triu(x, k)


def zeros(
    shape: Union[ivy.NativeShape, Sequence[int]],
    *,
    dtype: np.dtype,
    device: str,
    out: Optional[np.ndarray] = None,
) -> np.ndarray:
    return _to_device(np.zeros(shape, dtype), device=device)


def zeros_like(
    x: np.ndarray, /, *, dtype: np.dtype, device: str, out: Optional[np.ndarray] = None
) -> np.ndarray:
    return _to_device(np.zeros_like(x, dtype=dtype), device=device)


# Extra #
# ------#


array = asarray


def copy_array(x: np.ndarray, *, out: Optional[np.ndarray] = None) -> np.ndarray:
    return x.copy()


def logspace(
    start: Union[np.ndarray, int],
    stop: Union[np.ndarray, int],
    /,
    num: int,
    *,
    base: float = 10.0,
    axis: Optional[int] = None,
    dtype: np.dtype,
    device: str,
    out: Optional[np.ndarray] = None,
) -> np.ndarray:
    if axis is None:
        axis = -1
    return _to_device(
        np.logspace(start, stop, num=num, base=base, dtype=dtype, axis=axis),
        device=device,
    )


def one_hot(
    indices: np.ndarray,
    depth: int,
    /,
    *,
    on_value: Optional[Number] = None,
    off_value: Optional[Number] = None,
    axis: Optional[int] = None,
    dtype: Optional[np.dtype] = None,
    device: str,
    out: Optional[np.ndarray] = None,
) -> np.ndarray:
    on_none = on_value is None
    off_none = off_value is None

    if dtype is None:
        if on_none and off_none:
            dtype = np.float32
        else:
            if not on_none:
                dtype = np.array(on_value).dtype
            elif not off_none:
                dtype = np.array(off_value).dtype

    res = np.eye(depth, dtype=dtype)[np.array(indices, dtype="int64").reshape(-1)]
    res = res.reshape(list(indices.shape) + [depth])

    if not on_none and not off_none:
        res = np.where(res == 1, on_value, off_value)

    if axis is not None:
        res = np.moveaxis(res, -1, axis)

    return res<|MERGE_RESOLUTION|>--- conflicted
+++ resolved
@@ -139,11 +139,7 @@
     device: str,
     out: Optional[np.ndarray] = None,
 ) -> np.ndarray:
-<<<<<<< HEAD
-    # _assert_fill_value_and_dtype_are_compatible(dtype, fill_value)
-=======
     ivy.assertions.check_fill_value_and_dtype_are_compatible(fill_value, dtype)
->>>>>>> 24efb79d
     return _to_device(np.full_like(x, fill_value, dtype=dtype), device=device)
 
 
