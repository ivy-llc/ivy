# global
import numpy as np
from typing import Union, Tuple, Optional, List

# local
from ivy import dtype_from_str, default_dtype
# noinspection PyProtectedMember
from ivy.functional.backends.numpy.old.general import _to_dev


def zeros(shape: Union[int, Tuple[int], List[int]],
          dtype: Optional[np.dtype] = None,
          device: Optional[str] = None) \
        -> np.ndarray:
    return _to_dev(np.zeros(shape, dtype_from_str(default_dtype(dtype))), device)


def ones(shape: Union[int, Tuple[int], List[int]],
         dtype: Optional[np.dtype] = None,
         device: Optional[str] = None) \
        -> np.ndarray:
    dtype = dtype_from_str(default_dtype(dtype))
    return _to_dev(np.ones(shape, dtype), device)


def full_like(x: np.ndarray,
              fill_value: Union[int, float],
              dtype: Optional[Union[np.dtype, str]] = None,
              device: Optional[str] = None) \
        -> np.ndarray:
    if dtype:
        dtype = 'bool_' if dtype == 'bool' else dtype
    else:
        dtype = x.dtype
    return _to_dev(np.full_like(x, fill_value, dtype=dtype), device)


def ones_like(x : np.ndarray,
              dtype : Optional[Union[np.dtype, str]] = None,
              dev : Optional[str] = None) \
        -> np.ndarray:

    if dtype:
        dtype = 'bool_' if dtype == 'bool' else dtype
        dtype = np.dtype(dtype)
    else:
        dtype = x.dtype

    return _to_dev(np.ones_like(x, dtype=dtype), dev)


def tril(x: np.ndarray,
         k: int = 0) \
         -> np.ndarray:
    return np.tril(x, k)


def triu(x: np.ndarray,
         k: int = 0) \
         -> np.ndarray:
    return np.triu(x, k)
    

def empty(shape: Union[int, Tuple[int], List[int]],
          dtype: Optional[np.dtype] = None,
          device: Optional[str] = None) \
        -> np.ndarray:
    return _to_dev(np.empty(shape, dtype_from_str(default_dtype(dtype))), device)

<<<<<<< HEAD

def empty_like(x: np.ndarray,
              dtype : Optional[Union[np.dtype, str]] = None,
              dev : Optional[str] = None) \
        -> np.ndarray:

    if dtype:
        dtype = 'bool_' if dtype == 'bool' else dtype
        dtype = np.dtype(dtype)
    else:
        dtype = x.dtype

    return _to_dev(np.empty_like(x, dtype=dtype), dev)
=======
def linspace(start, stop, num, axis=None, dev=None):
    if axis is None:
        axis = -1
    return _to_dev(np.linspace(start, stop, num, axis=axis), dev)

# Extra #
# ------#

# noinspection PyShadowingNames
def array(object_in, dtype=None, dev=None):
    return _to_dev(np.array(object_in, dtype=default_dtype(dtype, object_in)), dev)


def asarray(object_in, dtype=None, dev=None, copy=None):
    # If copy=none then try using existing memory buffer
    if isinstance(object_in, np.ndarray) and dtype is None:
        dtype = object_in.dtype
    elif isinstance(object_in, (list, tuple, dict)) and len(object_in) != 0 and dtype is None:
        # Temporary fix on type
        # Because default_type() didn't return correct type for normal python array
        if copy is True:
            return _to_dev(np.copy(np.asarray(object_in)), dev)
        else:
            return _to_dev(np.asarray(object_in), dev)
    else:
        dtype = default_dtype(dtype, object_in)
    if copy is True:
        return _to_dev(np.copy(np.asarray(object_in, dtype=dtype)), dev)
    else:
        return _to_dev(np.asarray(object_in, dtype=dtype), dev)
>>>>>>> 224f1dc1
<|MERGE_RESOLUTION|>--- conflicted
+++ resolved
@@ -67,7 +67,6 @@
         -> np.ndarray:
     return _to_dev(np.empty(shape, dtype_from_str(default_dtype(dtype))), device)
 
-<<<<<<< HEAD
 
 def empty_like(x: np.ndarray,
               dtype : Optional[Union[np.dtype, str]] = None,
@@ -81,7 +80,8 @@
         dtype = x.dtype
 
     return _to_dev(np.empty_like(x, dtype=dtype), dev)
-=======
+
+  
 def linspace(start, stop, num, axis=None, dev=None):
     if axis is None:
         axis = -1
@@ -111,5 +111,4 @@
     if copy is True:
         return _to_dev(np.copy(np.asarray(object_in, dtype=dtype)), dev)
     else:
-        return _to_dev(np.asarray(object_in, dtype=dtype), dev)
->>>>>>> 224f1dc1
+        return _to_dev(np.asarray(object_in, dtype=dtype), dev)