--- conflicted
+++ resolved
@@ -117,17 +117,11 @@
         axis = -1
     return _to_dev(np.linspace(start, stop, num, axis=axis), dev)
 
-<<<<<<< HEAD
-def meshgrid(*arrays: np.ndarray, indexing: str = 'xy',  device: Optional[str] = None)\
-        -> List[np.ndarray]:
-    return _to_dev(np.meshgrid(*arrays, indexing=indexing), device)
-=======
 
 def meshgrid(*arrays: np.ndarray, indexing: str = 'xy')\
         -> List[np.ndarray]:
     return np.meshgrid(*arrays, indexing=indexing)
 
->>>>>>> 0dc1c2ea
 
 def eye(n_rows: int,
         n_cols: Optional[int] = None,
