<<<<<<< HEAD
# global
from typing import Optional, Union, Sequence, Tuple, NamedTuple
=======
from typing import Optional, Union, Sequence, Tuple
>>>>>>> fb5fdedc
import numpy as np


def moveaxis(
    a: np.ndarray,
    source: Union[int, Sequence[int]],
    destination: Union[int, Sequence[int]],
    /,
    *,
    out: Optional[np.ndarray] = None,
) -> np.ndarray:
    return np.moveaxis(a, source, destination)


moveaxis.support_native_out = False


def heaviside(
    x1: np.ndarray,
    x2: np.ndarray,
    /,
    *,
    out: Optional[np.ndarray] = None,
) -> np.ndarray:
    return np.heaviside(
        x1,
        x2,
        out=out,
    )


heaviside.support_native_out = True


def flipud(
    m: np.ndarray,
    /,
    *,
    out: Optional[np.ndarray] = None,
) -> np.ndarray:
    return np.flipud(m)


flipud.support_native_out = False


def vstack(
    arrays: Sequence[np.ndarray],
    /,
    *,
    out: Optional[np.ndarray] = None,
) -> np.ndarray:
    return np.vstack(arrays)


def hstack(
    arrays: Sequence[np.ndarray],
    /,
    *,
    out: Optional[np.ndarray] = None,
) -> np.ndarray:
    return np.hstack(arrays)


<<<<<<< HEAD
def top_k(
    x: np.ndarray,
    k: int,
    /,
    *,
    axis: Optional[int] = -1,
    largest: Optional[bool] = True,
    out: Optional[Tuple[np.ndarray, np.ndarray]] = None,
) -> Tuple[np.ndarray, np.ndarray]:
    if not largest:
        indices = np.argsort(x, axis=axis)
        indices = np.take(indices, np.arange(k), axis=axis)
    else:
        x *= -1
        indices = np.argsort(x, axis=axis)
        indices = np.take(indices, np.arange(k), axis=axis)
        x *= -1
    topk_res = NamedTuple("top_k", [("values", np.ndarray), ("indices", np.ndarray)])
    val = np.take_along_axis(x, indices, axis=axis)
    return topk_res(val, indices)
=======
def rot90(
    m: np.ndarray,
    /,
    *,
    k: Optional[int] = 1,
    axes: Optional[Tuple[int, int]] = (0, 1),
    out: Optional[np.ndarray] = None,
) -> np.ndarray:
    return np.rot90(m, k, axes)
>>>>>>> fb5fdedc
<|MERGE_RESOLUTION|>--- conflicted
+++ resolved
@@ -1,9 +1,5 @@
-<<<<<<< HEAD
 # global
 from typing import Optional, Union, Sequence, Tuple, NamedTuple
-=======
-from typing import Optional, Union, Sequence, Tuple
->>>>>>> fb5fdedc
 import numpy as np
 
 
@@ -68,7 +64,17 @@
     return np.hstack(arrays)
 
 
-<<<<<<< HEAD
+def rot90(
+    m: np.ndarray,
+    /,
+    *,
+    k: Optional[int] = 1,
+    axes: Optional[Tuple[int, int]] = (0, 1),
+    out: Optional[np.ndarray] = None,
+) -> np.ndarray:
+    return np.rot90(m, k, axes)
+
+
 def top_k(
     x: np.ndarray,
     k: int,
@@ -88,15 +94,4 @@
         x *= -1
     topk_res = NamedTuple("top_k", [("values", np.ndarray), ("indices", np.ndarray)])
     val = np.take_along_axis(x, indices, axis=axis)
-    return topk_res(val, indices)
-=======
-def rot90(
-    m: np.ndarray,
-    /,
-    *,
-    k: Optional[int] = 1,
-    axes: Optional[Tuple[int, int]] = (0, 1),
-    out: Optional[np.ndarray] = None,
-) -> np.ndarray:
-    return np.rot90(m, k, axes)
->>>>>>> fb5fdedc
+    return topk_res(val, indices)