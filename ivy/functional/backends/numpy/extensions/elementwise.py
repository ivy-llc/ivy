from typing import Optional, Union
import numpy as np
from ivy.functional.backends.numpy.helpers import _handle_0_dim_output


@_handle_0_dim_output
def sinc(x: np.ndarray, /, *, out: Optional[np.ndarray] = None) -> np.ndarray:
    return np.sinc(x)


@_handle_0_dim_output
def lcm(
    x1: np.ndarray,
    x2: np.ndarray,
    /,
    *,
    out: Optional[np.ndarray] = None,
) -> np.ndarray:
    return np.abs(
        np.lcm(
            x1,
            x2,
            out=out,
        )
    )


lcm.support_native_out = True


@_handle_0_dim_output
def fmod(
    x1: np.ndarray,
    x2: np.ndarray,
    /,
    *,
    out: Optional[np.ndarray] = None,
) -> np.ndarray:
    return np.fmod(
        x1,
        x2,
        out=None,
    )


fmod.support_native_out = True


@_handle_0_dim_output
def fmax(
    x1: np.ndarray,
    x2: np.ndarray,
    /,
    *,
    out: Optional[np.ndarray] = None,
) -> np.ndarray:
    return np.fmax(
        x1,
        x2,
        out=None,
        where=True,
        casting="same_kind",
        order="K",
        dtype=None,
        subok=True,
    )


fmax.support_native_out = True


def trapz(
    y: np.ndarray,
    /,
    *,
    x: Optional[np.ndarray] = None,
    dx: Optional[float] = 1.0,
    axis: Optional[int] = -1,
    out: Optional[np.ndarray] = None,
) -> np.ndarray:
    return np.trapz(y, x=x, dx=dx, axis=axis)


trapz.support_native_out = False


def float_power(
    x1: Union[np.ndarray, float, list, tuple],
    x2: Union[np.ndarray, float, list, tuple],
    /,
    *,
    out: Optional[np.ndarray] = None,
) -> np.ndarray:
    return np.asarray(np.float_power(x1, x2, out=out), dtype=x1.dtype)


float_power.support_native_out = True


def exp2(
    x: Union[np.ndarray, float, list, tuple],
    /,
    *,
    out: Optional[np.ndarray] = None,
) -> np.ndarray:
    return np.exp2(x, out=out)


exp2.support_native_out = True


def nansum(
    x: np.ndarray,
    /,
    *,
    axis: Optional[Union[tuple, int]] = None,
    dtype: Optional[np.dtype] = None,
    keepdims: Optional[bool] = False,
    out: Optional[np.ndarray] = None,
) -> np.ndarray:
    return np.nansum(x, axis=axis, dtype=dtype, keepdims=keepdims, out=out)


nansum.support_native_out = True


<<<<<<< HEAD
def isclose(
    a: np.ndarray,
    b: np.ndarray,
    /,
    *,
    rtol: Optional[float] = 1e-05,
    atol: Optional[float] = 1e-08,
    equal_nan: Optional[bool] = False,
    out: Optional[np.ndarray] = None,
) -> np.ndarray:
    return np.isclose(a, b, rtol=rtol, atol=atol, equal_nan=equal_nan)


isclose.support_native_out = False
=======
def gcd(
    x1: Union[np.ndarray, int, list, tuple],
    x2: Union[np.ndarray, float, list, tuple],
    /,
    *,
    out: Optional[np.ndarray] = None,
) -> np.ndarray:
    return np.gcd(x1, x2, out=out)


gcd.support_native_out = True
>>>>>>> 426283a6
<|MERGE_RESOLUTION|>--- conflicted
+++ resolved
@@ -124,7 +124,19 @@
 nansum.support_native_out = True
 
 
-<<<<<<< HEAD
+def gcd(
+    x1: Union[np.ndarray, int, list, tuple],
+    x2: Union[np.ndarray, float, list, tuple],
+    /,
+    *,
+    out: Optional[np.ndarray] = None,
+) -> np.ndarray:
+    return np.gcd(x1, x2, out=out)
+
+
+gcd.support_native_out = True
+
+
 def isclose(
     a: np.ndarray,
     b: np.ndarray,
@@ -138,17 +150,4 @@
     return np.isclose(a, b, rtol=rtol, atol=atol, equal_nan=equal_nan)
 
 
-isclose.support_native_out = False
-=======
-def gcd(
-    x1: Union[np.ndarray, int, list, tuple],
-    x2: Union[np.ndarray, float, list, tuple],
-    /,
-    *,
-    out: Optional[np.ndarray] = None,
-) -> np.ndarray:
-    return np.gcd(x1, x2, out=out)
-
-
-gcd.support_native_out = True
->>>>>>> 426283a6
+isclose.support_native_out = False