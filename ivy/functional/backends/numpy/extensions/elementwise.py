--- conflicted
+++ resolved
@@ -92,8 +92,6 @@
     out: Optional[np.ndarray] = None,
 ) -> np.ndarray:
     return np.asarray(np.float_power(x1, x2, out=out), dtype=x1.dtype)
-<<<<<<< HEAD
-=======
 
 
 float_power.support_native_out = True
@@ -106,7 +104,6 @@
     out: Optional[np.ndarray] = None,
 ) -> np.ndarray:
     return np.exp2(x, out=out)
->>>>>>> 0e954a33
 
 
 exp2.support_native_out = True