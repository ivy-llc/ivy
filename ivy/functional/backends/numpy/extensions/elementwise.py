from typing import Optional, Union
import numpy as np
from ivy.functional.backends.numpy.helpers import _handle_0_dim_output


@_handle_0_dim_output
def sinc(x: np.ndarray, /, *, out: Optional[np.ndarray] = None) -> np.ndarray:
    return np.sinc(x)


@_handle_0_dim_output
def lcm(
    x1: np.ndarray,
    x2: np.ndarray,
    /,
    *,
    out: Optional[np.ndarray] = None,
) -> np.ndarray:
    return np.abs(
        np.lcm(
            x1,
            x2,
            out=out,
        )
    )


lcm.support_native_out = True


@_handle_0_dim_output
def fmod(
    x1: np.ndarray,
    x2: np.ndarray,
    /,
    *,
    out: Optional[np.ndarray] = None,
) -> np.ndarray:
    return np.fmod(
        x1,
        x2,
        out=None,
    )


fmod.support_native_out = True


@_handle_0_dim_output
def fmax(
    x1: np.ndarray,
    x2: np.ndarray,
    /,
    *,
    out: Optional[np.ndarray] = None,
) -> np.ndarray:
    return np.fmax(
        x1,
        x2,
        out=None,
        where=True,
        casting="same_kind",
        order="K",
        dtype=None,
        subok=True,
    )


fmax.support_native_out = True


def trapz(
    y: np.ndarray,
    /,
    *,
    x: Optional[np.ndarray] = None,
    dx: Optional[float] = 1.0,
    axis: Optional[int] = -1,
    out: Optional[np.ndarray] = None,
) -> np.ndarray:
    return np.trapz(y, x=x, dx=dx, axis=axis)


trapz.support_native_out = False


def float_power(
    x1: Union[np.ndarray, float, list, tuple],
    x2: Union[np.ndarray, float, list, tuple],
    /,
    *,
    out: Optional[np.ndarray] = None,
) -> np.ndarray:
    return np.asarray(np.float_power(x1, x2, out=out), dtype=x1.dtype)


float_power.support_native_out = True


def exp2(
    x: Union[np.ndarray, float, list, tuple],
    /,
    *,
    out: Optional[np.ndarray] = None,
) -> np.ndarray:
    return np.exp2(x, out=out)


exp2.support_native_out = True


def nansum(
    x: np.ndarray,
    /,
    *,
    axis: Optional[Union[tuple, int]] = None,
    dtype: Optional[np.dtype] = None,
    keepdims: Optional[bool] = False,
    out: Optional[np.ndarray] = None,
) -> np.ndarray:
    return np.nansum(x, axis=axis, dtype=dtype, keepdims=keepdims, out=out)


nansum.support_native_out = True


def gcd(
    x1: Union[np.ndarray, int, list, tuple],
    x2: Union[np.ndarray, float, list, tuple],
    /,
    *,
    out: Optional[np.ndarray] = None,
) -> np.ndarray:
    return np.gcd(x1, x2, out=out)


gcd.support_native_out = True


<<<<<<< HEAD
def isclose(
    a: np.ndarray,
    b: np.ndarray,
    /,
    *,
    rtol: Optional[float] = 1e-05,
    atol: Optional[float] = 1e-08,
    equal_nan: Optional[bool] = False,
    out: Optional[np.ndarray] = None,
) -> np.ndarray:
    return np.isclose(a, b, rtol=rtol, atol=atol, equal_nan=equal_nan)


isclose.support_native_out = False
=======
def isposinf(
    x: Union[np.ndarray, float, list, tuple],
    /,
    *,
    out: Optional[np.ndarray] = None,
) -> np.ndarray:
    return np.isposinf(x, out=out)


isposinf.support_native_out = True
>>>>>>> 302f0526
<|MERGE_RESOLUTION|>--- conflicted
+++ resolved
@@ -137,7 +137,6 @@
 gcd.support_native_out = True
 
 
-<<<<<<< HEAD
 def isclose(
     a: np.ndarray,
     b: np.ndarray,
@@ -152,7 +151,8 @@
 
 
 isclose.support_native_out = False
-=======
+
+
 def isposinf(
     x: Union[np.ndarray, float, list, tuple],
     /,
@@ -162,5 +162,4 @@
     return np.isposinf(x, out=out)
 
 
-isposinf.support_native_out = True
->>>>>>> 302f0526
+isposinf.support_native_out = True