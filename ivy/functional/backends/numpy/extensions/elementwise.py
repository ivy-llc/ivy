from typing import Optional, Union
import numpy as np
from ivy.functional.backends.numpy.helpers import _handle_0_dim_output


@_handle_0_dim_output
def sinc(x: np.ndarray, /, *, out: Optional[np.ndarray] = None) -> np.ndarray:
    return np.sinc(x).astype(x.dtype)


@_handle_0_dim_output
def lcm(
    x1: np.ndarray,
    x2: np.ndarray,
    /,
    *,
    out: Optional[np.ndarray] = None,
) -> np.ndarray:
    return np.abs(
        np.lcm(
            x1,
            x2,
            out=out,
        )
    )


lcm.support_native_out = True


@_handle_0_dim_output
def fmod(
    x1: np.ndarray,
    x2: np.ndarray,
    /,
    *,
    out: Optional[np.ndarray] = None,
) -> np.ndarray:
    return np.fmod(
        x1,
        x2,
        out=None,
    )


fmod.support_native_out = True


@_handle_0_dim_output
def fmax(
    x1: np.ndarray,
    x2: np.ndarray,
    /,
    *,
    out: Optional[np.ndarray] = None,
) -> np.ndarray:
    return np.fmax(
        x1,
        x2,
        out=None,
        where=True,
        casting="same_kind",
        order="K",
        dtype=None,
        subok=True,
    )


fmax.support_native_out = True


def trapz(
    y: np.ndarray,
    /,
    *,
    x: Optional[np.ndarray] = None,
    dx: Optional[float] = 1.0,
    axis: Optional[int] = -1,
    out: Optional[np.ndarray] = None,
) -> np.ndarray:
    return np.trapz(y, x=x, dx=dx, axis=axis)


trapz.support_native_out = False


def float_power(
    x1: Union[np.ndarray, float, list, tuple],
    x2: Union[np.ndarray, float, list, tuple],
    /,
    *,
    out: Optional[np.ndarray] = None,
) -> np.ndarray:
    return np.asarray(np.float_power(x1, x2, out=out), dtype=x1.dtype)


float_power.support_native_out = True


def exp2(
    x: Union[np.ndarray, float, list, tuple],
    /,
    *,
    out: Optional[np.ndarray] = None,
) -> np.ndarray:
    return np.exp2(x, out=out)


exp2.support_native_out = True


def nansum(
    x: np.ndarray,
    /,
    *,
    axis: Optional[Union[tuple, int]] = None,
    dtype: Optional[np.dtype] = None,
    keepdims: Optional[bool] = False,
    out: Optional[np.ndarray] = None,
) -> np.ndarray:
    return np.nansum(x, axis=axis, dtype=dtype, keepdims=keepdims, out=out)


nansum.support_native_out = True


<<<<<<< HEAD
def isposinf(
    x: Union[np.ndarray, float, list, tuple],
=======
def gcd(
    x1: Union[np.ndarray, int, list, tuple],
    x2: Union[np.ndarray, float, list, tuple],
>>>>>>> ed2febda
    /,
    *,
    out: Optional[np.ndarray] = None,
) -> np.ndarray:
<<<<<<< HEAD
    return np.isposinf(x, out=out)


isposinf.support_native_out = True
=======
    return np.gcd(x1, x2, out=out)


gcd.support_native_out = True
>>>>>>> ed2febda
<|MERGE_RESOLUTION|>--- conflicted
+++ resolved
@@ -124,26 +124,26 @@
 nansum.support_native_out = True
 
 
-<<<<<<< HEAD
-def isposinf(
-    x: Union[np.ndarray, float, list, tuple],
-=======
 def gcd(
     x1: Union[np.ndarray, int, list, tuple],
     x2: Union[np.ndarray, float, list, tuple],
->>>>>>> ed2febda
     /,
     *,
     out: Optional[np.ndarray] = None,
 ) -> np.ndarray:
-<<<<<<< HEAD
-    return np.isposinf(x, out=out)
-
-
-isposinf.support_native_out = True
-=======
     return np.gcd(x1, x2, out=out)
 
 
 gcd.support_native_out = True
->>>>>>> ed2febda
+
+
+def isposinf(
+    x: Union[np.ndarray, float, list, tuple],
+    /,
+    *,
+    out: Optional[np.ndarray] = None,
+) -> np.ndarray:
+    return np.isposinf(x, out=out)
+
+
+isposinf.support_native_out = True