from typing import Optional, Union
import numpy as np
from ivy.functional.backends.numpy.helpers import _handle_0_dim_output


@_handle_0_dim_output
def sinc(x: np.ndarray, /, *, out: Optional[np.ndarray] = None) -> np.ndarray:
    return np.sinc(x).astype(x.dtype)


@_handle_0_dim_output
def lcm(
    x1: np.ndarray,
    x2: np.ndarray,
    /,
    *,
    out: Optional[np.ndarray] = None,
) -> np.ndarray:
    return np.abs(
        np.lcm(
            x1,
            x2,
            out=out,
        )
    )


lcm.support_native_out = True


@_handle_0_dim_output
def fmod(
    x1: np.ndarray,
    x2: np.ndarray,
    /,
    *,
    out: Optional[np.ndarray] = None,
) -> np.ndarray:
    return np.fmod(
        x1,
        x2,
        out=None,
    )


fmod.support_native_out = True


@_handle_0_dim_output
def fmax(
    x1: np.ndarray,
    x2: np.ndarray,
    /,
    *,
    out: Optional[np.ndarray] = None,
) -> np.ndarray:
    return np.fmax(
        x1,
        x2,
        out=None,
        where=True,
        casting="same_kind",
        order="K",
        dtype=None,
        subok=True,
    )


fmax.support_native_out = True


def trapz(
    y: np.ndarray,
    /,
    *,
    x: Optional[np.ndarray] = None,
    dx: Optional[float] = 1.0,
    axis: Optional[int] = -1,
    out: Optional[np.ndarray] = None,
) -> np.ndarray:
    return np.trapz(y, x=x, dx=dx, axis=axis)


trapz.support_native_out = False


def float_power(
    x1: Union[np.ndarray, float, list, tuple],
    x2: Union[np.ndarray, float, list, tuple],
    /,
    *,
    out: Optional[np.ndarray] = None,
) -> np.ndarray:
    return np.asarray(np.float_power(x1, x2, out=out), dtype=x1.dtype)


float_power.support_native_out = True


def exp2(
    x: Union[np.ndarray, float, list, tuple],
    /,
    *,
    out: Optional[np.ndarray] = None,
) -> np.ndarray:
    return np.exp2(x, out=out)


<<<<<<< HEAD
float_power.support_native_out = True


def nansum(
    x: np.ndarray,
    /,
    *,
    axis: Optional[Union[tuple, int]] = None,
    dtype: Optional[np.dtype] = None,
    keepdims: Optional[bool] = False,
    out: Optional[np.ndarray] = None,
) -> np.ndarray:
    return np.nansum(x, axis=axis, dtype=dtype, keepdims=keepdims, out=out)
=======
exp2.support_native_out = True
>>>>>>> a8b75519
<|MERGE_RESOLUTION|>--- conflicted
+++ resolved
@@ -106,8 +106,7 @@
     return np.exp2(x, out=out)
 
 
-<<<<<<< HEAD
-float_power.support_native_out = True
+exp2.support_native_out = True
 
 
 def nansum(
@@ -119,7 +118,4 @@
     keepdims: Optional[bool] = False,
     out: Optional[np.ndarray] = None,
 ) -> np.ndarray:
-    return np.nansum(x, axis=axis, dtype=dtype, keepdims=keepdims, out=out)
-=======
-exp2.support_native_out = True
->>>>>>> a8b75519
+    return np.nansum(x, axis=axis, dtype=dtype, keepdims=keepdims, out=out)