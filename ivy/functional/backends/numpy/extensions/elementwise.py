--- conflicted
+++ resolved
@@ -109,19 +109,6 @@
 exp2.support_native_out = True
 
 
-<<<<<<< HEAD
-def gcd(
-    x1: Union[np.ndarray, int, list, tuple],
-    x2: Union[np.ndarray, float, list, tuple],
-    /,
-    *,
-    out: Optional[np.ndarray] = None
-) -> np.ndarray:
-    return np.gcd(x1, x2, out=out)
-
-
-gcd.support_native_out = True
-=======
 def nansum(
     x: np.ndarray,
     /,
@@ -135,4 +122,16 @@
 
 
 nansum.support_native_out = True
->>>>>>> dae7b064
+
+
+def gcd(
+    x1: Union[np.ndarray, int, list, tuple],
+    x2: Union[np.ndarray, float, list, tuple],
+    /,
+    *,
+    out: Optional[np.ndarray] = None
+) -> np.ndarray:
+    return np.gcd(x1, x2, out=out)
+
+
+gcd.support_native_out = True