from typing import Optional, Union
import numpy as np
from ivy.functional.backends.numpy.helpers import _handle_0_dim_output


@_handle_0_dim_output
def sinc(x: np.ndarray, /, *, out: Optional[np.ndarray] = None) -> np.ndarray:
    return np.sinc(x).astype(x.dtype)


@_handle_0_dim_output
def lcm(
    x1: np.ndarray,
    x2: np.ndarray,
    /,
    *,
    out: Optional[np.ndarray] = None,
) -> np.ndarray:
    return np.abs(
        np.lcm(
            x1,
            x2,
            out=out,
        )
    )


lcm.support_native_out = True


@_handle_0_dim_output
def fmod(
    x1: np.ndarray,
    x2: np.ndarray,
    /,
    *,
    out: Optional[np.ndarray] = None,
) -> np.ndarray:
    return np.fmod(
        x1,
        x2,
        out=None,
    )


fmod.support_native_out = True


@_handle_0_dim_output
def fmax(
    x1: np.ndarray,
    x2: np.ndarray,
    /,
    *,
    out: Optional[np.ndarray] = None,
) -> np.ndarray:
    return np.fmax(
        x1,
        x2,
        out=None,
        where=True,
        casting="same_kind",
        order="K",
        dtype=None,
        subok=True,
    )


fmax.support_native_out = True


def trapz(
    y: np.ndarray,
    /,
    *,
    x: Optional[np.ndarray] = None,
    dx: Optional[float] = 1.0,
    axis: Optional[int] = -1,
    out: Optional[np.ndarray] = None,
) -> np.ndarray:
    return np.trapz(y, x=x, dx=dx, axis=axis)


trapz.support_native_out = False


def float_power(
    x1: Union[np.ndarray, float, list, tuple],
    x2: Union[np.ndarray, float, list, tuple],
    /,
    *,
    out: Optional[np.ndarray] = None,
) -> np.ndarray:
    return np.asarray(np.float_power(x1, x2, out=out), dtype=x1.dtype)


float_power.support_native_out = True


def exp2(
    x: Union[np.ndarray, float, list, tuple],
    /,
    *,
    out: Optional[np.ndarray] = None,
) -> np.ndarray:
    return np.exp2(x, out=out)


exp2.support_native_out = True


def nansum(
    x: np.ndarray,
    /,
    *,
    axis: Optional[Union[tuple, int]] = None,
    dtype: Optional[np.dtype] = None,
    keepdims: Optional[bool] = False,
    out: Optional[np.ndarray] = None,
) -> np.ndarray:
    return np.nansum(x, axis=axis, dtype=dtype, keepdims=keepdims, out=out)


nansum.support_native_out = True


def gcd(
    x1: Union[np.ndarray, int, list, tuple],
    x2: Union[np.ndarray, float, list, tuple],
    /,
    *,
    out: Optional[np.ndarray] = None,
) -> np.ndarray:
    return np.gcd(x1, x2, out=out)


gcd.support_native_out = True


<<<<<<< HEAD
def nan_to_num(
    x: np.ndarray,
    /,
    *,
    copy: Optional[bool] = True,
    nan: Optional[Union[float, int]] = 0.0,
    posinf: Optional[Union[float, int]] = None,
    neginf: Optional[Union[float, int]] = None,
    out: Optional[np.ndarray] = None,
) -> np.ndarray:
    return np.nan_to_num(x, copy=copy, nan=nan, posinf=posinf, neginf=neginf)


nan_to_num.support_native_out = False
=======
def isposinf(
    x: Union[np.ndarray, float, list, tuple],
    /,
    *,
    out: Optional[np.ndarray] = None,
) -> np.ndarray:
    return np.isposinf(x, out=out)


isposinf.support_native_out = True


def isneginf(
    x: Union[np.ndarray, float, list, tuple],
    /,
    *,
    out: Optional[np.ndarray] = None,
) -> np.ndarray:
    return np.isneginf(x, out=out)


isneginf.support_native_out = True
>>>>>>> 66d8e6d5
<|MERGE_RESOLUTION|>--- conflicted
+++ resolved
@@ -137,22 +137,6 @@
 gcd.support_native_out = True
 
 
-<<<<<<< HEAD
-def nan_to_num(
-    x: np.ndarray,
-    /,
-    *,
-    copy: Optional[bool] = True,
-    nan: Optional[Union[float, int]] = 0.0,
-    posinf: Optional[Union[float, int]] = None,
-    neginf: Optional[Union[float, int]] = None,
-    out: Optional[np.ndarray] = None,
-) -> np.ndarray:
-    return np.nan_to_num(x, copy=copy, nan=nan, posinf=posinf, neginf=neginf)
-
-
-nan_to_num.support_native_out = False
-=======
 def isposinf(
     x: Union[np.ndarray, float, list, tuple],
     /,
@@ -175,4 +159,19 @@
 
 
 isneginf.support_native_out = True
->>>>>>> 66d8e6d5
+
+
+def nan_to_num(
+    x: np.ndarray,
+    /,
+    *,
+    copy: Optional[bool] = True,
+    nan: Optional[Union[float, int]] = 0.0,
+    posinf: Optional[Union[float, int]] = None,
+    neginf: Optional[Union[float, int]] = None,
+    out: Optional[np.ndarray] = None,
+) -> np.ndarray:
+    return np.nan_to_num(x, copy=copy, nan=nan, posinf=posinf, neginf=neginf)
+
+
+nan_to_num.support_native_out = False