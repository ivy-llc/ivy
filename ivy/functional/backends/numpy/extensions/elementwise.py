from typing import Optional, Union
import numpy as np
from ivy.functional.backends.numpy.helpers import _handle_0_dim_output


@_handle_0_dim_output
def sinc(x: np.ndarray, /, *, out: Optional[np.ndarray] = None) -> np.ndarray:
    return np.sinc(x).astype(x.dtype)


@_handle_0_dim_output
def lcm(
    x1: np.ndarray,
    x2: np.ndarray,
    /,
    *,
    out: Optional[np.ndarray] = None,
) -> np.ndarray:
    return np.abs(
        np.lcm(
            x1,
            x2,
            out=out,
        )
    )


lcm.support_native_out = True


@_handle_0_dim_output
def fmod(
    x1: np.ndarray,
    x2: np.ndarray,
    /,
    *,
    out: Optional[np.ndarray] = None,
) -> np.ndarray:
    return np.fmod(
        x1,
        x2,
        out=None,
    )


fmod.support_native_out = True


@_handle_0_dim_output
def fmax(
    x1: np.ndarray,
    x2: np.ndarray,
    /,
    *,
    out: Optional[np.ndarray] = None,
) -> np.ndarray:
    return np.fmax(
        x1,
        x2,
        out=None,
        where=True,
        casting="same_kind",
        order="K",
        dtype=None,
        subok=True,
    )


fmax.support_native_out = True


def trapz(
    y: np.ndarray,
    /,
    *,
    x: Optional[np.ndarray] = None,
    dx: Optional[float] = 1.0,
    axis: Optional[int] = -1,
    out: Optional[np.ndarray] = None,
) -> np.ndarray:
    return np.trapz(y, x=x, dx=dx, axis=axis)


trapz.support_native_out = False


def float_power(
    x1: Union[np.ndarray, float, list, tuple],
    x2: Union[np.ndarray, float, list, tuple],
    /,
    *,
    out: Optional[np.ndarray] = None,
) -> np.ndarray:
    return np.asarray(np.float_power(x1, x2, out=out), dtype=x1.dtype)


float_power.support_native_out = True


def exp2(
    x: Union[np.ndarray, float, list, tuple],
    /,
    *,
    out: Optional[np.ndarray] = None,
) -> np.ndarray:
    return np.exp2(x, out=out)


exp2.support_native_out = True


def nansum(
    x: np.ndarray,
    /,
    *,
    axis: Optional[Union[tuple, int]] = None,
    dtype: Optional[np.dtype] = None,
    keepdims: Optional[bool] = False,
    out: Optional[np.ndarray] = None,
) -> np.ndarray:
    return np.nansum(x, axis=axis, dtype=dtype, keepdims=keepdims, out=out)


nansum.support_native_out = True


def gcd(
    x1: Union[np.ndarray, int, list, tuple],
    x2: Union[np.ndarray, float, list, tuple],
    /,
    *,
    out: Optional[np.ndarray] = None,
) -> np.ndarray:
    return np.gcd(x1, x2, out=out)


gcd.support_native_out = True


<<<<<<< HEAD
def logaddexp2(
    x1: Union[np.ndarray, int, list, tuple],
    x2: Union[np.ndarray, int, list, tuple],
    /,
    *,
    out: Optional[np.ndarray] = None,
) -> np.ndarray:    
    return np.logaddexp2(x1, x2, out=out)


logaddexp2.support_native_out = True
=======
def isposinf(
    x: Union[np.ndarray, float, list, tuple],
    /,
    *,
    out: Optional[np.ndarray] = None,
) -> np.ndarray:
    return np.isposinf(x, out=out)


isposinf.support_native_out = True


def isneginf(
    x: Union[np.ndarray, float, list, tuple],
    /,
    *,
    out: Optional[np.ndarray] = None,
) -> np.ndarray:
    return np.isneginf(x, out=out)


isneginf.support_native_out = True


def nan_to_num(
    x: np.ndarray,
    /,
    *,
    copy: Optional[bool] = True,
    nan: Optional[Union[float, int]] = 0.0,
    posinf: Optional[Union[float, int]] = None,
    neginf: Optional[Union[float, int]] = None,
    out: Optional[np.ndarray] = None,
) -> np.ndarray:
    return np.nan_to_num(x, copy=copy, nan=nan, posinf=posinf, neginf=neginf)


nan_to_num.support_native_out = False
>>>>>>> 019d87a1
<|MERGE_RESOLUTION|>--- conflicted
+++ resolved
@@ -137,19 +137,6 @@
 gcd.support_native_out = True
 
 
-<<<<<<< HEAD
-def logaddexp2(
-    x1: Union[np.ndarray, int, list, tuple],
-    x2: Union[np.ndarray, int, list, tuple],
-    /,
-    *,
-    out: Optional[np.ndarray] = None,
-) -> np.ndarray:    
-    return np.logaddexp2(x1, x2, out=out)
-
-
-logaddexp2.support_native_out = True
-=======
 def isposinf(
     x: Union[np.ndarray, float, list, tuple],
     /,
@@ -188,4 +175,16 @@
 
 
 nan_to_num.support_native_out = False
->>>>>>> 019d87a1
+
+
+def logaddexp2(
+    x1: Union[np.ndarray, int, list, tuple],
+    x2: Union[np.ndarray, int, list, tuple],
+    /,
+    *,
+    out: Optional[np.ndarray] = None,
+) -> np.ndarray:    
+    return np.logaddexp2(x1, x2, out=out)
+
+
+logaddexp2.support_native_out = True