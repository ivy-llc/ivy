--- conflicted
+++ resolved
@@ -40,14 +40,11 @@
              axis2: int = -1) -> np.ndarray:
     return np.diagonal(x, offset=offset, axis1=axis1, axis2=axis2)
 
-<<<<<<< HEAD
-def svdvals(x: np.ndarray) \
-        -> np.ndarray:
+def svdvals(x: np.ndarray) -> np.ndarray:
     return np.linalg.svd(x, compute_uv=False)
-=======
+
 def slogdet(x:Union[_ivy.Array,_ivy.NativeArray],full_matrices: bool = True) -> Union[_ivy.Array, Tuple[_ivy.Array,...]]:
     results = namedtuple("slogdet", "sign logabsdet")
     sign, logabsdet = np.linalg.slogdet(x)
     res = results(sign, logabsdet)
-    return res
->>>>>>> 9257b775
+    return res