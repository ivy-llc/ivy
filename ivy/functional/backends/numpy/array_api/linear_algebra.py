--- conflicted
+++ resolved
@@ -41,13 +41,13 @@
     return np.diagonal(x, offset=offset, axis1=axis1, axis2=axis2)
 
 
-<<<<<<< HEAD
 def qr(x: np.ndarray,
        mode: str = 'reduced') -> namedtuple('qr', ['Q', 'R']):
     res = namedtuple('qr', ['Q', 'R'])
     q, r = np.linalg.qr(x, mode=mode)
     return res(q, r)
-=======
+
+  
 def matmul(x1: np.ndarray,
            x2: np.ndarray) -> np.ndarray:
     return np.matmul(x1, x2)
@@ -57,5 +57,4 @@
     results = namedtuple("slogdet", "sign logabsdet")
     sign, logabsdet = np.linalg.slogdet(x)
     res = results(sign, logabsdet)
-    return res
->>>>>>> aa323853
+    return res