--- conflicted
+++ resolved
@@ -26,16 +26,14 @@
     return np_normalized_vector
 
 
-<<<<<<< HEAD
 def svd(x:np.ndarray,full_matrices: bool = True) -> Union[np.ndarray, Tuple[np.ndarray,...]]:
     results=namedtuple("svd", "U S Vh")
     U, D, VT=np.linalg.svd(x, full_matrices=full_matrices)
     res=results(U, D, VT)
     return res
-=======
+  
 def diagonal(x: np.ndarray,
              offset: int = 0,
              axis1: int = -2,
              axis2: int = -1) -> np.ndarray:
-    return np.diagonal(x, offset=offset, axis1=axis1, axis2=axis2)
->>>>>>> 6d8a5f6c
+    return np.diagonal(x, offset=offset, axis1=axis1, axis2=axis2)