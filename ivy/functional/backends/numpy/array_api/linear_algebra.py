# global
import numpy as np
import ivy as _ivy
from typing import Union, Optional, Tuple, Literal
<<<<<<< HEAD
=======
from collections import namedtuple

>>>>>>> c332cb31
# local
from ivy import inf


# noinspection PyUnusedLocal,PyShadowingBuiltins
def vector_norm(x: np.ndarray,
                axis: Optional[Union[int, Tuple[int]]] = None,
                keepdims: bool = False,
                ord: Union[int, float, Literal[inf, - inf]] = 2)\
                 -> np.ndarray:

    if axis is None:
        np_normalized_vector = np.linalg.norm(x.flatten(), ord, axis, keepdims)

    else:
        np_normalized_vector = np.linalg.norm(x, ord, axis, keepdims)

    if np_normalized_vector.shape == tuple():
        return np.expand_dims(np_normalized_vector, 0)
    return np_normalized_vector


def svd(x:np.ndarray,full_matrices: bool = True) -> Union[np.ndarray, Tuple[np.ndarray,...]]:
    results=namedtuple("svd", "U S Vh")
    U, D, VT=np.linalg.svd(x, full_matrices=full_matrices)
    res=results(U, D, VT)
    return res
  
def diagonal(x: np.ndarray,
             offset: int = 0,
             axis1: int = -2,
             axis2: int = -1) -> np.ndarray:
    return np.diagonal(x, offset=offset, axis1=axis1, axis2=axis2)


def cholesky(x: np.ndarray,
            upper: bool = False) -> np.ndarray:
    if not upper:
        return np.linalg.cholesky(x)
    else:
        return np.linalg.cholesky(x).T.conj()<|MERGE_RESOLUTION|>--- conflicted
+++ resolved
@@ -2,11 +2,8 @@
 import numpy as np
 import ivy as _ivy
 from typing import Union, Optional, Tuple, Literal
-<<<<<<< HEAD
-=======
 from collections import namedtuple
 
->>>>>>> c332cb31
 # local
 from ivy import inf
 
@@ -34,7 +31,8 @@
     U, D, VT=np.linalg.svd(x, full_matrices=full_matrices)
     res=results(U, D, VT)
     return res
-  
+
+
 def diagonal(x: np.ndarray,
              offset: int = 0,
              axis1: int = -2,
