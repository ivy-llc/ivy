--- conflicted
+++ resolved
@@ -79,11 +79,11 @@
     return np.logical_not(x)
 
 
-<<<<<<< HEAD
 def acos(x: np.ndarray)\
         -> np.ndarray:
     return np.asarray(npa.acos(npa.asarray(x)))
-=======
+
+  
 def logical_or(x1: np.ndarray, x2: np.ndarray)\
         -> np.ndarray:
     return np.logical_or(x1, x2)
@@ -105,5 +105,4 @@
 
 def tanh(x: np.ndarray)\
         -> np.ndarray:
-    return np.asarray(npa.tanh(npa.asarray(x)))
->>>>>>> 561aba06
+    return np.asarray(npa.tanh(npa.asarray(x)))