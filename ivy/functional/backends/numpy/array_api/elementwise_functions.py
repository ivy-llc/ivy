# global
import numpy as np
import numpy.array_api as npa


def bitwise_and(x1: np.ndarray,
                x2: np.ndarray)\
        -> np.ndarray:
    return np.bitwise_and(x1, x2)


def equal(x1: np.ndarray, x2: np.ndarray)\
        -> np.ndarray:
    return x1 == x2


def less_equal(x1: np.ndarray, x2: np.ndarray)\
        -> np.ndarray:
    return x1 <= x2


def ceil(x: np.ndarray)\
        -> np.ndarray:
    return np.asarray(npa.ceil(npa.asarray(x)))


def sqrt(x: np.ndarray)\
        -> np.ndarray:
    return np.sqrt(x)


def isfinite(x: np.ndarray) \
        -> np.ndarray:
    return np.asarray(npa.isfinite(npa.asarray(x)))


def asinh(x: np.ndarray)\
        -> np.ndarray:
    return np.arcsinh(x)


def cosh(x: np.ndarray)\
        -> np.ndarray:
    return np.asarray(npa.cosh(npa.asarray(x)))


def log10(x: np.ndarray)\
        -> np.ndarray:
    return np.log10(x)


def log2(x: np.ndarray)\
        -> np.ndarray:
    return np.log2(x)


def log1p(x: np.ndarray)\
        -> np.ndarray:
    return np.log1p(x)


def isnan(x: np.ndarray)\
        -> np.ndarray:
    return np.isnan(x)


def less(x1: np.ndarray,x2: np.ndarray)\
        -> np.ndarray:
    return np.less(x1,x2)


def cos(x: np.ndarray)\
        -> np.ndarray:
    return np.asarray(npa.cos(npa.asarray(x)))


def logical_not(x: np.ndarray)\
        -> np.ndarray:
    return np.logical_not(x)


def logical_or(x1: np.ndarray, x2: np.ndarray)\
        -> np.ndarray:
    return np.logical_or(x1, x2)


def acosh(x: np.ndarray)\
        -> np.ndarray:
    return np.asarray(npa.acosh(npa.asarray(x)))
  

def sin(x: np.ndarray)\
        -> np.ndarray:
    return np.asarray(npa.sin(npa.asarray(x)))

  
def negative(x: np.ndarray) -> np.ndarray:
    return np.negative(x)


def tanh(x: np.ndarray)\
        -> np.ndarray:
    return np.asarray(npa.tanh(npa.asarray(x)))

<<<<<<< HEAD
def floor_divide(x1: np.ndarray, x2: np.ndarray)\
                -> np.ndarray:
    promoted_type = np.promote_types(x1.dtype,x2.dtype)
    x1=x1.astype(promoted_type)
    x2=x2.astype(promoted_type)
    return x1 // x2
=======
  
def sinh(x: np.ndarray)\
        -> np.ndarray:
    return np.asarray(npa.sinh(npa.asarray(x)))
>>>>>>> aa323853
<|MERGE_RESOLUTION|>--- conflicted
+++ resolved
@@ -102,16 +102,14 @@
         -> np.ndarray:
     return np.asarray(npa.tanh(npa.asarray(x)))
 
-<<<<<<< HEAD
 def floor_divide(x1: np.ndarray, x2: np.ndarray)\
                 -> np.ndarray:
     promoted_type = np.promote_types(x1.dtype,x2.dtype)
     x1=x1.astype(promoted_type)
     x2=x2.astype(promoted_type)
     return x1 // x2
-=======
+
   
 def sinh(x: np.ndarray)\
         -> np.ndarray:
     return np.asarray(npa.sinh(npa.asarray(x)))
->>>>>>> aa323853
