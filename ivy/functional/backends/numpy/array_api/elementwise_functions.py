# global
import numpy as np
import numpy.array_api as npa


def bitwise_and(x1: np.ndarray,
                x2: np.ndarray)\
        -> np.ndarray:
    return np.bitwise_and(x1, x2)


def isfinite(x: np.ndarray) \
        -> np.ndarray:
    return np.asarray(npa.isfinite(npa.asarray(x)))


<<<<<<< HEAD
def cosh(x: np.ndarray)\
        -> np.ndarray:
    return np.asarray(npa.cosh(npa.asarray(x)))
=======
def isnan(x: np.ndarray)\
        -> np.ndarray:
    return np.isnan(x)


def less(x1: np.ndarray,x2: np.ndarray)\
        -> np.ndarray:
    return np.less(x1,x2)

>>>>>>> 7074a48f

def cos(x: np.ndarray)\
        -> np.ndarray:
    return np.asarray(npa.cos(npa.asarray(x)))


def logical_not(x: np.ndarray)\
        -> np.ndarray:
    return np.logical_not(x)
<|MERGE_RESOLUTION|>--- conflicted
+++ resolved
@@ -14,11 +14,11 @@
     return np.asarray(npa.isfinite(npa.asarray(x)))
 
 
-<<<<<<< HEAD
 def cosh(x: np.ndarray)\
         -> np.ndarray:
     return np.asarray(npa.cosh(npa.asarray(x)))
-=======
+
+
 def isnan(x: np.ndarray)\
         -> np.ndarray:
     return np.isnan(x)
@@ -28,7 +28,6 @@
         -> np.ndarray:
     return np.less(x1,x2)
 
->>>>>>> 7074a48f
 
 def cos(x: np.ndarray)\
         -> np.ndarray:
@@ -37,4 +36,4 @@
 
 def logical_not(x: np.ndarray)\
         -> np.ndarray:
-    return np.logical_not(x)
+    return np.logical_not(x)