# global
import numpy as np
import numpy.array_api as npa


def isfinite(x: np.ndarray)\
        -> np.ndarray:
<<<<<<< HEAD
    return np.asarray(npa.isfinite(npa.asarray(x)))


def cos(x: np.ndarray)\
        -> np.ndarray:
    return np.asarray(npa.cos(npa.asarray(x)))
=======
    return np.isfinite(x)


def logical_not(x: np.ndarray) -> np.ndarray:
    return np.logical_not(x)
>>>>>>> b28f6f0f
<|MERGE_RESOLUTION|>--- conflicted
+++ resolved
@@ -5,17 +5,13 @@
 
 def isfinite(x: np.ndarray)\
         -> np.ndarray:
-<<<<<<< HEAD
     return np.asarray(npa.isfinite(npa.asarray(x)))
 
 
 def cos(x: np.ndarray)\
         -> np.ndarray:
     return np.asarray(npa.cos(npa.asarray(x)))
-=======
-    return np.isfinite(x)
 
 
 def logical_not(x: np.ndarray) -> np.ndarray:
-    return np.logical_not(x)
->>>>>>> b28f6f0f
+    return np.logical_not(x)