--- conflicted
+++ resolved
@@ -11,15 +11,12 @@
 
 def isfinite(x: np.ndarray)\
         -> np.ndarray:
-<<<<<<< HEAD
-    return np.isfinite(x)
+    return np.asarray(npa.isfinite(npa.asarray(x)))
 
 
 def isnan(x: np.ndarray)\
         -> np.ndarray:
     return np.isnan(x)
-=======
-    return np.asarray(npa.isfinite(npa.asarray(x)))
 
 
 def less(x1: np.ndarray,x2: np.ndarray)\
@@ -34,5 +31,4 @@
 
 def logical_not(x: np.ndarray)\
         -> np.ndarray:
-    return np.logical_not(x)
->>>>>>> eaf98417
+    return np.logical_not(x)