--- conflicted
+++ resolved
@@ -74,13 +74,11 @@
     return np.logical_not(x)
 
 
-<<<<<<< HEAD
 def acosh(x: np.ndarray)\
         -> np.ndarray:
     return np.asarray(npa.acosh(npa.asarray(x)))
   
-=======
+
 def sin(x: np.ndarray)\
         -> np.ndarray:
-    return np.asarray(npa.sin(npa.asarray(x)))
->>>>>>> c332cb31
+    return np.asarray(npa.sin(npa.asarray(x)))