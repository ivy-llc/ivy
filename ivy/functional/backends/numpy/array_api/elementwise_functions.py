--- conflicted
+++ resolved
@@ -6,18 +6,12 @@
 def bitwise_and(x1: np.ndarray,
                 x2: np.ndarray)\
         -> np.ndarray:
-<<<<<<< HEAD
-    return np.isfinite(x)
-=======
     return np.bitwise_and(x1, x2)
 
->>>>>>> 351c6b75
 
 def sqrt(x: np.ndarray)\
         -> np.ndarray:
     return np.sqrt(x)
-<<<<<<< HEAD
-=======
 
 
 def isfinite(x: np.ndarray) \
@@ -57,5 +51,4 @@
 
 def logical_not(x: np.ndarray)\
         -> np.ndarray:
-    return np.logical_not(x)
->>>>>>> 351c6b75
+    return np.logical_not(x)