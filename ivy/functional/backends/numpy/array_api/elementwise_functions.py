--- conflicted
+++ resolved
@@ -23,11 +23,6 @@
     return np.asarray(npa.cos(npa.asarray(x)))
 
 
-<<<<<<< HEAD
-def logical_not(x: np.ndarray) -> np.ndarray:
-    return np.logical_not(x)
-=======
 def logical_not(x: np.ndarray)\
         -> np.ndarray:
     return np.logical_not(x)
->>>>>>> c90f73d2
