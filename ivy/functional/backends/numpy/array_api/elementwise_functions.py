# global
import numpy as np
import numpy.array_api as npa
from typing import Optional, Union

import ivy


def bitwise_and(x1: np.ndarray,
                x2: np.ndarray) \
        -> np.ndarray:
    return np.bitwise_and(x1, x2)


def equal(x1: np.ndarray, x2: np.ndarray) \
        -> np.ndarray:
    return x1 == x2


def less_equal(x1: np.ndarray, x2: np.ndarray) \
        -> np.ndarray:
    return x1 <= x2


def ceil(x: np.ndarray) \
        -> np.ndarray:
    return np.asarray(npa.ceil(npa.asarray(x)))


def sqrt(x: np.ndarray) \
        -> np.ndarray:
    return np.sqrt(x)


def isfinite(x: np.ndarray) \
        -> np.ndarray:
    return np.asarray(npa.isfinite(npa.asarray(x)))


def asinh(x: np.ndarray) \
        -> np.ndarray:
    return np.arcsinh(x)


def cosh(x: np.ndarray) \
        -> np.ndarray:
    return np.asarray(npa.cosh(npa.asarray(x)))


<<<<<<< HEAD
def log2(x: np.ndarray) \
=======
def log10(x: np.ndarray)\
        -> np.ndarray:
    return np.log10(x)


def log2(x: np.ndarray)\
>>>>>>> 8248dbebbd1731d6c25b7b992668f4f5debca270
        -> np.ndarray:
    return np.log2(x)


def log1p(x: np.ndarray) \
        -> np.ndarray:
    return np.log1p(x)


def isnan(x: np.ndarray) \
        -> np.ndarray:
    return np.isnan(x)


def less(x1: np.ndarray, x2: np.ndarray) \
        -> np.ndarray:
    return np.less(x1, x2)


def cos(x: np.ndarray) \
        -> np.ndarray:
    return np.asarray(npa.cos(npa.asarray(x)))


def logical_not(x: np.ndarray) \
        -> np.ndarray:
    return np.logical_not(x)


def divide(x1: np.ndarray,
           x2: np.ndarray,
           dtype: Optional[Union[np.dtype, str]] = None) \
        -> np.ndarray:
    dtype = ivy.dtype_from_str(ivy.default_dtype(dtype, x1, x2))
    return np.divide(x1, x2, dtype)


<<<<<<< HEAD
def acosh(x: np.ndarray) \
=======
def logical_or(x1: np.ndarray, x2: np.ndarray)\
        -> np.ndarray:
    return np.logical_or(x1, x2)



def acosh(x: np.ndarray)\
>>>>>>> 8248dbebbd1731d6c25b7b992668f4f5debca270
        -> np.ndarray:
    return np.asarray(npa.acosh(npa.asarray(x)))


def sin(x: np.ndarray) \
        -> np.ndarray:
    return np.asarray(npa.sin(npa.asarray(x)))


def negative(x: np.ndarray) -> np.ndarray:
    return np.negative(x)
<<<<<<< HEAD
=======



def tanh(x: np.ndarray)\
        -> np.ndarray:
    return np.asarray(npa.tanh(npa.asarray(x)))

<<<<<<< HEAD
>>>>>>> 8248dbebbd1731d6c25b7b992668f4f5debca270
=======
  
def sinh(x: np.ndarray)\
        -> np.ndarray:
    return np.asarray(npa.sinh(npa.asarray(x)))
>>>>>>> 1bdb61d2
<|MERGE_RESOLUTION|>--- conflicted
+++ resolved
@@ -47,16 +47,13 @@
     return np.asarray(npa.cosh(npa.asarray(x)))
 
 
-<<<<<<< HEAD
-def log2(x: np.ndarray) \
-=======
+
 def log10(x: np.ndarray)\
         -> np.ndarray:
     return np.log10(x)
 
 
 def log2(x: np.ndarray)\
->>>>>>> 8248dbebbd1731d6c25b7b992668f4f5debca270
         -> np.ndarray:
     return np.log2(x)
 
@@ -94,9 +91,7 @@
     return np.divide(x1, x2, dtype)
 
 
-<<<<<<< HEAD
-def acosh(x: np.ndarray) \
-=======
+
 def logical_or(x1: np.ndarray, x2: np.ndarray)\
         -> np.ndarray:
     return np.logical_or(x1, x2)
@@ -104,7 +99,6 @@
 
 
 def acosh(x: np.ndarray)\
->>>>>>> 8248dbebbd1731d6c25b7b992668f4f5debca270
         -> np.ndarray:
     return np.asarray(npa.acosh(npa.asarray(x)))
 
@@ -116,8 +110,6 @@
 
 def negative(x: np.ndarray) -> np.ndarray:
     return np.negative(x)
-<<<<<<< HEAD
-=======
 
 
 
@@ -125,11 +117,8 @@
         -> np.ndarray:
     return np.asarray(npa.tanh(npa.asarray(x)))
 
-<<<<<<< HEAD
->>>>>>> 8248dbebbd1731d6c25b7b992668f4f5debca270
-=======
+
   
 def sinh(x: np.ndarray)\
         -> np.ndarray:
     return np.asarray(npa.sinh(npa.asarray(x)))
->>>>>>> 1bdb61d2
