# global
import numpy as np
import numpy.array_api as npa


def bitwise_and(x1: np.ndarray,
                x2: np.ndarray)\
        -> np.ndarray:
    return np.bitwise_and(x1, x2)


def isfinite(x: np.ndarray)\
        -> np.ndarray:
<<<<<<< HEAD
    return np.isfinite(x)

def less(x1: np.ndarray,x2: np.ndarray)\
        -> np.ndarray:
    return np.less(x1,x2)
=======
    return np.asarray(npa.isfinite(npa.asarray(x)))


def cos(x: np.ndarray)\
        -> np.ndarray:
    return np.asarray(npa.cos(npa.asarray(x)))


def logical_not(x: np.ndarray)\
        -> np.ndarray:
    return np.logical_not(x)
>>>>>>> 197b9a24
<|MERGE_RESOLUTION|>--- conflicted
+++ resolved
@@ -11,14 +11,12 @@
 
 def isfinite(x: np.ndarray)\
         -> np.ndarray:
-<<<<<<< HEAD
-    return np.isfinite(x)
+    return np.asarray(npa.isfinite(npa.asarray(x)))
+
 
 def less(x1: np.ndarray,x2: np.ndarray)\
         -> np.ndarray:
     return np.less(x1,x2)
-=======
-    return np.asarray(npa.isfinite(npa.asarray(x)))
 
 
 def cos(x: np.ndarray)\
@@ -28,5 +26,4 @@
 
 def logical_not(x: np.ndarray)\
         -> np.ndarray:
-    return np.logical_not(x)
->>>>>>> 197b9a24
+    return np.logical_not(x)