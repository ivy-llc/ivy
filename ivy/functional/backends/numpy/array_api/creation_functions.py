--- conflicted
+++ resolved
@@ -20,9 +20,6 @@
          device: Optional[str] = None) \
         -> np.ndarray:
     dtype = dtype_from_str(default_dtype(dtype))
-<<<<<<< HEAD
-    return _to_dev(np.ones(shape, dtype), device)
-=======
     return _to_dev(np.ones(shape, dtype), device)
 
 
@@ -50,5 +47,4 @@
           dtype: Optional[np.dtype] = None,
           device: Optional[str] = None) \
         -> np.ndarray:
-    return _to_dev(np.empty(shape, dtype_from_str(default_dtype(dtype))), device)
->>>>>>> 44b39991
+    return _to_dev(np.empty(shape, dtype_from_str(default_dtype(dtype))), device)