--- conflicted
+++ resolved
@@ -23,7 +23,6 @@
     return _to_dev(np.ones(shape, dtype), device)
 
 
-<<<<<<< HEAD
 def linspace(start: Union[int, float],
              stop: Union[int, float],
              num: int,
@@ -34,9 +33,9 @@
     if dtype is None:
         dtype = np.float32
     return _to_dev(np.linspace(np.longdouble(start), np.longdouble(stop), num, dtype=dtype, endpoint=endpoint), device)
-=======
+
+  
 def tril(x: np.ndarray,
          k: int = 0) \
          -> np.ndarray:
     return np.tril(x, k)
->>>>>>> 13b3be98
