# global
import numpy as np
from typing import Union, Tuple, Optional, List

# local
from ivy import dtype_from_str, default_dtype
# noinspection PyProtectedMember
from ivy.functional.backends.numpy.core.general import _to_dev


def zeros(shape: Union[int, Tuple[int], List[int]],
          dtype: Optional[np.dtype] = None,
          device: Optional[str] = None) \
        -> np.ndarray:
    return _to_dev(np.zeros(shape, dtype_from_str(default_dtype(dtype))), device)


def ones(shape: Union[int, Tuple[int], List[int]],
         dtype: Optional[np.dtype] = None,
         device: Optional[str] = None) \
        -> np.ndarray:
    dtype = dtype_from_str(default_dtype(dtype))
    return _to_dev(np.ones(shape, dtype), device)


def ones_like(x : np.ndarray,
              dtype : Optional[Union[np.dtype, str]] = None,
              dev : Optional[str] = None) \
        -> np.ndarray:

    if dtype:
        dtype = 'bool_' if dtype == 'bool' else dtype
        dtype = np.dtype(dtype)
    else:
        dtype = x.dtype

    return _to_dev(np.ones_like(x, dtype=dtype), dev)

  
def tril(x: np.ndarray,
         k: int = 0) \
         -> np.ndarray:
    return np.tril(x, k)
<<<<<<< HEAD
=======


def empty(shape: Union[int, Tuple[int], List[int]],
          dtype: Optional[np.dtype] = None,
          device: Optional[str] = None) \
        -> np.ndarray:
    return _to_dev(np.empty(shape, dtype_from_str(default_dtype(dtype))), device)
>>>>>>> 8f305492
<|MERGE_RESOLUTION|>--- conflicted
+++ resolved
@@ -41,13 +41,10 @@
          k: int = 0) \
          -> np.ndarray:
     return np.tril(x, k)
-<<<<<<< HEAD
-=======
 
 
 def empty(shape: Union[int, Tuple[int], List[int]],
           dtype: Optional[np.dtype] = None,
           device: Optional[str] = None) \
         -> np.ndarray:
-    return _to_dev(np.empty(shape, dtype_from_str(default_dtype(dtype))), device)
->>>>>>> 8f305492
+    return _to_dev(np.empty(shape, dtype_from_str(default_dtype(dtype))), device)