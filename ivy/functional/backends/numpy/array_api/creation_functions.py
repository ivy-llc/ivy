--- conflicted
+++ resolved
@@ -1,35 +1,23 @@
 # global
 import numpy as np
-<<<<<<< HEAD
-from typing import  Union, Tuple, Optional
-
-# local
-from ivy.functional.ivy.core import default_dtype
-from ivy.functional.backends.numpy.core.general import dtype_from_str, _to_dev
-
-# noinspection PyShadowingNames
-def ones(shape: Union[int, Tuple[int, ...]],
-         dtype: Optional[np.dtype] = None,
-         device: Optional[str] = None) \
-        -> np.ndarray:
-    dtype = dtype_from_str(default_dtype(dtype))
-    return _to_dev(np.ones(shape, dtype), device)
-=======
-from typing import Union, Tuple
+from typing import Union, Tuple, Optional
 
 # local
 from ivy import dtype_from_str, default_dtype
 from ivy.functional.backends.numpy.core.general import _to_dev
 
 
-def zeros(shape, dtype=None) -> np.ndarray:
-    return np.zeros(shape, dtype=dtype)
+# noinspection PyShadowingNames
+def zeros(shape: Union[int, Tuple[int, ...]],
+          dtype: Optional[np.dtype] = None,
+          device: Optional[str] = None) \
+        -> np.ndarray:
+    return _to_dev(np.zeros(shape, dtype_from_str(default_dtype(dtype))), device)
 
 
-# noinspection PyShadowingNames
-def zeros(shape: Union[int, Tuple[int, ...]],
-          dtype: np.dtype = None,
-          device: str = None) \
+def ones(shape: Union[int, Tuple[int, ...]],
+         dtype: Optional[np.dtype] = None,
+         device: Optional[str] = None) \
         -> np.ndarray:
-    return _to_dev(np.zeros(shape, dtype_from_str(default_dtype(dtype))), device)
->>>>>>> d40a46db
+    dtype = dtype_from_str(default_dtype(dtype))
+    return _to_dev(np.ones(shape, dtype), device)