# global
import numpy as np
from typing import Union, Tuple, Optional, List

# local
from ivy import dtype_from_str, default_dtype
# noinspection PyProtectedMember
from ivy.functional.backends.numpy.core.general import _to_dev


def zeros(shape: Union[int, Tuple[int], List[int]],
          dtype: Optional[np.dtype] = None,
          device: Optional[str] = None) \
        -> np.ndarray:
    return _to_dev(np.zeros(shape, dtype_from_str(default_dtype(dtype))), device)


def ones(shape: Union[int, Tuple[int], List[int]],
         dtype: Optional[np.dtype] = None,
         device: Optional[str] = None) \
        -> np.ndarray:
    dtype = dtype_from_str(default_dtype(dtype))
    return _to_dev(np.ones(shape, dtype), device)


def ones_like(x : np.ndarray,
              dtype : Optional[Union[np.dtype, str]] = None,
              dev : Optional[str] = None) \
        -> np.ndarray:

    if dtype:
        dtype = 'bool_' if dtype == 'bool' else dtype
        dtype = np.dtype(dtype)
    else:
        dtype = x.dtype

    return _to_dev(np.ones_like(x, dtype=dtype), dev)

  
def tril(x: np.ndarray,
         k: int = 0) \
         -> np.ndarray:
    return np.tril(x, k)


<<<<<<< HEAD
def triu(x: np.ndarray,
         k: int = 0) \
         -> np.ndarray:
    return np.triu(x, k)
    
=======
def empty(shape: Union[int, Tuple[int], List[int]],
          dtype: Optional[np.dtype] = None,
          device: Optional[str] = None) \
        -> np.ndarray:
    return _to_dev(np.empty(shape, dtype_from_str(default_dtype(dtype))), device)
>>>>>>> aa323853
<|MERGE_RESOLUTION|>--- conflicted
+++ resolved
@@ -43,16 +43,14 @@
     return np.tril(x, k)
 
 
-<<<<<<< HEAD
 def triu(x: np.ndarray,
          k: int = 0) \
          -> np.ndarray:
     return np.triu(x, k)
     
-=======
+
 def empty(shape: Union[int, Tuple[int], List[int]],
           dtype: Optional[np.dtype] = None,
           device: Optional[str] = None) \
         -> np.ndarray:
-    return _to_dev(np.empty(shape, dtype_from_str(default_dtype(dtype))), device)
->>>>>>> aa323853
+    return _to_dev(np.empty(shape, dtype_from_str(default_dtype(dtype))), device)