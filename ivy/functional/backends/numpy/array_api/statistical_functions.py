--- conflicted
+++ resolved
@@ -1,24 +1,17 @@
-<<<<<<< HEAD
-import numpy as np
-import numpy.array_api as npa
-
-from typing import Union, Tuple, Optional, List
-
-
-def var(x: np.ndarray,
-        axis: Optional[Union[int, Tuple[int], List[int]]] = None,
-        correction: Union[int, float] = 0.0,
-        keepdims: bool = False) -> np.ndarray:
-    return np.var(npa.asarray(x), axis=axis, keepdims=keepdims)
-=======
-# global
-import numpy as _np
-from typing import Tuple, Union
-
-
-def min(x: _np.ndarray,
-        axis: Union[int, Tuple[int]] = None,
-        keepdims: bool = False) \
-        -> _np.ndarray:
-    return _np.amin(a = x, axis = axis, keepdims = keepdims)
->>>>>>> afa86646
+import numpy as np
+import numpy.array_api as npa
+from typing import Union, Tuple, Optional, List
+
+
+def var(x: np.ndarray,
+        axis: Optional[Union[int, Tuple[int], List[int]]] = None,
+        correction: Union[int, float] = 0.0,
+        keepdims: bool = False) -> np.ndarray:
+    return np.var(npa.asarray(x), axis=axis, keepdims=keepdims)
+
+
+def min(x: np.ndarray,
+        axis: Union[int, Tuple[int]] = None,
+        keepdims: bool = False) \
+        -> np.ndarray:
+    return np.amin(a = x, axis = axis, keepdims = keepdims)