--- conflicted
+++ resolved
@@ -1,14 +1,11 @@
 # global
-<<<<<<< HEAD
-from typing import Union, Tuple
 import numpy as np
+from typing import Union, Tuple, Optional, List
+
 
 def roll(x: np.ndarray, shift: Union[int, Tuple[int]], axis: Union[int, Tuple[int]]=None)\
         -> np.ndarray:
     return np.roll(x, shift, axis)
-=======
-import numpy as np
-from typing import Union, Tuple, Optional, List
 
 
 def flip(x: np.ndarray,
@@ -22,5 +19,4 @@
     if type(axis) is int:
         axis = [axis]
     axis = [item + num_dims if item < 0 else item for item in axis]
-    return np.flip(x, axis)
->>>>>>> e78ae197
+    return np.flip(x, axis)