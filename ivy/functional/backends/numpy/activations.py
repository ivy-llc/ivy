"""Collection of Numpy activation functions, wrapped to fit Ivy syntax and signature."""

from typing import Optional

# global
import numpy as np


try:
    from scipy.special import erf as _erf
except (ImportError, ModuleNotFoundError):
    _erf = None


def relu(x: np.ndarray, out: Optional[np.ndarray] = None) -> np.ndarray:
    return np.maximum(x, 0, out=out)


def leaky_relu(x: np.ndarray, alpha: Optional[float] = 0.2) -> np.ndarray:
    return np.where(x > 0, x, x * alpha)


<<<<<<< HEAD
def gelu(x: np.ndarray, approximate: bool=True)\
    -> np.ndarray:
=======
def gelu(x, approximate: Optional[bool] = True):
>>>>>>> cd798591
    if _erf is None:
        raise Exception('scipy must be installed in order to call ivy.gelu with a numpy backend.')
    if approximate:
        return 0.5 * x * (1 + np.tanh(np.sqrt(2 / np.pi) * (x + 0.044715 * x ** 3)))
    return 0.5 * x * (1 + _erf(x/np.sqrt(2)))


def sigmoid(x: np.ndarray) -> np.ndarray:
    return 1 / (1 + np.exp(-x))


def tanh(x: np.ndarray) -> np.ndarray:
    return (np.exp(x) - np.exp(-x)) / (np.exp(x) + np.exp(-x))


def softmax(x: np.ndarray, axis: Optional[int] = None) -> np.ndarray:
    exp_x = np.exp(x)
    return exp_x / np.sum(exp_x, axis, keepdims=True)


def softplus(x: np.ndarray) -> np.ndarray:
    return np.log1p(np.exp(-np.abs(x))) + np.maximum(x, 0)<|MERGE_RESOLUTION|>--- conflicted
+++ resolved
@@ -20,12 +20,11 @@
     return np.where(x > 0, x, x * alpha)
 
 
-<<<<<<< HEAD
-def gelu(x: np.ndarray, approximate: bool=True)\
+
+def gelu(x: np.ndarray, 
+         approximate: bool=True)\
     -> np.ndarray:
-=======
-def gelu(x, approximate: Optional[bool] = True):
->>>>>>> cd798591
+
     if _erf is None:
         raise Exception('scipy must be installed in order to call ivy.gelu with a numpy backend.')
     if approximate:
