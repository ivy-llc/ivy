"""Collection of Numpy activation functions, wrapped to fit Ivy syntax and signature."""

from typing import Optional

# global
import numpy as np


try:
    from scipy.special import erf
except (ImportError, ModuleNotFoundError):
    erf = None


def relu(x: np.ndarray, /, *, out: Optional[np.ndarray] = None) -> np.ndarray:
    return np.asarray(np.maximum(x, 0, out=out, dtype=x.dtype))


relu.support_native_out = True


def leaky_relu(
    x: np.ndarray,
    /,
    *,
    alpha: Optional[float] = 0.2,
) -> np.ndarray:
    return np.asarray(np.where(x > 0, x, x * alpha), x.dtype)


def gelu(x, /, *, approximate: Optional[bool] = True) -> np.ndarray:
    if erf is None:
        raise Exception(
            "scipy must be installed in order to call ivy.gelu with a numpy backend."
        )
    if approximate:
        ret = 0.5 * x * (1 + np.tanh(x * 0.7978845608 * (1 + 0.044715 * x * x)))
    else:
        ret = 0.5 * x * (1 + erf(x / np.sqrt(2)))
    return np.asarray(ret.astype(x.dtype))


def sigmoid(x: np.ndarray, /) -> np.ndarray:
    return np.asarray(1 / (1 + np.exp(-x))).astype(x.dtype)


def softmax(
<<<<<<< HEAD
    x: np.ndarray, axis: Optional[int] = None, *, out: Optional[np.ndarray] = None
=======
    x: np.ndarray,
    /,
    *,
    axis: Optional[int] = None,
>>>>>>> b49660fd
) -> np.ndarray:
    exp_x = np.exp(x)
    return exp_x / np.sum(exp_x, axis, keepdims=True)


def softplus(x: np.ndarray, /) -> np.ndarray:
    return np.log1p(np.exp(-np.abs(x))) + np.maximum(x, 0)<|MERGE_RESOLUTION|>--- conflicted
+++ resolved
@@ -45,14 +45,7 @@
 
 
 def softmax(
-<<<<<<< HEAD
-    x: np.ndarray, axis: Optional[int] = None, *, out: Optional[np.ndarray] = None
-=======
-    x: np.ndarray,
-    /,
-    *,
-    axis: Optional[int] = None,
->>>>>>> b49660fd
+    x: np.ndarray, /, *, axis: Optional[int] = None, out: Optional[np.ndarray] = None
 ) -> np.ndarray:
     exp_x = np.exp(x)
     return exp_x / np.sum(exp_x, axis, keepdims=True)
