"""
Collection of Numpy general functions, wrapped to fit Ivy syntax and signature.
"""

# global
import logging
import numpy as _np
import math as _math
from operator import mul as _mul
from functools import reduce as _reduce
import multiprocessing as _multiprocessing

# local
import ivy
from ivy.functional.ivy.old import default_dtype
from ivy.functional.backends.numpy.device import _dev_callable

DTYPE_TO_STR = {_np.dtype('int8'): 'int8',
                _np.dtype('int16'): 'int16',
                _np.dtype('int32'): 'int32',
                _np.dtype('int64'): 'int64',
                _np.dtype('uint8'): 'uint8',
                _np.dtype('uint16'): 'uint16',
                _np.dtype('uint32'): 'uint32',
                _np.dtype('uint64'): 'uint64',
                'bfloat16': 'bfloat16',
                _np.dtype('float16'): 'float16',
                _np.dtype('float32'): 'float32',
                _np.dtype('float64'): 'float64',
                _np.dtype('bool'): 'bool',

                _np.int8: 'int8',
                _np.int16: 'int16',
                _np.int32: 'int32',
                _np.int64: 'int64',
                _np.uint8: 'uint8',
                _np.uint16: 'uint16',
                _np.uint32: 'uint32',
                _np.uint64: 'uint64',
                _np.float16: 'float16',
                _np.float32: 'float32',
                _np.float64: 'float64',
                _np.bool_: 'bool'}

DTYPE_FROM_STR = {'int8': _np.dtype('int8'),
                'int16': _np.dtype('int16'),
                'int32': _np.dtype('int32'),
                'int64': _np.dtype('int64'),
                'uint8': _np.dtype('uint8'),
                'uint16': _np.dtype('uint16'),
                'uint32': _np.dtype('uint32'),
                'uint64': _np.dtype('uint64'),
                'bfloat16': 'bfloat16',
                'float16': _np.dtype('float16'),
                'float32': _np.dtype('float32'),
                'float64': _np.dtype('float64'),
                'bool': _np.dtype('bool')}


# Helpers #
# --------#

def _to_dev(x, dev):
    if dev is not None:
        if 'gpu' in dev:
            raise Exception('Native Numpy does not support GPU placement, consider using Jax instead')
        elif 'cpu' in dev:
            pass
        else:
            raise Exception('Invalid device specified, must be in the form [ "cpu:idx" | "gpu:idx" ],'
                            'but found {}'.format(dev))
    return x


def _flat_array_to_1_dim_array(x):
    return x.reshape((1,)) if x.shape == () else x


# API #
# ----#







def dtype_bits(dtype_in):
    dtype_str = dtype_to_str(dtype_in)
    if 'bool' in dtype_str:
        return 1
    return int(dtype_str.replace('uint', '').replace('int', '').replace('bfloat', '').replace('float', ''))




shape = lambda x, as_tensor=False: _np.asarray(_np.shape(x)) if as_tensor else x.shape
shape.__name__ = 'shape'
get_num_dims = lambda x, as_tensor=False: _np.asarray(len(_np.shape(x))) if as_tensor else len(x.shape)
minimum = _np.minimum
maximum = _np.maximum
clip = lambda x, x_min, x_max: _np.asarray(_np.clip(x, x_min, x_max))
round = lambda x: _np.asarray(_np.round(x))
<<<<<<< HEAD
floormod = lambda x, y: _np.asarray(x % y)
=======

floor = lambda x: _np.asarray(_np.floor(x))
>>>>>>> 224f1dc1
abs = lambda x: _np.asarray(_np.absolute(x))


def argmin(x, axis=0):
    ret = _np.asarray(_np.argmin(x, axis))
    if ret.shape == ():
        return ret.reshape(-1)
    return ret


def cast(x, dtype):
    return x.astype(dtype_from_str(dtype))


astype = cast


# noinspection PyShadowingNames
def arange(stop, start=0, step=1, dtype=None, dev=None):
    if dtype:
        dtype = dtype_from_str(dtype)
    res = _to_dev(_np.arange(start, stop, step=step, dtype=dtype), dev)
    if not dtype:
        if res.dtype == _np.float64:
            return res.astype(_np.float32)
        elif res.dtype == _np.int64:
            return res.astype(_np.int32)
    return res




def concatenate(xs, axis=-1):
    if xs[0].shape == ():
        return _np.concatenate([_np.expand_dims(x, 0) for x in xs], axis)
    return _np.concatenate(xs, axis)


stack = _np.stack




def split(x, num_or_size_splits=None, axis=0, with_remainder=False):
    if x.shape == ():
        if num_or_size_splits is not None and num_or_size_splits != 1:
            raise Exception('input array had no shape, but num_sections specified was {}'.format(num_or_size_splits))
        return [x]
    if num_or_size_splits is None:
        num_or_size_splits = x.shape[axis]
    elif isinstance(num_or_size_splits, int) and with_remainder:
        num_chunks = x.shape[axis] / num_or_size_splits
        num_chunks_int = _math.floor(num_chunks)
        remainder = num_chunks - num_chunks_int
        if remainder != 0:
            num_or_size_splits = [num_or_size_splits]*num_chunks_int + [int(remainder*num_or_size_splits)]
    if isinstance(num_or_size_splits, (list, tuple)):
        num_or_size_splits = _np.cumsum(num_or_size_splits[:-1])
    return _np.split(x, num_or_size_splits, axis)


repeat = _np.repeat
tile = _np.tile
constant_pad = lambda x, pad_width, value=0: _np.pad(_flat_array_to_1_dim_array(x), pad_width, constant_values=value)
zero_pad = lambda x, pad_width: _np.pad(_flat_array_to_1_dim_array(x), pad_width)
swapaxes = _np.swapaxes


def transpose(x, axes=None):
    if axes is None:
        num_dims = len(x.shape)
        axes = list(range(num_dims))
        axes.reverse()
    return _np.transpose(x, axes)


where = lambda condition, x1, x2: _np.where(condition, x1, x2)


def indices_where(x):
    where_x = _np.where(x)
    if len(where_x) == 1:
        return _np.expand_dims(where_x[0], -1)
    res = _np.concatenate([_np.expand_dims(item, -1) for item in where_x], -1)
    return res


reshape = _np.reshape
broadcast_to = _np.broadcast_to


def squeeze(x, axis=None):
    if x.shape == ():
        if axis is None or axis == 0 or axis == -1:
            return x
        raise Exception('tried to squeeze a zero-dimensional input by axis {}'.format(axis))
    return _np.squeeze(x, axis)




# noinspection PyShadowingNames
def zeros_like(x, dtype=None, dev=None):
    if dtype:
        dtype = 'bool_' if dtype == 'bool' else dtype
        dtype = _np.__dict__[dtype]
    else:
        dtype = x.dtype
    return _to_dev(_np.zeros_like(x, dtype=dtype), dev)


def full(shape, fill_value, dtype=None, device=None):
    return _to_dev(_np.full(shape, fill_value, dtype_from_str(default_dtype(dtype, fill_value))), device)


# noinspection PyUnusedLocal
def one_hot(indices, depth, dev=None):
    # from https://stackoverflow.com/questions/38592324/one-hot-encoding-using-numpy
    res = _np.eye(depth)[_np.array(indices).reshape(-1)]
    return res.reshape(list(indices.shape) + [depth])


cross = _np.cross
cumsum = _np.cumsum


def cumprod(x, axis=0, exclusive=False):
    if exclusive:
        x = _np.swapaxes(x, axis, -1)
        x = _np.concatenate((_np.ones_like(x[..., -1:]), x[..., :-1]), -1)
        res = _np.cumprod(x, -1)
        return _np.swapaxes(res, axis, -1)
    return _np.cumprod(x, axis)


# noinspection PyShadowingNames
def identity(n, dtype='float32', batch_shape=None, dev=None):
    dtype = 'bool_' if dtype == 'bool' else dtype
    dtype = _np.__dict__[dtype]
    mat = _np.identity(n, dtype=dtype)
    if batch_shape is None:
        return_mat = mat
    else:
        reshape_dims = [1] * len(batch_shape) + [n, n]
        tile_dims = list(batch_shape) + [1, 1]
        return_mat = _np.tile(_np.reshape(mat, reshape_dims), tile_dims)
    return _to_dev(return_mat, dev)


meshgrid = lambda *xs, indexing='ij': _np.meshgrid(*xs, indexing=indexing)


def scatter_flat(indices, updates, size=None, tensor=None, reduction='sum', dev=None):
    target = tensor
    target_given = ivy.exists(target)
    if ivy.exists(size) and ivy.exists(target):
        assert len(target.shape) == 1 and target.shape[0] == size
    if dev is None:
        dev = _dev_callable(updates)
    if reduction == 'sum':
        if not target_given:
            target = _np.zeros([size], dtype=updates.dtype)
        _np.add.at(target, indices, updates)
    elif reduction == 'replace':
        if not target_given:
            target = _np.zeros([size], dtype=updates.dtype)
        target = _np.asarray(target).copy()
        target.setflags(write=1)
        target[indices] = updates
    elif reduction == 'min':
        if not target_given:
            target = _np.ones([size], dtype=updates.dtype) * 1e12
        _np.minimum.at(target, indices, updates)
        if not target_given:
            target = _np.where(target == 1e12, 0., target)
    elif reduction == 'max':
        if not target_given:
            target = _np.ones([size], dtype=updates.dtype) * -1e12
        _np.maximum.at(target, indices, updates)
        if not target_given:
            target = _np.where(target == -1e12, 0., target)
    else:
        raise Exception('reduction is {}, but it must be one of "sum", "min" or "max"'.format(reduction))
    return _to_dev(target, dev)


# noinspection PyShadowingNames
def scatter_nd(indices, updates, shape=None, tensor=None, reduction='sum', dev=None):
    target = tensor
    target_given = ivy.exists(target)
    if ivy.exists(shape) and ivy.exists(target):
        assert ivy.shape_to_tuple(target.shape) == ivy.shape_to_tuple(shape)
    if dev is None:
        dev = _dev_callable(updates)
    shape = list(shape) if ivy.exists(shape) else list(tensor.shape)
    indices_flat = indices.reshape(-1, indices.shape[-1]).T
    indices_tuple = tuple(indices_flat) + (Ellipsis,)
    if reduction == 'sum':
        if not target_given:
            target = _np.zeros(shape, dtype=updates.dtype)
        _np.add.at(target, indices_tuple, updates)
    elif reduction == 'replace':
        if not target_given:
            target = _np.zeros(shape, dtype=updates.dtype)
        target = _np.asarray(target).copy()
        target.setflags(write=1)
        target[indices_tuple] = updates
    elif reduction == 'min':
        if not target_given:
            target = _np.ones(shape, dtype=updates.dtype) * 1e12
        _np.minimum.at(target, indices_tuple, updates)
        if not target_given:
            target = _np.where(target == 1e12, 0., target)
    elif reduction == 'max':
        if not target_given:
            target = _np.ones(shape, dtype=updates.dtype) * -1e12
        _np.maximum.at(target, indices_tuple, updates)
        if not target_given:
            target = _np.where(target == -1e12, 0., target)
    else:
        raise Exception('reduction is {}, but it must be one of "sum", "min" or "max"'.format(reduction))
    return _to_dev(target, dev)


def gather(params, indices, axis=-1, dev=None):
    if dev is None:
        dev = _dev_callable(params)
    return _to_dev(_np.take_along_axis(params, indices, axis), dev)


def gather_nd(params, indices, dev=None):
    if dev is None:
        dev = _dev_callable(params)
    indices_shape = indices.shape
    params_shape = params.shape
    num_index_dims = indices_shape[-1]
    result_dim_sizes_list = [_reduce(_mul, params_shape[i + 1:], 1) for i in range(len(params_shape) - 1)] + [1]
    result_dim_sizes = _np.array(result_dim_sizes_list)
    implicit_indices_factor = int(result_dim_sizes[num_index_dims - 1].item())
    flat_params = _np.reshape(params, (-1,))
    new_shape = [1] * (len(indices_shape) - 1) + [num_index_dims]
    indices_scales = _np.reshape(result_dim_sizes[0:num_index_dims], new_shape)
    indices_for_flat_tiled = _np.tile(_np.reshape(_np.sum(indices * indices_scales, -1, keepdims=True), (-1, 1)), (1, implicit_indices_factor))
    implicit_indices = _np.tile(_np.expand_dims(_np.arange(implicit_indices_factor), 0), (indices_for_flat_tiled.shape[0], 1))
    indices_for_flat = indices_for_flat_tiled + implicit_indices
    flat_indices_for_flat = _np.reshape(indices_for_flat, (-1,)).astype(_np.int32)
    flat_gather = _np.take(flat_params, flat_indices_for_flat, 0)
    new_shape = list(indices_shape[:-1]) + list(params_shape[num_index_dims:])
    res = _np.reshape(flat_gather, new_shape)
    return _to_dev(res, dev)


def linear_resample(x, num_samples, axis=-1):
    x_shape = list(x.shape)
    num_x_dims = len(x_shape)
    axis = axis % num_x_dims
    x_pre_shape = x_shape[0:axis]
    x_pre_size = _reduce(_mul, x_pre_shape) if x_pre_shape else 1
    num_pre_dims = len(x_pre_shape)
    num_vals = x.shape[axis]
    x_post_shape = x_shape[axis+1:]
    x_post_size = _reduce(_mul, x_post_shape) if x_post_shape else 1
    num_post_dims = len(x_post_shape)
    xp = _np.reshape(_np.arange(num_vals*x_pre_size*x_post_size), x_shape)
    x_coords = _np.arange(num_samples) * ((num_vals-1)/(num_samples-1)) * x_post_size
    x_coords = _np.reshape(x_coords, [1]*num_pre_dims + [num_samples] + [1]*num_post_dims)
    x_coords = _np.broadcast_to(x_coords, x_pre_shape + [num_samples] + x_post_shape)
    slc = [slice(None)] * num_x_dims
    slc[axis] = slice(0, 1, 1)
    x_coords = x_coords + xp[tuple(slc)]
    x = _np.reshape(x, (-1,))
    xp = _np.reshape(xp, (-1,))
    x_coords = _np.reshape(x_coords, (-1,))
    ret = _np.interp(x_coords, xp, x)
    return _np.reshape(ret, x_pre_shape + [num_samples] + x_post_shape)


def dtype(x, as_str=False):
    dt = x.dtype
    if as_str:
        return dtype_to_str(dt)
    return dt


def dtype_to_str(dtype_in):
    if isinstance(dtype_in, str):
        return dtype_in
    return DTYPE_TO_STR[dtype_in]


def dtype_from_str(dtype_in):
    if not isinstance(dtype_in, str):
        return dtype_in
    return DTYPE_FROM_STR[dtype_in]


# noinspection PyUnusedLocal
def compile(func, dynamic=True, example_inputs=None, static_argnums=None, static_argnames=None):
    logging.warning('Numpy does not support compiling functions.\n'
                    'Now returning the unmodified function.')
    return func


current_framework_str = lambda: 'numpy'
current_framework_str.__name__ = 'current_framework_str'
multiprocessing = lambda context=None: _multiprocessing if context is None else _multiprocessing.get_context(context)
container_types = lambda: []


def inplace_update(x, val):
    x.data = val
    return x


def inplace_decrement(x, val):
    x -= val
    return x


def inplace_increment(x, val):
    x += val
    return x

inplace_arrays_supported = lambda: True
inplace_variables_supported = lambda: True<|MERGE_RESOLUTION|>--- conflicted
+++ resolved
@@ -101,12 +101,7 @@
 maximum = _np.maximum
 clip = lambda x, x_min, x_max: _np.asarray(_np.clip(x, x_min, x_max))
 round = lambda x: _np.asarray(_np.round(x))
-<<<<<<< HEAD
-floormod = lambda x, y: _np.asarray(x % y)
-=======
-
-floor = lambda x: _np.asarray(_np.floor(x))
->>>>>>> 224f1dc1
+
 abs = lambda x: _np.asarray(_np.absolute(x))
 
 
