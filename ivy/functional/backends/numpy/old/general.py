--- conflicted
+++ resolved
@@ -82,26 +82,6 @@
 
 
 
-<<<<<<< HEAD
-def asarray(object_in, dtype=None, dev=None, copy=None):
-    # If copy=none then try using existing memory buffer
-    if isinstance(object_in, _np.ndarray) and dtype is None:
-        dtype = object_in.dtype
-    elif isinstance(object_in, (list, tuple, dict)) and len(object_in) != 0 and dtype is None:
-        # Temporary fix on type
-        # Because default_type() didn't return correct type for normal python array
-        if copy is True:
-            return _to_dev(_np.copy(_np.asarray(object_in)), dev)
-        else:
-            return _to_dev(_np.asarray(object_in), dev)
-    else:
-        dtype = default_dtype(dtype, object_in)
-    if copy is True:
-        return _to_dev(_np.copy(_np.asarray(object_in, dtype=dtype)), dev)
-    else:
-        return _to_dev(_np.asarray(object_in, dtype=dtype), dev)
-=======
->>>>>>> 7840e9eb
 
 
 
