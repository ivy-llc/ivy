# global
import sys
import numpy as np

# local
import ivy

# noinspection PyUnresolvedReferences
use = ivy.backend_handler.ContextManager(sys.modules[__name__])

NativeArray = np.ndarray
NativeVariable = np.ndarray
NativeDevice = str
NativeDtype = np.dtype
NativeShape = tuple

# data types (preventing cyclic imports)
int8 = ivy.IntDtype("int8")
int16 = ivy.IntDtype("int16")
int32 = ivy.IntDtype("int32")
int64 = ivy.IntDtype("int64")
uint8 = ivy.UintDtype("uint8")
uint16 = ivy.UintDtype("uint16")
uint32 = ivy.UintDtype("uint32")
uint64 = ivy.UintDtype("uint64")
bfloat16 = ivy.FloatDtype("bfloat16")
float16 = ivy.FloatDtype("float16")
float32 = ivy.FloatDtype("float32")
float64 = ivy.FloatDtype("float64")
# noinspection PyShadowingBuiltins
bool = ivy.Dtype("bool")

# native data types
native_int8 = np.dtype("int8")
native_int16 = np.dtype("int16")
native_int32 = np.dtype("int32")
native_int64 = np.dtype("int64")
native_uint8 = np.dtype("uint8")
native_uint16 = np.dtype("uint16")
native_uint32 = np.dtype("uint32")
native_uint64 = np.dtype("uint64")
native_float16 = np.dtype("float16")
native_float32 = np.dtype("float32")
native_float64 = np.dtype("float64")
# noinspection PyShadowingBuiltins
native_bool = np.dtype("bool")

# valid data types
valid_dtypes = (
    int8,
    int16,
    int32,
    int64,
    uint8,
    uint16,
    uint32,
    uint64,
    float16,
    float32,
    float64,
    bool,
)
valid_numeric_dtypes = (
    int8,
    int16,
    int32,
    int64,
    uint8,
    uint16,
    uint32,
    uint64,
    float16,
    float32,
    float64,
)
valid_int_dtypes = (int8, int16, int32, int64, uint8, uint16, uint32, uint64)
valid_float_dtypes = (float16, float32, float64)
valid_uint_dtypes = (uint8, uint16, uint32, uint64)

# invalid data types
invalid_dtypes = (bfloat16,)
invalid_numeric_dtypes = (bfloat16,)
invalid_int_dtypes = ()
invalid_float_dtypes = (bfloat16,)
invalid_uint_dtypes = ()

native_inplace_support = False

supports_gradients = False
<<<<<<< HEAD
=======

>>>>>>> 1507482a

def closest_valid_dtype(type):
    if type is None:
        return ivy.default_dtype()
    type_str = ivy.as_ivy_dtype(type)
    if type_str in invalid_dtypes:
        return {"bfloat16": float16}[type_str]
    return type


backend = "numpy"


# local sub-modules
from . import activations
from .activations import *
from . import compilation
from .compilation import *
from . import creation
from .creation import *
from . import data_type
from .data_type import *
from . import device
from .device import *
from . import elementwise
from .elementwise import *
from . import general
from .general import *
from . import gradients
from .gradients import *
from . import layers
from .layers import *
from . import linear_algebra as linalg
from .linear_algebra import *
from . import manipulation
from .manipulation import *
from . import random
from .random import *
from . import searching
from .searching import *
from . import set
from .set import *
from . import sorting
from .sorting import *
from . import statistical
from .statistical import *
from . import utility
from .utility import *<|MERGE_RESOLUTION|>--- conflicted
+++ resolved
@@ -87,10 +87,8 @@
 native_inplace_support = False
 
 supports_gradients = False
-<<<<<<< HEAD
-=======
 
->>>>>>> 1507482a
+
 
 def closest_valid_dtype(type):
     if type is None:
