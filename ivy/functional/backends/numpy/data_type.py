<<<<<<< HEAD
# global
import numpy as np
from typing import Union, Tuple

# local
import ivy


# noinspection PyShadowingBuiltins
def iinfo(type: Union[np.dtype, str, np.ndarray])\
        -> np.iinfo:
    return np.iinfo(ivy.dtype_from_str(type))


class Finfo:

    def __init__(self, np_finfo):
        self._np_finfo = np_finfo

    @property
    def bits(self):
        return self._np_finfo.bits

    @property
    def eps(self):
        return float(self._np_finfo.eps)

    @property
    def max(self):
        return float(self._np_finfo.max)

    @property
    def min(self):
        return float(self._np_finfo.min)

    @property
    def smallest_normal(self):
        return float(self._np_finfo.tiny)


# noinspection PyShadowingBuiltins
def finfo(type: Union[np.dtype, str, np.ndarray])\
        -> Finfo:
    return Finfo(np.finfo(ivy.dtype_from_str(type)))


def broadcast_to(x: np.ndarray, shape: Tuple[int,...]) -> np.ndarray:
    return np.broadcast_to(x,shape)
=======
# global
import numpy as np
from typing import Union, Tuple

# local
import ivy


# noinspection PyShadowingBuiltins
def iinfo(type: Union[np.dtype, str, np.ndarray])\
        -> np.iinfo:
    return np.iinfo(ivy.dtype_from_str(type))


class Finfo:

    def __init__(self, np_finfo):
        self._np_finfo = np_finfo

    @property
    def bits(self):
        return self._np_finfo.bits

    @property
    def eps(self):
        return float(self._np_finfo.eps)

    @property
    def max(self):
        return float(self._np_finfo.max)

    @property
    def min(self):
        return float(self._np_finfo.min)

    @property
    def smallest_normal(self):
        return float(self._np_finfo.tiny)


# noinspection PyShadowingBuiltins
def finfo(type: Union[np.dtype, str, np.ndarray])\
        -> Finfo:
    return Finfo(np.finfo(ivy.dtype_from_str(type)))


def result_type(*arrays_and_dtypes: Union[np.ndarray, np.dtype]) -> np.dtype:
    if len(arrays_and_dtypes) <= 1:
        return np.result_type(arrays_and_dtypes)

    result = np.result_type(arrays_and_dtypes[0], arrays_and_dtypes[1])
    for i in range(2, len(arrays_and_dtypes)):
        result = np.result_type(result, arrays_and_dtypes[i])
    return result

  
def broadcast_to(x: np.ndarray, shape: Tuple[int,...]) -> np.ndarray:
    return np.broadcast_to(x,shape)
>>>>>>> 4415eb1b
<|MERGE_RESOLUTION|>--- conflicted
+++ resolved
@@ -1,109 +1,109 @@
-<<<<<<< HEAD
-# global
-import numpy as np
-from typing import Union, Tuple
-
-# local
-import ivy
-
-
-# noinspection PyShadowingBuiltins
-def iinfo(type: Union[np.dtype, str, np.ndarray])\
-        -> np.iinfo:
-    return np.iinfo(ivy.dtype_from_str(type))
-
-
-class Finfo:
-
-    def __init__(self, np_finfo):
-        self._np_finfo = np_finfo
-
-    @property
-    def bits(self):
-        return self._np_finfo.bits
-
-    @property
-    def eps(self):
-        return float(self._np_finfo.eps)
-
-    @property
-    def max(self):
-        return float(self._np_finfo.max)
-
-    @property
-    def min(self):
-        return float(self._np_finfo.min)
-
-    @property
-    def smallest_normal(self):
-        return float(self._np_finfo.tiny)
-
-
-# noinspection PyShadowingBuiltins
-def finfo(type: Union[np.dtype, str, np.ndarray])\
-        -> Finfo:
-    return Finfo(np.finfo(ivy.dtype_from_str(type)))
-
-
-def broadcast_to(x: np.ndarray, shape: Tuple[int,...]) -> np.ndarray:
-    return np.broadcast_to(x,shape)
-=======
-# global
-import numpy as np
-from typing import Union, Tuple
-
-# local
-import ivy
-
-
-# noinspection PyShadowingBuiltins
-def iinfo(type: Union[np.dtype, str, np.ndarray])\
-        -> np.iinfo:
-    return np.iinfo(ivy.dtype_from_str(type))
-
-
-class Finfo:
-
-    def __init__(self, np_finfo):
-        self._np_finfo = np_finfo
-
-    @property
-    def bits(self):
-        return self._np_finfo.bits
-
-    @property
-    def eps(self):
-        return float(self._np_finfo.eps)
-
-    @property
-    def max(self):
-        return float(self._np_finfo.max)
-
-    @property
-    def min(self):
-        return float(self._np_finfo.min)
-
-    @property
-    def smallest_normal(self):
-        return float(self._np_finfo.tiny)
-
-
-# noinspection PyShadowingBuiltins
-def finfo(type: Union[np.dtype, str, np.ndarray])\
-        -> Finfo:
-    return Finfo(np.finfo(ivy.dtype_from_str(type)))
-
-
-def result_type(*arrays_and_dtypes: Union[np.ndarray, np.dtype]) -> np.dtype:
-    if len(arrays_and_dtypes) <= 1:
-        return np.result_type(arrays_and_dtypes)
-
-    result = np.result_type(arrays_and_dtypes[0], arrays_and_dtypes[1])
-    for i in range(2, len(arrays_and_dtypes)):
-        result = np.result_type(result, arrays_and_dtypes[i])
-    return result
-
-  
-def broadcast_to(x: np.ndarray, shape: Tuple[int,...]) -> np.ndarray:
-    return np.broadcast_to(x,shape)
->>>>>>> 4415eb1b
+
+# global
+import numpy as np
+from typing import Union, Tuple
+
+# local
+import ivy
+
+
+# noinspection PyShadowingBuiltins
+def iinfo(type: Union[np.dtype, str, np.ndarray])\
+        -> np.iinfo:
+    return np.iinfo(ivy.dtype_from_str(type))
+
+
+class Finfo:
+
+    def __init__(self, np_finfo):
+        self._np_finfo = np_finfo
+
+    @property
+    def bits(self):
+        return self._np_finfo.bits
+
+    @property
+    def eps(self):
+        return float(self._np_finfo.eps)
+
+    @property
+    def max(self):
+        return float(self._np_finfo.max)
+
+    @property
+    def min(self):
+        return float(self._np_finfo.min)
+
+    @property
+    def smallest_normal(self):
+        return float(self._np_finfo.tiny)
+
+
+# noinspection PyShadowingBuiltins
+def finfo(type: Union[np.dtype, str, np.ndarray])\
+        -> Finfo:
+    return Finfo(np.finfo(ivy.dtype_from_str(type)))
+
+
+def broadcast_to(x: np.ndarray, shape: Tuple[int,...]) -> np.ndarray:
+    return np.broadcast_to(x,shape)
+
+# global
+import numpy as np
+from typing import Union, Tuple
+
+# local
+import ivy
+
+
+# noinspection PyShadowingBuiltins
+def iinfo(type: Union[np.dtype, str, np.ndarray])\
+        -> np.iinfo:
+    return np.iinfo(ivy.dtype_from_str(type))
+
+
+class Finfo:
+
+    def __init__(self, np_finfo):
+        self._np_finfo = np_finfo
+
+    @property
+    def bits(self):
+        return self._np_finfo.bits
+
+    @property
+    def eps(self):
+        return float(self._np_finfo.eps)
+
+    @property
+    def max(self):
+        return float(self._np_finfo.max)
+
+    @property
+    def min(self):
+        return float(self._np_finfo.min)
+
+    @property
+    def smallest_normal(self):
+        return float(self._np_finfo.tiny)
+
+
+# noinspection PyShadowingBuiltins
+def finfo(type: Union[np.dtype, str, np.ndarray])\
+        -> Finfo:
+    return Finfo(np.finfo(ivy.dtype_from_str(type)))
+
+
+def result_type(*arrays_and_dtypes: Union[np.ndarray, np.dtype]) -> np.dtype:
+    if len(arrays_and_dtypes) <= 1:
+        return np.result_type(arrays_and_dtypes)
+
+    result = np.result_type(arrays_and_dtypes[0], arrays_and_dtypes[1])
+    for i in range(2, len(arrays_and_dtypes)):
+        result = np.result_type(result, arrays_and_dtypes[i])
+    return result
+
+  
+def broadcast_to(x: np.ndarray, shape: Tuple[int,...]) -> np.ndarray:
+    return np.broadcast_to(x,shape)
+