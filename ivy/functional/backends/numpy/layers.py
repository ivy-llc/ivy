--- conflicted
+++ resolved
@@ -153,13 +153,8 @@
 def conv1d_transpose(
     x: np.ndarray,
     filters: np.ndarray,
-<<<<<<< HEAD
     strides: Union[int, Tuple[int]],
-    padding: str,
-=======
-    strides: int,
-    padding: Union[str, Sequence[Tuple[int, int]]],
->>>>>>> 41fa684e
+    padding: Union[str, Sequence[Tuple[int, int]]],
     /,
     *,
     output_shape: Optional[Union[ivy.NativeShape, Sequence[int]]] = None,
