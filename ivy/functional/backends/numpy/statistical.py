--- conflicted
+++ resolved
@@ -87,11 +87,7 @@
     axis: Union[int, Tuple[int]] = None,
     dtype: np.dtype = None,
     keepdims: bool = False,
-<<<<<<< HEAD
-    out: Optional[np.ndarray] = None,
-=======
     out: Optional[np.ndarray] = None
->>>>>>> cad6e08c
 ) -> np.ndarray:
     if dtype is None and np.issubdtype(x.dtype, np.integer):
         if np.issubdtype(x.dtype, np.signedinteger) and x.dtype in [
