--- conflicted
+++ resolved
@@ -177,20 +177,12 @@
     elif exclusive and reverse:
         x = np.cumprod(np.flip(x, axis=axis), axis=axis, dtype=dtype)
         x = np.swapaxes(x, axis, -1)
-<<<<<<< HEAD
-        x = np.concatenate((np.ones_like(x[..., -1:]), x[..., :-1]), -1)
-=======
         x = np.concatenate((np.zeros_like(x[..., -1:]), x[..., :-1]), -1)
->>>>>>> 4a19b694
         x = np.swapaxes(x, axis, -1)
         return np.flip(x, axis=axis)
     elif exclusive:
         x = np.swapaxes(x, axis, -1)
-<<<<<<< HEAD
-        x = np.concatenate((np.ones_like(x[..., -1:]), x[..., :-1]), -1)
-=======
         x = np.concatenate((np.zeros_like(x[..., -1:]), x[..., :-1]), -1)
->>>>>>> 4a19b694
         x = np.cumprod(x, -1, dtype=dtype)
         return np.swapaxes(x, axis, -1)
     elif reverse:
