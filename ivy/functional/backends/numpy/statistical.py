--- conflicted
+++ resolved
@@ -1,9 +1,5 @@
 # global
-<<<<<<< HEAD
-import numpy as _np
-=======
 import numpy as np
->>>>>>> 65012fca
 from typing import Tuple, Union, Optional
 
 
@@ -20,20 +16,16 @@
 def max(x: np.ndarray,
         axis: Union[int, Tuple[int]] = None,
         keepdims: bool = False) \
-<<<<<<< HEAD
-        -> _np.ndarray:
-    return _np.amax(a=x, axis=axis, keepdims=keepdims)
+        -> np.ndarray:
+    return np.amax(a=x, axis=axis, keepdims=keepdims)
 
 
-def var(x: _np.ndarray,
+def var(x: np.ndarray,
         axis: Optional[Union[int, Tuple[int]]] = None,
         correction: Union[int, float] = 0.0,
         keepdims: bool = False) \
-        -> _np.ndarray:
-    return _np.var(_np.array_api.asarray(x), axis=axis, keepdims=keepdims)
-=======
         -> np.ndarray:
-    return np.amax(a=x, axis=axis, keepdims=keepdims)
+    return np.var(np.array_api.asarray(x), axis=axis, keepdims=keepdims)
 
 
 def sum(x: np.ndarray,
@@ -76,18 +68,8 @@
     return np.asarray(np.mean(x, axis=axis, keepdims=keepdims))
 
 
-def var(x, axis=None, keepdims=False):
-    if axis is None:
-        num_dims = len(x.shape)
-        axis = tuple(range(num_dims))
-    elif isinstance(axis, list):
-        axis = tuple(axis)
-    return np.asarray(np.var(x, axis=axis, keepdims=keepdims))
-
-
 # Extra #
 # ------#
 
 def einsum(equation, *operands):
-    return np.asarray(np.einsum(equation, *operands))
->>>>>>> 65012fca
+    return np.asarray(np.einsum(equation, *operands))