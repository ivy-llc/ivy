--- conflicted
+++ resolved
@@ -1,11 +1,6 @@
 # global
-<<<<<<< HEAD
-import numpy as _np
+import numpy as np
 from typing import Tuple, Union, Optional
-=======
-import numpy as np
-from typing import Tuple, Union
->>>>>>> 996cabd0
 
 
 # Array API Standard #
@@ -21,33 +16,28 @@
 def max(x: np.ndarray,
         axis: Union[int, Tuple[int]] = None,
         keepdims: bool = False) \
-<<<<<<< HEAD
-        -> _np.ndarray:
-    return _np.amax(a=x, axis=axis, keepdims=keepdims)
-
-
-def prod(x: _np.ndarray,
-         axis: Optional[Union[int, Tuple[int]]] = None,
-         dtype: Optional[_np.dtype] = None,
-         keepdims: bool = False)\
-        -> _np.ndarray:
-
-    if dtype == None and _np.issubdtype(x.dtype,_np.integer):
-        if _np.issubdtype(x.dtype,_np.signedinteger) and x.dtype in [_np.int8,_np.int16,_np.int32]:
-            dtype = _np.int32
-        elif _np.issubdtype(x.dtype,_np.unsignedinteger) and x.dtype in [_np.uint8,_np.uint16,_np.uint32]:
-            dtype = _np.uint32
-        elif x.dtype == _np.int64: 
-            dtype = _np.int64
-        else:
-            dtype = _np.uint64
-
-    return _np.prod(a=x,axis=axis,dtype=dtype,keepdims=keepdims)
-=======
         -> np.ndarray:
     return np.amax(a=x, axis=axis, keepdims=keepdims)
 
 
+def prod(x: np.ndarray,
+         axis: Optional[Union[int, Tuple[int]]] = None,
+         dtype: Optional[np.dtype] = None,
+         keepdims: bool = False)\
+        -> np.ndarray:
+
+    if dtype == None and np.issubdtype(x.dtype,np.integer):
+        if np.issubdtype(x.dtype,np.signedinteger) and x.dtype in [np.int8,np.int16,np.int32]:
+            dtype = np.int32
+        elif np.issubdtype(x.dtype,np.unsignedinteger) and x.dtype in [np.uint8,np.uint16,np.uint32]:
+            dtype = np.uint32
+        elif x.dtype == np.int64: 
+            dtype = np.int64
+        else:
+            dtype = np.uint64
+
+    return np.prod(a=x,axis=axis,dtype=dtype,keepdims=keepdims)
+
+
 # Extra #
-# ------#
->>>>>>> 996cabd0
+# ------#