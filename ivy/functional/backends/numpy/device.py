"""Collection of Numpy general functions, wrapped to fit Ivy syntax and signature."""

# global
import os
import time
import numpy as np
from typing import Union

# local
import ivy
from ivy.functional.backends.numpy import Device
from ivy.functional.ivy.device import Profiler as BaseProfiler


def dev(x: np.ndarray, as_native: bool = False) -> Union[ivy.Device, str]:
    if as_native:
        return "cpu"
    return as_ivy_dev("cpu")


_dev_callable = dev


<<<<<<< HEAD
def as_ivy_dev(dev: Device) -> str:
    return "cpu"


dev_from_str = lambda dev: "cpu"
clear_mem_on_dev = lambda dev: None
=======
def as_ivy_dev(device):
    return ivy.Device("cpu")


def as_native_dev(device):
    return "cpu"


def clear_mem_on_dev(device):
    return None
>>>>>>> f5738f81


def tpu_is_available() -> bool:
    return False


def num_gpus() -> int:
    return 0


def gpu_is_available() -> bool:
    return False


# private version of to_dev to be used in backend implementations
def _to_dev(x: np.ndarray, device=None) -> np.ndarray:
    """Private version of `to_dev` to be used in backend implementations"""
    if device is not None:
        if "gpu" in device:
            raise Exception(
                "Native Numpy does not support GPU placement, "
                "consider using Jax instead"
            )
        elif "cpu" in device:
            pass
        else:
            raise Exception(
                "Invalid device specified, must be in the form "
                "[ 'cpu:idx' | 'gpu:idx' ], but found {}".format(device)
            )
    return x


def to_dev(x: np.ndarray, *, device: str) -> np.ndarray:
    if device is not None:
        if "gpu" in device:
            raise Exception(
                "Native Numpy does not support GPU placement, "
                "consider using Jax instead"
            )
        elif "cpu" in device:
            pass
        else:
            raise Exception(
                "Invalid device specified, must be in the form "
                "[ 'cpu:idx' | 'gpu:idx' ], but found {}".format(device)
            )
    return x


class Profiler(BaseProfiler):
    def __init__(self, save_dir):
        # ToDO: add proper numpy profiler
        super(Profiler, self).__init__(save_dir)
        os.makedirs(save_dir, exist_ok=True)
        self._start_time = None

    def start(self):
        self._start_time = time.perf_counter()

    def stop(self):
        time_taken = time.perf_counter() - self._start_time
        with open(os.path.join(self._save_dir, "profile.log"), "w+") as f:
            f.write("took {} seconds to complete".format(time_taken))

    def __enter__(self):
        self.start()

    def __exit__(self, exc_type, exc_val, exc_tb):
        self.stop()<|MERGE_RESOLUTION|>--- conflicted
+++ resolved
@@ -21,14 +21,6 @@
 _dev_callable = dev
 
 
-<<<<<<< HEAD
-def as_ivy_dev(dev: Device) -> str:
-    return "cpu"
-
-
-dev_from_str = lambda dev: "cpu"
-clear_mem_on_dev = lambda dev: None
-=======
 def as_ivy_dev(device):
     return ivy.Device("cpu")
 
@@ -39,7 +31,6 @@
 
 def clear_mem_on_dev(device):
     return None
->>>>>>> f5738f81
 
 
 def tpu_is_available() -> bool:
