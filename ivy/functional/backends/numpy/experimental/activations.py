from typing import Optional, Union, Literal

# global
import numpy as np

# local
import ivy
from ivy.functional.backends.numpy.helpers import _scalar_output_to_0d_array
from ivy.func_wrapper import (
    with_unsupported_dtypes,
)
from . import backend_version


def logit(
    x: np.ndarray,
    /,
    *,
    eps: Optional[float] = None,
    complex_mode: Literal["split", "magnitude", "jax"] = "jax",
    out: Optional[np.ndarray] = None,
):
    x_dtype = x.dtype
    if eps is None:
        x = np.where(np.logical_or(x > 1, x < 0), np.nan, x)
    else:
        x = np.clip(x, eps, 1 - eps)
    ret = (np.log(x / (1 - x))).astype(x_dtype)
    if np.isscalar(ret):
        return np.array(ret)
    return ret


@_scalar_output_to_0d_array
def thresholded_relu(
    x: np.ndarray,
    /,
    *,
    threshold: Union[int, float] = 0,
    out: Optional[np.ndarray] = None,
) -> np.ndarray:
    return np.where(x > threshold, x, 0).astype(x.dtype)


thresholded_relu.support_native_out = True


@_scalar_output_to_0d_array
def relu6(
    x: np.ndarray, /, *, complex_mode="jax", out: Optional[np.ndarray] = None
) -> np.ndarray:
    return np.minimum(np.maximum(x, 0, dtype=x.dtype), 6, out=out, dtype=x.dtype)


relu6.support_native_out = True


@with_unsupported_dtypes({"1.26.0 and below": ("bool",)}, backend_version)
@_scalar_output_to_0d_array
def logsigmoid(
    input: np.ndarray, /, *, complex_mode="jax", out: Optional[np.ndarray] = None
) -> np.ndarray:
    return -(np.log1p(np.exp(-(input))))


@_scalar_output_to_0d_array
def selu(x: np.ndarray, /, *, out: Optional[np.ndarray] = None) -> np.ndarray:
    alpha = 1.6732632423543772848170429916717
    scale = 1.0507009873554804934193349852946
    ret = (scale * np.where(x > 0, x, alpha * np.expm1(x))).astype(x.dtype)
    if ivy.exists(out):
        return ivy.inplace_update(out, ret).astype(x.dtype)
    return ret


selu.support_native_out = True


@_scalar_output_to_0d_array
def silu(x: np.ndarray, /, *, out: Optional[np.ndarray] = None) -> np.ndarray:
    ret = np.asarray(x * (1 / (1 + np.exp(-x))))
    if ivy.exists(out):
        return ivy.inplace_update(out, ret).astype(x.dtype)
    if not ivy.is_array(x):
        return ret
    else:
        return np.asarray(x * (1 / (1 + np.exp(-x)))).astype(x.dtype)


silu.support_native_out = True


@_scalar_output_to_0d_array
def elu(
    x: np.ndarray, /, *, alpha: float = 1.0, out: Optional[np.ndarray] = None
) -> np.ndarray:
    # exp = np.expm1(x)
    ret = np.where(x > 0, x, np.multiply(alpha, np.expm1(x))).astype(x.dtype)
    if ivy.exists(out):
        return ivy.inplace_update(out, ret).astype(x.dtype)
    return ret


elu.support_native_out = True


@_scalar_output_to_0d_array
def celu(
    x: np.ndarray,
    /,
    *,
    alpha: float = 1.0,
    complex_mode="jax",
    out: Optional[np.ndarray] = None,
) -> np.ndarray:
    return (np.maximum(0, x) + alpha * np.expm1(np.minimum(0, x) / alpha)).astype(
        x.dtype
    )


@with_unsupported_dtypes({"1.25.2 and below": ("float16", "bfloat16")}, backend_version)
@_scalar_output_to_0d_array
def hardtanh(
    x: np.ndarray,
    /,
    *,
    max_val: float = 1.0,
    min_val: float = -1.0,
    out: Optional[np.ndarray] = None,
) -> np.ndarray:
    ret = np.where(x > max_val, max_val, np.where(x < min_val, min_val, x))
    if ivy.exists(out):
        return ivy.inplace_update(out, ret).astype(x.dtype)
    return ivy.astype(ret, x.dtype)


hardtanh.support_native_out = True


@_scalar_output_to_0d_array
def tanhshrink(x: np.ndarray, /, *, out: Optional[np.ndarray] = None) -> np.ndarray:
    ret = np.subtract(x, np.tanh(x))
    if ivy.exists(out):
        return ivy.inplace_update(out, ret).astype(x.dtype)
    return ivy.astype(ret, x.dtype)


tanhshrink.support_native_out = True


@_scalar_output_to_0d_array
<<<<<<< HEAD
def threshold(
    x: np.ndarray,
    /,
    *,
    threshold: float,
    value: float,
    out: Optional[np.ndarray] = None,
) -> np.ndarray:
    ret = np.where(x > threshold, x, value)
    if ivy.exists(out):
        return ivy.inplace_update(out, ret).astype(x.dtype)
    return ivy.astype(ret, x.dtype)


threshold.support_native_out = True
=======
def scaled_tanh(
    x: np.ndarray,
    /,
    *,
    alpha: float = 1.7159,
    beta: float = 0.67,
    out: Optional[np.ndarray] = None,
) -> np.ndarray:
    return alpha * np.tanh(beta * x)
>>>>>>> 6256fc4d
<|MERGE_RESOLUTION|>--- conflicted
+++ resolved
@@ -149,7 +149,6 @@
 
 
 @_scalar_output_to_0d_array
-<<<<<<< HEAD
 def threshold(
     x: np.ndarray,
     /,
@@ -165,7 +164,7 @@
 
 
 threshold.support_native_out = True
-=======
+
 def scaled_tanh(
     x: np.ndarray,
     /,
@@ -174,5 +173,4 @@
     beta: float = 0.67,
     out: Optional[np.ndarray] = None,
 ) -> np.ndarray:
-    return alpha * np.tanh(beta * x)
->>>>>>> 6256fc4d
+    return alpha * np.tanh(beta * x)