from typing import Optional, Union, Literal

# global
import numpy as np

# local
import ivy
from ivy.functional.backends.numpy.helpers import _scalar_output_to_0d_array
from ivy.func_wrapper import with_unsupported_dtypes
from . import backend_version


def logit(
    x: np.ndarray,
    /,
    *,
    eps: Optional[float] = None,
    complex_mode: Literal["split", "magnitude", "jax"] = "jax",
    out: Optional[np.ndarray] = None,
):
    x_dtype = x.dtype
    if eps is None:
        x = np.where(np.logical_or(x > 1, x < 0), np.nan, x)
    else:
        x = np.clip(x, eps, 1 - eps)
    ret = (np.log(x / (1 - x))).astype(x_dtype)
    if np.isscalar(ret):
        return np.array(ret)
    return ret


@_scalar_output_to_0d_array
def thresholded_relu(
    x: np.ndarray,
    /,
    *,
    threshold: Union[int, float] = 0,
    out: Optional[np.ndarray] = None,
) -> np.ndarray:
    return np.where(x > threshold, x, 0).astype(x.dtype)


thresholded_relu.support_native_out = True


@_scalar_output_to_0d_array
def relu6(
    x: np.ndarray, /, *, complex_mode="jax", out: Optional[np.ndarray] = None
) -> np.ndarray:
    return np.minimum(np.maximum(x, 0, dtype=x.dtype), 6, out=out, dtype=x.dtype)


relu6.support_native_out = True


@with_unsupported_dtypes({"1.26.0 and below": ("bool",)}, backend_version)
@_scalar_output_to_0d_array
def logsigmoid(
    input: np.ndarray, /, *, complex_mode="jax", out: Optional[np.ndarray] = None
) -> np.ndarray:
    return -(np.log1p(np.exp(-(input))))


@_scalar_output_to_0d_array
def selu(x: np.ndarray, /, *, out: Optional[np.ndarray] = None) -> np.ndarray:
    alpha = 1.6732632423543772848170429916717
    scale = 1.0507009873554804934193349852946
    ret = (scale * np.where(x > 0, x, alpha * np.expm1(x))).astype(x.dtype)
    if ivy.exists(out):
        return ivy.inplace_update(out, ret).astype(x.dtype)
    return ret


selu.support_native_out = True


@_scalar_output_to_0d_array
def silu(x: np.ndarray, /, *, out: Optional[np.ndarray] = None) -> np.ndarray:
    ret = np.asarray(x * (1 / (1 + np.exp(-x))))
    if ivy.exists(out):
        return ivy.inplace_update(out, ret).astype(x.dtype)
    if not ivy.is_array(x):
        return ret
    else:
        return np.asarray(x * (1 / (1 + np.exp(-x)))).astype(x.dtype)


silu.support_native_out = True


@_scalar_output_to_0d_array
def elu(
    x: np.ndarray, /, *, alpha: float = 1.0, out: Optional[np.ndarray] = None
) -> np.ndarray:
    # exp = np.expm1(x)
    ret = np.where(x > 0, x, np.multiply(alpha, np.expm1(x))).astype(x.dtype)
    if ivy.exists(out):
        return ivy.inplace_update(out, ret).astype(x.dtype)
    return ret


elu.support_native_out = True


<<<<<<< HEAD
@_scalar_output_to_0d_array
def celu(
    x: np.ndarray,
    /,
    *,
    alpha: float = 1.0,
    complex_mode="jax",
    out: Optional[np.ndarray] = None,
) -> np.ndarray:
    return (np.maximum(0, x) + alpha * np.expm1(np.minimum(0, x) / alpha)).astype(
        x.dtype
    )
=======
@with_unsupported_dtypes({"1.25.2 and below": ("float16", "bfloat16")}, backend_version)
@_scalar_output_to_0d_array
def hardtanh(
    x: np.ndarray,
    /,
    *,
    max_val: float = 1.0,
    min_val: float = -1.0,
    out: Optional[np.ndarray] = None,
) -> np.ndarray:
    ret = np.where(x > max_val, max_val, np.where(x < min_val, min_val, x))
    if ivy.exists(out):
        return ivy.inplace_update(out, ret).astype(x.dtype)
    return ivy.astype(ret, x.dtype)


hardtanh.support_native_out = True
>>>>>>> 139d9b55
<|MERGE_RESOLUTION|>--- conflicted
+++ resolved
@@ -102,7 +102,6 @@
 elu.support_native_out = True
 
 
-<<<<<<< HEAD
 @_scalar_output_to_0d_array
 def celu(
     x: np.ndarray,
@@ -115,7 +114,8 @@
     return (np.maximum(0, x) + alpha * np.expm1(np.minimum(0, x) / alpha)).astype(
         x.dtype
     )
-=======
+
+
 @with_unsupported_dtypes({"1.25.2 and below": ("float16", "bfloat16")}, backend_version)
 @_scalar_output_to_0d_array
 def hardtanh(
@@ -132,5 +132,4 @@
     return ivy.astype(ret, x.dtype)
 
 
-hardtanh.support_native_out = True
->>>>>>> 139d9b55
+hardtanh.support_native_out = True