from typing import Optional, Union

# global
import numpy as np
import ivy

# local
from ivy.functional.backends.numpy.helpers import _scalar_output_to_0d_array


<<<<<<< HEAD
def logit(x: np.ndarray, /, *, eps: Optional[float] = None, out=None) -> np.ndarray:
=======
def logit(
    x: np.ndarray,
    /,
    *,
    eps: Optional[float] = None,
    out: Optional[np.ndarray] = None,
):
>>>>>>> c19b5b95
    x_dtype = x.dtype
    if eps is None:
        x = np.where(np.logical_or(x > 1, x < 0), np.nan, x)
    else:
        x = np.clip(x, eps, 1 - eps)
    ret = (np.log(x / (1 - x))).astype(x_dtype)
    if np.isscalar(ret):
        return np.array(ret)
    return ret


@_scalar_output_to_0d_array
def thresholded_relu(
    x: np.ndarray,
    /,
    *,
    threshold: Union[int, float] = 0,
    out: Optional[np.ndarray] = None,
) -> np.ndarray:
    return np.where(x > threshold, x, 0).astype(x.dtype)


thresholded_relu.support_native_out = True


@_scalar_output_to_0d_array
def relu6(x: np.ndarray, /, *, out: Optional[np.ndarray] = None) -> np.ndarray:
    return np.minimum(np.maximum(x, 0, dtype=x.dtype), 6, out=out, dtype=x.dtype)


relu6.support_native_out = True


def batch_norm(
    x: np.ndarray,
    mean: np.ndarray,
    variance: np.ndarray,
    /,
    *,
    scale: Optional[np.ndarray] = None,
    offset: Optional[np.ndarray] = None,
    training: bool = False,
    eps: float = 1e-5,
) -> np.ndarray:
    ndims = len(x.shape)
    if training:
        dims = (0, *range(2, ndims))
        mean = np.mean(x, axis=dims)
        variance = np.var(x, axis=dims)
    x = np.transpose(x, (0, *range(2, ndims), 1))
    inv = 1.0 / np.sqrt(variance + eps)
    if scale is not None:
        inv *= scale
    ret = x * inv.astype(x.dtype, copy=False) + (
        offset - mean * inv if offset is not None else -mean * inv
    ).astype(x.dtype)
    return np.transpose(ret, (0, ndims - 1, *range(1, ndims - 1)))


def sigmoid(x: np.ndarray, /, *, out: Optional[np.ndarray] = None) -> np.ndarray:
    if not ivy.is_array(x):
        return np.asarray(1 / (1 + np.exp(-x)))
    return np.asarray(1 / (1 + np.exp(-x))).astype(x.dtype)


def hard_tanh(x: np.ndarray, /, *, out: Optional[np.ndarray] = None) -> np.ndarray:
    return np.where(x > 1, 1, np.where(x < -1, -1, x)).astype(x.dtype)


@_scalar_output_to_0d_array
def softplus(
    x: np.ndarray,
    /,
    *,
    beta: Optional[Union[int, float]] = None,
    threshold: Optional[Union[int, float]] = None,
    out: Optional[np.ndarray] = None,
) -> np.ndarray:

    if beta is not None and beta != 1:
        x_beta = x * beta
        res = (
            np.add(
                np.log1p(np.exp(-np.abs(x_beta))),
                np.maximum(x_beta, 0, dtype=x.dtype),
                out=out,
            )
        ) / beta
    else:
        x_beta = x
        res = np.add(
            np.log1p(np.exp(-np.abs(x_beta))),
            np.maximum(x_beta, 0, dtype=x.dtype),
            out=out,
        )
    if threshold is not None:
        return np.where(x_beta > threshold, x, res).astype(x.dtype)
    return res.astype(x.dtype)


def softsign(x: np.ndarray, /, *, out: Optional[np.ndarray] = None) -> np.ndarray:
    return x / (np.abs(x) + 1)


def silu(x: np.ndarray, /, *, out: Optional[np.ndarray] = None) -> np.ndarray:
    return np.multiply(x, sigmoid(x))


def log_sigmoid(x: np.ndarray, /, *, out: Optional[np.ndarray] = None) -> np.ndarray:
    return -softplus(-x)


@_scalar_output_to_0d_array
def hard_sigmoid(x: np.ndarray, /, *, out: Optional[np.ndarray] = None) -> np.ndarray:
    res = relu6(x + 3.0) / 6.0
    return res.astype(x.dtype)


def hard_silu(x: np.ndarray, /, *, out: Optional[np.ndarray] = None) -> np.ndarray:
    return np.multiply(x, hard_sigmoid(x))


def leaky_relu(
    x: np.ndarray, /, *, alpha: float = 0.2, out: Optional[np.ndarray] = None
) -> np.ndarray:
    return np.asarray(np.where(x > 0, x, np.multiply(x, alpha)), x.dtype)


def elu(
    x: np.ndarray, /, *, alpha: float = 1.0, out: Optional[np.ndarray] = None
) -> np.ndarray:
    return np.where(x > 0, x, alpha * np.expm1(x)).astype(x.dtype)


def selu(x: np.ndarray, /, *, out: Optional[np.ndarray] = None) -> np.ndarray:
    alpha = 1.6732632423543772848170429916717
    scale = np.array(1.0507009873554804934193349852946, dtype=x.dtype)
    return np.multiply(scale, elu(x, alpha=alpha))


def celu(
    x: np.ndarray, /, *, alpha: float = 1.0, out: Optional[np.ndarray] = None
) -> np.ndarray:
    return np.where(x > 0, x, alpha * np.expm1(x / alpha)).astype(x.dtype)


def glu(
    x: np.ndarray, /, *, axis: int = -1, out: Optional[np.ndarray] = None
) -> np.ndarray:
    size = x.shape[axis]
    assert size % 2 == 0, "axis size must be divisible by 2"
    x1, x2 = np.split(x, 2, axis)
    return x1 / (1 + np.exp(-x2))<|MERGE_RESOLUTION|>--- conflicted
+++ resolved
@@ -8,9 +8,6 @@
 from ivy.functional.backends.numpy.helpers import _scalar_output_to_0d_array
 
 
-<<<<<<< HEAD
-def logit(x: np.ndarray, /, *, eps: Optional[float] = None, out=None) -> np.ndarray:
-=======
 def logit(
     x: np.ndarray,
     /,
@@ -18,7 +15,6 @@
     eps: Optional[float] = None,
     out: Optional[np.ndarray] = None,
 ):
->>>>>>> c19b5b95
     x_dtype = x.dtype
     if eps is None:
         x = np.where(np.logical_or(x > 1, x < 0), np.nan, x)
