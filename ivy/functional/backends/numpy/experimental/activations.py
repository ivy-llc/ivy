--- conflicted
+++ resolved
@@ -6,13 +6,12 @@
 # local
 import ivy
 from ivy.functional.backends.numpy.helpers import _scalar_output_to_0d_array
-<<<<<<< HEAD
-from ivy.func_wrapper import with_unsupported_dtypes, with_supported_dtypes
-=======
+
+from ivy.func_wrapper import with_supported_dtypes
+
 from ivy.func_wrapper import (
     with_unsupported_dtypes,
 )
->>>>>>> 55b056b8
 from . import backend_version
 
 
@@ -152,7 +151,6 @@
 tanhshrink.support_native_out = True
 
 
-<<<<<<< HEAD
 @with_supported_dtypes({"1.26.0 and below": ("float32", "float64")}, backend_version)
 @_scalar_output_to_0d_array
 def softshrink(
@@ -165,7 +163,7 @@
 
 
 softshrink.support_native_out = True
-=======
+
 @_scalar_output_to_0d_array
 def scaled_tanh(
     x: np.ndarray,
@@ -175,5 +173,4 @@
     beta: float = 0.67,
     out: Optional[np.ndarray] = None,
 ) -> np.ndarray:
-    return alpha * np.tanh(beta * x)
->>>>>>> 55b056b8
+    return alpha * np.tanh(beta * x)