from typing import Optional, Union, Tuple, Sequence
import numpy as np

<<<<<<< HEAD
=======
import ivy  # noqa
>>>>>>> 4215e484
from ivy.func_wrapper import with_supported_dtypes
from . import backend_version


def median(
    input: np.ndarray,
    /,
    *,
    axis: Optional[Union[Tuple[int], int]] = None,
    keepdims: Optional[bool] = False,
    out: Optional[np.ndarray] = None,
) -> np.ndarray:
    if out is not None:
        out = np.reshape(out, input.shape)
    return np.median(
        input,
        axis=axis,
        keepdims=keepdims,
        out=out,
    )


median.support_native_out = True


def nanmean(
    a: np.ndarray,
    /,
    *,
    axis: Optional[Union[int, Tuple[int]]] = None,
    keepdims: Optional[bool] = False,
    dtype: Optional[np.dtype] = None,
    out: Optional[np.ndarray] = None,
) -> np.ndarray:
    if isinstance(axis, list):
        axis = tuple(axis)
    return np.nanmean(a, axis=axis, keepdims=keepdims, dtype=dtype, out=out)


nanmean.support_native_out = True


@with_supported_dtypes({"1.23.0 and below": ("int32", "int64")}, backend_version)
def unravel_index(
    indices: np.ndarray,
    shape: Tuple[int],
    /,
    *,
    out: Optional[np.ndarray] = None,
) -> np.ndarray:
    return np.unravel_index(indices, shape)


unravel_index.support_native_out = False


def quantile(
    a: np.ndarray,
    q: Union[float, np.ndarray],
    /,
    *,
    axis: Optional[Union[int, Sequence[int]]] = None,
    keepdims: Optional[bool] = False,
    interpolation: Optional[str] = "linear",
    out: Optional[np.ndarray] = None,
) -> np.ndarray:
    # quantile method in numpy backend, always return an array with dtype=float64.
    # in other backends, the output is the same dtype as the input.

    tuple(axis) if isinstance(axis, list) else axis

    return np.quantile(
        a, q, axis=axis, method=interpolation, keepdims=keepdims, out=out
    ).astype(a.dtype)


def corrcoef(
    x: np.ndarray,
    /,
    *,
    y: Optional[np.ndarray] = None,
    rowvar: Optional[bool] = True,
    out: Optional[np.ndarray] = None,
) -> np.ndarray:
    return np.corrcoef(x, y=y, rowvar=rowvar, dtype=x.dtype)


def nanmedian(
    input: np.ndarray,
    /,
    *,
    axis: Optional[Union[Tuple[int], int]] = None,
    keepdims: Optional[bool] = False,
    overwrite_input: Optional[bool] = False,
    out: Optional[np.ndarray] = None,
) -> np.ndarray:
    return np.nanmedian(
        input, axis=axis, keepdims=keepdims, overwrite_input=overwrite_input, out=out
    )


nanmedian.support_native_out = True<|MERGE_RESOLUTION|>--- conflicted
+++ resolved
@@ -1,10 +1,9 @@
 from typing import Optional, Union, Tuple, Sequence
 import numpy as np
 
-<<<<<<< HEAD
-=======
+
 import ivy  # noqa
->>>>>>> 4215e484
+
 from ivy.func_wrapper import with_supported_dtypes
 from . import backend_version
 
