--- conflicted
+++ resolved
@@ -124,8 +124,8 @@
     return ret
 
 
-<<<<<<< HEAD
 bincount.support_native_out = False
+
 
 def histogram(data: np.ndarray, 
               input: Optional[Union[int, str, np.ndarray]] = None,
@@ -189,7 +189,4 @@
     # Compute the histogram
     hist, bin_edges = np.histogram(x, bins=bins, weights=weight, density=normed)
     
-    return hist, bin_edges
-=======
-bincount.support_native_out = False
->>>>>>> d2e3d42f
+    return hist, bin_edges