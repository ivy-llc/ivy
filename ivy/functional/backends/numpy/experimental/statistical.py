--- conflicted
+++ resolved
@@ -63,7 +63,6 @@
     ).astype(a.dtype)
 
 
-<<<<<<< HEAD
 def nanquantile(
     a: np.ndarray,
     q: Union[float, np.ndarray],
@@ -84,7 +83,8 @@
         interpolation=interpolation,
         out=out
     ).astype(a.dtype)
-=======
+
+
 def corrcoef(
     x: np.ndarray,
     /,
@@ -93,5 +93,4 @@
     rowvar: Optional[bool] = True,
     out: Optional[np.ndarray] = None,
 ) -> np.ndarray:
-    return np.corrcoef(x, y=y, rowvar=rowvar, dtype=x.dtype)
->>>>>>> 6a467cdb
+    return np.corrcoef(x, y=y, rowvar=rowvar, dtype=x.dtype)