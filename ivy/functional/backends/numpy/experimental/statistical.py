from typing import Optional, Union, Tuple, Sequence

from ivy.func_wrapper import with_unsupported_dtypes
from . import backend_version

import numpy as np


# TODO: Implement bins as str
#       Out does not work.
@with_unsupported_dtypes(
    {
        "1.23.0 and below": (
            "bfloat16",
            "float16",
        )
    },
    backend_version,
)
def histogram(
    a: np.ndarray,
    /,
    *,
    bins: Optional[Union[int, Sequence[int], str]] = None,
    axis: Optional[np.ndarray] = None,
    extend_lower_interval: Optional[bool] = False,
    extend_upper_interval: Optional[bool] = False,
    dtype: Optional[np.dtype] = None,
    range: Optional[Tuple[float]] = None,
    weights: Optional[np.ndarray] = None,
    density: Optional[bool] = False,
<<<<<<< HEAD
) -> Tuple[np.ndarray]:
    if range:
        bins = np.linspace(start=range[0], stop=range[1], num=bins + 1)
        bin_edges = bins.copy()
        range = None
    else:
        bin_edges = bins.copy()
    if extend_lower_interval:
        bin_edges[0] = -np.inf
    if extend_upper_interval:
        bin_edges[-1] = np.inf
=======
    out: Optional[np.ndarray] = None,
) -> Tuple[np.ndarray]:
    if range:
        bins = np.linspace(start=range[0], stop=range[1], num=bins + 1, dtype=a.dtype)
        range = None
    bins_out = bins.copy()
    if extend_lower_interval:
        bins[0] = -np.inf
    if extend_upper_interval:
        bins[-1] = np.inf
>>>>>>> 1e035032
    if axis is not None:
        histogram_values = np.apply_along_axis(
            lambda x: np.histogram(
                a=x,
<<<<<<< HEAD
                bins=bin_edges,
=======
                bins=bins,
>>>>>>> 1e035032
                range=range,
                weights=weights,
            )[0],
            axis,
            a,
        )
        if dtype:
            histogram_values = histogram_values.astype(dtype)
<<<<<<< HEAD
            bins = np.ndarray(bins).astype(dtype)
        return histogram_values, bins
    else:
        ret = np.histogram(
            a=a, bins=bin_edges, range=range, weights=weights, density=density
=======
            bins_out = np.array(bins_out).astype(dtype)
        return histogram_values, bins_out
    else:
        ret = np.histogram(
            a=a, bins=bins, range=range, weights=weights, density=density
>>>>>>> 1e035032
        )
        histogram_values = ret[0]
        if dtype:
            histogram_values = histogram_values.astype(dtype)
<<<<<<< HEAD
            bins = bins.astype(dtype)
        return histogram_values, bins
=======
            bins_out = np.array(bins_out).astype(dtype)
        return histogram_values, bins_out
>>>>>>> 1e035032


def median(
    input: np.ndarray,
    /,
    *,
    axis: Optional[Union[Tuple[int], int]] = None,
    keepdims: Optional[bool] = False,
    out: Optional[np.ndarray] = None,
) -> np.ndarray:
    return np.median(
        input,
        axis=axis,
        keepdims=keepdims,
        out=out,
    )


def nanmean(
    a: np.ndarray,
    /,
    *,
    axis: Optional[Union[int, Tuple[int]]] = None,
    keepdims: Optional[bool] = False,
    dtype: Optional[np.dtype] = None,
    out: Optional[np.ndarray] = None,
) -> np.ndarray:
    return np.nanmean(a, axis=axis, keepdims=keepdims, dtype=dtype, out=out)


nanmean_support_native_out = True


def unravel_index(
    indices: np.ndarray,
    shape: Tuple[int],
    /,
    *,
    out: Optional[np.ndarray] = None,
) -> np.ndarray:
    return np.unravel_index(indices, shape)


def quantile(
    a: np.ndarray,
    q: Union[float, np.ndarray],
    /,
    *,
    axis: Optional[Union[int, Sequence[int]]] = None,
    keepdims: bool = False,
    interpolation: str = "linear",
    out: Optional[np.ndarray] = None,
) -> np.ndarray:
    # quantile method in numpy backend, always return an array with dtype=float64.
    # in other backends, the output is the same dtype as the input.

    tuple(axis) if isinstance(axis, list) else axis

    return np.quantile(
        a, q, axis=axis, method=interpolation, keepdims=keepdims, out=out
    ).astype(a.dtype)


def corrcoef(
    x: np.ndarray,
    /,
    *,
    y: Optional[np.ndarray] = None,
    rowvar: Optional[bool] = True,
    out: Optional[np.ndarray] = None,
) -> np.ndarray:
    return np.corrcoef(x, y=y, rowvar=rowvar, dtype=x.dtype)<|MERGE_RESOLUTION|>--- conflicted
+++ resolved
@@ -29,19 +29,6 @@
     range: Optional[Tuple[float]] = None,
     weights: Optional[np.ndarray] = None,
     density: Optional[bool] = False,
-<<<<<<< HEAD
-) -> Tuple[np.ndarray]:
-    if range:
-        bins = np.linspace(start=range[0], stop=range[1], num=bins + 1)
-        bin_edges = bins.copy()
-        range = None
-    else:
-        bin_edges = bins.copy()
-    if extend_lower_interval:
-        bin_edges[0] = -np.inf
-    if extend_upper_interval:
-        bin_edges[-1] = np.inf
-=======
     out: Optional[np.ndarray] = None,
 ) -> Tuple[np.ndarray]:
     if range:
@@ -52,16 +39,11 @@
         bins[0] = -np.inf
     if extend_upper_interval:
         bins[-1] = np.inf
->>>>>>> 1e035032
     if axis is not None:
         histogram_values = np.apply_along_axis(
             lambda x: np.histogram(
                 a=x,
-<<<<<<< HEAD
-                bins=bin_edges,
-=======
                 bins=bins,
->>>>>>> 1e035032
                 range=range,
                 weights=weights,
             )[0],
@@ -70,30 +52,17 @@
         )
         if dtype:
             histogram_values = histogram_values.astype(dtype)
-<<<<<<< HEAD
-            bins = np.ndarray(bins).astype(dtype)
-        return histogram_values, bins
-    else:
-        ret = np.histogram(
-            a=a, bins=bin_edges, range=range, weights=weights, density=density
-=======
             bins_out = np.array(bins_out).astype(dtype)
         return histogram_values, bins_out
     else:
         ret = np.histogram(
             a=a, bins=bins, range=range, weights=weights, density=density
->>>>>>> 1e035032
         )
         histogram_values = ret[0]
         if dtype:
             histogram_values = histogram_values.astype(dtype)
-<<<<<<< HEAD
-            bins = bins.astype(dtype)
-        return histogram_values, bins
-=======
             bins_out = np.array(bins_out).astype(dtype)
         return histogram_values, bins_out
->>>>>>> 1e035032
 
 
 def median(
