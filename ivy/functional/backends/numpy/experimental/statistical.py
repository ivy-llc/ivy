--- conflicted
+++ resolved
@@ -417,20 +417,6 @@
 bincount.support_native_out = False
 
 
-<<<<<<< HEAD
-def average(
-    a: np.ndarray,
-    /,
-    *,
-    axis: Optional[Union[int, Tuple[int]]] = None,
-    keepdims: bool = False,
-    dtype: Optional[np.dtype] = None,
-    out: Optional[np.ndarray] = None,
-) -> np.ndarray:
-    if isinstance(axis, list):
-        axis = tuple(axis)
-    return np.average(a, axis=axis, keepdims=keepdims, dtype=dtype, out=out)
-=======
 def cov(
     x1: np.ndarray,
     x2: np.ndarray = None,
@@ -583,4 +569,18 @@
 
     igamma_vec = np.vectorize(igamma_cal)
     return igamma_vec(a, x).astype(a.dtype)
->>>>>>> 084085b3
+  
+  
+def average(
+    a: np.ndarray,
+    /,
+    *,
+    axis: Optional[Union[int, Tuple[int]]] = None,
+    keepdims: bool = False,
+    dtype: Optional[np.dtype] = None,
+    out: Optional[np.ndarray] = None,
+) -> np.ndarray:
+    if isinstance(axis, list):
+        axis = tuple(axis)
+    return np.average(a, axis=axis, keepdims=keepdims, dtype=dtype, out=out)
+  