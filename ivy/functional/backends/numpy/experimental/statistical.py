--- conflicted
+++ resolved
@@ -528,8 +528,7 @@
         return integral / math.gamma(a)
 
     igamma_vec = np.vectorize(igamma_cal)
-<<<<<<< HEAD
-    return igamma_vec(a, x)
+    return igamma_vec(a, x).astype(a.dtype)
 
 
 def percentile(
@@ -546,7 +545,4 @@
 
     return np.percentile(
         a, q, axis=axis, method=interpolation, keepdims=keepdims, out=out
-    ).astype(a.dtype)
-=======
-    return igamma_vec(a, x).astype(a.dtype)
->>>>>>> 414a0bff
+    ).astype(a.dtype)