import ivy
import numpy as np
from typing import Optional
from ivy.functional.backends.numpy.helpers import _scalar_output_to_0d_array
from ivy.func_wrapper import (
    with_unsupported_dtypes,
    with_supported_device_and_dtypes,
)
from . import backend_version


@with_unsupported_dtypes({"1.26.2 and below": ("bool",)}, backend_version)
@_scalar_output_to_0d_array
def huber_loss(
    input: np.ndarray,
    target: np.ndarray,
    /,
    *,
    delta: Optional[float] = 1.0,
    reduction: Optional[str] = "mean",
) -> np.ndarray:
    abs_diff = np.abs(input - target)
    quadratic_loss = 0.5 * (abs_diff**2)
    linear_loss = delta * (abs_diff - 0.5 * delta)
    loss = np.where(abs_diff <= delta, quadratic_loss, linear_loss)

    if reduction == "sum":
        return np.sum(loss)
    elif reduction == "mean":
        return np.mean(loss)
    else:
        return loss


# Implementation of smooth_l1_loss in the given format
@with_unsupported_dtypes({"1.26.2 and below": ("bool",)}, backend_version)
@_scalar_output_to_0d_array
def smooth_l1_loss(
    input: np.ndarray,
    target: np.ndarray,
    /,
    *,
    beta: Optional[float] = 1.0,
    reduction: Optional[str] = "mean",
) -> np.ndarray:
    if beta < 1e-5:
        loss = np.abs(input - target)
    else:
        diff = np.abs(input - target)
        loss = np.where(diff < beta, 0.5 * diff**2 / beta, diff - 0.5 * beta)

    if reduction == "mean":
        return np.mean(loss)
    elif reduction == "sum":
        return np.sum(loss)
    else:
        return loss


@with_unsupported_dtypes({"1.26.2 and below": ("bool",)}, backend_version)
@_scalar_output_to_0d_array
def soft_margin_loss(
    input: np.ndarray,
    target: np.ndarray,
    /,
    *,
    reduction: Optional[str] = "mean",
) -> np.ndarray:
    loss = np.sum(np.log1p(np.exp(-input * target))) / input.size

    if reduction == "mean":
        return np.mean(loss)
    elif reduction == "sum":
        return np.sum(loss)
    else:
        return loss


def _apply_loss_reduction(loss: np.ndarray, reduction: str, axis, out) -> np.ndarray:
    if reduction == "sum":
        return np.sum(loss, axis=axis, out=out)
    elif reduction == "mean":
        return np.mean(loss, axis=axis, out=out)
    else:  # reduction == "none"
        if out is not None:
            out[...] = loss
            return out
        return loss


def _validate_poisson_nll_params(
    input,
    label,
    epsilon,
    reduction,
    allowed_dtypes=["float16", "float32", "float64"],
):
    # Validate dtypes
    for parameter, name in zip([input, label], ["input", "label"]):
        if parameter.dtype not in allowed_dtypes:
            raise ValueError(
                "The dtype of '%s' in poisson_nll_loss should be one of %s, but"
                " received %s." % (name, allowed_dtypes, parameter.dtype)
            )

    # Validate epsilon
    if epsilon <= 0:
        raise ValueError(
            "The value of `epsilon` in poisson_nll_loss should be positive, but"
            " received %f, which is not allowed" % epsilon
        )

    # Validate reduction
    if reduction not in ["sum", "mean", "none"]:
        raise ValueError(
            "The value of 'reduction' in poisson_nll_loss should be 'sum', 'mean' or"
            " 'none', but received %s, which is not allowed." % reduction
        )

    # Validate shape
    if input.shape != label.shape:
        raise ValueError(
            "The shape of 'input' (%s) must be the same as the shape of 'label' (%s)."
            % (input.shape, label.shape)
        )

    return True


@with_supported_device_and_dtypes(
    {
        "1.25.2 and below": {
            "cpu": ("float16", "float32", "float64"),
        }
    },
    backend_version,
)
@_scalar_output_to_0d_array
def poisson_nll_loss(
    input: np.ndarray,
    target: np.ndarray,
    *,
    log_input: bool = True,
    full: bool = False,
    eps: float = 1e-8,
    reduction: str = "mean",
) -> np.ndarray:
    input_arr = np.asarray(input)
    target_arr = np.asarray(target, dtype=input.dtype)

    _validate_poisson_nll_params(input_arr, target_arr, eps, reduction)

    if log_input:
        loss = np.exp(input_arr) - target_arr * input_arr
    else:
        loss = input_arr - target_arr * np.log(input_arr + eps)

    if full:
        point_five = np.array(0.5, dtype=target_arr.dtype)
        two_pi = np.array(2 * np.pi, dtype=target_arr.dtype)
        striling_approx_term = (
            (target_arr * np.log(target_arr))
            - target_arr
            + (point_five * np.log(two_pi * target_arr))
        )
        zeroes = np.zeros_like(target_arr, dtype=target_arr.dtype)
        ones = np.ones_like(target_arr, dtype=target_arr.dtype)
        cond = np.logical_and(target_arr >= zeroes, target_arr <= ones)
        loss = loss + np.where(cond, zeroes, striling_approx_term)
<<<<<<< HEAD
    return _apply_loss_reduction(loss, reduction)


@with_supported_device_and_dtypes(
    {
        "1.25.2 and below": {
            "cpu": ("float16", "float32", "float64"),
        }
    },
    backend_version,
)
@_scalar_output_to_0d_array
def binary_cross_entropy(
    input: np.ndarray,
    target: np.ndarray,
    /,
    *,
    from_logits: bool = False,
    epsilon: float = 1e-7,
    reduction: str = "none",
    pos_weight: Optional[np.ndarray] = None,
    axis: Optional[int] = None,
    out: Optional[np.ndarray] = None,
) -> np.ndarray:
    input_arr = np.asarray(input)
    target_arr = np.asarray(target, dtype=input.dtype)

    if not (0.0 <= epsilon <= 1e-5):
        raise ValueError("epsilon should be a float in [0, 1e-5]")

    if not from_logits and pos_weight is not None:
        raise ValueError("pos_weight is only allowed when from_logits is set to True")

    if from_logits:
        input = 1.0 / 1.0 + np.exp(-input_arr)
        if pos_weight is not None:
            pos_weight = np.asarray(pos_weight, dtype=input.dtype)
            num_classes = (
                input_arr.shape[0] if len(input_arr.shape) == 1 else input_arr.shape[1]
            )
            if pos_weight.shape[0] != num_classes:
                raise ValueError(
                    "pos_weight must have the same size as the number of classes in"
                    " pred at non-singleton dimension 1"
                )
            loss = -1.0 * (
                (pos_weight * target_arr * np.log(input_arr + epsilon))
                + (1.0 - target_arr) * np.log(1.0 - input_arr + epsilon)
            )
        else:
            loss = -1.0 * (
                target_arr * np.log(input_arr)
                + (1.0 - target_arr) * np.log(1.0 - input_arr)
            )
    else:
        loss = -1.0 * (
            target_arr * np.log(input_arr)
            + (1.0 - target_arr) * np.log(1.0 - input_arr)
        )
    return _apply_loss_reduction(loss, reduction, axis=axis, out=out)


@with_supported_device_and_dtypes(
    {
        "1.25.2 and below": {
            "cpu": ("float16", "float32", "float64"),
        }
    },
    backend_version,
)
@_scalar_output_to_0d_array
def cross_entropy(
    input: np.ndarray,
    target: np.ndarray,
    /,
    *,
    axis: int = -1,
    epsilon: float = 1e-7,
    reduction: str = "none",
    out: Optional[np.ndarray] = None,
) -> np.ndarray:
    ivy.utils.assertions.check_elem_in_list(reduction, ["none", "sum", "mean"])
    input = np.clip(input, epsilon, 1 - epsilon)
    loss = np.log(input) * target
    return _apply_loss_reduction(loss, reduction, axis, out)
=======
    return _apply_loss_reduction(loss, reduction)
>>>>>>> cb8d76f0
<|MERGE_RESOLUTION|>--- conflicted
+++ resolved
@@ -1,7 +1,7 @@
-import ivy
 import numpy as np
 from typing import Optional
 from ivy.functional.backends.numpy.helpers import _scalar_output_to_0d_array
+from ivy.utils.assertions import check_elem_in_list
 from ivy.func_wrapper import (
     with_unsupported_dtypes,
     with_supported_device_and_dtypes,
@@ -167,67 +167,7 @@
         ones = np.ones_like(target_arr, dtype=target_arr.dtype)
         cond = np.logical_and(target_arr >= zeroes, target_arr <= ones)
         loss = loss + np.where(cond, zeroes, striling_approx_term)
-<<<<<<< HEAD
     return _apply_loss_reduction(loss, reduction)
-
-
-@with_supported_device_and_dtypes(
-    {
-        "1.25.2 and below": {
-            "cpu": ("float16", "float32", "float64"),
-        }
-    },
-    backend_version,
-)
-@_scalar_output_to_0d_array
-def binary_cross_entropy(
-    input: np.ndarray,
-    target: np.ndarray,
-    /,
-    *,
-    from_logits: bool = False,
-    epsilon: float = 1e-7,
-    reduction: str = "none",
-    pos_weight: Optional[np.ndarray] = None,
-    axis: Optional[int] = None,
-    out: Optional[np.ndarray] = None,
-) -> np.ndarray:
-    input_arr = np.asarray(input)
-    target_arr = np.asarray(target, dtype=input.dtype)
-
-    if not (0.0 <= epsilon <= 1e-5):
-        raise ValueError("epsilon should be a float in [0, 1e-5]")
-
-    if not from_logits and pos_weight is not None:
-        raise ValueError("pos_weight is only allowed when from_logits is set to True")
-
-    if from_logits:
-        input = 1.0 / 1.0 + np.exp(-input_arr)
-        if pos_weight is not None:
-            pos_weight = np.asarray(pos_weight, dtype=input.dtype)
-            num_classes = (
-                input_arr.shape[0] if len(input_arr.shape) == 1 else input_arr.shape[1]
-            )
-            if pos_weight.shape[0] != num_classes:
-                raise ValueError(
-                    "pos_weight must have the same size as the number of classes in"
-                    " pred at non-singleton dimension 1"
-                )
-            loss = -1.0 * (
-                (pos_weight * target_arr * np.log(input_arr + epsilon))
-                + (1.0 - target_arr) * np.log(1.0 - input_arr + epsilon)
-            )
-        else:
-            loss = -1.0 * (
-                target_arr * np.log(input_arr)
-                + (1.0 - target_arr) * np.log(1.0 - input_arr)
-            )
-    else:
-        loss = -1.0 * (
-            target_arr * np.log(input_arr)
-            + (1.0 - target_arr) * np.log(1.0 - input_arr)
-        )
-    return _apply_loss_reduction(loss, reduction, axis=axis, out=out)
 
 
 @with_supported_device_and_dtypes(
@@ -249,10 +189,7 @@
     reduction: str = "none",
     out: Optional[np.ndarray] = None,
 ) -> np.ndarray:
-    ivy.utils.assertions.check_elem_in_list(reduction, ["none", "sum", "mean"])
+    check_elem_in_list(reduction, ["none", "sum", "mean"])
     input = np.clip(input, epsilon, 1 - epsilon)
     loss = np.log(input) * target
-    return _apply_loss_reduction(loss, reduction, axis, out)
-=======
-    return _apply_loss_reduction(loss, reduction)
->>>>>>> cb8d76f0
+    return _apply_loss_reduction(loss, reduction, axis, out)