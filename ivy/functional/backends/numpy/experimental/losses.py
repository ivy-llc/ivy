--- conflicted
+++ resolved
@@ -56,7 +56,25 @@
         return loss
 
 
-<<<<<<< HEAD
+@with_unsupported_dtypes({"1.25.2 and below": ("bool",)}, backend_version)
+@_scalar_output_to_0d_array
+def soft_margin_loss(
+    input: np.ndarray,
+    target: np.ndarray,
+    /,
+    *,
+    reduction: Optional[str] = "mean",
+) -> np.ndarray:
+    loss = np.sum(np.log1p(np.exp(-input * target))) / input.size
+
+    if reduction == "mean":
+        return np.mean(loss)
+    elif reduction == "sum":
+        return np.sum(loss)
+    else:
+        return loss
+
+
 def _apply_loss_reduction(loss: np.ndarray, reduction: str) -> np.ndarray:
     if reduction == "sum":
         return np.sum(loss)
@@ -145,23 +163,4 @@
         ones = np.ones_like(target_arr, dtype=target_arr.dtype)
         cond = np.logical_and(target_arr >= zeroes, target_arr <= ones)
         loss = loss + np.where(cond, zeroes, striling_approx_term)
-    return _apply_loss_reduction(loss, reduction)
-=======
-@with_unsupported_dtypes({"1.25.2 and below": ("bool",)}, backend_version)
-@_scalar_output_to_0d_array
-def soft_margin_loss(
-    input: np.ndarray,
-    target: np.ndarray,
-    /,
-    *,
-    reduction: Optional[str] = "mean",
-) -> np.ndarray:
-    loss = np.sum(np.log1p(np.exp(-input * target))) / input.size
-
-    if reduction == "mean":
-        return np.mean(loss)
-    elif reduction == "sum":
-        return np.sum(loss)
-    else:
-        return loss
->>>>>>> 35965c66
+    return _apply_loss_reduction(loss, reduction)