import numpy as np
from typing import Optional
from ivy.functional.backends.numpy.helpers import _scalar_output_to_0d_array
from ivy.func_wrapper import (
    with_unsupported_device_and_dtypes,
    with_supported_device_and_dtypes,
)
from . import backend_version


<<<<<<< HEAD
@with_unsupported_device_and_dtypes(
    {
        "1.26.0 and below": {
            "cpu": "bool",
        }
    },
    backend_version,
)
=======
@with_unsupported_dtypes({"1.26.1 and below": ("bool",)}, backend_version)
>>>>>>> 72d1cdc9
@_scalar_output_to_0d_array
def huber_loss(
    input: np.ndarray,
    target: np.ndarray,
    /,
    *,
    delta: Optional[float] = 1.0,
    reduction: Optional[str] = "mean",
) -> np.ndarray:
    abs_diff = np.abs(input - target)
    quadratic_loss = 0.5 * (abs_diff**2)
    linear_loss = delta * (abs_diff - 0.5 * delta)
    loss = np.where(abs_diff <= delta, quadratic_loss, linear_loss)

    if reduction == "sum":
        return np.sum(loss)
    elif reduction == "mean":
        return np.mean(loss)
    else:
        return loss


# Implementation of smooth_l1_loss in the given format
<<<<<<< HEAD
@with_unsupported_device_and_dtypes(
    {
        "1.26.0 and below": {
            "cpu": "bool",
        }
    },
    backend_version,
)
=======
@with_unsupported_dtypes({"1.26.1 and below": ("bool",)}, backend_version)
>>>>>>> 72d1cdc9
@_scalar_output_to_0d_array
def smooth_l1_loss(
    input: np.ndarray,
    target: np.ndarray,
    /,
    *,
    beta: Optional[float] = 1.0,
    reduction: Optional[str] = "mean",
) -> np.ndarray:
    if beta < 1e-5:
        loss = np.abs(input - target)
    else:
        diff = np.abs(input - target)
        loss = np.where(diff < beta, 0.5 * diff**2 / beta, diff - 0.5 * beta)

    if reduction == "mean":
        return np.mean(loss)
    elif reduction == "sum":
        return np.sum(loss)
    else:
        return loss


<<<<<<< HEAD
@with_unsupported_device_and_dtypes(
    {
        "1.26.0 and below": {
            "cpu": "bool",
        }
    },
    backend_version,
)
=======
@with_unsupported_dtypes({"1.26.1 and below": ("bool",)}, backend_version)
>>>>>>> 72d1cdc9
@_scalar_output_to_0d_array
def soft_margin_loss(
    input: np.ndarray,
    target: np.ndarray,
    /,
    *,
    reduction: Optional[str] = "mean",
) -> np.ndarray:
    loss = np.sum(np.log1p(np.exp(-input * target))) / input.size

    if reduction == "mean":
        return np.mean(loss)
    elif reduction == "sum":
        return np.sum(loss)
    else:
        return loss


def _apply_loss_reduction(loss: np.ndarray, reduction: str) -> np.ndarray:
    if reduction == "sum":
        return np.sum(loss)
    elif reduction == "mean":
        return np.mean(loss)
    else:  # reduction == "none"
        return loss


def _validate_poisson_nll_params(
    input,
    label,
    epsilon,
    reduction,
    allowed_dtypes=["float16", "float32", "float64"],
):
    # Validate dtypes
    for parameter, name in zip([input, label], ["input", "label"]):
        if parameter.dtype not in allowed_dtypes:
            raise ValueError(
                "The dtype of '%s' in poisson_nll_loss should be one of %s, but"
                " received %s." % (name, allowed_dtypes, parameter.dtype)
            )

    # Validate epsilon
    if epsilon <= 0:
        raise ValueError(
            "The value of `epsilon` in poisson_nll_loss should be positive, but"
            " received %f, which is not allowed" % epsilon
        )

    # Validate reduction
    if reduction not in ["sum", "mean", "none"]:
        raise ValueError(
            "The value of 'reduction' in poisson_nll_loss should be 'sum', 'mean' or"
            " 'none', but received %s, which is not allowed." % reduction
        )

    # Validate shape
    if input.shape != label.shape:
        raise ValueError(
            "The shape of 'input' (%s) must be the same as the shape of 'label' (%s)."
            % (input.shape, label.shape)
        )

    return True


@with_supported_device_and_dtypes(
    {
        "1.26.0 and below": {
            "cpu": ("float16", "float32", "float64"),
        }
    },
    backend_version,
)
@_scalar_output_to_0d_array
def poisson_nll_loss(
    input: np.ndarray,
    target: np.ndarray,
    *,
    log_input: bool = True,
    full: bool = False,
    eps: float = 1e-8,
    reduction: str = "mean",
) -> np.ndarray:
    input_arr = np.asarray(input)
    target_arr = np.asarray(target, dtype=input.dtype)

    _validate_poisson_nll_params(input_arr, target_arr, eps, reduction)

    if log_input:
        loss = np.exp(input_arr) - target_arr * input_arr
    else:
        loss = input_arr - target_arr * np.log(input_arr + eps)

    if full:
        point_five = np.array(0.5, dtype=target_arr.dtype)
        two_pi = np.array(2 * np.pi, dtype=target_arr.dtype)
        striling_approx_term = (
            (target_arr * np.log(target_arr))
            - target_arr
            + (point_five * np.log(two_pi * target_arr))
        )
        zeroes = np.zeros_like(target_arr, dtype=target_arr.dtype)
        ones = np.ones_like(target_arr, dtype=target_arr.dtype)
        cond = np.logical_and(target_arr >= zeroes, target_arr <= ones)
        loss = loss + np.where(cond, zeroes, striling_approx_term)
    return _apply_loss_reduction(loss, reduction)


@with_supported_device_and_dtypes(
    {
        "1.26.0 and below": {
            "cpu": ("float32", "float64"),
        }
    },
    backend_version,
)
def hinge_embedding_loss(
    input: np.ndarray,
    target: np.ndarray,
    *,
    margin: float = 1.0,
    reduction: str = "mean",
) -> np.ndarray:
    zero_ = np.zeros([1], dtype=input.dtype)

    relu_part = np.maximum(margin - input, 0)

    loss = np.where(target == 1.0, input, zero_) + np.where(
        target == -1.0, relu_part, zero_
    )

    return _apply_loss_reduction(loss, reduction)<|MERGE_RESOLUTION|>--- conflicted
+++ resolved
@@ -2,24 +2,13 @@
 from typing import Optional
 from ivy.functional.backends.numpy.helpers import _scalar_output_to_0d_array
 from ivy.func_wrapper import (
-    with_unsupported_device_and_dtypes,
+    with_unsupported_dtypes,
     with_supported_device_and_dtypes,
 )
 from . import backend_version
 
 
-<<<<<<< HEAD
-@with_unsupported_device_and_dtypes(
-    {
-        "1.26.0 and below": {
-            "cpu": "bool",
-        }
-    },
-    backend_version,
-)
-=======
 @with_unsupported_dtypes({"1.26.1 and below": ("bool",)}, backend_version)
->>>>>>> 72d1cdc9
 @_scalar_output_to_0d_array
 def huber_loss(
     input: np.ndarray,
@@ -43,18 +32,7 @@
 
 
 # Implementation of smooth_l1_loss in the given format
-<<<<<<< HEAD
-@with_unsupported_device_and_dtypes(
-    {
-        "1.26.0 and below": {
-            "cpu": "bool",
-        }
-    },
-    backend_version,
-)
-=======
 @with_unsupported_dtypes({"1.26.1 and below": ("bool",)}, backend_version)
->>>>>>> 72d1cdc9
 @_scalar_output_to_0d_array
 def smooth_l1_loss(
     input: np.ndarray,
@@ -78,18 +56,7 @@
         return loss
 
 
-<<<<<<< HEAD
-@with_unsupported_device_and_dtypes(
-    {
-        "1.26.0 and below": {
-            "cpu": "bool",
-        }
-    },
-    backend_version,
-)
-=======
 @with_unsupported_dtypes({"1.26.1 and below": ("bool",)}, backend_version)
->>>>>>> 72d1cdc9
 @_scalar_output_to_0d_array
 def soft_margin_loss(
     input: np.ndarray,
