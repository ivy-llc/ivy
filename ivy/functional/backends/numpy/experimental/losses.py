--- conflicted
+++ resolved
@@ -151,8 +151,19 @@
     else:
         loss = input_arr - target_arr * np.log(input_arr + eps)
 
-<<<<<<< HEAD
-    return loss
+    if full:
+        point_five = np.array(0.5, dtype=target_arr.dtype)
+        two_pi = np.array(2 * np.pi, dtype=target_arr.dtype)
+        striling_approx_term = (
+            (target_arr * np.log(target_arr))
+            - target_arr
+            + (point_five * np.log(two_pi * target_arr))
+        )
+        zeroes = np.zeros_like(target_arr, dtype=target_arr.dtype)
+        ones = np.ones_like(target_arr, dtype=target_arr.dtype)
+        cond = np.logical_and(target_arr >= zeroes, target_arr <= ones)
+        loss = loss + np.where(cond, zeroes, striling_approx_term)
+    return _apply_loss_reduction(loss, reduction)
 
 @with_unsupported_dtypes({"1.25.2 and below": ("bool", "bfloat16")}, backend_version)
 @_scalar_output_to_0d_array
@@ -172,19 +183,4 @@
     elif reduction == "sum":
         loss = np.sum(loss)
 
-    return loss
-=======
-    if full:
-        point_five = np.array(0.5, dtype=target_arr.dtype)
-        two_pi = np.array(2 * np.pi, dtype=target_arr.dtype)
-        striling_approx_term = (
-            (target_arr * np.log(target_arr))
-            - target_arr
-            + (point_five * np.log(two_pi * target_arr))
-        )
-        zeroes = np.zeros_like(target_arr, dtype=target_arr.dtype)
-        ones = np.ones_like(target_arr, dtype=target_arr.dtype)
-        cond = np.logical_and(target_arr >= zeroes, target_arr <= ones)
-        loss = loss + np.where(cond, zeroes, striling_approx_term)
-    return _apply_loss_reduction(loss, reduction)
->>>>>>> 536c5a47
+    return loss