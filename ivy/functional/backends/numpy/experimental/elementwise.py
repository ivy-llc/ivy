from typing import Optional, Union, Tuple, List
import numpy as np
import numpy.typing as npt

import ivy
from ivy import promote_types_of_inputs
from ivy.functional.backends.numpy.helpers import _scalar_output_to_0d_array
from ivy.func_wrapper import with_unsupported_dtypes
from . import backend_version


@_scalar_output_to_0d_array
@with_unsupported_dtypes({"1.25.2 and below": ("bfloat16",)}, backend_version)
def sinc(x: np.ndarray, /, *, out: Optional[np.ndarray] = None) -> np.ndarray:
    return np.sinc(x).astype(x.dtype)


@_scalar_output_to_0d_array
def fmax(
    x1: np.ndarray,
    x2: np.ndarray,
    /,
    *,
    out: Optional[np.ndarray] = None,
) -> np.ndarray:
    x1, x2 = promote_types_of_inputs(x1, x2)
    return np.fmax(
        x1,
        x2,
        out=None,
        where=True,
        casting="same_kind",
        order="K",
        dtype=None,
        subok=True,
    )


fmax.support_native_out = True


@_scalar_output_to_0d_array
def float_power(
    x1: Union[np.ndarray, float, list, tuple],
    x2: Union[np.ndarray, float, list, tuple],
    /,
    *,
    out: Optional[np.ndarray] = None,
) -> np.ndarray:
    x1, x2 = promote_types_of_inputs(x1, x2)
    return np.float_power(x1, x2, out=out)


float_power.support_native_out = True


@_scalar_output_to_0d_array
def copysign(
    x1: npt.ArrayLike,
    x2: npt.ArrayLike,
    /,
    *,
    out: Optional[np.ndarray] = None,
) -> np.ndarray:
    x1, x2 = promote_types_of_inputs(x1, x2)
    if not ivy.is_float_dtype(x1):
        x1 = x1.astype(ivy.default_float_dtype(as_native=True))
        x2 = x2.astype(ivy.default_float_dtype(as_native=True))
    return np.copysign(x1, x2, out=out)


copysign.support_native_out = True


@_scalar_output_to_0d_array
def count_nonzero(
    a: np.ndarray,
    /,
    *,
    axis: Optional[Union[int, Tuple[int, ...]]] = None,
    keepdims: bool = False,
    dtype: Optional[np.dtype] = None,
    out: Optional[np.ndarray] = None,
) -> np.ndarray:
    if isinstance(axis, list):
        axis = tuple(axis)
    ret = np.count_nonzero(a, axis=axis, keepdims=keepdims)
    if np.isscalar(ret):
        return np.array(ret, dtype=dtype)
    return ret.astype(dtype)


count_nonzero.support_native_out = False


def nansum(
    x: np.ndarray,
    /,
    *,
    axis: Optional[Union[Tuple[int, ...], int]] = None,
    dtype: Optional[np.dtype] = None,
    keepdims: bool = False,
    out: Optional[np.ndarray] = None,
) -> np.ndarray:
    if isinstance(axis, list):
        axis = tuple(axis)
    return np.nansum(x, axis=axis, dtype=dtype, keepdims=keepdims, out=out)


nansum.support_native_out = True


def isclose(
    a: np.ndarray,
    b: np.ndarray,
    /,
    *,
    rtol: float = 1e-05,
    atol: float = 1e-08,
    equal_nan: bool = False,
    out: Optional[np.ndarray] = None,
) -> np.ndarray:
    ret = np.isclose(a, b, rtol=rtol, atol=atol, equal_nan=equal_nan)
    if np.isscalar(ret):
        return np.array(ret, dtype="bool")
    return ret


isclose.support_native_out = False


def signbit(
    x: Union[np.ndarray, float, int, list, tuple],
    /,
    *,
    out: Optional[np.ndarray] = None,
) -> np.ndarray:
    return np.signbit(x, out=out)


signbit.support_native_out = True


def hypot(
    x1: np.ndarray,
    x2: np.ndarray,
    /,
    *,
    out: Optional[np.ndarray] = None,
) -> np.ndarray:
    return np.hypot(x1, x2)


def diff(
    x: Union[np.ndarray, list, tuple],
    /,
    *,
    n: int = 1,
    axis: int = -1,
    prepend: Optional[Union[np.ndarray, int, float, list, tuple]] = None,
    append: Optional[Union[np.ndarray, int, float, list, tuple]] = None,
    out: Optional[np.ndarray] = None,
) -> np.ndarray:
    prepend = prepend if prepend is not None else np._NoValue
    append = append if append is not None else np._NoValue
    return np.diff(x, n=n, axis=axis, prepend=prepend, append=append)


diff.support_native_out = False


@_scalar_output_to_0d_array
def allclose(
    x1: np.ndarray,
    x2: np.ndarray,
    /,
    *,
    rtol: float = 1e-05,
    atol: float = 1e-08,
    equal_nan: bool = False,
    out: Optional[np.ndarray] = None,
) -> bool:
    return np.allclose(x1, x2, rtol=rtol, atol=atol, equal_nan=equal_nan)


allclose.support_native_out = False


def fix(
    x: np.ndarray,
    /,
    *,
    out: Optional[np.ndarray] = None,
) -> np.ndarray:
    return np.fix(x, out=out)


fix.support_native_out = True


def nextafter(
    x1: np.ndarray,
    x2: np.ndarray,
    /,
    *,
    out: Optional[np.ndarray] = None,
) -> np.ndarray:
    return np.nextafter(x1, x2)


nextafter.support_natvie_out = True


def zeta(
    x: np.ndarray,
    q: np.ndarray,
    /,
    *,
    out: Optional[np.ndarray] = None,
) -> np.ndarray:
    temp = np.logical_and(np.greater(x, 0), np.equal(np.remainder(x, 2), 0))
    temp = np.logical_and(temp, np.less_equal(q, 0))
    temp = np.logical_and(temp, np.equal(np.remainder(q, 1), 0))
    inf_indices = np.logical_or(temp, np.equal(x, 1))
    temp = np.logical_and(np.not_equal(np.remainder(x, 2), 0), np.greater(x, 1))
    temp = np.logical_and(temp, np.less_equal(q, 0))
    nan_indices = np.logical_or(temp, np.less(x, 1))
    n, res = 1, 1 / q**x
    while n < 10000:
        term = 1 / (q + n) ** x
        n, res = n + 1, res + term
    ret = np.round(res, decimals=4)
    ret[nan_indices] = np.nan
    ret[inf_indices] = np.inf
    return ret


zeta.support_native_out = False


def gradient(
    x: np.ndarray,
    /,
    *,
    spacing: Union[int, list, tuple] = 1,
    axis: Optional[Union[int, list, tuple]] = None,
    edge_order: int = 1,
) -> Union[np.ndarray, List[np.ndarray]]:
    if type(spacing) in (int, float):
        return np.gradient(x, spacing, axis=axis, edge_order=edge_order)
    return np.gradient(x, *spacing, axis=axis, edge_order=edge_order)


def xlogy(
    x: np.ndarray, y: np.ndarray, /, *, out: Optional[np.ndarray] = None
) -> np.ndarray:
    x, y = promote_types_of_inputs(x, y)
    if (x == 0).all():
        return 0.0
    else:
        return x * np.log(y)


def conj(
    x: np.ndarray,
    /,
    *,
    out: Optional[np.ndarray] = None,
) -> np.ndarray:
    ret = np.conj(x, out=out)
    if x.dtype == bool:
        return ret.astype("bool")
    return ret


def ldexp(
    x1: np.ndarray,
    x2: Union[np.ndarray, int, list, tuple],
    /,
    *,
    out: Optional[np.ndarray] = None,
) -> np.ndarray:
    return np.ldexp(x1, x2, out=out)


def frexp(
    x: np.ndarray, /, *, out: Optional[Tuple[np.ndarray, np.ndarray]] = None
) -> Tuple[np.ndarray, np.ndarray]:
    if out is None:
        return np.frexp(x, out=(None, None))
    else:
        return np.frexp(x, out=out)


def modf(
    x: np.ndarray,
    /,
    *,
    out: Optional[np.ndarray] = None,
) -> np.ndarray:
    return np.modf(x, out=out)


<<<<<<< HEAD
# ---digamma---#
kLanczosGamma = 7  # aka g
kBaseLanczosCoeff = 0.99999999999980993227684700473478
kLanczosCoefficients = np.array(
    [
        676.520368121885098567009190444019,
        -1259.13921672240287047156078755283,
        771.3234287776530788486528258894,
        -176.61502916214059906584551354,
        12.507343278686904814458936853,
        -0.13857109526572011689554707,
        9.984369578019570859563e-6,
        1.50563273514931155834e-7,
    ]
)


def digamma(
=======
# --- LGAMMA --- #
LANCZOS_N = 13
lanczos_g = 6.024680040776729583740234375
lanczos_num_coeffs = np.array(
    [
        23531376880.410759688572007674451636754734846804940,
        42919803642.649098768957899047001988850926355848959,
        35711959237.355668049440185451547166705960488635843,
        17921034426.037209699919755754458931112671403265390,
        6039542586.3520280050642916443072979210699388420708,
        1439720407.3117216736632230727949123939715485786772,
        248874557.86205415651146038641322942321632125127801,
        31426415.585400194380614231628318205362874684987640,
        2876370.6289353724412254090516208496135991145378768,
        186056.26539522349504029498971604569928220784236328,
        8071.6720023658162106380029022722506138218516325024,
        210.82427775157934587250973392071336271166969580291,
        2.5066282746310002701649081771338373386264310793408,
    ]
)
lanczos_den_coeffs = np.array(
    [
        0.0,
        39916800.0,
        120543840.0,
        150917976.0,
        105258076.0,
        45995730.0,
        13339535.0,
        2637558.0,
        357423.0,
        32670.0,
        1925.0,
        66.0,
        1.0,
    ]
)


def sinpi(x):
    y = np.abs(x) % 2.0
    n = np.round(2.0 * y)
    assert 0 <= n and n <= 4

    if n == 0:
        r = np.sin(np.pi * y)
    elif n == 1:
        r = np.cos(np.pi * (y - 0.5))
    elif n == 2:
        r = np.sin(np.pi * (1.0 - y))
    elif n == 3:
        r = -np.cos(np.pi * (y - 1.5))
    elif n == 4:
        r = np.sin(np.pi * (y - 2.0))
    else:
        raise Exception("Unreachable code")

    return np.copysign(1.0, x) * r


def lanczos_sum(x):
    num = 0.0
    den = 0.0

    if x < 5.0:
        for i in range(LANCZOS_N - 1, -1, -1):
            num = num * x + lanczos_num_coeffs[i]
            den = den * x + lanczos_den_coeffs[i]
    else:
        for i in range(LANCZOS_N):
            num = num / x + lanczos_num_coeffs[i]
            den = den / x + lanczos_den_coeffs[i]

    return num / den


# TODO: Replace with native lgamma implementation when available
def lgamma(
>>>>>>> b56a6d0d
    x: np.ndarray,
    /,
    *,
    out: Optional[np.ndarray] = None,
) -> np.ndarray:
<<<<<<< HEAD
    # Using `np.errstate` to ignore divide by zero error
    # to maintain the same behaviour as other frameworks.
    with np.errstate(divide="ignore", invalid="ignore"):
        x = np.asarray(x, dtype=x.dtype)
        zero = np.zeros_like(x)
        one_half = 0.5 * np.ones_like(x)
        one = np.ones_like(x)
        pi = np.pi * np.ones_like(x)
        lanczos_gamma = kLanczosGamma * np.ones_like(x)
        lanczos_gamma_plus_one_half = (kLanczosGamma + 0.5) * np.ones_like(x)
        log_lanczos_gamma_plus_one_half = np.log(kLanczosGamma + 0.5) * np.ones_like(x)
        base_lanczos_coeff = kBaseLanczosCoeff * np.ones_like(x)
        need_to_reflect = x < one_half
        z = np.where(need_to_reflect, -x, x - one)

        num = zero
        denom = base_lanczos_coeff
        for i in range(len(kLanczosCoefficients)):
            lanczos_coefficient = kLanczosCoefficients[i] * np.ones_like(x)
            index = i * np.ones_like(x)
            num = num - lanczos_coefficient / ((z + index + one) * (z + index + one))
            denom = denom + lanczos_coefficient / (z + index + one)

        t = lanczos_gamma_plus_one_half + z
        log_t = log_lanczos_gamma_plus_one_half + np.log1p(
            z / lanczos_gamma_plus_one_half
        )
        y = log_t + num / denom - lanczos_gamma / t

        reduced_x = x + np.abs(np.floor(x + 0.5))
        reflection = y - pi * np.cos(pi * reduced_x) / np.sin(pi * reduced_x)
        real_result = np.where(need_to_reflect, reflection, y)

        return np.where(
            np.logical_and(x <= zero, x == np.floor(x)), np.nan, real_result
        )
=======
    def func(x):
        if not np.isfinite(x):
            if np.isnan(x):
                return x  # lgamma(nan) = nan
            else:
                return np.inf  # lgamma(+-inf) = +inf

        if x == np.floor(x) and x <= 2.0:
            if x <= 0.0:
                return np.inf  # lgamma(n) = inf for integers n <= 0
            else:
                return 0.0  # lgamma(1) = lgamma(2) = 0.0

        absx = np.abs(x)
        if absx < 1e-20:
            return -np.log(absx)

        # Lanczos' formula
        r = np.log(lanczos_sum(absx)) - lanczos_g
        r += (absx - 0.5) * (np.log(absx + lanczos_g - 0.5) - 1)

        if x < 0.0:
            # Use reflection formula to get value for negative x.
            r = np.log(np.pi) - np.log(np.abs(sinpi(absx))) - np.log(absx) - r

        if np.isinf(r):
            raise OverflowError("Range error in lgamma")

        return r

    # Vectorize 'func' for element-wise operations on 'x', output matching 'x' dtype.
    vfunc = np.vectorize(func, otypes=[x.dtype])
    return vfunc(x)
>>>>>>> b56a6d0d
<|MERGE_RESOLUTION|>--- conflicted
+++ resolved
@@ -301,7 +301,6 @@
     return np.modf(x, out=out)
 
 
-<<<<<<< HEAD
 # ---digamma---#
 kLanczosGamma = 7  # aka g
 kBaseLanczosCoeff = 0.99999999999980993227684700473478
@@ -320,7 +319,49 @@
 
 
 def digamma(
-=======
+    x: np.ndarray,
+    /,
+    *,
+    out: Optional[np.ndarray] = None,
+) -> np.ndarray:
+    # Using `np.errstate` to ignore divide by zero error
+    # to maintain the same behaviour as other frameworks.
+    with np.errstate(divide="ignore", invalid="ignore"):
+        x = np.asarray(x, dtype=x.dtype)
+        zero = np.zeros_like(x)
+        one_half = 0.5 * np.ones_like(x)
+        one = np.ones_like(x)
+        pi = np.pi * np.ones_like(x)
+        lanczos_gamma = kLanczosGamma * np.ones_like(x)
+        lanczos_gamma_plus_one_half = (kLanczosGamma + 0.5) * np.ones_like(x)
+        log_lanczos_gamma_plus_one_half = np.log(kLanczosGamma + 0.5) * np.ones_like(x)
+        base_lanczos_coeff = kBaseLanczosCoeff * np.ones_like(x)
+        need_to_reflect = x < one_half
+        z = np.where(need_to_reflect, -x, x - one)
+
+        num = zero
+        denom = base_lanczos_coeff
+        for i in range(len(kLanczosCoefficients)):
+            lanczos_coefficient = kLanczosCoefficients[i] * np.ones_like(x)
+            index = i * np.ones_like(x)
+            num = num - lanczos_coefficient / ((z + index + one) * (z + index + one))
+            denom = denom + lanczos_coefficient / (z + index + one)
+
+        t = lanczos_gamma_plus_one_half + z
+        log_t = log_lanczos_gamma_plus_one_half + np.log1p(
+            z / lanczos_gamma_plus_one_half
+        )
+        y = log_t + num / denom - lanczos_gamma / t
+
+        reduced_x = x + np.abs(np.floor(x + 0.5))
+        reflection = y - pi * np.cos(pi * reduced_x) / np.sin(pi * reduced_x)
+        real_result = np.where(need_to_reflect, reflection, y)
+
+        return np.where(
+            np.logical_and(x <= zero, x == np.floor(x)), np.nan, real_result
+        )
+
+
 # --- LGAMMA --- #
 LANCZOS_N = 13
 lanczos_g = 6.024680040776729583740234375
@@ -399,50 +440,11 @@
 
 # TODO: Replace with native lgamma implementation when available
 def lgamma(
->>>>>>> b56a6d0d
-    x: np.ndarray,
-    /,
-    *,
-    out: Optional[np.ndarray] = None,
-) -> np.ndarray:
-<<<<<<< HEAD
-    # Using `np.errstate` to ignore divide by zero error
-    # to maintain the same behaviour as other frameworks.
-    with np.errstate(divide="ignore", invalid="ignore"):
-        x = np.asarray(x, dtype=x.dtype)
-        zero = np.zeros_like(x)
-        one_half = 0.5 * np.ones_like(x)
-        one = np.ones_like(x)
-        pi = np.pi * np.ones_like(x)
-        lanczos_gamma = kLanczosGamma * np.ones_like(x)
-        lanczos_gamma_plus_one_half = (kLanczosGamma + 0.5) * np.ones_like(x)
-        log_lanczos_gamma_plus_one_half = np.log(kLanczosGamma + 0.5) * np.ones_like(x)
-        base_lanczos_coeff = kBaseLanczosCoeff * np.ones_like(x)
-        need_to_reflect = x < one_half
-        z = np.where(need_to_reflect, -x, x - one)
-
-        num = zero
-        denom = base_lanczos_coeff
-        for i in range(len(kLanczosCoefficients)):
-            lanczos_coefficient = kLanczosCoefficients[i] * np.ones_like(x)
-            index = i * np.ones_like(x)
-            num = num - lanczos_coefficient / ((z + index + one) * (z + index + one))
-            denom = denom + lanczos_coefficient / (z + index + one)
-
-        t = lanczos_gamma_plus_one_half + z
-        log_t = log_lanczos_gamma_plus_one_half + np.log1p(
-            z / lanczos_gamma_plus_one_half
-        )
-        y = log_t + num / denom - lanczos_gamma / t
-
-        reduced_x = x + np.abs(np.floor(x + 0.5))
-        reflection = y - pi * np.cos(pi * reduced_x) / np.sin(pi * reduced_x)
-        real_result = np.where(need_to_reflect, reflection, y)
-
-        return np.where(
-            np.logical_and(x <= zero, x == np.floor(x)), np.nan, real_result
-        )
-=======
+    x: np.ndarray,
+    /,
+    *,
+    out: Optional[np.ndarray] = None,
+) -> np.ndarray:
     def func(x):
         if not np.isfinite(x):
             if np.isnan(x):
@@ -475,5 +477,4 @@
 
     # Vectorize 'func' for element-wise operations on 'x', output matching 'x' dtype.
     vfunc = np.vectorize(func, otypes=[x.dtype])
-    return vfunc(x)
->>>>>>> b56a6d0d
+    return vfunc(x)