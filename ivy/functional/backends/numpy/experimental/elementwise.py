from typing import Optional, Union, Tuple, List
import numpy as np
import numpy.typing as npt

import ivy
from ivy import promote_types_of_inputs
from ivy.functional.backends.numpy.helpers import _scalar_output_to_0d_array
from ivy.func_wrapper import with_unsupported_dtypes
from . import backend_version


@_scalar_output_to_0d_array
@with_unsupported_dtypes({"1.23.0 and below": ("bfloat16",)}, backend_version)
def sinc(x: np.ndarray, /, *, out: Optional[np.ndarray] = None) -> np.ndarray:
    return np.sinc(x).astype(x.dtype)


@_scalar_output_to_0d_array
def lcm(
    x1: np.ndarray,
    x2: np.ndarray,
    /,
    *,
    out: Optional[np.ndarray] = None,
) -> np.ndarray:
    x1, x2 = promote_types_of_inputs(x1, x2)
    return np.abs(
        np.lcm(
            x1,
            x2,
            out=out,
        )
    )


lcm.support_native_out = True


@_scalar_output_to_0d_array
def fmod(
    x1: np.ndarray,
    x2: np.ndarray,
    /,
    *,
    out: Optional[np.ndarray] = None,
) -> np.ndarray:
    x1, x2 = promote_types_of_inputs(x1, x2)
    return np.fmod(
        x1,
        x2,
        out=None,
    )


fmod.support_native_out = True


@_scalar_output_to_0d_array
def fmax(
    x1: np.ndarray,
    x2: np.ndarray,
    /,
    *,
    out: Optional[np.ndarray] = None,
) -> np.ndarray:
    x1, x2 = promote_types_of_inputs(x1, x2)
    return np.fmax(
        x1,
        x2,
        out=None,
        where=True,
        casting="same_kind",
        order="K",
        dtype=None,
        subok=True,
    )


fmax.support_native_out = True


@_scalar_output_to_0d_array
def fmin(
    x1: np.ndarray,
    x2: np.ndarray,
    /,
    *,
    out: Optional[np.ndarray] = None,
) -> np.ndarray:
    x1, x2 = promote_types_of_inputs(x1, x2)
    return np.fmin(
        x1,
        x2,
        out=None,
        where=True,
        casting="same_kind",
        order="K",
        dtype=None,
        subok=True,
    )


fmin.support_native_out = True


@_scalar_output_to_0d_array
def trapz(
    y: np.ndarray,
    /,
    *,
    x: Optional[np.ndarray] = None,
    dx: Optional[float] = 1.0,
    axis: Optional[int] = -1,
    out: Optional[np.ndarray] = None,
) -> np.ndarray:
    return np.trapz(y, x=x, dx=dx, axis=axis)


trapz.support_native_out = False


@_scalar_output_to_0d_array
def float_power(
    x1: Union[np.ndarray, float, list, tuple],
    x2: Union[np.ndarray, float, list, tuple],
    /,
    *,
    out: Optional[np.ndarray] = None,
) -> np.ndarray:
    x1, x2 = promote_types_of_inputs(x1, x2)
    return np.float_power(x1, x2, out=out)


float_power.support_native_out = True


def exp2(
    x: Union[np.ndarray, float, list, tuple],
    /,
    *,
    out: Optional[np.ndarray] = None,
) -> np.ndarray:
    return np.exp2(x, out=out)


exp2.support_native_out = True


@_scalar_output_to_0d_array
def copysign(
    x1: npt.ArrayLike,
    x2: npt.ArrayLike,
    /,
    *,
    out: Optional[np.ndarray] = None,
) -> np.ndarray:
    x1, x2 = promote_types_of_inputs(x1, x2)
    if not ivy.is_float_dtype(x1):
        x1 = x1.astype(ivy.default_float_dtype(as_native=True))
        x2 = x2.astype(ivy.default_float_dtype(as_native=True))
    return np.copysign(x1, x2, out=out)


copysign.support_native_out = True


@_scalar_output_to_0d_array
def count_nonzero(
    a: np.ndarray,
    /,
    *,
    axis: Optional[Union[int, Tuple[int, ...]]] = None,
    keepdims: Optional[bool] = False,
    dtype: Optional[np.dtype] = None,
    out: Optional[np.ndarray] = None,
) -> np.ndarray:
    if isinstance(axis, list):
        axis = tuple(axis)
    ret = np.count_nonzero(a, axis=axis, keepdims=keepdims)
    if np.isscalar(ret):
        return np.array(ret, dtype=dtype)
    return ret.astype(dtype)


count_nonzero.support_native_out = False


def nansum(
    x: np.ndarray,
    /,
    *,
    axis: Optional[Union[Tuple[int, ...], int]] = None,
    dtype: Optional[np.dtype] = None,
    keepdims: Optional[bool] = False,
    out: Optional[np.ndarray] = None,
) -> np.ndarray:
    if isinstance(axis, list):
        axis = tuple(axis)
    return np.nansum(x, axis=axis, dtype=dtype, keepdims=keepdims, out=out)


nansum.support_native_out = True


def gcd(
    x1: Union[np.ndarray, int, list, tuple],
    x2: Union[np.ndarray, float, list, tuple],
    /,
    *,
    out: Optional[np.ndarray] = None,
) -> np.ndarray:
    x1, x2 = promote_types_of_inputs(x1, x2)
    return np.gcd(x1, x2, out=out)


gcd.support_native_out = True


def isclose(
    a: np.ndarray,
    b: np.ndarray,
    /,
    *,
    rtol: Optional[float] = 1e-05,
    atol: Optional[float] = 1e-08,
    equal_nan: Optional[bool] = False,
    out: Optional[np.ndarray] = None,
) -> np.ndarray:
    ret = np.isclose(a, b, rtol=rtol, atol=atol, equal_nan=equal_nan)
    if np.isscalar(ret):
        return np.array(ret, dtype=np.bool)
    return ret


isclose.support_native_out = False


def angle(
    z: np.ndarray,
    /,
    *,
    deg: Optional[bool] = False,
    out: Optional[np.ndarray] = None,
) -> np.ndarray:

    return np.angle(z, deg=deg)


angle.support_native_out = False


def imag(
    val: np.ndarray,
    /,
    *,
    out: Optional[np.ndarray] = None,
) -> np.ndarray:

    return np.imag(val)


imag.support_native_out = False


def nan_to_num(
    x: np.ndarray,
    /,
    *,
    copy: Optional[bool] = True,
    nan: Optional[Union[float, int]] = 0.0,
    posinf: Optional[Union[float, int]] = None,
    neginf: Optional[Union[float, int]] = None,
    out: Optional[np.ndarray] = None,
) -> np.ndarray:
    return np.nan_to_num(x, copy=copy, nan=nan, posinf=posinf, neginf=neginf)


nan_to_num.support_native_out = False


def logaddexp2(
    x1: Union[np.ndarray, int, list, tuple],
    x2: Union[np.ndarray, int, list, tuple],
    /,
    *,
    out: Optional[np.ndarray] = None,
) -> np.ndarray:
    x1, x2 = promote_types_of_inputs(x1, x2)
    if not ivy.is_float_dtype(x1):
        x1 = x1.astype(ivy.default_float_dtype(as_native=True))
        x2 = x2.astype(ivy.default_float_dtype(as_native=True))
    return np.logaddexp2(x1, x2, out=out)


logaddexp2.support_native_out = True


def signbit(
    x: Union[np.ndarray, float, int, list, tuple],
    /,
    *,
    out: Optional[np.ndarray] = None,
) -> np.ndarray:
    return np.signbit(x, out=out)


signbit.support_native_out = True


def hypot(
    x1: np.ndarray,
    x2: np.ndarray,
    /,
    *,
    out: Optional[np.ndarray] = None,
) -> np.ndarray:
    return np.hypot(x1, x2)


def diff(
    x: Union[np.ndarray, list, tuple],
    /,
    *,
    n: int = 1,
    axis: int = -1,
    prepend: Optional[Union[np.ndarray, int, float, list, tuple]] = None,
    append: Optional[Union[np.ndarray, int, float, list, tuple]] = None,
    out: Optional[np.ndarray] = None,
) -> np.ndarray:
    prepend = prepend if prepend is not None else np._NoValue
    append = append if append is not None else np._NoValue
    return np.diff(x, n=n, axis=axis, prepend=prepend, append=append)


diff.support_native_out = False


@_scalar_output_to_0d_array
def allclose(
    x1: np.ndarray,
    x2: np.ndarray,
    /,
    *,
    rtol: Optional[float] = 1e-05,
    atol: Optional[float] = 1e-08,
    equal_nan: Optional[bool] = False,
    out: Optional[np.ndarray] = None,
) -> bool:
    return np.allclose(x1, x2, rtol=rtol, atol=atol, equal_nan=equal_nan)


allclose.support_native_out = False


def fix(
    x: np.ndarray,
    /,
    *,
    out: Optional[np.ndarray] = None,
) -> np.ndarray:
    return np.fix(x, out=out)


fix.support_native_out = True


def nextafter(
    x1: np.ndarray,
    x2: np.ndarray,
    /,
    *,
    out: Optional[np.ndarray] = None,
) -> np.ndarray:
    return np.nextafter(x1, x2)


nextafter.support_natvie_out = True


def zeta(
    x: np.ndarray,
    q: np.ndarray,
    /,
    *,
    out: Optional[np.ndarray] = None,
) -> np.ndarray:
    temp = np.logical_and(np.greater(x, 0), np.equal(np.remainder(x, 2), 0))
    temp = np.logical_and(temp, np.less_equal(q, 0))
    temp = np.logical_and(temp, np.equal(np.remainder(q, 1), 0))
    inf_indices = np.logical_or(temp, np.equal(x, 1))
    temp = np.logical_and(np.not_equal(np.remainder(x, 2), 0), np.greater(x, 1))
    temp = np.logical_and(temp, np.less_equal(q, 0))
    nan_indices = np.logical_or(temp, np.less(x, 1))
    n, res = 1, 1 / q**x
    while n < 10000:
        term = 1 / (q + n) ** x
        n, res = n + 1, res + term
    ret = np.round(res, decimals=4)
    ret[nan_indices] = np.nan
    ret[inf_indices] = np.inf
    return ret


zeta.support_native_out = False


def gradient(
    x: np.ndarray,
    /,
    *,
    spacing: Optional[Union[int, list, tuple]] = 1,
    axis: Optional[Union[int, list, tuple]] = None,
    edge_order: Optional[int] = 1,
) -> Union[np.ndarray, List[np.ndarray]]:
    if type(spacing) in (int, float):
        return np.gradient(x, spacing, axis=axis, edge_order=edge_order)
    return np.gradient(x, *spacing, axis=axis, edge_order=edge_order)


def xlogy(
    x: np.ndarray, y: np.ndarray, /, *, out: Optional[np.ndarray] = None
) -> np.ndarray:
    x, y = promote_types_of_inputs(x, y)
    if (x == 0).all():
        return 0.0
    else:
        return x * np.log(y)


<<<<<<< HEAD
def real(x: Union[np.ndarray], /, *, out: Optional[np.ndarray] = None) -> np.ndarray:
    return np.real(x)


def conj(
    x: Union[np.ndarray],
    /,
    *,
    out: Optional[np.ndarray] = None,
) -> np.ndarray:
    return np.conj(x, out=out)
=======
def real(x: np.ndarray, /, *, out: Optional[np.ndarray] = None) -> np.ndarray:
    return np.real(x)
>>>>>>> 71627aad
<|MERGE_RESOLUTION|>--- conflicted
+++ resolved
@@ -427,8 +427,7 @@
         return x * np.log(y)
 
 
-<<<<<<< HEAD
-def real(x: Union[np.ndarray], /, *, out: Optional[np.ndarray] = None) -> np.ndarray:
+def real(x: np.ndarray, /, *, out: Optional[np.ndarray] = None) -> np.ndarray:
     return np.real(x)
 
 
@@ -438,8 +437,4 @@
     *,
     out: Optional[np.ndarray] = None,
 ) -> np.ndarray:
-    return np.conj(x, out=out)
-=======
-def real(x: np.ndarray, /, *, out: Optional[np.ndarray] = None) -> np.ndarray:
-    return np.real(x)
->>>>>>> 71627aad
+    return np.conj(x, out=out)