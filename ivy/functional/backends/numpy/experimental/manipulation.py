# global
from typing import (
    Optional,
    Union,
    Sequence,
    Tuple,
    NamedTuple,
    Literal,
    Callable,
    Any,
    List,
)
from numbers import Number
import numpy as np

# local
import ivy
from ivy.functional.backends.numpy.helpers import _scalar_output_to_0d_array


def moveaxis(
    a: np.ndarray,
    source: Union[int, Sequence[int]],
    destination: Union[int, Sequence[int]],
    /,
    *,
    out: Optional[np.ndarray] = None,
) -> np.ndarray:
    return np.moveaxis(a, source, destination)


moveaxis.support_native_out = False


def heaviside(
    x1: np.ndarray,
    x2: np.ndarray,
    /,
    *,
    out: Optional[np.ndarray] = None,
) -> np.ndarray:
    return np.heaviside(
        x1,
        x2,
        out=out,
    )


heaviside.support_native_out = True


def flipud(
    m: np.ndarray,
    /,
    *,
    out: Optional[np.ndarray] = None,
) -> np.ndarray:
    return np.flipud(m)


flipud.support_native_out = False


def vstack(
    arrays: Sequence[np.ndarray],
    /,
    *,
    out: Optional[np.ndarray] = None,
) -> np.ndarray:
    return np.vstack(arrays)


def hstack(
    arrays: Sequence[np.ndarray],
    /,
    *,
    out: Optional[np.ndarray] = None,
) -> np.ndarray:
    return np.hstack(arrays)


def rot90(
    m: np.ndarray,
    /,
    *,
    k: Optional[int] = 1,
    axes: Optional[Tuple[int, int]] = (0, 1),
    out: Optional[np.ndarray] = None,
) -> np.ndarray:
    return np.rot90(m, k, axes)


def top_k(
    x: np.ndarray,
    k: int,
    /,
    *,
    axis: Optional[int] = -1,
    largest: Optional[bool] = True,
    out: Optional[Tuple[np.ndarray, np.ndarray]] = None,
) -> Tuple[np.ndarray, np.ndarray]:
    if not largest:
        indices = np.argsort(x, axis=axis)
        indices = np.take(indices, np.arange(k), axis=axis)
    else:
        x *= -1
        indices = np.argsort(x, axis=axis)
        indices = np.take(indices, np.arange(k), axis=axis)
        x *= -1
    topk_res = NamedTuple("top_k", [("values", np.ndarray), ("indices", np.ndarray)])
    val = np.take_along_axis(x, indices, axis=axis)
    return topk_res(val, indices)


def fliplr(
    m: np.ndarray,
    /,
    *,
    out: Optional[np.ndarray] = None,
) -> np.ndarray:
    return np.fliplr(m)


fliplr.support_native_out = False


def i0(
    x: np.ndarray,
    /,
    *,
    out: Optional[np.ndarray] = None,
) -> np.ndarray:
    return np.i0(x)


i0.support_native_out = False


def _flat_array_to_1_dim_array(x):
    return x.reshape((1,)) if x.shape == () else x


def pad(
    input: np.ndarray,
    pad_width: Union[Sequence[Sequence[int]], np.ndarray, int],
    /,
    *,
    mode: Optional[
        Union[
            Literal[
                "constant",
                "edge",
                "linear_ramp",
                "maximum",
                "mean",
                "median",
                "minimum",
                "reflect",
                "symmetric",
                "wrap",
                "empty",
            ],
            Callable,
        ]
    ] = "constant",
    stat_length: Optional[Union[Sequence[Sequence[int]], int]] = None,
    constant_values: Optional[Union[Sequence[Sequence[Number]], Number]] = 0,
    end_values: Optional[Union[Sequence[Sequence[Number]], Number]] = 0,
    reflect_type: Optional[Literal["even", "odd"]] = "even",
    **kwargs: Optional[Any],
) -> np.ndarray:
    if callable(mode):
        return np.pad(
            _flat_array_to_1_dim_array(input),
            pad_width,
            mode=mode,
            **kwargs,
        )
    if mode in ["maximum", "mean", "median", "minimum"]:
        return np.pad(
            _flat_array_to_1_dim_array(input),
            pad_width,
            mode=mode,
            stat_length=stat_length,
        )
    elif mode == "constant":
        return np.pad(
            _flat_array_to_1_dim_array(input),
            pad_width,
            mode=mode,
            constant_values=constant_values,
        )
    elif mode == "linear_ramp":
        return np.pad(
            _flat_array_to_1_dim_array(input),
            pad_width,
            mode=mode,
            end_values=end_values,
        )
    elif mode in ["reflect", "symmetric"]:
        return np.pad(
            _flat_array_to_1_dim_array(input),
            pad_width,
            mode=mode,
            reflect_type=reflect_type,
        )
    else:
        return np.pad(
            _flat_array_to_1_dim_array(input),
            pad_width,
            mode=mode,
        )


def vsplit(
    ary: np.ndarray,
    indices_or_sections: Union[int, Tuple[int]],
    /,
    *,
    out: Optional[np.ndarray] = None,
) -> np.ndarray:
    return np.vsplit(ary, indices_or_sections)


def dsplit(
    ary: np.ndarray,
    indices_or_sections: Union[int, Tuple[int]],
    /,
    *,
    out: Optional[np.ndarray] = None,
) -> np.ndarray:
    return np.dsplit(ary, indices_or_sections)


def dstack(
    arrays: Sequence[np.ndarray],
    /,
    *,
    out: Optional[np.ndarray] = None,
) -> np.ndarray:
    return np.dstack(arrays)


def atleast_2d(*arys: np.ndarray) -> List[np.ndarray]:
    return np.atleast_2d(*arys)


<<<<<<< HEAD
def atleast_3d(*arys: np.ndarray) -> List[np.ndarray]:
    return np.atleast_3d(*arys)
=======
@_scalar_output_to_0d_array
def take_along_axis(
    arr: np.ndarray,
    indices: np.ndarray,
    axis: int,
    /,
    *,
    out: Optional[np.ndarray] = None,
) -> np.ndarray:
    if arr.shape != indices.shape:
        raise ivy.exceptions.IvyException(
            "arr and indices must have the same shape;"
            + f" got {arr.shape} vs {indices.shape}"        
        )
    return np.take_along_axis(arr, indices, axis)


take_along_axis.support_native_out = False
>>>>>>> 0b7f4fe1
<|MERGE_RESOLUTION|>--- conflicted
+++ resolved
@@ -245,10 +245,10 @@
     return np.atleast_2d(*arys)
 
 
-<<<<<<< HEAD
 def atleast_3d(*arys: np.ndarray) -> List[np.ndarray]:
     return np.atleast_3d(*arys)
-=======
+
+
 @_scalar_output_to_0d_array
 def take_along_axis(
     arr: np.ndarray,
@@ -266,5 +266,4 @@
     return np.take_along_axis(arr, indices, axis)
 
 
-take_along_axis.support_native_out = False
->>>>>>> 0b7f4fe1
+take_along_axis.support_native_out = False