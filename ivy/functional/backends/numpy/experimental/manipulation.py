# global
from typing import (
    Optional,
    Union,
    Sequence,
    Tuple,
    NamedTuple,
    Literal,
    Callable,
    Any,
    List,
)
from numbers import Number
import numpy as np

# local
import ivy
from ivy.functional.backends.numpy.helpers import _scalar_output_to_0d_array


def moveaxis(
    a: np.ndarray,
    source: Union[int, Sequence[int]],
    destination: Union[int, Sequence[int]],
    /,
    *,
    out: Optional[np.ndarray] = None,
) -> np.ndarray:
    return np.moveaxis(a, source, destination)


moveaxis.support_native_out = False


def heaviside(
    x1: np.ndarray,
    x2: np.ndarray,
    /,
    *,
    out: Optional[np.ndarray] = None,
) -> np.ndarray:
    return np.heaviside(
        x1,
        x2,
        out=out,
    )


heaviside.support_native_out = True


def flipud(
    m: np.ndarray,
    /,
    *,
    out: Optional[np.ndarray] = None,
) -> np.ndarray:
    return np.flipud(m)


flipud.support_native_out = False


def vstack(
    arrays: Sequence[np.ndarray],
    /,
    *,
    out: Optional[np.ndarray] = None,
) -> np.ndarray:
    return np.vstack(arrays)


def hstack(
    arrays: Sequence[np.ndarray],
    /,
    *,
    out: Optional[np.ndarray] = None,
) -> np.ndarray:
    return np.hstack(arrays)


def rot90(
    m: np.ndarray,
    /,
    *,
    k: Optional[int] = 1,
    axes: Optional[Tuple[int, int]] = (0, 1),
    out: Optional[np.ndarray] = None,
) -> np.ndarray:
    return np.rot90(m, k, axes)


def top_k(
    x: np.ndarray,
    k: int,
    /,
    *,
    axis: Optional[int] = -1,
    largest: Optional[bool] = True,
    out: Optional[Tuple[np.ndarray, np.ndarray]] = None,
) -> Tuple[np.ndarray, np.ndarray]:
    if not largest:
        indices = np.argsort(x, axis=axis)
        indices = np.take(indices, np.arange(k), axis=axis)
    else:
        x = -x
        indices = np.argsort(x, axis=axis)
        indices = np.take(indices, np.arange(k), axis=axis)
        x = -x
    topk_res = NamedTuple("top_k", [("values", np.ndarray), ("indices", np.ndarray)])
    val = np.take_along_axis(x, indices, axis=axis)
    return topk_res(val, indices)


def fliplr(
    m: np.ndarray,
    /,
    *,
    out: Optional[np.ndarray] = None,
) -> np.ndarray:
    return np.fliplr(m)


fliplr.support_native_out = False


def i0(
    x: np.ndarray,
    /,
    *,
    out: Optional[np.ndarray] = None,
) -> np.ndarray:
    return np.i0(x)


i0.support_native_out = False


def _flat_array_to_1_dim_array(x):
    return x.reshape((1,)) if x.shape == () else x


def pad(
    input: np.ndarray,
    pad_width: Union[Sequence[Sequence[int]], np.ndarray, int],
    /,
    *,
    mode: Optional[
        Union[
            Literal[
                "constant",
                "edge",
                "linear_ramp",
                "maximum",
                "mean",
                "median",
                "minimum",
                "reflect",
                "symmetric",
                "wrap",
                "empty",
            ],
            Callable,
        ]
    ] = "constant",
    stat_length: Optional[Union[Sequence[Sequence[int]], int]] = None,
    constant_values: Optional[Union[Sequence[Sequence[Number]], Number]] = 0,
    end_values: Optional[Union[Sequence[Sequence[Number]], Number]] = 0,
    reflect_type: Optional[Literal["even", "odd"]] = "even",
    **kwargs: Optional[Any],
) -> np.ndarray:
    if callable(mode):
        return np.pad(
            _flat_array_to_1_dim_array(input),
            pad_width,
            mode=mode,
            **kwargs,
        )
    if mode in ["maximum", "mean", "median", "minimum"]:
        return np.pad(
            _flat_array_to_1_dim_array(input),
            pad_width,
            mode=mode,
            stat_length=stat_length,
        )
    elif mode == "constant":
        return np.pad(
            _flat_array_to_1_dim_array(input),
            pad_width,
            mode=mode,
            constant_values=constant_values,
        )
    elif mode == "linear_ramp":
        return np.pad(
            _flat_array_to_1_dim_array(input),
            pad_width,
            mode=mode,
            end_values=end_values,
        )
    elif mode in ["reflect", "symmetric"]:
        return np.pad(
            _flat_array_to_1_dim_array(input),
            pad_width,
            mode=mode,
            reflect_type=reflect_type,
        )
    else:
        return np.pad(
            _flat_array_to_1_dim_array(input),
            pad_width,
            mode=mode,
        )


def vsplit(
    ary: np.ndarray,
    indices_or_sections: Union[int, Tuple[int]],
    /,
    *,
    out: Optional[np.ndarray] = None,
) -> np.ndarray:
    return np.vsplit(ary, indices_or_sections)


def dsplit(
    ary: np.ndarray,
    indices_or_sections: Union[int, Tuple[int, ...]],
    /,
) -> List[np.ndarray]:
<<<<<<< HEAD
=======
    if ary.ndim < 3:
        raise ivy.exceptions.IvyError(
            "dsplit only works on arrays of 3 or more dimensions"
        )
>>>>>>> 016e7e5a
    return np.dsplit(ary, indices_or_sections)


def atleast_1d(*arys: Union[np.ndarray, bool, Number]) -> List[np.ndarray]:
    return np.atleast_1d(*arys)


def dstack(
    arrays: Sequence[np.ndarray],
    /,
    *,
    out: Optional[np.ndarray] = None,
) -> np.ndarray:
    return np.dstack(arrays)


def atleast_2d(*arys: np.ndarray) -> List[np.ndarray]:
    return np.atleast_2d(*arys)


def atleast_3d(*arys: Union[np.ndarray, bool, Number]) -> List[np.ndarray]:
    return np.atleast_3d(*arys)


@_scalar_output_to_0d_array
def take_along_axis(
    arr: np.ndarray,
    indices: np.ndarray,
    axis: int,
    /,
    *,
    out: Optional[np.ndarray] = None,
) -> np.ndarray:
    if arr.shape != indices.shape:
        raise ivy.exceptions.IvyException(
            "arr and indices must have the same shape;"
            + f" got {arr.shape} vs {indices.shape}"
        )
    return np.take_along_axis(arr, indices, axis)


def hsplit(
    ary: np.ndarray,
    indices_or_sections: Union[int, Tuple[int]],
    /,
    *,
    out: Optional[np.ndarray] = None,
) -> np.ndarray:
    return np.hsplit(ary, indices_or_sections)


take_along_axis.support_native_out = False


def broadcast_shapes(shapes: Union[List[int], List[Tuple]]) -> List[int]:
    return np.broadcast_shapes(*shapes)<|MERGE_RESOLUTION|>--- conflicted
+++ resolved
@@ -227,13 +227,10 @@
     indices_or_sections: Union[int, Tuple[int, ...]],
     /,
 ) -> List[np.ndarray]:
-<<<<<<< HEAD
-=======
     if ary.ndim < 3:
         raise ivy.exceptions.IvyError(
             "dsplit only works on arrays of 3 or more dimensions"
         )
->>>>>>> 016e7e5a
     return np.dsplit(ary, indices_or_sections)
 
 
