--- conflicted
+++ resolved
@@ -229,15 +229,14 @@
     return np.dsplit(ary, indices_or_sections)
 
 
-<<<<<<< HEAD
 def atleast_1d(*arys: np.ndarray) -> List[np.ndarray]:
     return np.atleast_1d(*arys)
-=======
+
+
 def dstack(
     arrays: Sequence[np.ndarray],
     /,
     *,
     out: Optional[np.ndarray] = None,
 ) -> np.ndarray:
-    return np.dstack(arrays)
->>>>>>> bea57e11
+    return np.dstack(arrays)