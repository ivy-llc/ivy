# global

import math
import numpy as np
from typing import Optional, Union, Tuple, Literal

# local
import ivy
from ivy.functional.ivy.layers import _handle_padding
from ivy.functional.backends.numpy.layers import _add_dilations


def max_pool1d(
    x: np.ndarray,
    kernel: Union[int, Tuple[int], Tuple[int, int]],
    strides: Union[int, Tuple[int], Tuple[int, int]],
    padding: str,
    /,
    *,
    data_format: str = "NWC",
    out: Optional[np.ndarray] = None,
) -> np.ndarray:

    if isinstance(kernel, int):
        kernel = [kernel]
    elif len(kernel) == 1:
        kernel = [kernel[0]]

    if isinstance(strides, int):
        strides = [strides]
    elif len(strides) == 1:
        strides = [strides[0]]

    if data_format == "NCW":
        x = np.swapaxes(x, 1, 2)

    pad_w = _handle_padding(x.shape[1], strides[0], kernel[0], padding)
    x = np.pad(
        x,
        [
            (0, 0),
            (pad_w // 2, pad_w - pad_w // 2),
            (0, 0),
        ],
        "edge",
    )

    x_shape = x.shape
    new_w = (x_shape[1] - kernel[0]) // strides[0] + 1
    new_shape = [x_shape[0], new_w, kernel[0]] + [x_shape[-1]]
    new_strides = (
        x.strides[0],
        x.strides[1] * strides[0],
        x.strides[1],
        x.strides[2],
    )

    sub_matrices = np.lib.stride_tricks.as_strided(
        x, new_shape, new_strides, writeable=False
    )

    res = sub_matrices.max(axis=(2))

    if data_format == "NCW":
        return res.swapaxes(1, 2)
    return res


def max_pool2d(
    x: np.ndarray,
    kernel: Union[int, Tuple[int], Tuple[int, int]],
    strides: Union[int, Tuple[int], Tuple[int, int]],
    padding: Union[str, int, Tuple[int], Tuple[int, int]],
    /,
    *,
    data_format: str = "NHWC",
    dilation: Union[int, Tuple[int], Tuple[int, int]] = 1,
    ceil_mode: bool = False,
    out: Optional[np.ndarray] = None,
) -> np.ndarray:

    if isinstance(kernel, int):
        kernel = [kernel] * 2
    elif len(kernel) == 1:
        kernel = [kernel[0]] * 2

    if isinstance(strides, int):
        strides = [strides] * 2
    elif len(strides) == 1:
        strides = [strides[0]] * 2

    if isinstance(dilation, int):
        dilation = [dilation] * 2
    elif len(dilation) == 1:
        dilation = [dilation[0]] * 2

    if isinstance(padding, int):
        padding = [(padding,) * 2] * 2
    elif isinstance(padding, tuple) and len(padding) == 1:
        padding = [(padding[0],) * 2] * 2
    elif isinstance(padding, tuple) and len(padding) == 2:
        padding = [(padding[0],) * 2, (padding[1],) * 2]

    if isinstance(padding, (tuple, list)):
        ivy.utils.assertions.check_kernel_padding_size(kernel, padding)

    if data_format == "NCHW":
        x = np.transpose(x, (0, 2, 3, 1))

    x_shape = list(x.shape[1:3])
    filters = np.ones((list(kernel)), dtype=x.dtype)
    for j in range(2):
        if dilation[j] > 1:
            filters = _add_dilations(filters, dilation[j], axis=j, values=0)
    kernel = list(filters.shape)
    pad_list = padding
    if isinstance(padding, str):
        pad_h = _handle_padding(x_shape[0], strides[0], kernel[0], padding)
        pad_w = _handle_padding(x_shape[1], strides[1], kernel[1], padding)
        pad_list = [(pad_h // 2, pad_h - pad_h // 2), (pad_w // 2, pad_w - pad_w // 2)]
    pad_list = list(pad_list)
    if ceil_mode:
        for i in range(2):
            pad_list[i] = ivy.padding_ceil_mode(
                x_shape[i], kernel[i], pad_list[i], strides[i]
            )

    x = np.pad(
        x,
        [
            (0, 0),
            *pad_list,
            (0, 0),
        ],
        "constant",
        constant_values=-math.inf,
    )

    x_shape = x.shape
    new_h = (x_shape[1] - kernel[0]) // strides[0] + 1
    new_w = (x_shape[2] - kernel[1]) // strides[1] + 1
    new_shape = [x_shape[0], new_h, new_w] + list(kernel) + [x_shape[-1]]
    new_strides = (
        x.strides[0],
        x.strides[1] * strides[0],
        x.strides[2] * strides[1],
        x.strides[1],
        x.strides[2],
        x.strides[3],
    )
    # B x OH x OW x KH x KW x I
    sub_matrices = np.lib.stride_tricks.as_strided(
        x, new_shape, new_strides, writeable=False
    )

    # B x OH x OW x KH x KW x I
    sub_matrices = np.where(
        filters.reshape([1] * 3 + list(kernel) + [1]), sub_matrices, -math.inf
    )

    # B x OH x OW x O
    res = sub_matrices.max(axis=(3, 4))
    if data_format == "NCHW":
        return np.transpose(res, (0, 3, 1, 2))
    return res


def max_pool3d(
    x: np.ndarray,
    kernel: Union[int, Tuple[int], Tuple[int, int, int]],
    strides: Union[int, Tuple[int], Tuple[int, int, int]],
    padding: str,
    /,
    *,
    data_format: str = "NDHWC",
    out: Optional[np.ndarray] = None,
) -> np.ndarray:

    if isinstance(kernel, int):
        kernel = [kernel] * 3
    elif len(kernel) == 1:
        kernel = [kernel[0]] * 3

    if isinstance(strides, int):
        strides = [strides] * 3
    elif len(strides) == 1:
        strides = [strides[0]] * 3

    if data_format == "NCDHW":
        x = np.transpose(x, (0, 2, 3, 4, 1))

    x_shape = list(x.shape[1:4])
    pad_d = _handle_padding(x_shape[0], strides[0], kernel[0], padding)
    pad_h = _handle_padding(x_shape[1], strides[1], kernel[1], padding)
    pad_w = _handle_padding(x_shape[2], strides[2], kernel[2], padding)

    x = np.pad(
        x,
        [
            (0, 0),
            (pad_d // 2, pad_d - pad_d // 2),
            (pad_h // 2, pad_h - pad_h // 2),
            (pad_w // 2, pad_w - pad_w // 2),
            (0, 0),
        ],
        "edge",
    )

    x_shape = x.shape
    new_d = (x_shape[1] - kernel[0]) // strides[0] + 1
    new_h = (x_shape[2] - kernel[1]) // strides[1] + 1
    new_w = (x_shape[3] - kernel[2]) // strides[2] + 1
    new_shape = [x_shape[0], new_d, new_h, new_w] + list(kernel) + [x_shape[-1]]
    new_strides = (
        x.strides[0],
        x.strides[1] * strides[0],
        x.strides[2] * strides[1],
        x.strides[3] * strides[2],
        x.strides[1],
        x.strides[2],
        x.strides[3],
        x.strides[4],
    )
    # B x OH x OW x KH x KW x I
    sub_matrices = np.lib.stride_tricks.as_strided(
        x, new_shape, new_strides, writeable=False
    )

    # B x OH x OW x O
    res = sub_matrices.max(axis=(4, 5, 6))
    if data_format == "NCDHW":
        return np.transpose(res, (0, 4, 1, 2, 3))
    return res


def avg_pool1d(
    x: np.ndarray,
    kernel: Union[int, Tuple[int]],
    strides: Union[int, Tuple[int]],
    padding: str,
    /,
    *,
    data_format: str = "NWC",
    out: Optional[np.ndarray] = None,
) -> np.ndarray:

    if isinstance(kernel, int):
        kernel = [kernel]
    elif len(kernel) == 1:
        kernel = [kernel[0]]

    if isinstance(strides, int):
        strides = [strides]
    elif len(strides) == 1:
        strides = [strides[0]]

    if data_format == "NCW":
        x = np.swapaxes(x, 1, 2)

    pad_w = _handle_padding(x.shape[1], strides[0], kernel[0], padding)
    x = np.pad(
        x,
        [
            (0, 0),
            (pad_w // 2, pad_w - pad_w // 2),
            (0, 0),
        ],
        "edge",
    )

    x_shape = x.shape
    new_w = (x_shape[1] - kernel[0]) // strides[0] + 1
    new_shape = [x_shape[0], new_w, kernel[0]] + [x_shape[-1]]
    new_strides = (
        x.strides[0],
        x.strides[1] * strides[0],
        x.strides[1],
        x.strides[2],
    )

    sub_matrices = np.lib.stride_tricks.as_strided(
        x, new_shape, new_strides, writeable=False
    )

    res = np.mean(sub_matrices, axis=2)

    if data_format == "NCW":
        return res.swapaxes(1, 2)
    return res


def avg_pool2d(
    x: np.ndarray,
    kernel: Union[int, Tuple[int], Tuple[int, int]],
    strides: Union[int, Tuple[int], Tuple[int, int]],
    padding: str,
    /,
    *,
    data_format: str = "NHWC",
    out: Optional[np.ndarray] = None,
) -> np.ndarray:
    if isinstance(strides, int):
        strides = [strides] * 2
    elif len(strides) == 1:
        strides = [strides[0]] * 2

    if isinstance(strides, int):
        strides = [strides] * 2
    elif len(strides) == 1:
        strides = [strides[0]] * 2

    if data_format == "NCHW":
        x = np.transpose(x, (0, 2, 3, 1))

    x_shape = list(x.shape[1:3])
    pad_h = _handle_padding(x_shape[0], strides[0], kernel[0], padding)
    pad_w = _handle_padding(x_shape[1], strides[1], kernel[1], padding)
    x = np.pad(
        x,
        [
            (0, 0),
            (pad_h // 2, pad_h - pad_h // 2),
            (pad_w // 2, pad_w - pad_w // 2),
            (0, 0),
        ],
        "edge",
    )

    x_shape = x.shape
    new_h = (x_shape[1] - kernel[0]) // strides[0] + 1
    new_w = (x_shape[2] - kernel[1]) // strides[1] + 1
    new_shape = [x_shape[0], new_h, new_w] + list(kernel) + [x_shape[-1]]
    new_strides = (
        x.strides[0],
        x.strides[1] * strides[0],
        x.strides[2] * strides[1],
        x.strides[1],
        x.strides[2],
        x.strides[3],
    )
    # B x OH x OW x KH x KW x I
    sub_matrices = np.lib.stride_tricks.as_strided(
        x, new_shape, new_strides, writeable=False
    )

    # B x OH x OW x O
    res = np.mean(sub_matrices, axis=(3, 4))
    if data_format == "NCHW":
        return np.transpose(res, (0, 3, 1, 2))
    return res


def avg_pool3d(
    x: np.ndarray,
    kernel: Union[int, Tuple[int], Tuple[int, int, int]],
    strides: Union[int, Tuple[int], Tuple[int, int, int]],
    padding: str,
    /,
    *,
    data_format: str = "NDHWC",
    out: Optional[np.ndarray] = None,
) -> np.ndarray:

    if isinstance(kernel, int):
        kernel = [kernel] * 3
    elif len(kernel) == 1:
        kernel = [kernel[0]] * 3

    if isinstance(strides, int):
        strides = [strides] * 3
    elif len(strides) == 1:
        strides = [strides[0]] * 3

    if data_format == "NCDHW":
        x = np.transpose(x, (0, 2, 3, 4, 1))

    x_shape = list(x.shape[1:4])
    pad_d = _handle_padding(x_shape[0], strides[0], kernel[0], padding)
    pad_h = _handle_padding(x_shape[1], strides[1], kernel[1], padding)
    pad_w = _handle_padding(x_shape[2], strides[2], kernel[2], padding)

    x = np.pad(
        x,
        [
            (0, 0),
            (pad_d // 2, pad_d - pad_d // 2),
            (pad_h // 2, pad_h - pad_h // 2),
            (pad_w // 2, pad_w - pad_w // 2),
            (0, 0),
        ],
        "edge",
    )

    x_shape = x.shape
    new_d = (x_shape[1] - kernel[0]) // strides[0] + 1
    new_h = (x_shape[2] - kernel[1]) // strides[1] + 1
    new_w = (x_shape[3] - kernel[2]) // strides[2] + 1
    new_shape = [x_shape[0], new_d, new_h, new_w] + list(kernel) + [x_shape[-1]]
    new_strides = (
        x.strides[0],
        x.strides[1] * strides[0],
        x.strides[2] * strides[1],
        x.strides[3] * strides[2],
        x.strides[1],
        x.strides[2],
        x.strides[3],
        x.strides[4],
    )
    # B x OH x OW x KH x KW x I
    sub_matrices = np.lib.stride_tricks.as_strided(
        x, new_shape, new_strides, writeable=False
    )

    # B x OH x OW x O
    res = np.mean(sub_matrices, axis=(4, 5, 6))
    if data_format == "NCDHW":
        return np.transpose(res, (0, 4, 1, 2, 3))
    return res


def fft(
    x: np.ndarray,
    dim: int,
    /,
    *,
    norm: Optional[str] = "backward",
    n: Union[int, Tuple[int]] = None,
    out: Optional[np.ndarray] = None,
) -> np.ndarray:
    if not isinstance(dim, int):
        raise ivy.utils.exceptions.IvyError(
            f"Expecting <class 'int'> instead of {type(dim)}"
        )
    if n is None:
        n = x.shape[dim]
    if n < -len(x.shape):
        raise ivy.utils.exceptions.IvyError(
            f"Invalid dim {dim}, expecting ranging"
            " from {-len(x.shape)} to {len(x.shape)-1}  "
        )
    if not isinstance(n, int):
        raise ivy.utils.exceptions.IvyError(
            f"Expecting <class 'int'> instead of {type(n)}"
        )
    if n <= 1:
        raise ivy.utils.exceptions.IvyError(
            f"Invalid data points {n}, expecting more than 1"
        )
    if norm != "backward" and norm != "ortho" and norm != "forward":
        raise ivy.utils.exceptions.IvyError(f"Unrecognized normalization mode {norm}")
    return np.fft.fft(x, n, dim, norm)


def dct(
    x: np.ndarray,
    /,
    *,
    type: Optional[Literal[1, 2, 3, 4]] = 2,
    n: Optional[int] = None,
    axis: Optional[int] = -1,
    norm: Optional[Literal["ortho"]] = None,
    out: Optional[np.ndarray] = None,
) -> np.ndarray:
    if norm not in (None, "ortho"):
        raise ValueError("Norm must be either None or 'ortho'")
    if axis < 0:
        axis = axis + len(x.shape)
    if n is not None:
        signal_len = x.shape[axis]
        if n <= signal_len:
            local_idx = [slice(None)] * len(x.shape)
            local_idx[axis] = slice(None, n)
            x = x[tuple(local_idx)]
        else:
            pad_idx = [[0, 0] for _ in range(len(x.shape))]
            pad_idx[axis][1] = n - signal_len
            x = np.pad(x, pad_idx)
    real_zero = np.array(0.0, dtype=x.dtype)
    axis_dim = x.shape[axis]
    axis_dim_float = np.array(axis_dim, dtype=x.dtype)
    cast_final = True if x.dtype != np.float64 else False

    if type == 1:
        if norm:
            raise ValueError("Normalization not supported for type-I DCT")
        axis_idx = [slice(None)] * len(x.shape)
        axis_idx[axis] = slice(-2, 0, -1)
        x = np.concatenate([x, x[tuple(axis_idx)]], axis=axis)
        dct_out = np.real(np.fft.rfft(x, axis=axis))

    elif type == 2:
        cmplx = np.empty(axis_dim, dtype=np.complex64)
        cmplx.real = real_zero
        cmplx.imag = -np.arange(axis_dim_float) * math.pi * 0.5 / axis_dim_float

        scale_dims = [1] * len(x.shape)
        scale_dims[axis] = axis_dim
        scale = 2.0 * np.exp(cmplx).reshape(scale_dims)

        axis_idx = [slice(None)] * len(x.shape)
        axis_idx[axis] = slice(None, axis_dim)
        dct_out = np.real(
            np.fft.rfft(x, n=2 * axis_dim, axis=axis)[tuple(axis_idx)] * scale
        )

        if norm == "ortho":
            n1 = 0.5 * np.reciprocal(np.sqrt(axis_dim_float))
            n2 = n1 * math.sqrt(2.0)
            sf = np.pad(np.expand_dims(n1, 0), (0, axis_dim - 1), constant_values=n2)
            dct_out = sf.reshape(scale_dims) * dct_out

    elif type == 3:
        cmplx = np.empty(axis_dim, dtype=np.complex64)
        cmplx.real = real_zero
        cmplx.imag = np.arange(axis_dim_float) * math.pi * 0.5 / axis_dim_float

        scale_dims = [1] * len(x.shape)
        scale_dims[axis] = axis_dim
        scale = 2.0 * np.exp(cmplx).reshape(scale_dims)

        if norm == "ortho":
            n1 = np.sqrt(axis_dim_float)
            n2 = n1 * np.sqrt(0.5)
            sf = np.pad(np.expand_dims(n1, 0), (0, axis_dim - 1), constant_values=n2)
            x = x * sf.reshape(scale_dims)
        else:
            x = x * axis_dim_float

        axis_idx = [slice(None)] * len(x.shape)
        axis_idx[axis] = slice(None, axis_dim)

        x = x.astype(np.complex64)
        x.imag = real_zero
        dct_out = np.real(np.fft.irfft(scale * x, n=2 * axis_dim, axis=axis))[
            tuple(axis_idx)
        ]

    elif type == 4:
        dct_2 = dct(x, type=2, n=2 * axis_dim, axis=axis, norm=None)
        axis_idx = [slice(None)] * len(x.shape)
        axis_idx[axis] = slice(1, None, 2)
        dct_out = dct_2[tuple(axis_idx)]
        if norm == "ortho":
            dct_out *= math.sqrt(0.5) * np.reciprocal(np.sqrt(axis_dim_float))

    return dct_out.astype(np.float32) if cast_final else dct_out


def dropout1d(
    x: np.ndarray,
    prob: float,
    /,
    *,
    training: bool = True,
    data_format: str = "NWC",
    out: Optional[np.ndarray] = None,
) -> np.ndarray:
    if training:
        if data_format == "NCW":
            perm = (0, 2, 1) if len(x.shape) == 3 else (1, 0)
            x = np.transpose(x, perm)
        noise_shape = list(x.shape)
        noise_shape[-2] = 1
        mask = np.random.binomial(1, 1 - prob, noise_shape)
        res = np.where(mask, x / (1 - prob), 0)
        if data_format == "NCW":
            res = np.transpose(res, perm)
        return res
    else:
        return x


<<<<<<< HEAD
def separable_conv2d(
    x: np.ndarray,
    depthwise_filter: Union[int, Tuple[int], Tuple[int, int, int]],
    pointwise_filter: Union[int, Tuple[int], Tuple[int, int, int]],
    strides: Union[int, Tuple[int], Tuple[int, int]],
    padding: str,
    /,
    *,
    data_format: str = "NHWC",
    out: Optional[np.ndarray] = None,
) -> np.ndarray:
    if data_format == "NCHW":
        x = np.transpose(x, (0, 2, 3, 1))

    if padding == 'SAME':
        x = np.pad(x, ((1, 1), (1, 1), (0, 0)), mode='constant')

    depthwise_conv = np.tensordot(x, depthwise_filter, axes=([3], [2]))

    pointwise_conv = np.tensordot(depthwise_conv, pointwise_filter, axes=([3], [2]))

    res = pointwise_conv

    if data_format == "NCHW":
        return np.transpose(res, (0, 3, 1, 2))

    return res
=======
def dropout3d(
    x: np.ndarray,
    prob: float,
    /,
    *,
    training: bool = True,
    data_format: str = "NDHWC",
    out: Optional[np.ndarray] = None,
) -> np.ndarray:
    if training:
        is_batched = len(x.shape) == 5
        if data_format == "NCDHW":
            perm = (0, 2, 3, 4, 1) if is_batched else (1, 2, 3, 0)
            x = np.transpose(x, perm)
        noise_shape = list(x.shape)
        sl = slice(1, -1) if is_batched else slice(-1)
        noise_shape[sl] = [1] * 3
        mask = np.random.binomial(1, 1 - prob, noise_shape)
        res = np.where(mask, x / (1 - prob), 0)
        if data_format == "NCDHW":
            perm = (0, 4, 1, 2, 3) if is_batched else (3, 0, 1, 2)
            res = np.transpose(res, perm)
        return res
    else:
        return x
>>>>>>> ed81162a


def ifft(
    x: np.ndarray,
    dim: int,
    *,
    norm: Optional[str] = "backward",
    n: Optional[Union[int, Tuple[int]]] = None,
    out: Optional[np.ndarray] = None,
) -> np.ndarray:
    if not isinstance(dim, int):
        raise ivy.utils.exceptions.IvyError(
            f"Expecting <class 'int'> instead of {type(dim)}"
        )
    if n is None:
        n = x.shape[dim]
    if n < -len(x.shape):
        raise ivy.utils.exceptions.IvyError(
            f"Invalid dim {dim}, expecting ranging"
            " from {-len(x.shape)} to {len(x.shape)-1}  "
        )
    if not isinstance(n, int):
        raise ivy.utils.exceptions.IvyError(
            f"Expecting <class 'int'> instead of {type(n)}"
        )
    if n <= 1:
        raise ivy.utils.exceptions.IvyError(
            f"Invalid data points {n}, expecting more than 1"
        )
    if norm != "backward" and norm != "ortho" and norm != "forward":
        raise ivy.utils.exceptions.IvyError(f"Unrecognized normalization mode {norm}")
    return np.asarray(np.fft.ifft(x, n, dim, norm), dtype=x.dtype)<|MERGE_RESOLUTION|>--- conflicted
+++ resolved
@@ -570,7 +570,6 @@
         return x
 
 
-<<<<<<< HEAD
 def separable_conv2d(
     x: np.ndarray,
     depthwise_filter: Union[int, Tuple[int], Tuple[int, int, int]],
@@ -598,7 +597,7 @@
         return np.transpose(res, (0, 3, 1, 2))
 
     return res
-=======
+
 def dropout3d(
     x: np.ndarray,
     prob: float,
@@ -624,7 +623,6 @@
         return res
     else:
         return x
->>>>>>> ed81162a
 
 
 def ifft(
