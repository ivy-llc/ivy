# global

import math
import numpy as np
from typing import Optional, Union, Tuple, List, Literal, Sequence

# local
import ivy
from ivy.functional.ivy.layers import (
    _handle_padding,
    _get_num_padded_values,
    _validate_max_pool_params,
    _depth_max_pooling_helper,
)
from ivy.functional.backends.numpy.layers import _add_dilations
from ivy.functional.ivy.experimental.layers import (
    _padding_ceil_mode,
)
from ivy.func_wrapper import with_supported_dtypes
from ivy.func_wrapper import with_unsupported_dtypes
from . import backend_version


def _determine_depth_max_pooling(x, kernel, strides, dims, data_format="channel_last"):
    kernel, strides, depth_pooling = _depth_max_pooling_helper(
        x.shape, kernel, strides, dims=dims, data_format=data_format
    )
    if depth_pooling:
        x = np.transpose(x, (0, dims + 1, *range(1, dims + 1)))
    return x, kernel, strides, depth_pooling


def max_pool1d(
    x: np.ndarray,
    kernel: Union[int, Tuple[int, ...]],
    strides: Union[int, Tuple[int, ...]],
    padding: Union[str, int, Tuple[int], List[Tuple[int, int]]],
    /,
    *,
    data_format: str = "NWC",
    dilation: Union[int, Tuple[int]] = 1,
    ceil_mode: bool = False,
    out: Optional[np.ndarray] = None,
) -> np.ndarray:
    dims = 1
    kernel, strides, padding, dilation = _validate_max_pool_params(
        kernel, strides, padding, dilation, ceil_mode, dims, data_format
    )

    if data_format == "NCW":
        x = np.swapaxes(x, 1, 2)
        kernel = [kernel[i] for i in [0, 2, 1]] if len(kernel) == (dims + 2) else kernel
        strides = (
            [strides[i] for i in [0, 2, 1]] if len(strides) == (dims + 2) else strides
        )
        padding = (
            [padding[i] for i in [0, 2, 1]]
            if isinstance(padding, list) and len(padding) == (dims + 2)
            else padding
        )
        padding = (
            [padding[i] for i in [0, 2, 1]]
            if isinstance(padding, list) and len(padding) == (dims + 2)
            else padding
        )

    x, kernel, strides, depth_pooling = _determine_depth_max_pooling(
        x, kernel, strides, dims, data_format="channel_last"
    )

    x_shape = x.shape[1:2]
    filters = np.ones((list(kernel)), dtype=x.dtype)
    if not depth_pooling:
        if dilation[0] > 1:
            filters = _add_dilations(filters, dilation[0], axis=0, values=0)
        kernel = list(filters.shape)
        pad_list = padding
        if isinstance(padding, str):
            pad_w = _handle_padding(x_shape[0], strides[0], kernel[0], padding)
            pad_list = [
                (pad_w // 2, pad_w - pad_w // 2),
            ]
        if ceil_mode:
            pad_list[0] = _padding_ceil_mode(
                x_shape[0], kernel[0], pad_list[0], strides[0]
            )

        x = np.pad(
            x,
            [
                (0, 0),
                *pad_list,
                (0, 0),
            ],
            "constant",
            constant_values=-math.inf,
        )
    else:
        if isinstance(padding, list) and any(
            item != 0 for sublist in padding for item in sublist
        ):
            raise NotImplementedError(
                "Nonzero explicit padding is not supported for depthwise max pooling"
            )

    x_shape = x.shape
    new_w = (x_shape[1] - kernel[0]) // strides[0] + 1
    new_shape = [x_shape[0], new_w] + list(kernel) + [x_shape[-1]]
    new_strides = (
        x.strides[0],
        x.strides[1] * strides[0],
        x.strides[1],
        x.strides[2],
    )

    # B x OW x KW x I
    sub_matrices = np.lib.stride_tricks.as_strided(
        x, new_shape, new_strides, writeable=False
    )

    # B x OW x KW x I
    sub_matrices = np.where(
        filters.reshape([1] * 2 + list(kernel) + [1]), sub_matrices, -math.inf
    )

    res = sub_matrices.max(axis=(2))

    if depth_pooling:
        res = np.swapaxes(res, 1, 2)
    if data_format == "NCW":
        res = np.swapaxes(res, 1, 2)
    return res


def max_pool2d(
    x: np.ndarray,
    kernel: Union[int, Tuple[int, ...]],
    strides: Union[int, Tuple[int, ...]],
    padding: Union[str, int, Tuple[int], List[Tuple[int, int]]],
    /,
    *,
    data_format: str = "NHWC",
    dilation: Union[int, Tuple[int, ...]] = 1,
    ceil_mode: bool = False,
    out: Optional[np.ndarray] = None,
) -> np.ndarray:
    dims = 2
    kernel, strides, padding, dilation = _validate_max_pool_params(
        kernel, strides, padding, dilation, ceil_mode, dims, data_format
    )

    if data_format == "NCHW":
        x = np.transpose(x, (0, 2, 3, 1))
        kernel = (
            [kernel[i] for i in [0, 2, 3, 1]] if len(kernel) == (dims + 2) else kernel
        )
        strides = (
            [strides[i] for i in [0, 2, 3, 1]]
            if len(strides) == (dims + 2)
            else strides
        )
        padding = (
            [padding[i] for i in [0, 2, 3, 1]]
            if isinstance(padding, list) and len(padding) == (dims + 2)
            else padding
        )

    x, kernel, strides, depth_pooling = _determine_depth_max_pooling(
        x, kernel, strides, dims, data_format="channel_last"
    )

    x_shape = list(x.shape[1:3])
    filters = np.ones((list(kernel)), dtype=x.dtype)
    if not depth_pooling:
        for j in range(dims):
            if dilation[j] > 1:
                filters = _add_dilations(filters, dilation[j], axis=j, values=0)
        kernel = list(filters.shape)
        pad_list = padding
        if isinstance(padding, str):
            pad_h = _handle_padding(x_shape[0], strides[0], kernel[0], padding)
            pad_w = _handle_padding(x_shape[1], strides[1], kernel[1], padding)
            pad_list = [
                (pad_h // 2, pad_h - pad_h // 2),
                (pad_w // 2, pad_w - pad_w // 2),
            ]
        pad_list = list(pad_list)
        if ceil_mode:
            for i in range(dims):
                pad_list[i] = _padding_ceil_mode(
                    x_shape[i], kernel[i], pad_list[i], strides[i]
                )

        x = np.pad(
            x,
            [
                (0, 0),
                *pad_list,
                (0, 0),
            ],
            "constant",
            constant_values=-math.inf,
        )
    else:
        if isinstance(padding, list) and any(
            item != 0 for sublist in padding for item in sublist
        ):
            raise NotImplementedError(
                "Nonzero explicit padding is not supported for depthwise max pooling"
            )

    x_shape = x.shape
    new_h = (x_shape[1] - kernel[0]) // strides[0] + 1
    new_w = (x_shape[2] - kernel[1]) // strides[1] + 1
    new_shape = [x_shape[0], new_h, new_w] + list(kernel) + [x_shape[-1]]
    new_strides = (
        x.strides[0],
        x.strides[1] * strides[0],
        x.strides[2] * strides[1],
        x.strides[1],
        x.strides[2],
        x.strides[3],
    )

    # B x OH x OW x KH x KW x I
    sub_matrices = np.lib.stride_tricks.as_strided(
        x, new_shape, new_strides, writeable=False
    )

    # B x OH x OW x KH x KW x I
    sub_matrices = np.where(
        filters.reshape([1] * 3 + list(kernel) + [1]), sub_matrices, -math.inf
    )

    # B x OH x OW x O
    res = sub_matrices.max(axis=(3, 4))

    if depth_pooling:
        res = np.transpose(res, (0, 2, 3, 1))
    if data_format == "NCHW":
        return np.transpose(res, (0, 3, 1, 2))
    return res


def max_pool3d(
    x: np.ndarray,
    kernel: Union[int, Tuple[int, ...]],
    strides: Union[int, Tuple[int, ...]],
    padding: Union[str, int, Tuple[int], List[Tuple[int, int]]],
    /,
    *,
    data_format: str = "NDHWC",
    dilation: Union[int, Tuple[int, ...]] = 1,
    ceil_mode: bool = False,
    out: Optional[np.ndarray] = None,
) -> np.ndarray:
    dims = 3
    kernel, strides, padding, dilation = _validate_max_pool_params(
        kernel, strides, padding, dilation, ceil_mode, dims, data_format
    )

    if data_format == "NCDHW":
        x = np.transpose(x, (0, 2, 3, 4, 1))
        kernel = (
            [kernel[i] for i in [0, 2, 3, 4, 1]]
            if len(kernel) == (dims + 2)
            else kernel
        )
        strides = (
            [strides[i] for i in [0, 2, 3, 4, 1]]
            if len(strides) == (dims + 2)
            else strides
        )
        padding = (
            [padding[i] for i in [0, 2, 3, 4, 1]]
            if isinstance(padding, list) and len(padding) == (dims + 2)
            else padding
        )

    x, kernel, strides, depth_pooling = _determine_depth_max_pooling(
        x, kernel, strides, dims, data_format="channel_last"
    )

    x_shape = x.shape[1:4]
    filters = np.ones((list(kernel)), dtype=x.dtype)
    if not depth_pooling:
        for j in range(dims):
            if dilation[j] > 1:
                filters = _add_dilations(filters, dilation[j], axis=j, values=0)
        kernel = list(filters.shape)
        pad_list = padding
        if isinstance(padding, str):
            pad_d = _handle_padding(x_shape[0], strides[0], kernel[0], padding)
            pad_h = _handle_padding(x_shape[1], strides[1], kernel[1], padding)
            pad_w = _handle_padding(x_shape[2], strides[2], kernel[2], padding)
            pad_list = [
                (pad_d // 2, pad_d - pad_d // 2),
                (pad_h // 2, pad_h - pad_h // 2),
                (pad_w // 2, pad_w - pad_w // 2),
            ]
        pad_list = list(pad_list)
        if ceil_mode:
            for i in range(dims):
                pad_list[i] = _padding_ceil_mode(
                    x_shape[i], kernel[i], pad_list[i], strides[i]
                )

        x = np.pad(
            x,
            [
                (0, 0),
                *pad_list,
                (0, 0),
            ],
            "constant",
            constant_values=-math.inf,
        )
    else:
        if isinstance(padding, list) and any(
            item != 0 for sublist in padding for item in sublist
        ):
            raise NotImplementedError(
                "Nonzero explicit padding is not supported for depthwise max pooling"
            )

    x_shape = x.shape
    new_d = (x_shape[1] - kernel[0]) // strides[0] + 1
    new_h = (x_shape[2] - kernel[1]) // strides[1] + 1
    new_w = (x_shape[3] - kernel[2]) // strides[2] + 1
    new_shape = [x_shape[0], new_d, new_h, new_w] + list(kernel) + [x_shape[-1]]
    new_strides = (
        x.strides[0],
        x.strides[1] * strides[0],
        x.strides[2] * strides[1],
        x.strides[3] * strides[2],
        x.strides[1],
        x.strides[2],
        x.strides[3],
        x.strides[4],
    )
    # B x OD x OH x OW x KD x KH x KW x I
    sub_matrices = np.lib.stride_tricks.as_strided(
        x, new_shape, new_strides, writeable=False
    )

    # B x OD x OH x OW x KD x KH x KW x I
    sub_matrices = np.where(
        filters.reshape([1] * 4 + list(kernel) + [1]), sub_matrices, -math.inf
    )

    # B x OD x OH x OW x O
    res = sub_matrices.max(axis=(4, 5, 6))

    if depth_pooling:
        res = np.transpose(res, (0, 2, 3, 4, 1))
    if data_format == "NCDHW":
        return np.transpose(res, (0, 4, 1, 2, 3))
    return res


def _get_padded_values(x_shape, kernel, strides, padding, ceil_mode, dim):
    if isinstance(padding, str):
        pad_specific = [
            _handle_padding(x_shape[i], strides[i], kernel[i], padding)
            for i in range(dim)
        ]
        padding = [
            (pad_specific[i] // 2, pad_specific[i] - pad_specific[i] // 2)
            for i in range(dim)
        ]
    else:
        if isinstance(padding, int):
            padding = [(padding,) * 2] * dim
        pad_specific = [sum(padding[i]) for i in range(dim)]

    c = []
    if ceil_mode:
        for i in range(dim):
            padding[i], c_i = _padding_ceil_mode(
                x_shape[i], kernel[i], padding[i], strides[i], True
            )
            c.append(c_i)
            pad_specific[i] = sum(padding[i])
    return padding, pad_specific, c


def avg_pool1d(
    x: np.ndarray,
    kernel: Union[int, Tuple[int]],
    strides: Union[int, Tuple[int]],
    padding: Union[str, int, List[Tuple[int, int]]],
    /,
    *,
    data_format: str = "NWC",
    count_include_pad: bool = False,
    ceil_mode: bool = False,
    divisor_override: Optional[int] = None,
    out: Optional[np.ndarray] = None,
) -> np.ndarray:
    if isinstance(kernel, int):
        kernel = [kernel]
    elif len(kernel) == 1:
        kernel = [kernel[0]]

    if isinstance(strides, int):
        strides = [strides]
    elif len(strides) == 1:
        strides = [strides[0]]

    if data_format in ("NCW", "NCL"):
        x = np.swapaxes(x, 1, 2)

    x_shape = x.shape[1:-1]
    padding, pad_specific, c = _get_padded_values(
        x_shape, kernel, strides, padding, ceil_mode, 1
    )

    x = np.pad(
        x,
        [
            (0, 0),
            *padding,
            (0, 0),
        ],
        constant_values=0.0,
    )

    x_shape = x.shape
    new_w = (x_shape[1] - kernel[0]) // strides[0] + 1
    new_shape = [x_shape[0], new_w, kernel[0]] + [x_shape[-1]]
    new_strides = (
        x.strides[0],
        x.strides[1] * strides[0],
        x.strides[1],
        x.strides[2],
    )

    sub_matrices = np.lib.stride_tricks.as_strided(
        x, new_shape, new_strides, writeable=False
    )

    res = np.mean(sub_matrices, axis=2)

    if (not count_include_pad or ceil_mode) and any(pad_specific):
        if not count_include_pad:
            num_padded_values = np.array(
                ivy.map(
                    _get_num_padded_values,
                    constant={
                        "p": pad_specific[0],
                        "n": x.shape[1] - pad_specific[0],
                        "k": kernel[0],
                        "s": strides[0],
                    },
                    unique={
                        "i": np.arange(res.shape[1]),
                    },
                ),
                dtype=res.dtype,
            )
        else:
            num_padded_values = np.zeros(res.shape[1], dtype=res.dtype)
            num_padded_values[-1] = c[0]
        res = (kernel[0] * res) / (kernel[0] - num_padded_values[:, None])

    if data_format in ("NCW", "NCL"):
        return res.swapaxes(1, 2)

    return res


def avg_pool2d(
    x: np.ndarray,
    kernel: Union[int, Tuple[int], Tuple[int, int]],
    strides: Union[int, Tuple[int], Tuple[int, int]],
    padding: Union[str, int, List[Tuple[int, int]]],
    /,
    *,
    data_format: str = "NHWC",
    count_include_pad: bool = False,
    ceil_mode: bool = False,
    divisor_override: Optional[int] = None,
    out: Optional[np.ndarray] = None,
) -> np.ndarray:
    if isinstance(kernel, int):
        kernel = [kernel] * 2
    elif len(kernel) == 1:
        kernel = [kernel[0]] * 2

    if isinstance(strides, int):
        strides = [strides] * 2
    elif len(strides) == 1:
        strides = [strides[0]] * 2

    if data_format == "NCHW":
        x = np.transpose(x, (0, 2, 3, 1))

    x_shape = list(x.shape[1:3])
    padding, pad_specific, c = _get_padded_values(
        x_shape, kernel, strides, padding, ceil_mode, 2
    )
    x = np.pad(
        x,
        [
            (0, 0),
            *padding,
            (0, 0),
        ],
        constant_values=0.0,
    )

    x_shape = x.shape
    new_h = (x_shape[1] - kernel[0]) // strides[0] + 1
    new_w = (x_shape[2] - kernel[1]) // strides[1] + 1
    new_shape = [x_shape[0], new_h, new_w] + list(kernel) + [x_shape[-1]]
    new_strides = (
        x.strides[0],
        x.strides[1] * strides[0],
        x.strides[2] * strides[1],
        x.strides[1],
        x.strides[2],
        x.strides[3],
    )
    # B x OH x OW x KH x KW x I
    sub_matrices = np.lib.stride_tricks.as_strided(
        x, new_shape, new_strides, writeable=False
    )

    # B x OH x OW x O
    if divisor_override is not None:
        res = np.sum(sub_matrices, axis=(3, 4)) / divisor_override
    else:
        res = np.mean(sub_matrices, axis=(3, 4))
    if (
        (not count_include_pad or ceil_mode)
        and any(pad_specific)
        and not divisor_override
    ):
        if not count_include_pad:
            num_padded_values = [
                np.array(
                    ivy.map(
                        _get_num_padded_values,
                        constant={
                            "p": pad_specific[i],
                            "n": x.shape[i + 1] - pad_specific[i],
                            "k": kernel[i],
                            "s": strides[i],
                        },
                        unique={
                            "i": np.arange(res.shape[i + 1]),
                        },
                    ),
                    dtype=res.dtype,
                )
                for i in range(2)
            ]
        else:
            num_padded_values = []
            for i in range(2):
                num_pad = np.zeros(res.shape[i + 1], dtype=res.dtype)
                num_pad[-1] = c[i]
                num_padded_values.append(num_pad)
        num_padded_values1 = num_padded_values[0][:, None]
        num_padded_values2 = num_padded_values[1][None, :]
        num_padded_values = (
            num_padded_values1 * kernel[1]
            + num_padded_values2 * kernel[0]
            - num_padded_values1 * num_padded_values2
        )
        kernel_mul = np.prod(kernel)
        res = (kernel_mul * res) / (kernel_mul - np.expand_dims(num_padded_values, -1))

    if data_format == "NCHW":
        return np.transpose(res, (0, 3, 1, 2))
    return res


def avg_pool3d(
    x: np.ndarray,
    kernel: Union[int, Tuple[int], Tuple[int, int, int]],
    strides: Union[int, Tuple[int], Tuple[int, int, int]],
    padding: Union[str, int, List[Tuple[int, int]]],
    /,
    *,
    data_format: str = "NDHWC",
    count_include_pad: bool = False,
    ceil_mode: bool = False,
    divisor_override: Optional[int] = None,
    out: Optional[np.ndarray] = None,
) -> np.ndarray:
    if isinstance(kernel, int):
        kernel = [kernel] * 3
    elif len(kernel) == 1:
        kernel = [kernel[0]] * 3

    if isinstance(strides, int):
        strides = [strides] * 3
    elif len(strides) == 1:
        strides = [strides[0]] * 3

    if data_format == "NCDHW":
        x = np.transpose(x, (0, 2, 3, 4, 1))

    x_shape = list(x.shape[1:4])
    padding, pad_specific, c = _get_padded_values(
        x_shape, kernel, strides, padding, ceil_mode, 3
    )

    x = np.pad(
        x,
        [
            (0, 0),
            *padding,
            (0, 0),
        ],
        constant_values=0.0,
    )

    x_shape = x.shape
    new_d = (x_shape[1] - kernel[0]) // strides[0] + 1
    new_h = (x_shape[2] - kernel[1]) // strides[1] + 1
    new_w = (x_shape[3] - kernel[2]) // strides[2] + 1
    new_shape = [x_shape[0], new_d, new_h, new_w] + list(kernel) + [x_shape[-1]]
    new_strides = (
        x.strides[0],
        x.strides[1] * strides[0],
        x.strides[2] * strides[1],
        x.strides[3] * strides[2],
        x.strides[1],
        x.strides[2],
        x.strides[3],
        x.strides[4],
    )
    # B x OH x OW x KH x KW x I
    sub_matrices = np.lib.stride_tricks.as_strided(
        x, new_shape, new_strides, writeable=False
    )

    # B x OH x OW x O
    if divisor_override is not None:
        res = np.sum(sub_matrices, axis=(4, 5, 6)) / divisor_override
    else:
        res = np.mean(sub_matrices, axis=(4, 5, 6))

    if (
        (not count_include_pad or ceil_mode)
        and any(pad_specific)
        and not divisor_override
    ):
        if not count_include_pad:
            num_padded_values = [
                np.array(
                    ivy.map(
                        _get_num_padded_values,
                        constant={
                            "p": pad_specific[i],
                            "n": x.shape[i + 1] - pad_specific[i],
                            "k": kernel[i],
                            "s": strides[i],
                        },
                        unique={
                            "i": np.arange(res.shape[i + 1]),
                        },
                    ),
                    dtype=res.dtype,
                )
                for i in range(3)
            ]
        else:
            num_padded_values = []
            for i in range(3):
                num_pad = np.zeros(res.shape[i + 1], dtype=res.dtype)
                num_pad[-1] = c[i]
                num_padded_values.append(num_pad)
        num_padded_values1 = num_padded_values[0].reshape((-1, 1, 1))
        num_padded_values2 = num_padded_values[1].reshape((1, -1, 1))
        num_padded_values3 = num_padded_values[2].reshape((1, 1, -1))
        num_padded_values = (
            num_padded_values1 * kernel[1] * kernel[2]
            + num_padded_values2 * kernel[0] * kernel[2]
            + num_padded_values3 * kernel[0] * kernel[1]
            + num_padded_values1 * num_padded_values2 * num_padded_values3
            - num_padded_values1 * num_padded_values2 * kernel[2]
            - num_padded_values1 * num_padded_values3 * kernel[1]
            - num_padded_values2 * num_padded_values3 * kernel[0]
        )
        kernel_mul = np.prod(kernel)
        res = (kernel_mul * res) / (kernel_mul - np.expand_dims(num_padded_values, -1))
    if data_format == "NCDHW":
        return np.transpose(res, (0, 4, 1, 2, 3))
    return res


def fft(
    x: np.ndarray,
    dim: int,
    /,
    *,
    norm: str = "backward",
    n: Optional[Union[int, Tuple[int]]] = None,
    out: Optional[np.ndarray] = None,
) -> np.ndarray:
    if not isinstance(dim, int):
        raise ivy.utils.exceptions.IvyError(
            f"Expecting <class 'int'> instead of {type(dim)}"
        )
    if n is None:
        n = x.shape[dim]
    if n < -len(x.shape):
        raise ivy.utils.exceptions.IvyError(
            f"Invalid dim {dim}, expecting ranging"
            " from {-len(x.shape)} to {len(x.shape)-1}  "
        )
    if not isinstance(n, int):
        raise ivy.utils.exceptions.IvyError(
            f"Expecting <class 'int'> instead of {type(n)}"
        )
    if n <= 1:
        raise ivy.utils.exceptions.IvyError(
            f"Invalid data points {n}, expecting more than 1"
        )
    if norm not in {"backward", "ortho", "forward"}:
        raise ivy.utils.exceptions.IvyError(f"Unrecognized normalization mode {norm}")
    if x.dtype in [np.uint64, np.int64, np.float64, np.complex128]:
        out_dtype = np.complex128
    else:
        out_dtype = np.complex64
    return np.fft.fft(x, n, dim, norm).astype(out_dtype)


@with_supported_dtypes({"1.26.2 and below": ("float32", "float64")}, backend_version)
def dct(
    x: np.ndarray,
    /,
    *,
    type: Literal[1, 2, 3, 4] = 2,
    n: Optional[int] = None,
    axis: int = -1,
    norm: Optional[Literal["ortho"]] = None,
    out: Optional[np.ndarray] = None,
) -> np.ndarray:
    if norm not in (None, "ortho"):
        raise ValueError("Norm must be either None or 'ortho'")
    if axis < 0:
        axis = axis + len(x.shape)
    if n is not None:
        signal_len = x.shape[axis]
        if n <= signal_len:
            local_idx = [slice(None)] * len(x.shape)
            local_idx[axis] = slice(None, n)
            x = x[tuple(local_idx)]
        else:
            pad_idx = [[0, 0] for _ in range(len(x.shape))]
            pad_idx[axis][1] = n - signal_len
            x = np.pad(x, pad_idx)
    real_zero = np.array(0.0, dtype=x.dtype)
    axis_dim = x.shape[axis]
    axis_dim_float = np.array(axis_dim, dtype=x.dtype)
    cast_final = True if x.dtype != np.float64 else False

    if type == 1:
        if norm:
            raise ValueError("Normalization not supported for type-I DCT")
        axis_idx = [slice(None)] * len(x.shape)
        axis_idx[axis] = slice(-2, 0, -1)
        x = np.concatenate([x, x[tuple(axis_idx)]], axis=axis)
        dct_out = np.real(np.fft.rfft(x, axis=axis))

    elif type == 2:
        cmplx = np.empty(axis_dim, dtype=np.complex64)
        cmplx.real = real_zero
        cmplx.imag = -np.arange(axis_dim_float) * math.pi * 0.5 / axis_dim_float

        scale_dims = [1] * len(x.shape)
        scale_dims[axis] = axis_dim
        scale = 2.0 * np.exp(cmplx).reshape(scale_dims)

        axis_idx = [slice(None)] * len(x.shape)
        axis_idx[axis] = slice(None, axis_dim)
        dct_out = np.real(
            np.fft.rfft(x, n=2 * axis_dim, axis=axis)[tuple(axis_idx)] * scale
        )

        if norm == "ortho":
            n1 = 0.5 * np.reciprocal(np.sqrt(axis_dim_float))
            n2 = n1 * math.sqrt(2.0)
            sf = np.pad(np.expand_dims(n1, 0), (0, axis_dim - 1), constant_values=n2)
            dct_out = sf.reshape(scale_dims) * dct_out

    elif type == 3:
        cmplx = np.empty(axis_dim, dtype=np.complex64)
        cmplx.real = real_zero
        cmplx.imag = np.arange(axis_dim_float) * math.pi * 0.5 / axis_dim_float

        scale_dims = [1] * len(x.shape)
        scale_dims[axis] = axis_dim
        scale = 2.0 * np.exp(cmplx).reshape(scale_dims)

        if norm == "ortho":
            n1 = np.sqrt(axis_dim_float)
            n2 = n1 * np.sqrt(0.5)
            sf = np.pad(np.expand_dims(n1, 0), (0, axis_dim - 1), constant_values=n2)
            x = x * sf.reshape(scale_dims)
        else:
            x = x * axis_dim_float

        axis_idx = [slice(None)] * len(x.shape)
        axis_idx[axis] = slice(None, axis_dim)

        x = x.astype(np.complex64)
        x.imag = real_zero
        dct_out = np.real(np.fft.irfft(scale * x, n=2 * axis_dim, axis=axis))[
            tuple(axis_idx)
        ]

    elif type == 4:
        dct_2 = dct(x, type=2, n=2 * axis_dim, axis=axis, norm=None)
        axis_idx = [slice(None)] * len(x.shape)
        axis_idx[axis] = slice(1, None, 2)
        dct_out = dct_2[tuple(axis_idx)]
        if norm == "ortho":
            dct_out *= math.sqrt(0.5) * np.reciprocal(np.sqrt(axis_dim_float))

    return dct_out.astype(np.float32) if cast_final else dct_out


def idct(
    x: np.ndarray,
    /,
    *,
    type: Literal[1, 2, 3, 4] = 2,
    n: Optional[int] = None,
    axis: int = -1,
    norm: Optional[Literal["ortho"]] = None,
    out: Optional[np.ndarray] = None,
) -> np.ndarray:
    inverse_type = {1: 1, 2: 3, 3: 2, 4: 4}[type]
    return dct(x, type=inverse_type, n=n, axis=axis, norm=norm, out=out)


def dropout1d(
    x: np.ndarray,
    prob: float,
    /,
    *,
    training: bool = True,
    data_format: str = "NWC",
    out: Optional[np.ndarray] = None,
) -> np.ndarray:
    if training:
        x_shape = x.shape
        is_batched = len(x_shape) == 3
        if data_format == "NCW":
            perm = (0, 2, 1) if is_batched else (1, 0)
            x = np.transpose(x, perm)
            x_shape = x.shape
        mask = np.random.binomial(1, 1 - prob, x_shape)
        res = np.where(mask, x / (1 - prob), 0)
        if data_format == "NCW":
            res = np.transpose(res, perm)
    else:
        res = x
    return res


def dropout2d(
    x: np.ndarray,
    prob: float,
    /,
    *,
    training: bool = True,
    data_format: str = "NHWC",
    out: Optional[np.ndarray] = None,
) -> np.ndarray:
    if training:
        x_shape = x.shape
        is_batched = len(x_shape) == 4
        if data_format == "NCHW":
            perm = (0, 2, 3, 1) if is_batched else (1, 2, 0)
            x = np.transpose(x, perm)
            x_shape = x.shape
        mask = np.random.binomial(1, 1 - prob, x_shape)
        res = np.where(mask, x / (1 - prob), 0)
        if data_format == "NCHW":
            perm = (0, 3, 1, 2) if is_batched else (2, 0, 1)
            res = np.transpose(res, perm)
    else:
        res = x
    return res


def dropout3d(
    x: np.ndarray,
    prob: float,
    /,
    *,
    training: bool = True,
    data_format: str = "NDHWC",
    out: Optional[np.ndarray] = None,
) -> np.ndarray:
    if training:
        x_shape = x.shape
        is_batched = len(x_shape) == 5
        if data_format == "NCDHW":
            perm = (0, 2, 3, 4, 1) if is_batched else (1, 2, 3, 0)
            x = np.transpose(x, perm)
            x_shape = x.shape
        mask = np.random.binomial(1, 1 - prob, x_shape)
        res = np.where(mask, x / (1 - prob), 0)
        if data_format == "NCDHW":
            perm = (0, 4, 1, 2, 3) if is_batched else (3, 0, 1, 2)
            res = np.transpose(res, perm)
    else:
        res = x
    return res


def ifft(
    x: np.ndarray,
    dim: int,
    *,
    norm: str = "backward",
    n: Optional[Union[int, Tuple[int]]] = None,
    out: Optional[np.ndarray] = None,
) -> np.ndarray:
    if not isinstance(dim, int):
        raise ivy.utils.exceptions.IvyError(
            f"Expecting <class 'int'> instead of {type(dim)}"
        )
    if n is None:
        n = x.shape[dim]
    if n < -len(x.shape):
        raise ivy.utils.exceptions.IvyError(
            f"Invalid dim {dim}, expecting ranging"
            " from {-len(x.shape)} to {len(x.shape)-1}  "
        )
    if not isinstance(n, int):
        raise ivy.utils.exceptions.IvyError(
            f"Expecting <class 'int'> instead of {type(n)}"
        )
    if n <= 1:
        raise ivy.utils.exceptions.IvyError(
            f"Invalid data points {n}, expecting more than 1"
        )
    if norm not in {"backward", "ortho", "forward"}:
        raise ivy.utils.exceptions.IvyError(f"Unrecognized normalization mode {norm}")
    return np.asarray(np.fft.ifft(x, n, dim, norm), dtype=x.dtype)


def stft(
    signal: np.ndarray,
    n_fft: int,
    hop_length: int,
    /,
    *,
    axis: Optional[int] = None,
    onesided: Optional[bool] = True,
    fs: Optional[float] = 1.0,
    window: Optional[np.ndarray] = None,
    win_length: Optional[int] = None,
    center: Optional[bool] = False,
    pad_mode: Optional[str] = "reflect",
    normalized: Optional[bool] = False,
    detrend: Optional[Union[str, callable, bool]] = False,
    boundary: Optional[str] = "zeros",
    out: Optional[np.ndarray] = None,
) -> np.ndarray:
    if axis:
        axis = -1

    if hop_length <= 0:
        hop_length = 1

    if win_length is None:
        win_length = n_fft

    if window is None:
        window = np.hanning(win_length)
    window = window / np.max(window)

    if window.shape[0] > len(signal):
        window = np.array([1.0] * len(signal), dtype=np.float32)
        n_fft = len(signal)
        win_length = n_fft
    if n_fft > len(signal):
        n_fft = len(signal)
    if window.shape[0] != win_length:
        win_length = window.shape[0]

    return_complex = True
    if return_complex:
        input_dtype = signal.dtype

    if input_dtype in (np.float16, np.float32):
        output_dtype = np.complex64
    else:
        output_dtype = np.complex128

    frame_step = hop_length + 1
    if isinstance(frame_step, int):
        hop_length = frame_step

    n_frames = (len(signal) - win_length) // hop_length + 1
    freqs = np.fft.rfftfreq(n_fft, 1.0 / fs)

    stft = np.empty((len(freqs), n_frames), dtype=output_dtype)

    for i in range(n_frames):
        start = i * hop_length
        end = start + win_length
        frame = signal[start:end]
        frame = frame * window
        stft[:, i] = np.fft.rfft(frame, n=n_fft)

    return stft


def fft2(
    x: np.ndarray,
    *,
    s: Optional[Sequence[int]] = None,
    dim: Sequence[int] = (-2, -1),
    norm: str = "backward",
    out: Optional[np.ndarray] = None,
) -> np.ndarray:
    ivy.utils.assertions.check_elem_in_list(
        norm,
        ["backward", "ortho", "forward"],
        message=f"Unrecognized normalization mode {norm}",
    )
    if not all(isinstance(j, int) for j in dim):
        raise ivy.utils.exceptions.IvyError(
            f"Expecting {dim} to be a sequence of integers <class integer>"
        )
    if s is None:
        s = (x.shape[dim[0]], x.shape[dim[1]])
    if all(j < -len(x.shape) for j in s):
        raise ivy.utils.exceptions.IvyError(
            f"Invalid dim {dim}, expecting ranging"
            " from {-len(x.shape)} to {len(x.shape)-1}  "
        )
    if not all(isinstance(j, int) for j in s):
        raise ivy.utils.exceptions.IvyError(
            f"Expecting {s} to be a sequence of integers <class integer>"
        )
    if all(j <= 1 for j in s):
        raise ivy.utils.exceptions.IvyError(
            f"Invalid data points {s}, expecting s points larger than 1"
        )
    return np.fft.fft2(x, s, dim, norm).astype(np.complex128)


def ifftn(
    x: np.ndarray,
    s: Optional[Union[int, Tuple[int]]] = None,
    axes: Optional[Union[int, Tuple[int]]] = None,
    *,
    norm: str = "backward",
    out: Optional[np.ndarray] = None,
) -> np.ndarray:
    return np.fft.ifftn(x, s, axes, norm).astype(x.dtype)


@with_unsupported_dtypes({"1.26.2 and below": ("complex",)}, backend_version)
def embedding(
    weights: np.ndarray,
    indices: np.ndarray,
    /,
    *,
    max_norm: Optional[int] = None,
    out: Optional[np.ndarray] = None,
) -> np.ndarray:
    ivy.utils.assertions.check_equal(
        len(weights.shape), 2, message="weights must be 2-d", as_array=False
    )

    embeddings = np.take(weights, indices, axis=0)
    if max_norm is not None:
        norms = np.linalg.norm(embeddings, axis=-1, keepdims=True)
        embeddings = np.where(
            norms > max_norm, embeddings * max_norm / norms, embeddings
        )
        embeddings = np.where(
            norms < -max_norm, embeddings * -max_norm / norms, embeddings
        )
    return embeddings


def rfft(
    x: np.ndarray,
    /,
    *,
    n: Optional[int] = None,
    axis: int = -1,
    norm: Literal["backward", "ortho", "forward"] = "backward",
    out: Optional[np.ndarray] = None,
) -> np.ndarray:
    x = x.real

    ret = np.fft.rfft(x, n=n, axis=axis, norm=norm)

    if x.dtype != np.float64:
        ret = ret.astype(np.complex64)
    if ivy.exists(out):
        return ivy.inplace_update(out, ret)
    return ret


def rfftn(
    x: np.ndarray,
    s: Optional[Sequence[int]] = None,
    axes: Optional[Sequence[int]] = None,
    *,
    norm: str = "backward",
    out: Optional[np.ndarray] = None,
) -> np.ndarray:
    if not all(isinstance(j, int) for j in axes):
        raise ivy.utils.exceptions.IvyError(
            f"Expecting {axes} to be a sequence of integers <class integer>"
        )
    if s is None:
        s = (x.shape[axes[0]], x.shape[axes[1]])
    if all(j < -len(x.shape) for j in s):
        raise ivy.utils.exceptions.IvyError(
            f"Invalid dim {axes}, expecting ranging"
            f" from {-len(x.shape)} to {len(x.shape)-1}  "
        )
    if not all(isinstance(j, int) for j in s):
        raise ivy.utils.exceptions.IvyError(
            f"Expecting {s} to be a sequence of integers <class integer>"
        )
    if all(j <= 1 for j in s):
        raise ivy.utils.exceptions.IvyError(
            f"Invalid data points {s}, expecting s points larger than 1"
        )
    if norm not in {"backward", "ortho", "forward"}:
        raise ivy.utils.exceptions.IvyError(f"Unrecognized normalization mode {norm}")
<<<<<<< HEAD
    return np.fft.rfftn(x, s, axes, norm).astype(np.complex128)
=======
    return np.fft.rfftn(x, s, axes, norm).astype(np.complex128)


# stft
def stft(
    signals: np.ndarray,
    frame_length: int,
    frame_step: int,
    /,
    *,
    fft_length: Optional[int] = None,
    window_fn: Optional[Callable] = None,
    pad_end: Optional[bool] = False,
    name: Optional[str] = None,
    out: Optional[np.ndarray] = None,
) -> np.ndarray:
    if not isinstance(frame_length, int):
        raise ivy.utils.exceptions.IvyError(
            f"Expecting <class 'int'> instead of {type(frame_length)}"
        )

    if frame_length < 1:
        raise ivy.utils.exceptions.IvyError(
            f"Invalid data points {frame_length}, expecting frame_length larger than or"
            " equal to 1"
        )

    if not isinstance(frame_step, int):
        raise ivy.utils.exceptions.IvyError(
            f"Expecting <class 'int'> instead of {type(frame_step)}"
        )

    if frame_step < 1:
        raise ivy.utils.exceptions.IvyError(
            f"Invalid data points {frame_length}, expecting frame_length larger than or"
            " equal to 1"
        )

    if fft_length is not None:
        if not isinstance(fft_length, int):
            raise ivy.utils.exceptions.IvyError(
                f"Expecting <class 'int'> instead of {type(fft_length)}"
            )

        if fft_length < 1:
            raise ivy.utils.exceptions.IvyError(
                f"Invalid data points {frame_length}, expecting frame_length larger"
                " than or equal to 1"
            )

    input_dtype = signals.dtype
    if input_dtype == np.float32:
        dtype = np.complex64
    elif input_dtype == np.float64:
        dtype = np.complex128

    def stft_1D(signals, frame_length, frame_step, fft_length, pad_end):
        if fft_length is None:
            fft_length = 1
            while fft_length < frame_length:
                fft_length *= 2

        num_samples = signals.shape[-1]

        if pad_end:
            num_samples = signals.shape[-1]
            num_frames = -(-num_samples // frame_step)
            pad_length = max(
                0, frame_length + frame_step * (num_frames - 1) - num_samples
            )

            signals = np.pad(signals, [(0, pad_length)])
        else:
            num_frames = 1 + (num_samples - frame_length) // frame_step

        stft_result = []

        if window_fn is None:
            window = 1
        else:
            window = window_fn(frame_length)

        for i in range(num_frames):
            start = i * frame_step
            end = start + frame_length
            frame = signals[..., start:end]
            windowed_frame = frame * window
            pad_length = fft_length - frame_length
            windowed_frame = np.pad(windowed_frame, [(0, pad_length)])
            windowed_frame = np.array(windowed_frame, dtype=dtype)

            fft_frame = np.fft.fft(windowed_frame, axis=-1)
            slit = int(fft_length // 2 + 1)
            stft_result.append(fft_frame[..., 0:slit])

        stft = np.stack(stft_result, axis=0)
        return stft

    def stft_helper(nested_list, frame_length, frame_step, fft_length):
        nested_list = nested_list
        if len(np.shape(nested_list)) > 1:
            return [
                stft_helper(sublist, frame_length, frame_step, fft_length)
                for sublist in nested_list
            ]
        else:
            return stft_1D(nested_list, frame_length, frame_step, fft_length, pad_end)

    to_return = stft_helper(signals, frame_length, frame_step, fft_length)
    return np.array(to_return, dtype=dtype)
>>>>>>> a9739338
<|MERGE_RESOLUTION|>--- conflicted
+++ resolved
@@ -1136,9 +1136,6 @@
         )
     if norm not in {"backward", "ortho", "forward"}:
         raise ivy.utils.exceptions.IvyError(f"Unrecognized normalization mode {norm}")
-<<<<<<< HEAD
-    return np.fft.rfftn(x, s, axes, norm).astype(np.complex128)
-=======
     return np.fft.rfftn(x, s, axes, norm).astype(np.complex128)
 
 
@@ -1248,5 +1245,4 @@
             return stft_1D(nested_list, frame_length, frame_step, fft_length, pad_end)
 
     to_return = stft_helper(signals, frame_length, frame_step, fft_length)
-    return np.array(to_return, dtype=dtype)
->>>>>>> a9739338
+    return np.array(to_return, dtype=dtype)