--- conflicted
+++ resolved
@@ -2,7 +2,7 @@
 
 import math
 import numpy as np
-from typing import Optional, Union, Tuple, List, Literal, Sequence
+from typing import Optional, Union, Tuple, List, Literal, Sequence, Callable
 
 # local
 import ivy
@@ -15,12 +15,6 @@
 from ivy.functional.backends.numpy.layers import _add_dilations
 from ivy.functional.ivy.experimental.layers import (
     _padding_ceil_mode,
-<<<<<<< HEAD
-=======
-    _padtype_to_pads,
-    _dilate,
-    _conv_view,
->>>>>>> 0b26e57f
 )
 from ivy.func_wrapper import with_supported_dtypes
 from ivy.func_wrapper import with_unsupported_dtypes
@@ -1051,40 +1045,7 @@
         )
     if norm != "backward" and norm != "ortho" and norm != "forward":
         raise ivy.utils.exceptions.IvyError(f"Unrecognized normalization mode {norm}")
-<<<<<<< HEAD
     return np.fft.rfftn(x, s, axes, norm).astype(np.complex128)
-=======
-    return np.fft.rfftn(x, s, axes, norm).astype(np.complex128)
-
-
-def sliding_window(
-    input: np.ndarray,
-    kernel_size: Union[int, Sequence[int]],
-    /,
-    *,
-    stride: Union[int, Tuple[int, int]] = 1,
-    dilation: Union[int, Tuple[int, int]] = 1,
-    padding: Union[str, int, Tuple[int, int]] = "VALID",
-) -> np.ndarray:
-    k_size, stride, padding, dilation = map(
-        lambda x: tuple([x] * len(input.shape)) if isinstance(x, int) else x,
-        [kernel_size, stride, padding, dilation],
-    )
-
-    if isinstance(padding, str):
-        pads = _padtype_to_pads(input.shape, k_size, stride, padding)
-    else:
-        pads = padding
-
-    input = input.reshape((1, 1) + input.shape)
-    if dilation:
-        identity = ivy.array(0)
-        input = _dilate(input, dilation, identity)
-
-    view = _conv_view(input, [1, 1] + list(k_size), stride, pads, identity)[0]
-    view = ivy.reshape(view, (*view.shape[1 : 1 + len(k_size)], -1))
-
-    return view
 
 
 # stft
@@ -1193,5 +1154,4 @@
             return stft_1D(nested_list, frame_length, frame_step, fft_length, pad_end)
 
     to_return = stft_helper(signals, frame_length, frame_step, fft_length)
-    return np.array(to_return, dtype=dtype)
->>>>>>> 0b26e57f
+    return np.array(to_return, dtype=dtype)