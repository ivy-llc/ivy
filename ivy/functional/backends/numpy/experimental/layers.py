--- conflicted
+++ resolved
@@ -924,7 +924,6 @@
     return embeddings
 
 
-<<<<<<< HEAD
 def overlap_and_add(
     signal: np.ndarray,
     frame_step: int,
@@ -1055,7 +1054,8 @@
     signal = signal[..., :output_size]
 
     return signal
-=======
+
+
 def rfftn(
     x: np.ndarray,
     s: Sequence[int] = None,
@@ -1085,5 +1085,4 @@
         )
     if norm != "backward" and norm != "ortho" and norm != "forward":
         raise ivy.utils.exceptions.IvyError(f"Unrecognized normalization mode {norm}")
-    return np.fft.rfftn(x, s, axes, norm).astype(np.complex128)
->>>>>>> 871be6c0
+    return np.fft.rfftn(x, s, axes, norm).astype(np.complex128)