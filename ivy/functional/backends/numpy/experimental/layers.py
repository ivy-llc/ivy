--- conflicted
+++ resolved
@@ -1051,7 +1051,6 @@
     return np.fft.rfftn(x, s, axes, norm).astype(np.complex128)
 
 
-<<<<<<< HEAD
 def sliding_window(
     input: np.ndarray,
     kernel_size: Union[int, Sequence[int]],
@@ -1080,7 +1079,8 @@
     view = ivy.reshape(view, (*view.shape[1 : 1 + len(k_size)], -1))
 
     return view
-=======
+
+
 # stft
 def stft(
     signals: np.ndarray,
@@ -1187,5 +1187,4 @@
             return stft_1D(nested_list, frame_length, frame_step, fft_length, pad_end)
 
     to_return = stft_helper(signals, frame_length, frame_step, fft_length)
-    return np.array(to_return, dtype=dtype)
->>>>>>> 9caa8c7e
+    return np.array(to_return, dtype=dtype)