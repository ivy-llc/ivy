# global

import math
import numpy as np
from typing import Optional, Union, Tuple, Literal, Sequence

# local
import ivy
from ivy.functional.ivy.layers import _handle_padding, _get_num_padded_values
from ivy.functional.backends.numpy.layers import _add_dilations
from ivy.functional.ivy.experimental.layers import _padding_ceil_mode
<<<<<<< HEAD
from ivy.utils.exceptions import IvyNotImplementedException


def _determine_depth_max_pooling(x, kernel, strides, dims):
    # determine depth pooling
    depth_pooling = False
    if len(kernel) == dims + 2:
        spatial_kernel = kernel[1:-1]
        if kernel[-1] != 1:
            depth_pooling = True
            if any(np.array(spatial_kernel) != 1):
                raise NotImplementedError(
                    "MaxPooling supports exactly one of pooling across"
                    " depth or pooling across width/height."
                )
            if len(strides) != dims + 2 or strides[-1] != kernel[-1]:
                raise NotImplementedError(
                    "Depthwise max pooling requires the depth window to equal the depth"
                    " stride"
                )
            if x.shape[-1] % kernel[-1] != 0:
                raise NotImplementedError(
                    "Depthwise max pooling requires the depth window to evenly divide"
                    " the input depth"
                )
            x = np.transpose(x, (0, dims + 1, *range(1, dims + 1)))
            kernel = [kernel[-1], *[1] * (dims - 1)]
            strides = [strides[-1], *[1] * (dims - 1)]
        else:
            kernel = spatial_kernel
            strides = strides[1:-1] if len(strides) == dims + 2 else strides
    return x, kernel, strides, depth_pooling
=======
from ivy.func_wrapper import with_supported_dtypes
from . import backend_version
>>>>>>> 220212da


def _determine_depth_max_pooling(x, kernel, strides, dims):
    # determine depth pooling
    depth_pooling = False
    if len(kernel) == dims + 2:
        spatial_kernel = kernel[1:-1]
        if kernel[-1] != 1:
            depth_pooling = True
            if any(np.array(spatial_kernel) != 1):
                raise NotImplementedError(
                    "MaxPooling supports exactly one of pooling across"
                    " depth or pooling across width/height."
                )
            if len(strides) != dims + 2 or strides[-1] != kernel[-1]:
                raise NotImplementedError(
                    "Depthwise max pooling requires the depth window to equal the depth"
                    " stride"
                )
            if x.shape[-1] % kernel[-1] != 0:
                raise NotImplementedError(
                    "Depthwise max pooling requires the depth window to evenly divide"
                    " the input depth"
                )
            x = np.transpose(x, (0, dims + 1, *range(1, dims + 1)))
            kernel = [kernel[-1], *[1] * (dims - 1)]
            strides = [strides[-1], *[1] * (dims - 1)]
        else:
            kernel = spatial_kernel
            strides = strides[1:-1] if len(strides) == dims + 2 else strides
    return x, kernel, strides, depth_pooling


def max_pool1d(
    x: np.ndarray,
    kernel: Union[int, Tuple[int], Tuple[int, int]],
    strides: Union[int, Tuple[int], Tuple[int, int]],
    padding: str,
    /,
    *,
    data_format: str = "NWC",
    out: Optional[np.ndarray] = None,
) -> np.ndarray:
    if isinstance(kernel, int):
        kernel = [kernel]
    elif len(kernel) == 1:
        kernel = [kernel[0]]

    if isinstance(strides, int):
        strides = [strides]
    elif len(strides) == 1:
        strides = [strides[0]]

    if data_format == "NCW":
        x = np.swapaxes(x, 1, 2)

    pad_w = _handle_padding(x.shape[1], strides[0], kernel[0], padding)
    x = np.pad(
        x,
        [
            (0, 0),
            (pad_w // 2, pad_w - pad_w // 2),
            (0, 0),
        ],
        "edge",
    )

    x_shape = x.shape
    new_w = (x_shape[1] - kernel[0]) // strides[0] + 1
    new_shape = [x_shape[0], new_w, kernel[0]] + [x_shape[-1]]
    new_strides = (
        x.strides[0],
        x.strides[1] * strides[0],
        x.strides[1],
        x.strides[2],
    )

    sub_matrices = np.lib.stride_tricks.as_strided(
        x, new_shape, new_strides, writeable=False
    )

    res = sub_matrices.max(axis=(2))

    if data_format == "NCW":
        return res.swapaxes(1, 2)
    return res


def max_pool2d(
    x: np.ndarray,
    kernel: Union[int, Tuple[int], Tuple[int, int]],
    strides: Union[int, Tuple[int], Tuple[int, int]],
    padding: Union[str, int, Tuple[int], Tuple[int, int]],
    /,
    *,
    data_format: str = "NHWC",
    dilation: Union[int, Tuple[int], Tuple[int, int]] = 1,
    ceil_mode: bool = False,
    out: Optional[np.ndarray] = None,
) -> np.ndarray:
    if isinstance(kernel, int):
        kernel = [kernel] * 2
    elif len(kernel) == 1:
        kernel = [kernel[0]] * 2

    if isinstance(strides, int):
        strides = [strides] * 2
    elif len(strides) == 1:
        strides = [strides[0]] * 2

    if isinstance(dilation, int):
        dilation = [dilation] * 2
    elif len(dilation) == 1:
        dilation = [dilation[0]] * 2

    if isinstance(padding, int):
        padding = [(padding,) * 2] * 2
    elif isinstance(padding, tuple) and len(padding) == 1:
        padding = [(padding[0],) * 2] * 2
    elif isinstance(padding, tuple) and len(padding) == 2:
        padding = [(padding[0],) * 2, (padding[1],) * 2]

    if isinstance(padding, (tuple, list)):
        ivy.utils.assertions.check_kernel_padding_size(kernel, padding)

    if data_format == "NCHW":
        x = np.transpose(x, (0, 2, 3, 1))

    x, kernel, strides, depth_pooling = _determine_depth_max_pooling(
        x, kernel, strides, 2
    )
    x_shape = list(x.shape[1:3])
    filters = np.ones((list(kernel)), dtype=x.dtype)
    if not depth_pooling:
        for j in range(2):
            if dilation[j] > 1:
                filters = _add_dilations(filters, dilation[j], axis=j, values=0)
        kernel = list(filters.shape)
        pad_list = padding
        if isinstance(padding, str):
            pad_h = _handle_padding(x_shape[0], strides[0], kernel[0], padding)
            pad_w = _handle_padding(x_shape[1], strides[1], kernel[1], padding)
            pad_list = [
                (pad_h // 2, pad_h - pad_h // 2),
                (pad_w // 2, pad_w - pad_w // 2),
            ]
        pad_list = list(pad_list)
        if ceil_mode:
            for i in range(2):
                pad_list[i] = _padding_ceil_mode(
                    x_shape[i], kernel[i], pad_list[i], strides[i]
                )

        x = np.pad(
            x,
            [
                (0, 0),
                *pad_list,
                (0, 0),
            ],
            "constant",
            constant_values=-math.inf,
        )

    x_shape = x.shape
    new_h = (x_shape[1] - kernel[0]) // strides[0] + 1
    new_w = (x_shape[2] - kernel[1]) // strides[1] + 1
    new_shape = [x_shape[0], new_h, new_w] + list(kernel) + [x_shape[-1]]
    new_strides = (
        x.strides[0],
        x.strides[1] * strides[0],
        x.strides[2] * strides[1],
        x.strides[1],
        x.strides[2],
        x.strides[3],
    )
    # B x OH x OW x KH x KW x I
    sub_matrices = np.lib.stride_tricks.as_strided(
        x, new_shape, new_strides, writeable=False
    )

    # B x OH x OW x KH x KW x I
    sub_matrices = np.where(
        filters.reshape([1] * 3 + list(kernel) + [1]), sub_matrices, -math.inf
    )

    # B x OH x OW x O
    res = sub_matrices.max(axis=(3, 4))

    if depth_pooling:
        res = np.transpose(res, (0, 2, 3, 1))
    if data_format == "NCHW":
        return np.transpose(res, (0, 3, 1, 2))
    return res


def max_pool3d(
    x: np.ndarray,
    kernel: Union[int, Tuple[int], Tuple[int, int, int]],
    strides: Union[int, Tuple[int], Tuple[int, int, int]],
    padding: str,
    /,
    *,
    data_format: str = "NDHWC",
    out: Optional[np.ndarray] = None,
) -> np.ndarray:
    if isinstance(kernel, int):
        kernel = [kernel] * 3
    elif len(kernel) == 1:
        kernel = [kernel[0]] * 3

    if isinstance(strides, int):
        strides = [strides] * 3
    elif len(strides) == 1:
        strides = [strides[0]] * 3

    if data_format == "NCDHW":
        x = np.transpose(x, (0, 2, 3, 4, 1))

    x_shape = list(x.shape[1:4])
    pad_d = _handle_padding(x_shape[0], strides[0], kernel[0], padding)
    pad_h = _handle_padding(x_shape[1], strides[1], kernel[1], padding)
    pad_w = _handle_padding(x_shape[2], strides[2], kernel[2], padding)

    x = np.pad(
        x,
        [
            (0, 0),
            (pad_d // 2, pad_d - pad_d // 2),
            (pad_h // 2, pad_h - pad_h // 2),
            (pad_w // 2, pad_w - pad_w // 2),
            (0, 0),
        ],
        "edge",
    )

    x_shape = x.shape
    new_d = (x_shape[1] - kernel[0]) // strides[0] + 1
    new_h = (x_shape[2] - kernel[1]) // strides[1] + 1
    new_w = (x_shape[3] - kernel[2]) // strides[2] + 1
    new_shape = [x_shape[0], new_d, new_h, new_w] + list(kernel) + [x_shape[-1]]
    new_strides = (
        x.strides[0],
        x.strides[1] * strides[0],
        x.strides[2] * strides[1],
        x.strides[3] * strides[2],
        x.strides[1],
        x.strides[2],
        x.strides[3],
        x.strides[4],
    )
    # B x OH x OW x KH x KW x I
    sub_matrices = np.lib.stride_tricks.as_strided(
        x, new_shape, new_strides, writeable=False
    )

    # B x OH x OW x O
    res = sub_matrices.max(axis=(4, 5, 6))
    if data_format == "NCDHW":
        return np.transpose(res, (0, 4, 1, 2, 3))
    return res


def _get_padded_values(x_shape, kernel, strides, padding, ceil_mode, dim):
    if isinstance(padding, str):
        pad_specific = [
            _handle_padding(x_shape[i], strides[i], kernel[i], padding)
            for i in range(dim)
        ]
        padding = [
            (pad_specific[i] // 2, pad_specific[i] - pad_specific[i] // 2)
            for i in range(dim)
        ]
    else:
        pad_specific = [sum(padding[i]) for i in range(dim)]

    c = []
    if ceil_mode:
        for i in range(dim):
            padding[i], c_i = _padding_ceil_mode(
                x_shape[i], kernel[i], padding[i], strides[i], True
            )
            c.append(c_i)
            pad_specific[i] = sum(padding[i])
    return padding, pad_specific, c


def avg_pool1d(
    x: np.ndarray,
    kernel: Union[int, Tuple[int]],
    strides: Union[int, Tuple[int]],
    padding: str,
    /,
    *,
    data_format: str = "NWC",
    count_include_pad: bool = False,
    ceil_mode: bool = False,
    out: Optional[np.ndarray] = None,
) -> np.ndarray:
    if isinstance(kernel, int):
        kernel = [kernel]
    elif len(kernel) == 1:
        kernel = [kernel[0]]

    if isinstance(strides, int):
        strides = [strides]
    elif len(strides) == 1:
        strides = [strides[0]]

    if data_format == "NCW":
        x = np.swapaxes(x, 1, 2)
    x_shape = x.shape[1:-1]
    padding, pad_specific, c = _get_padded_values(
        x_shape, kernel, strides, padding, ceil_mode, 1
    )

    x = np.pad(
        x,
        [
            (0, 0),
            *padding,
            (0, 0),
        ],
        constant_values=0.0,
    )

    x_shape = x.shape
    new_w = (x_shape[1] - kernel[0]) // strides[0] + 1
    new_shape = [x_shape[0], new_w, kernel[0]] + [x_shape[-1]]
    new_strides = (
        x.strides[0],
        x.strides[1] * strides[0],
        x.strides[1],
        x.strides[2],
    )

    sub_matrices = np.lib.stride_tricks.as_strided(
        x, new_shape, new_strides, writeable=False
    )

    res = np.mean(sub_matrices, axis=2)

    if (not count_include_pad or ceil_mode) and any(pad_specific):
        if not count_include_pad:
            num_padded_values = np.array(
                ivy.map(
                    _get_num_padded_values,
                    constant={
                        "p": pad_specific[0],
                        "n": x.shape[1] - pad_specific[0],
                        "k": kernel[0],
                        "s": strides[0],
                    },
                    unique={
                        "i": np.arange(res.shape[1]),
                    },
                ),
                dtype=res.dtype,
            )
        else:
            num_padded_values = np.zeros(res.shape[1], dtype=res.dtype)
            num_padded_values[-1] = c[0]
        res = (kernel[0] * res) / (kernel[0] - num_padded_values[:, None])

    if data_format == "NCW":
        return res.swapaxes(1, 2)
    return res


def avg_pool2d(
    x: np.ndarray,
    kernel: Union[int, Tuple[int], Tuple[int, int]],
    strides: Union[int, Tuple[int], Tuple[int, int]],
    padding: str,
    /,
    *,
    data_format: str = "NHWC",
    count_include_pad: bool = False,
    ceil_mode: bool = False,
    divisor_override: Optional[int] = None,
    out: Optional[np.ndarray] = None,
) -> np.ndarray:
    if isinstance(kernel, int):
        kernel = [kernel] * 2
    elif len(kernel) == 1:
        kernel = [kernel[0]] * 2

    if isinstance(strides, int):
        strides = [strides] * 2
    elif len(strides) == 1:
        strides = [strides[0]] * 2

    if data_format == "NCHW":
        x = np.transpose(x, (0, 2, 3, 1))

    x_shape = list(x.shape[1:3])
    padding, pad_specific, c = _get_padded_values(
        x_shape, kernel, strides, padding, ceil_mode, 2
    )
    x = np.pad(
        x,
        [
            (0, 0),
            *padding,
            (0, 0),
        ],
        constant_values=0.0,
    )

    x_shape = x.shape
    new_h = (x_shape[1] - kernel[0]) // strides[0] + 1
    new_w = (x_shape[2] - kernel[1]) // strides[1] + 1
    new_shape = [x_shape[0], new_h, new_w] + list(kernel) + [x_shape[-1]]
    new_strides = (
        x.strides[0],
        x.strides[1] * strides[0],
        x.strides[2] * strides[1],
        x.strides[1],
        x.strides[2],
        x.strides[3],
    )
    # B x OH x OW x KH x KW x I
    sub_matrices = np.lib.stride_tricks.as_strided(
        x, new_shape, new_strides, writeable=False
    )

    # B x OH x OW x O
    if divisor_override is not None:
        res = np.sum(sub_matrices, axis=(3, 4)) / divisor_override
    else:
        res = np.mean(sub_matrices, axis=(3, 4))
    if (
        (not count_include_pad or ceil_mode)
        and any(pad_specific)
        and not divisor_override
    ):
        if not count_include_pad:
            num_padded_values = [
                np.array(
                    ivy.map(
                        _get_num_padded_values,
                        constant={
                            "p": pad_specific[i],
                            "n": x.shape[i + 1] - pad_specific[i],
                            "k": kernel[i],
                            "s": strides[i],
                        },
                        unique={
                            "i": np.arange(res.shape[i + 1]),
                        },
                    ),
                    dtype=res.dtype,
                )
                for i in range(2)
            ]
        else:
            num_padded_values = []
            for i in range(2):
                num_pad = np.zeros(res.shape[i + 1], dtype=res.dtype)
                num_pad[-1] = c[i]
                num_padded_values.append(num_pad)
        num_padded_values1 = num_padded_values[0][:, None]
        num_padded_values2 = num_padded_values[1][None, :]
        num_padded_values = (
            num_padded_values1 * kernel[1]
            + num_padded_values2 * kernel[0]
            - num_padded_values1 * num_padded_values2
        )
        kernel_mul = np.prod(kernel)
        res = (kernel_mul * res) / (kernel_mul - np.expand_dims(num_padded_values, -1))

    if data_format == "NCHW":
        return np.transpose(res, (0, 3, 1, 2))
    return res


def avg_pool3d(
    x: np.ndarray,
    kernel: Union[int, Tuple[int], Tuple[int, int, int]],
    strides: Union[int, Tuple[int], Tuple[int, int, int]],
    padding: str,
    /,
    *,
    data_format: str = "NDHWC",
    count_include_pad: bool = False,
    ceil_mode: bool = False,
    divisor_override: Optional[int] = None,
    out: Optional[np.ndarray] = None,
) -> np.ndarray:
    if isinstance(kernel, int):
        kernel = [kernel] * 3
    elif len(kernel) == 1:
        kernel = [kernel[0]] * 3

    if isinstance(strides, int):
        strides = [strides] * 3
    elif len(strides) == 1:
        strides = [strides[0]] * 3

    if data_format == "NCDHW":
        x = np.transpose(x, (0, 2, 3, 4, 1))

    x_shape = list(x.shape[1:4])
    padding, pad_specific, c = _get_padded_values(
        x_shape, kernel, strides, padding, ceil_mode, 3
    )

    x = np.pad(
        x,
        [
            (0, 0),
            *padding,
            (0, 0),
        ],
        constant_values=0.0,
    )

    x_shape = x.shape
    new_d = (x_shape[1] - kernel[0]) // strides[0] + 1
    new_h = (x_shape[2] - kernel[1]) // strides[1] + 1
    new_w = (x_shape[3] - kernel[2]) // strides[2] + 1
    new_shape = [x_shape[0], new_d, new_h, new_w] + list(kernel) + [x_shape[-1]]
    new_strides = (
        x.strides[0],
        x.strides[1] * strides[0],
        x.strides[2] * strides[1],
        x.strides[3] * strides[2],
        x.strides[1],
        x.strides[2],
        x.strides[3],
        x.strides[4],
    )
    # B x OH x OW x KH x KW x I
    sub_matrices = np.lib.stride_tricks.as_strided(
        x, new_shape, new_strides, writeable=False
    )

    # B x OH x OW x O
    if divisor_override is not None:
        res = np.sum(sub_matrices, axis=(4, 5, 6)) / divisor_override
    else:
        res = np.mean(sub_matrices, axis=(4, 5, 6))

    if (
        (not count_include_pad or ceil_mode)
        and any(pad_specific)
        and not divisor_override
    ):
        if not count_include_pad:
            num_padded_values = [
                np.array(
                    ivy.map(
                        _get_num_padded_values,
                        constant={
                            "p": pad_specific[i],
                            "n": x.shape[i + 1] - pad_specific[i],
                            "k": kernel[i],
                            "s": strides[i],
                        },
                        unique={
                            "i": np.arange(res.shape[i + 1]),
                        },
                    ),
                    dtype=res.dtype,
                )
                for i in range(3)
            ]
        else:
            num_padded_values = []
            for i in range(3):
                num_pad = np.zeros(res.shape[i + 1], dtype=res.dtype)
                num_pad[-1] = c[i]
                num_padded_values.append(num_pad)
        num_padded_values1 = num_padded_values[0].reshape((-1, 1, 1))
        num_padded_values2 = num_padded_values[1].reshape((1, -1, 1))
        num_padded_values3 = num_padded_values[2].reshape((1, 1, -1))
        num_padded_values = (
            num_padded_values1 * kernel[1] * kernel[2]
            + num_padded_values2 * kernel[0] * kernel[2]
            + num_padded_values3 * kernel[0] * kernel[1]
            + num_padded_values1 * num_padded_values2 * num_padded_values3
            - num_padded_values1 * num_padded_values2 * kernel[2]
            - num_padded_values1 * num_padded_values3 * kernel[1]
            - num_padded_values2 * num_padded_values3 * kernel[0]
        )
        kernel_mul = np.prod(kernel)
        res = (kernel_mul * res) / (kernel_mul - np.expand_dims(num_padded_values, -1))
    if data_format == "NCDHW":
        return np.transpose(res, (0, 4, 1, 2, 3))
    return res


def fft(
    x: np.ndarray,
    dim: int,
    /,
    *,
    norm: str = "backward",
    n: Optional[Union[int, Tuple[int]]] = None,
    out: Optional[np.ndarray] = None,
) -> np.ndarray:
    if not isinstance(dim, int):
        raise ivy.utils.exceptions.IvyError(
            f"Expecting <class 'int'> instead of {type(dim)}"
        )
    if n is None:
        n = x.shape[dim]
    if n < -len(x.shape):
        raise ivy.utils.exceptions.IvyError(
            f"Invalid dim {dim}, expecting ranging"
            " from {-len(x.shape)} to {len(x.shape)-1}  "
        )
    if not isinstance(n, int):
        raise ivy.utils.exceptions.IvyError(
            f"Expecting <class 'int'> instead of {type(n)}"
        )
    if n <= 1:
        raise ivy.utils.exceptions.IvyError(
            f"Invalid data points {n}, expecting more than 1"
        )
    if norm != "backward" and norm != "ortho" and norm != "forward":
        raise ivy.utils.exceptions.IvyError(f"Unrecognized normalization mode {norm}")
    if x.dtype in [np.uint64, np.int64, np.float64, np.complex128]:
        out_dtype = np.complex128
    else:
        out_dtype = np.complex64
    return np.fft.fft(x, n, dim, norm).astype(out_dtype)


@with_supported_dtypes({"1.24.3 and below": ("float32", "float64")}, backend_version)
def dct(
    x: np.ndarray,
    /,
    *,
    type: Literal[1, 2, 3, 4] = 2,
    n: Optional[int] = None,
    axis: int = -1,
    norm: Optional[Literal["ortho"]] = None,
    out: Optional[np.ndarray] = None,
) -> np.ndarray:
    if norm not in (None, "ortho"):
        raise ValueError("Norm must be either None or 'ortho'")
    if axis < 0:
        axis = axis + len(x.shape)
    if n is not None:
        signal_len = x.shape[axis]
        if n <= signal_len:
            local_idx = [slice(None)] * len(x.shape)
            local_idx[axis] = slice(None, n)
            x = x[tuple(local_idx)]
        else:
            pad_idx = [[0, 0] for _ in range(len(x.shape))]
            pad_idx[axis][1] = n - signal_len
            x = np.pad(x, pad_idx)
    real_zero = np.array(0.0, dtype=x.dtype)
    axis_dim = x.shape[axis]
    axis_dim_float = np.array(axis_dim, dtype=x.dtype)
    cast_final = True if x.dtype != np.float64 else False

    if type == 1:
        if norm:
            raise ValueError("Normalization not supported for type-I DCT")
        axis_idx = [slice(None)] * len(x.shape)
        axis_idx[axis] = slice(-2, 0, -1)
        x = np.concatenate([x, x[tuple(axis_idx)]], axis=axis)
        dct_out = np.real(np.fft.rfft(x, axis=axis))

    elif type == 2:
        cmplx = np.empty(axis_dim, dtype=np.complex64)
        cmplx.real = real_zero
        cmplx.imag = -np.arange(axis_dim_float) * math.pi * 0.5 / axis_dim_float

        scale_dims = [1] * len(x.shape)
        scale_dims[axis] = axis_dim
        scale = 2.0 * np.exp(cmplx).reshape(scale_dims)

        axis_idx = [slice(None)] * len(x.shape)
        axis_idx[axis] = slice(None, axis_dim)
        dct_out = np.real(
            np.fft.rfft(x, n=2 * axis_dim, axis=axis)[tuple(axis_idx)] * scale
        )

        if norm == "ortho":
            n1 = 0.5 * np.reciprocal(np.sqrt(axis_dim_float))
            n2 = n1 * math.sqrt(2.0)
            sf = np.pad(np.expand_dims(n1, 0), (0, axis_dim - 1), constant_values=n2)
            dct_out = sf.reshape(scale_dims) * dct_out

    elif type == 3:
        cmplx = np.empty(axis_dim, dtype=np.complex64)
        cmplx.real = real_zero
        cmplx.imag = np.arange(axis_dim_float) * math.pi * 0.5 / axis_dim_float

        scale_dims = [1] * len(x.shape)
        scale_dims[axis] = axis_dim
        scale = 2.0 * np.exp(cmplx).reshape(scale_dims)

        if norm == "ortho":
            n1 = np.sqrt(axis_dim_float)
            n2 = n1 * np.sqrt(0.5)
            sf = np.pad(np.expand_dims(n1, 0), (0, axis_dim - 1), constant_values=n2)
            x = x * sf.reshape(scale_dims)
        else:
            x = x * axis_dim_float

        axis_idx = [slice(None)] * len(x.shape)
        axis_idx[axis] = slice(None, axis_dim)

        x = x.astype(np.complex64)
        x.imag = real_zero
        dct_out = np.real(np.fft.irfft(scale * x, n=2 * axis_dim, axis=axis))[
            tuple(axis_idx)
        ]

    elif type == 4:
        dct_2 = dct(x, type=2, n=2 * axis_dim, axis=axis, norm=None)
        axis_idx = [slice(None)] * len(x.shape)
        axis_idx[axis] = slice(1, None, 2)
        dct_out = dct_2[tuple(axis_idx)]
        if norm == "ortho":
            dct_out *= math.sqrt(0.5) * np.reciprocal(np.sqrt(axis_dim_float))

    return dct_out.astype(np.float32) if cast_final else dct_out


def idct(
    x: np.ndarray,
    /,
    *,
    type: Literal[1, 2, 3, 4] = 2,
    n: Optional[int] = None,
    axis: int = -1,
    norm: Optional[Literal["ortho"]] = None,
    out: Optional[np.ndarray] = None,
) -> np.ndarray:
    inverse_type = {1: 1, 2: 3, 3: 2, 4: 4}[type]
    return dct(x, type=inverse_type, n=n, axis=axis, norm=norm, out=out)


def dropout1d(
    x: np.ndarray,
    prob: float,
    /,
    *,
    training: bool = True,
    data_format: str = "NWC",
    out: Optional[np.ndarray] = None,
) -> np.ndarray:
    if training:
        if data_format == "NCW":
            perm = (0, 2, 1) if len(x.shape) == 3 else (1, 0)
            x = np.transpose(x, perm)
        noise_shape = list(x.shape)
        noise_shape[-2] = 1
        mask = np.random.binomial(1, 1 - prob, noise_shape)
        res = np.where(mask, x / (1 - prob), 0)
        if data_format == "NCW":
            res = np.transpose(res, perm)
        return res
    else:
        return x


def dropout3d(
    x: np.ndarray,
    prob: float,
    /,
    *,
    training: bool = True,
    data_format: str = "NDHWC",
    out: Optional[np.ndarray] = None,
) -> np.ndarray:
    if training:
        is_batched = len(x.shape) == 5
        if data_format == "NCDHW":
            perm = (0, 2, 3, 4, 1) if is_batched else (1, 2, 3, 0)
            x = np.transpose(x, perm)
        noise_shape = list(x.shape)
        sl = slice(1, -1) if is_batched else slice(-1)
        noise_shape[sl] = [1] * 3
        mask = np.random.binomial(1, 1 - prob, noise_shape)
        res = np.where(mask, x / (1 - prob), 0)
        if data_format == "NCDHW":
            perm = (0, 4, 1, 2, 3) if is_batched else (3, 0, 1, 2)
            res = np.transpose(res, perm)
        return res
    else:
        return x


def ifft(
    x: np.ndarray,
    dim: int,
    *,
    norm: str = "backward",
    n: Optional[Union[int, Tuple[int]]] = None,
    out: Optional[np.ndarray] = None,
) -> np.ndarray:
    if not isinstance(dim, int):
        raise ivy.utils.exceptions.IvyError(
            f"Expecting <class 'int'> instead of {type(dim)}"
        )
    if n is None:
        n = x.shape[dim]
    if n < -len(x.shape):
        raise ivy.utils.exceptions.IvyError(
            f"Invalid dim {dim}, expecting ranging"
            " from {-len(x.shape)} to {len(x.shape)-1}  "
        )
    if not isinstance(n, int):
        raise ivy.utils.exceptions.IvyError(
            f"Expecting <class 'int'> instead of {type(n)}"
        )
    if n <= 1:
        raise ivy.utils.exceptions.IvyError(
            f"Invalid data points {n}, expecting more than 1"
        )
    if norm != "backward" and norm != "ortho" and norm != "forward":
        raise ivy.utils.exceptions.IvyError(f"Unrecognized normalization mode {norm}")
    return np.asarray(np.fft.ifft(x, n, dim, norm), dtype=x.dtype)


def quantize(
    x: np.Tensor,
    dtype: Union[np.quint8, np.qint8, np.quint16, np.qint16, np.qint32],
    /,
    *,
    scale_factor: Union[Sequence[int], int],
    zero_point: Union[Sequence[int], int],
    min_range: Union[Sequence[int], int],
    max_range: Union[Sequence[int], int],
):
    raise IvyNotImplementedException()<|MERGE_RESOLUTION|>--- conflicted
+++ resolved
@@ -9,8 +9,10 @@
 from ivy.functional.ivy.layers import _handle_padding, _get_num_padded_values
 from ivy.functional.backends.numpy.layers import _add_dilations
 from ivy.functional.ivy.experimental.layers import _padding_ceil_mode
-<<<<<<< HEAD
+
 from ivy.utils.exceptions import IvyNotImplementedException
+from ivy.func_wrapper import with_supported_dtypes
+from . import backend_version
 
 
 def _determine_depth_max_pooling(x, kernel, strides, dims):
@@ -42,10 +44,6 @@
             kernel = spatial_kernel
             strides = strides[1:-1] if len(strides) == dims + 2 else strides
     return x, kernel, strides, depth_pooling
-=======
-from ivy.func_wrapper import with_supported_dtypes
-from . import backend_version
->>>>>>> 220212da
 
 
 def _determine_depth_max_pooling(x, kernel, strides, dims):
