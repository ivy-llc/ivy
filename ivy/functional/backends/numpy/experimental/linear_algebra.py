import math
from typing import Optional, Tuple
import numpy as np

import ivy


def diagflat(
    x: np.ndarray,
    /,
    *,
    offset: Optional[int] = 0,
    padding_value: Optional[float] = 0,
    align: Optional[str] = "RIGHT_LEFT",
    num_rows: Optional[int] = -1,
    num_cols: Optional[int] = -1,
    out: Optional[np.ndarray] = None,
):
    if len(x.shape) > 1:
        x = np.ravel(x)

    if math.prod(x.shape) == 1 and offset == 0 and num_rows <= 1 and num_cols <= 1:
        return x

    # This is used as part of Tensorflow's shape calculation
    # See their source code to see what they're doing with it
    lower_diag_index = offset
    upper_diag_index = lower_diag_index

    x_shape = x.shape
    x_rank = len(x_shape)

    num_diags = upper_diag_index - lower_diag_index + 1
    max_diag_len = x_shape[x_rank - 1]

    min_num_rows = max_diag_len - min(upper_diag_index, 0)
    min_num_cols = max_diag_len + max(lower_diag_index, 0)

    if num_rows == -1 and num_cols == -1:
        num_rows = max(min_num_rows, min_num_cols)
        num_cols = num_rows
    elif num_rows == -1:
        num_rows = min_num_rows
    elif num_cols == -1:
        num_cols = min_num_cols

    output_shape = list(x_shape)
    if num_diags == 1:
        output_shape[x_rank - 1] = num_rows
        output_shape.append(num_cols)
    else:
        output_shape[x_rank - 2] = num_rows
        output_shape[x_rank - 1] = num_cols

    output_array = np.full(output_shape, padding_value)

    diag_len = max(min(num_rows, num_cols) - abs(offset) + 1, 1)

    if len(x) < diag_len:
        x = np.array(list(x) + [padding_value] * max((diag_len - len(x), 0)))

    diagonal_to_add = np.diag(x - np.full_like(x, padding_value), k=offset)

    diagonal_to_add = diagonal_to_add[tuple(slice(0, n) for n in output_array.shape)]
    output_array += np.pad(
        diagonal_to_add,
        [
            (0, max([output_array.shape[0] - diagonal_to_add.shape[0], 0])),
            (0, max([output_array.shape[1] - diagonal_to_add.shape[1], 0])),
        ],
        mode="constant",
    )
    ret = output_array.astype(x.dtype)

    if ivy.exists(out):
        ivy.inplace_update(out, ret)

    return ret


def kron(
    a: np.ndarray,
    b: np.ndarray,
    /,
    *,
    out: Optional[np.ndarray] = None,
) -> np.ndarray:
    return np.kron(a, b)


kron.support_native_out = False


<<<<<<< HEAD
def matrix_exp(
    x: np.ndarray,
    /,
    *,
    out: Optional[np.ndarray] = None,
) -> np.ndarray:
    return np.exp(x)
=======
def eig(x: np.ndarray, /) -> Tuple[np.ndarray, ...]:
    if ivy.dtype(x) == ivy.float16:
        x = x.astype(np.float32)
    e, v = np.linalg.eig(x)
    return e.astype(complex), v.astype(complex)
>>>>>>> f487323f
<|MERGE_RESOLUTION|>--- conflicted
+++ resolved
@@ -91,7 +91,6 @@
 kron.support_native_out = False
 
 
-<<<<<<< HEAD
 def matrix_exp(
     x: np.ndarray,
     /,
@@ -99,10 +98,9 @@
     out: Optional[np.ndarray] = None,
 ) -> np.ndarray:
     return np.exp(x)
-=======
+
 def eig(x: np.ndarray, /) -> Tuple[np.ndarray, ...]:
     if ivy.dtype(x) == ivy.float16:
         x = x.astype(np.float32)
     e, v = np.linalg.eig(x)
-    return e.astype(complex), v.astype(complex)
->>>>>>> f487323f
+    return e.astype(complex), v.astype(complex)