"""Collection of Numpy random functions, wrapped to fit Ivy syntax and signature."""

# global
import numpy as np
<<<<<<< HEAD
from typing import Optional, Union, Tuple, Sequence
import ivy

# localf
=======
from typing import Optional, Union, Sequence
>>>>>>> fe25d203

# local
import ivy

# Extra #
# ------#


def random_uniform(
<<<<<<< HEAD
    low: Union[float] = 0.0,
    high: Union[float] = 1.0,
    shape: Optional[Union[int, Tuple[int, ...]]] = None,
=======
    low: Union[float, np.ndarray] = 0.0,
    high: Union[float, np.ndarray] = 1.0,
    shape: Optional[Union[ivy.NativeShape, Sequence[int]]] = None,
    dtype=None,
>>>>>>> fe25d203
    *,
    device: str,
    dtype = None,
) -> np.ndarray:

    if isinstance(low, (np.ndarray, ivy.Array)):
        low = float(low)
    if isinstance(low, tuple):
        low = float(low[0])
    if isinstance(high, (np.ndarray, ivy.Array)):
        high = float(high)
    if isinstance(high, tuple):
        high = float(high[0])

    if isinstance(shape, (np.ndarray, ivy.Array)):
        if shape.size <= 1:
            shape = int(shape)
        else:
            new_shape = []
            for i in shape:
                new_shape.append(int(i))
            shape = new_shape

    #return np.asarray(np.random.uniform(low, high, shape), dtype=dtype)
    return np.random.uniform(low, high, shape)


def random_normal(
    mean: float = 0.0,
    std: float = 1.0,
    shape: Optional[Union[ivy.NativeShape, Sequence[int]]] = None,
    *,
    device: str,
) -> np.ndarray:
    return np.asarray(np.random.normal(mean, std, shape))


def multinomial(
    population_size: int,
    num_samples: int,
    batch_size: int = 1,
    probs: Optional[np.ndarray] = None,
    replace=True,
    *,
    device: str,
    out: Optional[np.ndarray] = None,
) -> np.ndarray:
    if probs is None:
        probs = (
            np.ones(
                (
                    batch_size,
                    population_size,
                )
            )
            / population_size
        )
    orig_probs_shape = list(probs.shape)
    num_classes = orig_probs_shape[-1]
    probs_flat = np.reshape(probs, (-1, orig_probs_shape[-1]))
    probs_flat = probs_flat / np.sum(
        probs_flat, -1, keepdims=True, dtype="float64", out=out
    )
    probs_stack = np.split(probs_flat, probs_flat.shape[0])
    samples_stack = [
        np.random.choice(num_classes, num_samples, replace, p=prob[0])
        for prob in probs_stack
    ]
    samples_flat = np.stack(samples_stack, out=out)
    return np.asarray(np.reshape(samples_flat, orig_probs_shape[:-1] + [num_samples]))


def randint(
    low: int, high: int, shape: Union[ivy.NativeShape, Sequence[int]], *, device: str
) -> np.ndarray:
    return np.random.randint(low, high, shape)


def seed(seed_value: int = 0) -> None:
    np.random.seed(seed_value)


def shuffle(x: np.ndarray) -> np.ndarray:
    return np.random.permutation(x)<|MERGE_RESOLUTION|>--- conflicted
+++ resolved
@@ -2,14 +2,7 @@
 
 # global
 import numpy as np
-<<<<<<< HEAD
-from typing import Optional, Union, Tuple, Sequence
-import ivy
-
-# localf
-=======
 from typing import Optional, Union, Sequence
->>>>>>> fe25d203
 
 # local
 import ivy
@@ -19,16 +12,9 @@
 
 
 def random_uniform(
-<<<<<<< HEAD
     low: Union[float] = 0.0,
     high: Union[float] = 1.0,
-    shape: Optional[Union[int, Tuple[int, ...]]] = None,
-=======
-    low: Union[float, np.ndarray] = 0.0,
-    high: Union[float, np.ndarray] = 1.0,
-    shape: Optional[Union[ivy.NativeShape, Sequence[int]]] = None,
-    dtype=None,
->>>>>>> fe25d203
+    shape: Optional[Union[int, Sequence[int, ...]]] = None,
     *,
     device: str,
     dtype = None,
