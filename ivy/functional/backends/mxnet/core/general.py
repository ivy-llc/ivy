--- conflicted
+++ resolved
@@ -377,17 +377,6 @@
             _mx.nd.full((1,), fill_value, cont, dtype_from_str(default_dtype(dtype, fill_value))))
     return _mx.nd.full(shape, fill_value, cont, dtype_from_str(default_dtype(dtype, fill_value)))
 
-<<<<<<< HEAD
-
-def ones_like(x, dtype=None, dev=None):
-    if x.shape == ():
-        return _mx.nd.array(1., ctx=_mxnet_init_context(default_device(dev)))
-    mx_ones = _mx.nd.ones_like(x, ctx=_mxnet_init_context(default_device(dev)))
-    return mx_ones if dtype is None else mx_ones.astype(dtype)
-
-
-=======
->>>>>>> 44b39991
 # noinspection PyUnusedLocal
 one_hot = lambda indices, depth, dev=None: _mx.nd.one_hot(indices, depth)
 
