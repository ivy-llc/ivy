"""
Collection of MXNet general functions, wrapped to fit Ivy syntax and signature.
"""

# global
import ivy
_round = round
import logging
import mxnet as _mx
import numpy as _np
import math as _math
from numbers import Number
from operator import mul as _mul
from functools import reduce as _reduce
import multiprocessing as _multiprocessing

# local
from ivy.functional.ivy.core import default_device, default_dtype
from ivy.functional.backends.mxnet.core.device import _callable_dev, dev_to_str


DTYPE_TO_STR = {_np.dtype('int8'): 'int8',
                _np.dtype('int16'): 'int16',
                _np.dtype('int32'): 'int32',
                _np.dtype('int64'): 'int64',
                _np.dtype('uint8'): 'uint8',
                _np.dtype('uint16'): 'uint16',
                _np.dtype('uint32'): 'uint32',
                _np.dtype('uint64'): 'uint64',
                'bfloat16': 'bfloat16',
                _np.dtype('float16'): 'float16',
                _np.dtype('float32'): 'float32',
                _np.dtype('float64'): 'float64',
                _np.dtype('bool'): 'bool',

                _np.int8: 'int8',
                _np.int16: 'int16',
                _np.int32: 'int32',
                _np.int64: 'int64',
                _np.uint8: 'uint8',
                _np.uint16: 'uint16',
                _np.uint32: 'uint32',
                _np.uint64: 'uint64',
                _np.float16: 'float16',
                _np.float32: 'float32',
                _np.float64: 'float64',
                _np.bool_: 'bool'}

DTYPE_FROM_STR = {'int8': _np.int8,
                'int16': _np.int16,
                'int32': _np.int32,
                'int64': _np.int64,
                'uint8': _np.uint8,
                'uint16': _np.uint16,
                'uint32': _np.uint32,
                'uint64': _np.uint64,
                'bfloat16': 'bfloat16',
                'float16': _np.float16,
                'float32': _np.float32,
                'float64': _np.float64,
                'bool': _np.bool_}


# API #
# ----#

def array(object_in, dtype=None, dev=None):
    cont = _mxnet_init_context(default_device(dev))
    return _mx.nd.array(object_in, cont, dtype=default_dtype(dtype, object_in))


asarray = array


def is_array(x, exclusive=False):
    if isinstance(x, _mx.ndarray.ndarray.NDArray):
        if exclusive and x.grad is not None:
            return False
        return True
    return False


copy_array = lambda x: x.copy()


@_handle_flat_arrays_in_out
def array_equal(x0, x1):
    if ivy.dtype(x0, as_str=True) == 'bool':
        x0 = x0.astype('int32')
    if ivy.dtype(x1, as_str=True) == 'bool':
        x1 = x1.astype('int32')
    return _mx.nd.min(_mx.nd.broadcast_equal(x0, x1)) == 1


def dtype_bits(dtype_in):
    dtype_str = dtype_to_str(dtype_in)
    if 'bool' in dtype_str:
        return 1
    return int(dtype_str.replace("<class 'numpy.", '').replace("'>", '').replace('uint', '').replace(
        'int', '').replace('bfloat', '').replace('float', ''))


equal = lambda x1, x2: x1 == x2
equal.__name__ = 'equal'
to_numpy = lambda x: x if isinstance(x, _np.ndarray) else (_np.array(x) if isinstance(x, (int, float)) else x.asnumpy())
to_numpy.__name__ = 'to_numpy'
to_scalar = lambda x: x if isinstance(x, Number) else x.asscalar().item()
to_scalar.__name__ = 'to_scalar'
to_list = lambda x: to_numpy(x).tolist()
to_list.__name__ = 'to_list'
shape = lambda x, as_tensor=False: _mx.nd.shape_array(x) if as_tensor else x.shape
shape.__name__ = 'shape'
get_num_dims = lambda x, as_tensor=False:\
    _mx.nd.shape_array(_mx.nd.shape_array(x)).reshape([]) if as_tensor else len(x.shape)
minimum = lambda x, y: _mx.nd.array(_mx.nd.minimum(_scalar_or_flat_array_to_scalar(x), _scalar_or_flat_array_to_scalar(y)))
maximum = lambda x, y: _mx.nd.array(_mx.nd.maximum(_scalar_or_flat_array_to_scalar(x), _scalar_or_flat_array_to_scalar(y)))


@_handle_flat_arrays_in_out
def clip(x, x_min, x_max):
    return _mx.nd.clip(_mx.nd.array(x), x_min, x_max)


@_handle_flat_arrays_in_out
def round(x):
    return _mx.nd.round(x)


@_handle_flat_arrays_in_out
def floormod(x, y):
    return x % y


@_handle_flat_arrays_in_out
def floor(x):
    return _mx.nd.floor(x)


@_handle_flat_arrays_in_out
def ceil(x):
    return _mx.nd.ceil(x)


# noinspection PyShadowingBuiltins
@_handle_flat_arrays_in_out
def abs(x):
    return _mx.nd.abs(x)


argmax = lambda x, axis=0: _mx.nd.argmax(x, axis)
argmin = lambda x, axis=0: _mx.nd.argmin(x, axis)


@_handle_flat_arrays_in_out
def cast(x, dtype):
    return x.astype(dtype)


astype = cast


# noinspection PyUnresolvedReferences
def arange(stop, start=0, step=1, dtype=None, dev=None):
    cont = _mxnet_init_context(default_device(dev))
    stop = stop if isinstance(stop, Number) else stop.asscalar()
    start = start if isinstance(start, Number) else start.asscalar()
    step = step if isinstance(step, Number) else step.asscalar()
    return _mx.nd.arange(start, stop, ctx=cont, step=step, dtype=dtype)


def _linspace(start, stop, num, cont):
    if num == 1:
        return start
    start = _mx.nd.array(start).reshape((1,)).astype('float32')
    stop = _mx.nd.array(stop).reshape((1,)).astype('float32')
    n_m_1 = _mx.nd.array(num - 1).reshape((1,)).astype('float32')
    increment = (stop - start)/n_m_1
    increment_tiled = _mx.nd.tile(increment, num - 1)
    increments = increment_tiled * _mx.nd.array(_mx.nd.np.linspace(1, num - 1, num - 1).tolist(), ctx=cont)
    ret = _mx.nd.concat(start, start + increments, dim=0)
    return ret


def linspace(start, stop, num, axis=None, dev=None):
    cont = _mxnet_init_context(default_device(dev))
    num = num.asnumpy()[0] if isinstance(num, _mx.nd.NDArray) else num
    start_is_array = isinstance(start, _mx.nd.NDArray)
    stop_is_array = isinstance(stop, _mx.nd.NDArray)
    start_shape = []
    if start_is_array:
        start_shape = list(start.shape)
        start = start.reshape((-1,))
    if stop_is_array:
        start_shape = list(stop.shape)
        stop = stop.reshape((-1,))
    if start_is_array and stop_is_array:
        res = [_linspace(strt, stp, num, cont) for strt, stp in zip(start, stop)]
    elif start_is_array and not stop_is_array:
        res = [_linspace(strt, stop, num, cont) for strt in start]
    elif not start_is_array and stop_is_array:
        res = [_linspace(start, stp, num, cont) for stp in stop]
    else:
        return _linspace(start, stop, num, cont)
    new_shape = start_shape + [num]
    res = _mx.nd.concat(*res, dim=-1).reshape(new_shape)
    if axis is not None:
        res = _mx.nd.swapaxes(res, axis, -1)
    return res


def logspace(start, stop, num, base=10., axis=None, dev=None):
    power_seq = linspace(start, stop, num, axis, default_device(dev))
    return base ** power_seq


@_handle_flat_arrays_in_out
def concatenate(xs, axis=-1):
    return _mx.nd.concat(*xs, dim=axis)


def stack(xs, axis=0):
    if xs[0].shape == ():
        return _mx.nd.reshape(_mx.nd.stack(*[_flat_array_to_1_dim_array(x) for x in xs], axis=axis), -1)
    return _mx.nd.stack(*xs, axis=axis)


def unstack(x, axis, keepdims=False):
    if x.shape == ():
        return [x]
    num_outputs = x.shape[axis]
    ret = _mx.nd.split(x, num_outputs, axis, squeeze_axis=not keepdims)
    return ret if isinstance(ret, list) else [ret]


def split(x, num_or_size_splits=None, axis=0, with_remainder=False):
    if x.shape == ():
        if num_or_size_splits is not None and num_or_size_splits != 1:
            raise Exception('input array had no shape, but num_sections specified was {}'.format(num_or_size_splits))
        return [x]
    if num_or_size_splits == 1:
        return [x]
    elif with_remainder and isinstance(num_or_size_splits, int):
        num_or_size_splits = x.shape[axis] if not num_or_size_splits else num_or_size_splits
        num_chunks = x.shape[axis] / num_or_size_splits
        num_chunks_int = _math.floor(num_chunks)
        remainder_size = int((num_chunks - num_chunks_int) * num_or_size_splits)
        num_or_size_splits = [num_or_size_splits]*num_chunks_int + [remainder_size]
    if isinstance(num_or_size_splits, (list, tuple)):
        csum = [0] + _np.cumsum(num_or_size_splits).tolist()
        starts = csum[:-1]
        ends = csum[1:]
        if axis < 0:
            slices = [tuple([Ellipsis, slice(s, e, 1)] + [slice(None, None, None)]*int(abs(axis)-1))
                      for s, e in zip(starts, ends)]
        else:
            slices = [tuple([slice(None, None, None)]*axis + [slice(s, e, 1)])
                      for s, e in zip(starts, ends)]
        return [x[so] for so in slices]
    return _mx.nd.split(x, x.shape[axis] if not num_or_size_splits else num_or_size_splits, axis)


@_handle_flat_arrays_in_out
def repeat(x, repeats, axis=None):
    return _mx.nd.repeat(x, repeats, axis)


def tile(x, reps):
    if isinstance(reps, _mx.nd.ndarray.NDArray):
        reps = reps.asnumpy().tolist()
    return _mx.nd.tile(_flat_array_to_1_dim_array(x), reps)


@_handle_flat_arrays_in
def constant_pad(x, pad_width, value=0):
    if isinstance(pad_width, _mx.ndarray.ndarray.NDArray):
        pad_width = pad_width.asnumpy().tolist()
    x_shape = list(x.shape)
    num_dims = len(x_shape)
    if num_dims > 3:
        raise Exception('Invalid inputs. Pad for mxnet only supports inputs with 3 dimensions or smaller.')
    num_dims_to_add = 4 - num_dims
    new_shape = tuple([1] * num_dims_to_add + x_shape)
    mat_expanded_dims = _mx.nd.reshape(x, new_shape)
    pad_width_flat = [0]*num_dims_to_add*2 + [item for sublist in pad_width for item in sublist]
    pad_expanded_dims = _mx.nd.pad(mat_expanded_dims, mode="constant", pad_width=tuple(pad_width_flat),
                                   constant_value=value)
    new_shape = [orig_dim + pad_width_item[0] + pad_width_item[1] for orig_dim, pad_width_item in zip(x_shape, pad_width)]
    res = _mx.nd.reshape(pad_expanded_dims, tuple(new_shape))
    return res


def zero_pad(x, pad_width):
    return constant_pad(x, pad_width, 0)


swapaxes = _mx.nd.swapaxes


def transpose(x, axes=None):
    if axes is None:
        num_dims = len(x.shape)
        axes = list(range(num_dims))
        axes.reverse()
    return _mx.nd.transpose(x, axes)


def expand_dims(x, axis):
    if x.shape == ():
        return _flat_array_to_1_dim_array(x)
    return _mx.nd.expand_dims(x, axis)


@_handle_flat_arrays_in_out
def where(condition, x1, x2):
    x_shape = list(x1.shape)
    condition_shape = list(condition.shape)
    if x_shape == condition_shape:
        res = _mx.nd.where(condition, x1, x2)
        return res
    tile_reps = [int(x / c) for x, c in zip(x_shape, condition_shape)]
    tiled_condition = _mx.nd.tile(condition, tile_reps)
    return _mx.nd.where(tiled_condition, x1, x2)


def indices_where(x):
    x_shape = x.shape
    x_flat = x.reshape((1, -1,))
    flat_indices = x_flat.astype('int32').tostype('csr').indices
    if flat_indices.shape == (0,):
        res = flat_indices.reshape((0, len(x_shape)))
        return res
    res = _mx.nd.swapaxes(_mx.nd.unravel_index(flat_indices, x_shape), 0, 1)
    return res


@_handle_flat_arrays_in_out
def isinf(x):
    return _mx.nd.contrib.isinf(x).astype('bool')


<<<<<<< HEAD
@_handle_flat_arrays_in_out
def isfinite(x):
    return _mx.nd.contrib.isfinite(x).astype('bool')



def sign(x):
    return _mx.nd.contrib.sign(x).astype(dtype)


=======
>>>>>>> 9bccec59
reshape = lambda x, new_shape: x.reshape(new_shape)


def broadcast_to(x, new_shape):
    x_shape = list(x.shape)
    num_x_dims = len(x_shape)
    num_shape_dims = len(new_shape)
    diff = num_shape_dims - num_x_dims
    if diff == 0:
        return _mx.nd.broadcast_to(x, new_shape)
    x = _mx.nd.reshape(x, [1]*diff + x_shape)
    return _mx.nd.broadcast_to(x, new_shape)


def squeeze(x, axis=None):
    if x.shape == ():
        if axis is None or axis == 0 or axis == -1:
            return x
        raise Exception('tried to squeeze a zero-dimensional input by axis {}'.format(axis))
    res = _mx.nd.squeeze(x, axis)
    if axis is None:
        return _1_dim_array_to_flat_array(res)
    return res


# noinspection PyShadowingNames



def zeros_like(x, dtype=None, dev=None):
    if x.shape == ():
        return _mx.nd.array(0., ctx=_mxnet_init_context(default_device(dev)))
    mx_zeros = _mx.nd.zeros_like(x, ctx=_mxnet_init_context(default_device(dev)))
    return mx_zeros if not dtype else mx_zeros.astype(dtype)


def full(shape, fill_value, dtype=None, device=None):
    shape = ivy.shape_to_tuple(shape)
    cont = _mxnet_init_context(default_device(device))
    if len(shape) == 0 or 0 in shape:
        return _1_dim_array_to_flat_array(
            _mx.nd.full((1,), fill_value, cont, dtype_from_str(default_dtype(dtype, fill_value))))
    return _mx.nd.full(shape, fill_value, cont, dtype_from_str(default_dtype(dtype, fill_value)))


def ones_like(x, dtype=None, dev=None):
    if x.shape == ():
        return _mx.nd.array(1., ctx=_mxnet_init_context(default_device(dev)))
    mx_ones = _mx.nd.ones_like(x, ctx=_mxnet_init_context(default_device(dev)))
    return mx_ones if dtype is None else mx_ones.astype(dtype)


# noinspection PyUnusedLocal
one_hot = lambda indices, depth, dev=None: _mx.nd.one_hot(indices, depth)


def cross(x1, x2):
    a1 = x1[..., 0:1]
    a2 = x1[..., 1:2]
    a3 = x1[..., 2:3]
    b1 = x2[..., 0:1]
    b2 = x2[..., 1:2]
    b3 = x2[..., 2:3]
    res1 = a2*b3 - a3*b2
    res2 = a3*b1 - a1*b3
    res3 = a1*b2 - a2*b1
    res = _mx.nd.concat(res1, res2, res3, dim=-1)
    return res


def matmul(x1, x2):
    expanded = False
    x1_shape = list(x1.shape)
    x2_shape = list(x2.shape)
    if len(x1_shape) != 3:
        num_x1_dims = len(x1_shape)
        x1 = _mx.nd.reshape(x1, [1]*max(2-num_x1_dims, 0) + [-1] + x1_shape[-min(num_x1_dims, 2):])
        expanded = True
    if len(x2_shape) != 3:
        num_x2_dims = len(x2_shape)
        x2 = _mx.nd.reshape(x2, [1]*max(2-num_x2_dims, 0) + [-1] + x2_shape[-min(num_x2_dims, 2):])
        expanded = True
    x1_batch_size = x1.shape[0]
    x2_batch_size = x2.shape[0]
    if x1_batch_size > x2_batch_size:
        x2 = _mx.nd.tile(x2, (int(x1_batch_size/x2_batch_size), 1, 1))
    elif x2_batch_size > x1_batch_size:
        x1 = _mx.nd.tile(x1, (int(x2_batch_size / x1_batch_size), 1, 1))
    res = _mx.nd.batch_dot(x1, x2)
    if expanded:
        return _mx.nd.reshape(res, list(x1_shape[:-1]) + [res.shape[-1]])
    return res


cumsum = lambda x, axis=0: _mx.nd.cumsum(x, axis if axis >= 0 else axis % len(x.shape))


def cumprod(x, axis=0, exclusive=False):
    array_stack = [_mx.nd.expand_dims(chunk, axis) for chunk in unstack(x, axis)]
    if exclusive:
        array_stack = [_mx.nd.ones_like(array_stack[0])] + array_stack[:-1]
    new_array_list = [array_stack[0]]
    for array_chunk in array_stack[1:]:
        new_array_list.append(new_array_list[-1] * array_chunk)
    return _mx.nd.concat(*new_array_list, dim=axis)


def identity(n, dtype='float32', batch_shape=None, dev=None):
    mat = _mx.nd.eye(n, dtype=dtype).copyto(_mxnet_init_context(default_device(dev)))
    if batch_shape is None:
        return mat
    else:
        reshape_dims = [1]*len(batch_shape) + [n, n]
        tile_dims = list(batch_shape) + [1, 1]
        res = _mx.nd.tile(_mx.nd.reshape(mat, reshape_dims), tile_dims)
        return res


def meshgrid(*xs, indexing='ij'):
    # ToDo: implement this without reliance on NumPy backend
    xs_np = [x.as_np_ndarray() for x in xs]
    return tuple([item.as_nd_ndarray() for item in _mx.np.meshgrid(*xs_np, indexing=indexing)])


# noinspection PyShadowingNames
def scatter_flat(indices, updates, size=None, tensor=None, reduction='sum', dev=None):
    if ivy.exists(tensor):
        raise Exception('MXNet scatter_flat does not support scattering into an pre-existing tensor.')
    if reduction == 'replace':
        return _mx.nd.scatter_nd(updates, _mx.nd.expand_dims(indices, 0), [size]).copyto(_mxnet_init_context(default_device(dev)))
    else:
        raise Exception('MXNet scatter_flat currently only supports reduction mode "replace", but {} selected.'.
                        format(reduction))


# noinspection PyShadowingNames
def scatter_nd(indices, updates, shape=None, tensor=None, reduction='sum', dev=None):
    if ivy.exists(tensor):
        raise Exception('MXNet scatter_flat does not support scattering into an pre-existing tensor.')
    if dev is None:
        dev = _callable_dev(indices)
    shape = list(shape)
    num_idx_dims = len(indices.shape)
    transpose_order = [num_idx_dims-1] + list(range(num_idx_dims-1))
    indices = _mx.nd.transpose(indices, transpose_order)
    shape = shape if type(shape) is list else shape.asnumpy().astype(_np.int32).tolist()
    if reduction == 'replace':
        return _mx.nd.scatter_nd(updates, indices, shape).copyto(_mxnet_init_context(dev))
    else:
        raise Exception('MXNet scatter_nd currently only supports reduction mode "replace", but {} selected.'.
                        format(reduction))


def gather(params, indices, axis=-1, dev=None):
    if dev is None:
        dev = _callable_dev(params)
    index_slices = unstack(indices, -1)
    res = _mx.nd.concat(
        *[_mx.nd.expand_dims(_mx.nd.pick(params, idx_slice, axis), -1) for idx_slice in index_slices], dim=-1)
    res = _mx.nd.reshape(res, indices.shape)
    return res.copyto(_mxnet_init_context(dev))


def gather_nd(params, indices, dev=None):
    if dev is None:
        dev = _callable_dev(params)
    indices_shape = indices.shape
    num_idx_dims = len(indices_shape)
    transpose_order = [num_idx_dims-1] + list(range(num_idx_dims-1))
    indices = _mx.nd.transpose(indices, transpose_order)
    return _mx.nd.gather_nd(params, indices).copyto(_mxnet_init_context(dev))


def linear_resample(x, num_samples, axis=-1):
    x_shape = list(x.shape)
    num_x_dims = len(x_shape)
    axis = axis % num_x_dims
    x_pre_shape = x_shape[0:axis]
    x_pre_size = _reduce(_mul, x_pre_shape) if x_pre_shape else 1
    num_pre_dims = len(x_pre_shape)
    num_vals = x.shape[axis]
    x_post_shape = x_shape[axis+1:]
    x_post_size = _reduce(_mul, x_post_shape) if x_post_shape else 1
    num_post_dims = len(x_post_shape)
    xp = _mx.nd.reshape(_mx.nd.arange(num_vals*x_pre_size*x_post_size), x_shape)
    x_coords = _mx.nd.arange(num_samples) * ((num_vals-1)/(num_samples-1)) * x_post_size
    x_coords = _mx.nd.reshape(x_coords, [1]*num_pre_dims + [num_samples] + [1]*num_post_dims)
    x_coords = _mx.nd.broadcast_to(x_coords, x_pre_shape + [num_samples] + x_post_shape)
    slc = [slice(None)] * num_x_dims
    slc[axis] = slice(0, 1, 1)
    x_coords = x_coords + xp[tuple(slc)]
    x = _mx.nd.reshape(x, (-1,))
    xp = _mx.nd.reshape(xp, (-1,))
    x_coords = _mx.nd.reshape(x_coords, (-1,))
    ret = _mx.nd.array(_mx.np.interp(x_coords.asnumpy(), xp.asnumpy(), x.asnumpy()))
    return _mx.nd.reshape(ret, x_pre_shape + [num_samples] + x_post_shape)


def dtype(x, as_str=False):
    dt = x.dtype
    if as_str:
        return dtype_to_str(dt)
    return x.dtype


def dtype_to_str(dtype_in):
    if isinstance(dtype_in, str):
        return dtype_in
    return DTYPE_TO_STR[dtype_in]


def dtype_from_str(dtype_in):
    if not isinstance(dtype_in, str):
        return dtype_in
    return DTYPE_FROM_STR[dtype_in]


# noinspection PyUnusedLocal
def compile(func, dynamic=True, example_inputs=None, static_argnums=None, static_argnames=None):
    logging.warning('MXnet does not support compiling arbitrary functions, '
                    'consider writing a function using MXNet Symbolic backend instead for compiling.\n'
                    'Now returning the unmodified function.')
    return func


current_framework_str = lambda: 'mxnet'
current_framework_str.__name__ = 'current_framework_str'
multiprocessing = lambda context=None: _multiprocessing if context is None else _multiprocessing.get_context(context)
container_types = lambda: []


def inplace_update(x, val):
    if x.shape == ():
        raise Exception('MXNet does not support inplace updates of 0-dimensional arrays')
    x[:] = val
    return x


def inplace_decrement(x, val):
    if x.shape == ():
        raise Exception('MXNet does not support inplace updates of 0-dimensional arrays')
    x -= val
    return x


def inplace_increment(x, val):
    if x.shape == ():
        raise Exception('MXNet does not support inplace updates of 0-dimensional arrays')
    x += val
    return x


inplace_arrays_supported = lambda: True
inplace_variables_supported = lambda: True<|MERGE_RESOLUTION|>--- conflicted
+++ resolved
@@ -338,7 +338,7 @@
     return _mx.nd.contrib.isinf(x).astype('bool')
 
 
-<<<<<<< HEAD
+
 @_handle_flat_arrays_in_out
 def isfinite(x):
     return _mx.nd.contrib.isfinite(x).astype('bool')
@@ -348,9 +348,6 @@
 def sign(x):
     return _mx.nd.contrib.sign(x).astype(dtype)
 
-
-=======
->>>>>>> 9bccec59
 reshape = lambda x, new_shape: x.reshape(new_shape)
 
 
