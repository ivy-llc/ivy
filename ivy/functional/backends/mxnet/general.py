--- conflicted
+++ resolved
@@ -73,15 +73,11 @@
 container_types = lambda: []
 
 
-<<<<<<< HEAD
-def unstack(x: mx.nd.NDArray, axis, keepdims=False):
-=======
 def unstack(
     x: mx.nd.NDArray,
     axis: int,
     keepdims: bool = False,
 ) -> List[mx.nd.NDArray]:
->>>>>>> 6c72ef5e
     if x.shape == ():
         return [x]
     num_outputs = x.shape[axis]
