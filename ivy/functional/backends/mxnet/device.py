"""
Collection of MXNet general functions, wrapped to fit Ivy syntax and signature.
"""

# global
import os

_round = round
import mxnet as mx
from mxnet import profiler as _profiler

# local
import ivy
from ivy.functional.ivy.device import Profiler as BaseProfiler


def dev(x, as_str=False):
    dv = x.context
    if as_str:
        return dev_to_str(dv)
    return dv


def to_dev(x, device=None, out=None):
    if device is not None:
        ret = x.as_in_context(dev_from_str(device))
        if ivy.exists(out):
            return ivy.inplace_update(out, ret)
        return ret 
    if ivy.exists(out):
        return ivy.inplace_update(out, x)
    return x


def dev_to_str(device):
    if isinstance(device, str):
        return device
    device_type = device.device_type
    if device_type == 'cpu':
        return device_type
    return device_type + (':' + (str(device.device_id) if device.device_id is not None else '0'))


def dev_from_str(device):
    if not isinstance(device, str):
        return device
    dev_split = device.split(':')
    device = dev_split[0]
    if len(dev_split) > 1:
        idx = int(dev_split[1])
    else:
        idx = 0
    return mx.context.Context(device, idx)


def gpu_is_available() -> bool:
    return mx.context.num_gpus() > 0


clear_mem_on_dev = lambda dev: None
_callable_dev = dev
<<<<<<< HEAD
gpu_is_available = lambda: mx.context.num_gpus() > 0
tpu_is_available = lambda: False
=======
num_gpus = lambda: mx.context.num_gpus()

def tpu_is_available() -> bool: 
    return False
>>>>>>> 9a005286

def num_gpus() -> int:
    return mx.context.num_gpus()


class Profiler(BaseProfiler):

    def __init__(self, save_dir):
        super(Profiler, self).__init__(save_dir)
        self._prof = _profiler
        self._prof.set_config(profile_all=True,
                              aggregate_stats=True,
                              continuous_dump=True,
                              filename=os.path.join(save_dir, 'trace.json'))

    def start(self):
        self._prof.set_state('run')

    def stop(self):
        self._prof.set_state('stop')
        self._prof.dump()

    def __enter__(self):
        self.start()

    def __exit__(self, exc_type, exc_val, exc_tb):
        self.stop()<|MERGE_RESOLUTION|>--- conflicted
+++ resolved
@@ -59,15 +59,9 @@
 
 clear_mem_on_dev = lambda dev: None
 _callable_dev = dev
-<<<<<<< HEAD
-gpu_is_available = lambda: mx.context.num_gpus() > 0
-tpu_is_available = lambda: False
-=======
-num_gpus = lambda: mx.context.num_gpus()
 
 def tpu_is_available() -> bool: 
     return False
->>>>>>> 9a005286
 
 def num_gpus() -> int:
     return mx.context.num_gpus()
