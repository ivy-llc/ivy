--- conflicted
+++ resolved
@@ -3,8 +3,6 @@
 """
 
 # global
-from typing import Optional
-
 import ivy
 _round = round
 import logging
@@ -69,36 +67,6 @@
 # API #
 # ----#
 
-<<<<<<< HEAD
-def array(object_in, dtype=None, dev=None):
-    cont = _mxnet_init_context(default_device(dev))
-    return _mx.nd.array(object_in, cont, dtype=default_dtype(dtype, object_in))
-
-
-def asarray(object_in, dtype: Optional[str] = None, dev: Optional[str] = None, copy: Optional[bool] = None):
-    # mxnet don't have asarray implementation, haven't properly tested
-    cont = _mxnet_init_context(default_device(dev))
-    if copy is None:
-        copy = False
-    if copy:
-        if dtype is None and isinstance(object_in, _mx.nd.NDArray):
-            return _mx.nd.array(object_in, cont).as_in_context(cont)
-        if dtype is None and not isinstance(object_in, _mx.nd.NDArray):
-            return _mx.nd.array(object_in, cont, dtype=default_dtype(dtype, object_in))
-        else:
-            dtype = dtype_to_str(default_dtype(dtype, object_in))
-            return _mx.nd.array(object_in, cont, dtype=default_dtype(dtype, object_in))
-    else:
-        if dtype is None and isinstance(object_in, _mx.nd.NDArray):
-            return object_in.as_in_context(cont)
-        if dtype is None and not isinstance(object_in, _mx.nd.NDArray):
-            return _mx.nd.array(object_in, cont, dtype=default_dtype(dtype, object_in))
-        else:
-            dtype = dtype_to_str(default_dtype(dtype, object_in))
-            return _mx.nd.array(object_in, cont, dtype=default_dtype(dtype, object_in))
-
-=======
->>>>>>> 7840e9eb
 
 
 
