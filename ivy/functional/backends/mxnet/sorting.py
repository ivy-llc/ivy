--- conflicted
+++ resolved
@@ -6,21 +6,12 @@
 
 
 def argsort(
-<<<<<<< HEAD
-        x: mx.ndarray.ndarray.NDArray,
-        axis: int = -1,
-        descending: bool = False,
-        stable: bool = True,
-        out: Optional[mx.ndarray.ndarray.NDArray] = None,
-) -> mx.ndarray.ndarray.NDArray:
-=======
     x: mx.nd.NDArray,
     axis: int = -1,
     descending: bool = False,
     stable: bool = True,
     out: Optional[mx.nd.NDArray] = None,
 ) -> mx.nd.NDArray:
->>>>>>> 5908fa65
     ret = mx.nd.array(mx.nd.argsort(mx.nd.array(x), axis=axis, is_ascend=descending))
     if ivy.exists(out):
         return ivy.inplace_update(out, ret)
@@ -28,21 +19,12 @@
 
 
 def sort(
-<<<<<<< HEAD
-        x: mx.ndarray.ndarray.NDArray,
-        axis: int = -1,
-        descending: bool = False,
-        stable: bool = True,
-        out: Optional[mx.ndarray.ndarray.NDArray] = None,
-) -> mx.ndarray.ndarray.NDArray:
-=======
     x: mx.nd.NDArray,
     axis: int = -1,
     descending: bool = False,
     stable: bool = True,
     out: Optional[mx.nd.NDArray] = None,
 ) -> mx.nd.NDArray:
->>>>>>> 5908fa65
     kind = "stable" if stable else "quicksort"
     ret = mx.nd.array((mx.nd.sort(mx.nd.sort(x), axis=axis, is_ascend=kind)))
     if ivy.exists(out):
