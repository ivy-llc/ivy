--- conflicted
+++ resolved
@@ -66,15 +66,13 @@
          -> mx.ndarray.ndarray.NDArray:
     return mx.np.tril(x, k)
 
+  
 def empty(shape: Union[int, Tuple[int]],
           dtype: Optional[type] = None,
           device: Optional[mx.context.Context] = None) \
         -> mx.ndarray.ndarray.NDArray:
     cont = _mxnet_init_context(default_device(device))
     return mx.nd.empty(shape, dtype_from_str(default_dtype(dtype)), cont)
-<<<<<<< HEAD
-=======
-
 
 
 def _linspace(start, stop, num, cont):
@@ -121,8 +119,4 @@
 
 def array(object_in, dtype=None, dev=None):
     cont = _mxnet_init_context(default_device(dev))
-    return mx.nd.array(object_in, cont, dtype=default_dtype(dtype, object_in))
-
-
-
->>>>>>> 224f1dc1
+    return mx.nd.array(object_in, cont, dtype=default_dtype(dtype, object_in))