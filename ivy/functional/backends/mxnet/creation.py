# For Review
# global
import mxnet as mx
from typing import Union, List, Optional, Iterable, Sequence, Tuple
from numbers import Number

# local
import ivy
from ivy import as_native_dtype, default_dtype, as_ivy_dtype
from ivy.functional.backends.mxnet import _1_dim_array_to_flat_array


# Array API Standard #
# -------------------#


def _linspace(start, stop, num, cont):
    if num == 1:
        return start
    start = mx.nd.array(start).reshape((1,)).astype("float32")
    stop = mx.nd.array(stop).reshape((1,)).astype("float32")
    n_m_1 = mx.nd.array(num - 1).reshape((1,)).astype("float32")
    increment = (stop - start) / n_m_1
    increment_tiled = mx.nd.tile(increment, num - 1)
    increments = increment_tiled * mx.nd.array(
        mx.nd.np.linspace(1, num - 1, num - 1).tolist(), ctx=cont
    )
    ret = mx.nd.concat(start, start + increments, dim=0)
    return ret


def arange(
<<<<<<< HEAD
    stop: Optional[Number] = None,
    start: Number = 0,
    step: Number = 1,
    dtype: Optional[type] = None,
    device: mx.context.Context = None,
) -> mx.nd.NDArray:
    cont = _mxnet_init_context(default_device(device))
=======
    stop,
    start=0,
    step=1,
    *,
    dtype: Optional[Union[ivy.Dtype, type]] = None,
    device: mx.context.Context,
):
>>>>>>> aba68ff5
    stop = stop if isinstance(stop, Number) else stop.asscalar()
    start = start if isinstance(start, Number) else start.asscalar()
    step = step if isinstance(step, Number) else step.asscalar()
    return mx.nd.arange(start, stop, ctx=device, step=step, dtype=dtype)


def asarray(
<<<<<<< HEAD
    object_in: Union[mx.nd.NDArray, List[Number], Tuple[Number]],
    dtype: Optional[type] = None,
    device: mx.context.Context = None,
    copy: Optional[bool] = None,
) -> mx.nd.NDArray:
=======
    object_in,
    copy: Optional[bool] = None,
    *,
    dtype: Optional[Union[ivy.Dtype, type]] = None,
    device: mx.context.Context,
):
>>>>>>> aba68ff5
    # mxnet don't have asarray implementation, haven't properly tested
    if copy is None:
        copy = False
    if copy:
        if dtype is None and isinstance(object_in, mx.nd.NDArray):
            return mx.nd.array(object_in, device).as_in_context(device)
        if dtype is None and not isinstance(object_in, mx.nd.NDArray):
            return mx.nd.array(object_in, device, dtype=default_dtype(dtype, object_in))
        else:
            dtype = as_ivy_dtype(default_dtype(dtype, object_in))
            return mx.nd.array(object_in, device, dtype=default_dtype(dtype, object_in))
    else:
        if dtype is None and isinstance(object_in, mx.nd.NDArray):
            return object_in.as_in_context(device)
        if dtype is None and not isinstance(object_in, mx.nd.NDArray):
            return mx.nd.array(object_in, device, dtype=default_dtype(dtype, object_in))
        else:
            dtype = as_ivy_dtype(default_dtype(dtype, object_in))
            return mx.nd.array(object_in, device, dtype=default_dtype(dtype, object_in))


def empty(
    shape: Union[ivy.NativeShape, Sequence[int]],
    *,
    dtype: type,
    device: mx.context.Context,
) -> mx.nd.NDArray:
    return mx.nd.empty(shape, dtype, device)


def eye(
    n_rows: int,
    n_cols: Optional[int] = None,
    k: Optional[int] = 0,
    *,
    dtype: type,
    device: mx.context.Context,
) -> mx.nd.NDArray:
    return mx.nd.eye(n_rows, n_cols, k, ctx=device).astype(dtype)


# noinspection PyUnresolvedReferences
def from_dlpack(x: mx.nd.NDArray) -> mx.nd.NDArray:
    return mx.nd.from_dlpack(x)


def full(
    shape: Union[ivy.NativeShape, Sequence[int]],
<<<<<<< HEAD
    fill_value: float,
    dtype: Optional[type] = None,
    device: Optional[mx.context.Context] = None,
) -> mx.nd.NDArray:
    shape = ivy.shape_to_tuple(shape)
    cont = _mxnet_init_context(default_device(device))
=======
    fill_value: Union[int, float],
    *,
    dtype: Optional[Union[ivy.Dtype, ivy.NativeDtype]] = None,
    device: mx.context.Context,
):
    shape = ivy.to_ivy_shape(shape)
>>>>>>> aba68ff5
    if len(shape) == 0 or 0 in shape:
        return _1_dim_array_to_flat_array(
            mx.nd.full(
                (1,),
                fill_value,
                device,
                as_native_dtype(default_dtype(dtype, fill_value)),
            )
        )
    return mx.nd.full(
        shape, fill_value, device, as_native_dtype(default_dtype(dtype, fill_value))
    )


<<<<<<< HEAD
def linspace(
    start: Union[mx.nd.NDArray, float],
    stop: Union[mx.nd.NDArray, float],
    num: int,
    axis: Optional[int] = None,
    device: mx.context.Context = None,
) -> mx.nd.NDArray:
    cont = _mxnet_init_context(default_device(device))
=======
def linspace(start, stop, num, axis=None, *, dtype: type, device: mx.context.Context):
>>>>>>> aba68ff5
    num = num.asnumpy()[0] if isinstance(num, mx.nd.NDArray) else num
    start_is_array = isinstance(start, mx.nd.NDArray)
    stop_is_array = isinstance(stop, mx.nd.NDArray)
    start_shape = []
    if start_is_array:
        start_shape = list(start.shape)
        start = start.reshape((-1,))
    if stop_is_array:
        start_shape = list(stop.shape)
        stop = stop.reshape((-1,))
    if start_is_array and stop_is_array:
        res = [_linspace(strt, stp, num, device) for strt, stp in zip(start, stop)]
    elif start_is_array and not stop_is_array:
        res = [_linspace(strt, stop, num, device) for strt in start]
    elif not start_is_array and stop_is_array:
        res = [_linspace(start, stp, num, device) for stp in stop]
    else:
        return _linspace(start, stop, num, device)
    new_shape = start_shape + [num]
    res = mx.nd.concat(*res, dim=-1).reshape(new_shape)
    if axis is not None:
        res = mx.nd.swapaxes(res, axis, -1)
    return res


def meshgrid(*xs: mx.nd.NDArray, indexing: Optional[str] = "xy") -> List[mx.nd.NDArray]:
    # ToDo: implement this without reliance on NumPy backend
    xs_np = [x.as_np_ndarray() for x in xs]
    return [item.as_nd_ndarray() for item in mx.np.meshgrid(*xs_np, indexing=indexing)]


def ones(
    shape: Union[ivy.NativeShape, Sequence[int]],
    *,
    dtype: type,
    device: mx.context.Context,
) -> mx.nd.NDArray:
    shape = [shape] if shape is not isinstance(shape, Iterable) else shape
    if len(shape) == 0 or 0 in shape:
        return _1_dim_array_to_flat_array(mx.nd.ones((1,), ctx=device).astype(dtype))
    return mx.nd.ones(shape, ctx=device).astype(dtype)


def ones_like(
    x: mx.nd.NDArray,
    *,
    dtype: type,
    device: mx.context.Context,
) -> mx.nd.NDArray:
    if x.shape == ():
        return mx.nd.array(1.0, ctx=device)
    mx_ones = mx.nd.ones_like(x, ctx=device)
    return mx_ones if dtype is None else mx_ones.astype(dtype)


def tril(x: mx.nd.NDArray, k: int = 0) -> mx.nd.NDArray:
    return mx.np.tril(x, k)


def zeros(
    shape: Union[ivy.NativeShape, Sequence[int]],
    *,
    dtype: type,
    device: mx.context.Context
) -> mx.nd.NDArray:
    if len(shape) == 0 or 0 in shape:
        return _1_dim_array_to_flat_array(mx.nd.zeros((1,), ctx=device).astype(dtype))
    return mx.nd.zeros(shape, ctx=device).astype(dtype)


<<<<<<< HEAD
def zeros_like(
    x: mx.nd.NDArray,
    dtype: Optional[type] = None,
    device: Optional[mx.context.Context] = None,
) -> mx.nd.NDArray:
=======
def zeros_like(x, *, dtype: type, device: mx.context.Context):
>>>>>>> aba68ff5
    if x.shape == ():
        return mx.nd.array(0.0, ctx=device)
    mx_zeros = mx.nd.zeros_like(x, ctx=device)
    return mx_zeros.astype(dtype)


# Extra #
# ------#


array = asarray


<<<<<<< HEAD
def logspace(
    start: Union[mx.nd.NDArray, int],
    stop: Union[mx.nd.NDArray, int],
    num: int,
    base: float = 10.0,
    axis: int = None,
    *,
    device: mx.context.Context
) -> mx.nd.NDArray:
    power_seq = linspace(start, stop, num, axis, default_device(device))
=======
def logspace(start, stop, num, base=10.0, axis=None, *, device: mx.context.Context):
    power_seq = linspace(start, stop, num, axis, device)
>>>>>>> aba68ff5
    return base**power_seq<|MERGE_RESOLUTION|>--- conflicted
+++ resolved
@@ -30,23 +30,12 @@
 
 
 def arange(
-<<<<<<< HEAD
     stop: Optional[Number] = None,
     start: Number = 0,
     step: Number = 1,
     dtype: Optional[type] = None,
     device: mx.context.Context = None,
 ) -> mx.nd.NDArray:
-    cont = _mxnet_init_context(default_device(device))
-=======
-    stop,
-    start=0,
-    step=1,
-    *,
-    dtype: Optional[Union[ivy.Dtype, type]] = None,
-    device: mx.context.Context,
-):
->>>>>>> aba68ff5
     stop = stop if isinstance(stop, Number) else stop.asscalar()
     start = start if isinstance(start, Number) else start.asscalar()
     step = step if isinstance(step, Number) else step.asscalar()
@@ -54,20 +43,11 @@
 
 
 def asarray(
-<<<<<<< HEAD
     object_in: Union[mx.nd.NDArray, List[Number], Tuple[Number]],
     dtype: Optional[type] = None,
     device: mx.context.Context = None,
     copy: Optional[bool] = None,
 ) -> mx.nd.NDArray:
-=======
-    object_in,
-    copy: Optional[bool] = None,
-    *,
-    dtype: Optional[Union[ivy.Dtype, type]] = None,
-    device: mx.context.Context,
-):
->>>>>>> aba68ff5
     # mxnet don't have asarray implementation, haven't properly tested
     if copy is None:
         copy = False
@@ -116,21 +96,11 @@
 
 def full(
     shape: Union[ivy.NativeShape, Sequence[int]],
-<<<<<<< HEAD
     fill_value: float,
     dtype: Optional[type] = None,
     device: Optional[mx.context.Context] = None,
 ) -> mx.nd.NDArray:
     shape = ivy.shape_to_tuple(shape)
-    cont = _mxnet_init_context(default_device(device))
-=======
-    fill_value: Union[int, float],
-    *,
-    dtype: Optional[Union[ivy.Dtype, ivy.NativeDtype]] = None,
-    device: mx.context.Context,
-):
-    shape = ivy.to_ivy_shape(shape)
->>>>>>> aba68ff5
     if len(shape) == 0 or 0 in shape:
         return _1_dim_array_to_flat_array(
             mx.nd.full(
@@ -145,7 +115,6 @@
     )
 
 
-<<<<<<< HEAD
 def linspace(
     start: Union[mx.nd.NDArray, float],
     stop: Union[mx.nd.NDArray, float],
@@ -153,10 +122,6 @@
     axis: Optional[int] = None,
     device: mx.context.Context = None,
 ) -> mx.nd.NDArray:
-    cont = _mxnet_init_context(default_device(device))
-=======
-def linspace(start, stop, num, axis=None, *, dtype: type, device: mx.context.Context):
->>>>>>> aba68ff5
     num = num.asnumpy()[0] if isinstance(num, mx.nd.NDArray) else num
     start_is_array = isinstance(start, mx.nd.NDArray)
     stop_is_array = isinstance(stop, mx.nd.NDArray)
@@ -220,22 +185,18 @@
     shape: Union[ivy.NativeShape, Sequence[int]],
     *,
     dtype: type,
-    device: mx.context.Context
+    device: mx.context.Context,
 ) -> mx.nd.NDArray:
     if len(shape) == 0 or 0 in shape:
         return _1_dim_array_to_flat_array(mx.nd.zeros((1,), ctx=device).astype(dtype))
     return mx.nd.zeros(shape, ctx=device).astype(dtype)
 
 
-<<<<<<< HEAD
 def zeros_like(
     x: mx.nd.NDArray,
     dtype: Optional[type] = None,
     device: Optional[mx.context.Context] = None,
 ) -> mx.nd.NDArray:
-=======
-def zeros_like(x, *, dtype: type, device: mx.context.Context):
->>>>>>> aba68ff5
     if x.shape == ():
         return mx.nd.array(0.0, ctx=device)
     mx_zeros = mx.nd.zeros_like(x, ctx=device)
@@ -249,7 +210,6 @@
 array = asarray
 
 
-<<<<<<< HEAD
 def logspace(
     start: Union[mx.nd.NDArray, int],
     stop: Union[mx.nd.NDArray, int],
@@ -257,11 +217,7 @@
     base: float = 10.0,
     axis: int = None,
     *,
-    device: mx.context.Context
-) -> mx.nd.NDArray:
-    power_seq = linspace(start, stop, num, axis, default_device(device))
-=======
-def logspace(start, stop, num, base=10.0, axis=None, *, device: mx.context.Context):
+    device: mx.context.Context,
+) -> mx.nd.NDArray:
     power_seq = linspace(start, stop, num, axis, device)
->>>>>>> aba68ff5
     return base**power_seq