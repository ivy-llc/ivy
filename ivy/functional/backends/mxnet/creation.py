--- conflicted
+++ resolved
@@ -124,8 +124,6 @@
     cont = _mxnet_init_context(default_device(device))
     return mx.nd.eye(n_rows, n_cols, k, ctx=cont).astype(dtype)
 
-<<<<<<< HEAD
-=======
 # noinspection PyUnresolvedReferences
 def arange(stop, start=0, step=1, dtype=None, dev=None):
     cont = _mxnet_init_context(default_device(dev))
@@ -151,18 +149,14 @@
     return mx.nd.full(shape, fill_value, cont, dtype_from_str(default_dtype(dtype, fill_value)))
 
 
->>>>>>> 1bbfdcf0
 def meshgrid(*xs, indexing='ij'):
     # ToDo: implement this without reliance on NumPy backend
     xs_np = [x.as_np_ndarray() for x in xs]
     return tuple([item.as_nd_ndarray() for item in mx.np.meshgrid(*xs_np, indexing=indexing)])
 
 
-<<<<<<< HEAD
-=======
 def from_dlpack(x):
     return mx.nd.from_dlpack(x)
->>>>>>> 1bbfdcf0
 
 # Extra #
 # ------#
