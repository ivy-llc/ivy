# global
import mxnet as mx
import numpy as _np

from collections import namedtuple
from mxnet.ndarray.ndarray import NDArray
from typing import Union, Optional, Tuple, Literal



# local
from ivy import inf
import ivy as _ivy
DET_THRESHOLD = 1e-12

# Array API Standard #
# -------------------#

def eigh(x: mx.ndarray)\
  ->mx.ndarray:
    return mx.np.linalg.eigh(x)


inv = mx.nd.linalg_inverse
cholesky = lambda x: mx.np.linalg.cholesky(x.as_np_ndarray()).as_nd_ndarray()


def pinv(x):
    """
    reference: https://help.matheass.eu/en/Pseudoinverse.html
    """
    x_dim, y_dim = x.shape[-2:]
    if x_dim == y_dim and mx.nd.sum(mx.nd.linalg.det(x) > DET_THRESHOLD) > 0:
        return inv(x)
    else:
        xT = mx.nd.swapaxes(x, -1, -2)
        xT_x = _ivy.to_native(matmul(xT, x))
        if mx.nd.linalg.det(xT_x) > DET_THRESHOLD:
            return matmul(inv(xT_x), xT)
        else:
            x_xT = _ivy.to_native(matmul(x, xT))
            if mx.nd.linalg.det(x_xT) > DET_THRESHOLD:
                return matmul(xT, inv(x_xT))
            else:
                return xT


def vector_norm(x: NDArray,
                p: Union[int, float, Literal[inf, - inf]] = 2,
                axis: Optional[Union[int, Tuple[int]]] = None,
                keepdims: bool = False) -> NDArray:
                
    return mx.np.linalg.norm(x,p,axis,keepdims)


def matrix_norm(x, p=2, axes=None, keepdims=False):
    axes = (-2, -1) if axes is None else axes
    if isinstance(axes, int):
        raise Exception('if specified, axes must be a length-2 sequence of ints,'
                        'but found {} of type {}'.format(axes, type(axes)))
    return mx.nd.norm(x, p, axes, keepdims=keepdims)


# noinspection PyPep8Naming
def svd(x: NDArray, full_matrices: bool = True) -> Union[NDArray, Tuple[NDArray,...]]:
    results=namedtuple("svd", "U S Vh")
    U, D, VT=_np.linalg.svd(x, full_matrices=full_matrices)
    res=results(U, D, VT)
    return res

    return mx.np.linalg.norm(x, p, axis, keepdims)


def outer(x1: mx.nd.NDArray,
          x2: mx.nd.NDArray)\
        -> mx.nd.NDArray:
    return mx.outer (x1,x2)


def diagonal(x: NDArray,
             offset: int = 0,
             axis1: int = -2,
             axis2: int = -1) -> NDArray:
    return mx.nd.diag(x, k=offset, axis1=axis1, axis2=axis2)


def slogdet(x: Union[_ivy.Array,_ivy.NativeArray],
            full_matrices: bool = True) -> Union[_ivy.Array, Tuple[_ivy.Array,...]]:
    results = namedtuple("slogdet", "sign logabsdet")
    sign, logabsdet = mx.linalg.slogdet(x)
    res = results(sign, logabsdet)
    
    return res


def trace(x: NDArray,
          offset: int = 0)\
              -> mx.np.ndarray:
    return mx.np.trace(x, offset=offset)


def qr(x, mode):
    return mx.np.linalg.qr(x, mode=mode)


def det(x:mx.ndarray) \
    -> mx.ndarray:
    return mx.linalg.det(x)


def cholesky(x: mx.nd.NDArray, 
             upper: bool = False) -> mx.nd.NDArray:

    if not upper:
        return mx.np.linalg.cholesky(x)
    else:
        axes = list(range(len(x.shape) - 2)) + [len(x.shape) - 1, len(x.shape) - 2]
        return mx.np.transpose(mx.np.linalg.cholesky(mx.np.transpose(x, axes=axes)),
                        axes=axes)


def eigvalsh(x: mx.ndarray.ndarray.NDArray) -> mx.ndarray.ndarray.NDArray:
    return mx.np.linalg.eigvalsh(x)


<<<<<<< HEAD
def cross (x1: mx.nd.NDArray,
           x2: mx.nd.NDArray,
           axis:int = -1) -> mx.nd.NDArray:
    return mx.np.cross(a= x1, b = x2, axis= axis)

=======
>>>>>>> fbd9a3ba
def matrix_transpose(x, axes=None):
    if axes is None:
        num_dims = len(x.shape)
        axes = list(range(num_dims))
        axes.reverse()
    return mx.nd.transpose(x, axes)


<<<<<<< HEAD
=======
def matmul(x1, x2):
    expanded = False
    x1_shape = list(x1.shape)
    x2_shape = list(x2.shape)
    if len(x1_shape) != 3:
        num_x1_dims = len(x1_shape)
        x1 = mx.nd.reshape(x1, [1]*max(2-num_x1_dims, 0) + [-1] + x1_shape[-min(num_x1_dims, 2):])
        expanded = True
    if len(x2_shape) != 3:
        num_x2_dims = len(x2_shape)
        x2 = mx.nd.reshape(x2, [1]*max(2-num_x2_dims, 0) + [-1] + x2_shape[-min(num_x2_dims, 2):])
        expanded = True
    x1_batch_size = x1.shape[0]
    x2_batch_size = x2.shape[0]
    if x1_batch_size > x2_batch_size:
        x2 = mx.nd.tile(x2, (int(x1_batch_size/x2_batch_size), 1, 1))
    elif x2_batch_size > x1_batch_size:
        x1 = mx.nd.tile(x1, (int(x2_batch_size / x1_batch_size), 1, 1))
    res = mx.nd.batch_dot(x1, x2)
    if expanded:
        return mx.nd.reshape(res, list(x1_shape[:-1]) + [res.shape[-1]])
    return res


def cross(x1, x2):
    a1 = x1[..., 0:1]
    a2 = x1[..., 1:2]
    a3 = x1[..., 2:3]
    b1 = x2[..., 0:1]
    b2 = x2[..., 1:2]
    b3 = x2[..., 2:3]
    res1 = a2*b3 - a3*b2
    res2 = a3*b1 - a1*b3
    res3 = a1*b2 - a2*b1
    res = mx.nd.concat(res1, res2, res3, dim=-1)
    return res


>>>>>>> fbd9a3ba
# Extra #
# ------#

def vector_to_skew_symmetric_matrix(vector: NDArray)\
        -> NDArray:
    batch_shape = list(vector.shape[:-1])
    # BS x 3 x 1
    vector_expanded = mx.nd.expand_dims(vector, -1)
    # BS x 1 x 1
    a1s = vector_expanded[..., 0:1, :]
    a2s = vector_expanded[..., 1:2, :]
    a3s = vector_expanded[..., 2:3, :]
    # BS x 1 x 1
    zs = mx.nd.zeros(batch_shape + [1, 1])
    # BS x 1 x 3
    row1 = mx.nd.concat(*(zs, -a3s, a2s), dim=-1)
    row2 = mx.nd.concat(*(a3s, zs, -a1s), dim=-1)
    row3 = mx.nd.concat(*(-a2s, a1s, zs), dim=-1)
    # BS x 3 x 3
    return mx.nd.concat(*(row1, row2, row3), dim=-2)<|MERGE_RESOLUTION|>--- conflicted
+++ resolved
@@ -123,14 +123,11 @@
     return mx.np.linalg.eigvalsh(x)
 
 
-<<<<<<< HEAD
 def cross (x1: mx.nd.NDArray,
            x2: mx.nd.NDArray,
            axis:int = -1) -> mx.nd.NDArray:
     return mx.np.cross(a= x1, b = x2, axis= axis)
 
-=======
->>>>>>> fbd9a3ba
 def matrix_transpose(x, axes=None):
     if axes is None:
         num_dims = len(x.shape)
@@ -139,8 +136,6 @@
     return mx.nd.transpose(x, axes)
 
 
-<<<<<<< HEAD
-=======
 def matmul(x1, x2):
     expanded = False
     x1_shape = list(x1.shape)
@@ -165,21 +160,6 @@
     return res
 
 
-def cross(x1, x2):
-    a1 = x1[..., 0:1]
-    a2 = x1[..., 1:2]
-    a3 = x1[..., 2:3]
-    b1 = x2[..., 0:1]
-    b2 = x2[..., 1:2]
-    b3 = x2[..., 2:3]
-    res1 = a2*b3 - a3*b2
-    res2 = a3*b1 - a1*b3
-    res3 = a1*b2 - a2*b1
-    res = mx.nd.concat(res1, res2, res3, dim=-1)
-    return res
-
-
->>>>>>> fbd9a3ba
 # Extra #
 # ------#
 
