--- conflicted
+++ resolved
@@ -123,11 +123,11 @@
     return mx.np.linalg.eigvalsh(x)
 
 
-<<<<<<< HEAD
 def matrix_rank(vector: NDArray,
                 rtol: Union[NDArray, float] = None) -> Union[NDArray, float]:
     return mx.np.linalg.matrix_rank(vector, rtol)
-=======
+
+    
 def cross (x1: mx.nd.NDArray,
            x2: mx.nd.NDArray,
            axis:int = -1) -> mx.nd.NDArray:
@@ -163,7 +163,6 @@
     if expanded:
         return mx.nd.reshape(res, list(x1_shape[:-1]) + [res.shape[-1]])
     return res
->>>>>>> fcdfae33
 
 
 # Extra #
