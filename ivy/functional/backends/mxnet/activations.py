--- conflicted
+++ resolved
@@ -21,12 +21,10 @@
     return mx.nd.LeakyReLU(x, slope=alpha)
 
 
-<<<<<<< HEAD
-def gelu(x: mx.md.NDArray, approximate:bool=True)\
+def gelu(x: mx.md.NDArray, 
+         approximate:bool=True)\
     -> mx.md.NDArray:
-=======
-def gelu(x, approximate: Optional[bool] = True):
->>>>>>> cd798591
+
     if approximate:
         return (
             0.5 * x * (1 + mx.nd.tanh(((2 / np.pi) ** 0.5) * (x + 0.044715 * x**3)))
