--- conflicted
+++ resolved
@@ -25,19 +25,14 @@
     return _mx.nd.LeakyReLU(x, act_type='gelu')
 
 
-<<<<<<< HEAD
-tanh = _mx.nd.tanh
-
-
 def sigmoid(x):
     return _mx.nd.sigmoid(x)
 
-=======
+
 def tanh(x: _mx.nd.NDArray)\
         -> _mx.nd.NDArray: 
     return _mx.nd.tanh
 
-sigmoid = _mx.nd.sigmoid
->>>>>>> d12e0b65
+
 softmax = lambda x, axis=-1: _mx.nd.softmax(x, axis=axis)
 softplus = lambda x: _mx.nd.log(_mx.nd.exp(x) + 1)