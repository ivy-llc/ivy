"""
Collection of MXNet activation functions, wrapped to fit Ivy syntax and signature.
"""

from typing import Optional

# global
import numpy as _np
import mxnet as _mx

# local
import ivy


def relu(x: _mx.nd.NDArray,
         out: Optional[_mx.nd.NDArray] = None)\
        -> _mx.nd.NDArray:
    ret = _mx.nd.relu(x)
    if ivy.exists(out):
        return ivy.inplace_update(out, ret)
    return ret


def leaky_relu(x: _mx.nd.NDArray, alpha: Optional[float] = 0.2)\
        -> _mx.nd.NDArray:
    return _mx.nd.LeakyReLU(x, slope=alpha)


def gelu(x, approximate=True):
    if approximate:
        return 0.5 * x * (1 + _mx.nd.tanh(((2 / _np.pi) ** 0.5) * (x + 0.044715 * x ** 3)))
    return _mx.nd.LeakyReLU(x, act_type='gelu')


def sigmoid(x):
    return _mx.nd.sigmoid(x)


def tanh(x: _mx.nd.NDArray)\
        -> _mx.nd.NDArray: 
    return _mx.nd.tanh(x)


<<<<<<< HEAD

softmax = lambda x, axis=-1: _mx.nd.softmax(x, axis=axis)
=======
sigmoid = _mx.nd.sigmoid


def softmax(x: _mx.nd.NDArray, axis: Optional[int] = -1)\
    -> _mx.nd.NDArray:
    return _mx.nd.softmax(x, axis = axis)
>>>>>>> c2a23b6a


def softplus(x: _mx.nd.NDArray)\
        -> _mx.nd.NDArray:
    return _mx.nd.log(_mx.nd.exp(x) + 1)<|MERGE_RESOLUTION|>--- conflicted
+++ resolved
@@ -41,17 +41,9 @@
     return _mx.nd.tanh(x)
 
 
-<<<<<<< HEAD
-
-softmax = lambda x, axis=-1: _mx.nd.softmax(x, axis=axis)
-=======
-sigmoid = _mx.nd.sigmoid
-
-
 def softmax(x: _mx.nd.NDArray, axis: Optional[int] = -1)\
     -> _mx.nd.NDArray:
     return _mx.nd.softmax(x, axis = axis)
->>>>>>> c2a23b6a
 
 
 def softplus(x: _mx.nd.NDArray)\
