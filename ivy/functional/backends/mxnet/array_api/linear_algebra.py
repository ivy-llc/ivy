# global
import mxnet as mx
<<<<<<< HEAD
import numpy as _np
from typing  import Union, Optional, Tuple, Literal
from collections import namedtuple
=======
from typing import Union, Optional, Tuple, Literal
>>>>>>> 6d8a5f6c


# local
from ivy import inf
<<<<<<< HEAD
import ivy as _ivy
 
=======


>>>>>>> 6d8a5f6c
def vector_norm(x: mx.ndarray.ndarray.NDArray,
                p: Union[int, float, Literal[inf, - inf]] = 2,
                axis: Optional[Union[int, Tuple[int]]] = None,
                keepdims: bool = False)\
                    -> mx.ndarray.ndarray.NDArray:
<<<<<<< HEAD
                
    return mx.np.linalg.norm(x,p,axis,keepdims)

# noinspection PyPep8Naming
def svd(x:mx.ndarray.ndarray.NDArray,full_matrices: bool = True) -> Union[mx.ndarray.ndarray.NDArray, Tuple[mx.ndarray.ndarray.NDArray,...]]:
    results=namedtuple("svd", "U S Vh")
    U, D, VT=_np.linalg.svd(x, full_matrices=full_matrices)
    res=results(U, D, VT)
    return res
=======

    return mx.np.linalg.norm(x, p, axis, keepdims)


def diagonal(x: mx.nd.NDArray,
             offset: int = 0,
             axis1: int = -2,
             axis2: int = -1) -> mx.nd.NDArray:
    return mx.nd.diag(x, k=offset, axis1=axis1, axis2=axis2)
>>>>>>> 6d8a5f6c
<|MERGE_RESOLUTION|>--- conflicted
+++ resolved
@@ -1,29 +1,21 @@
 # global
 import mxnet as mx
-<<<<<<< HEAD
 import numpy as _np
 from typing  import Union, Optional, Tuple, Literal
 from collections import namedtuple
-=======
-from typing import Union, Optional, Tuple, Literal
->>>>>>> 6d8a5f6c
+
 
 
 # local
 from ivy import inf
-<<<<<<< HEAD
 import ivy as _ivy
  
-=======
-
-
->>>>>>> 6d8a5f6c
+  
 def vector_norm(x: mx.ndarray.ndarray.NDArray,
                 p: Union[int, float, Literal[inf, - inf]] = 2,
                 axis: Optional[Union[int, Tuple[int]]] = None,
                 keepdims: bool = False)\
                     -> mx.ndarray.ndarray.NDArray:
-<<<<<<< HEAD
                 
     return mx.np.linalg.norm(x,p,axis,keepdims)
 
@@ -33,7 +25,6 @@
     U, D, VT=_np.linalg.svd(x, full_matrices=full_matrices)
     res=results(U, D, VT)
     return res
-=======
 
     return mx.np.linalg.norm(x, p, axis, keepdims)
 
@@ -42,5 +33,4 @@
              offset: int = 0,
              axis1: int = -2,
              axis2: int = -1) -> mx.nd.NDArray:
-    return mx.nd.diag(x, k=offset, axis1=axis1, axis2=axis2)
->>>>>>> 6d8a5f6c
+    return mx.nd.diag(x, k=offset, axis1=axis1, axis2=axis2)