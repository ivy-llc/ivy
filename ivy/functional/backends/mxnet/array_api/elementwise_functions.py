--- conflicted
+++ resolved
@@ -47,14 +47,6 @@
         -> mx.ndarray.ndarray.NDArray:
     return mx.nd.logical_not(x)
 
-<<<<<<< HEAD
-@_handle_flat_arrays_in_out
-def tanh(x: mx.ndarray.ndarray.NDArray)\
-        -> mx.ndarray.ndarray.NDArray:
-    if isinstance(x, float):
-        return math.tanh(x)
-    return mx.nd.tanh(x)
-=======
 
 @_handle_flat_arrays_in_out
 def acosh(x: mx.ndarray.ndarray.NDArray)\
@@ -77,4 +69,12 @@
 def negative(x: mx.ndarray.ndarray.NDArray)\
         -> : mx.ndarray.ndarray.NDArray:
     return mx.np.negative(x)
->>>>>>> e4ae1592
+
+
+@_handle_flat_arrays_in_out
+def tanh(x: mx.ndarray.ndarray.NDArray)\
+        -> mx.ndarray.ndarray.NDArray:
+    if isinstance(x, float):
+        return math.tanh(x)
+    return mx.nd.tanh(x)
+
