# global
import mxnet as mx
import math

# local
from ivy.functional.backends.mxnet import _handle_flat_arrays_in_out


def bitwise_and(x1: mx.ndarray.ndarray.NDArray, x2: mx.ndarray.ndarray.NDArray) -> mx.nd.ndarray.NDArray:
    return mx.numpy.bitwise_and(x1, x2)


@_handle_flat_arrays_in_out
def ceil(x: mx.ndarray.ndarray.NDArray)\
        -> mx.ndarray.ndarray.NDArray:
    return mx.nd.ceil(x)


@_handle_flat_arrays_in_out
def isfinite(x: mx.ndarray.ndarray.NDArray)\
        -> mx.ndarray.ndarray.NDArray:
    # ToDo: remove float32 conversion once int8 and uint8 work correctly. Currently 0 returns 0 for these types.
    return mx.nd.contrib.isfinite(x.astype('float32')).astype('bool')


<<<<<<< HEAD
@_handle_flat_arrays_in_out
def isinf(x: mx.ndarray.ndarray.NDArray)\
        -> mx.ndarray.ndarray.NDArray:
    return mx.nd.contrib.isinf(x.astype('float32')).astype('bool')


def sqrt(x: mx.ndarray.ndarray.NDArray) -> mx.ndarray.ndarray.NDArray:
=======
def sqrt(x: mx.ndarray.ndarray.NDArray)\
        -> mx.ndarray.ndarray.NDArray:
>>>>>>> c332cb31
    if isinstance(x, float):
        return math.sqrt(x)
    return mx.nd.sqrt(x)


@_handle_flat_arrays_in_out
def isnan(x: mx.ndarray.ndarray.NDArray)\
        -> mx.ndarray.ndarray.NDArray:
    return mx.nd.contrib.isnan(x).astype('bool')


@_handle_flat_arrays_in_out
def less(x1: mx.ndarray.ndarray.NDArray,x2: mx.ndarray.ndarray.NDArray)\
        -> mx.ndarray.ndarray.NDArray:
    return mx.nd.lesser(x1,x2).astype('bool')


@_handle_flat_arrays_in_out
def logical_not(x: mx.ndarray.ndarray.NDArray)\
        -> mx.ndarray.ndarray.NDArray:
    return mx.nd.logical_not(x)


@_handle_flat_arrays_in_out
def sin(x: mx.ndarray.ndarray.NDArray)\
        -> mx.ndarray.ndarray.NDArray:
    if isinstance(x, float):
        return math.sin(x)
    return mx.nd.sin(x)<|MERGE_RESOLUTION|>--- conflicted
+++ resolved
@@ -23,18 +23,14 @@
     return mx.nd.contrib.isfinite(x.astype('float32')).astype('bool')
 
 
-<<<<<<< HEAD
 @_handle_flat_arrays_in_out
 def isinf(x: mx.ndarray.ndarray.NDArray)\
         -> mx.ndarray.ndarray.NDArray:
     return mx.nd.contrib.isinf(x.astype('float32')).astype('bool')
 
 
-def sqrt(x: mx.ndarray.ndarray.NDArray) -> mx.ndarray.ndarray.NDArray:
-=======
 def sqrt(x: mx.ndarray.ndarray.NDArray)\
         -> mx.ndarray.ndarray.NDArray:
->>>>>>> c332cb31
     if isinstance(x, float):
         return math.sqrt(x)
     return mx.nd.sqrt(x)
