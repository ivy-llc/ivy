# global
import mxnet as mx
import math

# local
from ivy.functional.backends.mxnet import _handle_flat_arrays_in_out


def bitwise_and(x1: mx.ndarray.ndarray.NDArray, x2: mx.ndarray.ndarray.NDArray) -> mx.nd.ndarray.NDArray:
    return mx.numpy.bitwise_and(x1, x2)


@_handle_flat_arrays_in_out
def ceil(x: mx.ndarray.ndarray.NDArray)\
        -> mx.ndarray.ndarray.NDArray:
    return mx.nd.ceil(x)


@_handle_flat_arrays_in_out
def isfinite(x: mx.ndarray.ndarray.NDArray)\
        -> mx.ndarray.ndarray.NDArray:
    # ToDo: remove float32 conversion once int8 and uint8 work correctly. Currently 0 returns 0 for these types.
    return mx.nd.contrib.isfinite(x.astype('float32')).astype('bool')


def sqrt(x: mx.ndarray.ndarray.NDArray)\
        -> mx.ndarray.ndarray.NDArray:
    if isinstance(x, float):
        return math.sqrt(x)
    return mx.nd.sqrt(x)


@_handle_flat_arrays_in_out
def isnan(x: mx.ndarray.ndarray.NDArray)\
        -> mx.ndarray.ndarray.NDArray:
    return mx.nd.contrib.isnan(x).astype('bool')


@_handle_flat_arrays_in_out
def less(x1: mx.ndarray.ndarray.NDArray,x2: mx.ndarray.ndarray.NDArray)\
        -> mx.ndarray.ndarray.NDArray:
    return mx.nd.lesser(x1,x2).astype('bool')


@_handle_flat_arrays_in_out
def logical_not(x: mx.ndarray.ndarray.NDArray)\
        -> mx.ndarray.ndarray.NDArray:
    return mx.nd.logical_not(x)


@_handle_flat_arrays_in_out
def acosh(x: mx.ndarray.ndarray.NDArray)\
      -> mx.ndarray.ndarray.NDArray:
    if isinstance(x, float):
        return math.acosh(x)
    else:
        mx.nd.arccosh(x)
        
        
@_handle_flat_arrays_in_out
def sin(x: mx.ndarray.ndarray.NDArray)\
        -> mx.ndarray.ndarray.NDArray:
    if isinstance(x, float):
        return math.sin(x)
    return mx.nd.sin(x)


@_handle_flat_arrays_in_out
def negative(x: mx.ndarray.ndarray.NDArray)\
        -> mx.ndarray.ndarray.NDArray:
    return mx.np.negative(x)

<<<<<<< HEAD
 
@_handle_flat_arrays_in_out
def subtract(x1: mx.ndarray.ndarray.NDArray, x2: mx.ndarray.ndarray.NDArray)\
        -> mx.ndarray.ndarray.NDArray:
    return mx.nd.subtract(x1, x2)
=======

@_handle_flat_arrays_in_out
def tanh(x: mx.ndarray.ndarray.NDArray)\
        -> mx.ndarray.ndarray.NDArray:
    if isinstance(x, float):
        return math.tanh(x)
    return mx.nd.tanh(x)

>>>>>>> c0088f52
<|MERGE_RESOLUTION|>--- conflicted
+++ resolved
@@ -70,19 +70,16 @@
         -> mx.ndarray.ndarray.NDArray:
     return mx.np.negative(x)
 
-<<<<<<< HEAD
  
 @_handle_flat_arrays_in_out
 def subtract(x1: mx.ndarray.ndarray.NDArray, x2: mx.ndarray.ndarray.NDArray)\
         -> mx.ndarray.ndarray.NDArray:
     return mx.nd.subtract(x1, x2)
-=======
+
 
 @_handle_flat_arrays_in_out
 def tanh(x: mx.ndarray.ndarray.NDArray)\
         -> mx.ndarray.ndarray.NDArray:
     if isinstance(x, float):
         return math.tanh(x)
-    return mx.nd.tanh(x)
-
->>>>>>> c0088f52
+    return mx.nd.tanh(x)