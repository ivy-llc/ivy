# global
import mxnet as mx
import math

# local
from ivy.functional.backends.mxnet import _handle_flat_arrays_in_out


def bitwise_and(x1: mx.ndarray.ndarray.NDArray, x2: mx.ndarray.ndarray.NDArray) -> mx.nd.ndarray.NDArray:
    return mx.numpy.bitwise_and(x1, x2)


@_handle_flat_arrays_in_out
def isfinite(x: mx.ndarray.ndarray.NDArray)\
        -> mx.ndarray.ndarray.NDArray:
    # ToDo: remove float32 conversion once int8 and uint8 work correctly. Currently 0 returns 0 for these types.
    return mx.nd.contrib.isfinite(x.astype('float32')).astype('bool')

<<<<<<< HEAD
def sqrt(x: mx.ndarray.ndarray.NDArray)\
        -> mx.ndarray.ndarray.NDArray:
    if isinstance(x, float):
        return math.sqrt(x)
    return mx.nd.sqrt(x)
=======

def sqrt(x: mx.ndarray.ndarray.NDArray) -> mx.ndarray.ndarray.NDArray:
    if isinstance(x, float):
        return math.sqrt(x)
    return mx.nd.sqrt(x)


@_handle_flat_arrays_in_out
def isnan(x: mx.ndarray.ndarray.NDArray)\
        -> mx.ndarray.ndarray.NDArray:
    return mx.nd.contrib.isnan(x).astype('bool')


@_handle_flat_arrays_in_out
def less(x1: mx.ndarray.ndarray.NDArray,x2: mx.ndarray.ndarray.NDArray)\
        -> mx.ndarray.ndarray.NDArray:
    return mx.nd.lesser(x1,x2).astype('bool')


@_handle_flat_arrays_in_out
def logical_not(x: mx.ndarray.ndarray.NDArray)\
        -> mx.ndarray.ndarray.NDArray:
    return mx.nd.logical_not(x)
>>>>>>> 351c6b75
<|MERGE_RESOLUTION|>--- conflicted
+++ resolved
@@ -16,13 +16,6 @@
     # ToDo: remove float32 conversion once int8 and uint8 work correctly. Currently 0 returns 0 for these types.
     return mx.nd.contrib.isfinite(x.astype('float32')).astype('bool')
 
-<<<<<<< HEAD
-def sqrt(x: mx.ndarray.ndarray.NDArray)\
-        -> mx.ndarray.ndarray.NDArray:
-    if isinstance(x, float):
-        return math.sqrt(x)
-    return mx.nd.sqrt(x)
-=======
 
 def sqrt(x: mx.ndarray.ndarray.NDArray) -> mx.ndarray.ndarray.NDArray:
     if isinstance(x, float):
@@ -45,5 +38,4 @@
 @_handle_flat_arrays_in_out
 def logical_not(x: mx.ndarray.ndarray.NDArray)\
         -> mx.ndarray.ndarray.NDArray:
-    return mx.nd.logical_not(x)
->>>>>>> 351c6b75
+    return mx.nd.logical_not(x)