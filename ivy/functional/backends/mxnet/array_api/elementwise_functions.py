--- conflicted
+++ resolved
@@ -1,12 +1,12 @@
 # global
 import mxnet as mx
 
-<<<<<<< HEAD
+# local
+from ivy.functional.backends.mxnet import _handle_flat_arrays_in_out
+
+
 def bitwise_and(x1: mx.ndarray.ndarray.NDArray, x2: mx.ndarray.ndarray.NDArray) -> mx.nd.ndarray.NDArray:
     return mx.numpy.bitwise_and(x1, x2)
-=======
-# local
-from ivy.functional.backends.mxnet import _handle_flat_arrays_in_out
 
 
 @_handle_flat_arrays_in_out
@@ -19,5 +19,4 @@
 @_handle_flat_arrays_in_out
 def logical_not(x: mx.ndarray.ndarray.NDArray)\
         -> mx.ndarray.ndarray.NDArray:
-    return mx.nd.logical_not(x)
->>>>>>> 52303ad5
+    return mx.nd.logical_not(x)