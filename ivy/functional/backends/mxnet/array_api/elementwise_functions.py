# global
import mxnet as mx
import math

# local
from ivy.functional.backends.mxnet import _handle_flat_arrays_in_out


def bitwise_and(x1: mx.ndarray.ndarray.NDArray, x2: mx.ndarray.ndarray.NDArray) -> mx.nd.ndarray.NDArray:
    return mx.numpy.bitwise_and(x1, x2)


@_handle_flat_arrays_in_out
def ceil(x: mx.ndarray.ndarray.NDArray)\
        -> mx.ndarray.ndarray.NDArray:
    return mx.nd.ceil(x)


@_handle_flat_arrays_in_out
def isfinite(x: mx.ndarray.ndarray.NDArray)\
        -> mx.ndarray.ndarray.NDArray:
    # ToDo: remove float32 conversion once int8 and uint8 work correctly. Currently 0 returns 0 for these types.
    return mx.nd.contrib.isfinite(x.astype('float32')).astype('bool')


def sqrt(x: mx.ndarray.ndarray.NDArray)\
        -> mx.ndarray.ndarray.NDArray:
    if isinstance(x, float):
        return math.sqrt(x)
    return mx.nd.sqrt(x)


@_handle_flat_arrays_in_out
def isnan(x: mx.ndarray.ndarray.NDArray) \
        -> mx.ndarray.ndarray.NDArray:
    return mx.nd.contrib.isnan(x).astype('bool')


@_handle_flat_arrays_in_out
def less(x1: mx.ndarray.ndarray.NDArray, x2: mx.ndarray.ndarray.NDArray) \
        -> mx.ndarray.ndarray.NDArray:
    return mx.nd.lesser(x1, x2).astype('bool')


@_handle_flat_arrays_in_out
def logical_not(x: mx.ndarray.ndarray.NDArray) \
        -> mx.ndarray.ndarray.NDArray:
    return mx.nd.logical_not(x)

@_handle_flat_arrays_in_out
def divide(x1: mx.ndarray.ndarray.NDArray,
          x2: mx.ndarray.ndarray.NDArray) \
        -> mx.ndarray.ndarray.NDArray:
    return mx.nd.divide(x1, x2)

@_handle_flat_arrays_in_out
def acosh(x: mx.ndarray.ndarray.NDArray)\
      -> mx.ndarray.ndarray.NDArray:
    if isinstance(x, float):
        return math.acosh(x)
    else:
        mx.nd.arccosh(x)
        
        
@_handle_flat_arrays_in_out
def sin(x: mx.ndarray.ndarray.NDArray)\
        -> mx.ndarray.ndarray.NDArray:
    if isinstance(x, float):
        return math.sin(x)
    return mx.nd.sin(x)
<<<<<<< HEAD
=======


@_handle_flat_arrays_in_out
def negative(x: mx.ndarray.ndarray.NDArray)\
        -> : mx.ndarray.ndarray.NDArray:
    return mx.np.negative(x)
>>>>>>> e4ae1592
<|MERGE_RESOLUTION|>--- conflicted
+++ resolved
@@ -68,12 +68,9 @@
     if isinstance(x, float):
         return math.sin(x)
     return mx.nd.sin(x)
-<<<<<<< HEAD
-=======
 
 
 @_handle_flat_arrays_in_out
 def negative(x: mx.ndarray.ndarray.NDArray)\
         -> : mx.ndarray.ndarray.NDArray:
     return mx.np.negative(x)
->>>>>>> e4ae1592
