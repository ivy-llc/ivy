# global
import mxnet as mx

# local
from ivy.functional.backends.mxnet import _handle_flat_arrays_in_out


def bitwise_and(x1: mx.ndarray.ndarray.NDArray, x2: mx.ndarray.ndarray.NDArray) -> mx.nd.ndarray.NDArray:
    return mx.numpy.bitwise_and(x1, x2)


@_handle_flat_arrays_in_out
def isfinite(x: mx.ndarray.ndarray.NDArray)\
        -> mx.ndarray.ndarray.NDArray:
    # ToDo: remove float32 conversion once int8 and uint8 work correctly. Currently 0 returns 0 for these types.
    return mx.nd.contrib.isfinite(x.astype('float32')).astype('bool')

<<<<<<< HEAD

@_handle_flat_arrays_in_out
def isnan(x: mx.ndarray.ndarray.NDArray)\
        -> mx.ndarray.ndarray.NDArray:
    return mx.nd.contrib.isnan(x).astype('bool')
=======
  
@_handle_flat_arrays_in_out
def less(x1: mx.ndarray.ndarray.NDArray,x2: mx.ndarray.ndarray.NDArray)\
        -> mx.ndarray.ndarray.NDArray:
    return mx.nd.lesser(x1,x2).astype('bool')

  
@_handle_flat_arrays_in_out
def logical_not(x: mx.ndarray.ndarray.NDArray)\
        -> mx.ndarray.ndarray.NDArray:
    return mx.nd.logical_not(x)
>>>>>>> eaf98417
<|MERGE_RESOLUTION|>--- conflicted
+++ resolved
@@ -15,22 +15,20 @@
     # ToDo: remove float32 conversion once int8 and uint8 work correctly. Currently 0 returns 0 for these types.
     return mx.nd.contrib.isfinite(x.astype('float32')).astype('bool')
 
-<<<<<<< HEAD
 
 @_handle_flat_arrays_in_out
 def isnan(x: mx.ndarray.ndarray.NDArray)\
         -> mx.ndarray.ndarray.NDArray:
     return mx.nd.contrib.isnan(x).astype('bool')
-=======
-  
+
+
 @_handle_flat_arrays_in_out
 def less(x1: mx.ndarray.ndarray.NDArray,x2: mx.ndarray.ndarray.NDArray)\
         -> mx.ndarray.ndarray.NDArray:
     return mx.nd.lesser(x1,x2).astype('bool')
 
-  
+
 @_handle_flat_arrays_in_out
 def logical_not(x: mx.ndarray.ndarray.NDArray)\
         -> mx.ndarray.ndarray.NDArray:
-    return mx.nd.logical_not(x)
->>>>>>> eaf98417
+    return mx.nd.logical_not(x)