--- conflicted
+++ resolved
@@ -10,15 +10,12 @@
     return mx.numpy.bitwise_and(x1, x2)
 
 
-<<<<<<< HEAD
-=======
 @_handle_flat_arrays_in_out
 def ceil(x: mx.ndarray.ndarray.NDArray)\
         -> mx.ndarray.ndarray.NDArray:
     return mx.nd.ceil(x)
 
 
->>>>>>> 44b39991
 @_handle_flat_arrays_in_out
 def isfinite(x: mx.ndarray.ndarray.NDArray)\
         -> mx.ndarray.ndarray.NDArray:
@@ -26,12 +23,8 @@
     return mx.nd.contrib.isfinite(x.astype('float32')).astype('bool')
 
 
-<<<<<<< HEAD
-def sqrt(x: mx.ndarray.ndarray.NDArray) -> mx.ndarray.ndarray.NDArray:
-=======
 def sqrt(x: mx.ndarray.ndarray.NDArray)\
         -> mx.ndarray.ndarray.NDArray:
->>>>>>> 44b39991
     if isinstance(x, float):
         return math.sqrt(x)
     return mx.nd.sqrt(x)
@@ -52,9 +45,6 @@
 @_handle_flat_arrays_in_out
 def logical_not(x: mx.ndarray.ndarray.NDArray)\
         -> mx.ndarray.ndarray.NDArray:
-<<<<<<< HEAD
-    return mx.nd.logical_not(x)
-=======
     return mx.nd.logical_not(x)
 
 
@@ -88,4 +78,3 @@
         return math.tanh(x)
     return mx.nd.tanh(x)
 
->>>>>>> 44b39991
