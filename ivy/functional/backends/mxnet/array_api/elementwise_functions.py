--- conflicted
+++ resolved
@@ -85,12 +85,10 @@
     return mx.nd.tanh(x)
 
 
-<<<<<<< HEAD
-=======
+  
 @_handle_flat_arrays_in_out
 def sinh(x: mx.ndarray.ndarray.NDArray)\
         -> mx.ndarray.ndarray.NDArray:
     if isinstance(x, float):
         return math.sinh(x)
     return mx.nd.sinh(x)
->>>>>>> 1bdb61d2
