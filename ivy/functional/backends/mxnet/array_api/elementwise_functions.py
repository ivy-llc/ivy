# global
import mxnet as mx
import math

# local
from ivy.functional.backends.mxnet import _handle_flat_arrays_in_out


def bitwise_and(x1: mx.ndarray.ndarray.NDArray, x2: mx.ndarray.ndarray.NDArray) -> mx.nd.ndarray.NDArray:
    return mx.numpy.bitwise_and(x1, x2)


@_handle_flat_arrays_in_out
def ceil(x: mx.ndarray.ndarray.NDArray)\
        -> mx.ndarray.ndarray.NDArray:
    return mx.nd.ceil(x)


@_handle_flat_arrays_in_out
def isfinite(x: mx.ndarray.ndarray.NDArray)\
        -> mx.ndarray.ndarray.NDArray:
    # ToDo: remove float32 conversion once int8 and uint8 work correctly. Currently 0 returns 0 for these types.
    return mx.nd.contrib.isfinite(x.astype('float32')).astype('bool')


def sqrt(x: mx.ndarray.ndarray.NDArray)\
        -> mx.ndarray.ndarray.NDArray:
    if isinstance(x, float):
        return math.sqrt(x)
    return mx.nd.sqrt(x)


@_handle_flat_arrays_in_out
def isnan(x: mx.ndarray.ndarray.NDArray)\
        -> mx.ndarray.ndarray.NDArray:
    return mx.nd.contrib.isnan(x).astype('bool')


@_handle_flat_arrays_in_out
def less(x1: mx.ndarray.ndarray.NDArray,x2: mx.ndarray.ndarray.NDArray)\
        -> mx.ndarray.ndarray.NDArray:
    return mx.nd.lesser(x1,x2).astype('bool')


@_handle_flat_arrays_in_out
def logical_not(x: mx.ndarray.ndarray.NDArray)\
        -> mx.ndarray.ndarray.NDArray:
    return mx.nd.logical_not(x)


@_handle_flat_arrays_in_out
def acosh(x: mx.ndarray.ndarray.NDArray)\
      -> mx.ndarray.ndarray.NDArray:
    if isinstance(x, float):
        return math.acosh(x)
    else:
        mx.nd.arccosh(x)
        
        
@_handle_flat_arrays_in_out
def sin(x: mx.ndarray.ndarray.NDArray)\
        -> mx.ndarray.ndarray.NDArray:
    if isinstance(x, float):
        return math.sin(x)
    return mx.nd.sin(x)


@_handle_flat_arrays_in_out
def negative(x: mx.ndarray.ndarray.NDArray)\
        -> mx.ndarray.ndarray.NDArray:
    return mx.np.negative(x)

 
@_handle_flat_arrays_in_out
def subtract(x1: mx.ndarray.ndarray.NDArray, x2: mx.ndarray.ndarray.NDArray)\
        -> mx.ndarray.ndarray.NDArray:
    return mx.nd.subtract(x1, x2)


@_handle_flat_arrays_in_out
def tanh(x: mx.ndarray.ndarray.NDArray)\
        -> mx.ndarray.ndarray.NDArray:
    if isinstance(x, float):
        return math.tanh(x)
<<<<<<< HEAD
    return mx.nd.tanh(x)
=======
    return mx.nd.tanh(x)


@_handle_flat_arrays_in_out
def sinh(x: mx.ndarray.ndarray.NDArray)\
        -> mx.ndarray.ndarray.NDArray:
    if isinstance(x, float):
        return math.sinh(x)
    return mx.nd.sinh(x)
>>>>>>> aa323853
<|MERGE_RESOLUTION|>--- conflicted
+++ resolved
@@ -82,9 +82,6 @@
         -> mx.ndarray.ndarray.NDArray:
     if isinstance(x, float):
         return math.tanh(x)
-<<<<<<< HEAD
-    return mx.nd.tanh(x)
-=======
     return mx.nd.tanh(x)
 
 
@@ -93,5 +90,4 @@
         -> mx.ndarray.ndarray.NDArray:
     if isinstance(x, float):
         return math.sinh(x)
-    return mx.nd.sinh(x)
->>>>>>> aa323853
+    return mx.nd.sinh(x)