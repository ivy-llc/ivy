# global
import mxnet as mx
from typing import Tuple, Union, Optional, Iterable

# local

from ivy import default_device, dtype_from_str, default_dtype

from ivy.functional.backends.mxnet import _mxnet_init_context, _1_dim_array_to_flat_array


def zeros(shape: Union[int, Tuple[int]],
          dtype: Optional[type] = None,
          device: Optional[mx.context.Context] = None) \
        -> mx.ndarray.ndarray.NDArray:
    cont = _mxnet_init_context(default_device(device))
    if len(shape) == 0 or 0 in shape:
        return _1_dim_array_to_flat_array(mx.nd.zeros((1,), ctx=cont).astype(dtype))
    return mx.nd.zeros(shape, ctx=cont).astype(dtype)


def ones(shape: Union[int, Tuple[int]],
         dtype: Optional[mx.nd.dtype] = None,
         device: Optional[str] = None) \
        -> mx.ndarray.ndarray.NDArray:
    cont = _mxnet_init_context(default_device(device))
    shape = [shape] if shape is not isinstance(shape, Iterable) else shape
    if len(shape) == 0 or 0 in shape:
        return _1_dim_array_to_flat_array(mx.nd.ones((1,), ctx=cont).astype(dtype))
    return mx.nd.ones(shape, ctx=cont).astype(dtype)



def ones_like(x : mx.ndarray.ndarray.NDArray,
              dtype : Optional[Union[type, str]] = None,
              dev : Optional[Union[mx.context.Context, str]] = None) \
        -> mx.ndarray.ndarray.NDArray:
    if x.shape == ():
        return mx.nd.array(1., ctx=_mxnet_init_context(default_device(dev)))
    mx_ones = mx.nd.ones_like(x, ctx=_mxnet_init_context(default_device(dev)))
    return mx_ones if dtype is None else mx_ones.astype(dtype)

  
def tril(x: mx.ndarray.ndarray.NDArray,
         k: int = 0) \
         -> mx.ndarray.ndarray.NDArray:
    return mx.np.tril(x, k)
<<<<<<< HEAD
=======


def empty(shape: Union[int, Tuple[int]],
          dtype: Optional[type] = None,
          device: Optional[mx.context.Context] = None) \
        -> mx.ndarray.ndarray.NDArray:
    cont = _mxnet_init_context(default_device(device))
    return mx.nd.empty(shape, dtype_from_str(default_dtype(dtype)), cont)
>>>>>>> 8f305492
<|MERGE_RESOLUTION|>--- conflicted
+++ resolved
@@ -45,8 +45,6 @@
          k: int = 0) \
          -> mx.ndarray.ndarray.NDArray:
     return mx.np.tril(x, k)
-<<<<<<< HEAD
-=======
 
 
 def empty(shape: Union[int, Tuple[int]],
@@ -54,5 +52,4 @@
           device: Optional[mx.context.Context] = None) \
         -> mx.ndarray.ndarray.NDArray:
     cont = _mxnet_init_context(default_device(device))
-    return mx.nd.empty(shape, dtype_from_str(default_dtype(dtype)), cont)
->>>>>>> 8f305492
+    return mx.nd.empty(shape, dtype_from_str(default_dtype(dtype)), cont)