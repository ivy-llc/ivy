--- conflicted
+++ resolved
@@ -28,7 +28,6 @@
     return mx.nd.ones(shape, ctx=cont).astype(dtype)
 
 
-<<<<<<< HEAD
 def linspace(start: Union[int, float],
              stop: Union[int, float],
              num: int,
@@ -40,9 +39,9 @@
     if dtype is None:
         dtype = mx.np.float32
     return mx.np.linspace(start, stop, num, dtype=dtype, endpoint=endpoint, ctx=cont)
-=======
+
+ 
 def tril(x: mx.ndarray.ndarray.NDArray,
          k: int = 0) \
          -> mx.ndarray.ndarray.NDArray:
-    return mx.np.tril(x, k)
->>>>>>> 13b3be98
+    return mx.np.tril(x, k)