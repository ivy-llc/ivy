# global
import mxnet as mx
from typing import Tuple, Union, Optional, Iterable

# local
<<<<<<< HEAD
from ivy import default_device
from ivy.functional.backends.mxnet import _mxnet_init_context, _1_dim_array_to_flat_array
=======
from ivy import default_device, dtype_from_str, default_dtype
from ivy.functional.backends.mxnet import _mxnet_init_context
from ivy.functional.backends.mxnet import _1_dim_array_to_flat_array
>>>>>>> 44b39991


def zeros(shape: Union[int, Tuple[int]],
          dtype: Optional[type] = None,
          device: Optional[mx.context.Context] = None) \
        -> mx.ndarray.ndarray.NDArray:
    cont = _mxnet_init_context(default_device(device))
    if len(shape) == 0 or 0 in shape:
        return _1_dim_array_to_flat_array(mx.nd.zeros((1,), ctx=cont).astype(dtype))
    return mx.nd.zeros(shape, ctx=cont).astype(dtype)


def ones(shape: Union[int, Tuple[int]],
<<<<<<< HEAD
         dtype: Optional[mx.nd.dtype] = None,
=======
         dtype: Optional[type] = None,
>>>>>>> 44b39991
         device: Optional[str] = None) \
        -> mx.ndarray.ndarray.NDArray:
    cont = _mxnet_init_context(default_device(device))
    shape = [shape] if shape is not isinstance(shape, Iterable) else shape
    if len(shape) == 0 or 0 in shape:
        return _1_dim_array_to_flat_array(mx.nd.ones((1,), ctx=cont).astype(dtype))
<<<<<<< HEAD
    return mx.nd.ones(shape, ctx=cont).astype(dtype)
=======
    return mx.nd.ones(shape, ctx=cont).astype(dtype)


def ones_like(x : mx.ndarray.ndarray.NDArray,
              dtype : Optional[Union[type, str]] = None,
              dev : Optional[Union[mx.context.Context, str]] = None) \
        -> mx.ndarray.ndarray.NDArray:
    if x.shape == ():
        return mx.nd.array(1., ctx=_mxnet_init_context(default_device(dev)))
    mx_ones = mx.nd.ones_like(x, ctx=_mxnet_init_context(default_device(dev)))
    return mx_ones if dtype is None else mx_ones.astype(dtype)

  
def tril(x: mx.ndarray.ndarray.NDArray,
         k: int = 0) \
         -> mx.ndarray.ndarray.NDArray:
    return mx.np.tril(x, k)


def empty(shape: Union[int, Tuple[int]],
          dtype: Optional[type] = None,
          device: Optional[mx.context.Context] = None) \
        -> mx.ndarray.ndarray.NDArray:
    cont = _mxnet_init_context(default_device(device))
    return mx.nd.empty(shape, dtype_from_str(default_dtype(dtype)), cont)
>>>>>>> 44b39991
<|MERGE_RESOLUTION|>--- conflicted
+++ resolved
@@ -3,14 +3,9 @@
 from typing import Tuple, Union, Optional, Iterable
 
 # local
-<<<<<<< HEAD
-from ivy import default_device
-from ivy.functional.backends.mxnet import _mxnet_init_context, _1_dim_array_to_flat_array
-=======
 from ivy import default_device, dtype_from_str, default_dtype
 from ivy.functional.backends.mxnet import _mxnet_init_context
 from ivy.functional.backends.mxnet import _1_dim_array_to_flat_array
->>>>>>> 44b39991
 
 
 def zeros(shape: Union[int, Tuple[int]],
@@ -24,20 +19,13 @@
 
 
 def ones(shape: Union[int, Tuple[int]],
-<<<<<<< HEAD
-         dtype: Optional[mx.nd.dtype] = None,
-=======
          dtype: Optional[type] = None,
->>>>>>> 44b39991
          device: Optional[str] = None) \
         -> mx.ndarray.ndarray.NDArray:
     cont = _mxnet_init_context(default_device(device))
     shape = [shape] if shape is not isinstance(shape, Iterable) else shape
     if len(shape) == 0 or 0 in shape:
         return _1_dim_array_to_flat_array(mx.nd.ones((1,), ctx=cont).astype(dtype))
-<<<<<<< HEAD
-    return mx.nd.ones(shape, ctx=cont).astype(dtype)
-=======
     return mx.nd.ones(shape, ctx=cont).astype(dtype)
 
 
@@ -62,5 +50,4 @@
           device: Optional[mx.context.Context] = None) \
         -> mx.ndarray.ndarray.NDArray:
     cont = _mxnet_init_context(default_device(device))
-    return mx.nd.empty(shape, dtype_from_str(default_dtype(dtype)), cont)
->>>>>>> 44b39991
+    return mx.nd.empty(shape, dtype_from_str(default_dtype(dtype)), cont)