--- conflicted
+++ resolved
@@ -3,11 +3,9 @@
 from typing import Tuple, Union, Optional, Iterable
 
 # local
-<<<<<<< HEAD
+
 from ivy import default_device, dtype_from_str, default_dtype
-=======
-from ivy import default_device
->>>>>>> 351c6b75
+
 from ivy.functional.backends.mxnet import _mxnet_init_context, _1_dim_array_to_flat_array
 
 
@@ -29,7 +27,6 @@
     shape = [shape] if shape is not isinstance(shape, Iterable) else shape
     if len(shape) == 0 or 0 in shape:
         return _1_dim_array_to_flat_array(mx.nd.ones((1,), ctx=cont).astype(dtype))
-<<<<<<< HEAD
     return mx.nd.ones(shape, ctx=cont).astype(dtype)
 
 
@@ -38,7 +35,4 @@
           device: Optional[mx.context.Context] = None) \
         -> mx.ndarray.ndarray.NDArray:
     cont = _mxnet_init_context(default_device(device))
-    return mx.nd.empty(shape, dtype_from_str(default_dtype(dtype)), cont)
-=======
-    return mx.nd.ones(shape, ctx=cont).astype(dtype)
->>>>>>> 351c6b75
+    return mx.nd.empty(shape, dtype_from_str(default_dtype(dtype)), cont)