# global
import mxnet as mx
import math
import numpy as np
from typing import Union, Tuple, Optional, List
from ivy.functional.backends.mxnet import _flat_array_to_1_dim_array, _handle_flat_arrays_in_out, _handle_flat_arrays_in

def flip(x: mx.ndarray.ndarray.NDArray,
         axis: Optional[Union[int, Tuple[int], List[int]]] = None)\
         -> mx.ndarray.ndarray.NDArray:
    num_dims = len(x.shape)
    if not num_dims:
        return x
    if axis is None:
        new_axis = list(range(num_dims))
    else:
        new_axis = axis
    if type(new_axis) is int:
        new_axis = [new_axis]
    else:
        new_axis = new_axis
    new_axis = [item + num_dims if item < 0 else item for item in new_axis]
    return mx.nd.flip(x, new_axis)


def expand_dims(x: mx.ndarray.ndarray.NDArray,
                axis: Optional[Union[int, Tuple[int], List[int]]] = None) \
        -> mx.ndarray.ndarray.NDArray:
    if x.shape == ():
        return _flat_array_to_1_dim_array(x)
    return mx.nd.expand_dims(x, axis)


# Extra #
# ------#


def split(x, num_or_size_splits=None, axis=0, with_remainder=False):
    if x.shape == ():
        if num_or_size_splits is not None and num_or_size_splits != 1:
            raise Exception('input array had no shape, but num_sections specified was {}'.format(num_or_size_splits))
        return [x]
    if num_or_size_splits == 1:
        return [x]
    elif with_remainder and isinstance(num_or_size_splits, int):
        num_or_size_splits = x.shape[axis] if not num_or_size_splits else num_or_size_splits
        num_chunks = x.shape[axis] / num_or_size_splits
        num_chunks_int = math.floor(num_chunks)
        remainder_size = int((num_chunks - num_chunks_int) * num_or_size_splits)
        num_or_size_splits = [num_or_size_splits]*num_chunks_int + [remainder_size]
    if isinstance(num_or_size_splits, (list, tuple)):
        csum = [0] + np.cumsum(num_or_size_splits).tolist()
        starts = csum[:-1]
        ends = csum[1:]
        if axis < 0:
            slices = [tuple([Ellipsis, slice(s, e, 1)] + [slice(None, None, None)]*int(abs(axis)-1))
                      for s, e in zip(starts, ends)]
        else:
            slices = [tuple([slice(None, None, None)]*axis + [slice(s, e, 1)])
                      for s, e in zip(starts, ends)]
        return [x[so] for so in slices]
    return mx.nd.split(x, x.shape[axis] if not num_or_size_splits else num_or_size_splits, axis)


@_handle_flat_arrays_in_out
def repeat(x, repeats, axis=None):
    return mx.nd.repeat(x, repeats, axis)


def tile(x, reps):
    if isinstance(reps, mx.nd.ndarray.NDArray):
        reps = reps.asnumpy().tolist()
    return mx.nd.tile(_flat_array_to_1_dim_array(x), reps)


<<<<<<< HEAD
def stack(x: Union[Tuple[mx.ndarray.ndarray.NDArray], List[mx.ndarray.ndarray.NDArray]],
          axis: Optional[int] = None)\
          -> mx.ndarray.ndarray.NDArray:
    if axis is None:
        new_axis = 0
    else:
        new_axis = axis
    return mx.nd.stack(x, axis=new_axis)
=======
@_handle_flat_arrays_in
def constant_pad(x, pad_width, value=0):
    if isinstance(pad_width, mx.ndarray.ndarray.NDArray):
        pad_width = pad_width.asnumpy().tolist()
    x_shape = list(x.shape)
    num_dims = len(x_shape)
    if num_dims > 3:
        raise Exception('Invalid inputs. Pad for mxnet only supports inputs with 3 dimensions or smaller.')
    num_dims_to_add = 4 - num_dims
    new_shape = tuple([1] * num_dims_to_add + x_shape)
    mat_expanded_dims = mx.nd.reshape(x, new_shape)
    pad_width_flat = [0]*num_dims_to_add*2 + [item for sublist in pad_width for item in sublist]
    pad_expanded_dims = mx.nd.pad(mat_expanded_dims, mode="constant", pad_width=tuple(pad_width_flat),
                                   constant_value=value)
    new_shape = [orig_dim + pad_width_item[0] + pad_width_item[1] for orig_dim, pad_width_item in zip(x_shape, pad_width)]
    res = mx.nd.reshape(pad_expanded_dims, tuple(new_shape))
    return res


def zero_pad(x, pad_width):
    return constant_pad(x, pad_width, 0)


swapaxes = mx.nd.swapaxes
>>>>>>> 65012fca
<|MERGE_RESOLUTION|>--- conflicted
+++ resolved
@@ -73,7 +73,7 @@
     return mx.nd.tile(_flat_array_to_1_dim_array(x), reps)
 
 
-<<<<<<< HEAD
+
 def stack(x: Union[Tuple[mx.ndarray.ndarray.NDArray], List[mx.ndarray.ndarray.NDArray]],
           axis: Optional[int] = None)\
           -> mx.ndarray.ndarray.NDArray:
@@ -82,7 +82,8 @@
     else:
         new_axis = axis
     return mx.nd.stack(x, axis=new_axis)
-=======
+
+
 @_handle_flat_arrays_in
 def constant_pad(x, pad_width, value=0):
     if isinstance(pad_width, mx.ndarray.ndarray.NDArray):
@@ -107,4 +108,3 @@
 
 
 swapaxes = mx.nd.swapaxes
->>>>>>> 65012fca
