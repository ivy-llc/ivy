--- conflicted
+++ resolved
@@ -199,16 +199,14 @@
 
 
 @_handle_flat_arrays_in_out
-<<<<<<< HEAD
+
 def clip(
     x: mx.ndarray.ndarray.NDArray,
     x_min: float,
     x_max: float,
     out: Optional[mx.ndarray.ndarray.NDArray] = None,
 ) -> mx.ndarray.ndarray.NDArray:
-=======
-def clip(x, x_min, x_max, out: Optional[mx.nd.NDArray] = None):
->>>>>>> a6a3928a
+
     ret = mx.nd.clip(mx.nd.array(x), x_min, x_max)
     if ivy.exists(out):
         return ivy.inplace_update(out, ret)
