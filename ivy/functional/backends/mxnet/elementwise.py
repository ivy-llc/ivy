--- conflicted
+++ resolved
@@ -346,15 +346,6 @@
         return ivy.inplace_update(out, ret)
     return ret
 
-<<<<<<< HEAD
-def exp(x: mx.ndarray.ndarray.NDArray,
-        out: Optional[mx.ndarray.ndarray.NDArray] = None) \
-        -> mx.nd.ndarray.NDArray:
-    if isinstance(x,float):
-        ret = math.exp(x)
-    else:
-        ret = mx.nd.exp(x)
-=======
 def cos(x: mx.ndarray.ndarray.NDArray,
           out: Optional[mx.ndarray.ndarray.NDArray] = None)\
       -> mx.ndarray.ndarray.NDArray:
@@ -362,7 +353,6 @@
         ret = math.cos(x)
     else:
         ret = mx.nd.cos(x)
->>>>>>> 8a78568b
     if ivy.exists(out):
         return ivy.inplace_update(out, ret)
     return ret
