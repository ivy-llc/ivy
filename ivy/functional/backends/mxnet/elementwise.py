--- conflicted
+++ resolved
@@ -120,7 +120,6 @@
 
 
 @_handle_flat_arrays_in_out
-<<<<<<< HEAD
 def asin(x: mx.nd.NDArray) -> mx.nd.NDArray:
     if isinstance(x, float):
         ret = math.asin(x)
@@ -135,9 +134,6 @@
     x2: mx.nd.NDArray,
     dtype: ["bool"]
 ) -> mx.nd.NDArray:
-=======
-def logical_and(x1: mx.nd.NDArray, x2: mx.nd.NDArray, dtype: ["bool"]) -> mx.nd.NDArray:
->>>>>>> 2e6b0cee
     ret = mx.nd.logical_and(x1, x2, dtype).astype("bool")
     return ret
 
