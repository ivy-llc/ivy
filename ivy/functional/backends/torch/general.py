--- conflicted
+++ resolved
@@ -284,7 +284,7 @@
         return torch.multiprocessing
     return torch.multiprocessing.get_context(context)
 
-
+@with_unsupported_dtypes({"1.11.0 and below": "bfloat16", }, version)
 def scatter_flat(
     indices: torch.Tensor,
     updates: torch.Tensor,
@@ -340,13 +340,8 @@
     return res
 
 
-<<<<<<< HEAD
+
 @with_unsupported_dtypes({"1.11.0 and below": "float16", }, version)
-=======
-scatter_flat.unsupported_dtypes = ("bfloat16",)
-
-
->>>>>>> 91edfc96
 def scatter_nd(
     indices: torch.Tensor,
     updates: torch.Tensor,
