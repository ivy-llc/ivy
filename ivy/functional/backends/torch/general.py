--- conflicted
+++ resolved
@@ -95,17 +95,12 @@
         if ivy.is_ivy_array(x):
             x.data = x_native
         else:
-            x = ivy.Array(x_native)
+            x = ivy.to_ivy(x_native)
+        if ensure_in_backend:
+            x._data = val_native
         return x
     else:
-<<<<<<< HEAD
-        x = ivy.to_ivy(x_native)
-    if ensure_in_backend:
-        x._data = val_native
-    return x
-=======
-        return val
->>>>>>> 6c72ef5e
+       return val
 
 
 def inplace_arrays_supported():
