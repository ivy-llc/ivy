--- conflicted
+++ resolved
@@ -136,11 +136,7 @@
     size: Optional[int] = None,
     tensor: Optional[torch.Tensor] = None,
     reduction: str = "sum",
-<<<<<<< HEAD
-=======
-    *,
-    device: torch.device
->>>>>>> cd798591
+    *
 ):
     target = tensor
     target_given = ivy.exists(target)
@@ -206,11 +202,7 @@
 
 
 # noinspection PyShadowingNames
-<<<<<<< HEAD
-def scatter_nd(indices, updates, shape=None, tensor=None, reduction="sum"):
-=======
-def scatter_nd(indices, updates, shape=None, tensor=None, reduction="sum", *, device):
->>>>>>> cd798591
+def scatter_nd(indices, updates, shape=None, tensor=None, reduction="sum", *):
 
     # handle numeric updates
     updates = torch.tensor(
@@ -334,8 +326,7 @@
     params: torch.Tensor,
     indices: torch.Tensor,
     axis: Optional[int] = -1,
-<<<<<<< HEAD
-    out: Optional[torch.Tensor] = None,
+    *
 ) -> torch.Tensor:
 
     ret = torch.gather(params, axis, indices.type(torch.int64))
@@ -346,24 +337,8 @@
 
 
 # noinspection PyShadowingNames
-def gather_nd(params, indices):
-=======
-    *,
-    device: torch.device
-) -> torch.Tensor:
-
-    if device is None:
-        device = _callable_dev(params)
-    return torch.gather(params, axis, indices.type(torch.int64)).to(
-        as_native_dev(device)
-    )
-
-
-# noinspection PyShadowingNames
-def gather_nd(params, indices, *, device: torch.device):
-    if device is None:
-        device = _callable_dev(params)
->>>>>>> cd798591
+def gather_nd(params, indices, *):
+  
     indices_shape = indices.shape
     params_shape = params.shape
     num_index_dims = indices_shape[-1]
