"""Collection of PyTorch general functions, wrapped to fit Ivy syntax and signature."""

# global
import ivy
import numpy as np
import torch
from operator import mul
from functools import reduce
from typing import List, Optional, Union, Sequence, Callable
from numbers import Number

import functorch

torch_scatter = None


def _parse_ellipsis(so, ndims):
    pre = list()
    for s in so:
        if s is Ellipsis:
            break
        pre.append(s)
    post = list()
    for s in reversed(so):
        if s is Ellipsis:
            break
        post.append(s)
    return tuple(
        pre
        + [slice(None, None, None) for _ in range(ndims - len(pre) - len(post))]
        + list(reversed(post))
    )


def array_equal(x0: torch.Tensor, x1: torch.Tensor) -> bool:
    dtype = torch.promote_types(x0.dtype, x1.dtype)
    x0 = x0.type(dtype=dtype)
    x1 = x1.type(dtype=dtype)
    return torch.equal(x0, x1)


def container_types():
    return []


def copy_array(x: torch.Tensor, *, out: Optional[torch.Tensor] = None) -> torch.Tensor:
    return x.clone()


def current_backend_str() -> str:
    return "torch"


def gather(
    params: torch.Tensor,
    indices: torch.Tensor,
    axis: Optional[int] = -1,
    *,
    out: Optional[torch.Tensor] = None,
) -> torch.Tensor:
    return torch.gather(params, axis, indices.type(torch.int64))


def gather_nd(
    params: torch.Tensor, indices: torch.Tensor, *, out: Optional[torch.Tensor] = None
) -> torch.Tensor:
    indices_shape = indices.shape
    params_shape = params.shape
    num_index_dims = indices_shape[-1]
    result_dim_sizes_list = [
        reduce(mul, params_shape[i + 1 :], 1) for i in range(len(params_shape) - 1)
    ] + [1]
    result_dim_sizes = torch.tensor(result_dim_sizes_list)
    implicit_indices_factor = int(result_dim_sizes[num_index_dims - 1].item())
    flat_params = torch.reshape(params, (-1,))
    new_shape = [1] * (len(indices_shape) - 1) + [num_index_dims]
    indices_scales = torch.reshape(result_dim_sizes[0:num_index_dims], new_shape)
    indices_for_flat_tiled = torch.reshape(
        torch.sum(indices * indices_scales, -1, keepdim=True), (-1, 1)
    ).repeat(*[1, implicit_indices_factor])
    implicit_indices = torch.unsqueeze(torch.arange(implicit_indices_factor), 0).repeat(
        *[indices_for_flat_tiled.shape[0], 1]
    )
    indices_for_flat = indices_for_flat_tiled + implicit_indices
    flat_indices_for_flat = torch.reshape(indices_for_flat, (-1,)).type(torch.long)
    flat_gather = torch.gather(flat_params, 0, flat_indices_for_flat)
    res = torch.reshape(
        flat_gather, list(indices_shape[:-1]) + list(params_shape[num_index_dims:])
    )
    return res


def get_num_dims(x: torch.Tensor, as_tensor: bool = False) -> Union[torch.Tensor, int]:
    return torch.tensor(len(x.shape)) if as_tensor else len(x.shape)


def indices_where(
    x: torch.Tensor, *, out: Optional[torch.Tensor] = None
) -> torch.Tensor:
    where_x = torch.where(x)
    return torch.cat([torch.unsqueeze(item, -1) for item in where_x], -1, out=out)


indices_where.support_native_out = True


def inplace_arrays_supported():
    return True


def inplace_decrement(
    x: Union[ivy.Array, torch.Tensor],
    val: Union[ivy.Array, torch.Tensor],
) -> ivy.Array:
    (x_native, val_native), _ = ivy.args_to_native(x, val)
    x_native.data -= val_native
    if ivy.is_ivy_array(x):
        x.data = x_native
    else:
        x = ivy.Array(x_native)
    return x


def inplace_increment(
    x: Union[ivy.Array, torch.Tensor],
    val: Union[ivy.Array, torch.Tensor],
) -> ivy.Array:
    (x_native, val_native), _ = ivy.args_to_native(x, val)
    x_native.data += val_native
    if ivy.is_ivy_array(x):
        x.data = x_native
    else:
        x = ivy.Array(x_native)
    return x


def inplace_update(
    x: Union[ivy.Array, torch.Tensor],
    val: Union[ivy.Array, torch.Tensor],
    ensure_in_backend: bool = False,
) -> ivy.Array:
    if ivy.is_array(x) and ivy.is_array(val):
        (x_native, val_native), _ = ivy.args_to_native(x, val)
        x_native.data = val_native
        if ivy.is_ivy_array(x):
            x.data = x_native
        else:
            x = ivy.to_ivy(x_native)
        if ensure_in_backend:
            x._data = val_native
        return x
    else:
        return val


def inplace_variables_supported():
    return True


def is_native_array(x, exclusive: bool = False) -> bool:
    if isinstance(x, torch.Tensor):
        if exclusive and x.requires_grad:
            return False
        return True
    return False


def multiprocessing(context=None):
    import torch.multiprocessing

    if context is None:
        return torch.multiprocessing
    return torch.multiprocessing.get_context(context)


def one_hot(
    indices: torch.Tensor,
    depth: int,
    *,
    device: torch.device,
    out: Optional[torch.Tensor] = None,
) -> torch.Tensor:
    return torch.nn.functional.one_hot(indices.to(torch.int64), depth).to(
        device, indices.dtype
    )


def scatter_flat(
    indices: torch.Tensor,
    updates: torch.Tensor,
    size: Optional[int] = None,
    reduction: str = "sum",
    *,
    out: Optional[torch.Tensor] = None,
):
    target = out
    target_given = ivy.exists(target)
    if ivy.exists(size) and ivy.exists(target):
        assert len(target.shape) == 1 and target.shape[0] == size
    dtype = updates.dtype
    if reduction in ["sum", "replace"]:
        initial_val = torch.tensor(0).type(dtype)
    elif reduction == "min":
        initial_val = torch.tensor(1e12).type(dtype)
    elif reduction == "max":
        initial_val = torch.tensor(-1e12).type(dtype)
    else:
        raise Exception(
            'reduction is {}, but it must be one of "sum", "min" or "max"'.format(
                reduction
            )
        )
    if target_given:
        output = out
    else:
        output = torch.ones([size], dtype=dtype) * initial_val
    global torch_scatter
    if torch_scatter is None:
        try:
            import torch_scatter as torch_scatter
        except ImportError:
            raise Exception(
                "Unable to import torch_scatter, verify this is correctly installed."
            )
    if reduction == "replace":
        output[indices.type(torch.int64)] = updates
        res = output
    else:
        res = torch_scatter.scatter(
            updates, indices.type(torch.int64), out=output, reduce=reduction
        )
    if not target_given:
        return torch.where(
            res == initial_val,
            torch.zeros([size], dtype=updates.dtype),
            res,
        )
    return res


def scatter_nd(
    indices: torch.Tensor,
    updates: torch.Tensor,
    shape: Optional[Union[ivy.NativeShape, Sequence[int]]] = None,
    reduction: str = "sum",
    *,
    out: Optional[torch.Tensor] = None,
) -> torch.Tensor:
    # handle numeric updates
    updates = torch.tensor(
        [updates] if isinstance(updates, (float, int, bool)) else updates,
        dtype=ivy.dtype(out, as_native=True)
        if ivy.exists(out)
        else ivy.default_dtype(item=updates, as_native=True),
    )

    # handle non-tensor indices
    if indices == ():
        return updates
    elif indices is Ellipsis or (isinstance(indices, tuple) and indices == (Ellipsis,)):
        if updates.shape == () and ivy.exists(out) and out.shape == ():
            return updates
        shape = out.shape if ivy.exists(out) else updates.shape
        indices = torch.stack(
            [
                torch.reshape(value, (-1,))
                for value in torch.meshgrid(*[torch.range(0, shape[0] - 1)])
            ],
            dim=-1,
        )
    elif isinstance(indices, (tuple, list)) and Ellipsis in indices:
        shape = out.shape if ivy.exists(out) else updates.shape
        indices = _parse_ellipsis(indices, len(shape))
        indices = torch.stack(
            [
                torch.reshape(value, (-1,))
                for value in torch.meshgrid(
                    *[
                        torch.range(0, s - 1)
                        if idx == slice(None, None, None)
                        else torch.Tensor([idx % s])
                        for s, idx in zip(shape, indices)
                    ],
                    indexing="ij",
                )
            ],
            dim=-1,
        )
    else:
        indices = [[indices]] if isinstance(indices, Number) else indices
        indices = (
            torch.Tensor(indices) if isinstance(indices, (tuple, list)) else indices
        )
        if len(indices.shape) < 2:
            indices = torch.unsqueeze(indices, -1)

        if len(updates.shape) < 2:
            updates = torch.unsqueeze(updates, 0)

    # broadcast updates to indices
    if updates.shape == ():
        updates = torch.broadcast_to(updates, indices.shape[:1])

    # implementation
    target = out
    target_given = ivy.exists(target)
    if ivy.exists(shape) and ivy.exists(target):
        assert ivy.Shape(target.shape) == ivy.Shape(shape)
    shape = list(shape) if ivy.exists(shape) else list(out.shape)
    dtype = updates.dtype
    indices_shape = indices.shape
    num_index_dims = indices_shape[-1]
    result_dim_sizes_list = [
        reduce(mul, shape[i + 1 :], 1) for i in range(len(shape) - 1)
    ] + [1]
    result_dim_sizes = torch.tensor(result_dim_sizes_list)
    implicit_indices_factor = int(result_dim_sizes[num_index_dims - 1].item())
    flat_result_size = reduce(mul, shape, 1)
    if reduction in ["sum", "replace"]:
        initial_val = torch.tensor(0).type(dtype)
    elif reduction == "min":
        initial_val = torch.tensor(1e12).type(dtype)
    elif reduction == "max":
        initial_val = torch.tensor(-1e12).type(dtype)
    else:
        raise Exception(
            'reduction is {}, but it must be one of "sum", "min" or "max"'.format(
                reduction
            )
        )
    if target_given:
        flat_output = torch.reshape(out._data, (flat_result_size,))
    else:
        flat_output = torch.ones(flat_result_size, dtype=dtype) * initial_val
    flat_updates = torch.reshape(updates, (-1,))
    new_shape = [1] * (len(indices_shape) - 1) + [num_index_dims]
    indices_scales = torch.reshape(result_dim_sizes[0:num_index_dims], new_shape)
    indices_for_flat_tiled = torch.reshape(
        torch.sum(indices * indices_scales, -1, keepdim=True), (-1, 1)
    ).repeat(*[1, implicit_indices_factor])
    implicit_indices = torch.unsqueeze(torch.arange(implicit_indices_factor), 0).repeat(
        *[indices_for_flat_tiled.shape[0], 1]
    )
    indices_for_flat = indices_for_flat_tiled + implicit_indices
    flat_indices_for_flat = torch.reshape(indices_for_flat, (-1,)).type(torch.long)
    global torch_scatter
    if torch_scatter is None:
        try:
            import torch_scatter as torch_scatter
        except ImportError:
            raise Exception(
                "Unable to import torch_scatter, verify this is correctly installed."
            )
    if reduction == "replace":
        flat_output[flat_indices_for_flat] = flat_updates
        flat_scatter = flat_output
    else:
        flat_scatter = torch_scatter.scatter(
            flat_updates,
            flat_indices_for_flat,
            out=flat_output.clone(),
            reduce=reduction,
        )
    if not target_given:
        flat_scatter = torch.where(
            flat_scatter == initial_val,
            torch.zeros(flat_result_size, dtype=updates.dtype),
            flat_scatter,
        )
    res = torch.reshape(flat_scatter, list(shape))
    if ivy.exists(out):
        return ivy.inplace_update(out, res)
    return res


scatter_nd.unsupported_dtypes = ("float16",)


<<<<<<< HEAD
def gather(
    params: torch.Tensor,
    indices: torch.Tensor,
    axis: Optional[int] = -1,
    *,
    out: Optional[torch.Tensor] = None,
) -> torch.Tensor:
    sl = [slice(None)] * params.ndim
    sl[axis] = indices.type(torch.int64)
    return params[tuple(sl)]


# noinspection PyShadowingNames
def gather_nd(
    params: torch.Tensor, indices: torch.Tensor, *, out: Optional[torch.Tensor] = None
) -> torch.Tensor:
    indices_shape = indices.shape
    params_shape = params.shape
    num_index_dims = indices_shape[-1]
    result_dim_sizes_list = [
        reduce(mul, params_shape[i + 1 :], 1) for i in range(len(params_shape) - 1)
    ] + [1]
    result_dim_sizes = torch.tensor(result_dim_sizes_list)
    implicit_indices_factor = int(result_dim_sizes[num_index_dims - 1].item())
    flat_params = torch.reshape(params, (-1,))
    new_shape = [1] * (len(indices_shape) - 1) + [num_index_dims]
    indices_scales = torch.reshape(result_dim_sizes[0:num_index_dims], new_shape)
    indices_for_flat_tiled = torch.reshape(
        torch.sum(indices * indices_scales, -1, keepdim=True), (-1, 1)
    ).repeat(*[1, implicit_indices_factor])
    implicit_indices = torch.unsqueeze(torch.arange(implicit_indices_factor), 0).repeat(
        *[indices_for_flat_tiled.shape[0], 1]
    )
    indices_for_flat = indices_for_flat_tiled + implicit_indices
    flat_indices_for_flat = torch.reshape(indices_for_flat, (-1,)).type(torch.long)
    flat_gather = torch.gather(flat_params, 0, flat_indices_for_flat)
    res = torch.reshape(
        flat_gather, list(indices_shape[:-1]) + list(params_shape[num_index_dims:])
    )
    return res


def multiprocessing(context=None):
    import torch.multiprocessing

    if context is None:
        return torch.multiprocessing
    return torch.multiprocessing.get_context(context)

=======
def shape(x: torch.Tensor, as_array: bool = False) -> Union[ivy.Shape, ivy.Array]:
    if as_array:
        return ivy.array(x.shape, dtype=ivy.default_int_dtype())
    else:
        return ivy.Shape(x.shape)
>>>>>>> 41d2f0f7


def to_list(x: torch.Tensor) -> list:
    if isinstance(x, np.ndarray):
        return x.tolist()
    elif torch.is_tensor(x):
        return x.detach().cpu().tolist()
    raise ValueError("Expected a pytorch tensor.")


def to_numpy(x: torch.Tensor, copy: bool = True) -> np.ndarray:
    if isinstance(x, (float, int, bool)):
        return x
    elif isinstance(x, np.ndarray):
        if copy:
            return x.copy()
        else:
            return x
    elif torch.is_tensor(x):
        if copy:
            if x.dtype is torch.bfloat16:
                default_dtype = ivy.default_float_dtype(as_native=True)
                if default_dtype is torch.bfloat16:
                    x = x.to(torch.float32)
                else:
                    x = x.to(default_dtype)
                return x.detach().cpu().numpy().astype("bfloat16")
            return x.detach().cpu().numpy()
        else:
            raise ValueError("Overwriting the same address is not supported for torch.")
    raise ValueError("Expected a pytorch tensor.")


def to_scalar(x: torch.Tensor) -> Number:
    if isinstance(x, (float, int)):
        return x
    return x.item()


def unstack(x: torch.Tensor, axis: int, keepdims: bool = False) -> List[torch.Tensor]:
    if x.shape == ():
        return [x]
    ret = list(torch.unbind(x, axis))
    if keepdims:
        return [r.unsqueeze(axis) for r in ret]
    return ret


def vmap(
    func: Callable,
    in_axes: Union[int, Sequence[int], Sequence[None]] = 0,
    out_axes: Optional[int] = 0,
) -> Callable:
    def _vmap(*args):
        new_fun = lambda *args: ivy.to_native(func(*args))
        new_func = functorch.vmap(new_fun, in_axes, out_axes)
        return ivy.to_ivy(new_func(*args))

    return _vmap<|MERGE_RESOLUTION|>--- conflicted
+++ resolved
@@ -58,7 +58,9 @@
     *,
     out: Optional[torch.Tensor] = None,
 ) -> torch.Tensor:
-    return torch.gather(params, axis, indices.type(torch.int64))
+    sl = [slice(None)] * params.ndim
+    sl[axis] = indices.type(torch.int64)
+    return params[tuple(sl)]
 
 
 def gather_nd(
@@ -376,63 +378,11 @@
 scatter_nd.unsupported_dtypes = ("float16",)
 
 
-<<<<<<< HEAD
-def gather(
-    params: torch.Tensor,
-    indices: torch.Tensor,
-    axis: Optional[int] = -1,
-    *,
-    out: Optional[torch.Tensor] = None,
-) -> torch.Tensor:
-    sl = [slice(None)] * params.ndim
-    sl[axis] = indices.type(torch.int64)
-    return params[tuple(sl)]
-
-
-# noinspection PyShadowingNames
-def gather_nd(
-    params: torch.Tensor, indices: torch.Tensor, *, out: Optional[torch.Tensor] = None
-) -> torch.Tensor:
-    indices_shape = indices.shape
-    params_shape = params.shape
-    num_index_dims = indices_shape[-1]
-    result_dim_sizes_list = [
-        reduce(mul, params_shape[i + 1 :], 1) for i in range(len(params_shape) - 1)
-    ] + [1]
-    result_dim_sizes = torch.tensor(result_dim_sizes_list)
-    implicit_indices_factor = int(result_dim_sizes[num_index_dims - 1].item())
-    flat_params = torch.reshape(params, (-1,))
-    new_shape = [1] * (len(indices_shape) - 1) + [num_index_dims]
-    indices_scales = torch.reshape(result_dim_sizes[0:num_index_dims], new_shape)
-    indices_for_flat_tiled = torch.reshape(
-        torch.sum(indices * indices_scales, -1, keepdim=True), (-1, 1)
-    ).repeat(*[1, implicit_indices_factor])
-    implicit_indices = torch.unsqueeze(torch.arange(implicit_indices_factor), 0).repeat(
-        *[indices_for_flat_tiled.shape[0], 1]
-    )
-    indices_for_flat = indices_for_flat_tiled + implicit_indices
-    flat_indices_for_flat = torch.reshape(indices_for_flat, (-1,)).type(torch.long)
-    flat_gather = torch.gather(flat_params, 0, flat_indices_for_flat)
-    res = torch.reshape(
-        flat_gather, list(indices_shape[:-1]) + list(params_shape[num_index_dims:])
-    )
-    return res
-
-
-def multiprocessing(context=None):
-    import torch.multiprocessing
-
-    if context is None:
-        return torch.multiprocessing
-    return torch.multiprocessing.get_context(context)
-
-=======
 def shape(x: torch.Tensor, as_array: bool = False) -> Union[ivy.Shape, ivy.Array]:
     if as_array:
         return ivy.array(x.shape, dtype=ivy.default_int_dtype())
     else:
         return ivy.Shape(x.shape)
->>>>>>> 41d2f0f7
 
 
 def to_list(x: torch.Tensor) -> list:
