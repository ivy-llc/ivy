--- conflicted
+++ resolved
@@ -158,16 +158,10 @@
     updates: torch.Tensor,
     size: Optional[int] = None,
     reduction: str = "sum",
-<<<<<<< HEAD
+    *
     out: Optional[torch.Tensor] = None,
 ):
     target = out
-=======
-    *,
-    out: Optional[torch.Tensor] = None,
-) -> torch.Tensor:
-    target = tensor
->>>>>>> fee8c3a3
     target_given = ivy.exists(target)
     if ivy.exists(size) and ivy.exists(target):
         assert len(target.shape) == 1 and target.shape[0] == size
@@ -235,18 +229,10 @@
     indices: torch.Tensor,
     updates: torch.Tensor,
     shape: Optional[Union[ivy.NativeShape, Sequence[int]]] = None,
-<<<<<<< HEAD
-    reduction="sum",
-    *,
-    out=None
-):
-=======
-    tensor: Optional[torch.Tensor] = None,
     reduction: str = "sum",
     *,
     out: Optional[torch.Tensor] = None,
 ) -> torch.Tensor:
->>>>>>> fee8c3a3
 
     # handle numeric updates
     updates = torch.tensor(
@@ -414,13 +400,9 @@
     return torch.multiprocessing.get_context(context)
 
 
-<<<<<<< HEAD
-def indices_where(x: torch.Tensor, out: Optional[torch.Tensor] = None):
-=======
 def indices_where(
     x: torch.Tensor, *, out: Optional[torch.Tensor] = None
 ) -> torch.Tensor:
->>>>>>> fee8c3a3
     where_x = torch.where(x)
     res = torch.cat([torch.unsqueeze(item, -1) for item in where_x], -1, out=out)
     return res
