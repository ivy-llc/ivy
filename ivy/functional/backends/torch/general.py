--- conflicted
+++ resolved
@@ -5,13 +5,8 @@
 import numpy as np
 import torch
 from operator import mul
-<<<<<<< HEAD
-from functools import reduce as _reduce
+from functools import reduce
 from typing import List, Optional, Tuple, Union
-=======
-from functools import reduce
-from typing import List, Optional, Union
->>>>>>> 1dbd45cd
 from numbers import Number
 
 # local
