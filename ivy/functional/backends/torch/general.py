"""Collection of PyTorch general functions, wrapped to fit Ivy syntax and signature."""

# global
import ivy
import numpy as np
import torch
from operator import mul
from functools import reduce
from typing import Optional, Union, Sequence, Callable
from numbers import Number

import functorch

torch_scatter = None


def _parse_ellipsis(so, ndims):
    pre = list()
    for s in so:
        if s is Ellipsis:
            break
        pre.append(s)
    post = list()
    for s in reversed(so):
        if s is Ellipsis:
            break
        post.append(s)
    return tuple(
        pre
        + [slice(None, None, None) for _ in range(ndims - len(pre) - len(post))]
        + list(reversed(post))
    )


def array_equal(x0: torch.Tensor, x1: torch.Tensor) -> bool:
    dtype = torch.promote_types(x0.dtype, x1.dtype)
    x0 = x0.type(dtype=dtype)
    x1 = x1.type(dtype=dtype)
    return torch.equal(x0, x1)


def container_types():
    return []


def current_backend_str() -> str:
    return "torch"


def gather(
    params: torch.Tensor,
    indices: torch.Tensor,
    axis: Optional[int] = -1,
    *,
    out: Optional[torch.Tensor] = None,
) -> torch.Tensor:
    return torch.gather(params, axis, indices.type(torch.int64))


def gather_nd(
    params: torch.Tensor, indices: torch.Tensor, *, out: Optional[torch.Tensor] = None
) -> torch.Tensor:
    indices_shape = indices.shape
    params_shape = params.shape
    num_index_dims = indices_shape[-1]
    result_dim_sizes_list = [
        reduce(mul, params_shape[i + 1 :], 1) for i in range(len(params_shape) - 1)
    ] + [1]
    result_dim_sizes = torch.tensor(result_dim_sizes_list)
    implicit_indices_factor = int(result_dim_sizes[num_index_dims - 1].item())
    flat_params = torch.reshape(params, (-1,))
    new_shape = [1] * (len(indices_shape) - 1) + [num_index_dims]
    indices_scales = torch.reshape(result_dim_sizes[0:num_index_dims], new_shape)
    indices_for_flat_tiled = torch.reshape(
        torch.sum(indices * indices_scales, -1, keepdim=True), (-1, 1)
    ).repeat(*[1, implicit_indices_factor])
    implicit_indices = torch.unsqueeze(torch.arange(implicit_indices_factor), 0).repeat(
        *[indices_for_flat_tiled.shape[0], 1]
    )
    indices_for_flat = indices_for_flat_tiled + implicit_indices
    flat_indices_for_flat = torch.reshape(indices_for_flat, (-1,)).type(torch.long)
    flat_gather = torch.gather(flat_params, 0, flat_indices_for_flat)
    res = torch.reshape(
        flat_gather, list(indices_shape[:-1]) + list(params_shape[num_index_dims:])
    )
    return res


<<<<<<< HEAD
def inplace_update(
    x: Union[ivy.Array, torch.Tensor],
    val: Union[ivy.Array, torch.Tensor],
    ensure_in_backend: bool = False,
) -> ivy.Array:
    if ivy.is_array(x) and ivy.is_array(val):
        (x_native, val_native), _ = ivy.args_to_native(x, val)
        x_native.data = val_native
        if ivy.is_ivy_array(x):
            x.data = x_native
        else:
            x = ivy.to_ivy(x_native)
        if ensure_in_backend:
            x._data = val_native
        return x
    else:
       return val
=======
def get_num_dims(x: torch.Tensor, as_tensor: bool = False) -> Union[torch.Tensor, int]:
    return torch.tensor(len(x.shape)) if as_tensor else len(x.shape)
>>>>>>> 1445a0ca


def inplace_arrays_supported():
    return True


def inplace_decrement(
    x: Union[ivy.Array, torch.Tensor],
    val: Union[ivy.Array, torch.Tensor],
) -> ivy.Array:
    (x_native, val_native), _ = ivy.args_to_native(x, val)
    x_native.data -= val_native
    if ivy.is_ivy_array(x):
        x.data = x_native
    else:
        x = ivy.Array(x_native)
    return x


def inplace_increment(
    x: Union[ivy.Array, torch.Tensor],
    val: Union[ivy.Array, torch.Tensor],
) -> ivy.Array:
    (x_native, val_native), _ = ivy.args_to_native(x, val)
    x_native.data += val_native
    if ivy.is_ivy_array(x):
        x.data = x_native
    else:
        x = ivy.Array(x_native)
    return x


def inplace_update(
    x: Union[ivy.Array, torch.Tensor],
    val: Union[ivy.Array, torch.Tensor],
    ensure_in_backend: bool = False,
) -> ivy.Array:
    if ivy.is_array(x) and ivy.is_array(val):
        (x_native, val_native), _ = ivy.args_to_native(x, val)
        x_native.data = val_native
        if ivy.is_ivy_array(x):
            x.data = x_native
        else:
            x = ivy.to_ivy(x_native)
        if ensure_in_backend:
            x._data = val_native
        return x
    else:
        return val


def inplace_variables_supported():
    return True


def is_native_array(x, exclusive: bool = False) -> bool:
    if isinstance(x, torch.Tensor):
        if exclusive and x.requires_grad:
            return False
        return True
    return False


def multiprocessing(context=None):
    import torch.multiprocessing

    if context is None:
        return torch.multiprocessing
    return torch.multiprocessing.get_context(context)


def scatter_flat(
    indices: torch.Tensor,
    updates: torch.Tensor,
    size: Optional[int] = None,
    reduction: str = "sum",
    *,
    out: Optional[torch.Tensor] = None,
):
    target = out
    target_given = ivy.exists(target)
    if ivy.exists(size) and ivy.exists(target):
        assert len(target.shape) == 1 and target.shape[0] == size
    dtype = updates.dtype
    if reduction in ["sum", "replace"]:
        initial_val = torch.tensor(0).type(dtype)
    elif reduction == "min":
        initial_val = torch.tensor(1e12).type(dtype)
    elif reduction == "max":
        initial_val = torch.tensor(-1e12).type(dtype)
    else:
        raise Exception(
            'reduction is {}, but it must be one of "sum", "min" or "max"'.format(
                reduction
            )
        )
    if target_given:
        output = out
    else:
        output = torch.ones([size], dtype=dtype) * initial_val
    global torch_scatter
    if torch_scatter is None:
        try:
            import torch_scatter as torch_scatter
        except ImportError:
            raise Exception(
                "Unable to import torch_scatter, verify this is correctly installed."
            )
    if reduction == "replace":
        output[indices.type(torch.int64)] = updates
        res = output
    else:
        res = torch_scatter.scatter(
            updates, indices.type(torch.int64), out=output, reduce=reduction
        )
    if not target_given:
        return torch.where(
            res == initial_val,
            torch.zeros([size], dtype=updates.dtype),
            res,
        )
    return res


def scatter_nd(
    indices: torch.Tensor,
    updates: torch.Tensor,
    shape: Optional[Union[ivy.NativeShape, Sequence[int]]] = None,
    reduction: str = "sum",
    *,
    out: Optional[torch.Tensor] = None,
) -> torch.Tensor:
    # handle numeric updates
    updates = torch.tensor(
        [updates] if isinstance(updates, (float, int, bool)) else updates,
        dtype=ivy.dtype(out, as_native=True)
        if ivy.exists(out)
        else ivy.default_dtype(item=updates, as_native=True),
    )

    # handle non-tensor indices
    if indices == ():
        return updates
    elif indices is Ellipsis or (isinstance(indices, tuple) and indices == (Ellipsis,)):
        if updates.shape == () and ivy.exists(out) and out.shape == ():
            return updates
        shape = out.shape if ivy.exists(out) else updates.shape
<<<<<<< HEAD
        indices =  torch.stack([torch.reshape(value, (-1,)) for value in torch.meshgrid(
                    *[
                        torch.range(0, shape[0]-1)  
                    ]
        )], axis=-1)
    elif isinstance(indices, (tuple, list)) and Ellipsis in indices:
        shape = out.shape if ivy.exists(out) else updates.shape
        indices = _parse_ellipsis(indices, len(shape))
        indices =   torch.stack([torch.reshape(value, (-1,)) for value in torch.meshgrid(
                    *[
                        torch.range(0, s-1) if idx == slice(None, None, None) else torch.Tensor([idx % s])
                        for s, idx in zip(shape, indices)
                    ], indexing ='ij'
        )], axis=-1)        
    else:
        indices = [[indices]] if isinstance(indices, Number) else indices
        indices = torch.Tensor(indices) if isinstance(indices, (tuple, list)) else indices
        if len(indices.shape) < 2:
                indices = torch.unsqueeze(indices, -1)
        
        if len(updates.shape) < 2:
            updates = torch.unsqueeze(updates, 0)
    
    # broadcast updates to indices
    if  updates.shape == ():
        updates = torch.broadcast_to(updates, indices.shape[:1]) 
=======
        indices = torch.stack(
            [
                torch.reshape(value, (-1,))
                for value in torch.meshgrid(*[torch.range(0, shape[0] - 1)])
            ],
            dim=-1,
        )
    elif isinstance(indices, (tuple, list)) and Ellipsis in indices:
        shape = out.shape if ivy.exists(out) else updates.shape
        indices = _parse_ellipsis(indices, len(shape))
        indices = torch.stack(
            [
                torch.reshape(value, (-1,))
                for value in torch.meshgrid(
                    *[
                        torch.range(0, s - 1)
                        if idx == slice(None, None, None)
                        else torch.Tensor([idx % s])
                        for s, idx in zip(shape, indices)
                    ],
                    indexing="ij",
                )
            ],
            dim=-1,
        )
    else:
        indices = [[indices]] if isinstance(indices, Number) else indices
        indices = (
            torch.Tensor(indices) if isinstance(indices, (tuple, list)) else indices
        )
        if len(indices.shape) < 2:
            indices = torch.unsqueeze(indices, -1)

        if len(updates.shape) < 2:
            updates = torch.unsqueeze(updates, 0)

    # broadcast updates to indices
    if updates.shape == ():
        updates = torch.broadcast_to(updates, indices.shape[:1])
>>>>>>> 1445a0ca

    # implementation
    target = out
    target_given = ivy.exists(target)
    if ivy.exists(shape) and ivy.exists(target):
        assert ivy.Shape(target.shape) == ivy.Shape(shape)
    shape = list(shape) if ivy.exists(shape) else list(out.shape)
    dtype = updates.dtype
    indices_shape = indices.shape
    num_index_dims = indices_shape[-1]
    result_dim_sizes_list = [
        reduce(mul, shape[i + 1 :], 1) for i in range(len(shape) - 1)
    ] + [1]
    result_dim_sizes = torch.tensor(result_dim_sizes_list)
    implicit_indices_factor = int(result_dim_sizes[num_index_dims - 1].item())
    flat_result_size = reduce(mul, shape, 1)
    if reduction in ["sum", "replace"]:
        initial_val = torch.tensor(0).type(dtype)
    elif reduction == "min":
        initial_val = torch.tensor(1e12).type(dtype)
    elif reduction == "max":
        initial_val = torch.tensor(-1e12).type(dtype)
    else:
        raise Exception(
            'reduction is {}, but it must be one of "sum", "min" or "max"'.format(
                reduction
            )
        )
    if target_given:
        flat_output = torch.reshape(out._data, (flat_result_size,))
    else:
        flat_output = torch.ones(flat_result_size, dtype=dtype) * initial_val
    flat_updates = torch.reshape(updates, (-1,))
    new_shape = [1] * (len(indices_shape) - 1) + [num_index_dims]
    indices_scales = torch.reshape(result_dim_sizes[0:num_index_dims], new_shape)
    indices_for_flat_tiled = torch.reshape(
        torch.sum(indices * indices_scales, -1, keepdim=True), (-1, 1)
    ).repeat(*[1, implicit_indices_factor])
    implicit_indices = torch.unsqueeze(torch.arange(implicit_indices_factor), 0).repeat(
        *[indices_for_flat_tiled.shape[0], 1]
    )
    indices_for_flat = indices_for_flat_tiled + implicit_indices
    flat_indices_for_flat = torch.reshape(indices_for_flat, (-1,)).type(torch.long)
    global torch_scatter
    if torch_scatter is None:
        try:
            import torch_scatter as torch_scatter
        except ImportError:
            raise Exception(
                "Unable to import torch_scatter, verify this is correctly installed."
            )
    if reduction == "replace":
        flat_output[flat_indices_for_flat] = flat_updates
        flat_scatter = flat_output
    else:
        flat_scatter = torch_scatter.scatter(
            flat_updates,
            flat_indices_for_flat,
            out=flat_output.clone(),
            reduce=reduction,
        )
    if not target_given:
        flat_scatter = torch.where(
            flat_scatter == initial_val,
            torch.zeros(flat_result_size, dtype=updates.dtype),
            flat_scatter,
        )
    res = torch.reshape(flat_scatter, list(shape))
    if ivy.exists(out):
        return ivy.inplace_update(out, res)
    return res

scatter_nd.support_native_out = True
scatter_nd.unsupported_dtypes = ('float16', 'uint16', 'uint32', 'uint64',)

scatter_nd.unsupported_dtypes = ("float16",)


def shape(x: torch.Tensor, as_array: bool = False) -> Union[ivy.Shape, ivy.Array]:
    if as_array:
        return ivy.array(x.shape, dtype=ivy.default_int_dtype())
    else:
        return ivy.Shape(x.shape)


def to_list(x: torch.Tensor) -> list:
    if isinstance(x, np.ndarray):
        return x.tolist()
    elif torch.is_tensor(x):
        return x.detach().cpu().tolist()
    raise ValueError("Expected a pytorch tensor.")


def to_numpy(x: torch.Tensor, copy: bool = True) -> np.ndarray:
    if isinstance(x, (float, int, bool)):
        return x
    elif isinstance(x, np.ndarray):
        if copy:
            return x.copy()
        else:
            return x
    elif torch.is_tensor(x):
        if copy:
            if x.dtype is torch.bfloat16:
                default_dtype = ivy.default_float_dtype(as_native=True)
                if default_dtype is torch.bfloat16:
                    x = x.to(torch.float32)
                else:
                    x = x.to(default_dtype)
                return x.detach().cpu().numpy().astype("bfloat16")
            return x.detach().cpu().numpy()
        else:
            raise ValueError("Overwriting the same address is not supported for torch.")
    raise ValueError("Expected a pytorch tensor.")


def to_scalar(x: torch.Tensor) -> Number:
    if isinstance(x, (float, int)):
        return x
    return x.item()


def vmap(
    func: Callable,
    in_axes: Union[int, Sequence[int], Sequence[None]] = 0,
    out_axes: Optional[int] = 0,
) -> Callable:
    def _vmap(*args):
        new_fun = lambda *args: ivy.to_native(func(*args))
        new_func = functorch.vmap(new_fun, in_axes, out_axes)
        return ivy.to_ivy(new_func(*args))

    return _vmap<|MERGE_RESOLUTION|>--- conflicted
+++ resolved
@@ -86,28 +86,8 @@
     return res
 
 
-<<<<<<< HEAD
-def inplace_update(
-    x: Union[ivy.Array, torch.Tensor],
-    val: Union[ivy.Array, torch.Tensor],
-    ensure_in_backend: bool = False,
-) -> ivy.Array:
-    if ivy.is_array(x) and ivy.is_array(val):
-        (x_native, val_native), _ = ivy.args_to_native(x, val)
-        x_native.data = val_native
-        if ivy.is_ivy_array(x):
-            x.data = x_native
-        else:
-            x = ivy.to_ivy(x_native)
-        if ensure_in_backend:
-            x._data = val_native
-        return x
-    else:
-       return val
-=======
 def get_num_dims(x: torch.Tensor, as_tensor: bool = False) -> Union[torch.Tensor, int]:
     return torch.tensor(len(x.shape)) if as_tensor else len(x.shape)
->>>>>>> 1445a0ca
 
 
 def inplace_arrays_supported():
@@ -255,34 +235,6 @@
         if updates.shape == () and ivy.exists(out) and out.shape == ():
             return updates
         shape = out.shape if ivy.exists(out) else updates.shape
-<<<<<<< HEAD
-        indices =  torch.stack([torch.reshape(value, (-1,)) for value in torch.meshgrid(
-                    *[
-                        torch.range(0, shape[0]-1)  
-                    ]
-        )], axis=-1)
-    elif isinstance(indices, (tuple, list)) and Ellipsis in indices:
-        shape = out.shape if ivy.exists(out) else updates.shape
-        indices = _parse_ellipsis(indices, len(shape))
-        indices =   torch.stack([torch.reshape(value, (-1,)) for value in torch.meshgrid(
-                    *[
-                        torch.range(0, s-1) if idx == slice(None, None, None) else torch.Tensor([idx % s])
-                        for s, idx in zip(shape, indices)
-                    ], indexing ='ij'
-        )], axis=-1)        
-    else:
-        indices = [[indices]] if isinstance(indices, Number) else indices
-        indices = torch.Tensor(indices) if isinstance(indices, (tuple, list)) else indices
-        if len(indices.shape) < 2:
-                indices = torch.unsqueeze(indices, -1)
-        
-        if len(updates.shape) < 2:
-            updates = torch.unsqueeze(updates, 0)
-    
-    # broadcast updates to indices
-    if  updates.shape == ():
-        updates = torch.broadcast_to(updates, indices.shape[:1]) 
-=======
         indices = torch.stack(
             [
                 torch.reshape(value, (-1,))
@@ -322,7 +274,6 @@
     # broadcast updates to indices
     if updates.shape == ():
         updates = torch.broadcast_to(updates, indices.shape[:1])
->>>>>>> 1445a0ca
 
     # implementation
     target = out
@@ -395,8 +346,6 @@
         return ivy.inplace_update(out, res)
     return res
 
-scatter_nd.support_native_out = True
-scatter_nd.unsupported_dtypes = ('float16', 'uint16', 'uint32', 'uint64',)
 
 scatter_nd.unsupported_dtypes = ("float16",)
 
