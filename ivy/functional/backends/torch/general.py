"""Collection of PyTorch general functions, wrapped to fit Ivy syntax and signature."""
# global
from functools import reduce
from numbers import Number
from operator import mul
from typing import Optional, Union, Sequence, Callable

import functorch
import numpy as np
import torch

# local
import ivy
from ivy.func_wrapper import with_unsupported_dtypes
from . import version

torch_scatter = None


def _parse_ellipsis(so, ndims):
    pre = list()
    for s in so:
        if s is Ellipsis:
            break
        pre.append(s)
    post = list()
    for s in reversed(so):
        if s is Ellipsis:
            break
        post.append(s)
    return tuple(
        pre
        + [slice(None, None, None) for _ in range(ndims - len(pre) - len(post))]
        + list(reversed(post))
    )


def is_native_array(x, /, *, exclusive=False):
    if isinstance(x, torch.Tensor):
        if exclusive and x.requires_grad:
            return False
        return True
    return False


@with_unsupported_dtypes({"1.11.0 and below": ("bfloat16",)}, version)
def array_equal(x0: torch.Tensor, x1: torch.Tensor, /) -> bool:
    dtype = torch.promote_types(x0.dtype, x1.dtype)
    x0 = x0.type(dtype=dtype)
    x1 = x1.type(dtype=dtype)
    return torch.equal(x0, x1)


def container_types():
    return []


def current_backend_str() -> str:
    return "torch"


def get_item(
    x: torch.Tensor,
    query: torch.Tensor,
) -> torch.Tensor:
    if ivy.is_array(query) and ivy.dtype(query, as_native=True) is not torch.bool:
        return x.__getitem__(query.to(torch.int64))
    return x.__getitem__(query)


def to_numpy(x: torch.Tensor, /, *, copy: bool = True) -> np.ndarray:
    if isinstance(x, (float, int, bool)):
        return x
    elif isinstance(x, np.ndarray):
        if copy:
            return x.copy()
        else:
            return x
    elif torch.is_tensor(x):
        if copy:
            if x.dtype is torch.bfloat16:
                default_dtype = ivy.default_float_dtype(as_native=True)
                if default_dtype is torch.bfloat16:
                    x = x.to(torch.float32)
                else:
                    x = x.to(default_dtype)
                return x.detach().cpu().numpy().astype("bfloat16")
            return x.detach().cpu().numpy()
        else:
            raise ivy.exceptions.IvyException(
                "Overwriting the same address is not supported for torch."
            )
    elif isinstance(x, list):
        return [ivy.to_numpy(u) for u in x]
    raise ivy.exceptions.IvyException("Expected a pytorch tensor.")


def to_scalar(x: torch.Tensor, /) -> Number:
    if isinstance(x, (float, int)):
        return x
    return x.item()


def to_list(x: torch.Tensor, /) -> list:
    if isinstance(x, np.ndarray):
        return x.tolist()
    elif torch.is_tensor(x):
        return x.detach().cpu().tolist()
    raise ivy.exceptions.IvyException("Expected a pytorch tensor.")


def gather(
    params: torch.Tensor,
    indices: torch.Tensor,
    /,
    *,
    axis: Optional[int] = -1,
    out: Optional[torch.Tensor] = None,
) -> torch.Tensor:
    sl = [slice(None)] * params.ndim
    sl[axis] = indices.type(torch.int64)
    return params[tuple(sl)]


def gather_nd(
    params: torch.Tensor,
    indices: torch.Tensor,
    /,
    *,
    out: Optional[torch.Tensor] = None,
) -> torch.Tensor:
    indices_shape = indices.shape
    params_shape = params.shape
    num_index_dims = indices_shape[-1]
    result_dim_sizes_list = [
                                reduce(mul, params_shape[i + 1:], 1) for i in
                                range(len(params_shape) - 1)
                            ] + [1]
    result_dim_sizes = torch.tensor(result_dim_sizes_list)
    implicit_indices_factor = int(result_dim_sizes[num_index_dims - 1].item())
    flat_params = torch.reshape(params, (-1,))
    new_shape = [1] * (len(indices_shape) - 1) + [num_index_dims]
    indices_scales = torch.reshape(result_dim_sizes[0:num_index_dims], new_shape)
    indices_for_flat_tiled = torch.reshape(
        torch.sum(indices * indices_scales, -1, keepdim=True), (-1, 1)
    ).repeat(*[1, implicit_indices_factor])
    implicit_indices = torch.unsqueeze(torch.arange(implicit_indices_factor), 0).repeat(
        *[indices_for_flat_tiled.shape[0], 1]
    )
    indices_for_flat = indices_for_flat_tiled + implicit_indices
    flat_indices_for_flat = torch.reshape(indices_for_flat, (-1,)).type(torch.long)
    flat_gather = torch.gather(flat_params, 0, flat_indices_for_flat)
    res = torch.reshape(
        flat_gather, list(indices_shape[:-1]) + list(params_shape[num_index_dims:])
    )
    return res


def get_num_dims(
    x: torch.Tensor, /, *, as_array: bool = False
) -> Union[torch.Tensor, int]:
    return torch.tensor(len(x.shape)) if as_array else len(x.shape)


def inplace_arrays_supported():
    return True


def inplace_decrement(
    x: Union[ivy.Array, torch.Tensor],
    val: Union[ivy.Array, torch.Tensor],
) -> ivy.Array:
    (x_native, val_native), _ = ivy.args_to_native(x, val)
    x_native.data -= val_native
    if ivy.is_ivy_array(x):
        x.data = x_native
    else:
        x = ivy.Array(x_native)
    return x


def inplace_increment(
    x: Union[ivy.Array, torch.Tensor],
    val: Union[ivy.Array, torch.Tensor],
) -> ivy.Array:
    (x_native, val_native), _ = ivy.args_to_native(x, val)
    x_native.data += val_native
    if ivy.is_ivy_array(x):
        x.data = x_native
    else:
        x = ivy.Array(x_native)
    return x


def _infer_dtype(x_dtype: torch.dtype):
    default_dtype = ivy.infer_default_dtype(x_dtype, as_native=True)
    if ivy.dtype_bits(x_dtype) < ivy.dtype_bits(default_dtype):
        dtype = default_dtype
    else:
        dtype = x_dtype
    return dtype


# TODO Fixed in PyTorch 1.12.1
@with_unsupported_dtypes({"1.11.0 and below": ("bfloat16",)}, version)
def cumsum(
    x: torch.Tensor,
    axis: int = 0,
    exclusive: Optional[bool] = False,
    reverse: Optional[bool] = False,
    *,
    dtype: Optional[torch.dtype] = None,
    out: Optional[torch.Tensor] = None,
) -> torch.Tensor:
    dtype = ivy.as_native_dtype(dtype)
    if dtype is None:
        dtype = _infer_dtype(x.dtype)
    if exclusive or reverse:
        if exclusive and reverse:
            x = torch.cumsum(torch.flip(x, dims=(axis,)), axis=axis, dtype=dtype)
            x = torch.transpose(x, axis, -1)
            x = torch.concat((torch.zeros_like(x[..., -1:]), x[..., :-1]), -1)
            x = torch.transpose(x, axis, -1)
            res = torch.flip(x, dims=(axis,))
        elif exclusive:
            x = torch.transpose(x, axis, -1)
            x = torch.cat((torch.zeros_like(x[..., -1:]), x[..., :-1]), -1)
            x = torch.cumsum(x, -1, dtype=dtype)
            res = torch.transpose(x, axis, -1)
        elif reverse:
            x = torch.cumsum(torch.flip(x, dims=(axis,)), axis=axis, dtype=dtype)
            res = torch.flip(x, dims=(axis,))
        return res
    return torch.cumsum(x, axis, dtype=dtype, out=out)


cumsum.support_native_out = True


@with_unsupported_dtypes({"1.11.0 and below": "bfloat16", }, version
)  # TODO Fixed in PyTorch 1.12.1
def cumprod(
    x: torch.Tensor,
    axis: int = 0,
    exclusive: Optional[bool] = False,
    *,
    dtype: Optional[torch.dtype] = None,
    out: Optional[torch.Tensor] = None,
) -> torch.Tensor:
    dtype = ivy.as_native_dtype(dtype)
    if dtype is None:
        if dtype is torch.bool:
            dtype = ivy.default_int_dtype(as_native=True)


cumprod.support_native_out = True


def inplace_update(
    x: Union[ivy.Array, torch.Tensor],
    val: Union[ivy.Array, torch.Tensor],
    ensure_in_backend: bool = False,
) -> ivy.Array:
    if ivy.is_array(x) and ivy.is_array(val):
        (x_native, val_native), _ = ivy.args_to_native(x, val)
        x_native.data = val_native
        if ivy.is_ivy_array(x):
            x.data = x_native

        else:
            x = ivy.to_ivy(x_native)
        if ensure_in_backend:
            x._data = val_native
        return x
    else:
        return val


def inplace_variables_supported():
    return True


def multiprocessing(context=None):
    import torch.multiprocessing

    if context is None:
        return torch.multiprocessing
    return torch.multiprocessing.get_context(context)


@with_unsupported_dtypes({"1.11.0 and below": "bfloat16", }, version)
def scatter_flat(
    indices: torch.Tensor,
    updates: torch.Tensor,
    /,
    *,
    size: Optional[int] = None,
    reduction: str = "sum",
    out: Optional[torch.Tensor] = None,
):
    target = out
    target_given = ivy.exists(target)
    if ivy.exists(size) and ivy.exists(target):
        ivy.assertions.check_equal(len(target.shape), 1)
        ivy.assertions.check_equal(target.shape[0], size)
    dtype = updates.dtype
    if reduction in ["sum", "replace"]:
        initial_val = torch.tensor(0).type(dtype)
    elif reduction == "min":
        initial_val = torch.tensor(1e12).type(dtype)
    elif reduction == "max":
        initial_val = torch.tensor(-1e12).type(dtype)
    else:
        raise ivy.exceptions.IvyException(
            'reduction is {}, but it must be one of "sum", "min" or "max"'.format(
                reduction
            )
        )
    if target_given:
        output = out
    else:
        output = torch.ones([size], dtype=dtype) * initial_val
    global torch_scatter
    if torch_scatter is None:
        try:
            import torch_scatter as torch_scatter
        except ImportError:
            raise ivy.exceptions.IvyException(
                "Unable to import torch_scatter, verify this is correctly installed."
            )
    if reduction == "replace":
        output[indices.type(torch.int64)] = updates
        res = output
    else:
        res = torch_scatter.scatter(
            updates, indices.type(torch.int64), out=output, reduce=reduction
        )
    if not target_given:
        return torch.where(
            res == initial_val,
            torch.zeros([size], dtype=updates.dtype),
            res,
        )
    return res


@with_unsupported_dtypes({"1.11.0 and below": ("float16","bfloat16",) }, version)
def scatter_nd(
    indices: torch.Tensor,
    updates: torch.Tensor,
    /,
    shape: Optional[Union[ivy.NativeShape, Sequence[int]]] = None,
    *,
    reduction: str = "sum",
    out: Optional[torch.Tensor] = None,
) -> torch.Tensor:
    # handle numeric updates
    updates = torch.tensor(
        [updates] if isinstance(updates, (float, int, bool)) else updates,
        dtype=ivy.dtype(out, as_native=True)
        if ivy.exists(out)
        else ivy.default_dtype(item=updates, as_native=True),
    )

    # handle non-tensor indices
    if indices == ():
        return updates
    elif indices is Ellipsis or (isinstance(indices, tuple) and indices == (Ellipsis,)):
        if updates.shape == () and ivy.exists(out) and out.shape == ():
            return updates
        shape = out.shape if ivy.exists(out) else updates.shape
        indices = torch.stack(
            [
                torch.reshape(value, (-1,))
                for value in torch.meshgrid(*[torch.range(0, shape[0] - 1)])
            ],
            dim=-1,
        )
    elif isinstance(indices, (tuple, list)) and Ellipsis in indices:
        shape = out.shape if ivy.exists(out) else updates.shape
        indices = _parse_ellipsis(indices, len(shape))
        indices = torch.stack(
            [
                torch.reshape(value, (-1,))
                for value in torch.meshgrid(
                *[
                    torch.range(0, s - 1)
                    if idx == slice(None, None, None)
                    else torch.Tensor([idx % s])
                    for s, idx in zip(shape, indices)
                ],
                indexing="ij",
            )
            ],
            dim=-1,
        )
    else:
        indices = [[indices]] if isinstance(indices, Number) else indices
        indices = (
            torch.Tensor(indices) if isinstance(indices, (tuple, list)) else indices
        )
        if len(indices.shape) < 2:
            indices = torch.unsqueeze(indices, 0)

    # broadcast updates to indices
    expected_shape = (
        indices.shape[:-1] + out.shape[indices.shape[-1] :]
        if ivy.exists(out)
        else indices.shape[:-1] + tuple(shape[indices.shape[-1] :])
    )
    if sum(updates.shape) < sum(expected_shape):
        updates = ivy.broadcast_to(updates, expected_shape)._data
    elif sum(updates.shape) > sum(expected_shape):
        indices = ivy.broadcast_to(indices, updates.shape[:1] + indices.shape[-1])._data

    # implementation
    target = out
    target_given = ivy.exists(target)
    if ivy.exists(shape) and ivy.exists(target):
        ivy.assertions.check_equal(ivy.Shape(target.shape), ivy.Shape(shape))
    shape = list(shape) if ivy.exists(shape) else list(out.shape)
    dtype = updates.dtype
    indices_shape = indices.shape
    num_index_dims = indices_shape[-1]
    result_dim_sizes_list = [
                                reduce(mul, shape[i + 1:], 1) for i in
                                range(len(shape) - 1)
                            ] + [1]
    result_dim_sizes = torch.tensor(result_dim_sizes_list)
    implicit_indices_factor = int(result_dim_sizes[num_index_dims - 1].item())
    flat_result_size = reduce(mul, shape, 1)
    if reduction in ["sum", "replace"]:
        initial_val = torch.tensor(0).type(dtype)
    elif reduction == "min":
        if dtype.is_floating_point:
            initial_val = min(torch.finfo(dtype).max, 1e12)
        else:
            initial_val = int(min(torch.iinfo(dtype).max, 1e12))
    elif reduction == "max":
        if dtype.is_floating_point:
            initial_val = max(torch.finfo(dtype).min, -1e12)
        else:
            initial_val = int(max(torch.iinfo(dtype).min, -1e12))
    else:
        raise ivy.exceptions.IvyException(
            'reduction is {}, but it must be one of "sum", "min" or "max"'.format(
                reduction
            )
        )
    if target_given:
        flat_output = torch.reshape(out._data, (flat_result_size,))
    else:
        flat_output = torch.ones(flat_result_size, dtype=dtype) * initial_val
    flat_updates = torch.reshape(updates, (-1,))
    new_shape = [1] * (len(indices_shape) - 1) + [num_index_dims]
    indices_scales = torch.reshape(result_dim_sizes[0:num_index_dims], new_shape)
    indices_for_flat_tiled = torch.reshape(
        torch.sum(indices * indices_scales, -1, keepdim=True), (-1, 1)
    ).repeat(*[1, implicit_indices_factor])
    implicit_indices = torch.unsqueeze(torch.arange(implicit_indices_factor), 0).repeat(
        *[indices_for_flat_tiled.shape[0], 1]
    )
    indices_for_flat = indices_for_flat_tiled + implicit_indices
    flat_indices_for_flat = torch.reshape(indices_for_flat, (-1,)).type(torch.long)
    global torch_scatter
    if torch_scatter is None:
        try:
            import torch_scatter as torch_scatter
        except ImportError:
            raise ivy.exceptions.IvyException(
                "Unable to import torch_scatter, verify this is correctly installed."
            )
    if reduction == "replace":
        flat_output[flat_indices_for_flat] = flat_updates
        flat_scatter = flat_output
    else:
        flat_scatter = torch_scatter.scatter(
            flat_updates,
            flat_indices_for_flat,
            out=flat_output.clone(),
            reduce=reduction,
        )
    if not target_given:
        flat_scatter = torch.where(
            flat_scatter == initial_val,
            torch.zeros(flat_result_size, dtype=updates.dtype),
            flat_scatter,
        )
    res = torch.reshape(flat_scatter, list(shape))
    if ivy.exists(out):
        return ivy.inplace_update(out, res)
    return res


<<<<<<< HEAD

scatter_nd.support_native_out = True

=======
scatter_nd.unsupported_dtypes = (
    "float16",
    "bfloat16",
)
>>>>>>> 46954224


def shape(x: torch.Tensor, /, *, as_array: bool = False) -> Union[ivy.Shape, ivy.Array]:
    if as_array:
        return ivy.array(x.shape, dtype=ivy.default_int_dtype())
    else:
        return ivy.Shape(x.shape)


def vmap(
    func: Callable,
    in_axes: Union[int, Sequence[int], Sequence[None]] = 0,
    out_axes: Optional[int] = 0,
) -> Callable:
    def _vmap(*args):
        new_fun = lambda *args: ivy.to_native(func(*args))
        new_func = functorch.vmap(new_fun, in_axes, out_axes)
        return ivy.to_ivy(new_func(*args))

    return _vmap<|MERGE_RESOLUTION|>--- conflicted
+++ resolved
@@ -492,16 +492,11 @@
     return res
 
 
-<<<<<<< HEAD
+
 
 scatter_nd.support_native_out = True
 
-=======
-scatter_nd.unsupported_dtypes = (
-    "float16",
-    "bfloat16",
-)
->>>>>>> 46954224
+
 
 
 def shape(x: torch.Tensor, /, *, as_array: bool = False) -> Union[ivy.Shape, ivy.Array]:
