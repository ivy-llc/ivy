--- conflicted
+++ resolved
@@ -17,11 +17,7 @@
     high: Union[float, torch.Tensor] = 1.0,
     shape: Optional[Union[ivy.NativeShape, Sequence[int]]] = None,
     *,
-<<<<<<< HEAD
     dtype: torch.dtype,
-=======
-    dtype=None,
->>>>>>> 2fe85515
     device: torch.device,
     out: Optional[torch.Tensor] = None,
 ) -> torch.Tensor:
@@ -45,12 +41,6 @@
     if isinstance(mean, float) and isinstance(std, float):
         ret = torch.normal(mean, std, ivy.default(shape, ()), out=out)
     else:
-<<<<<<< HEAD
-        true_shape: List[int] = shape
-    mean = mean.item() if isinstance(mean, torch.Tensor) else mean
-    std = std.item() if isinstance(std, torch.Tensor) else std
-    return torch.normal(mean, std, true_shape, device=device, out=out)
-=======
         assert shape is None, (
             "can only provide explicit shape if mean and std are " "both scalar values"
         )
@@ -58,7 +48,6 @@
     if ret.device == device:
         return ret
     return ret.to(device)
->>>>>>> 2fe85515
 
 
 random_normal.support_native_out = True
@@ -98,9 +87,6 @@
     device: torch.device,
     out: Optional[torch.Tensor] = None,
 ) -> torch.Tensor:
-<<<<<<< HEAD
-    return torch.randint(low, high, shape, out=out, device=device)
-=======
     zero_dim = len(shape) == 0
     if zero_dim:
         shape = [1]
@@ -112,7 +98,6 @@
     if zero_dim:
         return ret.reshape(())
     return ret
->>>>>>> 2fe85515
 
 
 randint.support_native_out = True
