--- conflicted
+++ resolved
@@ -78,12 +78,8 @@
     high: int,
     shape: Union[int, Sequence[int]],
     *,
-<<<<<<< HEAD
-    device: torch.device
-=======
     device: torch.device,
-    out: Optional[torch.Tensor] = None,
->>>>>>> 189aa436
+    out: Optional[torch.Tensor] = None
 ) -> torch.Tensor:
     return torch.randint(low, high, shape, out=out, device=default_device(device))
 
