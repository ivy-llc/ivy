"""Collection of PyTorch random functions, wrapped to fit Ivy syntax and signature."""

# global
import torch
from typing import Optional, List, Union, Tuple

# local
import ivy
from ivy.functional.ivy.device import default_device


# Extra #
# ------#


def random_uniform(
        low: float = 0.0,
        high: float = 1.0,
        shape: Optional[Union[int, Tuple[int, ...]]] = None,
        device: Optional[ivy.Device] = None,
) -> torch.Tensor:
    rand_range = high - low
    if shape is None:
        shape = []
    return torch.rand(shape, device=default_device(device)) * rand_range + low


def random_normal(

    mean: float = 0.0,
    std: float = 1.0,
    shape: Optional[List[int]] = None,
    device: Optional[ivy.Device] = None,
) -> torch.Tensor:
    if shape is None:
        true_shape: List[int] = []
    else:
        true_shape: List[int] = shape
    mean = mean.item() if isinstance(mean, torch.Tensor) else mean
    std = std.item() if isinstance(std, torch.Tensor) else std
    return torch.normal(mean, std, true_shape, device=default_device(device))


def multinomial(
<<<<<<< HEAD
        population_size: int,
        num_samples: int,
        batch_size: int,
        probs: Optional[torch.Tensor] = None,
        replace: bool = True,
        device: ivy.Device = None,
):
=======
    population_size: int,
    num_samples: int,
    batch_size: int = 1,
    probs: Optional[torch.Tensor] = None,
    replace: bool = True,
    device: Optional[ivy.Device] = None,
) -> torch.Tensor:
>>>>>>> 8a9e80ea
    if probs is None:
        probs = (
            torch.ones(
                (
                    batch_size,
                    population_size,
                )
            )
            / population_size
        )
    return torch.multinomial(probs, num_samples, replace).to(default_device(device))


def randint(
        low: int,
        high: int,
        shape: Union[int, Tuple[int, ...]],
        device: Optional[ivy.Device] = None,
) -> torch.Tensor:
    return torch.randint(low, high, shape, device=default_device(device))


def seed(seed_value: int = 0) -> None:
    torch.manual_seed(seed_value)
    torch.cuda.manual_seed(seed_value)
    return


def shuffle(x: torch.Tensor) -> torch.Tensor:
    batch_size = x.shape[0]
    return torch.index_select(x, 0, torch.randperm(batch_size))<|MERGE_RESOLUTION|>--- conflicted
+++ resolved
@@ -42,15 +42,6 @@
 
 
 def multinomial(
-<<<<<<< HEAD
-        population_size: int,
-        num_samples: int,
-        batch_size: int,
-        probs: Optional[torch.Tensor] = None,
-        replace: bool = True,
-        device: ivy.Device = None,
-):
-=======
     population_size: int,
     num_samples: int,
     batch_size: int = 1,
@@ -58,7 +49,6 @@
     replace: bool = True,
     device: Optional[ivy.Device] = None,
 ) -> torch.Tensor:
->>>>>>> 8a9e80ea
     if probs is None:
         probs = (
             torch.ones(
