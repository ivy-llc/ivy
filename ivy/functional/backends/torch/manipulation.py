# global
import torch
import math
from numbers import Number
from typing import Union, Optional, Tuple, List


# Array API Standard #
# -------------------#


def concat(
    xs: List[torch.Tensor], axis: int = 0, *, out: Optional[torch.Tensor] = None
) -> torch.Tensor:
    if axis is None:
        is_tuple = type(xs) is tuple
        if is_tuple:
            xs = list(xs)
        for i in range(len(xs)):
            xs[i] = torch.flatten(xs[i])
        if is_tuple:
            xs = tuple(xs)
        axis = 0
    return torch.cat(xs, dim=axis, out=out)


def expand_dims(x: torch.Tensor, axis: int = 0) -> torch.Tensor:
    ret = torch.unsqueeze(x, axis)
    return ret


def flip(
    x: torch.Tensor, axis: Optional[Union[int, Tuple[int], List[int]]] = None
) -> torch.Tensor:
    num_dims: int = len(x.shape)
    if not num_dims:
        return x
    if axis is None:
        new_axis: List[int] = list(range(num_dims))
    else:
        new_axis: List[int] = axis
    if isinstance(new_axis, int):
        new_axis = [new_axis]
    else:
        new_axis = new_axis
    new_axis = [item + num_dims if item < 0 else item for item in new_axis]
    ret = torch.flip(x, new_axis)
    return ret


def permute_dims(x: torch.Tensor, axes: Tuple[int, ...]) -> torch.Tensor:
    ret = torch.permute(x, axes)
    return ret


def reshape(
    x: torch.Tensor, shape: Tuple[int, ...], copy: Optional[bool] = None
) -> torch.Tensor:
    ret = torch.reshape(x, shape)
    return ret


def roll(
    x: torch.Tensor,
    shift: Union[int, Tuple[int, ...]],
    axis: Optional[Union[int, Tuple[int, ...]]] = None,
) -> torch.Tensor:
    # manually cover the case when shift is int, and axis is a tuple/list
    if isinstance(shift, int) and (type(axis) in [list, tuple]):
        shift = [shift for _ in range(len(axis))]

    return torch.roll(x, shift, axis)


def squeeze(
    x: torch.Tensor, axis: Union[int, Tuple[int], List[int]] = None
) -> torch.Tensor:
    if isinstance(axis, int):
        if x.shape[axis] > 1:
            raise ValueError(
                "Expected dimension of size 1, but found dimension size {}".format(
                    x.shape[axis]
                )
            )
        ret = torch.squeeze(x, axis)
        return ret
    elif isinstance(axis, tuple):
        axis = list(axis)
    normalise_axis = [
        (len(x.shape) - abs(element)) if element < 0 else element for element in axis
    ]
    normalise_axis.sort()
    axis_updated_after_squeeze = [dim - key for (key, dim) in enumerate(normalise_axis)]
    for i in axis_updated_after_squeeze:
        if x.shape[i] > 1:
            raise ValueError(
                "Expected dimension of size 1, but found dimension size {}".format(
                    x.shape[i]
                )
            )
        else:
            x = torch.squeeze(x, i)
    return x


<<<<<<< HEAD
# noinspection PyShadowingBuiltins
def flip(
    x: torch.Tensor,
    axis: Optional[Union[int, Tuple[int], List[int]]] = None,
    out: Optional[torch.Tensor] = None
) -> torch.Tensor:
    num_dims: int = len(x.shape)
    if not num_dims:
        return x
    if axis is None:
        new_axis: List[int] = list(range(num_dims))
    else:
        new_axis: List[int] = axis
    if isinstance(new_axis, int):
        new_axis = [new_axis]
    else:
        new_axis = new_axis
    new_axis = [item + num_dims if item < 0 else item for item in new_axis]
    ret = torch.flip(x, new_axis)
    return ret


def expand_dims(x: torch.Tensor, axis: int = 0) -> torch.Tensor:
    ret = torch.unsqueeze(x, axis)
    return ret


def permute_dims(x: torch.Tensor, axes: Tuple[int, ...]) -> torch.Tensor:
    ret = torch.permute(x, axes)
    return ret


=======
>>>>>>> c319106f
def stack(
    x: Union[Tuple[torch.Tensor], List[torch.Tensor]],
    axis: Optional[int] = 0,
    *,
    out: Optional[torch.Tensor] = None
) -> torch.Tensor:
    ret = torch.stack(x, axis, out=out)
    return ret


# Extra #
# ------#


def split(
    x,
    num_or_size_splits: Optional[Union[int, List[int]]] = None,
    axis: int = 0,
    with_remainder: bool = False,
) -> List[torch.Tensor]:
    if x.shape == ():
        if num_or_size_splits is not None and num_or_size_splits != 1:
            raise Exception(
                "input array had no shape, but num_sections specified was {}".format(
                    num_or_size_splits
                )
            )
        return [x]
    dim_size: int = x.shape[axis]
    if num_or_size_splits is None:
        # noinspection PyUnboundLocalVariable
        num_or_size_splits = 1
    elif isinstance(num_or_size_splits, int):
        if with_remainder:
            num_chunks = x.shape[axis] / num_or_size_splits
            num_chunks_int = math.floor(num_chunks)
            remainder = num_chunks - num_chunks_int
            if remainder == 0:
                num_or_size_splits = torch.round(
                    torch.tensor(dim_size) / torch.tensor(num_or_size_splits)
                )
            else:
                num_or_size_splits = tuple(
                    [num_or_size_splits] * num_chunks_int
                    + [int(remainder * num_or_size_splits)]
                )
        else:
            num_or_size_splits = torch.round(
                torch.tensor(dim_size) / torch.tensor(num_or_size_splits)
            )
    elif isinstance(num_or_size_splits, list):
        num_or_size_splits = tuple(num_or_size_splits)
    return list(torch.split(x, num_or_size_splits, axis))


def repeat(
    x: torch.Tensor, repeats: Union[int, List[int]], axis: int = None
) -> torch.Tensor:
    if len(x.shape) == 0 and axis in [0, -1]:
        axis = None
    ret = torch.repeat_interleave(x, repeats, axis)
    return ret


def tile(x: torch.Tensor, reps) -> torch.Tensor:
    if isinstance(reps, torch.Tensor):
        reps = reps.detach().cpu().numpy().tolist()
    ret = x.repeat(reps)
    return ret


# noinspection PyUnresolvedReferences
def constant_pad(
    x: torch.Tensor, pad_width: List[List[int]], value: Number = 0.0
) -> torch.Tensor:
    if x.shape == ():
        x = x.unsqueeze(0)
    if isinstance(pad_width, torch.Tensor):
        pad_width = pad_width.detach().cpu().numpy().tolist()
    pad_width.reverse()
    pad_width_flat: List[int] = list()
    for pad_width_sec in pad_width:
        for item in pad_width_sec:
            pad_width_flat.append(item)
    ret = torch.nn.functional.pad(x, pad_width_flat, mode="constant", value=value)
    return ret


def zero_pad(x: torch.Tensor, pad_width: List[List[int]]):
    return constant_pad(x, pad_width, 0.0)


def swapaxes(x: torch.Tensor, axis0: int, axis1: int) -> torch.Tensor:
    ret = torch.transpose(x, axis0, axis1)
    return ret


def clip(
    x: torch.Tensor,
    x_min: Union[Number, torch.Tensor],
    x_max: Union[Number, torch.Tensor],
    *,
    out: Optional[torch.Tensor] = None
) -> torch.Tensor:
    if hasattr(x_min, "dtype"):
        promoted_type = torch.promote_types(x_min.dtype, x_max.dtype)
        promoted_type = torch.promote_types(promoted_type, x.dtype)
        x_min = x_min.to(promoted_type)
        x_max = x_max.to(promoted_type)
        x = x.to(promoted_type)
    ret = torch.clamp(x, x_min, x_max, out=out)
    return ret<|MERGE_RESOLUTION|>--- conflicted
+++ resolved
@@ -30,7 +30,9 @@
 
 
 def flip(
-    x: torch.Tensor, axis: Optional[Union[int, Tuple[int], List[int]]] = None
+    x: torch.Tensor,
+    axis: Optional[Union[int, Tuple[int], List[int]]] = None,
+    out: Optional[torch.Tensor] = None
 ) -> torch.Tensor:
     num_dims: int = len(x.shape)
     if not num_dims:
@@ -103,41 +105,6 @@
     return x
 
 
-<<<<<<< HEAD
-# noinspection PyShadowingBuiltins
-def flip(
-    x: torch.Tensor,
-    axis: Optional[Union[int, Tuple[int], List[int]]] = None,
-    out: Optional[torch.Tensor] = None
-) -> torch.Tensor:
-    num_dims: int = len(x.shape)
-    if not num_dims:
-        return x
-    if axis is None:
-        new_axis: List[int] = list(range(num_dims))
-    else:
-        new_axis: List[int] = axis
-    if isinstance(new_axis, int):
-        new_axis = [new_axis]
-    else:
-        new_axis = new_axis
-    new_axis = [item + num_dims if item < 0 else item for item in new_axis]
-    ret = torch.flip(x, new_axis)
-    return ret
-
-
-def expand_dims(x: torch.Tensor, axis: int = 0) -> torch.Tensor:
-    ret = torch.unsqueeze(x, axis)
-    return ret
-
-
-def permute_dims(x: torch.Tensor, axes: Tuple[int, ...]) -> torch.Tensor:
-    ret = torch.permute(x, axes)
-    return ret
-
-
-=======
->>>>>>> c319106f
 def stack(
     x: Union[Tuple[torch.Tensor], List[torch.Tensor]],
     axis: Optional[int] = 0,
