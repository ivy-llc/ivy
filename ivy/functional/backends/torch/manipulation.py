# global
import ivy
import torch
import math
from numbers import Number
<<<<<<< HEAD
from typing import Union, Optional, Tuple, List, Sequence
from numpy.core.numeric import normalize_axis_tuple
=======
from typing import Union, Optional, Tuple, List, Sequence, Iterable
>>>>>>> 284c29a3


# Array API Standard #
# -------------------#


def concat(
    xs: List[torch.Tensor], axis: int = 0, *, out: Optional[torch.Tensor] = None
) -> torch.Tensor:
    if axis is None:
        is_tuple = type(xs) is tuple
        if is_tuple:
            xs = list(xs)
        for i in range(len(xs)):
            xs[i] = torch.flatten(xs[i])
        if is_tuple:
            xs = tuple(xs)
        axis = 0
    return torch.cat(xs, dim=axis, out=out)


<<<<<<< HEAD
def expand_dims(
    x: torch.Tensor,
    axis: Union[int, Tuple[int], List[int]] = 0,
) -> torch.Tensor:
    if type(axis) not in (tuple, list):
        axis = (axis,)

    out_dims = len(axis) + len(x.shape)
    norm_axis = normalize_axis_tuple(axis, out_dims)
    shape_iter = iter(x.shape)
    out_shape = [1 if current_ax in norm_axis else next(shape_iter) for current_ax in
                 range(out_dims)]

    # torch.reshape since it can operate on contiguous and non_contiguous tensors
    ret = x.reshape(out_shape)
=======
concat.support_native_out = True


def expand_dims(
    x: torch.Tensor, axis: int = 0, *, out: Optional[torch.Tensor] = None
) -> torch.Tensor:
    ret = torch.unsqueeze(x, axis)
>>>>>>> 284c29a3
    return ret


def flip(
    x: torch.Tensor,
    axis: Optional[Union[int, Tuple[int], List[int]]] = None,
    *,
    out: Optional[torch.Tensor] = None,
) -> torch.Tensor:
    num_dims: int = len(x.shape)
    if not num_dims:
        return x
    if axis is None:
        new_axis: List[int] = list(range(num_dims))
    else:
        new_axis: List[int] = axis
    if isinstance(new_axis, int):
        new_axis = [new_axis]
    else:
        new_axis = new_axis
    new_axis = [item + num_dims if item < 0 else item for item in new_axis]
    ret = torch.flip(x, new_axis)
    return ret


def permute_dims(
    x: torch.Tensor, axes: Tuple[int, ...], *, out: Optional[torch.Tensor] = None
) -> torch.Tensor:
    ret = torch.permute(x, axes)
    return ret


def reshape(
    x: torch.Tensor,
    shape: Union[ivy.NativeShape, Sequence[int]],
    copy: Optional[bool] = None,
    *,
    out: Optional[torch.Tensor] = None,
) -> torch.Tensor:
    ret = torch.reshape(x, shape)
    return ret


def roll(
    x: torch.Tensor,
    shift: Union[int, Sequence[int]],
    axis: Optional[Union[int, Sequence[int]]] = None,
    *,
    out: Optional[torch.Tensor] = None,
) -> torch.Tensor:
    # manually cover the case when shift is int, and axis is a tuple/list
    if isinstance(shift, int) and (type(axis) in [list, tuple]):
        shift = [shift for _ in range(len(axis))]

    return torch.roll(x, shift, axis)


def squeeze(
    x: torch.Tensor,
    axis: Optional[Union[int, Tuple[int], List[int]]] = None,
    *,
    out: Optional[torch.Tensor] = None,
) -> torch.Tensor:
    if isinstance(axis, int):
        dim = x.dim()
        if dim > 0 and (axis < -dim or dim <= axis):
            raise ValueError(
                "Expected dimension of size [{}, {}], but found "
                "dimension size {}".format(-dim, dim, axis)
            )
        return torch.squeeze(x, axis)
    if axis is None:
        return torch.squeeze(x)
    if isinstance(axis, tuple):
        axis = list(axis)
    normalise_axis = [
        (len(x.shape) - abs(element)) if element < 0 else element for element in axis
    ]
    normalise_axis.sort()
    axis_updated_after_squeeze = [dim - key for (key, dim) in enumerate(normalise_axis)]
    dim = x.dim()
    for i in axis_updated_after_squeeze:
        shape = x.shape[i]
        if shape > 1 and (shape < -dim or dim <= shape):
            raise ValueError(
                "Expected dimension of size [{}, {}], "
                "but found dimension size {}".format(-dim, dim, shape)
            )
        else:
            x = torch.squeeze(x, i)
    return x


def stack(
    x: Union[Tuple[torch.Tensor], List[torch.Tensor]],
    axis: Optional[int] = 0,
    *,
    out: Optional[torch.Tensor] = None,
) -> torch.Tensor:
    ret = torch.stack(x, axis, out=out)
    return ret


stack.support_native_out = True


# Extra #
# ------#


def split(
    x,
    num_or_size_splits: Optional[Union[int, List[int]]] = None,
    axis: int = 0,
    with_remainder: bool = False,
    *,
    out: Optional[torch.Tensor] = None,
) -> List[torch.Tensor]:
    if x.shape == ():
        if num_or_size_splits is not None and num_or_size_splits != 1:
            raise Exception(
                "input array had no shape, but num_sections specified was {}".format(
                    num_or_size_splits
                )
            )
        return [x]
    dim_size: int = x.shape[axis]
    if num_or_size_splits is None:
        # noinspection PyUnboundLocalVariable
        num_or_size_splits = 1
    elif isinstance(num_or_size_splits, int):
        if with_remainder:
            num_chunks = x.shape[axis] / num_or_size_splits
            num_chunks_int = math.floor(num_chunks)
            remainder = num_chunks - num_chunks_int
            if remainder == 0:
                num_or_size_splits = torch.round(
                    torch.tensor(dim_size) / torch.tensor(num_or_size_splits), out=out
                )
            else:
                num_or_size_splits = tuple(
                    [num_or_size_splits] * num_chunks_int
                    + [int(remainder * num_or_size_splits)]
                )
        else:
            num_or_size_splits = torch.round(
                torch.tensor(dim_size) / torch.tensor(num_or_size_splits), out=out
            )
    elif isinstance(num_or_size_splits, list):
        num_or_size_splits = tuple(num_or_size_splits)
    return list(torch.split(x, num_or_size_splits, axis))


split.support_native_out = True


def repeat(
    x: torch.Tensor,
    repeats: Union[int, Iterable[int]],
    axis: int = None,
    *,
    out: Optional[torch.Tensor] = None,
) -> torch.Tensor:
    if len(x.shape) == 0 and axis in [0, -1]:
        axis = None
    repeats = torch.tensor(repeats)
    ret = torch.repeat_interleave(x, repeats, axis)
    return ret


def tile(x: torch.Tensor, reps, *, out: Optional[torch.Tensor] = None) -> torch.Tensor:
    if isinstance(reps, torch.Tensor):
        reps = reps.detach().cpu().numpy().tolist()
    ret = x.repeat(reps)
    return ret


# noinspection PyUnresolvedReferences
def constant_pad(
    x: torch.Tensor,
    pad_width: List[List[int]],
    value: Number = 0.0,
    *,
    out: Optional[torch.Tensor] = None,
) -> torch.Tensor:
    if x.shape == ():
        x = x.unsqueeze(0)
    if isinstance(pad_width, torch.Tensor):
        pad_width = pad_width.detach().cpu().numpy().tolist()
    pad_width.reverse()
    pad_width_flat: List[int] = list()
    for pad_width_sec in pad_width:
        for item in pad_width_sec:
            pad_width_flat.append(item)
    ret = torch.nn.functional.pad(x, pad_width_flat, mode="constant", value=value)
    return ret


def zero_pad(
    x: torch.Tensor, pad_width: List[List[int]], *, out: Optional[torch.Tensor] = None
):
    return constant_pad(x, pad_width, 0.0)


def swapaxes(
    x: torch.Tensor, axis0: int, axis1: int, *, out: Optional[torch.Tensor] = None
) -> torch.Tensor:
    ret = torch.transpose(x, axis0, axis1)
    return ret


def clip(
    x: torch.Tensor,
    x_min: Union[Number, torch.Tensor],
    x_max: Union[Number, torch.Tensor],
    *,
    out: Optional[torch.Tensor] = None,
) -> torch.Tensor:
    if hasattr(x_min, "dtype"):
        promoted_type = torch.promote_types(x_min.dtype, x_max.dtype)
        promoted_type = torch.promote_types(promoted_type, x.dtype)
        x_min = x_min.to(promoted_type)
        x_max = x_max.to(promoted_type)
        x = x.to(promoted_type)
    ret = torch.clamp(x, x_min, x_max, out=out)
    return ret


clip.support_native_out = True


clip.unsupported_dtypes = ("float16",)<|MERGE_RESOLUTION|>--- conflicted
+++ resolved
@@ -3,12 +3,8 @@
 import torch
 import math
 from numbers import Number
-<<<<<<< HEAD
-from typing import Union, Optional, Tuple, List, Sequence
 from numpy.core.numeric import normalize_axis_tuple
-=======
 from typing import Union, Optional, Tuple, List, Sequence, Iterable
->>>>>>> 284c29a3
 
 
 # Array API Standard #
@@ -30,7 +26,9 @@
     return torch.cat(xs, dim=axis, out=out)
 
 
-<<<<<<< HEAD
+concat.support_native_out = True
+
+
 def expand_dims(
     x: torch.Tensor,
     axis: Union[int, Tuple[int], List[int]] = 0,
@@ -46,16 +44,6 @@
 
     # torch.reshape since it can operate on contiguous and non_contiguous tensors
     ret = x.reshape(out_shape)
-=======
-concat.support_native_out = True
-
-
-def expand_dims(
-    x: torch.Tensor, axis: int = 0, *, out: Optional[torch.Tensor] = None
-) -> torch.Tensor:
-    ret = torch.unsqueeze(x, axis)
->>>>>>> 284c29a3
-    return ret
 
 
 def flip(
