--- conflicted
+++ resolved
@@ -79,7 +79,6 @@
     return x.repeat(reps)
 
 
-<<<<<<< HEAD
 def stack(x: Union[Tuple[torch.Tensor], List[torch.Tensor]],
           dim: Optional[int] = None)\
           -> torch.Tensor:
@@ -88,7 +87,6 @@
     else:
         new_dim = dim
     return torch.stack(x,dim=new_dim)
-=======
 
 
 # noinspection PyUnresolvedReferences
@@ -111,4 +109,3 @@
 
 def swapaxes(x, axis0: int, axis1: int):
     return torch.transpose(x, axis0, axis1)
->>>>>>> 65012fca
