# global
import torch
import math
from numbers import Number
from typing import Union, Optional, Tuple, List

import ivy


def roll(
    x: torch.Tensor,
    shift: Union[int, Tuple[int, ...]],
    axis: Optional[Union[int, Tuple[int, ...]]] = None,
    out: Optional[torch.Tensor] = None,
) -> torch.Tensor:
    ret = torch.roll(x, shift, axis)
    if ivy.exists(out):
        return ivy.inplace_update(out, ret)
    return ret


def squeeze(
    x: torch.Tensor,
    axis: Union[int, Tuple[int], List[int]] = None,
    out: Optional[torch.Tensor] = None,
) -> torch.Tensor:
    if isinstance(axis, int):
        if x.shape[axis] > 1:
            raise ValueError(
                "Expected dimension of size 1, but found dimension size {}".format(
                    x.shape[axis]
                )
            )
        ret = torch.squeeze(x, axis)
        if ivy.exists(out):
            return ivy.inplace_update(out, ret)
        return ret
    elif isinstance(axis, tuple):
        axis = list(axis)
    normalise_axis = [
        (len(x.shape) - abs(element)) if element < 0 else element for element in axis
    ]
    normalise_axis.sort()
    axis_updated_after_squeeze = [dim - key for (key, dim) in enumerate(normalise_axis)]
    for i in axis_updated_after_squeeze:
        if x.shape[i] > 1:
            raise ValueError(
                "Expected dimension of size 1, but found dimension size {}".format(
                    x.shape[i]
                )
            )
        else:
            x = torch.squeeze(x, i)
    if ivy.exists(out):
        return ivy.inplace_update(out, x)
    return x


# noinspection PyShadowingBuiltins
def flip(
    x: torch.Tensor,
    axis: Optional[Union[int, Tuple[int], List[int]]] = None,
    out: Optional[torch.Tensor] = None,
) -> torch.Tensor:
    num_dims: int = len(x.shape)
    if not num_dims:
        if ivy.exists(out):
            return ivy.inplace_update(out, x)
        return x
    if axis is None:
        new_axis: List[int] = list(range(num_dims))
    else:
        new_axis: List[int] = axis
    if isinstance(new_axis, int):
        new_axis = [new_axis]
    else:
        new_axis = new_axis
    new_axis = [item + num_dims if item < 0 else item for item in new_axis]
    ret = torch.flip(x, new_axis)
    if ivy.exists(out):
        return ivy.inplace_update(out, ret)
    return ret


def expand_dims(
    x: torch.Tensor, axis: int = 0, out: Optional[torch.Tensor] = None
) -> torch.Tensor:
    ret = torch.unsqueeze(x, axis)
    if ivy.exists(out):
        return ivy.inplace_update(out, ret)
    return ret


def permute_dims(
    x: torch.Tensor, axes: Tuple[int, ...], out: Optional[torch.Tensor] = None
) -> torch.Tensor:
    ret = torch.permute(x, axes)
    if ivy.exists(out):
        return ivy.inplace_update(out, ret)
    return ret


def stack(
    x: Union[Tuple[torch.Tensor], List[torch.Tensor]],
    axis: Optional[int] = 0,
    out: Optional[torch.Tensor] = None,
) -> torch.Tensor:
    ret = torch.stack(x, axis)
    if ivy.exists(out):
        return ivy.inplace_update(out, ret)
    return ret


def reshape(
    x: torch.Tensor,
    shape: Tuple[int, ...],
    copy: Optional[bool] = None,
    out: Optional[torch.Tensor] = None,
) -> torch.Tensor:
    ret = torch.reshape(x, shape)
    if ivy.exists(out):
        return ivy.inplace_update(out, ret)
    return ret


def concat(
    xs: List[torch.Tensor], axis: int = 0, out: Optional[torch.Tensor] = None
) -> torch.Tensor:
    if axis is None:
        is_tuple = type(xs) is tuple
        if is_tuple:
            xs = list(xs)
        for i in range(len(xs)):
            xs[i] = torch.flatten(xs[i])
        if is_tuple:
            xs = tuple(xs)
        axis = 0
    return torch.cat(xs, dim=axis, out=out)


# Extra #
# ------#


def split(
    x,
    num_or_size_splits: Optional[Union[int, List[int]]] = None,
    axis: int = 0,
    with_remainder: bool = False,
) -> List[torch.Tensor]:
    if x.shape == ():
        if num_or_size_splits is not None and num_or_size_splits != 1:
            raise Exception(
                "input array had no shape, but num_sections specified was {}".format(
                    num_or_size_splits
                )
            )
        return [x]
    dim_size: int = x.shape[axis]
    if num_or_size_splits is None:
        # noinspection PyUnboundLocalVariable
        num_or_size_splits = 1
    elif isinstance(num_or_size_splits, int):
        if with_remainder:
            num_chunks = x.shape[axis] / num_or_size_splits
            num_chunks_int = math.floor(num_chunks)
            remainder = num_chunks - num_chunks_int
            if remainder == 0:
                num_or_size_splits = torch.round(
                    torch.tensor(dim_size) / torch.tensor(num_or_size_splits)
                )
            else:
                num_or_size_splits = tuple(
                    [num_or_size_splits] * num_chunks_int
                    + [int(remainder * num_or_size_splits)]
                )
        else:
            num_or_size_splits = torch.round(
                torch.tensor(dim_size) / torch.tensor(num_or_size_splits)
            )
    elif isinstance(num_or_size_splits, list):
        num_or_size_splits = tuple(num_or_size_splits)
    return list(torch.split(x, num_or_size_splits, axis))


def repeat(
    x: torch.Tensor,
    repeats: Union[int, List[int]],
    axis: int = None,
    out: Optional[torch.Tensor] = None,
) -> torch.Tensor:
    if len(x.shape) == 0 and axis in [0, -1]:
        axis = None
    ret = torch.repeat_interleave(x, repeats, axis)
    if ivy.exists(out):
        return ivy.inplace_update(out, ret)
    return ret


def tile(x: torch.Tensor, reps, out: Optional[torch.Tensor] = None) -> torch.Tensor:
    if isinstance(reps, torch.Tensor):
        reps = reps.detach().cpu().numpy().tolist()
    ret = x.repeat(reps)
    if ivy.exists(out):
        return ivy.inplace_update(out, ret)
    return ret


# noinspection PyUnresolvedReferences
def constant_pad(
    x: torch.Tensor,
    pad_width: List[List[int]],
    value: Number = 0.0,
    out: Optional[torch.Tensor] = None,
) -> torch.Tensor:
    if x.shape == ():
        x = x.unsqueeze(0)
    if isinstance(pad_width, torch.Tensor):
        pad_width = pad_width.detach().cpu().numpy().tolist()
    pad_width.reverse()
    pad_width_flat: List[int] = list()
    for pad_width_sec in pad_width:
        for item in pad_width_sec:
            pad_width_flat.append(item)
    ret = torch.nn.functional.pad(x, pad_width_flat, mode="constant", value=value)
    if ivy.exists(out):
        return ivy.inplace_update(out, ret)
    return ret


def zero_pad(
    x: torch.Tensor, pad_width: List[List[int]], out: Optional[torch.Tensor] = None
):
    return constant_pad(x, pad_width, 0.0, out=out)


def swapaxes(
    x: torch.Tensor, axis0: int, axis1: int, out: Optional[torch.Tensor] = None
) -> torch.Tensor:
    ret = torch.transpose(x, axis0, axis1)
    if ivy.exists(out):
        return ivy.inplace_update(out, ret)
    return ret


def clip(x, x_min, x_max, out: Optional[torch.Tensor] = None):
<<<<<<< HEAD
    if hasattr(x_min, 'dtype'):
=======
    if hasattr(x_min, "dtype"):
>>>>>>> c4eb60e7
        promoted_type = torch.promote_types(x_min.dtype, x_max.dtype)
        promoted_type = torch.promote_types(promoted_type, x.dtype)
        x_min = x_min.to(promoted_type)
        x_max = x_max.to(promoted_type)
<<<<<<< HEAD
        x = x.to(promoted_type)    
=======
        x = x.to(promoted_type)
>>>>>>> c4eb60e7
    return torch.clamp(x, x_min, x_max, out=out)<|MERGE_RESOLUTION|>--- conflicted
+++ resolved
@@ -244,18 +244,10 @@
 
 
 def clip(x, x_min, x_max, out: Optional[torch.Tensor] = None):
-<<<<<<< HEAD
-    if hasattr(x_min, 'dtype'):
-=======
     if hasattr(x_min, "dtype"):
->>>>>>> c4eb60e7
         promoted_type = torch.promote_types(x_min.dtype, x_max.dtype)
         promoted_type = torch.promote_types(promoted_type, x.dtype)
         x_min = x_min.to(promoted_type)
         x_max = x_max.to(promoted_type)
-<<<<<<< HEAD
-        x = x.to(promoted_type)    
-=======
         x = x.to(promoted_type)
->>>>>>> c4eb60e7
     return torch.clamp(x, x_min, x_max, out=out)