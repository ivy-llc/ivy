# global
import ivy
import torch
import math
from numbers import Number
from typing import Union, Optional, Tuple, List, Sequence, Iterable

# noinspection PyProtectedMember
from ivy.functional.ivy.manipulation import _calculate_out_shape


# Array API Standard #
# -------------------#


def concat(
    xs: List[torch.Tensor], axis: int = 0, *, out: Optional[torch.Tensor] = None
) -> torch.Tensor:
    if axis is None:
        is_tuple = type(xs) is tuple
        if is_tuple:
            xs = list(xs)
        for i in range(len(xs)):
            xs[i] = torch.flatten(xs[i])
        if is_tuple:
            xs = tuple(xs)
        axis = 0
    return torch.cat(xs, dim=axis, out=out)


concat.support_native_out = True


def expand_dims(
    x: torch.Tensor,
    axis: Union[int, Tuple[int], List[int]] = 0,
) -> torch.Tensor:
    out_shape = _calculate_out_shape(axis, x.shape)
    # torch.reshape since it can operate on contiguous and non_contiguous tensors
    ret = x.reshape(out_shape)
    return ret


<<<<<<< HEAD
expand_dims.unsupported_dtypes = ("uint16", "uint32", "uint64",)
=======
expand_dims.unsupported_dtypes = (
    "uint16",
    "uint32",
    "uint64",
)
>>>>>>> 2e6b0cee


def flip(
    x: torch.Tensor,
    axis: Optional[Union[int, Tuple[int], List[int]]] = None,
    *,
    out: Optional[torch.Tensor] = None,
) -> torch.Tensor:
    num_dims: int = len(x.shape)
    if not num_dims:
        return x
    if axis is None:
        new_axis: List[int] = list(range(num_dims))
    else:
        new_axis: List[int] = axis
    if isinstance(new_axis, int):
        new_axis = [new_axis]
    else:
        new_axis = new_axis
    new_axis = [item + num_dims if item < 0 else item for item in new_axis]
    ret = torch.flip(x, new_axis)
    return ret


<<<<<<< HEAD
flip.unsupported_dtypes = ("uint16", "uint32", "uint64",)
=======
flip.unsupported_dtypes = (
    "uint16",
    "uint32",
    "uint64",
)
>>>>>>> 2e6b0cee


def permute_dims(
    x: torch.Tensor, axes: Tuple[int, ...], *, out: Optional[torch.Tensor] = None
) -> torch.Tensor:
    ret = torch.permute(x, axes)
    return ret


<<<<<<< HEAD
permute_dims.unsupported_dtypes = ("uint16", "uint32", "uint64",)
=======
permute_dims.unsupported_dtypes = (
    "uint16",
    "uint32",
    "uint64",
)
>>>>>>> 2e6b0cee


def reshape(
    x: torch.Tensor,
    shape: Union[ivy.NativeShape, Sequence[int]],
    *,
    copy: Optional[bool] = None,
) -> torch.Tensor:
    if copy:
        newarr = torch.clone(x)
        return torch.reshape(newarr, shape)
    return torch.reshape(x, shape)


<<<<<<< HEAD
reshape.unsupported_dtypes = ("uint16", "uint32", "uint64",)
=======
reshape.unsupported_dtypes = (
    "uint16",
    "uint32",
    "uint64",
)
>>>>>>> 2e6b0cee


def roll(
    x: torch.Tensor,
    shift: Union[int, Sequence[int]],
    axis: Optional[Union[int, Sequence[int]]] = None,
    *,
    out: Optional[torch.Tensor] = None,
) -> torch.Tensor:
    # manually cover the case when shift is int, and axis is a tuple/list
    if isinstance(shift, int) and (type(axis) in [list, tuple]):
        shift = [shift for _ in range(len(axis))]

    return torch.roll(x, shift, axis)


<<<<<<< HEAD
roll.unsupported_dtypes = ("uint16", "uint32", "uint64",)
=======
roll.unsupported_dtypes = (
    "uint16",
    "uint32",
    "uint64",
)
>>>>>>> 2e6b0cee


def squeeze(
    x: torch.Tensor,
    axis: Optional[Union[int, Tuple[int], List[int]]] = None,
    *,
    out: Optional[torch.Tensor] = None,
) -> torch.Tensor:
    if isinstance(axis, int):
        if x.size(dim=axis) > 1:
            raise ValueError(
                "Expected dimension of size [{}, {}], but found "
                "dimension size {}".format(-x.dim(), x.dim(), axis)
            )
        if x.shape[axis] != 1:
            raise ValueError(f"Expected size of axis to be 1 but was {x.shape[axis]}")
        return torch.squeeze(x, axis)
    if axis is None:
        return torch.squeeze(x)
    if isinstance(axis, tuple):
        axis = list(axis)
    normalise_axis = [
        (len(x.shape) - abs(element)) if element < 0 else element for element in axis
    ]
    normalise_axis.sort()
    axis_updated_after_squeeze = [dim - key for (key, dim) in enumerate(normalise_axis)]
    dim = x.dim()
    for i in axis_updated_after_squeeze:
        shape = x.shape[i]
        if shape > 1 and (shape < -dim or dim <= shape):
            raise ValueError(
                "Expected dimension of size [{}, {}], "
                "but found dimension size {}".format(-dim, dim, shape)
            )
        else:
            x = torch.squeeze(x, i)
    return x


<<<<<<< HEAD
squeeze.unsupported_dtypes = ("uint16", "uint32", "uint64",)
=======
squeeze.unsupported_dtypes = (
    "uint16",
    "uint32",
    "uint64",
)
>>>>>>> 2e6b0cee


def stack(
    x: Union[Tuple[torch.Tensor], List[torch.Tensor]],
    axis: Optional[int] = 0,
    *,
    out: Optional[torch.Tensor] = None,
) -> torch.Tensor:
    ret = torch.stack(x, axis, out=out)
    return ret


stack.support_native_out = True


# Extra #
# ------#


def split(
    x,
    num_or_size_splits: Optional[Union[int, List[int]]] = None,
    axis: int = 0,
    with_remainder: bool = False,
    *,
    out: Optional[torch.Tensor] = None,
) -> List[torch.Tensor]:
    if x.shape == ():
        if num_or_size_splits is not None and num_or_size_splits != 1:
            raise Exception(
                "input array had no shape, but num_sections specified was {}".format(
                    num_or_size_splits
                )
            )
        return [x]
    dim_size: int = x.shape[axis]
    if num_or_size_splits is None:
        # noinspection PyUnboundLocalVariable
        num_or_size_splits = 1
    elif isinstance(num_or_size_splits, int):
        if with_remainder:
            num_chunks = x.shape[axis] / num_or_size_splits
            num_chunks_int = math.floor(num_chunks)
            remainder = num_chunks - num_chunks_int
            if remainder == 0:
                num_or_size_splits = torch.round(
                    torch.tensor(dim_size) / torch.tensor(num_or_size_splits), out=out
                )
            else:
                num_or_size_splits = tuple(
                    [num_or_size_splits] * num_chunks_int
                    + [int(remainder * num_or_size_splits)]
                )
        else:
            num_or_size_splits = torch.round(
                torch.tensor(dim_size) / torch.tensor(num_or_size_splits), out=out
            )
    elif isinstance(num_or_size_splits, list):
        num_or_size_splits = tuple(num_or_size_splits)
    return list(torch.split(x, num_or_size_splits, axis))


split.support_native_out = True


def repeat(
    x: torch.Tensor,
    repeats: Union[int, Iterable[int]],
    axis: int = None,
    *,
    out: Optional[torch.Tensor] = None,
) -> torch.Tensor:
    if len(x.shape) == 0 and axis in [0, -1]:
        axis = None
    repeats = torch.tensor(repeats)
    ret = torch.repeat_interleave(x, repeats, axis)
    return ret


<<<<<<< HEAD
repeat.unsupported_dtypes = ("uint8",
                             "uint16",
                             "uint32",
                             "uint64",
                             "int8",
                             "int16",
                             "float16")
=======
repeat.unsupported_dtypes = (
    "uint8",
    "uint16",
    "uint32",
    "uint64",
    "int8",
    "int16",
    "float16",
)
>>>>>>> 2e6b0cee


def tile(x: torch.Tensor, reps, *, out: Optional[torch.Tensor] = None) -> torch.Tensor:
    if isinstance(reps, torch.Tensor):
        reps = reps.detach().cpu().numpy().tolist()
    ret = x.repeat(reps)
    return ret


<<<<<<< HEAD
tile.unsupported_dtypes = ("uint16", "uint32", "uint64",)
=======
tile.unsupported_dtypes = (
    "uint16",
    "uint32",
    "uint64",
)
>>>>>>> 2e6b0cee


# noinspection PyUnresolvedReferences
def constant_pad(
    x: torch.Tensor,
    pad_width: List[List[int]],
    value: Number = 0.0,
    *,
    out: Optional[torch.Tensor] = None,
) -> torch.Tensor:
    if x.shape == ():
        x = x.unsqueeze(0)
    if isinstance(pad_width, torch.Tensor):
        pad_width = pad_width.detach().cpu().numpy().tolist()
    pad_width.reverse()
    pad_width_flat: List[int] = list()
    for pad_width_sec in pad_width:
        for item in pad_width_sec:
            pad_width_flat.append(item)
    ret = torch.nn.functional.pad(x, pad_width_flat, mode="constant", value=value)
    return ret


constant_pad.unsupported_dtypes = ("uint16", "uint32", "uint64")


def zero_pad(
    x: torch.Tensor, pad_width: List[List[int]], *, out: Optional[torch.Tensor] = None
):
    return constant_pad(x, pad_width, 0.0)


<<<<<<< HEAD
zero_pad.unsupported_dtypes = ("uint16", "uint32", "uint64",)
=======
zero_pad.unsupported_dtypes = (
    "uint16",
    "uint32",
    "uint64",
)
>>>>>>> 2e6b0cee


def swapaxes(
    x: torch.Tensor, axis0: int, axis1: int, *, out: Optional[torch.Tensor] = None
) -> torch.Tensor:
    ret = torch.transpose(x, axis0, axis1)
    return ret


<<<<<<< HEAD
swapaxes.unsupported_dtypes = ("uint16", "uint32", "uint64",)
=======
swapaxes.unsupported_dtypes = (
    "uint16",
    "uint32",
    "uint64",
)
>>>>>>> 2e6b0cee


def clip(
    x: torch.Tensor,
    x_min: Union[Number, torch.Tensor],
    x_max: Union[Number, torch.Tensor],
    *,
    out: Optional[torch.Tensor] = None,
) -> torch.Tensor:
    if hasattr(x_min, "dtype"):
        promoted_type = torch.promote_types(x_min.dtype, x_max.dtype)
        promoted_type = torch.promote_types(promoted_type, x.dtype)
        x_min = x_min.to(promoted_type)
        x_max = x_max.to(promoted_type)
        x = x.to(promoted_type)
    ret = torch.clamp(x, x_min, x_max, out=out)
    return ret


clip.support_native_out = True


clip.unsupported_dtypes = ("float16",)<|MERGE_RESOLUTION|>--- conflicted
+++ resolved
@@ -41,15 +41,11 @@
     return ret
 
 
-<<<<<<< HEAD
-expand_dims.unsupported_dtypes = ("uint16", "uint32", "uint64",)
-=======
 expand_dims.unsupported_dtypes = (
     "uint16",
     "uint32",
     "uint64",
 )
->>>>>>> 2e6b0cee
 
 
 def flip(
@@ -74,15 +70,11 @@
     return ret
 
 
-<<<<<<< HEAD
-flip.unsupported_dtypes = ("uint16", "uint32", "uint64",)
-=======
 flip.unsupported_dtypes = (
     "uint16",
     "uint32",
     "uint64",
 )
->>>>>>> 2e6b0cee
 
 
 def permute_dims(
@@ -92,15 +84,11 @@
     return ret
 
 
-<<<<<<< HEAD
-permute_dims.unsupported_dtypes = ("uint16", "uint32", "uint64",)
-=======
 permute_dims.unsupported_dtypes = (
     "uint16",
     "uint32",
     "uint64",
 )
->>>>>>> 2e6b0cee
 
 
 def reshape(
@@ -115,15 +103,11 @@
     return torch.reshape(x, shape)
 
 
-<<<<<<< HEAD
-reshape.unsupported_dtypes = ("uint16", "uint32", "uint64",)
-=======
 reshape.unsupported_dtypes = (
     "uint16",
     "uint32",
     "uint64",
 )
->>>>>>> 2e6b0cee
 
 
 def roll(
@@ -140,15 +124,11 @@
     return torch.roll(x, shift, axis)
 
 
-<<<<<<< HEAD
-roll.unsupported_dtypes = ("uint16", "uint32", "uint64",)
-=======
 roll.unsupported_dtypes = (
     "uint16",
     "uint32",
     "uint64",
 )
->>>>>>> 2e6b0cee
 
 
 def squeeze(
@@ -188,15 +168,11 @@
     return x
 
 
-<<<<<<< HEAD
-squeeze.unsupported_dtypes = ("uint16", "uint32", "uint64",)
-=======
 squeeze.unsupported_dtypes = (
     "uint16",
     "uint32",
     "uint64",
 )
->>>>>>> 2e6b0cee
 
 
 def stack(
@@ -276,15 +252,6 @@
     return ret
 
 
-<<<<<<< HEAD
-repeat.unsupported_dtypes = ("uint8",
-                             "uint16",
-                             "uint32",
-                             "uint64",
-                             "int8",
-                             "int16",
-                             "float16")
-=======
 repeat.unsupported_dtypes = (
     "uint8",
     "uint16",
@@ -294,7 +261,6 @@
     "int16",
     "float16",
 )
->>>>>>> 2e6b0cee
 
 
 def tile(x: torch.Tensor, reps, *, out: Optional[torch.Tensor] = None) -> torch.Tensor:
@@ -304,15 +270,11 @@
     return ret
 
 
-<<<<<<< HEAD
-tile.unsupported_dtypes = ("uint16", "uint32", "uint64",)
-=======
 tile.unsupported_dtypes = (
     "uint16",
     "uint32",
     "uint64",
 )
->>>>>>> 2e6b0cee
 
 
 # noinspection PyUnresolvedReferences
@@ -335,7 +297,6 @@
     ret = torch.nn.functional.pad(x, pad_width_flat, mode="constant", value=value)
     return ret
 
-
 constant_pad.unsupported_dtypes = ("uint16", "uint32", "uint64")
 
 
@@ -345,15 +306,11 @@
     return constant_pad(x, pad_width, 0.0)
 
 
-<<<<<<< HEAD
-zero_pad.unsupported_dtypes = ("uint16", "uint32", "uint64",)
-=======
 zero_pad.unsupported_dtypes = (
     "uint16",
     "uint32",
     "uint64",
 )
->>>>>>> 2e6b0cee
 
 
 def swapaxes(
@@ -363,15 +320,11 @@
     return ret
 
 
-<<<<<<< HEAD
-swapaxes.unsupported_dtypes = ("uint16", "uint32", "uint64",)
-=======
 swapaxes.unsupported_dtypes = (
     "uint16",
     "uint32",
     "uint64",
 )
->>>>>>> 2e6b0cee
 
 
 def clip(
