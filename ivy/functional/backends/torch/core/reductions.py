--- conflicted
+++ resolved
@@ -71,37 +71,4 @@
 
 
 def einsum(equation, *operands):
-<<<<<<< HEAD
-    return _torch.einsum(equation, *operands)
-
-
-def all(x, axis: Optional[List[int]] = None, keepdims: bool = False):
-    x = x.type(_torch.bool)
-    if axis is None:
-        num_dims = len(x.shape)
-        axis = list(range(num_dims))
-    if isinstance(axis, int):
-        return _torch.all(x, dim=axis, keepdim=keepdims)
-    dims = len(x.shape)
-    axis = [i%dims for i in axis]
-    axis.sort()
-    for i, a in enumerate(axis):
-        x = _torch.all(x, dim=a if keepdims else a - i, keepdim=keepdims)
-    return x
-
-def any(x, axis: Optional[List[int]] = None, keepdims: bool = False):
-    x = x.type(_torch.bool)
-    if axis is None:
-        num_dims = len(x.shape)
-        axis = list(range(num_dims))
-    if isinstance(axis, int):
-        return _torch.any(x, dim=axis, keepdim=keepdims)
-    dims = len(x.shape)
-    axis = [i%dims for i in axis]
-    axis.sort()
-    for i, a in enumerate(axis):
-        x = _torch.any(x, dim=a if keepdims else a - i, keepdim=keepdims)
-    return x
-=======
-    return _torch.einsum(equation, *operands)
->>>>>>> 89f4c085
+    return _torch.einsum(equation, *operands)