--- conflicted
+++ resolved
@@ -5,6 +5,10 @@
 # global
 import torch as _torch
 from typing import List
+from typing import Union, Tuple
+import ivy as _ivy
+from collections import namedtuple
+
 
 
 # noinspection PyPep8Naming
@@ -54,9 +58,14 @@
     # BS x 3 x 3
     return _torch.cat((row1, row2, row3), -2)
 
-<<<<<<< HEAD
+def slogdet(x:Union[_ivy.Array,_ivy.NativeArray],full_matrices: bool = True) -> Union[_ivy.Array, Tuple[_ivy.Array,...]]:
+    results = namedtuple("slogdet", "sign logabsdet")
+    sign, logabsdet = _torch.linalg.slogdet(x)
+    res = results(sign, logabsdet)
+    return res
 
-=======
->>>>>>> 3d8be34f
+def det(x:Union[_ivy.Array,_ivy.NativeArray],full_matrices: bool = True) -> Union[_ivy.Array, Tuple[_ivy.Array,...]]:
+    d = _torch.linalg.det(x)
+    return d
 def qr(x, mode):
     return _torch.linalg.qr(x, mode=str(mode)) # str(mode) is required for JIT type inference