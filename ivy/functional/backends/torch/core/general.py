"""
Collection of PyTorch general functions, wrapped to fit Ivy syntax and signature.
"""

# global
import ivy
import numpy as np
torch_scatter = None
import math as _math
import torch as _torch
from operator import mul
from torch.types import Number
<<<<<<< HEAD
from functools import reduce as _reduce
from typing import List, Dict, Optional, Tuple, Union
=======
from functools import partial as _partial, reduce as _reduce
from typing import List, Dict, Optional, Union
>>>>>>> 4dca30f9

# local
from ivy.functional.ivy.core import default_device, default_dtype
from ivy.functional.backends.torch.core.device import dev_from_str, _callable_dev

# API #
# ----#


# noinspection PyShadowingNames
def array(object_in, dtype: Optional[str] = None, dev: Optional[str] = None):
    dev = default_device(dev)
    dtype = dtype_from_str(default_dtype(dtype, object_in))
    if isinstance(object_in, np.ndarray):
        return _torch.Tensor(object_in).to(dev_from_str(dev))
    if dtype is not None:
        return _torch.tensor(object_in, dtype=dtype, device=dev_from_str(dev))
    elif isinstance(object_in, _torch.Tensor):
        return object_in.to(dev_from_str(dev))
    else:
        return _torch.tensor(object_in, device=dev_from_str(dev))


asarray = array


def is_array(x, exclusive=False):
    if isinstance(x, _torch.Tensor):
        if exclusive and x.requires_grad:
            return False
        return True
    return False


def copy_array(x):
    return x.clone()


def array_equal(x0, x1):
    return _torch.equal(x0, x1)


def dtype_bits(dtype_in):
    dtype_str = dtype_to_str(dtype_in)
    if 'bool' in dtype_str:
        return 1
    return int(dtype_str.replace('torch.', '').replace('uint', '').replace('int', '').replace('bfloat', '').replace(
        'float', ''))


def to_numpy(x) -> np.ndarray:
    if isinstance(x, np.ndarray) or isinstance(x, (float, int, bool)):
        return x
    elif _torch.is_tensor(x):
        return x.detach().cpu().numpy()
    raise ValueError('Expected a pytroch tensor.')


def to_scalar(x) -> Union[float, int, bool]:
    if isinstance(x, (float, int)):
        return x
    return x.item()


def to_list(x):
    if isinstance(x, np.ndarray):
        return x.tolist()
    elif _torch.is_tensor(x):
        return x.detach().cpu().tolist()
    raise ValueError('Expected a pytroch tensor.')


def shape(x, as_tensor=False) -> Union[_torch.Tensor, List[int]]:
    return _torch.tensor(x.shape) if as_tensor else x.shape


def get_num_dims(x, as_tensor=False) -> Union[_torch.Tensor, int]:
    return _torch.tensor(len(x.shape)) if as_tensor else len(x.shape)


def minimum(x, y):
    x_val = _torch.tensor(x) if (isinstance(x, int) or isinstance(x, float)) else x
    y_val = _torch.tensor(y) if (isinstance(y, int) or isinstance(y, float)) else y
    return _torch.min(x_val, y_val)


def maximum(x, y):
    x_val = _torch.tensor(x) if (isinstance(x, int) or isinstance(x, float)) else x
    y_val = _torch.tensor(y) if (isinstance(y, int) or isinstance(y, float)) else y
    return _torch.max(x_val, y_val)


def clip(x, x_min, x_max):
    return _torch.clamp(x, x_min, x_max)


# noinspection PyShadowingBuiltins
def round(x):
    return _torch.round(x)


def floormod(x, y):
    return x % y


def floor(x):
    return _torch.floor(x)


# noinspection PyShadowingBuiltins
def abs(x):
    return _torch.abs(x)

def argmin(x, axis: int = 0):
    ret = _torch.argmin(x, axis)
    if ret.shape == ():
        return ret.reshape(-1)
    return ret


def cast(x, dtype_in: str):
    dtype_val = dtype_from_str(dtype_in)
    return x.type(dtype_val)


astype = cast


# noinspection PyShadowingNames
def arange(stop: Number, start: Number = 0, step: Number = 1, dtype: Optional[str] = None,
           dev: Optional[str] = None):
    dev = default_device(dev)
    if dtype is not None:
        return _torch.arange(start, stop, step=step, dtype=dtype_from_str(dtype), device=dev_from_str(dev))
    else:
        return _torch.arange(start, stop, step=step, device=dev_from_str(dev))


def _differentiable_linspace(start, stop, num, device):
    if num == 1:
        return _torch.unsqueeze(start, 0)
    n_m_1 = num - 1
    increment = (stop - start) / n_m_1
    increment_tiled = increment.repeat(n_m_1)
    increments = increment_tiled * _torch.linspace(1, n_m_1, n_m_1, device=device)
    res = _torch.cat((_torch.unsqueeze(_torch.tensor(start), 0), start + increments), 0)
    return res


# noinspection PyUnboundLocalVariable,PyShadowingNames
def linspace(start, stop, num, axis=None, dev=None):
    num = num.detach().numpy().item() if isinstance(num, _torch.Tensor) else num
    start_is_array = isinstance(start, _torch.Tensor)
    stop_is_array = isinstance(stop, _torch.Tensor)
    linspace_method = _torch.linspace
    dev = default_device(dev)
    sos_shape = []
    if start_is_array:
        start_shape = list(start.shape)
        sos_shape = start_shape
        if num == 1:
            return start.unsqueeze(axis).to(dev_from_str(dev))
        start = start.reshape((-1,))
        linspace_method = _differentiable_linspace if start.requires_grad else _torch.linspace
    if stop_is_array:
        stop_shape = list(stop.shape)
        sos_shape = stop_shape
        if num == 1:
            return _torch.ones(stop_shape[:axis] + [1] + stop_shape[axis:], device=dev_from_str(dev)) * start
        stop = stop.reshape((-1,))
        linspace_method = _differentiable_linspace if stop.requires_grad else _torch.linspace
    if start_is_array and stop_is_array:
        if num < start.shape[0]:
            start = start.unsqueeze(-1)
            stop = stop.unsqueeze(-1)
            diff = stop - start
            inc = diff / (num-1)
            res = [start]
            res += [start + inc*i for i in range(1, num-1)]
            res.append(stop)
        else:
            res = [linspace_method(strt, stp, num, device=dev_from_str(dev)) for strt, stp in zip(start, stop)]
        _torch.cat(res, -1).reshape(start_shape + [num])
    elif start_is_array and not stop_is_array:
        if num < start.shape[0]:
            start = start.unsqueeze(-1)
            diff = stop - start
            inc = diff / (num - 1)
            res = [start]
            res += [start + inc * i for i in range(1, num - 1)]
            res.append(_torch.ones_like(start, device=dev_from_str(dev)) * stop)
        else:
            res = [linspace_method(strt, stop, num, device=dev_from_str(dev)) for strt in start]
    elif not start_is_array and stop_is_array:
        if num < stop.shape[0]:
            stop = stop.unsqueeze(-1)
            diff = stop - start
            inc = diff / (num - 1)
            res = [_torch.ones_like(stop, device=dev_from_str(dev)) * start]
            res += [start + inc * i for i in range(1, num - 1)]
            res.append(stop)
        else:
            res = [linspace_method(start, stp, num, device=dev_from_str(dev)) for stp in stop]
    else:
        return linspace_method(start, stop, num, device=dev_from_str(dev))
    res = _torch.cat(res, -1).reshape(sos_shape + [num])
    if axis is not None:
        res = _torch.transpose(res, axis, -1)
    return res.to(dev_from_str(dev))


def logspace(start, stop, num, base=10., axis=None, dev=None):
    power_seq = linspace(start, stop, num, axis, default_device(dev))
    return base ** power_seq


def concatenate(xs: List[_torch.Tensor], axis: int = -1):
    if xs[0].shape == ():
        return _torch.cat([x.unsqueeze(0) for x in xs], axis)
    return _torch.cat(xs, axis)


def stack(xs: List[_torch.Tensor], axis: int = 0):
    return _torch.stack(xs, axis)


def unstack(x, axis: int, keepdims: bool = False) -> List[_torch.Tensor]:
    if x.shape == ():
        return [x]
    ret = list(_torch.unbind(x, axis))
    if keepdims:
        return [r.unsqueeze(axis) for r in ret]
    return ret


def split(x, num_or_size_splits: Optional[Union[int, List[int]]] = None, axis: int = 0, with_remainder: bool = False)\
        -> List[_torch.Tensor]:
    if x.shape == ():
        if num_or_size_splits is not None and num_or_size_splits != 1:
            raise Exception('input array had no shape, but num_sections specified was {}'.format(num_or_size_splits))
        return [x]
    dim_size: int = x.shape[axis]
    if num_or_size_splits is None:
        # noinspection PyUnboundLocalVariable
        num_or_size_splits = 1
    elif isinstance(num_or_size_splits, int):
        if with_remainder:
            num_chunks = x.shape[axis] / num_or_size_splits
            num_chunks_int = _math.floor(num_chunks)
            remainder = num_chunks - num_chunks_int
            if remainder == 0:
                num_or_size_splits = _torch.round(_torch.tensor(dim_size) / _torch.tensor(num_or_size_splits))
            else:
                num_or_size_splits = tuple([num_or_size_splits] * num_chunks_int + [int(remainder*num_or_size_splits)])
        else:
            num_or_size_splits = _torch.round(_torch.tensor(dim_size) / _torch.tensor(num_or_size_splits))
    elif isinstance(num_or_size_splits, list):
        num_or_size_splits = tuple(num_or_size_splits)
    return list(_torch.split(x, num_or_size_splits, axis))


def repeat(x, repeats: Union[int, List[int]], axis: int = None):
    if len(x.shape) == 0 and axis in [0, -1]:
        axis = None
    return _torch.repeat_interleave(x, repeats, axis)


def tile(x, reps):
    if isinstance(reps, _torch.Tensor):
        reps = reps.detach().cpu().numpy().tolist()
    return x.repeat(reps)


# noinspection PyUnresolvedReferences
def constant_pad(x, pad_width: List[List[int]], value: Number = 0.):
    if x.shape == ():
        x = x.unsqueeze(0)
    if isinstance(pad_width, _torch.Tensor):
        pad_width = pad_width.detach().cpu().numpy().tolist()
    pad_width.reverse()
    pad_width_flat: List[int] = list()
    for pad_width_sec in pad_width:
        for item in pad_width_sec:
            pad_width_flat.append(item)
    return _torch.nn.functional.pad(x, pad_width_flat, mode='constant', value=value)


def zero_pad(x, pad_width: List[List[int]]):
    return constant_pad(x, pad_width, 0.)


def swapaxes(x, axis0: int, axis1: int):
    return _torch.transpose(x, axis0, axis1)


def transpose(x, axes: List[int]):
    if axes is None:
        num_dims = len(x.shape)
        axes = list(range(num_dims))
        axes.reverse()
    return x.permute(axes)


def expand_dims(x, axis: int):
    return _torch.unsqueeze(x, axis)


def where(condition, x1, x2):
    return _torch.where(condition.type(_torch.bool), x1, x2)


def indices_where(x):
    where_x = _torch.where(x)
    res = _torch.cat([_torch.unsqueeze(item, -1) for item in where_x], -1)
    return res


def isinf(x):
    return _torch.isinf(x)

def reshape(x, newshape: List[int]):
    if isinstance(newshape, int):
        newshape = [newshape]
    return _torch.reshape(x, newshape)


def broadcast_to(x, new_shape):
    return x.expand(new_shape)


def squeeze(x, axis: Optional[int] = None):
    if axis is None:
        return _torch.squeeze(x)
    return _torch.squeeze(x, axis)




# noinspection PyShadowingNames
def zeros_like(x, dtype: Optional[str] = None, dev: Optional[str] = None):
    if dev is None:
        dev = _callable_dev(x)
    if dtype is not None:
        type_dict: Dict[str, _torch.dtype] = {'int8': _torch.int8,
            'int16': _torch.int16,
            'int32': _torch.int32,
            'int64': _torch.int64,
            'uint8': _torch.uint8,
            'bfloat16': _torch.bfloat16,
            'float16': _torch.float16,
            'float32': _torch.float32,
            'float64': _torch.float64,
            'bool': _torch.bool}
        return _torch.zeros_like(x, dtype=type_dict[dtype], device=dev_from_str(dev))
    return _torch.zeros_like(x, device=dev_from_str(dev))


def full(shape, fill_value, dtype=None, device=None):
    return _torch.full(
        ivy.shape_to_tuple(shape), fill_value, dtype=dtype_from_str(default_dtype(dtype, fill_value)),
        device=default_device(device))


# noinspection PyShadowingNames
def ones_like(x, dtype: Optional[str] = None, dev: Optional[str] = None):
    if dev is None:
        dev = _callable_dev(x)
    if dtype is not None:
        type_dict: Dict[str, _torch.dtype] = {'int8': _torch.int8,
            'int16': _torch.int16,
            'int32': _torch.int32,
            'int64': _torch.int64,
            'uint8': _torch.uint8,
            'bfloat16': _torch.bfloat16,
            'float16': _torch.float16,
            'float32': _torch.float32,
            'float64': _torch.float64,
            'bool': _torch.bool}
        return _torch.ones_like(x, dtype=type_dict[dtype], device=dev_from_str(dev))
    return _torch.ones_like(x, device=dev_from_str(dev))


# noinspection PyUnresolvedReferences,PyShadowingNames
def one_hot(indices, depth: int, dev: Optional[str] = None):
    if dev is None:
        dev = _callable_dev(indices)
    return _torch.nn.functional.one_hot(indices.type(_torch.int64), depth).to(dev_from_str(dev))


def cross(x1, x2):
    return _torch.cross(x1, x2)


def matmul(x1, x2):
    return _torch.matmul(x1, x2)


def cumsum(x, axis: int = 0):
    return _torch.cumsum(x, axis)


def cumprod(x, axis: int = 0, exclusive: bool = False):
    if exclusive:
        x = _torch.transpose(x, axis, -1)
        x = _torch.cat((_torch.ones_like(x[..., -1:]), x[..., :-1]), -1)
        res = _torch.cumprod(x, -1)
        return _torch.transpose(res, axis, -1)
    return _torch.cumprod(x, axis)


# noinspection PyShadowingNames
def identity(n: int, dtype: ivy.Dtype = 'float32', batch_shape: Optional[List[int]] = None,
             dev: Optional[str] = None):
    dev = default_device(dev)
    type_dict: Dict[str, _torch.dtype] = {'int8': _torch.int8,
            'int16': _torch.int16,
            'int32': _torch.int32,
            'int64': _torch.int64,
            'uint8': _torch.uint8,
            'bfloat16': _torch.bfloat16,
            'float16': _torch.float16,
            'float32': _torch.float32,
            'float64': _torch.float64,
            'bool': _torch.bool}
    dtype_val: _torch.dtype = type_dict[dtype]
    mat = _torch.eye(n, n, dtype=dtype_val, device=dev_from_str(dev))
    if batch_shape is None:
        return mat
    else:
        reshape_dims = [1] * len(batch_shape) + [n, n]
        tile_dims = list(batch_shape) + [1, 1]
        res = _torch.reshape(mat, reshape_dims).repeat(tile_dims)
        return res


def meshgrid(*xs, indexing='ij'):
    ret = _torch.meshgrid(*xs)
    if indexing == 'xy':
        # ToDo: verify if this is correct
        return tuple([_torch.transpose(x, 1, 0) for x in ret])
    return ret


# noinspection PyShadowingNames
def scatter_flat(indices, updates, size: Optional[int] = None, tensor: Optional[_torch.Tensor] = None,
                 reduction: str = 'sum', dev: Optional[str] = None):
    target = tensor
    target_given = ivy.exists(target)
    if ivy.exists(size) and ivy.exists(target):
        assert len(target.shape) == 1 and target.shape[0] == size
    if dev is None:
        dev = _callable_dev(updates)
    dtype = updates.dtype
    if reduction in ['sum', 'replace']:
        initial_val = _torch.tensor(0).type(dtype).to(dev_from_str(dev))
    elif reduction == 'min':
        initial_val = _torch.tensor(1e12).type(dtype).to(dev_from_str(dev))
    elif reduction == 'max':
        initial_val = _torch.tensor(-1e12).type(dtype).to(dev_from_str(dev))
    else:
        raise Exception('reduction is {}, but it must be one of "sum", "min" or "max"'.format(reduction))
    if target_given:
        output = tensor
    else:
        output = _torch.ones([size], dtype=dtype).to(dev_from_str(dev)) * initial_val
    global torch_scatter
    if torch_scatter is None:
        try:
            import torch_scatter as torch_scatter
        except:
            raise Exception('Unable to import torch_scatter, verify this is correctly installed.')
    if reduction == 'replace':
        output[indices.type(_torch.int64)] = updates
        res = output
    else:
        res = torch_scatter.scatter(updates, indices.type(_torch.int64), out=output, reduce=reduction)
    if not target_given:
        return _torch.where(res == initial_val, _torch.zeros([size], dtype=updates.dtype).to(dev_from_str(dev)), res)
    return res


# noinspection PyShadowingNames
def scatter_nd(indices, updates, shape=None, tensor=None, reduction='sum', dev=None):
    target = tensor
    target_given = ivy.exists(target)
    if ivy.exists(shape) and ivy.exists(target):
        assert ivy.shape_to_tuple(target.shape) == ivy.shape_to_tuple(shape)
    if dev is None:
        dev = _callable_dev(updates)
    shape = list(shape) if ivy.exists(shape) else list(tensor.shape)
    dtype = updates.dtype
    indices_shape = indices.shape
    num_index_dims = indices_shape[-1]
    result_dim_sizes_list = [_reduce(mul, shape[i + 1:], 1) for i in range(len(shape) - 1)] + [1]
    result_dim_sizes = _torch.tensor(result_dim_sizes_list).to(dev_from_str(dev))
    implicit_indices_factor = int(result_dim_sizes[num_index_dims - 1].item())
    flat_result_size = _reduce(mul, shape, 1)
    if reduction in ['sum', 'replace']:
        initial_val = _torch.tensor(0).type(dtype).to(dev_from_str(dev))
    elif reduction == 'min':
        initial_val = _torch.tensor(1e12).type(dtype).to(dev_from_str(dev))
    elif reduction == 'max':
        initial_val = _torch.tensor(-1e12).type(dtype).to(dev_from_str(dev))
    else:
        raise Exception('reduction is {}, but it must be one of "sum", "min" or "max"'.format(reduction))
    if target_given:
        flat_output = _torch.reshape(tensor, (flat_result_size,))
    else:
        flat_output = _torch.ones(flat_result_size, dtype=dtype).to(dev_from_str(dev)) * initial_val
    flat_updates = _torch.reshape(updates, (-1,))
    new_shape = [1] * (len(indices_shape) - 1) + [num_index_dims]
    indices_scales = _torch.reshape(result_dim_sizes[0:num_index_dims], new_shape)
    indices_for_flat_tiled = _torch.reshape(_torch.sum(indices * indices_scales, -1, keepdim=True), (-1, 1)).repeat(
        *[1, implicit_indices_factor])
    implicit_indices = _torch.unsqueeze(_torch.arange(implicit_indices_factor).to(dev_from_str(dev)), 0).repeat(
        *[indices_for_flat_tiled.shape[0], 1])
    indices_for_flat = indices_for_flat_tiled + implicit_indices
    flat_indices_for_flat = _torch.reshape(indices_for_flat, (-1,)).type(_torch.long)
    global torch_scatter
    if torch_scatter is None:
        try:
            import torch_scatter as torch_scatter
        except:
            raise Exception('Unable to import torch_scatter, verify this is correctly installed.')
    if reduction == 'replace':
        flat_output[flat_indices_for_flat] = flat_updates
        flat_scatter = flat_output
    else:
        flat_scatter = torch_scatter.scatter(flat_updates, flat_indices_for_flat, out=flat_output.clone(), reduce=reduction)
    if not target_given:
        # noinspection PyTypeChecker
        flat_scatter = _torch.where(flat_scatter == initial_val, _torch.zeros(flat_result_size, dtype=updates.dtype)
                                    .to(dev_from_str(dev)), flat_scatter)
    res = _torch.reshape(flat_scatter, list(shape))
    return res


# noinspection PyShadowingNames
def gather(params, indices, axis=-1, dev: Optional[str] = None):
    if dev is None:
        dev = _callable_dev(params)
    return _torch.gather(params, axis, indices.type(_torch.int64)).to(dev_from_str(dev))


# noinspection PyShadowingNames
def gather_nd(params, indices, dev: Optional[str] = None):
    if dev is None:
        dev = _callable_dev(params)
    indices_shape = indices.shape
    params_shape = params.shape
    num_index_dims = indices_shape[-1]
    result_dim_sizes_list = [_reduce(mul, params_shape[i + 1:], 1) for i in range(len(params_shape) - 1)] + [1]
    result_dim_sizes = _torch.tensor(result_dim_sizes_list).to(dev_from_str(dev))
    implicit_indices_factor = int(result_dim_sizes[num_index_dims - 1].item())
    flat_params = _torch.reshape(params, (-1,))
    new_shape = [1] * (len(indices_shape) - 1) + [num_index_dims]
    indices_scales = _torch.reshape(result_dim_sizes[0:num_index_dims], new_shape)
    indices_for_flat_tiled = _torch.reshape(_torch.sum(indices * indices_scales, -1, keepdim=True), (-1, 1)).repeat(
        *[1, implicit_indices_factor])
    implicit_indices = _torch.unsqueeze(_torch.arange(implicit_indices_factor).to(dev_from_str(dev)), 0).repeat(
        *[indices_for_flat_tiled.shape[0], 1])
    indices_for_flat = indices_for_flat_tiled + implicit_indices
    flat_indices_for_flat = _torch.reshape(indices_for_flat, (-1,)).type(_torch.long)
    flat_gather = _torch.gather(flat_params, 0, flat_indices_for_flat)
    res = _torch.reshape(flat_gather, list(indices_shape[:-1]) + list(params_shape[num_index_dims:]))
    return res


def linear_resample(x, num_samples: int, axis: int = -1):
    x_shape = list(x.shape)
    num_x_dims = len(x_shape)
    num_vals = x_shape[axis]
    axis = axis % num_x_dims
    if axis != num_x_dims - 1:
        x_pre_shape = x_shape[0:axis] + x_shape[-1:] + x_shape[axis + 1:-1]
        x = _torch.swapaxes(x, axis, -1)
    else:
        x_pre_shape = x_shape[:-1]
    x = _torch.reshape(x, ([-1, 1] + [num_vals]))
    ret = _torch.nn.functional.interpolate(x, num_samples, mode='linear', align_corners=True)
    ret = _torch.reshape(ret, x_pre_shape + [num_samples])
    if axis != num_x_dims - 1:
        return _torch.transpose(ret, -1, axis)
    return ret


def dtype(x, as_str=False):
    dt = x.dtype
    if as_str:
        return dtype_to_str(dt)
    return dt


def dtype_to_str(dtype_in):
    if isinstance(dtype_in, str):
        return dtype_in
    return {_torch.int8: 'int8',
            _torch.int16: 'int16',
            _torch.int32: 'int32',
            _torch.int64: 'int64',
            _torch.uint8: 'uint8',
            _torch.bfloat16: 'bfloat16',
            _torch.float16: 'float16',
            _torch.float32: 'float32',
            _torch.float64: 'float64',
            _torch.bool: 'bool'}[dtype_in]


def dtype_from_str(dtype_in: str) -> _torch.dtype:
    if not isinstance(dtype_in, str):
        return dtype_in
    return {'int8': _torch.int8,
            'int16': _torch.int16,
            'int32': _torch.int32,
            'int64': _torch.int64,
            'uint8': _torch.uint8,
            'bfloat16': _torch.bfloat16,
            'float16': _torch.float16,
            'float32': _torch.float32,
            'float64': _torch.float64,
            'bool': _torch.bool}[dtype_in]


def compile(fn, dynamic=True, example_inputs=None, static_argnums=None, static_argnames=None):
    if dynamic:
        return _torch.jit.script(fn)
    return _torch.jit.trace(fn, example_inputs)


def current_framework_str():
    return 'torch'


def multiprocessing(context=None):
    import torch.multiprocessing
    if context is None:
        return torch.multiprocessing
    return torch.multiprocessing.get_context(context)


def container_types():
    return []


def inplace_update(x, val):
    x.data = val
    return x


def inplace_decrement(x, val):
    x.data -= val
    return x


def inplace_increment(x, val):
    x.data += val
    return x


inplace_arrays_supported = lambda: True
inplace_variables_supported = lambda: True<|MERGE_RESOLUTION|>--- conflicted
+++ resolved
@@ -10,13 +10,9 @@
 import torch as _torch
 from operator import mul
 from torch.types import Number
-<<<<<<< HEAD
-from functools import reduce as _reduce
+from functools import partial as _partial, reduce as _reduce
 from typing import List, Dict, Optional, Tuple, Union
-=======
-from functools import partial as _partial, reduce as _reduce
-from typing import List, Dict, Optional, Union
->>>>>>> 4dca30f9
+
 
 # local
 from ivy.functional.ivy.core import default_device, default_dtype
