"""
Collection of PyTorch general functions, wrapped to fit Ivy syntax and signature.
"""

# global
import ivy
import numpy as np
torch_scatter = None
import math as _math
import torch as _torch
from operator import mul
from torch.types import Number
from functools import reduce as _reduce
from typing import List, Dict, Optional, Union

# local
from ivy.functional.ivy.core import default_device, default_dtype
from ivy.functional.backends.torch.core.device import dev_from_str, _callable_dev

# API #
# ----#


# noinspection PyShadowingNames
def array(object_in, dtype: Optional[str] = None, dev: Optional[str] = None):
    dev = default_device(dev)
    dtype = dtype_from_str(default_dtype(dtype, object_in))
    if isinstance(object_in, np.ndarray):
        return _torch.Tensor(object_in).to(dev_from_str(dev))
    if dtype is not None:
        return _torch.tensor(object_in, dtype=dtype, device=dev_from_str(dev))
    elif isinstance(object_in, _torch.Tensor):
        return object_in.to(dev_from_str(dev))
    else:
        return _torch.tensor(object_in, device=dev_from_str(dev))


asarray = array


def is_array(x, exclusive=False):
    if isinstance(x, _torch.Tensor):
        if exclusive and x.requires_grad:
            return False
        return True
    return False


def copy_array(x):
    return x.clone()


def array_equal(x0, x1):
    return _torch.equal(x0, x1)


def dtype_bits(dtype_in):
    dtype_str = dtype_to_str(dtype_in)
    if 'bool' in dtype_str:
        return 1
    return int(dtype_str.replace('torch.', '').replace('uint', '').replace('int', '').replace('bfloat', '').replace(
        'float', ''))


def equal(x1, x2):
    x1_bits = dtype_bits(x1.dtype)
    if isinstance(x2, (int, float, bool)):
        return x1 == x2
    x2_bits = dtype_bits(x2.dtype)
    if x1_bits > x2_bits:
        x2 = x2.type(x1.dtype)
    elif x2_bits > x1_bits:
        x1 = x1.type(x2.dtype)
    return x1 == x2


def to_numpy(x) -> np.ndarray:
    if isinstance(x, np.ndarray) or isinstance(x, (float, int, bool)):
        return x
    elif _torch.is_tensor(x):
        return x.detach().cpu().numpy()
    raise ValueError('Expected a pytroch tensor.')


def to_scalar(x) -> Union[float, int, bool]:
    if isinstance(x, (float, int)):
        return x
    return x.item()


def to_list(x):
    if isinstance(x, np.ndarray):
        return x.tolist()
    elif _torch.is_tensor(x):
        return x.detach().cpu().tolist()
    raise ValueError('Expected a pytroch tensor.')


def shape(x, as_tensor=False) -> Union[_torch.Tensor, List[int]]:
    return _torch.tensor(x.shape) if as_tensor else x.shape


def get_num_dims(x, as_tensor=False) -> Union[_torch.Tensor, int]:
    return _torch.tensor(len(x.shape)) if as_tensor else len(x.shape)


def minimum(x, y):
    x_val = _torch.tensor(x) if (isinstance(x, int) or isinstance(x, float)) else x
    y_val = _torch.tensor(y) if (isinstance(y, int) or isinstance(y, float)) else y
    return _torch.min(x_val, y_val)


def maximum(x, y):
    x_val = _torch.tensor(x) if (isinstance(x, int) or isinstance(x, float)) else x
    y_val = _torch.tensor(y) if (isinstance(y, int) or isinstance(y, float)) else y
    return _torch.max(x_val, y_val)


def clip(x, x_min, x_max):
    return _torch.clamp(x, x_min, x_max)


# noinspection PyShadowingBuiltins
def round(x):
    return _torch.round(x)


def floormod(x, y):
    return x % y


def floor(x):
    return _torch.floor(x)


def ceil(x):
    return _torch.ceil(x)


# noinspection PyShadowingBuiltins
def abs(x):
    return _torch.abs(x)


def argmax(x, axis: int = 0):
    ret = _torch.argmax(x, axis)
    if ret.shape == ():
        return ret.reshape(-1)
    return ret


def argmin(x, axis: int = 0):
    ret = _torch.argmin(x, axis)
    if ret.shape == ():
        return ret.reshape(-1)
    return ret


def cast(x, dtype_in: str):
    dtype_val = dtype_from_str(dtype_in)
    return x.type(dtype_val)


astype = cast


# noinspection PyShadowingNames
def arange(stop: Number, start: Number = 0, step: Number = 1, dtype: Optional[str] = None,
           dev: Optional[str] = None):
    dev = default_device(dev)
    if dtype is not None:
        return _torch.arange(start, stop, step=step, dtype=dtype_from_str(dtype), device=dev_from_str(dev))
    else:
        return _torch.arange(start, stop, step=step, device=dev_from_str(dev))


def _differentiable_linspace(start, stop, num, device):
    if num == 1:
        return _torch.unsqueeze(start, 0)
    n_m_1 = num - 1
    increment = (stop - start) / n_m_1
    increment_tiled = increment.repeat(n_m_1)
    increments = increment_tiled * _torch.linspace(1, n_m_1, n_m_1, device=device)
    res = _torch.cat((_torch.unsqueeze(_torch.tensor(start), 0), start + increments), 0)
    return res


# noinspection PyUnboundLocalVariable,PyShadowingNames
def linspace(start, stop, num, axis=None, dev=None):
    num = num.detach().numpy().item() if isinstance(num, _torch.Tensor) else num
    start_is_array = isinstance(start, _torch.Tensor)
    stop_is_array = isinstance(stop, _torch.Tensor)
    linspace_method = _torch.linspace
    dev = default_device(dev)
    sos_shape = []
    if start_is_array:
        start_shape = list(start.shape)
        sos_shape = start_shape
        if num == 1:
            return start.unsqueeze(axis).to(dev_from_str(dev))
        start = start.reshape((-1,))
        linspace_method = _differentiable_linspace if start.requires_grad else _torch.linspace
    if stop_is_array:
        stop_shape = list(stop.shape)
        sos_shape = stop_shape
        if num == 1:
            return _torch.ones(stop_shape[:axis] + [1] + stop_shape[axis:], device=dev_from_str(dev)) * start
        stop = stop.reshape((-1,))
        linspace_method = _differentiable_linspace if stop.requires_grad else _torch.linspace
    if start_is_array and stop_is_array:
        if num < start.shape[0]:
            start = start.unsqueeze(-1)
            stop = stop.unsqueeze(-1)
            diff = stop - start
            inc = diff / (num-1)
            res = [start]
            res += [start + inc*i for i in range(1, num-1)]
            res.append(stop)
        else:
            res = [linspace_method(strt, stp, num, device=dev_from_str(dev)) for strt, stp in zip(start, stop)]
        _torch.cat(res, -1).reshape(start_shape + [num])
    elif start_is_array and not stop_is_array:
        if num < start.shape[0]:
            start = start.unsqueeze(-1)
            diff = stop - start
            inc = diff / (num - 1)
            res = [start]
            res += [start + inc * i for i in range(1, num - 1)]
            res.append(_torch.ones_like(start, device=dev_from_str(dev)) * stop)
        else:
            res = [linspace_method(strt, stop, num, device=dev_from_str(dev)) for strt in start]
    elif not start_is_array and stop_is_array:
        if num < stop.shape[0]:
            stop = stop.unsqueeze(-1)
            diff = stop - start
            inc = diff / (num - 1)
            res = [_torch.ones_like(stop, device=dev_from_str(dev)) * start]
            res += [start + inc * i for i in range(1, num - 1)]
            res.append(stop)
        else:
            res = [linspace_method(start, stp, num, device=dev_from_str(dev)) for stp in stop]
    else:
        return linspace_method(start, stop, num, device=dev_from_str(dev))
    res = _torch.cat(res, -1).reshape(sos_shape + [num])
    if axis is not None:
        res = _torch.transpose(res, axis, -1)
    return res.to(dev_from_str(dev))


def logspace(start, stop, num, base=10., axis=None, dev=None):
    power_seq = linspace(start, stop, num, axis, default_device(dev))
    return base ** power_seq


def concatenate(xs: List[_torch.Tensor], axis: int = -1):
    if xs[0].shape == ():
        return _torch.cat([x.unsqueeze(0) for x in xs], axis)
    return _torch.cat(xs, axis)


def stack(xs: List[_torch.Tensor], axis: int = 0):
    return _torch.stack(xs, axis)


def unstack(x, axis: int, keepdims: bool = False) -> List[_torch.Tensor]:
    if x.shape == ():
        return [x]
    ret = list(_torch.unbind(x, axis))
    if keepdims:
        return [r.unsqueeze(axis) for r in ret]
    return ret


def split(x, num_or_size_splits: Optional[Union[int, List[int]]] = None, axis: int = 0, with_remainder: bool = False)\
        -> List[_torch.Tensor]:
    if x.shape == ():
        if num_or_size_splits is not None and num_or_size_splits != 1:
            raise Exception('input array had no shape, but num_sections specified was {}'.format(num_or_size_splits))
        return [x]
    dim_size: int = x.shape[axis]
    if num_or_size_splits is None:
        # noinspection PyUnboundLocalVariable
        num_or_size_splits = 1
    elif isinstance(num_or_size_splits, int):
        if with_remainder:
            num_chunks = x.shape[axis] / num_or_size_splits
            num_chunks_int = _math.floor(num_chunks)
            remainder = num_chunks - num_chunks_int
            if remainder == 0:
                num_or_size_splits = _torch.round(_torch.tensor(dim_size) / _torch.tensor(num_or_size_splits))
            else:
                num_or_size_splits = tuple([num_or_size_splits] * num_chunks_int + [int(remainder*num_or_size_splits)])
        else:
            num_or_size_splits = _torch.round(_torch.tensor(dim_size) / _torch.tensor(num_or_size_splits))
    elif isinstance(num_or_size_splits, list):
        num_or_size_splits = tuple(num_or_size_splits)
    return list(_torch.split(x, num_or_size_splits, axis))


def repeat(x, repeats: Union[int, List[int]], axis: int = None):
    if len(x.shape) == 0 and axis in [0, -1]:
        axis = None
    return _torch.repeat_interleave(x, repeats, axis)


def tile(x, reps):
    if isinstance(reps, _torch.Tensor):
        reps = reps.detach().cpu().numpy().tolist()
    return x.repeat(reps)


# noinspection PyUnresolvedReferences
def constant_pad(x, pad_width: List[List[int]], value: Number = 0.):
    if x.shape == ():
        x = x.unsqueeze(0)
    if isinstance(pad_width, _torch.Tensor):
        pad_width = pad_width.detach().cpu().numpy().tolist()
    pad_width.reverse()
    pad_width_flat: List[int] = list()
    for pad_width_sec in pad_width:
        for item in pad_width_sec:
            pad_width_flat.append(item)
    return _torch.nn.functional.pad(x, pad_width_flat, mode='constant', value=value)


def zero_pad(x, pad_width: List[List[int]]):
    return constant_pad(x, pad_width, 0.)


def swapaxes(x, axis0: int, axis1: int):
    return _torch.transpose(x, axis0, axis1)


def transpose(x, axes: List[int]):
    if axes is None:
        num_dims = len(x.shape)
        axes = list(range(num_dims))
        axes.reverse()
    return x.permute(axes)


def expand_dims(x, axis: int):
    return _torch.unsqueeze(x, axis)


def where(condition, x1, x2):
    return _torch.where(condition.type(_torch.bool), x1, x2)


def indices_where(x):
    where_x = _torch.where(x)
    res = _torch.cat([_torch.unsqueeze(item, -1) for item in where_x], -1)
    return res


def isinf(x):
    return _torch.isinf(x)

<<<<<<< HEAD

def isfinite(x):
    return _torch.isfinite(x)


def sign(x: array, /):
    return _torch.sign(x)


=======
>>>>>>> 9bccec59
def reshape(x, newshape: List[int]):
    if isinstance(newshape, int):
        newshape = [newshape]
    return _torch.reshape(x, newshape)


def broadcast_to(x, new_shape):
    return x.expand(new_shape)


def squeeze(x, axis: Optional[int] = None):
    if axis is None:
        return _torch.squeeze(x)
    return _torch.squeeze(x, axis)




# noinspection PyShadowingNames
def zeros_like(x, dtype: Optional[str] = None, dev: Optional[str] = None):
    if dev is None:
        dev = _callable_dev(x)
    if dtype is not None:
        type_dict: Dict[str, _torch.dtype] = {'int8': _torch.int8,
            'int16': _torch.int16,
            'int32': _torch.int32,
            'int64': _torch.int64,
            'uint8': _torch.uint8,
            'bfloat16': _torch.bfloat16,
            'float16': _torch.float16,
            'float32': _torch.float32,
            'float64': _torch.float64,
            'bool': _torch.bool}
        return _torch.zeros_like(x, dtype=type_dict[dtype], device=dev_from_str(dev))
    return _torch.zeros_like(x, device=dev_from_str(dev))


def full(shape, fill_value, dtype=None, device=None):
    return _torch.full(
        ivy.shape_to_tuple(shape), fill_value, dtype=dtype_from_str(default_dtype(dtype, fill_value)),
        device=default_device(device))


# noinspection PyShadowingNames
def ones_like(x, dtype: Optional[str] = None, dev: Optional[str] = None):
    if dev is None:
        dev = _callable_dev(x)
    if dtype is not None:
        type_dict: Dict[str, _torch.dtype] = {'int8': _torch.int8,
            'int16': _torch.int16,
            'int32': _torch.int32,
            'int64': _torch.int64,
            'uint8': _torch.uint8,
            'bfloat16': _torch.bfloat16,
            'float16': _torch.float16,
            'float32': _torch.float32,
            'float64': _torch.float64,
            'bool': _torch.bool}
        return _torch.ones_like(x, dtype=type_dict[dtype], device=dev_from_str(dev))
    return _torch.ones_like(x, device=dev_from_str(dev))


# noinspection PyUnresolvedReferences,PyShadowingNames
def one_hot(indices, depth: int, dev: Optional[str] = None):
    if dev is None:
        dev = _callable_dev(indices)
    return _torch.nn.functional.one_hot(indices.type(_torch.int64), depth).to(dev_from_str(dev))


def cross(x1, x2):
    return _torch.cross(x1, x2)


def matmul(x1, x2):
    return _torch.matmul(x1, x2)


def cumsum(x, axis: int = 0):
    return _torch.cumsum(x, axis)


def cumprod(x, axis: int = 0, exclusive: bool = False):
    if exclusive:
        x = _torch.transpose(x, axis, -1)
        x = _torch.cat((_torch.ones_like(x[..., -1:]), x[..., :-1]), -1)
        res = _torch.cumprod(x, -1)
        return _torch.transpose(res, axis, -1)
    return _torch.cumprod(x, axis)


# noinspection PyShadowingNames
def identity(n: int, dtype: ivy.Dtype = 'float32', batch_shape: Optional[List[int]] = None,
             dev: Optional[str] = None):
    dev = default_device(dev)
    type_dict: Dict[str, _torch.dtype] = {'int8': _torch.int8,
            'int16': _torch.int16,
            'int32': _torch.int32,
            'int64': _torch.int64,
            'uint8': _torch.uint8,
            'bfloat16': _torch.bfloat16,
            'float16': _torch.float16,
            'float32': _torch.float32,
            'float64': _torch.float64,
            'bool': _torch.bool}
    dtype_val: _torch.dtype = type_dict[dtype]
    mat = _torch.eye(n, n, dtype=dtype_val, device=dev_from_str(dev))
    if batch_shape is None:
        return mat
    else:
        reshape_dims = [1] * len(batch_shape) + [n, n]
        tile_dims = list(batch_shape) + [1, 1]
        res = _torch.reshape(mat, reshape_dims).repeat(tile_dims)
        return res


def meshgrid(*xs, indexing='ij'):
    ret = _torch.meshgrid(*xs)
    if indexing == 'xy':
        # ToDo: verify if this is correct
        return tuple([_torch.transpose(x, 1, 0) for x in ret])
    return ret


# noinspection PyShadowingNames
def scatter_flat(indices, updates, size: Optional[int] = None, tensor: Optional[_torch.Tensor] = None,
                 reduction: str = 'sum', dev: Optional[str] = None):
    target = tensor
    target_given = ivy.exists(target)
    if ivy.exists(size) and ivy.exists(target):
        assert len(target.shape) == 1 and target.shape[0] == size
    if dev is None:
        dev = _callable_dev(updates)
    dtype = updates.dtype
    if reduction in ['sum', 'replace']:
        initial_val = _torch.tensor(0).type(dtype).to(dev_from_str(dev))
    elif reduction == 'min':
        initial_val = _torch.tensor(1e12).type(dtype).to(dev_from_str(dev))
    elif reduction == 'max':
        initial_val = _torch.tensor(-1e12).type(dtype).to(dev_from_str(dev))
    else:
        raise Exception('reduction is {}, but it must be one of "sum", "min" or "max"'.format(reduction))
    if target_given:
        output = tensor
    else:
        output = _torch.ones([size], dtype=dtype).to(dev_from_str(dev)) * initial_val
    global torch_scatter
    if torch_scatter is None:
        try:
            import torch_scatter as torch_scatter
        except:
            raise Exception('Unable to import torch_scatter, verify this is correctly installed.')
    if reduction == 'replace':
        output[indices.type(_torch.int64)] = updates
        res = output
    else:
        res = torch_scatter.scatter(updates, indices.type(_torch.int64), out=output, reduce=reduction)
    if not target_given:
        return _torch.where(res == initial_val, _torch.zeros([size], dtype=updates.dtype).to(dev_from_str(dev)), res)
    return res


# noinspection PyShadowingNames
def scatter_nd(indices, updates, shape=None, tensor=None, reduction='sum', dev=None):
    target = tensor
    target_given = ivy.exists(target)
    if ivy.exists(shape) and ivy.exists(target):
        assert ivy.shape_to_tuple(target.shape) == ivy.shape_to_tuple(shape)
    if dev is None:
        dev = _callable_dev(updates)
    shape = list(shape) if ivy.exists(shape) else list(tensor.shape)
    dtype = updates.dtype
    indices_shape = indices.shape
    num_index_dims = indices_shape[-1]
    result_dim_sizes_list = [_reduce(mul, shape[i + 1:], 1) for i in range(len(shape) - 1)] + [1]
    result_dim_sizes = _torch.tensor(result_dim_sizes_list).to(dev_from_str(dev))
    implicit_indices_factor = int(result_dim_sizes[num_index_dims - 1].item())
    flat_result_size = _reduce(mul, shape, 1)
    if reduction in ['sum', 'replace']:
        initial_val = _torch.tensor(0).type(dtype).to(dev_from_str(dev))
    elif reduction == 'min':
        initial_val = _torch.tensor(1e12).type(dtype).to(dev_from_str(dev))
    elif reduction == 'max':
        initial_val = _torch.tensor(-1e12).type(dtype).to(dev_from_str(dev))
    else:
        raise Exception('reduction is {}, but it must be one of "sum", "min" or "max"'.format(reduction))
    if target_given:
        flat_output = _torch.reshape(tensor, (flat_result_size,))
    else:
        flat_output = _torch.ones(flat_result_size, dtype=dtype).to(dev_from_str(dev)) * initial_val
    flat_updates = _torch.reshape(updates, (-1,))
    new_shape = [1] * (len(indices_shape) - 1) + [num_index_dims]
    indices_scales = _torch.reshape(result_dim_sizes[0:num_index_dims], new_shape)
    indices_for_flat_tiled = _torch.reshape(_torch.sum(indices * indices_scales, -1, keepdim=True), (-1, 1)).repeat(
        *[1, implicit_indices_factor])
    implicit_indices = _torch.unsqueeze(_torch.arange(implicit_indices_factor).to(dev_from_str(dev)), 0).repeat(
        *[indices_for_flat_tiled.shape[0], 1])
    indices_for_flat = indices_for_flat_tiled + implicit_indices
    flat_indices_for_flat = _torch.reshape(indices_for_flat, (-1,)).type(_torch.long)
    global torch_scatter
    if torch_scatter is None:
        try:
            import torch_scatter as torch_scatter
        except:
            raise Exception('Unable to import torch_scatter, verify this is correctly installed.')
    if reduction == 'replace':
        flat_output[flat_indices_for_flat] = flat_updates
        flat_scatter = flat_output
    else:
        flat_scatter = torch_scatter.scatter(flat_updates, flat_indices_for_flat, out=flat_output.clone(), reduce=reduction)
    if not target_given:
        # noinspection PyTypeChecker
        flat_scatter = _torch.where(flat_scatter == initial_val, _torch.zeros(flat_result_size, dtype=updates.dtype)
                                    .to(dev_from_str(dev)), flat_scatter)
    res = _torch.reshape(flat_scatter, list(shape))
    return res


# noinspection PyShadowingNames
def gather(params, indices, axis=-1, dev: Optional[str] = None):
    if dev is None:
        dev = _callable_dev(params)
    return _torch.gather(params, axis, indices.type(_torch.int64)).to(dev_from_str(dev))


# noinspection PyShadowingNames
def gather_nd(params, indices, dev: Optional[str] = None):
    if dev is None:
        dev = _callable_dev(params)
    indices_shape = indices.shape
    params_shape = params.shape
    num_index_dims = indices_shape[-1]
    result_dim_sizes_list = [_reduce(mul, params_shape[i + 1:], 1) for i in range(len(params_shape) - 1)] + [1]
    result_dim_sizes = _torch.tensor(result_dim_sizes_list).to(dev_from_str(dev))
    implicit_indices_factor = int(result_dim_sizes[num_index_dims - 1].item())
    flat_params = _torch.reshape(params, (-1,))
    new_shape = [1] * (len(indices_shape) - 1) + [num_index_dims]
    indices_scales = _torch.reshape(result_dim_sizes[0:num_index_dims], new_shape)
    indices_for_flat_tiled = _torch.reshape(_torch.sum(indices * indices_scales, -1, keepdim=True), (-1, 1)).repeat(
        *[1, implicit_indices_factor])
    implicit_indices = _torch.unsqueeze(_torch.arange(implicit_indices_factor).to(dev_from_str(dev)), 0).repeat(
        *[indices_for_flat_tiled.shape[0], 1])
    indices_for_flat = indices_for_flat_tiled + implicit_indices
    flat_indices_for_flat = _torch.reshape(indices_for_flat, (-1,)).type(_torch.long)
    flat_gather = _torch.gather(flat_params, 0, flat_indices_for_flat)
    res = _torch.reshape(flat_gather, list(indices_shape[:-1]) + list(params_shape[num_index_dims:]))
    return res


def linear_resample(x, num_samples: int, axis: int = -1):
    x_shape = list(x.shape)
    num_x_dims = len(x_shape)
    num_vals = x_shape[axis]
    axis = axis % num_x_dims
    if axis != num_x_dims - 1:
        x_pre_shape = x_shape[0:axis] + x_shape[-1:] + x_shape[axis + 1:-1]
        x = _torch.swapaxes(x, axis, -1)
    else:
        x_pre_shape = x_shape[:-1]
    x = _torch.reshape(x, ([-1, 1] + [num_vals]))
    ret = _torch.nn.functional.interpolate(x, num_samples, mode='linear', align_corners=True)
    ret = _torch.reshape(ret, x_pre_shape + [num_samples])
    if axis != num_x_dims - 1:
        return _torch.transpose(ret, -1, axis)
    return ret


def dtype(x, as_str=False):
    dt = x.dtype
    if as_str:
        return dtype_to_str(dt)
    return dt


def dtype_to_str(dtype_in):
    if isinstance(dtype_in, str):
        return dtype_in
    return {_torch.int8: 'int8',
            _torch.int16: 'int16',
            _torch.int32: 'int32',
            _torch.int64: 'int64',
            _torch.uint8: 'uint8',
            _torch.bfloat16: 'bfloat16',
            _torch.float16: 'float16',
            _torch.float32: 'float32',
            _torch.float64: 'float64',
            _torch.bool: 'bool'}[dtype_in]


def dtype_from_str(dtype_in: str) -> _torch.dtype:
    if not isinstance(dtype_in, str):
        return dtype_in
    return {'int8': _torch.int8,
            'int16': _torch.int16,
            'int32': _torch.int32,
            'int64': _torch.int64,
            'uint8': _torch.uint8,
            'bfloat16': _torch.bfloat16,
            'float16': _torch.float16,
            'float32': _torch.float32,
            'float64': _torch.float64,
            'bool': _torch.bool}[dtype_in]


def compile(fn, dynamic=True, example_inputs=None, static_argnums=None, static_argnames=None):
    if dynamic:
        return _torch.jit.script(fn)
    return _torch.jit.trace(fn, example_inputs)


def current_framework_str():
    return 'torch'


def multiprocessing(context=None):
    import torch.multiprocessing
    if context is None:
        return torch.multiprocessing
    return torch.multiprocessing.get_context(context)


def container_types():
    return []


def inplace_update(x, val):
    x.data = val
    return x


def inplace_decrement(x, val):
    x.data -= val
    return x


def inplace_increment(x, val):
    x.data += val
    return x


inplace_arrays_supported = lambda: True
inplace_variables_supported = lambda: True<|MERGE_RESOLUTION|>--- conflicted
+++ resolved
@@ -356,7 +356,7 @@
 def isinf(x):
     return _torch.isinf(x)
 
-<<<<<<< HEAD
+
 
 def isfinite(x):
     return _torch.isfinite(x)
@@ -366,8 +366,8 @@
     return _torch.sign(x)
 
 
-=======
->>>>>>> 9bccec59
+
+
 def reshape(x, newshape: List[int]):
     if isinstance(newshape, int):
         newshape = [newshape]
