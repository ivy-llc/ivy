--- conflicted
+++ resolved
@@ -7,15 +7,6 @@
 import torch as _torch
 
 
-<<<<<<< HEAD
-def sin(x):
-    if isinstance(x, float):
-        return math.sin(x)
-    return _torch.sin(x)
-
-
-=======
->>>>>>> 44b39991
 def tan(x):
     if isinstance(x, float):
         return math.tan(x)
@@ -58,21 +49,6 @@
     return _torch.cosh(x)
 
 
-<<<<<<< HEAD
-def tanh(x):
-    if isinstance(x, float):
-        return math.tanh(x)
-    return _torch.tanh(x)
-
-
-def acosh(x):
-    if isinstance(x, float):
-        return math.acosh(x)
-    return _torch.acosh(x)
-
-
-=======
->>>>>>> 44b39991
 def atanh(x):
     if isinstance(x, float):
         return math.atanh(x)
