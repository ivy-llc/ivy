"""
Collection of PyTorch math functions, wrapped to fit Ivy syntax and signature.
"""

# global
import math
import torch as _torch


def tan(x):
    if isinstance(x, float):
        return math.tan(x)
    return _torch.tan(x)


def asin(x):
    if isinstance(x, float):
        return math.asin(x)
    return _torch.asin(x)


def acos(x):
    if isinstance(x, float):
        return math.acos(x)
    return _torch.acos(x)


def atan(x):
    if isinstance(x, float):
        return math.atan(x)
    return _torch.atan(x)


def atan2(x, y):
    if isinstance(x, float):
        return math.atan2(x, y)
    return _torch.atan2(x, y)


def sinh(x):
    if isinstance(x, float):
        return math.sinh(x)
    return _torch.sinh(x)


def cosh(x):
    if isinstance(x, float):
        return math.cosh(x)
    return _torch.cosh(x)


<<<<<<< HEAD
def acosh(x):
    if isinstance(x, float):
        return math.acosh(x)
    return _torch.acosh(x)
=======
def tanh(x):
    if isinstance(x, float):
        return math.tanh(x)
    return _torch.tanh(x)
>>>>>>> e4ae1592


def atanh(x):
    if isinstance(x, float):
        return math.atanh(x)
    return _torch.atanh(x)


def log(x):
    if isinstance(x, float):
        return math.log(x)
    return _torch.log(x)


def exp(x):
    if isinstance(x, float):
        return math.exp(x)
    return _torch.exp(x)


def erf(x):
    if isinstance(x, float):
        return math.erf(x)
    return _torch.erf(x)<|MERGE_RESOLUTION|>--- conflicted
+++ resolved
@@ -49,19 +49,6 @@
     return _torch.cosh(x)
 
 
-<<<<<<< HEAD
-def acosh(x):
-    if isinstance(x, float):
-        return math.acosh(x)
-    return _torch.acosh(x)
-=======
-def tanh(x):
-    if isinstance(x, float):
-        return math.tanh(x)
-    return _torch.tanh(x)
->>>>>>> e4ae1592
-
-
 def atanh(x):
     if isinstance(x, float):
         return math.atanh(x)
