# global
import torch
from typing import Union, Optional

# local
import ivy


def _cast_for_unary_op(x):
    if not isinstance(x, torch.Tensor):
        x = torch.tensor(x)
    return x


def _cast_for_binary_op(x1, x2, clamp=False):
<<<<<<< HEAD
    if isinstance(x1, torch.Tensor):
        if isinstance(x2, torch.Tensor):
            promoted_type = torch.promote_types(x1.dtype, x2.dtype)
            x1 = x1.to(promoted_type)
            x2 = x2.to(promoted_type)
        else:
            x2 = torch.tensor(x2, dtype=x1.dtype)
    else:
        if isinstance(x2, torch.Tensor):
            x1 = torch.tensor(x1, dtype=x2.dtype)
        else:
            x1 = torch.tensor(x1)
            x2 = torch.tensor(x2)
    if clamp:
        x2 = torch.clamp(x2, min=0, max=torch.iinfo(x1.dtype).bits - 1)
=======
    if clamp:
        x1, x2 = ivy.promote_types_of_inputs(x1, x2)
        x2 = torch.clamp(x2, max=torch.iinfo(x1.dtype).bits - 1)
    else:
        x1, x2 = ivy.promote_types_of_inputs(x1, x2)
>>>>>>> ef8ff36c
    return x1, x2


def add(
    x1: Union[float, torch.Tensor],
    x2: Union[float, torch.Tensor],
    *,
    out: Optional[torch.Tensor] = None
) -> torch.Tensor:
    x1, x2 = _cast_for_binary_op(x1, x2)
    return torch.add(x1, x2, out=out)


add.support_native_out = True


def bitwise_xor(
    x1: Union[int, bool, torch.Tensor],
    x2: Union[int, bool, torch.Tensor],
    *,
    out: Optional[torch.Tensor] = None
) -> torch.Tensor:
    x1, x2 = _cast_for_binary_op(x1, x2)
    return torch.bitwise_xor(x1, x2, out=out)


bitwise_xor.support_native_out = True


def expm1(x: torch.Tensor, *, out: Optional[torch.Tensor] = None) -> torch.Tensor:
    return torch.expm1(x, out=out)


expm1.unsupported_dtypes = ("float16",)
expm1.support_native_out = True


def bitwise_invert(
    x: Union[int, bool, torch.Tensor], *, out: Optional[torch.Tensor] = None
) -> torch.Tensor:
    x = _cast_for_unary_op(x)
    return torch.bitwise_not(x, out=out)


bitwise_invert.support_native_out = True


def isfinite(x: torch.Tensor, *, out: Optional[torch.Tensor] = None) -> torch.Tensor:
    return torch.isfinite(x)


def isinf(x: torch.Tensor, *, out: Optional[torch.Tensor] = None) -> torch.Tensor:
    return torch.isinf(x)


def equal(
    x1: Union[float, torch.Tensor],
    x2: Union[float, torch.Tensor],
    *,
    out: Optional[torch.Tensor] = None
) -> torch.Tensor:
    x1, x2 = _cast_for_binary_op(x1, x2)
    return torch.eq(x1, x2, out=out)


equal.support_native_out = True


def less_equal(
    x1: Union[float, torch.Tensor],
    x2: Union[float, torch.Tensor],
    *,
    out: Optional[torch.Tensor] = None
) -> torch.Tensor:
    x1, x2 = _cast_for_binary_op(x1, x2)
    return torch.less_equal(x1, x2, out=out)


less_equal.support_native_out = True


def bitwise_and(
    x1: Union[int, bool, torch.Tensor],
    x2: Union[int, bool, torch.Tensor],
    *,
    out: Optional[torch.Tensor] = None
) -> torch.Tensor:
    x1, x2 = _cast_for_binary_op(x1, x2)
    return torch.bitwise_and(x1, x2, out=out)


bitwise_and.support_native_out = True


def ceil(x: torch.Tensor, *, out: Optional[torch.Tensor] = None) -> torch.Tensor:
    if "int" in str(x.dtype):
        if ivy.exists(out):
            return ivy.inplace_update(out, x)
        return x
    return torch.ceil(x, out=out)


ceil.support_native_out = True
ceil.unsupported_dtypes = ("float16",)


def floor(x: torch.Tensor, *, out: Optional[torch.Tensor] = None) -> torch.Tensor:
    if "int" in str(x.dtype):
        if ivy.exists(out):
            return ivy.inplace_update(out, x)
        return x
    return torch.floor(x, out=out)


floor.support_native_out = True
floor.unsupported_dtypes = ("float16",)


def asin(x: torch.Tensor, *, out: Optional[torch.Tensor] = None) -> torch.Tensor:
    return torch.asin(x, out=out)


asin.support_native_out = True
asin.unsupported_dtypes = ("float16",)


def asinh(x: torch.Tensor, *, out: Optional[torch.Tensor] = None) -> torch.Tensor:
    return torch.asinh(x, out=out)


asinh.support_native_out = True
asinh.unsupported_dtypes = ("float16",)


def sign(x: torch.Tensor, *, out: Optional[torch.Tensor] = None) -> torch.Tensor:
    return torch.sign(x, out=out)


sign.support_native_out = True


def sqrt(x: torch.Tensor, *, out: Optional[torch.Tensor] = None) -> torch.Tensor:
    return torch.sqrt(x, out=out)


sqrt.support_native_out = True
sqrt.unsupported_dtypes = ("float16",)


def cosh(x: torch.Tensor, *, out: Optional[torch.Tensor] = None) -> torch.Tensor:
    return torch.cosh(x, out=out)


cosh.support_native_out = True
cosh.unsupported_dtypes = ("float16",)


def log10(x: torch.Tensor, *, out: Optional[torch.Tensor] = None) -> torch.Tensor:
    return torch.log10(x, out=out)


log10.support_native_out = True
log10.unsupported_dtypes = ("float16",)


def log2(x: torch.Tensor, *, out: Optional[torch.Tensor] = None) -> torch.Tensor:
    return torch.log2(x, out=out)


log2.unsupported_dtypes = ("float16",)


def log1p(x: torch.Tensor, *, out: Optional[torch.Tensor] = None) -> torch.Tensor:
    return torch.log1p(x, out=out)


log1p.support_native_out = True
log1p.unsupported_dtypes = ("float16",)


def isnan(x: torch.Tensor, *, out: Optional[torch.Tensor] = None) -> torch.Tensor:
    ret = torch.isnan(x)
    return ret


def less(
    x1: Union[float, torch.Tensor],
    x2: Union[float, torch.Tensor],
    *,
    out: Optional[torch.Tensor] = None
) -> torch.Tensor:
    x1, x2 = _cast_for_binary_op(x1, x2)
    return torch.lt(x1, x2, out=out)


less.support_native_out = True


def multiply(
    x1: Union[float, torch.Tensor],
    x2: Union[float, torch.Tensor],
    *,
    out: Optional[torch.Tensor] = None
) -> torch.Tensor:
    x1, x2 = _cast_for_binary_op(x1, x2)
    return torch.multiply(x1, x2, out=out)


multiply.support_native_out = True


def cos(x: torch.Tensor, *, out: Optional[torch.Tensor] = None) -> torch.Tensor:
    return torch.cos(x, out=out)


cos.support_native_out = True
cos.unsupported_dtypes = ("float16",)


def logical_not(x: torch.Tensor, *, out: Optional[torch.Tensor] = None) -> torch.Tensor:
    return torch.logical_not(x.type(torch.bool), out=out)


logical_not.support_native_out = True


def divide(
    x1: Union[float, torch.Tensor],
    x2: Union[float, torch.Tensor],
    *,
    out: Optional[torch.Tensor] = None
) -> torch.Tensor:
    x1, x2 = _cast_for_binary_op(x1, x2)
    ret = torch.div(x1, x2)
    if ivy.is_float_dtype(x1.dtype):
        ret = torch.tensor(ret, dtype=x1.dtype)
    else:
        ret = torch.tensor(ret, dtype=ivy.default_float_dtype(as_native=True))
    return ret


divide.support_native_out = True


def greater(
    x1: Union[float, torch.Tensor],
    x2: Union[float, torch.Tensor],
    *,
    out: Optional[torch.Tensor] = None
) -> torch.Tensor:
    x1, x2 = _cast_for_binary_op(x1, x2)
    return torch.greater(x1, x2, out=out)


greater.support_native_out = True


def greater_equal(
    x1: Union[float, torch.Tensor],
    x2: Union[float, torch.Tensor],
    *,
    out: Optional[torch.Tensor] = None
) -> torch.Tensor:
    x1, x2 = _cast_for_binary_op(x1, x2)
    return torch.greater_equal(x1, x2, out=out)


greater_equal.support_native_out = True


def acos(x: torch.Tensor, *, out: Optional[torch.Tensor] = None) -> torch.Tensor:
    return torch.acos(x, out=out)


acos.support_native_out = True
acos.unsupported_dtypes = ("float16",)


def logical_xor(
    x1: torch.Tensor, x2: torch.Tensor, *, out: Optional[torch.Tensor] = None
) -> torch.Tensor:
    return torch.logical_xor(x1.type(torch.bool), x2.type(torch.bool), out=out)


logical_xor.support_native_out = True


def logical_and(
    x1: torch.Tensor, x2: torch.Tensor, *, out: Optional[torch.Tensor] = None
) -> torch.Tensor:
    return torch.logical_and(x1.type(torch.bool), x2.type(torch.bool), out=out)


logical_and.support_native_out = True


def logical_or(
    x1: torch.Tensor, x2: torch.Tensor, *, out: Optional[torch.Tensor] = None
) -> torch.Tensor:
    return torch.logical_or(x1.type(torch.bool), x2.type(torch.bool), out=out)


logical_or.support_native_out = True


def acosh(x: torch.Tensor, *, out: Optional[torch.Tensor] = None) -> torch.Tensor:
    return torch.acosh(x, out=out)


acosh.support_native_out = True
acosh.unsupported_dtypes = ("float16",)


def sin(x: torch.Tensor, *, out: Optional[torch.Tensor] = None) -> torch.Tensor:
    return torch.sin(x, out=out)


sin.support_native_out = True
sin.unsupported_dtypes = ("float16",)


def negative(
    x: Union[float, torch.Tensor], *, out: Optional[torch.Tensor] = None
) -> torch.Tensor:
    x = _cast_for_unary_op(x)
    return torch.neg(x, out=out)


negative.support_native_out = True


def not_equal(
    x1: Union[float, torch.Tensor],
    x2: Union[float, torch.Tensor],
    *,
    out: Optional[torch.Tensor] = None
) -> torch.Tensor:
    x1, x2 = _cast_for_binary_op(x1, x2)
    return torch.not_equal(x1, x2, out=out)


not_equal.support_native_out = True


def tanh(x: torch.Tensor, *, out: Optional[torch.Tensor] = None) -> torch.Tensor:
    return torch.tanh(x, out=out)


tanh.support_native_out = True
tanh.unsupported_dtypes = ("float16",)


def floor_divide(
    x1: Union[float, torch.Tensor],
    x2: Union[float, torch.Tensor],
    *,
    out: Optional[torch.Tensor] = None
) -> torch.Tensor:
    x1, x2 = _cast_for_binary_op(x1, x2)
    return torch.div(x1, x2, rounding_mode="floor", out=out)


floor_divide.support_native_out = True


def bitwise_or(
    x1: Union[int, bool, torch.Tensor],
    x2: Union[int, bool, torch.Tensor],
    *,
    out: Optional[torch.Tensor] = None
) -> torch.Tensor:
    x1, x2 = _cast_for_binary_op(x1, x2)
    return torch.bitwise_or(x1, x2, out=out)


bitwise_or.support_native_out = True


def sinh(x: torch.Tensor, *, out: Optional[torch.Tensor] = None) -> torch.Tensor:
    return torch.sinh(x, out=out)


sinh.support_native_out = True
sinh.unsupported_dtypes = ("float16",)


def positive(
    x: Union[float, torch.Tensor], *, out: Optional[torch.Tensor] = None
) -> torch.Tensor:
    x = _cast_for_unary_op(x)
    ret = torch.positive(x)
    return ret


def square(x: torch.Tensor, *, out: Optional[torch.Tensor] = None) -> torch.Tensor:
    return torch.square(x, out=out)


square.support_native_out = True


def pow(
    x1: Union[float, torch.Tensor],
    x2: Union[float, torch.Tensor],
    *,
    out: Optional[torch.Tensor] = None
) -> torch.Tensor:
    x1, x2 = _cast_for_binary_op(x1, x2)
    return torch.pow(x1, x2, out=out)


pow.support_native_out = True


def round(x: torch.Tensor, *, out: Optional[torch.Tensor] = None) -> torch.Tensor:
    if "int" in str(x.dtype):
        if ivy.exists(out):
            return ivy.inplace_update(out, x)
        return x
    return torch.round(x, out=out)


round.support_native_out = True
round.unsupported_dtypes = ("float16",)


def trunc(x: torch.Tensor, *, out: Optional[torch.Tensor] = None) -> torch.Tensor:
    if "int" not in str(x.dtype):
        return torch.trunc(x, out=out)
    ret = x
    if ivy.exists(out):
        return ivy.inplace_update(out, ret)
    return ret


trunc.support_native_out = True
trunc.unsupported_dtypes = ("float16",)


def abs(
    x: Union[float, torch.Tensor], *, out: Optional[torch.Tensor] = None
) -> torch.Tensor:
    x = _cast_for_unary_op(x)
    return torch.abs(x, out=out)


abs.support_native_out = True


def logaddexp(
    x1: torch.Tensor, x2: torch.Tensor, *, out: Optional[torch.Tensor] = None
) -> torch.Tensor:
    x1, x2 = _cast_for_binary_op(x1, x2)
    return torch.logaddexp(x1, x2, out=out)


logaddexp.support_native_out = True
logaddexp.unsupported_dtypes = ("float16",)


def tan(x: torch.Tensor, *, out: Optional[torch.Tensor] = None) -> torch.Tensor:
    return torch.tan(x, out=out)


tan.support_native_out = True
tan.unsupported_dtypes = ("float16",)


def atan(x: torch.Tensor, *, out: Optional[torch.Tensor] = None) -> torch.Tensor:
    return torch.atan(x, out=out)


atan.support_native_out = True
atan.unsupported_dtypes = ("float16",)


def atan2(
    x1: torch.Tensor, x2: torch.Tensor, *, out: Optional[torch.Tensor] = None
) -> torch.Tensor:
    x1, x2 = _cast_for_binary_op(x1, x2)
    return torch.atan2(x1, x2, out=out)


atan2.support_native_out = True
atan2.unsupported_dtypes = ("float16",)


def log(x: torch.Tensor, *, out: Optional[torch.Tensor] = None) -> torch.Tensor:
    return torch.log(x, out=out)


log.support_native_out = True
log.unsupported_dtypes = ("float16",)


def exp(x: torch.Tensor, *, out: Optional[torch.Tensor] = None) -> torch.Tensor:
    return torch.exp(x, out=out)


exp.support_native_out = True
exp.unsupported_dtypes = ("float16",)


def subtract(
    x1: Union[float, torch.Tensor],
    x2: Union[float, torch.Tensor],
    *,
    out: Optional[torch.Tensor] = None
) -> torch.Tensor:
    x1, x2 = _cast_for_binary_op(x1, x2)
    return torch.subtract(x1, x2, out=out)


subtract.support_native_out = True


def remainder(
    x1: Union[float, torch.Tensor],
    x2: Union[float, torch.Tensor],
    *,
    out: Optional[torch.Tensor] = None
) -> torch.Tensor:
    x1, x2 = _cast_for_binary_op(x1, x2)
    ret = torch.remainder(x1, x2, out=out)
    if ivy.exists(out):
        return ivy.inplace_update(out, ret)
    return ret


remainder.support_native_out = True


def atanh(x: torch.Tensor, *, out: Optional[torch.Tensor] = None) -> torch.Tensor:
    return torch.atanh(x, out=out)


atanh.support_native_out = True
atanh.unsupported_dtypes = ("float16",)


def bitwise_right_shift(
    x1: Union[int, bool, torch.Tensor],
    x2: Union[int, bool, torch.Tensor],
    *,
    out: Optional[torch.Tensor] = None
) -> torch.Tensor:
    x1, x2 = _cast_for_binary_op(x1, x2, clamp=True)
    return torch.bitwise_right_shift(x1, x2, out=out)


bitwise_right_shift.support_native_out = True


def bitwise_left_shift(
    x1: Union[int, bool, torch.Tensor],
    x2: Union[int, bool, torch.Tensor],
    *,
    out: Optional[torch.Tensor] = None
) -> torch.Tensor:
    x1, x2 = _cast_for_binary_op(x1, x2, clamp=True)
    return torch.bitwise_left_shift(x1, x2, out=out)


bitwise_left_shift.support_native_out = True


# Extra #
# ------#


def erf(x: torch.Tensor, *, out: Optional[torch.Tensor] = None) -> torch.Tensor:
    return torch.erf(x, out=out)


erf.support_native_out = True
erf.unsupported_dtypes = ("float16",)


def minimum(
    x1: Union[float, torch.Tensor],
    x2: Union[float, torch.Tensor],
    *,
    out: Optional[torch.Tensor] = None
) -> torch.Tensor:
    x1, x2 = _cast_for_binary_op(x1, x2)
    return torch.min(x1, x2, out=out)


minimum.support_native_out = True


def maximum(x1, x2, *, out: Optional[torch.Tensor] = None):
    x1, x2 = _cast_for_binary_op(x1, x2)
    return torch.max(x1, x2, out=out)


maximum.support_native_out = True<|MERGE_RESOLUTION|>--- conflicted
+++ resolved
@@ -13,29 +13,10 @@
 
 
 def _cast_for_binary_op(x1, x2, clamp=False):
-<<<<<<< HEAD
-    if isinstance(x1, torch.Tensor):
-        if isinstance(x2, torch.Tensor):
-            promoted_type = torch.promote_types(x1.dtype, x2.dtype)
-            x1 = x1.to(promoted_type)
-            x2 = x2.to(promoted_type)
-        else:
-            x2 = torch.tensor(x2, dtype=x1.dtype)
-    else:
-        if isinstance(x2, torch.Tensor):
-            x1 = torch.tensor(x1, dtype=x2.dtype)
-        else:
-            x1 = torch.tensor(x1)
-            x2 = torch.tensor(x2)
+    x1, x2 = ivy.promote_types_of_inputs(x1, x2)
+
     if clamp:
-        x2 = torch.clamp(x2, min=0, max=torch.iinfo(x1.dtype).bits - 1)
-=======
-    if clamp:
-        x1, x2 = ivy.promote_types_of_inputs(x1, x2)
         x2 = torch.clamp(x2, max=torch.iinfo(x1.dtype).bits - 1)
-    else:
-        x1, x2 = ivy.promote_types_of_inputs(x1, x2)
->>>>>>> ef8ff36c
     return x1, x2
 
 
