# global
import torch
import typing
from torch import Tensor
<<<<<<< HEAD
from typing import Union, Optional, List
=======
from typing import Optional
>>>>>>> 6c8c99f9

# local
import ivy


def add(
    x1: Union[float, torch.Tensor],
    x2: Union[float, torch.Tensor],
    *,
    out: Optional[torch.Tensor] = None
) -> torch.Tensor:
    x1, x2 = _cast_for_binary_op(x1, x2)
    return torch.add(x1, x2, out=out)


def bitwise_xor(
    x1: torch.Tensor, x2: torch.Tensor, *, out: Optional[torch.Tensor] = None
) -> torch.Tensor:
    x1, x2 = _cast_for_binary_op(x1, x2)
    return torch.bitwise_xor(x1, x2, out=out)


def expm1(x: torch.Tensor, *, out: Optional[torch.Tensor] = None) -> Tensor:
    return torch.expm1(x, out=out)


def bitwise_invert(
    x: torch.Tensor, *, out: Optional[torch.Tensor] = None
) -> torch.Tensor:
    return torch.bitwise_not(x, out=out)


def isfinite(x: Tensor) -> Tensor:
    return torch.isfinite(x)


def isinf(x: torch.Tensor) -> torch.Tensor:
    return torch.isinf(x)


def _cast_for_binary_op(
    x1: Tensor, x2: Tensor
) -> typing.Tuple[
    typing.Union[Tensor, int, float, bool], typing.Union[Tensor, int, float, bool]
]:
    if isinstance(x1, (int, float, bool)):
        return x1, x2
    x1_bits = ivy.functional.backends.torch.dtype_bits(x1.dtype)
    if isinstance(x2, (int, float, bool)):
        return x1, x2
    x2_bits = ivy.functional.backends.torch.dtype_bits(x2.dtype)
    if x1_bits > x2_bits:
        x2 = x2.type(x1.dtype)
    elif x2_bits > x1_bits:
        x1 = x1.type(x2.dtype)
    return x1, x2


def equal(x1: Tensor, x2: Tensor, *, out: Optional[Tensor] = None) -> Tensor:
    x1, x2 = _cast_for_binary_op(x1, x2)
    return torch.eq(x1, x2, out=out)


def less_equal(x1: Tensor, x2: Tensor, *, out: Optional[Tensor] = None) -> Tensor:
    x1, x2 = _cast_for_binary_op(x1, x2)
    return torch.less_equal(x1, x2, out=out)


def bitwise_and(
    x1: torch.Tensor, x2: torch.Tensor, *, out: Optional[torch.Tensor] = None
) -> torch.Tensor:
    x1, x2 = _cast_for_binary_op(x1, x2)
    return torch.bitwise_and(x1, x2, out=out)


# bitwise_and.unsupported_dtypes = tuple([ivy.int8],)


def ceil(x: torch.Tensor, *, out: Optional[torch.Tensor] = None) -> torch.Tensor:
    if "int" in str(x.dtype):
        if ivy.exists(out):
            return ivy.inplace_update(out, x)
        return x
    return torch.ceil(x, out=out)


def floor(x: torch.Tensor, *, out: Optional[torch.Tensor] = None) -> torch.Tensor:
    if "int" in str(x.dtype):
        if ivy.exists(out):
            return ivy.inplace_update(out, x)
        return x
    return torch.floor(x, out=out)


def asin(x: torch.Tensor, *, out: Optional[torch.Tensor] = None) -> torch.Tensor:
    return torch.asin(x, out=out)


def asinh(x: torch.Tensor, *, out: Optional[torch.Tensor] = None) -> torch.Tensor:
    return torch.asinh(x, out=out)


def sign(x: Tensor, *, out: Optional[torch.Tensor] = None) -> Tensor:
    return torch.sign(x, out=out)


def sqrt(x: torch.Tensor, *, out: Optional[torch.Tensor] = None) -> torch.Tensor:
    return torch.sqrt(x, out=out)


def cosh(x: torch.Tensor, *, out: Optional[torch.Tensor] = None) -> torch.Tensor:
    return torch.cosh(x, out=out)


def log10(x: torch.Tensor, *, out: Optional[torch.Tensor] = None) -> torch.Tensor:
    return torch.log10(x, out=out)


def log2(x: torch.Tensor, *, out: Optional[torch.Tensor] = None) -> torch.Tensor:
    return torch.log2(x, out=out)


def log1p(x: torch.Tensor, *, out: Optional[torch.Tensor] = None) -> torch.Tensor:
    return torch.log1p(x, out=out)


def isnan(x: torch.Tensor, *, out: Optional[torch.Tensor] = None) -> torch.Tensor:
    ret = torch.isnan(x)
    if ivy.exists(out):
        return ivy.inplace_update(out, ret)
    return ret


def less(x1: torch.Tensor, x2: torch.Tensor, *, out: Optional[torch.Tensor] = None):
    if hasattr(x1, "dtype") and hasattr(x2, "dtype"):
        promoted_type = torch.promote_types(x1.dtype, x2.dtype)
        x1 = x1.to(promoted_type)
        x2 = x2.to(promoted_type)
    return torch.lt(x1, x2, out=out)


def multiply(
    x1: torch.Tensor, x2: torch.Tensor, *, out: Optional[torch.Tensor] = None
) -> torch.Tensor:
    if not isinstance(x2, torch.Tensor):
        x2 = torch.tensor(x2, dtype=x1.dtype)
    elif hasattr(x1, "dtype") and hasattr(x2, "dtype"):
        promoted_type = torch.promote_types(x1.dtype, x2.dtype)
        x1 = x1.to(promoted_type)
        x2 = x2.to(promoted_type)
        return torch.multiply(x1, x2, out=out)
    return torch.multiply(
        x1 if isinstance(x1, torch.Tensor) else torch.tensor(x1),
        x2 if isinstance(x2, torch.Tensor) else torch.tensor(x2)
    )


def cos(x: torch.Tensor, *, out: Optional[torch.Tensor] = None) -> torch.Tensor:
    return torch.cos(x, out=out)


def logical_not(x: torch.Tensor, *, out: Optional[torch.Tensor] = None) -> torch.Tensor:
    return torch.logical_not(x.type(torch.bool), out=out)


def divide(
    x1: torch.Tensor, x2: torch.Tensor, *, out: Optional[torch.Tensor] = None
) -> torch.Tensor:

    x1, x2 = _cast_for_binary_op(x1, x2)
    if not isinstance(x2, torch.Tensor):
        return torch.div(x1, x2)
    return torch.div(x1, x2, out=out)


def greater(
    x1: torch.Tensor, x2: torch.Tensor, *, out: Optional[torch.Tensor] = None
) -> torch.Tensor:
    if hasattr(x1, "dtype") and hasattr(x2, "dtype"):
        promoted_type = torch.promote_types(x1.dtype, x2.dtype)
        x1 = x1.to(promoted_type)
        x2 = x2.to(promoted_type)
    return torch.greater(x1, x2, out=out)


def greater_equal(
    x1: torch.Tensor, x2: torch.Tensor, *, out: Optional[torch.Tensor] = None
) -> torch.Tensor:
    if hasattr(x1, "dtype") and hasattr(x2, "dtype"):
        promoted_type = torch.promote_types(x1.dtype, x2.dtype)
        x1 = x1.to(promoted_type)
        x2 = x2.to(promoted_type)
    return torch.greater_equal(x1, x2, out=out)


def acos(x: torch.Tensor, *, out: Optional[torch.Tensor] = None) -> torch.Tensor:
    return torch.acos(x, out=out)


def logical_xor(
    x1: torch.Tensor, x2: torch.Tensor, *, out: Optional[torch.Tensor] = None
) -> torch.Tensor:
    return torch.logical_xor(x1.type(torch.bool), x2.type(torch.bool), out=out)


def logical_and(
    x1: torch.Tensor, x2: torch.Tensor, *, out: Optional[torch.Tensor] = None
) -> torch.Tensor:
    return torch.logical_and(x1.type(torch.bool), x2.type(torch.bool), out=out)


def logical_or(
    x1: torch.Tensor, x2: torch.Tensor, *, out: Optional[torch.Tensor] = None
) -> torch.Tensor:
    return torch.logical_or(x1.type(torch.bool), x2.type(torch.bool), out=out)


def acosh(x: torch.Tensor, *, out: Optional[torch.Tensor] = None) -> torch.Tensor:
    return torch.acosh(x, out=out)


acosh.unsupported_dtypes = [ivy.float16, ivy.uint16, ivy.uint32, ivy.uint64]


def sin(x: torch.Tensor, *, out: Optional[torch.Tensor] = None) -> torch.Tensor:
    return torch.sin(x, out=out)


def negative(x: torch.Tensor, *, out: Optional[torch.Tensor] = None) -> torch.Tensor:
    return torch.neg(x, out=out)


def not_equal(x1: Tensor, x2: Tensor, *, out: Optional[torch.Tensor] = None) -> Tensor:
    x1, x2 = _cast_for_binary_op(x1, x2)
    return torch.not_equal(x1, x2, out=out)


def tanh(x: torch.Tensor, *, out: Optional[torch.Tensor] = None) -> torch.Tensor:
    return torch.tanh(x, out=out)


def floor_divide(
    x1: torch.Tensor, x2: torch.Tensor, *, out: Optional[torch.Tensor] = None
) -> torch.Tensor:
    x1, x2 = _cast_for_binary_op(x1, x2)
    return torch.div(x1, x2, rounding_mode="floor", out=out)


def bitwise_or(
    x1: torch.Tensor, x2: torch.Tensor, *, out: Optional[torch.Tensor] = None
) -> torch.Tensor:
    x1, x2 = _cast_for_binary_op(x1, x2)
    return torch.bitwise_or(x1, x2, out=out)


def sinh(x: torch.Tensor, *, out: Optional[torch.Tensor] = None) -> torch.Tensor:
    return torch.sinh(x, out=out)


def positive(x: torch.Tensor) -> torch.Tensor:
    return torch.positive(x)


def square(x: torch.Tensor, *, out: Optional[torch.Tensor] = None) -> torch.Tensor:
    return torch.square(x, out=out)


def pow(
    x1: torch.Tensor, x2: torch.Tensor, *, out: Optional[torch.Tensor] = None
) -> torch.Tensor:
    if not isinstance(x2, Tensor):
        x2 = torch.tensor(x2, dtype=x1.dtype)
        return torch.pow(x1, x2, out=out)
    promoted_type = torch.promote_types(x1.dtype, x2.dtype)
    ret = torch.pow(x1, x2).type(promoted_type)
    if ivy.exists(out):
        return ivy.inplace_update(out, ret)
    return ret


def round(x: torch.Tensor, *, out: Optional[torch.Tensor] = None) -> torch.Tensor:
    if "int" in str(x.dtype):
        if ivy.exists(out):
            return ivy.inplace_update(out, x)
        return x
    return torch.round(x, out=out)


def trunc(x: torch.Tensor, *, out: Optional[torch.Tensor] = None) -> torch.Tensor:
    if "int" not in str(x.dtype):
        return torch.trunc(x, out=out)
    ret = x
    if ivy.exists(out):
        return ivy.inplace_update(out, ret)
    return ret


def abs(x: torch.Tensor, *, out: Optional[torch.Tensor] = None) -> torch.Tensor:
    return torch.abs(x, out=out)


def logaddexp(
    x1: torch.Tensor, x2: torch.Tensor, *, out: Optional[torch.Tensor] = None
) -> torch.Tensor:
    if hasattr(x1, "dtype") and hasattr(x2, "dtype"):
        promoted_type = torch.promote_types(x1.dtype, x2.dtype)
        x1 = x1.to(promoted_type)
        x2 = x2.to(promoted_type)
    return torch.logaddexp(x1, x2, out=out)


def tan(x: torch.Tensor, *, out: Optional[torch.Tensor] = None) -> torch.Tensor:
    return torch.tan(x, out=out)


def atan(x: torch.Tensor, *, out: Optional[torch.Tensor] = None) -> torch.Tensor:
    return torch.atan(x, out=out)


def atan2(
    x1: torch.Tensor, x2: torch.Tensor, *, out: Optional[torch.Tensor] = None
) -> torch.Tensor:
    if not isinstance(x2, torch.Tensor):
        x2 = torch.tensor(x2, dtype=x1.dtype)
    elif hasattr(x1, "dtype") and hasattr(x2, "dtype"):
        promoted_type = torch.promote_types(x1.dtype, x2.dtype)
        x1 = x1.to(promoted_type)
        x2 = x2.to(promoted_type)
    return torch.atan2(x1, x2, out=out)


def log(x: torch.Tensor, *, out: Optional[torch.Tensor] = None) -> torch.Tensor:
    return torch.log(x, out=out)


def exp(x: torch.Tensor, *, out: Optional[torch.Tensor] = None) -> torch.Tensor:
    return torch.exp(x, out=out)


def subtract(
    x1: torch.Tensor, x2: torch.Tensor, *, out: Optional[torch.Tensor] = None
) -> torch.Tensor:
    if hasattr(x1, "dtype") and hasattr(x2, "dtype"):
        promoted_type = torch.promote_types(x1.dtype, x2.dtype)
        x1 = x1.to(promoted_type)
        x2 = x2.to(promoted_type)
        return torch.subtract(x1, x2, out=out)
    return torch.subtract(
        x1 if isinstance(x1, torch.Tensor) else torch.tensor(x1),
        x2 if isinstance(x2, torch.Tensor) else torch.tensor(x2)
    )


def remainder(x1: torch.Tensor, x2: torch.Tensor) -> torch.Tensor:
    x1, x2 = _cast_for_binary_op(x1, x2)
    ret = torch.remainder(x1, x2)
    ret[torch.isnan(ret)] = 0
    return ret


def atanh(x: torch.Tensor, *, out: Optional[torch.Tensor] = None) -> torch.Tensor:
    return torch.atanh(x, out=out)


def bitwise_right_shift(
    x1: torch.Tensor, x2: torch.Tensor, *, out: Optional[torch.Tensor] = None
) -> torch.Tensor:
    if hasattr(x1, "dtype") and hasattr(x2, "dtype"):
        promoted_type = torch.promote_types(x1.dtype, x2.dtype)
        x2 = torch.clamp(x2, max=torch.iinfo(promoted_type).bits - 1)
        x1 = x1.to(promoted_type)
        x2 = x2.to(promoted_type)
    return torch.bitwise_right_shift(x1, x2, out=out)


def bitwise_left_shift(
    x1: torch.Tensor, x2: torch.Tensor, *, out: Optional[torch.Tensor] = None
) -> torch.Tensor:
    if hasattr(x1, "dtype") and hasattr(x2, "dtype"):
        promoted_type = torch.promote_types(x1.dtype, x2.dtype)
        x2 = torch.clamp(x2, max=torch.iinfo(promoted_type).bits - 1)
        x1 = x1.to(promoted_type)
        x2 = x2.to(promoted_type)
    return torch.bitwise_left_shift(x1, x2, out=out)


# Extra #
# ------#


def erf(x: torch.Tensor, *, out: Optional[torch.Tensor] = None) -> torch.Tensor:
    return torch.erf(x, out=out)


def minimum(x1, x2, *, out: Optional[torch.Tensor] = None):
    x_val = torch.tensor(x1) if (isinstance(x1, int) or isinstance(x1, float)) else x1
    y_val = torch.tensor(x2) if (isinstance(x2, int) or isinstance(x2, float)) else x2
    return torch.min(x_val, y_val, out=out)


def maximum(x1, x2, *, out: Optional[torch.Tensor] = None):
    x_val = torch.tensor(x1) if (isinstance(x1, int) or isinstance(x1, float)) else x1
    y_val = torch.tensor(x2) if (isinstance(x2, int) or isinstance(x2, float)) else x2
    return torch.max(x_val, y_val, out=out)<|MERGE_RESOLUTION|>--- conflicted
+++ resolved
@@ -2,11 +2,7 @@
 import torch
 import typing
 from torch import Tensor
-<<<<<<< HEAD
-from typing import Union, Optional, List
-=======
-from typing import Optional
->>>>>>> 6c8c99f9
+from typing import Union, Optional
 
 # local
 import ivy
