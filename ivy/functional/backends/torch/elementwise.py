# global
import torch
from typing import Union, Optional, Tuple

# local
import ivy


def _cast_for_unary_op(x):
    if not isinstance(x, torch.Tensor):
        x = torch.tensor(x)
    return x


def _cast_for_binary_op(
    x1: Union[float, torch.Tensor], x2: Union[float, torch.Tensor]
) -> Tuple[torch.Tensor, torch.Tensor]:
    """In the case of two tensor inputs, Torch's type promotion behaves as we want,
    except in the case where one input is a 0D tensor and one is a non 0D tensor. An
    easy fix for this edge case is to just add an extra dimension to the 0D tensor,
    which fixes the type promotion and the result's shape will still be correct.

    Torch differs slightly when we have one tensor and one scalar input. To fix this,
    we cast the scalar to a tensor of the same data type as the tensor input manually.

    Torch does handle 2 scalar inputs, however we call `ivy.array` on them to ensure
    that Ivy's default dtypes are used, rather than Torch's.
    """
    if isinstance(x1, torch.Tensor) and isinstance(x2, torch.Tensor):
        if x1.ndim == 0 and x2.ndim != 0:
            x1 = x1[None]
        elif x2.ndim == 0 and x1.ndim != 0:
            x2 = x2[None]
    elif isinstance(x1, torch.Tensor) and not isinstance(x2, torch.Tensor):
        x2 = torch.tensor(x2, dtype=x1.dtype)
    elif isinstance(x2, torch.Tensor) and not isinstance(x1, torch.Tensor):
        x1 = torch.tensor(x1, dtype=x2.dtype)
    else:
        x1 = ivy.to_native(ivy.array(x1))
        x2 = ivy.to_native(ivy.array(x2))
    return x1, x2


def add(
    x1: Union[float, torch.Tensor],
    x2: Union[float, torch.Tensor],
    /,
    *,
    alpha: Optional[Union[int, float]] = None,
    out: Optional[torch.Tensor] = None,
) -> torch.Tensor:
    x1, x2 = _cast_for_binary_op(x1, x2)
    if alpha not in (1, None):
        return torch.add(x1, x2, alpha=alpha, out=out)
    return torch.add(x1, x2, out=out)


add.support_native_out = True


def bitwise_xor(
    x1: Union[int, bool, torch.Tensor],
    x2: Union[int, bool, torch.Tensor],
    /,
    *,
    out: Optional[torch.Tensor] = None,
) -> torch.Tensor:
    x1, x2 = ivy.promote_types_of_inputs(x1, x2, array_api_promotion=True)
    return torch.bitwise_xor(x1, x2, out=out)


bitwise_xor.support_native_out = True


def expm1(x: torch.Tensor, /, *, out: Optional[torch.Tensor] = None) -> torch.Tensor:
    x = _cast_for_unary_op(x)
    return torch.expm1(x, out=out)


expm1.unsupported_dtypes = ("float16",)
expm1.support_native_out = True


def bitwise_invert(
    x: Union[int, bool, torch.Tensor], /, *, out: Optional[torch.Tensor] = None
) -> torch.Tensor:
    x = _cast_for_unary_op(x)
    return torch.bitwise_not(x, out=out)


bitwise_invert.support_native_out = True


def isfinite(x: torch.Tensor, /, *, out: Optional[torch.Tensor] = None) -> torch.Tensor:
    x = _cast_for_unary_op(x)
    return torch.isfinite(x)


def isinf(x: torch.Tensor, /, *, out: Optional[torch.Tensor] = None) -> torch.Tensor:
    x = _cast_for_unary_op(x)
    return torch.isinf(x)


def equal(
    x1: Union[float, torch.Tensor],
    x2: Union[float, torch.Tensor],
    /,
    *,
    out: Optional[torch.Tensor] = None,
) -> torch.Tensor:
    x1, x2 = _cast_for_binary_op(x1, x2)
    return torch.eq(x1, x2, out=out)


equal.support_native_out = True


def less_equal(
    x1: Union[float, torch.Tensor],
    x2: Union[float, torch.Tensor],
    /,
    *,
    out: Optional[torch.Tensor] = None,
) -> torch.Tensor:
    x1, x2 = _cast_for_binary_op(x1, x2)
    return torch.less_equal(x1, x2, out=out)


less_equal.support_native_out = True


def bitwise_and(
    x1: Union[int, bool, torch.Tensor],
    x2: Union[int, bool, torch.Tensor],
    /,
    *,
    out: Optional[torch.Tensor] = None,
) -> torch.Tensor:
    x1, x2 = ivy.promote_types_of_inputs(x1, x2, array_api_promotion=True)
    return torch.bitwise_and(x1, x2, out=out)


bitwise_and.support_native_out = True


def ceil(x: torch.Tensor, /, *, out: Optional[torch.Tensor] = None) -> torch.Tensor:
    x = _cast_for_unary_op(x)
    if "int" in str(x.dtype):
        if ivy.exists(out):
            return ivy.inplace_update(out, x)
        return x
    return torch.ceil(x, out=out)


ceil.support_native_out = True
ceil.unsupported_dtypes = ("float16",)


def floor(x: torch.Tensor, /, *, out: Optional[torch.Tensor] = None) -> torch.Tensor:
    x = _cast_for_unary_op(x)
    if "int" in str(x.dtype):
        if ivy.exists(out):
            return ivy.inplace_update(out, x)
        return x
    return torch.floor(x, out=out)


floor.support_native_out = True
floor.unsupported_dtypes = ("float16",)


def asin(x: torch.Tensor, /, *, out: Optional[torch.Tensor] = None) -> torch.Tensor:
    x = _cast_for_unary_op(x)
    return torch.asin(x, out=out)


asin.support_native_out = True
asin.unsupported_dtypes = ("float16",)


def asinh(x: torch.Tensor, /, *, out: Optional[torch.Tensor] = None) -> torch.Tensor:
    x = _cast_for_unary_op(x)
    return torch.asinh(x, out=out)


asinh.support_native_out = True
asinh.unsupported_dtypes = ("float16",)


def sign(x: torch.Tensor, /, *, out: Optional[torch.Tensor] = None) -> torch.Tensor:
    x = _cast_for_unary_op(x)
    return torch.sign(x, out=out)


sign.support_native_out = True


def sqrt(x: torch.Tensor, /, *, out: Optional[torch.Tensor] = None) -> torch.Tensor:
    x = _cast_for_unary_op(x)
    return torch.sqrt(x, out=out)


sqrt.support_native_out = True
sqrt.unsupported_dtypes = ("float16",)


def cosh(x: torch.Tensor, /, *, out: Optional[torch.Tensor] = None) -> torch.Tensor:
    x = _cast_for_unary_op(x)
    return torch.cosh(x, out=out)


cosh.support_native_out = True
cosh.unsupported_dtypes = ("float16",)


def log10(x: torch.Tensor, /, *, out: Optional[torch.Tensor] = None) -> torch.Tensor:
    x = _cast_for_unary_op(x)
    return torch.log10(x, out=out)


log10.support_native_out = True
log10.unsupported_dtypes = ("float16",)


def log2(x: torch.Tensor, /, *, out: Optional[torch.Tensor] = None) -> torch.Tensor:
    x = _cast_for_unary_op(x)
    return torch.log2(x, out=out)


log2.unsupported_dtypes = ("float16",)


def log1p(x: torch.Tensor, /, *, out: Optional[torch.Tensor] = None) -> torch.Tensor:
    x = _cast_for_unary_op(x)
    return torch.log1p(x, out=out)


log1p.support_native_out = True
log1p.unsupported_dtypes = ("float16",)


def isnan(x: torch.Tensor, /, *, out: Optional[torch.Tensor] = None) -> torch.Tensor:
    x = _cast_for_unary_op(x)
    return torch.isnan(x)


def less(
    x1: Union[float, torch.Tensor],
    x2: Union[float, torch.Tensor],
    /,
    *,
    out: Optional[torch.Tensor] = None,
) -> torch.Tensor:
    x1, x2 = _cast_for_binary_op(x1, x2)
    return torch.lt(x1, x2, out=out)


less.support_native_out = True


def multiply(
    x1: Union[float, torch.Tensor],
    x2: Union[float, torch.Tensor],
    /,
    *,
    out: Optional[torch.Tensor] = None,
) -> torch.Tensor:
    x1, x2 = _cast_for_binary_op(x1, x2)
    return torch.multiply(x1, x2, out=out)


multiply.support_native_out = True


def cos(x: torch.Tensor, /, *, out: Optional[torch.Tensor] = None) -> torch.Tensor:
    x = _cast_for_unary_op(x)
    return torch.cos(x, out=out)


cos.support_native_out = True
cos.unsupported_dtypes = ("float16",)


def logical_not(
    x: torch.Tensor, /, *, out: Optional[torch.Tensor] = None
) -> torch.Tensor:
    x = _cast_for_unary_op(x)
    return torch.logical_not(x.type(torch.bool), out=out)


logical_not.support_native_out = True


def divide(
    x1: Union[float, torch.Tensor],
    x2: Union[float, torch.Tensor],
    /,
    *,
    out: Optional[torch.Tensor] = None,
) -> torch.Tensor:
    x1, x2 = ivy.promote_types_of_inputs(x1, x2)
    ret = torch.div(x1, x2)
    if ivy.is_float_dtype(x1.dtype):
        ret = ret.to(x1.dtype)
    else:
        ret = ret.to(ivy.default_float_dtype(as_native=True))
    return ret


divide.support_native_out = True


def greater(
    x1: Union[float, torch.Tensor],
    x2: Union[float, torch.Tensor],
    /,
    *,
    out: Optional[torch.Tensor] = None,
) -> torch.Tensor:
    x1, x2 = _cast_for_binary_op(x1, x2)
    return torch.greater(x1, x2, out=out)


greater.support_native_out = True


def greater_equal(
    x1: Union[float, torch.Tensor],
    x2: Union[float, torch.Tensor],
    /,
    *,
    out: Optional[torch.Tensor] = None,
) -> torch.Tensor:
    x1, x2 = _cast_for_binary_op(x1, x2)
    return torch.greater_equal(x1, x2, out=out)


greater_equal.support_native_out = True


def acos(x: torch.Tensor, /, *, out: Optional[torch.Tensor] = None) -> torch.Tensor:
    x = _cast_for_unary_op(x)
    return torch.acos(x, out=out)


acos.support_native_out = True
acos.unsupported_dtypes = ("float16",)


def logical_xor(
    x1: torch.Tensor, x2: torch.Tensor, /, *, out: Optional[torch.Tensor] = None
) -> torch.Tensor:
    return torch.logical_xor(x1.type(torch.bool), x2.type(torch.bool), out=out)


logical_xor.support_native_out = True


def logical_and(
    x1: torch.Tensor, x2: torch.Tensor, /, *, out: Optional[torch.Tensor] = None
) -> torch.Tensor:
    return torch.logical_and(x1.type(torch.bool), x2.type(torch.bool), out=out)


logical_and.support_native_out = True


def logical_or(
    x1: torch.Tensor, x2: torch.Tensor, /, *, out: Optional[torch.Tensor] = None
) -> torch.Tensor:
    return torch.logical_or(x1.type(torch.bool), x2.type(torch.bool), out=out)


logical_or.support_native_out = True


def acosh(x: torch.Tensor, /, *, out: Optional[torch.Tensor] = None) -> torch.Tensor:
    x = _cast_for_unary_op(x)
    return torch.acosh(x, out=out)


acosh.support_native_out = True
acosh.unsupported_dtypes = ("float16",)


def sin(x: torch.Tensor, /, *, out: Optional[torch.Tensor] = None) -> torch.Tensor:
    x = _cast_for_unary_op(x)
    return torch.sin(x, out=out)


sin.support_native_out = True
sin.unsupported_dtypes = ("float16",)


def negative(
    x: Union[float, torch.Tensor], /, *, out: Optional[torch.Tensor] = None
) -> torch.Tensor:
    x = _cast_for_unary_op(x)
    return torch.neg(x, out=out)


negative.support_native_out = True


def not_equal(
    x1: Union[float, torch.Tensor],
    x2: Union[float, torch.Tensor],
    /,
    *,
    out: Optional[torch.Tensor] = None,
) -> torch.Tensor:
    x1, x2 = _cast_for_binary_op(x1, x2)
    return torch.not_equal(x1, x2, out=out)


not_equal.support_native_out = True


def tanh(x: torch.Tensor, /, *, out: Optional[torch.Tensor] = None) -> torch.Tensor:
    x = _cast_for_unary_op(x)
    return torch.tanh(x, out=out)


tanh.support_native_out = True
tanh.unsupported_dtypes = ("float16",)


def floor_divide(
    x1: Union[float, torch.Tensor],
    x2: Union[float, torch.Tensor],
    /,
    *,
    out: Optional[torch.Tensor] = None,
) -> torch.Tensor:
    x1, x2 = ivy.promote_types_of_inputs(x1, x2)
    return torch.floor(torch.div(x1, x2), out=out).type(x1.dtype)


floor_divide.support_native_out = True
floor_divide.unsupported_dtypes = ("float16",)


def bitwise_or(
    x1: Union[int, bool, torch.Tensor],
    x2: Union[int, bool, torch.Tensor],
    /,
    *,
    out: Optional[torch.Tensor] = None,
) -> torch.Tensor:
    x1, x2 = ivy.promote_types_of_inputs(x1, x2, array_api_promotion=True)
    return torch.bitwise_or(x1, x2, out=out)


bitwise_or.support_native_out = True


def sinh(x: torch.Tensor, /, *, out: Optional[torch.Tensor] = None) -> torch.Tensor:
    x = _cast_for_unary_op(x)
    return torch.sinh(x, out=out)


sinh.support_native_out = True
sinh.unsupported_dtypes = ("float16",)


def positive(
    x: Union[float, torch.Tensor], /, *, out: Optional[torch.Tensor] = None
) -> torch.Tensor:
    x = _cast_for_unary_op(x)
    return torch.positive(x)


def square(x: torch.Tensor, /, *, out: Optional[torch.Tensor] = None) -> torch.Tensor:
    x = _cast_for_unary_op(x)
    return torch.square(x, out=out)


square.support_native_out = True


def pow(
    x1: Union[float, torch.Tensor],
    x2: Union[float, torch.Tensor],
    /,
    *,
    out: Optional[torch.Tensor] = None,
) -> torch.Tensor:
    x1, x2 = _cast_for_binary_op(x1, x2)
    return torch.pow(x1, x2, out=out)


pow.support_native_out = True


def round(x: torch.Tensor, /, *, out: Optional[torch.Tensor] = None) -> torch.Tensor:
    x = _cast_for_unary_op(x)
    if "int" in str(x.dtype):
        if ivy.exists(out):
            return ivy.inplace_update(out, x)
        return x
    return torch.round(x, out=out)


round.support_native_out = True
round.unsupported_dtypes = ("float16",)


def trunc(x: torch.Tensor, /, *, out: Optional[torch.Tensor] = None) -> torch.Tensor:
    x = _cast_for_unary_op(x)
    if "int" not in str(x.dtype):
        return torch.trunc(x, out=out)
    ret = x
    if ivy.exists(out):
        return ivy.inplace_update(out, ret)
    return ret


trunc.support_native_out = True
trunc.unsupported_dtypes = ("float16",)


def abs(
    x: Union[float, torch.Tensor], /, *, out: Optional[torch.Tensor] = None
) -> torch.Tensor:
    x = _cast_for_unary_op(x)
    return torch.abs(x, out=out)


abs.support_native_out = True


def logaddexp(
    x1: torch.Tensor, x2: torch.Tensor, /, *, out: Optional[torch.Tensor] = None
) -> torch.Tensor:
    x1, x2 = _cast_for_binary_op(x1, x2)
    return torch.logaddexp(x1, x2, out=out)


logaddexp.support_native_out = True
logaddexp.unsupported_dtypes = ("float16",)


def tan(x: torch.Tensor, /, *, out: Optional[torch.Tensor] = None) -> torch.Tensor:
    x = _cast_for_unary_op(x)
    return torch.tan(x, out=out)


tan.support_native_out = True
tan.unsupported_dtypes = ("float16",)


def atan(x: torch.Tensor, /, *, out: Optional[torch.Tensor] = None) -> torch.Tensor:
    x = _cast_for_unary_op(x)
    return torch.atan(x, out=out)


atan.support_native_out = True
atan.unsupported_dtypes = ("float16",)


def atan2(
    x1: torch.Tensor, x2: torch.Tensor, /, *, out: Optional[torch.Tensor] = None
) -> torch.Tensor:
    x1, x2 = _cast_for_binary_op(x1, x2)
    return torch.atan2(x1, x2, out=out)


atan2.support_native_out = True
atan2.unsupported_dtypes = (
    "float16",
    "bfloat16",
)  # TODO Fixed in PyTorch 1.12.1


def log(x: torch.Tensor, /, *, out: Optional[torch.Tensor] = None) -> torch.Tensor:
    x = _cast_for_unary_op(x)
    return torch.log(x, out=out)


log.support_native_out = True
log.unsupported_dtypes = ("float16",)


def exp(x: torch.Tensor, /, *, out: Optional[torch.Tensor] = None) -> torch.Tensor:
    x = _cast_for_unary_op(x)
    return torch.exp(x, out=out)


exp.support_native_out = True
exp.unsupported_dtypes = ("float16",)


def subtract(
    x1: Union[float, torch.Tensor],
    x2: Union[float, torch.Tensor],
    /,
    *,
    alpha: Optional[Union[int, float]] = None,
    out: Optional[torch.Tensor] = None,
) -> torch.Tensor:
    x1, x2 = _cast_for_binary_op(x1, x2)
    if alpha not in (1, None):
        return torch.subtract(x1, x2, alpha=alpha, out=out)
    return torch.subtract(x1, x2, out=out)


subtract.support_native_out = True


def remainder(
    x1: Union[float, torch.Tensor],
    x2: Union[float, torch.Tensor],
    /,
    *,
    modulus: bool = True,
    out: Optional[torch.Tensor] = None,
) -> torch.Tensor:
    x1, x2 = ivy.promote_types_of_inputs(x1, x2)
    if not modulus:
        res = x1 / x2
        res_floored = torch.where(res >= 0, torch.floor(res), torch.ceil(res))
        diff = res - res_floored
        diff, x2 = ivy.promote_types_of_inputs(diff, x2)
        return torch.round(torch.mul(diff, x2, out=out), out=out).to(x1.dtype)
    floor_div = torch.floor(torch.div(x1, x2)).to(x1.dtype)
    res = x1 - floor_div * x2
    return res.to(x1.dtype)


remainder.support_native_out = True
remainder.unsupported_dtypes = ("float16",)


def atanh(x: torch.Tensor, /, *, out: Optional[torch.Tensor] = None) -> torch.Tensor:
    x = _cast_for_unary_op(x)
    return torch.atanh(x, out=out)


atanh.support_native_out = True
atanh.unsupported_dtypes = ("float16",)


def bitwise_right_shift(
    x1: Union[int, bool, torch.Tensor],
    x2: Union[int, bool, torch.Tensor],
    /,
    *,
    out: Optional[torch.Tensor] = None,
) -> torch.Tensor:
    x1, x2 = ivy.promote_types_of_inputs(x1, x2, array_api_promotion=True)
    x2 = torch.clamp(x2, min=0, max=torch.iinfo(x2.dtype).bits - 1)
    return torch.bitwise_right_shift(x1, x2, out=out)


bitwise_right_shift.support_native_out = True


def bitwise_left_shift(
    x1: Union[int, bool, torch.Tensor],
    x2: Union[int, bool, torch.Tensor],
    /,
    *,
    out: Optional[torch.Tensor] = None,
) -> torch.Tensor:
    x1, x2 = ivy.promote_types_of_inputs(x1, x2, array_api_promotion=True)
    return torch.bitwise_left_shift(x1, x2, out=out)


bitwise_left_shift.support_native_out = True


# Extra #
# ------#


def erf(x: torch.Tensor, /, *, out: Optional[torch.Tensor] = None) -> torch.Tensor:
    x = _cast_for_unary_op(x)
    return torch.erf(x, out=out)


erf.support_native_out = True
erf.unsupported_dtypes = ("float16",)


def minimum(
    x1: Union[float, torch.Tensor],
    x2: Union[float, torch.Tensor],
    /,
    *,
    out: Optional[torch.Tensor] = None,
) -> torch.Tensor:
<<<<<<< HEAD
    x1, x2 = _cast_for_binary_op(x1, x2)
    return torch.min(x1, x2, out=out)


minimum.support_native_out = True
=======
    x1, x2 = ivy.promote_types_of_inputs(x1, x2)
    # torch.min hasn't been used because it fails the gradient tests
    return torch.where(x1 <= x2, x1, x2)
>>>>>>> b454bf54


def maximum(
    x1: Union[float, torch.Tensor],
    x2: Union[float, torch.Tensor],
    /,
    *,
    out: Optional[torch.Tensor] = None,
) -> torch.Tensor:
<<<<<<< HEAD
    x1, x2 = _cast_for_binary_op(x1, x2)
    return torch.max(x1, x2, out=out)


maximum.support_native_out = True
=======
    x1, x2 = ivy.promote_types_of_inputs(x1, x2)
    # torch.max hasn't been used because it fails the gradient tests
    return torch.where(x1 >= x2, x1, x2)
>>>>>>> b454bf54


def reciprocal(
    x: Union[float, torch.Tensor], /, *, out: Optional[torch.Tensor] = None
) -> torch.Tensor:
    x = _cast_for_unary_op(x)
    return torch.reciprocal(x, out=out)


reciprocal.support_native_out = True
reciprocal.unsupported_dtypes = ("float16",)


def deg2rad(x: torch.Tensor, /, *, out: Optional[torch.Tensor] = None) -> torch.Tensor:
    return torch.deg2rad(x, out=out)


deg2rad.support_native_out = True


def rad2deg(x: torch.Tensor, /, *, out: Optional[torch.Tensor] = None) -> torch.Tensor:
    return torch.rad2deg(x, out=out)


rad2deg.support_native_out = True


def trunc_divide(
    x1: Union[float, torch.Tensor],
    x2: Union[float, torch.Tensor],
    /,
    *,
    out: Optional[torch.Tensor] = None,
) -> torch.Tensor:
    x1, x2 = ivy.promote_types_of_inputs(x1, x2)
    ret = torch.div(x1, x2, rounding_mode="trunc")
    if ivy.is_float_dtype(x1.dtype):
        ret = ret.to(x1.dtype)
    else:
        ret = ret.to(ivy.default_float_dtype(as_native=True))
    return ret<|MERGE_RESOLUTION|>--- conflicted
+++ resolved
@@ -689,17 +689,9 @@
     *,
     out: Optional[torch.Tensor] = None,
 ) -> torch.Tensor:
-<<<<<<< HEAD
-    x1, x2 = _cast_for_binary_op(x1, x2)
-    return torch.min(x1, x2, out=out)
-
-
-minimum.support_native_out = True
-=======
-    x1, x2 = ivy.promote_types_of_inputs(x1, x2)
+    x1, x2 = _cast_for_binary_op(x1, x2)
     # torch.min hasn't been used because it fails the gradient tests
     return torch.where(x1 <= x2, x1, x2)
->>>>>>> b454bf54
 
 
 def maximum(
@@ -709,17 +701,9 @@
     *,
     out: Optional[torch.Tensor] = None,
 ) -> torch.Tensor:
-<<<<<<< HEAD
-    x1, x2 = _cast_for_binary_op(x1, x2)
-    return torch.max(x1, x2, out=out)
-
-
-maximum.support_native_out = True
-=======
-    x1, x2 = ivy.promote_types_of_inputs(x1, x2)
+    x1, x2 = _cast_for_binary_op(x1, x2)
     # torch.max hasn't been used because it fails the gradient tests
     return torch.where(x1 >= x2, x1, x2)
->>>>>>> b454bf54
 
 
 def reciprocal(
