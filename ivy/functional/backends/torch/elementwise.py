# global
import torch
import typing
from torch import Tensor
from typing import Optional

# local
import ivy


def add(
    x1: torch.Tensor, x2: torch.Tensor, *, out: Optional[torch.Tensor] = None
) -> torch.Tensor:
    x1, x2 = _cast_for_binary_op(x1, x2)
    return torch.add(x1, x2, out=out)
add.unsupported_dtypes = tuple([ivy.float16])

def bitwise_xor(
    x1: torch.Tensor, x2: torch.Tensor, *, out: Optional[torch.Tensor] = None
) -> torch.Tensor:
    x1, x2 = _cast_for_binary_op(x1, x2)
    return torch.bitwise_xor(x1, x2, out=out)


def expm1(x: torch.Tensor, *, out: Optional[torch.Tensor] = None) -> Tensor:
    return torch.expm1(x, out=out)
expm1.unsupported_dtypes = tuple([ivy.float16])


def bitwise_invert(
    x: torch.Tensor, *, out: Optional[torch.Tensor] = None
) -> torch.Tensor:
    return torch.bitwise_not(x, out=out)


def isfinite(x: Tensor) -> Tensor:
    return torch.isfinite(x)


def isinf(x: torch.Tensor) -> torch.Tensor:
    return torch.isinf(x)


def _cast_for_binary_op(
    x1: Tensor, x2: Tensor
) -> typing.Tuple[
    typing.Union[Tensor, int, float, bool], typing.Union[Tensor, int, float, bool]
]:
    if isinstance(x1, (int, float, bool)):
        return x1, x2
    x1_bits = ivy.functional.backends.torch.dtype_bits(x1.dtype)
    if isinstance(x2, (int, float, bool)):
        return x1, x2
    x2_bits = ivy.functional.backends.torch.dtype_bits(x2.dtype)
    if x1_bits > x2_bits:
        x2 = x2.type(x1.dtype)
    elif x2_bits > x1_bits:
        x1 = x1.type(x2.dtype)
    return x1, x2


def equal(x1: Tensor, x2: Tensor, *, out: Optional[Tensor] = None) -> Tensor:
    x1, x2 = _cast_for_binary_op(x1, x2)
    return torch.eq(x1, x2, out=out)


def less_equal(x1: Tensor, x2: Tensor, *, out: Optional[Tensor] = None) -> Tensor:
    x1, x2 = _cast_for_binary_op(x1, x2)
    return torch.less_equal(x1, x2, out=out)


def bitwise_and(
    x1: torch.Tensor, x2: torch.Tensor, *, out: Optional[torch.Tensor] = None
) -> torch.Tensor:
    x1, x2 = _cast_for_binary_op(x1, x2)
    return torch.bitwise_and(x1, x2, out=out)


# bitwise_and.unsupported_dtypes = tuple([ivy.int8],)


def ceil(x: torch.Tensor, *, out: Optional[torch.Tensor] = None) -> torch.Tensor:
    if "int" in str(x.dtype):
        if ivy.exists(out):
            return ivy.inplace_update(out, x)
        return x
    return torch.ceil(x, out=out)
ceil.unsupported_dtypes = tuple([ivy.float16])


def floor(x: torch.Tensor, *, out: Optional[torch.Tensor] = None) -> torch.Tensor:
    if "int" in str(x.dtype):
        if ivy.exists(out):
            return ivy.inplace_update(out, x)
        return x
    return torch.floor(x, out=out)
floor.unsupported_dtypes = tuple([ivy.float16])


def asin(x: torch.Tensor, *, out: Optional[torch.Tensor] = None) -> torch.Tensor:
    return torch.asin(x, out=out)
asin.unsupported_dtypes = tuple([ivy.float16])

def asinh(x: torch.Tensor, *, out: Optional[torch.Tensor] = None) -> torch.Tensor:
    return torch.asinh(x, out=out)
asinh.unsupported_dtypes = tuple([ivy.float16])

def sign(x: Tensor, *, out: Optional[torch.Tensor] = None) -> Tensor:
    return torch.sign(x, out=out)


def sqrt(x: torch.Tensor, *, out: Optional[torch.Tensor] = None) -> torch.Tensor:
    return torch.sqrt(x, out=out)
sqrt.unsupported_dtypes = tuple([ivy.float16])


def cosh(x: torch.Tensor, *, out: Optional[torch.Tensor] = None) -> torch.Tensor:
    return torch.cosh(x, out=out)
cosh.unsupported_dtypes = tuple([ivy.float16])


def log10(x: torch.Tensor, *, out: Optional[torch.Tensor] = None) -> torch.Tensor:
    return torch.log10(x, out=out)
log10.unsupported_dtypes = tuple([ivy.float16])


def log2(x: torch.Tensor, *, out: Optional[torch.Tensor] = None) -> torch.Tensor:
    return torch.log2(x, out=out)
log2.unsupported_dtypes = tuple([ivy.float16])


def log1p(x: torch.Tensor, *, out: Optional[torch.Tensor] = None) -> torch.Tensor:
    return torch.log1p(x, out=out)
log1p.unsupported_dtypes = tuple([ivy.float16])


def isnan(x: torch.Tensor, *, out: Optional[torch.Tensor] = None) -> torch.Tensor:
    ret = torch.isnan(x)
    if ivy.exists(out):
        return ivy.inplace_update(out, ret)
    return ret


def less(x1: torch.Tensor, x2: torch.Tensor, *, out: Optional[torch.Tensor] = None):
    if hasattr(x1, "dtype") and hasattr(x2, "dtype"):
        promoted_type = torch.promote_types(x1.dtype, x2.dtype)
        x1 = x1.to(promoted_type)
        x2 = x2.to(promoted_type)
    return torch.lt(x1, x2, out=out)


def multiply(
    x1: torch.Tensor, x2: torch.Tensor, *, out: Optional[torch.Tensor] = None
) -> torch.Tensor:
    if not hasattr(x2, "dtype"):
        x2 = torch.tensor(x2, dtype=x1.dtype)
    elif hasattr(x1, "dtype") and hasattr(x2, "dtype"):
        promoted_type = torch.promote_types(x1.dtype, x2.dtype)
        x1 = x1.to(promoted_type)
        x2 = x2.to(promoted_type)
        return torch.multiply(x1, x2, out=out)
    return torch.multiply(
        x1 if isinstance(x1, torch.Tensor) else torch.tensor(x1),
        x2 if isinstance(x2, torch.Tensor) else torch.tensor(x2),
    )


def cos(x: torch.Tensor, *, out: Optional[torch.Tensor] = None) -> torch.Tensor:
    return torch.cos(x, out=out)
cos.unsupported_dtypes = tuple([ivy.float16])

def logical_not(x: torch.Tensor, *, out: Optional[torch.Tensor] = None) -> torch.Tensor:
    return torch.logical_not(x.type(torch.bool), out=out)


def divide(
    x1: torch.Tensor, x2: torch.Tensor, *, out: Optional[torch.Tensor] = None
) -> torch.Tensor:

    x1, x2 = _cast_for_binary_op(x1, x2)
    if not isinstance(x2, torch.Tensor):
        return torch.div(x1, x2)
    return torch.div(x1, x2, out=out)


def greater(
    x1: torch.Tensor, x2: torch.Tensor, *, out: Optional[torch.Tensor] = None
) -> torch.Tensor:
    if hasattr(x1, "dtype") and hasattr(x2, "dtype"):
        promoted_type = torch.promote_types(x1.dtype, x2.dtype)
        x1 = x1.to(promoted_type)
        x2 = x2.to(promoted_type)
    return torch.greater(x1, x2, out=out)


def greater_equal(
    x1: torch.Tensor, x2: torch.Tensor, *, out: Optional[torch.Tensor] = None
) -> torch.Tensor:
    if hasattr(x1, "dtype") and hasattr(x2, "dtype"):
        promoted_type = torch.promote_types(x1.dtype, x2.dtype)
        x1 = x1.to(promoted_type)
        x2 = x2.to(promoted_type)
    return torch.greater_equal(x1, x2, out=out)


def acos(x: torch.Tensor, *, out: Optional[torch.Tensor] = None) -> torch.Tensor:
    return torch.acos(x, out=out)
acos.unsupported_dtypes = tuple([ivy.float16])


def logical_xor(
    x1: torch.Tensor, x2: torch.Tensor, *, out: Optional[torch.Tensor] = None
) -> torch.Tensor:
    return torch.logical_xor(x1.type(torch.bool), x2.type(torch.bool), out=out)


def logical_and(
    x1: torch.Tensor, x2: torch.Tensor, *, out: Optional[torch.Tensor] = None
) -> torch.Tensor:
    return torch.logical_and(x1.type(torch.bool), x2.type(torch.bool), out=out)


def logical_or(
    x1: torch.Tensor, x2: torch.Tensor, *, out: Optional[torch.Tensor] = None
) -> torch.Tensor:
    return torch.logical_or(x1.type(torch.bool), x2.type(torch.bool), out=out)


def acosh(x: torch.Tensor, *, out: Optional[torch.Tensor] = None) -> torch.Tensor:
    return torch.acosh(x, out=out)
<<<<<<< HEAD


# acosh.unsupported_dtypes = List(
# tuple([ivy.float16], [ivy.uint16], [ivy.uint32], [ivy.uint64],)
acosh.unsupported_dtypes = tuple(
    [ivy.float16],
)
if ivy.float16 in acosh.unsupported_dtypes:
    print("yes\n")
    print(acosh.unsupported_dtypes)
    print(list(map(type, acosh.unsupported_dtypes)))
if hasattr(acosh, "unsupported_dtypes"):
    print("Has attribute!")
# tuple([ivy.float16, ivy.int8],)
=======
acosh.unsupported_dtypes = tuple([ivy.float16])
>>>>>>> b890c2aa


def sin(x: torch.Tensor, *, out: Optional[torch.Tensor] = None) -> torch.Tensor:
    return torch.sin(x, out=out)
sin.unsupported_dtypes = tuple([ivy.float16])


def negative(x: torch.Tensor, *, out: Optional[torch.Tensor] = None) -> torch.Tensor:
    return torch.neg(x, out=out)


def not_equal(x1: Tensor, x2: Tensor, *, out: Optional[torch.Tensor] = None) -> Tensor:
    x1, x2 = _cast_for_binary_op(x1, x2)
    return torch.not_equal(x1, x2, out=out)


def tanh(x: torch.Tensor, *, out: Optional[torch.Tensor] = None) -> torch.Tensor:
    return torch.tanh(x, out=out)
tanh.unsupported_dtypes = tuple([ivy.float16])


def floor_divide(
    x1: torch.Tensor, x2: torch.Tensor, *, out: Optional[torch.Tensor] = None
) -> torch.Tensor:
    x1, x2 = _cast_for_binary_op(x1, x2)
    return torch.div(x1, x2, rounding_mode="floor", out=out)


def bitwise_or(
    x1: torch.Tensor, x2: torch.Tensor, *, out: Optional[torch.Tensor] = None
) -> torch.Tensor:
    x1, x2 = _cast_for_binary_op(x1, x2)
    return torch.bitwise_or(x1, x2, out=out)


def sinh(x: torch.Tensor, *, out: Optional[torch.Tensor] = None) -> torch.Tensor:
    return torch.sinh(x, out=out)
sinh.unsupported_dtypes = tuple([ivy.float16])


def positive(x: torch.Tensor) -> torch.Tensor:
    return torch.positive(x)


def square(x: torch.Tensor, *, out: Optional[torch.Tensor] = None) -> torch.Tensor:
    return torch.square(x, out=out)


def pow(
    x1: torch.Tensor, x2: torch.Tensor, *, out: Optional[torch.Tensor] = None
) -> torch.Tensor:
    if not isinstance(x2, Tensor):
        x2 = torch.tensor(x2, dtype=x1.dtype)
        return torch.pow(x1, x2, out=out)
    promoted_type = torch.promote_types(x1.dtype, x2.dtype)
    ret = torch.pow(x1, x2).type(promoted_type)
    if ivy.exists(out):
        return ivy.inplace_update(out, ret)
    return ret


def round(x: torch.Tensor, *, out: Optional[torch.Tensor] = None) -> torch.Tensor:
    if "int" in str(x.dtype):
        if ivy.exists(out):
            return ivy.inplace_update(out, x)
        return x
    return torch.round(x, out=out)
round.unsupported_dtypes = tuple([ivy.float16])


def trunc(x: torch.Tensor, *, out: Optional[torch.Tensor] = None) -> torch.Tensor:
    if "int" not in str(x.dtype):
        return torch.trunc(x, out=out)
    ret = x
    if ivy.exists(out):
        return ivy.inplace_update(out, ret)
    return ret
trunc.unsupported_dtypes = tuple([ivy.float16])


def abs(x: torch.Tensor, *, out: Optional[torch.Tensor] = None) -> torch.Tensor:
    return torch.abs(x, out=out)


def logaddexp(
    x1: torch.Tensor, x2: torch.Tensor, *, out: Optional[torch.Tensor] = None
) -> torch.Tensor:
    if hasattr(x1, "dtype") and hasattr(x2, "dtype"):
        promoted_type = torch.promote_types(x1.dtype, x2.dtype)
        x1 = x1.to(promoted_type)
        x2 = x2.to(promoted_type)
    return torch.logaddexp(x1, x2, out=out)
logaddexp.unsupported_dtypes = tuple([ivy.float16])


def tan(x: torch.Tensor, *, out: Optional[torch.Tensor] = None) -> torch.Tensor:
    return torch.tan(x, out=out)
tan.unsupported_dtypes = tuple([ivy.float16])


def atan(x: torch.Tensor, *, out: Optional[torch.Tensor] = None) -> torch.Tensor:
    return torch.atan(x, out=out)
atan.unsupported_dtypes = tuple([ivy.float16])

def atan2(
    x1: torch.Tensor, x2: torch.Tensor, *, out: Optional[torch.Tensor] = None
) -> torch.Tensor:
    if not isinstance(x2, torch.Tensor):
        x2 = torch.tensor(x2, dtype=x1.dtype)
    elif hasattr(x1, "dtype") and hasattr(x2, "dtype"):
        promoted_type = torch.promote_types(x1.dtype, x2.dtype)
        x1 = x1.to(promoted_type)
        x2 = x2.to(promoted_type)
    return torch.atan2(x1, x2, out=out)
atan2.unsupported_dtypes = tuple([ivy.float16])

def log(x: torch.Tensor, *, out: Optional[torch.Tensor] = None) -> torch.Tensor:
    return torch.log(x, out=out)
log.unsupported_dtypes = tuple([ivy.float16])


def exp(x: torch.Tensor, *, out: Optional[torch.Tensor] = None) -> torch.Tensor:
    return torch.exp(x, out=out)
exp.unsupported_dtypes = tuple([ivy.float16])


def subtract(
    x1: torch.Tensor, x2: torch.Tensor, *, out: Optional[torch.Tensor] = None
) -> torch.Tensor:
    if hasattr(x1, "dtype") and hasattr(x2, "dtype"):
        promoted_type = torch.promote_types(x1.dtype, x2.dtype)
        x1 = x1.to(promoted_type)
        x2 = x2.to(promoted_type)
        return torch.subtract(x1, x2, out=out)
    return torch.subtract(
        x1 if isinstance(x1, torch.Tensor) else torch.tensor(x1),
        x2 if isinstance(x2, torch.Tensor) else torch.tensor(x2),
    )


def remainder(x1: torch.Tensor, x2: torch.Tensor) -> torch.Tensor:
    x1, x2 = _cast_for_binary_op(x1, x2)
    ret = torch.remainder(x1, x2)
    ret[torch.isnan(ret)] = 0
    return ret


def atanh(x: torch.Tensor, *, out: Optional[torch.Tensor] = None) -> torch.Tensor:
    return torch.atanh(x, out=out)
atanh.unsupported_dtypes = tuple([ivy.float16])


def bitwise_right_shift(
    x1: torch.Tensor, x2: torch.Tensor, *, out: Optional[torch.Tensor] = None
) -> torch.Tensor:
    if hasattr(x1, "dtype") and hasattr(x2, "dtype"):
        promoted_type = torch.promote_types(x1.dtype, x2.dtype)
        x2 = torch.clamp(x2, max=torch.iinfo(promoted_type).bits - 1)
        x1 = x1.to(promoted_type)
        x2 = x2.to(promoted_type)
    return torch.bitwise_right_shift(x1, x2, out=out)


def bitwise_left_shift(
    x1: torch.Tensor, x2: torch.Tensor, *, out: Optional[torch.Tensor] = None
) -> torch.Tensor:
    if hasattr(x1, "dtype") and hasattr(x2, "dtype"):
        promoted_type = torch.promote_types(x1.dtype, x2.dtype)
        x2 = torch.clamp(x2, max=torch.iinfo(promoted_type).bits - 1)
        x1 = x1.to(promoted_type)
        x2 = x2.to(promoted_type)
    return torch.bitwise_left_shift(x1, x2, out=out)


# Extra #
# ------#


def erf(x: torch.Tensor, *, out: Optional[torch.Tensor] = None) -> torch.Tensor:
    return torch.erf(x, out=out)
erf.unsupported_dtypes = tuple([ivy.float16])


def minimum(x1, x2, *, out: Optional[torch.Tensor] = None):
    x_val = torch.tensor(x1) if (isinstance(x1, int) or isinstance(x1, float)) else x1
    y_val = torch.tensor(x2) if (isinstance(x2, int) or isinstance(x2, float)) else x2
    return torch.min(x_val, y_val, out=out)


def maximum(x1, x2, *, out: Optional[torch.Tensor] = None):
    x_val = torch.tensor(x1) if (isinstance(x1, int) or isinstance(x1, float)) else x1
    y_val = torch.tensor(x2) if (isinstance(x2, int) or isinstance(x2, float)) else x2
    return torch.max(x_val, y_val, out=out)<|MERGE_RESOLUTION|>--- conflicted
+++ resolved
@@ -228,24 +228,9 @@
 
 def acosh(x: torch.Tensor, *, out: Optional[torch.Tensor] = None) -> torch.Tensor:
     return torch.acosh(x, out=out)
-<<<<<<< HEAD
-
-
-# acosh.unsupported_dtypes = List(
-# tuple([ivy.float16], [ivy.uint16], [ivy.uint32], [ivy.uint64],)
-acosh.unsupported_dtypes = tuple(
-    [ivy.float16],
-)
-if ivy.float16 in acosh.unsupported_dtypes:
-    print("yes\n")
-    print(acosh.unsupported_dtypes)
-    print(list(map(type, acosh.unsupported_dtypes)))
-if hasattr(acosh, "unsupported_dtypes"):
-    print("Has attribute!")
-# tuple([ivy.float16, ivy.int8],)
-=======
+
+
 acosh.unsupported_dtypes = tuple([ivy.float16])
->>>>>>> b890c2aa
 
 
 def sin(x: torch.Tensor, *, out: Optional[torch.Tensor] = None) -> torch.Tensor:
