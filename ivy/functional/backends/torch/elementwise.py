--- conflicted
+++ resolved
@@ -349,9 +349,6 @@
 
 def erf(x: torch.Tensor)\
         -> torch.Tensor:
-<<<<<<< HEAD
-    return torch.erf(x)
-=======
     return torch.erf(x)
 
 
@@ -364,5 +361,4 @@
 def maximum(x, y):
     x_val = torch.tensor(x) if (isinstance(x, int) or isinstance(x, float)) else x
     y_val = torch.tensor(y) if (isinstance(y, int) or isinstance(y, float)) else y
-    return torch.max(x_val, y_val)
->>>>>>> 5b33ed2a
+    return torch.max(x_val, y_val)