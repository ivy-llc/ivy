# global
from typing import Union, Optional

import torch

# local
import ivy
from ivy.func_wrapper import with_unsupported_dtypes
from ivy import promote_types_of_inputs
from . import backend_version


def _cast_for_unary_op(x):
    if not isinstance(x, torch.Tensor):
        x = torch.tensor(x)
    return x


def add(
    x1: Union[float, torch.Tensor],
    x2: Union[float, torch.Tensor],
    /,
    *,
    alpha: Optional[Union[int, float]] = None,
    out: Optional[torch.Tensor] = None,
) -> torch.Tensor:
    x1, x2 = ivy.promote_types_of_inputs(x1, x2)
    if alpha not in (1, None):
        return torch.add(x1, x2, alpha=alpha, out=out)
    return torch.add(x1, x2, out=out)


add.support_native_out = True


@with_unsupported_dtypes({"2.0.1 and below": ("complex",)}, backend_version)
def bitwise_xor(
    x1: Union[int, bool, torch.Tensor],
    x2: Union[int, bool, torch.Tensor],
    /,
    *,
    out: Optional[torch.Tensor] = None,
) -> torch.Tensor:
    x1, x2 = ivy.promote_types_of_inputs(x1, x2, array_api_promotion=True)
    return torch.bitwise_xor(x1, x2, out=out)


bitwise_xor.support_native_out = True


<<<<<<< HEAD
@with_unsupported_dtypes({"1.11.0 and below": ("float16", "complex")}, backend_version)
def expm1(
    x: torch.Tensor,
    /,
    *,
    where: Union[bool, torch.Tensor] = True,
    out: Optional[torch.Tensor] = None,
) -> torch.Tensor:
=======
@with_unsupported_dtypes({"2.0.1 and below": ("float16", "complex")}, backend_version)
def expm1(x: torch.Tensor, /, *, out: Optional[torch.Tensor] = None) -> torch.Tensor:
>>>>>>> 0a32c763
    x = _cast_for_unary_op(x)
    return ivy.where(where, torch.expm1(x, out=out), x)


expm1.support_native_out = True


@with_unsupported_dtypes({"2.0.1 and below": ("complex",)}, backend_version)
def bitwise_invert(
    x: Union[int, bool, torch.Tensor], /, *, out: Optional[torch.Tensor] = None
) -> torch.Tensor:
    x = _cast_for_unary_op(x)
    return torch.bitwise_not(x, out=out)


bitwise_invert.support_native_out = True


def isfinite(x: torch.Tensor, /, *, out: Optional[torch.Tensor] = None) -> torch.Tensor:
    x = _cast_for_unary_op(x)
    return torch.isfinite(x)


def isinf(
    x: torch.Tensor,
    /,
    *,
    detect_positive: bool = True,
    detect_negative: bool = True,
    out: Optional[torch.Tensor] = None,
) -> torch.Tensor:
    x = _cast_for_unary_op(x)
    if detect_negative and detect_positive:
        return torch.isinf(x)
    elif detect_negative:
        return torch.isneginf(x)
    elif detect_positive:
        return torch.isposinf(x)
    return torch.full_like(x, False, dtype=torch.bool)


def equal(
    x1: Union[float, torch.Tensor],
    x2: Union[float, torch.Tensor],
    /,
    *,
    out: Optional[torch.Tensor] = None,
) -> torch.Tensor:
    x1, x2 = ivy.promote_types_of_inputs(x1, x2)
    return torch.eq(x1, x2, out=out)


equal.support_native_out = True


@with_unsupported_dtypes({"2.0.1 and below": ("complex",)}, backend_version)
def less_equal(
    x1: Union[float, torch.Tensor],
    x2: Union[float, torch.Tensor],
    /,
    *,
    out: Optional[torch.Tensor] = None,
) -> torch.Tensor:
    x1, x2 = ivy.promote_types_of_inputs(x1, x2)
    return torch.less_equal(x1, x2, out=out)


less_equal.support_native_out = True


@with_unsupported_dtypes({"2.0.1 and below": ("complex",)}, backend_version)
def bitwise_and(
    x1: Union[int, bool, torch.Tensor],
    x2: Union[int, bool, torch.Tensor],
    /,
    *,
    out: Optional[torch.Tensor] = None,
) -> torch.Tensor:
    x1, x2 = ivy.promote_types_of_inputs(x1, x2, array_api_promotion=True)
    return torch.bitwise_and(x1, x2, out=out)


bitwise_and.support_native_out = True


<<<<<<< HEAD
@with_unsupported_dtypes({"1.11.0 and below": ("float16", "complex")}, backend_version)
def ceil(
    x: torch.Tensor,
    /,
    *,
    where: Union[bool, torch.Tensor] = True,
    out: Optional[torch.Tensor] = None,
) -> torch.Tensor:
=======
@with_unsupported_dtypes({"2.0.1 and below": ("float16", "complex")}, backend_version)
def ceil(x: torch.Tensor, /, *, out: Optional[torch.Tensor] = None) -> torch.Tensor:
>>>>>>> 0a32c763
    x = _cast_for_unary_op(x)
    if "int" in str(x.dtype):
        if ivy.exists(out):
            return ivy.inplace_update(out, x)
        return x
    return ivy.where(where, torch.ceil(x, out=out), x)


ceil.support_native_out = True


<<<<<<< HEAD
@with_unsupported_dtypes({"1.11.0 and below": ("float16", "complex")}, backend_version)
def floor(
    x: torch.Tensor,
    /,
    *,
    where: Union[bool, torch.Tensor] = True,
    out: Optional[torch.Tensor] = None,
) -> torch.Tensor:
=======
@with_unsupported_dtypes({"2.0.1 and below": ("float16", "complex")}, backend_version)
def floor(x: torch.Tensor, /, *, out: Optional[torch.Tensor] = None) -> torch.Tensor:
>>>>>>> 0a32c763
    x = _cast_for_unary_op(x)
    if "int" in str(x.dtype):
        if ivy.exists(out):
            return ivy.inplace_update(out, x)
        return x
    return ivy.where(where, torch.floor(x, out=out), x)


floor.support_native_out = True


@with_unsupported_dtypes({"2.0.1 and below": ("float16",)}, backend_version)
def asin(x: torch.Tensor, /, *, out: Optional[torch.Tensor] = None) -> torch.Tensor:
    x = _cast_for_unary_op(x)
    return torch.asin(x, out=out)


asin.support_native_out = True


@with_unsupported_dtypes({"2.0.1 and below": ("float16",)}, backend_version)
def asinh(x: torch.Tensor, /, *, out: Optional[torch.Tensor] = None) -> torch.Tensor:
    x = _cast_for_unary_op(x)
    return torch.asinh(x, out=out)


asinh.support_native_out = True


@with_unsupported_dtypes({"2.0.1 and below": ("float16",)}, backend_version)
def sign(x: torch.Tensor, /, *, out: Optional[torch.Tensor] = None) -> torch.Tensor:
    x = _cast_for_unary_op(x)
    return torch.sign(x, out=out)


sign.support_native_out = True


@with_unsupported_dtypes({"2.0.1 and below": ("float16",)}, backend_version)
def sqrt(x: torch.Tensor, /, *, out: Optional[torch.Tensor] = None) -> torch.Tensor:
    x = _cast_for_unary_op(x)
    return torch.sqrt(x, out=out)


sqrt.support_native_out = True


@with_unsupported_dtypes({"2.0.1 and below": ("float16",)}, backend_version)
def cosh(x: torch.Tensor, /, *, out: Optional[torch.Tensor] = None) -> torch.Tensor:
    x = _cast_for_unary_op(x)
    return torch.cosh(x, out=out)


cosh.support_native_out = True


@with_unsupported_dtypes({"2.0.1 and below": ("float16",)}, backend_version)
def log10(x: torch.Tensor, /, *, out: Optional[torch.Tensor] = None) -> torch.Tensor:
    x = _cast_for_unary_op(x)
    return torch.log10(x, out=out)


log10.support_native_out = True


@with_unsupported_dtypes({"2.0.1 and below": ("float16",)}, backend_version)
def log2(x: torch.Tensor, /, *, out: Optional[torch.Tensor] = None) -> torch.Tensor:
    x = _cast_for_unary_op(x)
    return torch.log2(x, out=out)


@with_unsupported_dtypes({"2.0.1 and below": ("float16", "complex")}, backend_version)
def log1p(x: torch.Tensor, /, *, out: Optional[torch.Tensor] = None) -> torch.Tensor:
    x = _cast_for_unary_op(x)
    return torch.log1p(x, out=out)


log1p.support_native_out = True


def isnan(x: torch.Tensor, /, *, out: Optional[torch.Tensor] = None) -> torch.Tensor:
    x = _cast_for_unary_op(x)
    return torch.isnan(x)


@with_unsupported_dtypes({"2.0.1 and below": ("complex",)}, backend_version)
def less(
    x1: Union[float, torch.Tensor],
    x2: Union[float, torch.Tensor],
    /,
    *,
    out: Optional[torch.Tensor] = None,
) -> torch.Tensor:
    x1, x2 = ivy.promote_types_of_inputs(x1, x2)
    return torch.lt(x1, x2, out=out)


less.support_native_out = True


def multiply(
    x1: Union[float, torch.Tensor],
    x2: Union[float, torch.Tensor],
    /,
    *,
    out: Optional[torch.Tensor] = None,
) -> torch.Tensor:
    x1, x2 = ivy.promote_types_of_inputs(x1, x2)
    return torch.multiply(x1, x2, out=out)


multiply.support_native_out = True


@with_unsupported_dtypes({"2.0.1 and below": ("float16",)}, backend_version)
def cos(x: torch.Tensor, /, *, out: Optional[torch.Tensor] = None) -> torch.Tensor:
    x = _cast_for_unary_op(x)
    return torch.cos(x, out=out)


cos.support_native_out = True


def logical_not(
    x: torch.Tensor, /, *, out: Optional[torch.Tensor] = None
) -> torch.Tensor:
    x = _cast_for_unary_op(x)
    return torch.logical_not(x.type(torch.bool), out=out)


logical_not.support_native_out = True


def divide(
    x1: Union[float, torch.Tensor],
    x2: Union[float, torch.Tensor],
    /,
    *,
    where: Union[bool, torch.Tensor] = True,
    out: Optional[torch.Tensor] = None,
) -> torch.Tensor:
    x1, x2 = ivy.promote_types_of_inputs(x1, x2)
    ret = torch.div(x1, x2)
    if ivy.is_float_dtype(x1.dtype) or ivy.is_complex_dtype(x1.dtype):
        ret = ivy.where(where, ivy.astype(ret, x1.dtype, copy=False), (x1, x2))
    else:
        ret = ivy.where(
            where,
            ivy.astype(ret, ivy.default_float_dtype(as_native=True), copy=False),
            (x1, x2),
        )
    return ret


divide.support_native_out = True


@with_unsupported_dtypes({"2.0.1 and below": ("complex",)}, backend_version)
def greater(
    x1: Union[float, torch.Tensor],
    x2: Union[float, torch.Tensor],
    /,
    *,
    where: Union[bool, torch.Tensor] = True,
    out: Optional[torch.Tensor] = None,
) -> torch.Tensor:
    x1, x2 = ivy.promote_types_of_inputs(x1, x2)
    return ivy.where(where, torch.greater(x1, x2, out=out), (x1, x2))


greater.support_native_out = True


@with_unsupported_dtypes({"2.0.1 and below": ("complex",)}, backend_version)
def greater_equal(
    x1: Union[float, torch.Tensor],
    x2: Union[float, torch.Tensor],
    /,
    *,
    where: Union[bool, torch.Tensor] = True,
    out: Optional[torch.Tensor] = None,
) -> torch.Tensor:
    x1, x2 = ivy.promote_types_of_inputs(x1, x2)
    return ivy.where(where, torch.greater_equal(x1, x2, out=out), (x1, x2))


greater_equal.support_native_out = True


@with_unsupported_dtypes({"2.0.1 and below": ("float16",)}, backend_version)
def acos(x: torch.Tensor, /, *, out: Optional[torch.Tensor] = None) -> torch.Tensor:
    x = _cast_for_unary_op(x)
    return torch.acos(x, out=out)


acos.support_native_out = True


def logical_xor(
    x1: torch.Tensor, x2: torch.Tensor, /, *, out: Optional[torch.Tensor] = None
) -> torch.Tensor:
    return torch.logical_xor(x1.type(torch.bool), x2.type(torch.bool), out=out)


logical_xor.support_native_out = True


def logical_and(
    x1: torch.Tensor, x2: torch.Tensor, /, *, out: Optional[torch.Tensor] = None
) -> torch.Tensor:
    return torch.logical_and(x1.type(torch.bool), x2.type(torch.bool), out=out)


logical_and.support_native_out = True


def logical_or(
    x1: torch.Tensor, x2: torch.Tensor, /, *, out: Optional[torch.Tensor] = None
) -> torch.Tensor:
    return torch.logical_or(x1.type(torch.bool), x2.type(torch.bool), out=out)


logical_or.support_native_out = True


@with_unsupported_dtypes({"2.0.1 and below": ("float16",)}, backend_version)
def acosh(x: torch.Tensor, /, *, out: Optional[torch.Tensor] = None) -> torch.Tensor:
    x = _cast_for_unary_op(x)
    return torch.acosh(x, out=out)


acosh.support_native_out = True


@with_unsupported_dtypes({"2.0.1 and below": ("float16",)}, backend_version)
def sin(x: torch.Tensor, /, *, out: Optional[torch.Tensor] = None) -> torch.Tensor:
    x = _cast_for_unary_op(x)
    return torch.sin(x, out=out)


sin.support_native_out = True


def negative(
    x: Union[float, torch.Tensor], /, *, out: Optional[torch.Tensor] = None
) -> torch.Tensor:
    x = _cast_for_unary_op(x)
    return torch.neg(x, out=out)


negative.support_native_out = True


def not_equal(
    x1: Union[float, torch.Tensor],
    x2: Union[float, torch.Tensor],
    /,
    *,
    out: Optional[torch.Tensor] = None,
) -> torch.Tensor:
    x1, x2 = ivy.promote_types_of_inputs(x1, x2)
    return torch.not_equal(x1, x2, out=out)


not_equal.support_native_out = True


@with_unsupported_dtypes({"2.0.1 and below": ("float16",)}, backend_version)
def tanh(x: torch.Tensor, /, *, out: Optional[torch.Tensor] = None) -> torch.Tensor:
    x = _cast_for_unary_op(x)
    return torch.tanh(x, out=out)


tanh.support_native_out = True


@with_unsupported_dtypes({"2.0.1 and below": ("float16", "complex")}, backend_version)
def floor_divide(
    x1: Union[float, torch.Tensor],
    x2: Union[float, torch.Tensor],
    /,
    *,
    where: Union[bool, torch.Tensor] = True,
    out: Optional[torch.Tensor] = None,
) -> torch.Tensor:
    x1, x2 = ivy.promote_types_of_inputs(x1, x2)
    if ivy.exists(out):
        if not ivy.is_float_dtype(out):
            return ivy.where(
                where,
                ivy.inplace_update(out, torch.floor(torch.div(x1, x2)).type(out.dtype)),
                (x1, x2),
            )
    return ivy.where(
        where, torch.floor(torch.div(x1, x2), out=out).type(x1.dtype), (x1, x2)
    )


floor_divide.support_native_out = True


@with_unsupported_dtypes({"2.0.1 and below": ("complex",)}, backend_version)
def bitwise_or(
    x1: Union[int, bool, torch.Tensor],
    x2: Union[int, bool, torch.Tensor],
    /,
    *,
    out: Optional[torch.Tensor] = None,
) -> torch.Tensor:
    x1, x2 = ivy.promote_types_of_inputs(x1, x2, array_api_promotion=True)
    return torch.bitwise_or(x1, x2, out=out)


bitwise_or.support_native_out = True


@with_unsupported_dtypes({"2.0.1 and below": ("float16",)}, backend_version)
def sinh(x: torch.Tensor, /, *, out: Optional[torch.Tensor] = None) -> torch.Tensor:
    x = _cast_for_unary_op(x)
    return torch.sinh(x, out=out)


sinh.support_native_out = True


def positive(
    x: Union[float, torch.Tensor], /, *, out: Optional[torch.Tensor] = None
) -> torch.Tensor:
    x = _cast_for_unary_op(x)
    return torch.positive(x)


def square(x: torch.Tensor, /, *, out: Optional[torch.Tensor] = None) -> torch.Tensor:
    x = _cast_for_unary_op(x)
    return torch.square(x, out=out)


square.support_native_out = True


def pow(
    x1: Union[float, torch.Tensor],
    x2: Union[float, torch.Tensor],
    /,
    *,
    out: Optional[torch.Tensor] = None,
) -> torch.Tensor:
    x1, x2 = ivy.promote_types_of_inputs(x1, x2)
    return torch.pow(x1, x2, out=out)


pow.support_native_out = True


@with_unsupported_dtypes({"2.0.1 and below": ("float16", "complex")}, backend_version)
def round(
    x: torch.Tensor, /, *, decimals: int = 0, out: Optional[torch.Tensor] = None
) -> torch.Tensor:
    if "int" in str(x.dtype):
        if ivy.exists(out):
            return ivy.inplace_update(out, x)
        return x
    return torch.round(x, decimals=decimals, out=out)


round.support_native_out = True


@with_unsupported_dtypes({"2.0.1 and below": ("float16", "complex")}, backend_version)
def trunc(x: torch.Tensor, /, *, out: Optional[torch.Tensor] = None) -> torch.Tensor:
    x = _cast_for_unary_op(x)
    if "int" not in str(x.dtype):
        return torch.trunc(x, out=out)
    ret = x
    if ivy.exists(out):
        return ivy.inplace_update(out, ret)
    return ret


trunc.support_native_out = True


def abs(
    x: Union[float, torch.Tensor],
    /,
    *,
    where: Union[bool, torch.Tensor] = True,
    out: Optional[torch.Tensor] = None,
) -> torch.Tensor:
    x = _cast_for_unary_op(x)
    if x.dtype is torch.bool:
        return x
    return ivy.where(where, torch.abs(x, out=out), x)


abs.support_native_out = True


@with_unsupported_dtypes({"2.0.1 and below": ("float16", "complex")}, backend_version)
def logaddexp(
    x1: torch.Tensor, x2: torch.Tensor, /, *, out: Optional[torch.Tensor] = None
) -> torch.Tensor:
    x1, x2 = ivy.promote_types_of_inputs(x1, x2)
    return torch.logaddexp(x1, x2, out=out)


logaddexp.support_native_out = True


@with_unsupported_dtypes({"2.0.1 and below": ("float16",)}, backend_version)
def tan(x: torch.Tensor, /, *, out: Optional[torch.Tensor] = None) -> torch.Tensor:
    x = _cast_for_unary_op(x)
    return torch.tan(x, out=out)


tan.support_native_out = True


@with_unsupported_dtypes({"2.0.1 and below": ("float16",)}, backend_version)
def atan(x: torch.Tensor, /, *, out: Optional[torch.Tensor] = None) -> torch.Tensor:
    x = _cast_for_unary_op(x)
    return torch.atan(x, out=out)


atan.support_native_out = True


@with_unsupported_dtypes(
    {"2.0.1 and below": ("float16", "bfloat16", "complex")}, backend_version
)  # TODO Fixed in PyTorch 1.12.1 (this note excludes complex)
def atan2(
    x1: torch.Tensor, x2: torch.Tensor, /, *, out: Optional[torch.Tensor] = None
) -> torch.Tensor:
    x1, x2 = ivy.promote_types_of_inputs(x1, x2)
    return torch.atan2(x1, x2, out=out)


atan2.support_native_out = True


@with_unsupported_dtypes({"2.0.1 and below": ("float16",)}, backend_version)
def log(x: torch.Tensor, /, *, out: Optional[torch.Tensor] = None) -> torch.Tensor:
    x = _cast_for_unary_op(x)
    return torch.log(x, out=out)


log.support_native_out = True


<<<<<<< HEAD
@with_unsupported_dtypes({"1.11.0 and below": ("float16",)}, backend_version)
def exp(
    x: torch.Tensor,
    /,
    *,
    where: Union[bool, torch.Tensor] = True,
    out: Optional[torch.Tensor] = None,
) -> torch.Tensor:
=======
@with_unsupported_dtypes({"2.0.1 and below": ("float16",)}, backend_version)
def exp(x: torch.Tensor, /, *, out: Optional[torch.Tensor] = None) -> torch.Tensor:
>>>>>>> 0a32c763
    x = _cast_for_unary_op(x)
    return ivy.where(where, torch.exp(x, out=out), x)


exp.support_native_out = True


def subtract(
    x1: Union[float, torch.Tensor],
    x2: Union[float, torch.Tensor],
    /,
    *,
    alpha: Optional[Union[int, float]] = None,
    out: Optional[torch.Tensor] = None,
) -> torch.Tensor:
    x1, x2 = ivy.promote_types_of_inputs(x1, x2)
    if alpha not in (1, None):
        return torch.subtract(x1, x2, alpha=alpha, out=out)
    return torch.subtract(x1, x2, out=out)


subtract.support_native_out = True


@with_unsupported_dtypes({"2.0.1 and below": ("float16", "complex")}, backend_version)
def remainder(
    x1: Union[float, torch.Tensor],
    x2: Union[float, torch.Tensor],
    /,
    *,
    modulus: bool = True,
    out: Optional[torch.Tensor] = None,
) -> torch.Tensor:
    x1, x2 = ivy.promote_types_of_inputs(x1, x2)
    if not modulus:
        res = x1 / x2
        res_floored = torch.where(res >= 0, torch.floor(res), torch.ceil(res))
        diff = res - res_floored
        diff, x2 = ivy.promote_types_of_inputs(diff, x2)
        if ivy.exists(out):
            if out.dtype != x2.dtype:
                return ivy.inplace_update(
                    out, torch.round(torch.mul(diff, x2)).to(out.dtype)
                )
        return torch.round(torch.mul(diff, x2), out=out).to(x1.dtype)
    return torch.remainder(x1, x2, out=out).to(x1.dtype)


remainder.support_native_out = True


@with_unsupported_dtypes({"2.0.1 and below": ("float16",)}, backend_version)
def atanh(x: torch.Tensor, /, *, out: Optional[torch.Tensor] = None) -> torch.Tensor:
    x = _cast_for_unary_op(x)
    return torch.atanh(x, out=out)


atanh.support_native_out = True


@with_unsupported_dtypes({"2.0.1 and below": ("complex",)}, backend_version)
def bitwise_right_shift(
    x1: Union[int, bool, torch.Tensor],
    x2: Union[int, bool, torch.Tensor],
    /,
    *,
    out: Optional[torch.Tensor] = None,
) -> torch.Tensor:
    x1, x2 = ivy.promote_types_of_inputs(x1, x2, array_api_promotion=True)
    x2 = torch.clamp(x2, min=0, max=torch.iinfo(x2.dtype).bits - 1)
    return torch.bitwise_right_shift(x1, x2, out=out)


bitwise_right_shift.support_native_out = True


@with_unsupported_dtypes({"2.0.1 and below": ("complex",)}, backend_version)
def bitwise_left_shift(
    x1: Union[int, bool, torch.Tensor],
    x2: Union[int, bool, torch.Tensor],
    /,
    *,
    out: Optional[torch.Tensor] = None,
) -> torch.Tensor:
    x1, x2 = ivy.promote_types_of_inputs(x1, x2, array_api_promotion=True)
    return torch.bitwise_left_shift(x1, x2, out=out)


bitwise_left_shift.support_native_out = True


# Extra #
# ------#


@with_unsupported_dtypes({"2.0.1 and below": ("float16", "complex")}, backend_version)
def erf(x: torch.Tensor, /, *, out: Optional[torch.Tensor] = None) -> torch.Tensor:
    x = _cast_for_unary_op(x)
    return torch.erf(x, out=out)


erf.support_native_out = True


@with_unsupported_dtypes({"2.0.1 and below": ("complex",)}, backend_version)
def minimum(
    x1: Union[float, torch.Tensor],
    x2: Union[float, torch.Tensor],
    /,
    *,
    use_where: bool = True,
    out: Optional[torch.Tensor] = None,
) -> torch.Tensor:
    x1, x2 = ivy.promote_types_of_inputs(x1, x2)
    if use_where:
        ret = torch.where(x1 <= x2, x1, x2)
        if ivy.exists(out):
            return ivy.inplace_update(out, ret)
        return ret
    return torch.minimum(x1, x2, out=out)


minimum.support_native_out = True


@with_unsupported_dtypes({"2.0.1 and below": ("complex",)}, backend_version)
def maximum(
    x1: Union[float, torch.Tensor],
    x2: Union[float, torch.Tensor],
    /,
    *,
    use_where: bool = True,
    out: Optional[torch.Tensor] = None,
) -> torch.Tensor:
    x1, x2 = ivy.promote_types_of_inputs(x1, x2)
    if use_where:
        ret = torch.where(x1 >= x2, x1, x2)
        if ivy.exists(out):
            return ivy.inplace_update(out, ret)
        return ret
    return torch.maximum(x1, x2, out=out)


maximum.support_native_out = True


@with_unsupported_dtypes({"2.0.1 and below": ("float16",)}, backend_version)
def reciprocal(
    x: Union[float, torch.Tensor], /, *, out: Optional[torch.Tensor] = None
) -> torch.Tensor:
    x = _cast_for_unary_op(x)
    return torch.reciprocal(x, out=out)


reciprocal.support_native_out = True


def deg2rad(x: torch.Tensor, /, *, out: Optional[torch.Tensor] = None) -> torch.Tensor:
    return torch.deg2rad(x, out=out)


deg2rad.support_native_out = True


def rad2deg(x: torch.Tensor, /, *, out: Optional[torch.Tensor] = None) -> torch.Tensor:
    return torch.rad2deg(x, out=out)


rad2deg.support_native_out = True


@with_unsupported_dtypes({"2.0.1 and below": ("complex",)}, backend_version)
def trunc_divide(
    x1: Union[float, torch.Tensor],
    x2: Union[float, torch.Tensor],
    /,
    *,
    out: Optional[torch.Tensor] = None,
) -> torch.Tensor:
    x1, x2 = ivy.promote_types_of_inputs(x1, x2)
    ret = torch.div(x1, x2, rounding_mode="trunc")
    if ivy.is_float_dtype(x1.dtype):
        ret = ret.to(x1.dtype)
    else:
        ret = ret.to(ivy.default_float_dtype(as_native=True))
    return ret


def isreal(x: torch.Tensor, /, *, out: Optional[torch.Tensor] = None) -> torch.Tensor:
    return torch.isreal(x)


@with_unsupported_dtypes(
    {"2.0.1 and below": ("bfloat16", "complex")},
    backend_version,
)
def fmod(
    x1: torch.Tensor,
    x2: torch.Tensor,
    /,
    *,
    out: Optional[torch.Tensor] = None,
) -> torch.Tensor:
    x1, x2 = promote_types_of_inputs(x1, x2)
    return torch.fmod(x1, x2, out=None)


fmod.support_native_out = True<|MERGE_RESOLUTION|>--- conflicted
+++ resolved
@@ -48,8 +48,8 @@
 bitwise_xor.support_native_out = True
 
 
-<<<<<<< HEAD
-@with_unsupported_dtypes({"1.11.0 and below": ("float16", "complex")}, backend_version)
+
+@with_unsupported_dtypes({"2.0.1 and below": ("float16", "complex")}, backend_version)
 def expm1(
     x: torch.Tensor,
     /,
@@ -57,10 +57,7 @@
     where: Union[bool, torch.Tensor] = True,
     out: Optional[torch.Tensor] = None,
 ) -> torch.Tensor:
-=======
-@with_unsupported_dtypes({"2.0.1 and below": ("float16", "complex")}, backend_version)
-def expm1(x: torch.Tensor, /, *, out: Optional[torch.Tensor] = None) -> torch.Tensor:
->>>>>>> 0a32c763
+
     x = _cast_for_unary_op(x)
     return ivy.where(where, torch.expm1(x, out=out), x)
 
@@ -146,8 +143,7 @@
 bitwise_and.support_native_out = True
 
 
-<<<<<<< HEAD
-@with_unsupported_dtypes({"1.11.0 and below": ("float16", "complex")}, backend_version)
+@with_unsupported_dtypes({"2.0.1 and below": ("float16", "complex")}, backend_version)
 def ceil(
     x: torch.Tensor,
     /,
@@ -155,10 +151,7 @@
     where: Union[bool, torch.Tensor] = True,
     out: Optional[torch.Tensor] = None,
 ) -> torch.Tensor:
-=======
-@with_unsupported_dtypes({"2.0.1 and below": ("float16", "complex")}, backend_version)
-def ceil(x: torch.Tensor, /, *, out: Optional[torch.Tensor] = None) -> torch.Tensor:
->>>>>>> 0a32c763
+
     x = _cast_for_unary_op(x)
     if "int" in str(x.dtype):
         if ivy.exists(out):
@@ -170,8 +163,7 @@
 ceil.support_native_out = True
 
 
-<<<<<<< HEAD
-@with_unsupported_dtypes({"1.11.0 and below": ("float16", "complex")}, backend_version)
+@with_unsupported_dtypes({"2.0.1 and below": ("float16", "complex")}, backend_version)
 def floor(
     x: torch.Tensor,
     /,
@@ -179,10 +171,8 @@
     where: Union[bool, torch.Tensor] = True,
     out: Optional[torch.Tensor] = None,
 ) -> torch.Tensor:
-=======
-@with_unsupported_dtypes({"2.0.1 and below": ("float16", "complex")}, backend_version)
-def floor(x: torch.Tensor, /, *, out: Optional[torch.Tensor] = None) -> torch.Tensor:
->>>>>>> 0a32c763
+
+
     x = _cast_for_unary_op(x)
     if "int" in str(x.dtype):
         if ivy.exists(out):
@@ -632,8 +622,8 @@
 log.support_native_out = True
 
 
-<<<<<<< HEAD
-@with_unsupported_dtypes({"1.11.0 and below": ("float16",)}, backend_version)
+
+@with_unsupported_dtypes({" 2.0.1 and below": ("float16",)}, backend_version)
 def exp(
     x: torch.Tensor,
     /,
@@ -641,10 +631,7 @@
     where: Union[bool, torch.Tensor] = True,
     out: Optional[torch.Tensor] = None,
 ) -> torch.Tensor:
-=======
-@with_unsupported_dtypes({"2.0.1 and below": ("float16",)}, backend_version)
-def exp(x: torch.Tensor, /, *, out: Optional[torch.Tensor] = None) -> torch.Tensor:
->>>>>>> 0a32c763
+
     x = _cast_for_unary_op(x)
     return ivy.where(where, torch.exp(x, out=out), x)
 
