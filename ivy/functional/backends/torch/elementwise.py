--- conflicted
+++ resolved
@@ -673,7 +673,16 @@
 maximum.support_native_out = True
 
 
-<<<<<<< HEAD
+def reciprocal(
+    x: Union[float, torch.Tensor], /, *, out: Optional[torch.Tensor] = None
+) -> torch.Tensor:
+    x = _cast_for_unary_op(x)
+    return torch.reciprocal(x, out=out)
+
+reciprocal.support_native_out = True
+reciprocal.unsupported_dtypes = ("float16",)
+
+
 def deg2rad(x: torch.Tensor, /, *, out: Optional[torch.Tensor] = None) -> torch.Tensor:
     return torch.deg2rad(x, out=out)
 
@@ -685,15 +694,4 @@
     return torch.rad2deg(x, out=out)
 
 
-rad2deg.support_native_out = True
-=======
-def reciprocal(
-    x: Union[float, torch.Tensor], /, *, out: Optional[torch.Tensor] = None
-) -> torch.Tensor:
-    x = _cast_for_unary_op(x)
-    return torch.reciprocal(x, out=out)
-
-
-reciprocal.support_native_out = True
-reciprocal.unsupported_dtypes = ("float16",)
->>>>>>> 5c4f3ff7
+rad2deg.support_native_out = True