# global
import torch
from typing import Union, Optional, Tuple

# local
import ivy


def _cast_for_unary_op(x):
    if not isinstance(x, torch.Tensor):
        x = torch.tensor(x)
    return x


def _cast_for_binary_op(
    x1: Union[float, torch.Tensor], x2: Union[float, torch.Tensor]
) -> Tuple[torch.Tensor, torch.Tensor]:
    """Torch's type promotion behaves as Ivy's does, except in the case where
    one input is a 0D tensor and one is a non 0D tensor. An easy fix for this edge
    case is to just add an extra dimension to the 0D tensor, which fixes the type
    promotion and the result's shape will still be correct.

    Torch does handle 2 scalar inputs, however we call `ivy.array` on them to ensure
    that Ivy's default dtypes are used, rather than Torch's.
    """
    if isinstance(x1, torch.Tensor) and isinstance(x2, torch.Tensor):
        if x1.ndim == 0 and x2.ndim != 0:
            x1 = x1[None]
        elif x2.ndim == 0 and x1.ndim != 0:
            x2 = x2[None]
    elif not isinstance(x1, torch.Tensor) and not isinstance(x2, torch.Tensor):
        x1 = ivy.to_native(ivy.array(x1))
        x2 = ivy.to_native(ivy.array(x2))
    return x1, x2


def add(
    x1: Union[float, torch.Tensor],
    x2: Union[float, torch.Tensor],
    /,
    *,
    alpha: Optional[Union[int, float]] = None,
    out: Optional[torch.Tensor] = None,
) -> torch.Tensor:
<<<<<<< HEAD
    x1, x2 = _cast_for_binary_op(x1, x2)
=======
    x1, x2 = ivy.promote_types_of_inputs(x1, x2)
    if alpha not in (1, None):
        return torch.add(x1, x2, alpha=alpha, out=out)
>>>>>>> bf1440b4
    return torch.add(x1, x2, out=out)


add.support_native_out = True


def bitwise_xor(
    x1: Union[int, bool, torch.Tensor],
    x2: Union[int, bool, torch.Tensor],
    /,
    *,
    out: Optional[torch.Tensor] = None,
) -> torch.Tensor:
    x1, x2 = _cast_for_binary_op(x1, x2)
    return torch.bitwise_xor(x1, x2, out=out)


bitwise_xor.support_native_out = True


def expm1(x: torch.Tensor, /, *, out: Optional[torch.Tensor] = None) -> torch.Tensor:
    x = _cast_for_unary_op(x)
    return torch.expm1(x, out=out)


expm1.unsupported_dtypes = ("float16",)
expm1.support_native_out = True


def bitwise_invert(
    x: Union[int, bool, torch.Tensor], /, *, out: Optional[torch.Tensor] = None
) -> torch.Tensor:
    x = _cast_for_unary_op(x)
    return torch.bitwise_not(x, out=out)


bitwise_invert.support_native_out = True


def isfinite(x: torch.Tensor, /, *, out: Optional[torch.Tensor] = None) -> torch.Tensor:
    x = _cast_for_unary_op(x)
    return torch.isfinite(x)


def isinf(x: torch.Tensor, /, *, out: Optional[torch.Tensor] = None) -> torch.Tensor:
    x = _cast_for_unary_op(x)
    return torch.isinf(x)


def equal(
    x1: Union[float, torch.Tensor],
    x2: Union[float, torch.Tensor],
    /,
    *,
    out: Optional[torch.Tensor] = None,
) -> torch.Tensor:
    x1, x2 = _cast_for_binary_op(x1, x2)
    return torch.eq(x1, x2, out=out)


equal.support_native_out = True


def less_equal(
    x1: Union[float, torch.Tensor],
    x2: Union[float, torch.Tensor],
    /,
    *,
    out: Optional[torch.Tensor] = None,
) -> torch.Tensor:
    x1, x2 = _cast_for_binary_op(x1, x2)
    return torch.less_equal(x1, x2, out=out)


less_equal.support_native_out = True


def bitwise_and(
    x1: Union[int, bool, torch.Tensor],
    x2: Union[int, bool, torch.Tensor],
    /,
    *,
    out: Optional[torch.Tensor] = None,
) -> torch.Tensor:
    x1, x2 = _cast_for_binary_op(x1, x2)
    return torch.bitwise_and(x1, x2, out=out)


bitwise_and.support_native_out = True


def ceil(x: torch.Tensor, /, *, out: Optional[torch.Tensor] = None) -> torch.Tensor:
    x = _cast_for_unary_op(x)
    if "int" in str(x.dtype):
        if ivy.exists(out):
            return ivy.inplace_update(out, x)
        return x
    return torch.ceil(x, out=out)


ceil.support_native_out = True
ceil.unsupported_dtypes = ("float16",)


def floor(x: torch.Tensor, /, *, out: Optional[torch.Tensor] = None) -> torch.Tensor:
    x = _cast_for_unary_op(x)
    if "int" in str(x.dtype):
        if ivy.exists(out):
            return ivy.inplace_update(out, x)
        return x
    return torch.floor(x, out=out)


floor.support_native_out = True
floor.unsupported_dtypes = ("float16",)


def asin(x: torch.Tensor, /, *, out: Optional[torch.Tensor] = None) -> torch.Tensor:
    x = _cast_for_unary_op(x)
    return torch.asin(x, out=out)


asin.support_native_out = True
asin.unsupported_dtypes = ("float16",)


def asinh(x: torch.Tensor, /, *, out: Optional[torch.Tensor] = None) -> torch.Tensor:
    x = _cast_for_unary_op(x)
    return torch.asinh(x, out=out)


asinh.support_native_out = True
asinh.unsupported_dtypes = ("float16",)


def sign(x: torch.Tensor, /, *, out: Optional[torch.Tensor] = None) -> torch.Tensor:
    x = _cast_for_unary_op(x)
    return torch.sign(x, out=out)


sign.support_native_out = True


def sqrt(x: torch.Tensor, /, *, out: Optional[torch.Tensor] = None) -> torch.Tensor:
    x = _cast_for_unary_op(x)
    return torch.sqrt(x, out=out)


sqrt.support_native_out = True
sqrt.unsupported_dtypes = ("float16",)


def cosh(x: torch.Tensor, /, *, out: Optional[torch.Tensor] = None) -> torch.Tensor:
    x = _cast_for_unary_op(x)
    return torch.cosh(x, out=out)


cosh.support_native_out = True
cosh.unsupported_dtypes = ("float16",)


def log10(x: torch.Tensor, /, *, out: Optional[torch.Tensor] = None) -> torch.Tensor:
    x = _cast_for_unary_op(x)
    return torch.log10(x, out=out)


log10.support_native_out = True
log10.unsupported_dtypes = ("float16",)


def log2(x: torch.Tensor, /, *, out: Optional[torch.Tensor] = None) -> torch.Tensor:
    x = _cast_for_unary_op(x)
    return torch.log2(x, out=out)


log2.unsupported_dtypes = ("float16",)


def log1p(x: torch.Tensor, /, *, out: Optional[torch.Tensor] = None) -> torch.Tensor:
    x = _cast_for_unary_op(x)
    return torch.log1p(x, out=out)


log1p.support_native_out = True
log1p.unsupported_dtypes = ("float16",)


def isnan(x: torch.Tensor, /, *, out: Optional[torch.Tensor] = None) -> torch.Tensor:
    x = _cast_for_unary_op(x)
    return torch.isnan(x)


def less(
    x1: Union[float, torch.Tensor],
    x2: Union[float, torch.Tensor],
    /,
    *,
    out: Optional[torch.Tensor] = None,
) -> torch.Tensor:
    x1, x2 = _cast_for_binary_op(x1, x2)
    return torch.lt(x1, x2, out=out)


less.support_native_out = True


def multiply(
    x1: Union[float, torch.Tensor],
    x2: Union[float, torch.Tensor],
    /,
    *,
    out: Optional[torch.Tensor] = None,
) -> torch.Tensor:
    x1, x2 = _cast_for_binary_op(x1, x2)
    return torch.multiply(x1, x2, out=out)


multiply.support_native_out = True


def cos(x: torch.Tensor, /, *, out: Optional[torch.Tensor] = None) -> torch.Tensor:
    x = _cast_for_unary_op(x)
    return torch.cos(x, out=out)


cos.support_native_out = True
cos.unsupported_dtypes = ("float16",)


def logical_not(
    x: torch.Tensor, /, *, out: Optional[torch.Tensor] = None
) -> torch.Tensor:
    x = _cast_for_unary_op(x)
    return torch.logical_not(x.type(torch.bool), out=out)


logical_not.support_native_out = True


def divide(
    x1: Union[float, torch.Tensor],
    x2: Union[float, torch.Tensor],
    /,
    *,
    out: Optional[torch.Tensor] = None,
) -> torch.Tensor:
    x1, x2 = _cast_for_binary_op(x1, x2)
    ret = torch.div(x1, x2)
    if ivy.is_float_dtype(x1.dtype):
        ret = ret.to(x1.dtype)
    else:
        ret = ret.to(ivy.default_float_dtype(as_native=True))
    return ret


divide.support_native_out = True


def greater(
    x1: Union[float, torch.Tensor],
    x2: Union[float, torch.Tensor],
    /,
    *,
    out: Optional[torch.Tensor] = None,
) -> torch.Tensor:
    x1, x2 = _cast_for_binary_op(x1, x2)
    return torch.greater(x1, x2, out=out)


greater.support_native_out = True


def greater_equal(
    x1: Union[float, torch.Tensor],
    x2: Union[float, torch.Tensor],
    /,
    *,
    out: Optional[torch.Tensor] = None,
) -> torch.Tensor:
    x1, x2 = _cast_for_binary_op(x1, x2)
    return torch.greater_equal(x1, x2, out=out)


greater_equal.support_native_out = True


def acos(x: torch.Tensor, /, *, out: Optional[torch.Tensor] = None) -> torch.Tensor:
    x = _cast_for_unary_op(x)
    return torch.acos(x, out=out)


acos.support_native_out = True
acos.unsupported_dtypes = ("float16",)


def logical_xor(
    x1: torch.Tensor, x2: torch.Tensor, /, *, out: Optional[torch.Tensor] = None
) -> torch.Tensor:
    return torch.logical_xor(x1.type(torch.bool), x2.type(torch.bool), out=out)


logical_xor.support_native_out = True


def logical_and(
    x1: torch.Tensor, x2: torch.Tensor, /, *, out: Optional[torch.Tensor] = None
) -> torch.Tensor:
    return torch.logical_and(x1.type(torch.bool), x2.type(torch.bool), out=out)


logical_and.support_native_out = True


def logical_or(
    x1: torch.Tensor, x2: torch.Tensor, /, *, out: Optional[torch.Tensor] = None
) -> torch.Tensor:
    return torch.logical_or(x1.type(torch.bool), x2.type(torch.bool), out=out)


logical_or.support_native_out = True


def acosh(x: torch.Tensor, /, *, out: Optional[torch.Tensor] = None) -> torch.Tensor:
    x = _cast_for_unary_op(x)
    return torch.acosh(x, out=out)


acosh.support_native_out = True
acosh.unsupported_dtypes = ("float16",)


def sin(x: torch.Tensor, /, *, out: Optional[torch.Tensor] = None) -> torch.Tensor:
    x = _cast_for_unary_op(x)
    return torch.sin(x, out=out)


sin.support_native_out = True
sin.unsupported_dtypes = ("float16",)


def negative(
    x: Union[float, torch.Tensor], /, *, out: Optional[torch.Tensor] = None
) -> torch.Tensor:
    x = _cast_for_unary_op(x)
    return torch.neg(x, out=out)


negative.support_native_out = True


def not_equal(
    x1: Union[float, torch.Tensor],
    x2: Union[float, torch.Tensor],
    /,
    *,
    out: Optional[torch.Tensor] = None,
) -> torch.Tensor:
    x1, x2 = _cast_for_binary_op(x1, x2)
    return torch.not_equal(x1, x2, out=out)


not_equal.support_native_out = True


def tanh(x: torch.Tensor, /, *, out: Optional[torch.Tensor] = None) -> torch.Tensor:
    x = _cast_for_unary_op(x)
    return torch.tanh(x, out=out)


tanh.support_native_out = True
tanh.unsupported_dtypes = ("float16",)


def floor_divide(
    x1: Union[float, torch.Tensor],
    x2: Union[float, torch.Tensor],
    /,
    *,
    out: Optional[torch.Tensor] = None,
) -> torch.Tensor:
    x1, x2 = _cast_for_binary_op(x1, x2)
    return torch.div(x1, x2, rounding_mode="floor", out=out)


floor_divide.support_native_out = True


def bitwise_or(
    x1: Union[int, bool, torch.Tensor],
    x2: Union[int, bool, torch.Tensor],
    /,
    *,
    out: Optional[torch.Tensor] = None,
) -> torch.Tensor:
    x1, x2 = _cast_for_binary_op(x1, x2)
    return torch.bitwise_or(x1, x2, out=out)


bitwise_or.support_native_out = True


def sinh(x: torch.Tensor, /, *, out: Optional[torch.Tensor] = None) -> torch.Tensor:
    x = _cast_for_unary_op(x)
    return torch.sinh(x, out=out)


sinh.support_native_out = True
sinh.unsupported_dtypes = ("float16",)


def positive(
    x: Union[float, torch.Tensor], /, *, out: Optional[torch.Tensor] = None
) -> torch.Tensor:
    x = _cast_for_unary_op(x)
    return torch.positive(x)


def square(x: torch.Tensor, /, *, out: Optional[torch.Tensor] = None) -> torch.Tensor:
    x = _cast_for_unary_op(x)
    return torch.square(x, out=out)


square.support_native_out = True


def pow(
    x1: Union[float, torch.Tensor],
    x2: Union[float, torch.Tensor],
    /,
    *,
    out: Optional[torch.Tensor] = None,
) -> torch.Tensor:
    x1, x2 = _cast_for_binary_op(x1, x2)
    return torch.pow(x1, x2, out=out)


pow.support_native_out = True


def round(x: torch.Tensor, /, *, out: Optional[torch.Tensor] = None) -> torch.Tensor:
    x = _cast_for_unary_op(x)
    if "int" in str(x.dtype):
        if ivy.exists(out):
            return ivy.inplace_update(out, x)
        return x
    return torch.round(x, out=out)


round.support_native_out = True
round.unsupported_dtypes = ("float16",)


def trunc(x: torch.Tensor, /, *, out: Optional[torch.Tensor] = None) -> torch.Tensor:
    x = _cast_for_unary_op(x)
    if "int" not in str(x.dtype):
        return torch.trunc(x, out=out)
    ret = x
    if ivy.exists(out):
        return ivy.inplace_update(out, ret)
    return ret


trunc.support_native_out = True
trunc.unsupported_dtypes = ("float16",)


def abs(
    x: Union[float, torch.Tensor], /, *, out: Optional[torch.Tensor] = None
) -> torch.Tensor:
    x = _cast_for_unary_op(x)
    return torch.abs(x, out=out)


abs.support_native_out = True


def logaddexp(
    x1: torch.Tensor, x2: torch.Tensor, /, *, out: Optional[torch.Tensor] = None
) -> torch.Tensor:
    x1, x2 = _cast_for_binary_op(x1, x2)
    return torch.logaddexp(x1, x2, out=out)


logaddexp.support_native_out = True
logaddexp.unsupported_dtypes = ("float16",)


def tan(x: torch.Tensor, /, *, out: Optional[torch.Tensor] = None) -> torch.Tensor:
    x = _cast_for_unary_op(x)
    return torch.tan(x, out=out)


tan.support_native_out = True
tan.unsupported_dtypes = ("float16",)


def atan(x: torch.Tensor, /, *, out: Optional[torch.Tensor] = None) -> torch.Tensor:
    x = _cast_for_unary_op(x)
    return torch.atan(x, out=out)


atan.support_native_out = True
atan.unsupported_dtypes = ("float16",)


def atan2(
    x1: torch.Tensor, x2: torch.Tensor, /, *, out: Optional[torch.Tensor] = None
) -> torch.Tensor:
    x1, x2 = _cast_for_binary_op(x1, x2)
    return torch.atan2(x1, x2, out=out)


atan2.support_native_out = True
atan2.unsupported_dtypes = (
    "float16",
    "bfloat16",
)  # TODO Fixed in PyTorch 1.12.1


def log(x: torch.Tensor, /, *, out: Optional[torch.Tensor] = None) -> torch.Tensor:
    x = _cast_for_unary_op(x)
    return torch.log(x, out=out)


log.support_native_out = True
log.unsupported_dtypes = ("float16",)


def exp(x: torch.Tensor, /, *, out: Optional[torch.Tensor] = None) -> torch.Tensor:
    x = _cast_for_unary_op(x)
    return torch.exp(x, out=out)


exp.support_native_out = True
exp.unsupported_dtypes = ("float16",)


def subtract(
    x1: Union[float, torch.Tensor],
    x2: Union[float, torch.Tensor],
    /,
    *,
    alpha: Optional[Union[int, float]] = None,
    out: Optional[torch.Tensor] = None,
) -> torch.Tensor:
<<<<<<< HEAD
    x1, x2 = _cast_for_binary_op(x1, x2)
=======
    x1, x2 = ivy.promote_types_of_inputs(x1, x2)
    if alpha not in (1, None):
        return torch.subtract(x1, x2, alpha=alpha, out=out)
>>>>>>> bf1440b4
    return torch.subtract(x1, x2, out=out)


subtract.support_native_out = True


def remainder(
    x1: Union[float, torch.Tensor],
    x2: Union[float, torch.Tensor],
    /,
    *,
    modulus: bool = True,
    out: Optional[torch.Tensor] = None,
) -> torch.Tensor:
    if not modulus:
        x1, x2 = ivy.promote_types_of_inputs(x1, x2)
        res = x1 / x2
        res_floored = torch.where(res >= 0, torch.floor(res), torch.ceil(res))
        diff = res - res_floored
        diff, x2 = ivy.promote_types_of_inputs(diff, x2)
        return torch.round(torch.mul(diff, x2, out=out), out=out).to(x1.dtype)
    else:
        x1, x2 = _cast_for_binary_op(x1, x2)
        return torch.remainder(x1, x2, out=out)


remainder.support_native_out = True
remainder.unsupported_dtypes = ("float16",)


def atanh(x: torch.Tensor, /, *, out: Optional[torch.Tensor] = None) -> torch.Tensor:
    x = _cast_for_unary_op(x)
    return torch.atanh(x, out=out)


atanh.support_native_out = True
atanh.unsupported_dtypes = ("float16",)


def bitwise_right_shift(
    x1: Union[int, bool, torch.Tensor],
    x2: Union[int, bool, torch.Tensor],
    /,
    *,
    out: Optional[torch.Tensor] = None,
) -> torch.Tensor:
    x1, x2 = ivy.promote_types_of_inputs(x1, x2)
    ivy.assertions.check_all(x2 >= 0, message="shifts must be non-negative")
    return torch.bitwise_right_shift(x1, x2, out=out)


bitwise_right_shift.support_native_out = True


def bitwise_left_shift(
    x1: Union[int, bool, torch.Tensor],
    x2: Union[int, bool, torch.Tensor],
    /,
    *,
    out: Optional[torch.Tensor] = None,
) -> torch.Tensor:
    x1, x2 = ivy.promote_types_of_inputs(x1, x2)
    ivy.assertions.check_all(x2 >= 0, message="shifts must be non-negative")
    return torch.bitwise_left_shift(x1, x2, out=out)


bitwise_left_shift.support_native_out = True


# Extra #
# ------#


def erf(x: torch.Tensor, /, *, out: Optional[torch.Tensor] = None) -> torch.Tensor:
    x = _cast_for_unary_op(x)
    return torch.erf(x, out=out)


erf.support_native_out = True
erf.unsupported_dtypes = ("float16",)


def minimum(
    x1: Union[float, torch.Tensor],
    x2: Union[float, torch.Tensor],
    /,
    *,
    out: Optional[torch.Tensor] = None,
) -> torch.Tensor:
    x1, x2 = _cast_for_binary_op(x1, x2)
    return torch.min(x1, x2, out=out)


minimum.support_native_out = True


def maximum(
    x1: Union[float, torch.Tensor],
    x2: Union[float, torch.Tensor],
    /,
    *,
    out: Optional[torch.Tensor] = None,
) -> torch.Tensor:
    x1, x2 = _cast_for_binary_op(x1, x2)
    return torch.max(x1, x2, out=out)


maximum.support_native_out = True


def reciprocal(
    x: Union[float, torch.Tensor], /, *, out: Optional[torch.Tensor] = None
) -> torch.Tensor:
    x = _cast_for_unary_op(x)
    return torch.reciprocal(x, out=out)


reciprocal.support_native_out = True
reciprocal.unsupported_dtypes = ("float16",)


def deg2rad(x: torch.Tensor, /, *, out: Optional[torch.Tensor] = None) -> torch.Tensor:
    return torch.deg2rad(x, out=out)


deg2rad.support_native_out = True


def rad2deg(x: torch.Tensor, /, *, out: Optional[torch.Tensor] = None) -> torch.Tensor:
    return torch.rad2deg(x, out=out)


rad2deg.support_native_out = True


def trunc_divide(
    x1: Union[float, torch.Tensor],
    x2: Union[float, torch.Tensor],
    /,
    *,
    out: Optional[torch.Tensor] = None,
) -> torch.Tensor:
    x1, x2 = ivy.promote_types_of_inputs(x1, x2)
    ret = torch.div(x1, x2, rounding_mode="trunc")
    if ivy.is_float_dtype(x1.dtype):
        ret = ret.to(x1.dtype)
    else:
        ret = ret.to(ivy.default_float_dtype(as_native=True))
    return ret<|MERGE_RESOLUTION|>--- conflicted
+++ resolved
@@ -42,13 +42,9 @@
     alpha: Optional[Union[int, float]] = None,
     out: Optional[torch.Tensor] = None,
 ) -> torch.Tensor:
-<<<<<<< HEAD
-    x1, x2 = _cast_for_binary_op(x1, x2)
-=======
-    x1, x2 = ivy.promote_types_of_inputs(x1, x2)
+    x1, x2 = _cast_for_binary_op(x1, x2)
     if alpha not in (1, None):
         return torch.add(x1, x2, alpha=alpha, out=out)
->>>>>>> bf1440b4
     return torch.add(x1, x2, out=out)
 
 
@@ -594,13 +590,9 @@
     alpha: Optional[Union[int, float]] = None,
     out: Optional[torch.Tensor] = None,
 ) -> torch.Tensor:
-<<<<<<< HEAD
-    x1, x2 = _cast_for_binary_op(x1, x2)
-=======
-    x1, x2 = ivy.promote_types_of_inputs(x1, x2)
+    x1, x2 = _cast_for_binary_op(x1, x2)
     if alpha not in (1, None):
         return torch.subtract(x1, x2, alpha=alpha, out=out)
->>>>>>> bf1440b4
     return torch.subtract(x1, x2, out=out)
 
 
