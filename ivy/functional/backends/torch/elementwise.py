# global
from typing import Union, Optional

import torch

# local
import ivy
from ivy.func_wrapper import with_unsupported_dtypes
from . import torch_version


def _cast_for_unary_op(x):
    if not isinstance(x, torch.Tensor):
        x = torch.tensor(x)
    return x


def add(
    x1: Union[float, torch.Tensor],
    x2: Union[float, torch.Tensor],
    /,
    *,
    out: Optional[torch.Tensor] = None,
) -> torch.Tensor:
    x1, x2 = ivy.promote_types_of_inputs(x1, x2)
    return torch.add(x1, x2, out=out)


add.support_native_out = True


def bitwise_xor(
    x1: Union[int, bool, torch.Tensor],
    x2: Union[int, bool, torch.Tensor],
    /,
    *,
    out: Optional[torch.Tensor] = None,
) -> torch.Tensor:
    x1, x2 = ivy.promote_types_of_inputs(x1, x2)
    return torch.bitwise_xor(x1, x2, out=out)


bitwise_xor.support_native_out = True


@with_unsupported_dtypes({"1.11.0 and below": ("float16",)}, torch_version)
def expm1(x: torch.Tensor, /, *, out: Optional[torch.Tensor] = None) -> torch.Tensor:
    x = _cast_for_unary_op(x)
    return torch.expm1(x, out=out)


expm1.support_native_out = True


def bitwise_invert(
    x: Union[int, bool, torch.Tensor], /, *, out: Optional[torch.Tensor] = None
) -> torch.Tensor:
    x = _cast_for_unary_op(x)
    return torch.bitwise_not(x, out=out)


bitwise_invert.support_native_out = True


def isfinite(x: torch.Tensor, /, *, out: Optional[torch.Tensor] = None) -> torch.Tensor:
    x = _cast_for_unary_op(x)
    return torch.isfinite(x)


def isinf(x: torch.Tensor, /, *, out: Optional[torch.Tensor] = None) -> torch.Tensor:
    x = _cast_for_unary_op(x)
    return torch.isinf(x)


def equal(
    x1: Union[float, torch.Tensor],
    x2: Union[float, torch.Tensor],
    /,
    *,
    out: Optional[torch.Tensor] = None,
) -> torch.Tensor:
    x1, x2 = ivy.promote_types_of_inputs(x1, x2)
    return torch.eq(x1, x2, out=out)


equal.support_native_out = True


def less_equal(
    x1: Union[float, torch.Tensor],
    x2: Union[float, torch.Tensor],
    /,
    *,
    out: Optional[torch.Tensor] = None,
) -> torch.Tensor:
    x1, x2 = ivy.promote_types_of_inputs(x1, x2)
    return torch.less_equal(x1, x2, out=out)


less_equal.support_native_out = True


def bitwise_and(
    x1: Union[int, bool, torch.Tensor],
    x2: Union[int, bool, torch.Tensor],
    /,
    *,
    out: Optional[torch.Tensor] = None,
) -> torch.Tensor:
    x1, x2 = ivy.promote_types_of_inputs(x1, x2)
    return torch.bitwise_and(x1, x2, out=out)


bitwise_and.support_native_out = True


@with_unsupported_dtypes({"1.11.0 and below": ("float16",)}, torch_version)
def ceil(x: torch.Tensor, /, *, out: Optional[torch.Tensor] = None) -> torch.Tensor:
    x = _cast_for_unary_op(x)
    if "int" in str(x.dtype):
        if ivy.exists(out):
            return ivy.inplace_update(out, x)
        return x
    return torch.ceil(x, out=out)


ceil.support_native_out = True


@with_unsupported_dtypes({"1.11.0 and below": ("float16",)}, torch_version)
def floor(x: torch.Tensor, /, *, out: Optional[torch.Tensor] = None) -> torch.Tensor:
    x = _cast_for_unary_op(x)
    if "int" in str(x.dtype):
        if ivy.exists(out):
            return ivy.inplace_update(out, x)
        return x
    return torch.floor(x, out=out)


floor.support_native_out = True


@with_unsupported_dtypes({"1.11.0 and below": ("float16",)}, torch_version)
def asin(x: torch.Tensor, /, *, out: Optional[torch.Tensor] = None) -> torch.Tensor:
    x = _cast_for_unary_op(x)
    return torch.asin(x, out=out)


asin.support_native_out = True


@with_unsupported_dtypes({"1.11.0 and below": ("float16",)}, torch_version)
def asinh(x: torch.Tensor, /, *, out: Optional[torch.Tensor] = None) -> torch.Tensor:
    x = _cast_for_unary_op(x)
    return torch.asinh(x, out=out)


asinh.support_native_out = True


@with_unsupported_dtypes({"1.11.0 and below": ("float16",)}, torch_version)
def sign(x: torch.Tensor, /, *, out: Optional[torch.Tensor] = None) -> torch.Tensor:
    x = _cast_for_unary_op(x)
    return torch.sign(x, out=out)


sign.support_native_out = True


@with_unsupported_dtypes({"1.11.0 and below": ("float16",)}, torch_version)
def sqrt(x: torch.Tensor, /, *, out: Optional[torch.Tensor] = None) -> torch.Tensor:
    x = _cast_for_unary_op(x)
    return torch.sqrt(x, out=out)


sqrt.support_native_out = True


@with_unsupported_dtypes({"1.11.0 and below": ("float16",)}, torch_version)
def cosh(x: torch.Tensor, /, *, out: Optional[torch.Tensor] = None) -> torch.Tensor:
    x = _cast_for_unary_op(x)
    return torch.cosh(x, out=out)


cosh.support_native_out = True


@with_unsupported_dtypes({"1.11.0 and below": ("float16",)}, torch_version)
def log10(x: torch.Tensor, /, *, out: Optional[torch.Tensor] = None) -> torch.Tensor:
    x = _cast_for_unary_op(x)
    return torch.log10(x, out=out)


log10.support_native_out = True


@with_unsupported_dtypes({"1.11.0 and below": ("float16",)}, torch_version)
def log2(x: torch.Tensor, /, *, out: Optional[torch.Tensor] = None) -> torch.Tensor:
    x = _cast_for_unary_op(x)
    return torch.log2(x, out=out)


@with_unsupported_dtypes({"1.11.0 and below": ("float16",)}, torch_version)
def log1p(x: torch.Tensor, /, *, out: Optional[torch.Tensor] = None) -> torch.Tensor:
    x = _cast_for_unary_op(x)
    return torch.log1p(x, out=out)


log1p.support_native_out = True


def isnan(x: torch.Tensor, /, *, out: Optional[torch.Tensor] = None) -> torch.Tensor:
    x = _cast_for_unary_op(x)
    return torch.isnan(x)


def less(
    x1: Union[float, torch.Tensor],
    x2: Union[float, torch.Tensor],
    /,
    *,
    out: Optional[torch.Tensor] = None,
) -> torch.Tensor:
    x1, x2 = ivy.promote_types_of_inputs(x1, x2)
    return torch.lt(x1, x2, out=out)


less.support_native_out = True


def multiply(
    x1: Union[float, torch.Tensor],
    x2: Union[float, torch.Tensor],
    /,
    *,
    out: Optional[torch.Tensor] = None,
) -> torch.Tensor:
    x1, x2 = ivy.promote_types_of_inputs(x1, x2)
    return torch.multiply(x1, x2, out=out)


multiply.support_native_out = True


@with_unsupported_dtypes({"1.11.0 and below": ("float16",)}, torch_version)
def cos(x: torch.Tensor, /, *, out: Optional[torch.Tensor] = None) -> torch.Tensor:
    x = _cast_for_unary_op(x)
    return torch.cos(x, out=out)


cos.support_native_out = True


def logical_not(
    x: torch.Tensor, /, *, out: Optional[torch.Tensor] = None
) -> torch.Tensor:
    x = _cast_for_unary_op(x)
    return torch.logical_not(x.type(torch.bool), out=out)


logical_not.support_native_out = True


def divide(
    x1: Union[float, torch.Tensor],
    x2: Union[float, torch.Tensor],
    /,
    *,
    out: Optional[torch.Tensor] = None,
) -> torch.Tensor:
    x1, x2 = ivy.promote_types_of_inputs(x1, x2)
    ret = torch.div(x1, x2)
    if ivy.is_float_dtype(x1.dtype):
        ret = ret.to(x1.dtype)
    else:
        ret = ret.to(ivy.default_float_dtype(as_native=True))
    return ret


divide.support_native_out = True


def greater(
    x1: Union[float, torch.Tensor],
    x2: Union[float, torch.Tensor],
    /,
    *,
    out: Optional[torch.Tensor] = None,
) -> torch.Tensor:
    x1, x2 = ivy.promote_types_of_inputs(x1, x2)
    return torch.greater(x1, x2, out=out)


greater.support_native_out = True


def greater_equal(
    x1: Union[float, torch.Tensor],
    x2: Union[float, torch.Tensor],
    /,
    *,
    out: Optional[torch.Tensor] = None,
) -> torch.Tensor:
    x1, x2 = ivy.promote_types_of_inputs(x1, x2)
    return torch.greater_equal(x1, x2, out=out)


greater_equal.support_native_out = True


@with_unsupported_dtypes({"1.11.0 and below": ("float16",)}, torch_version)
def acos(x: torch.Tensor, /, *, out: Optional[torch.Tensor] = None) -> torch.Tensor:
    x = _cast_for_unary_op(x)
    return torch.acos(x, out=out)


acos.support_native_out = True


def logical_xor(
    x1: torch.Tensor, x2: torch.Tensor, /, *, out: Optional[torch.Tensor] = None
) -> torch.Tensor:
    return torch.logical_xor(x1.type(torch.bool), x2.type(torch.bool), out=out)


logical_xor.support_native_out = True


def logical_and(
    x1: torch.Tensor, x2: torch.Tensor, /, *, out: Optional[torch.Tensor] = None
) -> torch.Tensor:
    return torch.logical_and(x1.type(torch.bool), x2.type(torch.bool), out=out)


logical_and.support_native_out = True


def logical_or(
    x1: torch.Tensor, x2: torch.Tensor, /, *, out: Optional[torch.Tensor] = None
) -> torch.Tensor:
    return torch.logical_or(x1.type(torch.bool), x2.type(torch.bool), out=out)


logical_or.support_native_out = True


@with_unsupported_dtypes({"1.11.0 and below": ("float16",)}, torch_version)
def acosh(x: torch.Tensor, /, *, out: Optional[torch.Tensor] = None) -> torch.Tensor:
    x = _cast_for_unary_op(x)
    return torch.acosh(x, out=out)


acosh.support_native_out = True


@with_unsupported_dtypes({"1.11.0 and below": ("float16",)}, torch_version)
def sin(x: torch.Tensor, /, *, out: Optional[torch.Tensor] = None) -> torch.Tensor:
    x = _cast_for_unary_op(x)
    return torch.sin(x, out=out)


sin.support_native_out = True


def negative(
    x: Union[float, torch.Tensor], /, *, out: Optional[torch.Tensor] = None
) -> torch.Tensor:
    x = _cast_for_unary_op(x)
    return torch.neg(x, out=out)


negative.support_native_out = True


def not_equal(
    x1: Union[float, torch.Tensor],
    x2: Union[float, torch.Tensor],
    /,
    *,
    out: Optional[torch.Tensor] = None,
) -> torch.Tensor:
    x1, x2 = ivy.promote_types_of_inputs(x1, x2)
    return torch.not_equal(x1, x2, out=out)


not_equal.support_native_out = True


@with_unsupported_dtypes({"1.11.0 and below": ("float16",)}, torch_version)
def tanh(x: torch.Tensor, /, *, out: Optional[torch.Tensor] = None) -> torch.Tensor:
    x = _cast_for_unary_op(x)
    return torch.tanh(x, out=out)


tanh.support_native_out = True


def floor_divide(
    x1: Union[float, torch.Tensor],
    x2: Union[float, torch.Tensor],
    /,
    *,
    out: Optional[torch.Tensor] = None,
) -> torch.Tensor:
    x1, x2 = ivy.promote_types_of_inputs(x1, x2)
    return torch.div(x1, x2, rounding_mode="floor", out=out)


floor_divide.support_native_out = True


def bitwise_or(
    x1: Union[int, bool, torch.Tensor],
    x2: Union[int, bool, torch.Tensor],
    /,
    *,
    out: Optional[torch.Tensor] = None,
) -> torch.Tensor:
    x1, x2 = ivy.promote_types_of_inputs(x1, x2)
    return torch.bitwise_or(x1, x2, out=out)


bitwise_or.support_native_out = True


@with_unsupported_dtypes({"1.11.0 and below": ("float16",)}, torch_version)
def sinh(x: torch.Tensor, /, *, out: Optional[torch.Tensor] = None) -> torch.Tensor:
    x = _cast_for_unary_op(x)
    return torch.sinh(x, out=out)


sinh.support_native_out = True


def positive(
    x: Union[float, torch.Tensor], /, *, out: Optional[torch.Tensor] = None
) -> torch.Tensor:
    x = _cast_for_unary_op(x)
    return torch.positive(x)


def square(x: torch.Tensor, /, *, out: Optional[torch.Tensor] = None) -> torch.Tensor:
    x = _cast_for_unary_op(x)
    return torch.square(x, out=out)


square.support_native_out = True


def pow(
    x1: Union[float, torch.Tensor],
    x2: Union[float, torch.Tensor],
    /,
    *,
    out: Optional[torch.Tensor] = None,
) -> torch.Tensor:
    x1, x2 = ivy.promote_types_of_inputs(x1, x2)
    return torch.pow(x1, x2, out=out)


pow.support_native_out = True


<<<<<<< HEAD
@with_unsupported_dtypes({"1.11.0 and below": ("float16",)}, torch_version)
def reciprocal(
    x: Union[float, torch.Tensor], /, *, out: Optional[torch.Tensor] = None
) -> torch.Tensor:
    x = _cast_for_unary_op(x)
    return torch.reciprocal(x, out=out)


reciprocal.support_native_out = True


@with_unsupported_dtypes({"1.11.0 and below": ("float16",)}, torch_version)
=======
>>>>>>> b474bb38
def round(x: torch.Tensor, /, *, out: Optional[torch.Tensor] = None) -> torch.Tensor:
    x = _cast_for_unary_op(x)
    if "int" in str(x.dtype):
        if ivy.exists(out):
            return ivy.inplace_update(out, x)
        return x
    return torch.round(x, out=out)


round.support_native_out = True


@with_unsupported_dtypes({"1.11.0 and below": ("float16",)}, torch_version)
def trunc(x: torch.Tensor, /, *, out: Optional[torch.Tensor] = None) -> torch.Tensor:
    x = _cast_for_unary_op(x)
    if "int" not in str(x.dtype):
        return torch.trunc(x, out=out)
    ret = x
    if ivy.exists(out):
        return ivy.inplace_update(out, ret)
    return ret


trunc.support_native_out = True


def abs(
    x: Union[float, torch.Tensor], /, *, out: Optional[torch.Tensor] = None
) -> torch.Tensor:
    x = _cast_for_unary_op(x)
    return torch.abs(x, out=out)


abs.support_native_out = True


@with_unsupported_dtypes({"1.11.0 and below": ("float16",)}, torch_version)
def logaddexp(
    x1: torch.Tensor, x2: torch.Tensor, /, *, out: Optional[torch.Tensor] = None
) -> torch.Tensor:
    x1, x2 = ivy.promote_types_of_inputs(x1, x2)
    return torch.logaddexp(x1, x2, out=out)


logaddexp.support_native_out = True


@with_unsupported_dtypes({"1.11.0 and below": ("float16",)}, torch_version)
def tan(x: torch.Tensor, /, *, out: Optional[torch.Tensor] = None) -> torch.Tensor:
    x = _cast_for_unary_op(x)
    return torch.tan(x, out=out)


tan.support_native_out = True


@with_unsupported_dtypes({"1.11.0 and below": ("float16",)}, torch_version)
def atan(x: torch.Tensor, /, *, out: Optional[torch.Tensor] = None) -> torch.Tensor:
    x = _cast_for_unary_op(x)
    return torch.atan(x, out=out)


atan.support_native_out = True


@with_unsupported_dtypes({"1.11.0 and below": ("float16", "bfloat16")}, torch_version)  # TODO Fixed in PyTorch 1.12.1
def atan2(
    x1: torch.Tensor, x2: torch.Tensor, /, *, out: Optional[torch.Tensor] = None
) -> torch.Tensor:
    x1, x2 = ivy.promote_types_of_inputs(x1, x2)
    return torch.atan2(x1, x2, out=out)


atan2.support_native_out = True


@with_unsupported_dtypes({"1.11.0 and below": ("float16",)}, torch_version)
def log(x: torch.Tensor, /, *, out: Optional[torch.Tensor] = None) -> torch.Tensor:
    x = _cast_for_unary_op(x)
    return torch.log(x, out=out)


log.support_native_out = True


@with_unsupported_dtypes({"1.11.0 and below": ("float16",)}, torch_version)
def exp(x: torch.Tensor, /, *, out: Optional[torch.Tensor] = None) -> torch.Tensor:
    x = _cast_for_unary_op(x)
    return torch.exp(x, out=out)


exp.support_native_out = True


def subtract(
    x1: Union[float, torch.Tensor],
    x2: Union[float, torch.Tensor],
    /,
    *,
    out: Optional[torch.Tensor] = None,
) -> torch.Tensor:
    x1, x2 = ivy.promote_types_of_inputs(x1, x2)
    return torch.subtract(x1, x2, out=out)


subtract.support_native_out = True


@with_unsupported_dtypes({"1.11.0 and below": ("float16",)}, torch_version)
def remainder(
    x1: Union[float, torch.Tensor],
    x2: Union[float, torch.Tensor],
    /,
    *,
    modulus: bool = True,
    out: Optional[torch.Tensor] = None,
) -> torch.Tensor:
    x1, x2 = ivy.promote_types_of_inputs(x1, x2)
    if not modulus:
        res = x1 / x2
        res_floored = torch.where(res >= 0, torch.floor(res), torch.ceil(res))
        diff = res - res_floored
        diff, x2 = ivy.promote_types_of_inputs(diff, x2)
        return torch.round(torch.mul(diff, x2, out=out), out=out).to(x1.dtype)
    return torch.remainder(x1, x2, out=out)


remainder.support_native_out = True


@with_unsupported_dtypes({"1.11.0 and below": ("float16",)}, torch_version)
def atanh(x: torch.Tensor, /, *, out: Optional[torch.Tensor] = None) -> torch.Tensor:
    x = _cast_for_unary_op(x)
    return torch.atanh(x, out=out)


atanh.support_native_out = True


def bitwise_right_shift(
    x1: Union[int, bool, torch.Tensor],
    x2: Union[int, bool, torch.Tensor],
    /,
    *,
    out: Optional[torch.Tensor] = None,
) -> torch.Tensor:
    x1, x2 = ivy.promote_types_of_inputs(x1, x2)
    x2 = torch.clamp(x2, max=torch.iinfo(x1.dtype).bits - 1)
    return torch.bitwise_right_shift(x1, x2, out=out)


bitwise_right_shift.support_native_out = True


def bitwise_left_shift(
    x1: Union[int, bool, torch.Tensor],
    x2: Union[int, bool, torch.Tensor],
    /,
    *,
    out: Optional[torch.Tensor] = None,
) -> torch.Tensor:
    x1, x2 = ivy.promote_types_of_inputs(x1, x2)
    x2 = torch.clamp(x2, max=torch.iinfo(x1.dtype).bits - 1)
    return torch.bitwise_left_shift(x1, x2, out=out)


bitwise_left_shift.support_native_out = True


# Extra #
# ------#


@with_unsupported_dtypes({"1.11.0 and below": ("float16",)}, torch_version)
def erf(x: torch.Tensor, /, *, out: Optional[torch.Tensor] = None) -> torch.Tensor:
    x = _cast_for_unary_op(x)
    return torch.erf(x, out=out)


erf.support_native_out = True

def minimum(
    x1: Union[float, torch.Tensor],
    x2: Union[float, torch.Tensor],
    /,
    *,
    out: Optional[torch.Tensor] = None,
) -> torch.Tensor:
    x1, x2 = ivy.promote_types_of_inputs(x1, x2)
    return torch.min(x1, x2, out=out)


minimum.support_native_out = True


def maximum(
    x1: Union[float, torch.Tensor],
    x2: Union[float, torch.Tensor],
    /,
    *,
    out: Optional[torch.Tensor] = None,
) -> torch.Tensor:
    x1, x2 = ivy.promote_types_of_inputs(x1, x2)
    return torch.max(x1, x2, out=out)


maximum.support_native_out = True


def reciprocal(
    x: Union[float, torch.Tensor], /, *, out: Optional[torch.Tensor] = None
) -> torch.Tensor:
    x = _cast_for_unary_op(x)
    return torch.reciprocal(x, out=out)


reciprocal.support_native_out = True
reciprocal.unsupported_dtypes = ("float16",)


def deg2rad(x: torch.Tensor, /, *, out: Optional[torch.Tensor] = None) -> torch.Tensor:
    return torch.deg2rad(x, out=out)


deg2rad.support_native_out = True


def rad2deg(x: torch.Tensor, /, *, out: Optional[torch.Tensor] = None) -> torch.Tensor:
    return torch.rad2deg(x, out=out)


rad2deg.support_native_out = True<|MERGE_RESOLUTION|>--- conflicted
+++ resolved
@@ -461,23 +461,8 @@
 pow.support_native_out = True
 
 
-<<<<<<< HEAD
-@with_unsupported_dtypes({"1.11.0 and below": ("float16",)}, torch_version)
-def reciprocal(
-    x: Union[float, torch.Tensor], /, *, out: Optional[torch.Tensor] = None
-) -> torch.Tensor:
-    x = _cast_for_unary_op(x)
-    return torch.reciprocal(x, out=out)
-
-
-reciprocal.support_native_out = True
-
-
-@with_unsupported_dtypes({"1.11.0 and below": ("float16",)}, torch_version)
-=======
->>>>>>> b474bb38
+@with_unsupported_dtypes({"1.11.0 and below": ("float16",)}, torch_version)
 def round(x: torch.Tensor, /, *, out: Optional[torch.Tensor] = None) -> torch.Tensor:
-    x = _cast_for_unary_op(x)
     if "int" in str(x.dtype):
         if ivy.exists(out):
             return ivy.inplace_update(out, x)
@@ -685,6 +670,7 @@
 maximum.support_native_out = True
 
 
+@with_unsupported_dtypes({"1.11.0 and below": ("float16",)}, torch_version)
 def reciprocal(
     x: Union[float, torch.Tensor], /, *, out: Optional[torch.Tensor] = None
 ) -> torch.Tensor:
@@ -693,7 +679,6 @@
 
 
 reciprocal.support_native_out = True
-reciprocal.unsupported_dtypes = ("float16",)
 
 
 def deg2rad(x: torch.Tensor, /, *, out: Optional[torch.Tensor] = None) -> torch.Tensor:
