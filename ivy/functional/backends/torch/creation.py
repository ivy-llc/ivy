--- conflicted
+++ resolved
@@ -435,13 +435,9 @@
     device: torch.device,
     out: Optional[torch.Tensor] = None,
 ):
-<<<<<<< HEAD
-    power_seq = linspace(start, stop, num, axis, dtype=None, device=device)
-=======
     power_seq = ivy.linspace(
-        start, stop, num, axis, dtype=dtype, device=ivy.default_device(device)
+        start, stop, num, axis, dtype=dtype, device=device
     )
->>>>>>> 2fe85515
     return base**power_seq
 
 
