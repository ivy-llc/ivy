--- conflicted
+++ resolved
@@ -244,10 +244,7 @@
 
 
 
-<<<<<<< HEAD
-=======
-
->>>>>>> 131c6a9d
+
 def full(shape: Union[int, Tuple[int, ...]],
          fill_value: Union[int, float],
          dtype: Optional[torch.dtype] = None,
