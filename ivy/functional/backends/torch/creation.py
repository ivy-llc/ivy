--- conflicted
+++ resolved
@@ -2,12 +2,8 @@
 import numpy as np
 import torch
 from torch import Tensor
-<<<<<<< HEAD
 from numbers import Number
 from typing import Union, Tuple, List, Optional
-=======
-from typing import Union, List, Optional, Sequence
->>>>>>> cc04ca64
 
 # local
 import ivy
