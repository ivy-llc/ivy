# global
from typing import Union, Tuple, List, Optional, Sequence

import numpy as np
import torch
from torch import Tensor
<<<<<<< HEAD

=======
from typing import Union, List, Optional, Sequence
>>>>>>> 46954224

# local
import ivy
from ivy import (
    as_native_dtype,
    default_dtype,
)
from ivy.func_wrapper import with_unsupported_dtypes, with_unsupported_device_and_dtypes
from ivy.functional.backends.numpy.data_type import as_ivy_dtype
<<<<<<< HEAD

from . import version

# noinspection PyProtectedMember

=======
>>>>>>> 46954224
from ivy.functional.ivy.creation import (
    asarray_to_native_arrays_and_back,
    asarray_infer_device,
    asarray_handle_nestable,
    NestedSequence,
    SupportsBufferProtocol,
)

# Array API Standard #
# -------------------#


def _differentiable_linspace(start, stop, num, *, device, dtype=None):
    if num == 1:
        return torch.unsqueeze(start, 0)
    n_m_1 = num - 1
    increment = (stop - start) / n_m_1
    increment_tiled = increment.repeat(n_m_1)
    increments = increment_tiled * torch.linspace(
        1, n_m_1, n_m_1, device=device, dtype=dtype
    )
    res = torch.cat(
        (torch.unsqueeze(torch.tensor(start, dtype=dtype), 0), start + increments), 0
    )
    return res


@with_unsupported_dtypes({"1.11.0 and below": ("float16",)}, version)
# noinspection PyUnboundLocalVariable,PyShadowingNames
def arange(
    start: float,
    /,
    stop: Optional[float] = None,
    step: float = 1,
    *,
    dtype: Optional[Union[ivy.Dtype, torch.dtype]] = None,
    device: torch.device,
    out: Optional[torch.Tensor] = None,
) -> torch.Tensor:
    if stop is None:
        stop = start
        start = 0
    if (step > 0 and start > stop) or (step < 0 and start < stop):
        if isinstance(stop, float):
            stop = float(start)
        else:
            stop = start
    if dtype is None:
        if isinstance(start, int) and isinstance(stop, int) and isinstance(step, int):
            return torch.arange(
                start, stop, step=step, dtype=torch.int64, device=device, out=out
            ).to(torch.int32)
        else:
            return torch.arange(start, stop, step=step, device=device, out=out)
    else:
        dtype = as_native_dtype(default_dtype(dtype=dtype))
        return torch.arange(start, stop, step=step, dtype=dtype, device=device, out=out)


arange.support_native_out = True


@asarray_to_native_arrays_and_back
@asarray_infer_device
@asarray_handle_nestable
def asarray(
    obj: Union[
        torch.Tensor,
        np.ndarray,
        bool,
        int,
        float,
        NestedSequence,
        SupportsBufferProtocol,
    ],
    /,
    *,
    copy: Optional[bool] = None,
    dtype: Optional[Union[ivy.Dtype, torch.dtype]] = None,
    device: torch.device,
    out: Optional[torch.Tensor] = None,
) -> torch.Tensor:
    if isinstance(obj, torch.Tensor) and dtype is None:
        dtype = obj.dtype
    elif isinstance(obj, (list, tuple, dict)) and len(obj) != 0 and dtype is None:
        dtype = default_dtype(item=obj, as_native=True)
        if copy is True:
            return torch.as_tensor(obj, dtype=dtype).clone().detach().to(device)
        else:
            return torch.as_tensor(obj, dtype=dtype).to(device)

    elif isinstance(obj, np.ndarray) and dtype is None:
        dtype = as_native_dtype(as_ivy_dtype(obj.dtype))
    else:
        dtype = as_native_dtype((default_dtype(dtype=dtype, item=obj)))

    if dtype == torch.bfloat16 and isinstance(obj, np.ndarray):
        if copy is True:
            return (
                torch.as_tensor(obj.tolist(), dtype=dtype).clone().detach().to(device)
            )
        else:
            return torch.as_tensor(obj.tolist(), dtype=dtype).to(device)

    if copy is True:
        return torch.as_tensor(obj, dtype=dtype).clone().detach().to(device)
    else:
        return torch.as_tensor(obj, dtype=dtype).to(device)


def empty(
    shape: Union[ivy.NativeShape, Sequence[int]],
    *,
    dtype: torch.dtype,
    device: torch.device,
    out: Optional[torch.Tensor] = None,
) -> torch.Tensor:
    return torch.empty(
        shape,
        dtype=dtype,
        device=device,
        out=out,
    )


empty.support_native_out = True


def empty_like(
    x: torch.Tensor,
    /,
    *,
    dtype: torch.dtype,
    device: torch.device,
    out: Optional[torch.Tensor] = None,
) -> torch.Tensor:
    return torch.empty_like(x, dtype=dtype, device=device)


def eye(
    n_rows: int,
    n_cols: Optional[int] = None,
    /,
    *,
    k: int = 0,
    batch_shape: Optional[Union[int, Sequence[int]]] = None,
    dtype: torch.dtype,
    device: torch.device,
    out: Optional[torch.Tensor] = None,
) -> torch.Tensor:
    if n_cols is None:
        n_cols = n_rows
    if batch_shape is None:
        batch_shape = []
    i = torch.eye(n_rows, n_cols, dtype=dtype, device=device)
    reshape_dims = [1] * len(batch_shape) + [n_rows, n_cols]
    tile_dims = list(batch_shape) + [1, 1]
    return_mat = torch.reshape(i, reshape_dims).repeat(tile_dims)

    # k=index of the diagonal. A positive value refers to an upper diagonal,
    # a negative value to a lower diagonal, and 0 to the main diagonal.
    # Default: 0.
    # value of k ranges from -n_rows < k < n_cols

    if k == 0:  # refers to the main diagonal
        ret = return_mat

    # when k is negative
    elif -n_rows < k < 0:
        mat = torch.concat(
            [
                torch.zeros([-k, n_cols], dtype=dtype, device=device, out=out),
                i[: n_rows + k],
            ],
            0,
        )
        ret = torch.reshape(mat, reshape_dims).repeat(tile_dims)

    # when k is positive
    elif 0 < k < n_cols:
        mat = torch.concat(
            [
                torch.zeros([n_rows, k], dtype=dtype, device=device, out=out),
                i[:, : n_cols - k],
            ],
            1,
        )
        ret = torch.reshape(mat, reshape_dims).repeat(tile_dims)
    else:
        ret = torch.zeros(
            batch_shape + [n_rows, n_cols], dtype=dtype, device=device, out=out
        )
    if out is not None:
        return ivy.inplace_update(out, ret)
    return ret


eye.support_native_out = True
eye.unsupported_dtypes = ("bfloat16",)


def from_dlpack(x, /, *, out: Optional[torch.Tensor] = None):
    x = x.detach() if x.requires_grad else x
    return torch.utils.dlpack.from_dlpack(x)


def full(
    shape: Union[ivy.NativeShape, Sequence[int]],
    fill_value: Union[int, float, bool],
    *,
    dtype: Optional[Union[ivy.Dtype, torch.dtype]] = None,
    device: torch.device,
    out: Optional[torch.Tensor] = None,
) -> Tensor:
    dtype = ivy.default_dtype(dtype=dtype, item=fill_value, as_native=True)
    ivy.assertions.check_fill_value_and_dtype_are_compatible(fill_value, dtype)
    if isinstance(shape, int):
        shape = (shape,)
    return torch.full(
        shape,
        fill_value,
        dtype=dtype,
        device=device,
        out=out,
    )


full.support_native_out = True


def full_like(
    x: torch.Tensor,
    /,
    fill_value: Union[int, float],
    *,
    dtype: torch.dtype,
    device: torch.device,
    out: Optional[torch.Tensor] = None,
) -> torch.Tensor:
    ivy.assertions.check_fill_value_and_dtype_are_compatible(fill_value, dtype)
    return torch.full_like(x, fill_value, dtype=dtype, device=device)


@with_unsupported_device_and_dtypes({"1.11.0 and below": {"cpu": ("float16",)}}, version)
def linspace(
    start: Union[torch.Tensor, float],
    stop: Union[torch.Tensor, float],
    /,
    num: int,
    *,
    axis: Optional[int] = None,
    endpoint: bool = True,
    dtype: torch.dtype,
    device: torch.device,
    out: Optional[torch.Tensor] = None,
) -> torch.Tensor:
    if not endpoint:
        ans = linspace_helper(start, stop, num + 1, axis, device=device, dtype=dtype)[
              :-1
              ]
    else:
        ans = linspace_helper(start, stop, num, axis, device=device, dtype=dtype)
    if (
        endpoint
        and ans.shape[0] > 1
        and (not isinstance(start, torch.Tensor))
        and (not isinstance(stop, torch.Tensor))
    ):
        ans[-1] = stop
    if (
        ans.shape[0] >= 1
        and (not isinstance(start, torch.Tensor))
        and (not isinstance(stop, torch.Tensor))
        and ans[0] != start
    ):
        ans[0] = start
    return ans


linspace.support_native_out = True


def linspace_helper(start, stop, num, axis=None, *, device, dtype):
    num = num.detach().numpy().item() if isinstance(num, torch.Tensor) else num
    start_is_array = isinstance(start, torch.Tensor)
    stop_is_array = isinstance(stop, torch.Tensor)
    linspace_method = torch.linspace
    sos_shape = []
    if start_is_array:
        start_shape = list(start.shape)
        sos_shape = start_shape
        if num == 1:
            if axis is not None:
                return start.unsqueeze(axis).to(device)
            else:
                return start.unsqueeze(-1).to(device)
        start = start.reshape((-1,))
        linspace_method = (
            _differentiable_linspace if start.requires_grad else torch.linspace
        )
    if stop_is_array:
        stop_shape = list(stop.shape)
        sos_shape = stop_shape
        if num == 1:
            return (
                torch.ones(
                    stop_shape[:axis] + [1] + stop_shape[axis:],
                    device=device,
                )
                * start
            )
        stop = stop.reshape((-1,))
        linspace_method = (
            _differentiable_linspace if stop.requires_grad else torch.linspace
        )
    if start_is_array and stop_is_array:
        if num < start.shape[0]:
            start = start.unsqueeze(-1)
            stop = stop.unsqueeze(-1)
            diff = stop - start
            inc = diff / (num - 1)
            res = [start]
            res += [start + inc * i for i in range(1, num - 1)]
            res.append(stop)
        else:
            res = [
                linspace_method(strt, stp, num, device=device, dtype=dtype)
                for strt, stp in zip(start, stop)
            ]
        torch.cat(res, -1).reshape(start_shape + [num])
    elif start_is_array and not stop_is_array:
        if num < start.shape[0]:
            start = start.unsqueeze(-1)
            diff = stop - start
            inc = diff / (num - 1)
            res = [start]
            res += [start + inc * i for i in range(1, num - 1)]
            res.append(torch.ones_like(start, device=device, dtype=dtype) * stop)
        else:
            res = [
                linspace_method(strt, stop, num, device=device, dtype=dtype)
                for strt in start
            ]
    elif not start_is_array and stop_is_array:
        if num < stop.shape[0]:
            stop = stop.unsqueeze(-1)
            diff = stop - start
            inc = diff / (num - 1)
            res = [torch.ones_like(stop, device=device, dtype=dtype) * start]
            res += [start + inc * i for i in range(1, num - 1)]
            res.append(stop)
        else:
            res = [
                linspace_method(start, stp, num, device=device, dtype=dtype)
                for stp in stop
            ]
    else:
        return linspace_method(start, stop, num, device=device, dtype=dtype)
    res = torch.cat(res, -1).reshape(sos_shape + [num])
    if axis is not None:
        res = torch.transpose(res, axis, -1)
    return res.to(device)


def meshgrid(*arrays: torch.Tensor, indexing="xy") -> List[torch.Tensor]:
    return list(torch.meshgrid(*arrays, indexing=indexing))


def ones(
    shape: Union[ivy.NativeShape, Sequence[int]],
    *,
    dtype: torch.dtype,
    device: torch.device,
    out: Optional[torch.Tensor] = None,
) -> torch.Tensor:
    return torch.ones(shape, dtype=dtype, device=device)


ones.support_native_out = True


def ones_like_v_0p4p0_and_above(
    x: torch.Tensor,
    /,
    *,
    dtype: torch.dtype,
    device: torch.device,
    out: Optional[torch.Tensor] = None,
) -> torch.Tensor:
    return torch.ones_like(x, dtype=dtype, device=device)


def ones_like_v_0p3p0_to_0p3p1(
    x: torch.Tensor,
    /,
    *,
    dtype: torch.dtype,
    device: torch.device,
    out: Optional[torch.Tensor] = None,
) -> torch.Tensor:
    return torch.ones_like(x, out=out)


def tril(
    x: torch.Tensor, /, *, k: int = 0, out: Optional[torch.Tensor] = None
) -> torch.Tensor:
    return torch.tril(x, diagonal=k, out=out)


tril.support_native_out = True


def triu(
    x: torch.Tensor, /, *, k: int = 0, out: Optional[torch.Tensor] = None
) -> torch.Tensor:
    return torch.triu(x, diagonal=k, out=out)


triu.support_native_out = True


def zeros(
    shape: Union[ivy.NativeShape, Sequence[int]],
    *,
    dtype: torch.dtype,
    device: torch.device,
    out: Optional[torch.Tensor] = None,
) -> Tensor:
    return torch.zeros(shape, dtype=dtype, device=device, out=out)


zeros.support_native_out = True


def zeros_like(
    x: torch.Tensor,
    /,
    *,
    dtype: torch.dtype,
    device: torch.device,
    out: Optional[torch.Tensor] = None,
) -> torch.Tensor:
    return torch.zeros_like(x, dtype=dtype, device=device)


# Extra #
# ------#


array = asarray


def copy_array(x: torch.Tensor, *, out: Optional[torch.Tensor] = None) -> torch.Tensor:
    return x.clone()


@with_unsupported_device_and_dtypes({"1.11.0 and below": {"cpu": ("float16",)}}, version)
def logspace(
    start: Union[torch.Tensor, int],
    stop: Union[torch.Tensor, int],
    /,
    num: int,
    *,
    base: float = 10.0,
    axis: Optional[int] = None,
    dtype: torch.dtype,
    device: torch.device,
    out: Optional[torch.Tensor] = None,
) -> torch.Tensor:
    power_seq = ivy.linspace(start, stop, num, axis=axis, dtype=dtype, device=device)
    return base ** power_seq


logspace.support_native_out = True


def one_hot(
    indices: torch.Tensor,
    depth: int,
    *,
    device: torch.device,
    out: Optional[torch.Tensor] = None,
) -> torch.Tensor:
    return torch.nn.functional.one_hot(indices.to(torch.int64), depth).to(
        device, indices.dtype
    )<|MERGE_RESOLUTION|>--- conflicted
+++ resolved
@@ -4,11 +4,7 @@
 import numpy as np
 import torch
 from torch import Tensor
-<<<<<<< HEAD
-
-=======
-from typing import Union, List, Optional, Sequence
->>>>>>> 46954224
+
 
 # local
 import ivy
@@ -18,14 +14,12 @@
 )
 from ivy.func_wrapper import with_unsupported_dtypes, with_unsupported_device_and_dtypes
 from ivy.functional.backends.numpy.data_type import as_ivy_dtype
-<<<<<<< HEAD
+
 
 from . import version
 
 # noinspection PyProtectedMember
 
-=======
->>>>>>> 46954224
 from ivy.functional.ivy.creation import (
     asarray_to_native_arrays_and_back,
     asarray_infer_device,
