--- conflicted
+++ resolved
@@ -258,13 +258,9 @@
 
 def linspace(start, stop, num, axis=None, device=None, dtype=None, endpoint=True):
     if not endpoint:
-<<<<<<< HEAD
-        ans = linspace_helper(start, stop, num + 1, axis, device=device, dtype=dtype)[:-1]
-=======
         ans = linspace_helper(start, stop, num + 1, axis, device=device, dtype=dtype)[
             :-1
         ]
->>>>>>> fd6ae0a6
     else:
         ans = linspace_helper(start, stop, num, axis, device=device, dtype=dtype)
     if dtype is None:
