# global
import numpy as np
import torch
from torch import Tensor
from typing import Union, Tuple, List, Optional

# local
import ivy
from ivy import (
    as_native_dtype,
    default_dtype,
    as_native_dev,
    default_device,
    shape_to_tuple,
)
from ivy.functional.backends.torch.device import dev
from ivy.functional.backends.numpy.data_type import as_ivy_dtype


# Array API Standard #
# -------------------#


def _differentiable_linspace(start, stop, num, device, dtype=None):
    if num == 1:
        return torch.unsqueeze(start, 0)
    n_m_1 = num - 1
    increment = (stop - start) / n_m_1
    increment_tiled = increment.repeat(n_m_1)
    increments = increment_tiled * torch.linspace(
        1, n_m_1, n_m_1, device=device, dtype=dtype
    )
    res = torch.cat(
        (torch.unsqueeze(torch.tensor(start, dtype=dtype), 0), start + increments), 0
    )
    return res


# noinspection PyUnboundLocalVariable,PyShadowingNames
def arange(
    start, stop=None, step=1, *, dtype: torch.dtype = None, device: torch.device
):
    if stop is None:
        stop = start
        start = 0
    if (step > 0 and start > stop) or (step < 0 and start < stop):
        if isinstance(stop, float):
            stop = float(start)
        else:
            stop = start

    device = as_native_dev(default_device(device))

    if dtype is None:
        if isinstance(start, int) and isinstance(stop, int) and isinstance(step, int):
            return torch.arange(
                start, stop, step=step, dtype=torch.int64, device=device
            ).to(torch.int32)
        else:
            return torch.arange(start, stop, step=step, device=device)
    else:
        dtype = as_native_dtype(default_dtype(dtype))
        if dtype in [torch.int8, torch.uint8, torch.int16]:
            return torch.arange(
                start, stop, step=step, dtype=torch.int64, device=device
            ).to(dtype)
        else:
            return torch.arange(start, stop, step=step, dtype=dtype, device=device)


def asarray(
    object_in,
    *,
    copy: Optional[bool] = None,
    dtype: torch.dtype = None,
    device: torch.device,
):
    device = default_device(device)
    if isinstance(object_in, torch.Tensor) and dtype is None:
        dtype = object_in.dtype
    elif (
        isinstance(object_in, (list, tuple, dict))
        and len(object_in) != 0
        and dtype is None
    ):
        dtype = default_dtype(item=object_in, as_native=True)
        if copy is True:
<<<<<<< HEAD
            return torch.as_tensor(
                object_in, dtype=dtype
            ).clone().detach().to(as_native_dev(device))
=======
            return (
                torch.as_tensor(object_in, dtype=dtype)
                .clone()
                .detach()
                .to(as_native_dev(device))
            )
>>>>>>> 44a95e78
        else:
            return torch.as_tensor(object_in, dtype=dtype).to(as_native_dev(device))

    elif isinstance(object_in, np.ndarray) and dtype is None:
        dtype = as_native_dtype(as_ivy_dtype(object_in.dtype))
    else:
        dtype = as_native_dtype((default_dtype(dtype, object_in)))

    if copy is True:
        return (
            torch.as_tensor(object_in, dtype=dtype)
            .clone()
            .detach()
            .to(as_native_dev(device))
        )
    else:
        return torch.as_tensor(object_in, dtype=dtype).to(as_native_dev(device))


def empty(
    shape: Union[int, Tuple[int]], *, dtype: torch.dtype, device: torch.device
) -> Tensor:
    return torch.empty(
        shape,
        dtype=as_native_dtype(default_dtype(dtype)),
        device=as_native_dev(default_device(device)),
    )


def empty_like(
    x: torch.Tensor, *, dtype: torch.dtype, device: torch.device
) -> torch.Tensor:
    if device is None:
        device = dev(x)
    dtype = as_native_dtype(dtype)
    return torch.empty_like(x, dtype=dtype, device=as_native_dev(device))


def eye(
    n_rows: int,
    n_cols: Optional[int] = None,
    k: Optional[int] = 0,
    *,
    dtype: torch.dtype,
    device: torch.device,
) -> torch.Tensor:
    dtype = as_native_dtype(default_dtype(dtype))
    device = as_native_dev(default_device(device))
    if n_cols is None:
        n_cols = n_rows
    i = torch.eye(n_rows, n_cols, dtype=dtype, device=device)
    if k == 0:
        return i
    elif -n_rows < k < 0:
        return torch.concat(
            [torch.zeros([-k, n_cols], dtype=dtype, device=device), i[: n_rows + k]], 0
        )
    elif 0 < k < n_cols:
        return torch.concat(
            [torch.zeros([n_rows, k], dtype=dtype, device=device), i[:, : n_cols - k]],
            1,
        )
    else:
        return torch.zeros([n_rows, n_cols], dtype=dtype, device=device)


def from_dlpack(x):
    return torch.utils.dlpack.from_dlpack(x)


def full(
    shape: Union[int, Tuple[int, ...]],
    fill_value: Union[int, float],
    *,
    dtype: Optional[Union[ivy.Dtype, torch.dtype]] = None,
    device: torch.device,
) -> Tensor:
    return torch.full(
        shape_to_tuple(shape),
        fill_value,
        dtype=ivy.default_dtype(dtype, item=fill_value, as_native=True),
        device=device,
    )


def full_like(
    x: torch.Tensor,
    fill_value: Union[int, float],
    *,
    dtype: torch.dtype,
    device: torch.device,
) -> torch.Tensor:
    if device is None:
        device = dev(x)
    dtype = as_native_dtype(dtype)
    return torch.full_like(x, fill_value, dtype=dtype, device=default_device(device))


def linspace(
    start,
    stop,
    num,
    axis=None,
    endpoint=True,
    *,
    dtype: torch.dtype,
    device: torch.device,
):
    if not endpoint:
        ans = linspace_helper(start, stop, num + 1, axis, device=device, dtype=dtype)[
            :-1
        ]
    else:
        ans = linspace_helper(start, stop, num, axis, device=device, dtype=dtype)
    if dtype is None:
        dtype = torch.float32
    ans = ans.type(dtype)
    if (
        endpoint
        and ans.shape[0] > 1
        and (not isinstance(start, torch.Tensor))
        and (not isinstance(stop, torch.Tensor))
    ):
        ans[-1] = stop
    if (
        ans.shape[0] >= 1
        and (not isinstance(start, torch.Tensor))
        and (not isinstance(stop, torch.Tensor))
        and ans[0] != start
    ):
        ans[0] = start
    return ans


def linspace_helper(start, stop, num, axis=None, device=None, dtype=None):
    num = num.detach().numpy().item() if isinstance(num, torch.Tensor) else num
    start_is_array = isinstance(start, torch.Tensor)
    stop_is_array = isinstance(stop, torch.Tensor)
    linspace_method = torch.linspace
    device = default_device(device)
    sos_shape = []
    if start_is_array:
        start_shape = list(start.shape)
        sos_shape = start_shape
        if num == 1:
            if axis is not None:
                return start.unsqueeze(axis).to(as_native_dev(device))
            else:
                return start.to(as_native_dev(device))
        start = start.reshape((-1,))
        linspace_method = (
            _differentiable_linspace if start.requires_grad else torch.linspace
        )
    if stop_is_array:
        stop_shape = list(stop.shape)
        sos_shape = stop_shape
        if num == 1:
            return (
                torch.ones(
                    stop_shape[:axis] + [1] + stop_shape[axis:],
                    device=as_native_dev(device),
                )
                * start
            )
        stop = stop.reshape((-1,))
        linspace_method = (
            _differentiable_linspace if stop.requires_grad else torch.linspace
        )
    if start_is_array and stop_is_array:
        if num < start.shape[0]:
            start = start.unsqueeze(-1)
            stop = stop.unsqueeze(-1)
            diff = stop - start
            inc = diff / (num - 1)
            res = [start]
            res += [start + inc * i for i in range(1, num - 1)]
            res.append(stop)
        else:
            res = [
                linspace_method(
                    strt, stp, num, device=as_native_dev(device), dtype=dtype
                )
                for strt, stp in zip(start, stop)
            ]
        torch.cat(res, -1).reshape(start_shape + [num])
    elif start_is_array and not stop_is_array:
        if num < start.shape[0]:
            start = start.unsqueeze(-1)
            diff = stop - start
            inc = diff / (num - 1)
            res = [start]
            res += [start + inc * i for i in range(1, num - 1)]
            res.append(
                torch.ones_like(start, device=as_native_dev(device), dtype=dtype) * stop
            )
        else:
            res = [
                linspace_method(
                    strt, stop, num, device=as_native_dev(device), dtype=dtype
                )
                for strt in start
            ]
    elif not start_is_array and stop_is_array:
        if num < stop.shape[0]:
            stop = stop.unsqueeze(-1)
            diff = stop - start
            inc = diff / (num - 1)
            res = [
                torch.ones_like(stop, device=as_native_dev(device), dtype=dtype) * start
            ]
            res += [start + inc * i for i in range(1, num - 1)]
            res.append(stop)
        else:
            res = [
                linspace_method(
                    start, stp, num, device=as_native_dev(device), dtype=dtype
                )
                for stp in stop
            ]
    else:
        return linspace_method(
            start, stop, num, device=as_native_dev(device), dtype=dtype
        )
    res = torch.cat(res, -1).reshape(sos_shape + [num])
    if axis is not None:
        res = torch.transpose(res, axis, -1)
    return res.to(as_native_dev(device))


def meshgrid(*arrays: torch.Tensor, indexing="xy") -> List[torch.Tensor]:
    return list(torch.meshgrid(*arrays, indexing=indexing))


# noinspection PyShadowingNames
def ones(
    shape: Union[int, Tuple[int]], *, dtype: torch.dtype, device: torch.device
) -> torch.Tensor:
    dtype_val: torch.dtype = as_native_dtype(dtype)
    device = default_device(device)
    return torch.ones(shape, dtype=dtype_val, device=as_native_dev(device))


def ones_like(
    x: torch.Tensor, *, dtype: torch.dtype, device: torch.device
) -> torch.Tensor:
    if device is None:
        device = dev(x)
    dtype = as_native_dtype(dtype)
    return torch.ones_like(x, dtype=dtype, device=as_native_dev(device))


def tril(x: torch.Tensor, k: int = 0) -> torch.Tensor:
    return torch.tril(x, diagonal=k)


def triu(x: torch.Tensor, k: int = 0) -> torch.Tensor:
    return torch.triu(x, diagonal=k)


def zeros(
    shape: Union[int, Tuple[int], List[int]],
    *,
    dtype: torch.dtype,
    device: torch.device,
) -> Tensor:
    return torch.zeros(
        shape,
        dtype=dtype,
        device=device,
    )


def zeros_like(
    x: torch.Tensor, *, dtype: torch.dtype, device: torch.device
) -> torch.Tensor:
    if device is None:
        device = dev(x)
    if dtype is not None:
        return torch.zeros_like(x, dtype=dtype, device=as_native_dev(device))
    return torch.zeros_like(x, device=as_native_dev(device))


# Extra #
# ------#


array = asarray


def logspace(start, stop, num, base=10.0, axis=None, *, device: torch.device):
    power_seq = linspace(
        start, stop, num, axis, dtype=None, device=default_device(device)
    )
    return base**power_seq<|MERGE_RESOLUTION|>--- conflicted
+++ resolved
@@ -85,18 +85,12 @@
     ):
         dtype = default_dtype(item=object_in, as_native=True)
         if copy is True:
-<<<<<<< HEAD
-            return torch.as_tensor(
-                object_in, dtype=dtype
-            ).clone().detach().to(as_native_dev(device))
-=======
             return (
                 torch.as_tensor(object_in, dtype=dtype)
                 .clone()
                 .detach()
                 .to(as_native_dev(device))
             )
->>>>>>> 44a95e78
         else:
             return torch.as_tensor(object_in, dtype=dtype).to(as_native_dev(device))
 
