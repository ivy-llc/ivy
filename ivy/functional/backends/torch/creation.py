--- conflicted
+++ resolved
@@ -35,17 +35,11 @@
         and len(object_in) != 0
         and dtype is None
     ):
-        dtype = dtype_from_str(default_dtype(item=object_in))
+        dtype = default_dtype(item=object_in,as_native=True)
         if copy is True:
-<<<<<<< HEAD
-            return torch.as_tensor(object_in,dtype=dtype).clone().detach().to(dev_from_str(device))
-        else:
-            return torch.as_tensor(object_in,dtype=dtype).to(dev_from_str(device))
-=======
-            return torch.as_tensor(object_in).clone().detach().to(as_native_dev(device))
-        else:
-            return torch.as_tensor(object_in).to(as_native_dev(device))
->>>>>>> 8af60714
+            return torch.as_tensor(object_in,dtype=dtype).clone().detach().to(as_native_dev(device))
+        else:
+            return torch.as_tensor(object_in,dtype=dtype).to(as_native_dev(device))
 
     elif isinstance(object_in, np.ndarray) and dtype is None:
         dtype = as_native_dtype(np_as_ivy_dtype(object_in.dtype))
