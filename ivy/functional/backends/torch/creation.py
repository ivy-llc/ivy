# For Review
# global
import numpy as np
import torch
from torch import Tensor
from numbers import Number
from typing import Union, Tuple, List, Optional, Sequence

# local
import ivy
from ivy import (
    as_native_dtype,
    default_dtype,
)
from ivy.functional.backends.numpy.data_type import as_ivy_dtype

# noinspection PyProtectedMember
from ivy.functional.ivy.creation import _assert_fill_value_and_dtype_are_compatible


# Array API Standard #
# -------------------#


def _differentiable_linspace(start, stop, num, *, device, dtype=None):
    if num == 1:
        return torch.unsqueeze(start, 0)
    n_m_1 = num - 1
    increment = (stop - start) / n_m_1
    increment_tiled = increment.repeat(n_m_1)
    increments = increment_tiled * torch.linspace(
        1, n_m_1, n_m_1, device=device, dtype=dtype
    )
    res = torch.cat(
        (torch.unsqueeze(torch.tensor(start, dtype=dtype), 0), start + increments), 0
    )
    return res


# noinspection PyUnboundLocalVariable,PyShadowingNames
def arange(
    start: Number,
    stop: Optional[Number] = None,
    step: Number = 1,
    *,
<<<<<<< HEAD
    dtype: Optional[torch.dtype] = None,
=======
    dtype: Optional[Union[ivy.Dtype, torch.dtype]] = None,
>>>>>>> c472aab3
    device: torch.device,
    out: Optional[torch.Tensor] = None,
) -> torch.Tensor:
    if stop is None:
        stop = start
        start = 0
    if (step > 0 and start > stop) or (step < 0 and start < stop):
        if isinstance(stop, float):
            stop = float(start)
        else:
            stop = start
    if dtype is None:
        if isinstance(start, int) and isinstance(stop, int) and isinstance(step, int):
            return torch.arange(
                start, stop, step=step, dtype=torch.int64, device=device, out=out
            ).to(torch.int32)
        else:
            return torch.arange(start, stop, step=step, device=device, out=out)
    else:
        dtype = as_native_dtype(default_dtype(dtype))
        return torch.arange(start, stop, step=step, dtype=dtype, device=device, out=out)


arange.support_native_out = True


def asarray(
    object_in: Union[torch.Tensor, np.ndarray, List[Number], Tuple[Number]],
    *,
    copy: Optional[bool] = None,
<<<<<<< HEAD
    dtype: Optional[torch.dtype] = None,
=======
    dtype: Optional[Union[ivy.Dtype, torch.dtype]] = None,
>>>>>>> c472aab3
    device: torch.device,
    out: Optional[torch.Tensor] = None,
) -> torch.Tensor:
    if isinstance(object_in, torch.Tensor) and dtype is None:
        dtype = object_in.dtype
    elif (
        isinstance(object_in, (list, tuple, dict))
        and len(object_in) != 0
        and dtype is None
    ):
        dtype = default_dtype(item=object_in, as_native=True)
        if copy is True:
            return torch.as_tensor(object_in, dtype=dtype).clone().detach().to(device)
        else:
            return torch.as_tensor(object_in, dtype=dtype).to(device)

    elif isinstance(object_in, np.ndarray) and dtype is None:
        dtype = as_native_dtype(as_ivy_dtype(object_in.dtype))
    else:
        dtype = as_native_dtype((default_dtype(dtype, object_in)))

    if copy is True:
        return torch.as_tensor(object_in, dtype=dtype).clone().detach().to(device)
    else:
        return torch.as_tensor(object_in, dtype=dtype).to(device)


def empty(
    shape: Union[ivy.NativeShape, Sequence[int]],
    *,
    dtype: torch.dtype,
    device: torch.device,
    out: Optional[torch.Tensor] = None,
) -> torch.Tensor:
    return torch.empty(
        shape,
        dtype=dtype,
        device=device,
        out=out,
    )


empty.support_native_out = True


def empty_like(
    x: torch.Tensor,
    *,
    dtype: torch.dtype,
    device: torch.device,
    out: Optional[torch.Tensor] = None,
) -> torch.Tensor:
    return torch.empty_like(x, dtype=dtype, device=device)


def eye(
    n_rows: int,
    n_cols: Optional[int] = None,
    k: Optional[int] = 0,
    batch_shape: Optional[Union[int, Sequence[int]]] = None,
    *,
    dtype: torch.dtype,
    device: torch.device,
    out: Optional[torch.Tensor] = None,
) -> torch.Tensor:
    if n_cols is None:
        n_cols = n_rows
    if batch_shape is None:
        return torch.eye(n_rows, n_cols, dtype=dtype, device=device, out=out)
    i = torch.eye(n_rows, n_cols, dtype=dtype, device=device)
    reshape_dims = [1] * len(batch_shape) + [n_rows, n_cols]
    tile_dims = list(batch_shape) + [1, 1]
    return_mat = torch.reshape(i, reshape_dims).repeat(tile_dims)

    # k=index of the diagonal. A positive value refers to an upper diagonal,
    # a negative value to a lower diagonal, and 0 to the main diagonal.
    # Default: 0.
    # value of k ranges from -n_rows < k < n_cols

    if k == 0:  # refers to the main diagonal
        ret = return_mat

    # when k is negative
    elif -n_rows < k < 0:
        mat = torch.concat(
            [
                torch.zeros([-k, n_cols], dtype=dtype, device=device, out=out),
                i[: n_rows + k],
            ],
            0,
        )
        ret = torch.reshape(mat, reshape_dims).repeat(tile_dims)

    # when k is positive
    elif 0 < k < n_cols:
        mat = torch.concat(
            [
                torch.zeros([n_rows, k], dtype=dtype, device=device, out=out),
                i[:, : n_cols - k],
            ],
            1,
        )
        ret = torch.reshape(mat, reshape_dims).repeat(tile_dims)
    else:
        ret = torch.zeros(
            batch_shape + [n_rows, n_cols], dtype=dtype, device=device, out=out
        )
    if out is not None:
        return ivy.inplace_update(out, ret)
    return ret


eye.support_native_out = True


def from_dlpack(x, *, out: Optional[torch.Tensor] = None):
    x = x.detach() if x.requires_grad else x
    return torch.utils.dlpack.from_dlpack(x)


def full(
    shape: Union[ivy.NativeShape, Sequence[int]],
    fill_value: Union[int, float, bool],
    *,
    dtype: Optional[Union[ivy.Dtype, torch.dtype]] = None,
    device: torch.device,
    out: Optional[torch.Tensor] = None,
) -> Tensor:
    dtype = ivy.default_dtype(dtype, item=fill_value, as_native=True)
    _assert_fill_value_and_dtype_are_compatible(dtype, fill_value)
    if isinstance(shape, int):
        shape = (shape,)
    return torch.full(
        shape,
        fill_value,
        dtype=dtype,
        device=device,
        out=out,
    )


full.support_native_out = True


def full_like(
    x: torch.Tensor,
    fill_value: Union[int, float],
    *,
    dtype: torch.dtype,
    device: torch.device,
    out: Optional[torch.Tensor] = None,
) -> torch.Tensor:
    _assert_fill_value_and_dtype_are_compatible(dtype, fill_value)
    return torch.full_like(x, fill_value, dtype=dtype, device=device)


def linspace(
    start: Union[torch.Tensor, float],
    stop: Union[torch.Tensor, float],
    num: int,
    axis: Optional[int] = None,
    endpoint: bool = True,
    *,
    dtype: torch.dtype,
    device: torch.device,
    out: Optional[torch.Tensor] = None,
) -> torch.Tensor:
    if not endpoint:
        ans = linspace_helper(start, stop, num + 1, axis, device=device, dtype=dtype)[
            :-1
        ]
    else:
        ans = linspace_helper(start, stop, num, axis, device=device, dtype=dtype)
    if (
        endpoint
        and ans.shape[0] > 1
        and (not isinstance(start, torch.Tensor))
        and (not isinstance(stop, torch.Tensor))
    ):
        ans[-1] = stop
    if (
        ans.shape[0] >= 1
        and (not isinstance(start, torch.Tensor))
        and (not isinstance(stop, torch.Tensor))
        and ans[0] != start
    ):
        ans[0] = start
    return ans


linspace.support_native_out = True


def linspace_helper(start, stop, num, axis=None, *, device, dtype):
    num = num.detach().numpy().item() if isinstance(num, torch.Tensor) else num
    start_is_array = isinstance(start, torch.Tensor)
    stop_is_array = isinstance(stop, torch.Tensor)
    linspace_method = torch.linspace
    sos_shape = []
    if start_is_array:
        start_shape = list(start.shape)
        sos_shape = start_shape
        if num == 1:
            if axis is not None:
                return start.unsqueeze(axis).to(device)
            else:
                return start.to(device)
        start = start.reshape((-1,))
        linspace_method = (
            _differentiable_linspace if start.requires_grad else torch.linspace
        )
    if stop_is_array:
        stop_shape = list(stop.shape)
        sos_shape = stop_shape
        if num == 1:
            return (
                torch.ones(
                    stop_shape[:axis] + [1] + stop_shape[axis:],
                    device=device,
                )
                * start
            )
        stop = stop.reshape((-1,))
        linspace_method = (
            _differentiable_linspace if stop.requires_grad else torch.linspace
        )
    if start_is_array and stop_is_array:
        if num < start.shape[0]:
            start = start.unsqueeze(-1)
            stop = stop.unsqueeze(-1)
            diff = stop - start
            inc = diff / (num - 1)
            res = [start]
            res += [start + inc * i for i in range(1, num - 1)]
            res.append(stop)
        else:
            res = [
                linspace_method(strt, stp, num, device=device, dtype=dtype)
                for strt, stp in zip(start, stop)
            ]
        torch.cat(res, -1).reshape(start_shape + [num])
    elif start_is_array and not stop_is_array:
        if num < start.shape[0]:
            start = start.unsqueeze(-1)
            diff = stop - start
            inc = diff / (num - 1)
            res = [start]
            res += [start + inc * i for i in range(1, num - 1)]
            res.append(torch.ones_like(start, device=device, dtype=dtype) * stop)
        else:
            res = [
                linspace_method(strt, stop, num, device=device, dtype=dtype)
                for strt in start
            ]
    elif not start_is_array and stop_is_array:
        if num < stop.shape[0]:
            stop = stop.unsqueeze(-1)
            diff = stop - start
            inc = diff / (num - 1)
            res = [torch.ones_like(stop, device=device, dtype=dtype) * start]
            res += [start + inc * i for i in range(1, num - 1)]
            res.append(stop)
        else:
            res = [
                linspace_method(start, stp, num, device=device, dtype=dtype)
                for stp in stop
            ]
    else:
        return linspace_method(start, stop, num, device=device, dtype=dtype)
    res = torch.cat(res, -1).reshape(sos_shape + [num])
    if axis is not None:
        res = torch.transpose(res, axis, -1)
    return res.to(device)


def meshgrid(*arrays: torch.Tensor, indexing="xy") -> List[torch.Tensor]:
    return list(torch.meshgrid(*arrays, indexing=indexing))


# noinspection PyShadowingNames
def ones(
    shape: Union[ivy.NativeShape, Sequence[int]],
    *,
    dtype: torch.dtype,
    device: torch.device,
    out: Optional[torch.Tensor] = None,
) -> torch.Tensor:
    return torch.ones(shape, dtype=dtype, device=device)


ones.support_native_out = True


def ones_like(
    x: torch.Tensor,
    *,
    dtype: torch.dtype,
    device: torch.device,
    out: Optional[torch.Tensor] = None,
) -> torch.Tensor:
    return torch.ones_like(x, dtype=dtype, device=device)


def tril(
    x: torch.Tensor, k: int = 0, *, out: Optional[torch.Tensor] = None
) -> torch.Tensor:
    return torch.tril(x, diagonal=k, out=out)


tril.support_native_out = True


def triu(
    x: torch.Tensor, k: int = 0, *, out: Optional[torch.Tensor] = None
) -> torch.Tensor:
    return torch.triu(x, diagonal=k, out=out)


triu.support_native_out = True


def zeros(
    shape: Union[ivy.NativeShape, Sequence[int]],
    *,
    dtype: torch.dtype,
    device: torch.device,
    out: Optional[torch.Tensor] = None,
) -> Tensor:
    return torch.zeros(shape, dtype=dtype, device=device, out=out)


zeros.support_native_out = True


def zeros_like(
    x: torch.Tensor,
    *,
    dtype: torch.dtype,
    device: torch.device,
    out: Optional[torch.Tensor] = None,
) -> torch.Tensor:
    return torch.zeros_like(x, dtype=dtype, device=device)


# Extra #
# ------#


array = asarray


def logspace(
    start: Union[torch.Tensor, int],
    stop: Union[torch.Tensor, int],
    num: int,
    base: float = 10.0,
    axis: Optional[int] = None,
    *,
    dtype: torch.dtype,
    device: torch.device,
    out: Optional[torch.Tensor] = None,
<<<<<<< HEAD
) -> torch.Tensor:
    power_seq = linspace(
        start, stop, num, axis, dtype=None, device=default_device(device)
=======
):
    power_seq = ivy.linspace(
        start, stop, num, axis, dtype=dtype, device=device
>>>>>>> c472aab3
    )
    return base**power_seq


logspace.support_native_out = True<|MERGE_RESOLUTION|>--- conflicted
+++ resolved
@@ -43,11 +43,7 @@
     stop: Optional[Number] = None,
     step: Number = 1,
     *,
-<<<<<<< HEAD
-    dtype: Optional[torch.dtype] = None,
-=======
     dtype: Optional[Union[ivy.Dtype, torch.dtype]] = None,
->>>>>>> c472aab3
     device: torch.device,
     out: Optional[torch.Tensor] = None,
 ) -> torch.Tensor:
@@ -78,11 +74,7 @@
     object_in: Union[torch.Tensor, np.ndarray, List[Number], Tuple[Number]],
     *,
     copy: Optional[bool] = None,
-<<<<<<< HEAD
-    dtype: Optional[torch.dtype] = None,
-=======
     dtype: Optional[Union[ivy.Dtype, torch.dtype]] = None,
->>>>>>> c472aab3
     device: torch.device,
     out: Optional[torch.Tensor] = None,
 ) -> torch.Tensor:
@@ -444,15 +436,9 @@
     dtype: torch.dtype,
     device: torch.device,
     out: Optional[torch.Tensor] = None,
-<<<<<<< HEAD
-) -> torch.Tensor:
-    power_seq = linspace(
-        start, stop, num, axis, dtype=None, device=default_device(device)
-=======
-):
+) -> torch.Tensor:
     power_seq = ivy.linspace(
         start, stop, num, axis, dtype=dtype, device=device
->>>>>>> c472aab3
     )
     return base**power_seq
 
