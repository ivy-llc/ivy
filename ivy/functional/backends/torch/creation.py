--- conflicted
+++ resolved
@@ -66,13 +66,9 @@
             return torch.arange(start, stop, step=step, device=device, out=out)
     else:
         dtype = as_native_dtype(default_dtype(dtype))
-<<<<<<< HEAD
-        return torch.arange(start, stop, step=step, dtype=dtype, device=device, out=out)
-=======
         return torch.arange(
             start, stop, step=step, dtype=dtype, device=device, out=out
         )
->>>>>>> d1b582bc
 
 
 def asarray(
