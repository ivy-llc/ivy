--- conflicted
+++ resolved
@@ -159,7 +159,7 @@
 
 
 # noinspection PyUnboundLocalVariable,PyShadowingNames
-def linspace_helper(start, stop, num, axis: int = 0, device=None, dtype=None):
+def linspace_helper(start, stop, num, axis=None, device=None, dtype=None):
     num = num.detach().numpy().item() if isinstance(num, torch.Tensor) else num
     start_is_array = isinstance(start, torch.Tensor)
     stop_is_array = isinstance(stop, torch.Tensor)
@@ -251,9 +251,6 @@
     return res.to(as_native_dev(device))
 
 
-<<<<<<< HEAD
-def linspace(start, stop, num, axis: int = 0, device=None, dtype=None, endpoint=True):
-=======
 def linspace(
     start,
     stop,
@@ -264,13 +261,12 @@
     dtype: torch.dtype,
     device: torch.device,
 ):
->>>>>>> b63d0aad
     if not endpoint:
-        ans = linspace_helper(start, stop, num + 1, axis=axis, device=device, dtype=dtype)[
+        ans = linspace_helper(start, stop, num + 1, axis, device=device, dtype=dtype)[
             :-1
         ]
     else:
-        ans = linspace_helper(start, stop, num, axis=axis, device=device, dtype=dtype)
+        ans = linspace_helper(start, stop, num, axis, device=device, dtype=dtype)
     if dtype is None:
         dtype = torch.float32
     ans = ans.type(dtype)
