# For Review
# global
import numpy as np
import torch
from torch import Tensor
from typing import Union, Tuple, List, Optional, Sequence
from . import torch_version, dtype_from_version
# local
import ivy
from ivy import (
    as_native_dtype,
    default_dtype,
)
from ivy.functional.backends.numpy.data_type import as_ivy_dtype

# noinspection PyProtectedMember
from ivy.functional.ivy.creation import _assert_fill_value_and_dtype_are_compatible


# Array API Standard #
# -------------------#


def _differentiable_linspace(start, stop, num, *, device, dtype=None):
    if num == 1:
        return torch.unsqueeze(start, 0)
    n_m_1 = num - 1
    increment = (stop - start) / n_m_1
    increment_tiled = increment.repeat(n_m_1)
    increments = increment_tiled * torch.linspace(
        1, n_m_1, n_m_1, device=device, dtype=dtype
    )
    res = torch.cat(
        (torch.unsqueeze(torch.tensor(start, dtype=dtype), 0), start + increments), 0
    )
    return res


# noinspection PyUnboundLocalVariable,PyShadowingNames
def arange(
    start: float,
    /,
    stop: Optional[float] = None,
    step: float = 1,
    *,
    dtype: Optional[Union[ivy.Dtype, torch.dtype]] = None,
    device: torch.device,
    out: Optional[torch.Tensor] = None,
) -> torch.Tensor:
    if stop is None:
        stop = start
        start = 0
    if (step > 0 and start > stop) or (step < 0 and start < stop):
        if isinstance(stop, float):
            stop = float(start)
        else:
            stop = start
    if dtype is None:
        if isinstance(start, int) and isinstance(stop, int) and isinstance(step, int):
            return torch.arange(
                start, stop, step=step, dtype=torch.int64, device=device, out=out
            ).to(torch.int32)
        else:
            return torch.arange(start, stop, step=step, device=device, out=out)
    else:
        dtype = as_native_dtype(default_dtype(dtype=dtype))
        return torch.arange(start, stop, step=step, dtype=dtype, device=device, out=out)


arange.support_native_out = True
arange.unsupported_dtypes = dtype_from_version({"1.11.0 and below":("float16",)},torch_version.split('+')[0])


def asarray(
    object_in: Union[torch.Tensor, np.ndarray, List[float], Tuple[float]],
    /,
    *,
    copy: Optional[bool] = None,
    dtype: Optional[Union[ivy.Dtype, torch.dtype]] = None,
    device: torch.device,
    out: Optional[torch.Tensor] = None,
) -> torch.Tensor:
    if isinstance(object_in, torch.Tensor) and dtype is None:
        dtype = object_in.dtype
    elif (
        isinstance(object_in, (list, tuple, dict))
        and len(object_in) != 0
        and dtype is None
    ):
        dtype = default_dtype(item=object_in, as_native=True)
        if copy is True:
            return torch.as_tensor(object_in, dtype=dtype).clone().detach().to(device)
        else:
            return torch.as_tensor(object_in, dtype=dtype).to(device)

    elif isinstance(object_in, np.ndarray) and dtype is None:
        dtype = as_native_dtype(as_ivy_dtype(object_in.dtype))
    else:
        dtype = as_native_dtype((default_dtype(dtype=dtype, item=object_in)))

    if dtype == torch.bfloat16 and isinstance(object_in, np.ndarray):
        if copy is True:
            return (
                torch.as_tensor(object_in.tolist(), dtype=dtype)
                .clone()
                .detach()
                .to(device)
            )
        else:
            return torch.as_tensor(object_in.tolist(), dtype=dtype).to(device)

    if copy is True:
        return torch.as_tensor(object_in, dtype=dtype).clone().detach().to(device)
    else:
        return torch.as_tensor(object_in, dtype=dtype).to(device)


def empty(
    shape: Union[ivy.NativeShape, Sequence[int]],
    *,
    dtype: torch.dtype,
    device: torch.device,
    out: Optional[torch.Tensor] = None,
) -> torch.Tensor:
    return torch.empty(
        shape,
        dtype=dtype,
        device=device,
        out=out,
    )


empty.support_native_out = True


def empty_like(
    x: torch.Tensor,
    /,
    *,
    dtype: torch.dtype,
    device: torch.device,
    out: Optional[torch.Tensor] = None,
) -> torch.Tensor:
    return torch.empty_like(x, dtype=dtype, device=device)


def eye(
    n_rows: int,
    n_cols: Optional[int] = None,
    /,
    *,
    k: int = 0,
    batch_shape: Optional[Union[int, Sequence[int]]] = None,
    dtype: torch.dtype,
    device: torch.device,
    out: Optional[torch.Tensor] = None,
) -> torch.Tensor:
    if n_cols is None:
        n_cols = n_rows
    if batch_shape is None:
        batch_shape = []
    i = torch.eye(n_rows, n_cols, dtype=dtype, device=device)
    reshape_dims = [1] * len(batch_shape) + [n_rows, n_cols]
    tile_dims = list(batch_shape) + [1, 1]
    return_mat = torch.reshape(i, reshape_dims).repeat(tile_dims)

    # k=index of the diagonal. A positive value refers to an upper diagonal,
    # a negative value to a lower diagonal, and 0 to the main diagonal.
    # Default: 0.
    # value of k ranges from -n_rows < k < n_cols

    if k == 0:  # refers to the main diagonal
        ret = return_mat

    # when k is negative
    elif -n_rows < k < 0:
        mat = torch.concat(
            [
                torch.zeros([-k, n_cols], dtype=dtype, device=device, out=out),
                i[: n_rows + k],
            ],
            0,
        )
        ret = torch.reshape(mat, reshape_dims).repeat(tile_dims)

    # when k is positive
    elif 0 < k < n_cols:
        mat = torch.concat(
            [
                torch.zeros([n_rows, k], dtype=dtype, device=device, out=out),
                i[:, : n_cols - k],
            ],
            1,
        )
        ret = torch.reshape(mat, reshape_dims).repeat(tile_dims)
    else:
        ret = torch.zeros(
            batch_shape + [n_rows, n_cols], dtype=dtype, device=device, out=out
        )
    if out is not None:
        return ivy.inplace_update(out, ret)
    return ret


eye.support_native_out = True


def from_dlpack(x, /, *, out: Optional[torch.Tensor] = None):
    x = x.detach() if x.requires_grad else x
    return torch.utils.dlpack.from_dlpack(x)


def full(
    shape: Union[ivy.NativeShape, Sequence[int]],
    fill_value: Union[int, float, bool],
    *,
    dtype: Optional[Union[ivy.Dtype, torch.dtype]] = None,
    device: torch.device,
    out: Optional[torch.Tensor] = None,
) -> Tensor:
    dtype = ivy.default_dtype(dtype=dtype, item=fill_value, as_native=True)
    _assert_fill_value_and_dtype_are_compatible(dtype, fill_value)
    if isinstance(shape, int):
        shape = (shape,)
    return torch.full(
        shape,
        fill_value,
        dtype=dtype,
        device=device,
        out=out,
    )


full.support_native_out = True


def full_like(
    x: torch.Tensor,
    /,
    fill_value: Union[int, float],
    *,
    dtype: torch.dtype,
    device: torch.device,
    out: Optional[torch.Tensor] = None,
) -> torch.Tensor:
    _assert_fill_value_and_dtype_are_compatible(dtype, fill_value)
    return torch.full_like(x, fill_value, dtype=dtype, device=device)


def linspace(
    start: Union[torch.Tensor, float],
    stop: Union[torch.Tensor, float],
    /,
    num: int,
    *,
    axis: Optional[int] = None,
    endpoint: bool = True,
    dtype: torch.dtype,
    device: torch.device,
    out: Optional[torch.Tensor] = None,
) -> torch.Tensor:
    if not endpoint:
        ans = linspace_helper(start, stop, num + 1, axis, device=device, dtype=dtype)[
            :-1
        ]
    else:
        ans = linspace_helper(start, stop, num, axis, device=device, dtype=dtype)
    if (
        endpoint
        and ans.shape[0] > 1
        and (not isinstance(start, torch.Tensor))
        and (not isinstance(stop, torch.Tensor))
    ):
        ans[-1] = stop
    if (
        ans.shape[0] >= 1
        and (not isinstance(start, torch.Tensor))
        and (not isinstance(stop, torch.Tensor))
        and ans[0] != start
    ):
        ans[0] = start
    return ans


linspace.support_native_out = True
linspace.unsupported_device_and_dtype = dtype_from_version({"1.11.0 and below":{"cpu": ("float16",)}},torch_version.split('+')[0])


def linspace_helper(start, stop, num, axis=None, *, device, dtype):
    num = num.detach().numpy().item() if isinstance(num, torch.Tensor) else num
    start_is_array = isinstance(start, torch.Tensor)
    stop_is_array = isinstance(stop, torch.Tensor)
    linspace_method = torch.linspace
    sos_shape = []
    if start_is_array:
        start_shape = list(start.shape)
        sos_shape = start_shape
        if num == 1:
            if axis is not None:
                return start.unsqueeze(axis).to(device)
            else:
                return start.unsqueeze(-1).to(device)
        start = start.reshape((-1,))
        linspace_method = (
            _differentiable_linspace if start.requires_grad else torch.linspace
        )
    if stop_is_array:
        stop_shape = list(stop.shape)
        sos_shape = stop_shape
        if num == 1:
            return (
                torch.ones(
                    stop_shape[:axis] + [1] + stop_shape[axis:],
                    device=device,
                )
                * start
            )
        stop = stop.reshape((-1,))
        linspace_method = (
            _differentiable_linspace if stop.requires_grad else torch.linspace
        )
    if start_is_array and stop_is_array:
        if num < start.shape[0]:
            start = start.unsqueeze(-1)
            stop = stop.unsqueeze(-1)
            diff = stop - start
            inc = diff / (num - 1)
            res = [start]
            res += [start + inc * i for i in range(1, num - 1)]
            res.append(stop)
        else:
            res = [
                linspace_method(strt, stp, num, device=device, dtype=dtype)
                for strt, stp in zip(start, stop)
            ]
        torch.cat(res, -1).reshape(start_shape + [num])
    elif start_is_array and not stop_is_array:
        if num < start.shape[0]:
            start = start.unsqueeze(-1)
            diff = stop - start
            inc = diff / (num - 1)
            res = [start]
            res += [start + inc * i for i in range(1, num - 1)]
            res.append(torch.ones_like(start, device=device, dtype=dtype) * stop)
        else:
            res = [
                linspace_method(strt, stop, num, device=device, dtype=dtype)
                for strt in start
            ]
    elif not start_is_array and stop_is_array:
        if num < stop.shape[0]:
            stop = stop.unsqueeze(-1)
            diff = stop - start
            inc = diff / (num - 1)
            res = [torch.ones_like(stop, device=device, dtype=dtype) * start]
            res += [start + inc * i for i in range(1, num - 1)]
            res.append(stop)
        else:
            res = [
                linspace_method(start, stp, num, device=device, dtype=dtype)
                for stp in stop
            ]
    else:
        return linspace_method(start, stop, num, device=device, dtype=dtype)
    res = torch.cat(res, -1).reshape(sos_shape + [num])
    if axis is not None:
        res = torch.transpose(res, axis, -1)
    return res.to(device)


def meshgrid(*arrays: torch.Tensor, indexing="xy") -> List[torch.Tensor]:
    return list(torch.meshgrid(*arrays, indexing=indexing))


def ones(
    shape: Union[ivy.NativeShape, Sequence[int]],
    *,
    dtype: torch.dtype,
    device: torch.device,
    out: Optional[torch.Tensor] = None,
) -> torch.Tensor:
    return torch.ones(shape, dtype=dtype, device=device)


ones.support_native_out = True


def ones_like_v_0p4p0_and_above(
    x: torch.Tensor,
    /,
    *,
    dtype: torch.dtype,
    device: torch.device,
    out: Optional[torch.Tensor] = None,
) -> torch.Tensor:
    return torch.ones_like(x, dtype=dtype, device=device)


def ones_like_v_0p3p0_to_0p3p1(
    x: torch.Tensor,
    /,
    *,
    dtype: torch.dtype,
    device: torch.device,
    out: Optional[torch.Tensor] = None,
) -> torch.Tensor:
    return torch.ones_like(x, out=out)


def tril(
    x: torch.Tensor, /, *, k: int = 0, out: Optional[torch.Tensor] = None
) -> torch.Tensor:
    return torch.tril(x, diagonal=k, out=out)


tril.support_native_out = True


def triu(
    x: torch.Tensor, /, *, k: int = 0, out: Optional[torch.Tensor] = None
) -> torch.Tensor:
    return torch.triu(x, diagonal=k, out=out)


triu.support_native_out = True


def zeros(
    shape: Union[ivy.NativeShape, Sequence[int]],
    *,
    dtype: torch.dtype,
    device: torch.device,
    out: Optional[torch.Tensor] = None,
) -> Tensor:
    return torch.zeros(shape, dtype=dtype, device=device, out=out)


zeros.support_native_out = True


def zeros_like(
    x: torch.Tensor,
    /,
    *,
    dtype: torch.dtype,
    device: torch.device,
    out: Optional[torch.Tensor] = None,
) -> torch.Tensor:
    return torch.zeros_like(x, dtype=dtype, device=device)


# Extra #
# ------#


array = asarray


def copy_array(x: torch.Tensor, *, out: Optional[torch.Tensor] = None) -> torch.Tensor:
    return x.clone()


def logspace(
    start: Union[torch.Tensor, int],
    stop: Union[torch.Tensor, int],
    /,
    num: int,
    *,
    base: float = 10.0,
    axis: Optional[int] = None,
    dtype: torch.dtype,
    device: torch.device,
    out: Optional[torch.Tensor] = None,
) -> torch.Tensor:
    power_seq = ivy.linspace(start, stop, num, axis=axis, dtype=dtype, device=device)
    return base**power_seq


logspace.support_native_out = True
<<<<<<< HEAD
logspace.unsupported_device_and_dtype = dtype_from_version({"1.11.0 and below":{"cpu": ("float16",)}},torch_version.split('+')[0])
=======
logspace.unsupported_device_and_dtype = {"cpu": ("float16",)}


def one_hot(
    indices: torch.Tensor,
    depth: int,
    *,
    device: torch.device,
    out: Optional[torch.Tensor] = None,
) -> torch.Tensor:
    return torch.nn.functional.one_hot(indices.to(torch.int64), depth).to(
        device, indices.dtype
    )
>>>>>>> 344ef024
<|MERGE_RESOLUTION|>--- conflicted
+++ resolved
@@ -477,10 +477,9 @@
 
 
 logspace.support_native_out = True
-<<<<<<< HEAD
+
 logspace.unsupported_device_and_dtype = dtype_from_version({"1.11.0 and below":{"cpu": ("float16",)}},torch_version.split('+')[0])
-=======
-logspace.unsupported_device_and_dtype = {"cpu": ("float16",)}
+
 
 
 def one_hot(
@@ -493,4 +492,3 @@
     return torch.nn.functional.one_hot(indices.to(torch.int64), depth).to(
         device, indices.dtype
     )
->>>>>>> 344ef024
