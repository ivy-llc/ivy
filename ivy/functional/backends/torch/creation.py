# For Review
# global
import numpy as np
import torch
from torch import Tensor
from numbers import Number
from typing import Union, Tuple, List, Optional, Sequence

# local
import ivy
from ivy import (
    as_native_dtype,
    default_dtype,
    as_native_dev,
    default_device,
)
from ivy.functional.backends.torch.device import dev
from ivy.functional.backends.numpy.data_type import as_ivy_dtype


# Array API Standard #
# -------------------#


def _differentiable_linspace(start, stop, num, *, device, dtype=None):
    if num == 1:
        return torch.unsqueeze(start, 0)
    n_m_1 = num - 1
    increment = (stop - start) / n_m_1
    increment_tiled = increment.repeat(n_m_1)
    increments = increment_tiled * torch.linspace(
        1, n_m_1, n_m_1, device=device, dtype=dtype
    )
    res = torch.cat(
        (torch.unsqueeze(torch.tensor(start, dtype=dtype), 0), start + increments), 0
    )
    return res


# noinspection PyUnboundLocalVariable,PyShadowingNames
def arange(
    start: Number,
    stop: Optional[Number] = None,
    step: Number = 1,
    *,
    dtype: Optional[torch.dtype] = None,
    device: torch.device,
    out: Optional[torch.Tensor] = None
) -> torch.Tensor:
    if stop is None:
        stop = start
        start = 0
    if (step > 0 and start > stop) or (step < 0 and start < stop):
        if isinstance(stop, float):
            stop = float(start)
        else:
            stop = start

    device = as_native_dev(default_device(device))

    if dtype is None:
        if isinstance(start, int) and isinstance(stop, int) and isinstance(step, int):
            return torch.arange(
                start, stop, step=step, dtype=torch.int64, device=device, out=out
            ).to(torch.int32)
        else:
            return torch.arange(start, stop, step=step, device=device, out=out)
    else:
        dtype = as_native_dtype(default_dtype(dtype))
        return torch.arange(start, stop, step=step, dtype=dtype, device=device, out=out)


arange.support_native_out = True


def asarray(
    object_in: Union[torch.Tensor, np.ndarray, List[Number], Tuple[Number]],
    *,
    copy: Optional[bool] = None,
<<<<<<< HEAD
    dtype: Optional[torch.dtype] = None,
    device: torch.device
) -> torch.Tensor:
=======
    dtype: torch.dtype = None,
    device: torch.device,
    out: Optional[torch.Tensor] = None,
):
>>>>>>> c75ab226
    if isinstance(object_in, torch.Tensor) and dtype is None:
        dtype = object_in.dtype
    elif (
        isinstance(object_in, (list, tuple, dict))
        and len(object_in) != 0
        and dtype is None
    ):
        dtype = default_dtype(item=object_in, as_native=True)
        if copy is True:
            return torch.as_tensor(object_in, dtype=dtype).clone().detach().to(device)
        else:
            return torch.as_tensor(object_in, dtype=dtype).to(device)

    elif isinstance(object_in, np.ndarray) and dtype is None:
        dtype = as_native_dtype(as_ivy_dtype(object_in.dtype))
    else:
        dtype = as_native_dtype((default_dtype(dtype, object_in)))

    if copy is True:
        return torch.as_tensor(object_in, dtype=dtype).clone().detach().to(device)
    else:
        return torch.as_tensor(object_in, dtype=dtype).to(device)


def empty(
    shape: Union[ivy.NativeShape, Sequence[int]],
    *,
    dtype: torch.dtype,
    device: torch.device,
    out: Optional[torch.Tensor] = None
) -> torch.Tensor:
    return torch.empty(
        shape,
        dtype=as_native_dtype(default_dtype(dtype)),
        device=as_native_dev(default_device(device)),
        out=out,
    )


empty.support_native_out = True


def empty_like(
    x: torch.Tensor,
    *,
    dtype: torch.dtype,
    device: torch.device,
    out: Optional[torch.Tensor] = None,
) -> torch.Tensor:
    if device is None:
        device = dev(x)
    dtype = as_native_dtype(dtype)
    return torch.empty_like(x, dtype=dtype, device=as_native_dev(device))


def eye(
    n_rows: int,
    n_cols: Optional[int] = None,
    k: Optional[int] = 0,
    batch_shape: Optional[Union[int, Sequence[int]]] = None,
    *,
    dtype: torch.dtype,
    device: torch.device,
    out: Optional[torch.Tensor] = None
) -> torch.Tensor:
    dtype = as_native_dtype(default_dtype(dtype))
    device = as_native_dev(default_device(device))
    if n_cols is None:
        n_cols = n_rows
    if batch_shape is None:
        batch_shape = []
    i = torch.eye(n_rows, n_cols, dtype=dtype, device=device, out=out)
    reshape_dims = [1] * len(batch_shape) + [n_rows, n_cols]
    tile_dims = list(batch_shape) + [1, 1]
    return_mat = torch.reshape(i, reshape_dims).repeat(tile_dims)

    # k=index of the diagonal. A positive value refers to an upper diagonal,
    # a negative value to a lower diagonal, and 0 to the main diagonal.
    # Default: 0.
    # value of k ranges from -n_rows < k < n_cols

    if k == 0:  # refers to the main diagonal
        return return_mat

    # when k is negative
    elif -n_rows < k < 0:
        mat = torch.concat(
            [
                torch.zeros([-k, n_cols], dtype=dtype, device=device, out=out),
                i[: n_rows + k],
            ],
            0,
        )
        return torch.reshape(mat, reshape_dims).repeat(tile_dims)

    # when k is positive
    elif 0 < k < n_cols:
        mat = torch.concat(
            [
                torch.zeros([n_rows, k], dtype=dtype, device=device, out=out),
                i[:, : n_cols - k],
            ],
            1,
        )
        return torch.reshape(mat, reshape_dims).repeat(tile_dims)
    else:
        return torch.zeros(
            batch_shape + [n_rows, n_cols], dtype=dtype, device=device, out=out
        )


eye.support_native_out = True


def from_dlpack(x, *, out: Optional[torch.Tensor] = None):
    x = x.detach() if x.requires_grad else x
    return torch.utils.dlpack.from_dlpack(x)


def _assert_fill_value_and_dtype_are_compatible(dtype, fill_value):
    assert (ivy.is_int_dtype(dtype) and isinstance(fill_value, int)) or (
        ivy.is_float_dtype(dtype)
        and isinstance(fill_value, float)
        or (isinstance(fill_value, bool))
    ), "the fill_value and data type are not same"


def full(
    shape: Union[ivy.NativeShape, Sequence[int]],
    fill_value: Union[int, float, bool],
    *,
    dtype: Optional[Union[ivy.Dtype, torch.dtype]] = None,
    device: torch.device,
    out: Optional[torch.Tensor] = None
) -> Tensor:
    dtype = ivy.default_dtype(dtype, item=fill_value, as_native=True)
    _assert_fill_value_and_dtype_are_compatible(dtype, fill_value)
    if isinstance(shape, int):
        shape = (shape,)
    return torch.full(
        shape,
        fill_value,
        dtype=dtype,
        device=device,
        out=out,
    )


full.support_native_out = True


def full_like(
    x: torch.Tensor,
    fill_value: Union[int, float],
    *,
<<<<<<< HEAD
    dtype: torch.dtype,
    device: torch.device
=======
    dtype: Optional[Union[ivy.Dtype, torch.dtype]] = None,
    device: torch.device,
    out: Optional[torch.Tensor] = None,
>>>>>>> c75ab226
) -> torch.Tensor:
    dtype = ivy.default_dtype(dtype, item=fill_value, as_native=True)
    _assert_fill_value_and_dtype_are_compatible(dtype, fill_value)
    if device is None:
        device = dev(x)
    dtype = as_native_dtype(dtype)
    return torch.full_like(x, fill_value, dtype=dtype, device=default_device(device))


def linspace(
    start: Union[torch.Tensor, float],
    stop: Union[torch.Tensor, float],
    num: int,
    axis: Optional[int] = None,
    endpoint: bool = True,
    *,
    dtype: torch.dtype,
<<<<<<< HEAD
    device: torch.device
) -> torch.Tensor:
=======
    device: torch.device,
    out: Optional[torch.Tensor] = None,
):
>>>>>>> c75ab226
    if not endpoint:
        ans = linspace_helper(start, stop, num + 1, axis, device=device, dtype=dtype)[
            :-1
        ]
    else:
        ans = linspace_helper(start, stop, num, axis, device=device, dtype=dtype)
    if dtype is None:
        dtype = torch.float32
    ans = ans.type(dtype)
    if (
        endpoint
        and ans.shape[0] > 1
        and (not isinstance(start, torch.Tensor))
        and (not isinstance(stop, torch.Tensor))
    ):
        ans[-1] = stop
    if (
        ans.shape[0] >= 1
        and (not isinstance(start, torch.Tensor))
        and (not isinstance(stop, torch.Tensor))
        and ans[0] != start
    ):
        ans[0] = start
    return ans


linspace.support_native_out = True


def linspace_helper(start, stop, num, axis=None, device=None, dtype=None):
    num = num.detach().numpy().item() if isinstance(num, torch.Tensor) else num
    start_is_array = isinstance(start, torch.Tensor)
    stop_is_array = isinstance(stop, torch.Tensor)
    linspace_method = torch.linspace
    device = default_device(device)
    sos_shape = []
    if start_is_array:
        start_shape = list(start.shape)
        sos_shape = start_shape
        if num == 1:
            if axis is not None:
                return start.unsqueeze(axis).to(as_native_dev(device))
            else:
                return start.to(as_native_dev(device))
        start = start.reshape((-1,))
        linspace_method = (
            _differentiable_linspace if start.requires_grad else torch.linspace
        )
    if stop_is_array:
        stop_shape = list(stop.shape)
        sos_shape = stop_shape
        if num == 1:
            return (
                torch.ones(
                    stop_shape[:axis] + [1] + stop_shape[axis:],
                    device=as_native_dev(device),
                )
                * start
            )
        stop = stop.reshape((-1,))
        linspace_method = (
            _differentiable_linspace if stop.requires_grad else torch.linspace
        )
    if start_is_array and stop_is_array:
        if num < start.shape[0]:
            start = start.unsqueeze(-1)
            stop = stop.unsqueeze(-1)
            diff = stop - start
            inc = diff / (num - 1)
            res = [start]
            res += [start + inc * i for i in range(1, num - 1)]
            res.append(stop)
        else:
            res = [
                linspace_method(
                    strt, stp, num, device=as_native_dev(device), dtype=dtype
                )
                for strt, stp in zip(start, stop)
            ]
        torch.cat(res, -1).reshape(start_shape + [num])
    elif start_is_array and not stop_is_array:
        if num < start.shape[0]:
            start = start.unsqueeze(-1)
            diff = stop - start
            inc = diff / (num - 1)
            res = [start]
            res += [start + inc * i for i in range(1, num - 1)]
            res.append(
                torch.ones_like(start, device=as_native_dev(device), dtype=dtype) * stop
            )
        else:
            res = [
                linspace_method(
                    strt, stop, num, device=as_native_dev(device), dtype=dtype
                )
                for strt in start
            ]
    elif not start_is_array and stop_is_array:
        if num < stop.shape[0]:
            stop = stop.unsqueeze(-1)
            diff = stop - start
            inc = diff / (num - 1)
            res = [
                torch.ones_like(stop, device=as_native_dev(device), dtype=dtype) * start
            ]
            res += [start + inc * i for i in range(1, num - 1)]
            res.append(stop)
        else:
            res = [
                linspace_method(
                    start, stp, num, device=as_native_dev(device), dtype=dtype
                )
                for stp in stop
            ]
    else:
        return linspace_method(
            start, stop, num, device=as_native_dev(device), dtype=dtype
        )
    res = torch.cat(res, -1).reshape(sos_shape + [num])
    if axis is not None:
        res = torch.transpose(res, axis, -1)
    return res.to(as_native_dev(device))


def meshgrid(*arrays: torch.Tensor, indexing="xy") -> List[torch.Tensor]:
    return list(torch.meshgrid(*arrays, indexing=indexing))


# noinspection PyShadowingNames
def ones(
    shape: Union[ivy.NativeShape, Sequence[int]],
    *,
    dtype: torch.dtype,
    device: torch.device,
    out: Optional[torch.Tensor] = None
) -> torch.Tensor:
    dtype_val: torch.dtype = as_native_dtype(dtype)
    device = default_device(device)
    return torch.ones(shape, dtype=dtype_val, device=as_native_dev(device))


ones.support_native_out = True


def ones_like(
    x: torch.Tensor,
    *,
    dtype: torch.dtype,
    device: torch.device,
    out: Optional[torch.Tensor] = None,
) -> torch.Tensor:
    if device is None:
        device = dev(x)
    dtype = as_native_dtype(dtype)
    return torch.ones_like(x, dtype=dtype, device=as_native_dev(device))


def tril(
    x: torch.Tensor, k: int = 0, *, out: Optional[torch.Tensor] = None
) -> torch.Tensor:
    return torch.tril(x, diagonal=k, out=out)


tril.support_native_out = True


def triu(
    x: torch.Tensor, k: int = 0, *, out: Optional[torch.Tensor] = None
) -> torch.Tensor:
    return torch.triu(x, diagonal=k, out=out)


triu.support_native_out = True


def zeros(
    shape: Union[ivy.NativeShape, Sequence[int]],
    *,
    dtype: torch.dtype,
    device: torch.device,
    out: Optional[torch.Tensor] = None
) -> Tensor:
    return torch.zeros(shape, dtype=dtype, device=device, out=out)


zeros.support_native_out = True


def zeros_like(
    x: torch.Tensor,
    *,
    dtype: torch.dtype,
    device: torch.device,
    out: Optional[torch.Tensor] = None,
) -> torch.Tensor:
    if device is None:
        device = dev(x)
    if dtype is not None:
        if isinstance(x, bool):
            x = int(x)
        if not isinstance(x, torch.Tensor):
            x = torch.Tensor(x)
        return torch.zeros_like(x, dtype=dtype, device=as_native_dev(device))
    return torch.zeros_like(x, device=as_native_dev(device))


# Extra #
# ------#


array = asarray


def logspace(
<<<<<<< HEAD
    start: Union[torch.Tensor, int],
    stop: Union[torch.Tensor, int],
    num: int,
    base: float = 10.0,
    axis: Optional[int] = None,
    *,
    device: torch.device
) -> torch.Tensor:
=======
    start,
    stop,
    num,
    base=10.0,
    axis=None,
    *,
    device: torch.device,
    out: Optional[torch.Tensor] = None,
):
>>>>>>> c75ab226
    power_seq = linspace(
        start, stop, num, axis, dtype=None, device=default_device(device)
    )
    return base**power_seq


logspace.support_native_out = True<|MERGE_RESOLUTION|>--- conflicted
+++ resolved
@@ -77,16 +77,10 @@
     object_in: Union[torch.Tensor, np.ndarray, List[Number], Tuple[Number]],
     *,
     copy: Optional[bool] = None,
-<<<<<<< HEAD
     dtype: Optional[torch.dtype] = None,
     device: torch.device
-) -> torch.Tensor:
-=======
-    dtype: torch.dtype = None,
-    device: torch.device,
-    out: Optional[torch.Tensor] = None,
-):
->>>>>>> c75ab226
+    out: Optional[torch.Tensor] = None,
+) -> torch.Tensor:
     if isinstance(object_in, torch.Tensor) and dtype is None:
         dtype = object_in.dtype
     elif (
@@ -242,14 +236,9 @@
     x: torch.Tensor,
     fill_value: Union[int, float],
     *,
-<<<<<<< HEAD
     dtype: torch.dtype,
     device: torch.device
-=======
-    dtype: Optional[Union[ivy.Dtype, torch.dtype]] = None,
-    device: torch.device,
-    out: Optional[torch.Tensor] = None,
->>>>>>> c75ab226
+    out: Optional[torch.Tensor] = None,
 ) -> torch.Tensor:
     dtype = ivy.default_dtype(dtype, item=fill_value, as_native=True)
     _assert_fill_value_and_dtype_are_compatible(dtype, fill_value)
@@ -267,14 +256,9 @@
     endpoint: bool = True,
     *,
     dtype: torch.dtype,
-<<<<<<< HEAD
-    device: torch.device
-) -> torch.Tensor:
-=======
-    device: torch.device,
-    out: Optional[torch.Tensor] = None,
-):
->>>>>>> c75ab226
+    device: torch.device,
+    out: Optional[torch.Tensor] = None,
+) -> torch.Tensor:
     if not endpoint:
         ans = linspace_helper(start, stop, num + 1, axis, device=device, dtype=dtype)[
             :-1
@@ -489,7 +473,6 @@
 
 
 def logspace(
-<<<<<<< HEAD
     start: Union[torch.Tensor, int],
     stop: Union[torch.Tensor, int],
     num: int,
@@ -497,18 +480,8 @@
     axis: Optional[int] = None,
     *,
     device: torch.device
-) -> torch.Tensor:
-=======
-    start,
-    stop,
-    num,
-    base=10.0,
-    axis=None,
-    *,
-    device: torch.device,
-    out: Optional[torch.Tensor] = None,
-):
->>>>>>> c75ab226
+    out: Optional[torch.Tensor] = None,
+) -> torch.Tensor:
     power_seq = linspace(
         start, stop, num, axis, dtype=None, device=default_device(device)
     )
