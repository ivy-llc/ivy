--- conflicted
+++ resolved
@@ -10,11 +10,8 @@
 from ivy import (
     default_dtype,
 )
-<<<<<<< HEAD
 from ivy.functional.backends.torch.device import dev
 from ivy.functional.backends.torch.data_type import as_native_dtype
-=======
->>>>>>> b0112146
 from ivy.functional.backends.numpy.data_type import as_ivy_dtype
 
 # noinspection PyProtectedMember
