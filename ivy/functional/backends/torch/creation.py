# global
from tkinter import NONE
import numpy as np
import torch
from torch import Tensor
from typing import Union, List, Optional, Sequence

# local
import ivy
from ivy import (
    as_native_dtype,
    default_dtype,
)
from ivy.functional.backends.numpy.data_type import as_ivy_dtype

# noinspection PyProtectedMember
from ivy.functional.ivy.creation import _assert_fill_value_and_dtype_are_compatible


# Array API Standard #
# -------------------#


def _differentiable_linspace(start, stop, num, *, device, dtype=None):
    if num == 1:
        return torch.unsqueeze(start, 0)
    n_m_1 = num - 1
    increment = (stop - start) / n_m_1
    increment_tiled = increment.repeat(n_m_1)
    increments = increment_tiled * torch.linspace(
        1, n_m_1, n_m_1, device=device, dtype=dtype
    )
    res = torch.cat(
        (torch.unsqueeze(torch.tensor(start, dtype=dtype), 0), start + increments), 0
    )
    return res


# noinspection PyUnboundLocalVariable,PyShadowingNames
def arange(
    start,
    stop=None,
    step=1,
    *,
    dtype: Optional[Union[ivy.Dtype, torch.dtype]] = None,
    device: torch.device,
    out: Optional[torch.Tensor] = None,
):
    if stop is None:
        stop = start
        start = 0
    if (step > 0 and start > stop) or (step < 0 and start < stop):
        if isinstance(stop, float):
            stop = float(start)
        else:
            stop = start
    if dtype is None:
        if isinstance(start, int) and isinstance(stop, int) and isinstance(step, int):
            return torch.arange(
                start, stop, step=step, dtype=torch.int64, device=device, out=out
            ).to(torch.int32)
        else:
            return torch.arange(start, stop, step=step, device=device, out=out)
    else:
        dtype = as_native_dtype(default_dtype(dtype))
        return torch.arange(start, stop, step=step, dtype=dtype, device=device, out=out)


arange.support_native_out = True


def asarray(
    object_in,
    *,
    copy: Optional[bool] = None,
    dtype: Optional[Union[ivy.Dtype, torch.dtype]] = None,
    device: torch.device,
    out: Optional[torch.Tensor] = None,
):
    if isinstance(object_in, torch.Tensor) and dtype is None:
        dtype = object_in.dtype
    elif (
        isinstance(object_in, (list, tuple, dict))
        and len(object_in) != 0
        and dtype is None
    ):
        dtype = default_dtype(item=object_in, as_native=True)
        if copy is True:
            return torch.as_tensor(object_in, dtype=dtype).clone().detach().to(device)
        else:
            return torch.as_tensor(object_in, dtype=dtype).to(device)

    elif isinstance(object_in, np.ndarray) and dtype is None:
        dtype = as_native_dtype(as_ivy_dtype(object_in.dtype))
    else:
        dtype = as_native_dtype((default_dtype(dtype, object_in)))

    if copy is True:
        return torch.as_tensor(object_in, dtype=dtype).clone().detach().to(device)
    else:
        return torch.as_tensor(object_in, dtype=dtype).to(device)


def empty(
    shape: Union[ivy.NativeShape, Sequence[int]],
    *,
    dtype: torch.dtype,
    device: torch.device,
    out: Optional[torch.Tensor] = None,
) -> Tensor:
    return torch.empty(
        shape,
        dtype=dtype,
        device=device,
        out=out,
    )


empty.support_native_out = True


def empty_like(
    x: torch.Tensor,
    *,
    dtype: torch.dtype,
    device: torch.device,
    out: Optional[torch.Tensor] = None,
) -> torch.Tensor:
    return torch.empty_like(x, dtype=dtype, device=device)


def eye(
    n_rows: int,
    n_cols: Optional[int] = None,
    k: Optional[int] = 0,
    batch_shape: Optional[Union[int, Sequence[int]]] = None,
    *,
    dtype: torch.dtype,
    device: torch.device,
    out: Optional[torch.Tensor] = None,
) -> torch.Tensor:
    if n_cols is None:
        n_cols = n_rows
    if batch_shape is None:
        return torch.eye(n_rows, n_cols, dtype=dtype, device=device, out=out)
    i = torch.eye(n_rows, n_cols, dtype=dtype, device=device)
    reshape_dims = [1] * len(batch_shape) + [n_rows, n_cols]
    tile_dims = list(batch_shape) + [1, 1]
    return_mat = torch.reshape(i, reshape_dims).repeat(tile_dims)

    # k=index of the diagonal. A positive value refers to an upper diagonal,
    # a negative value to a lower diagonal, and 0 to the main diagonal.
    # Default: 0.
    # value of k ranges from -n_rows < k < n_cols

    if k == 0:  # refers to the main diagonal
        ret = return_mat

    # when k is negative
    elif -n_rows < k < 0:
        mat = torch.concat(
            [
                torch.zeros([-k, n_cols], dtype=dtype, device=device, out=out),
                i[: n_rows + k],
            ],
            0,
        )
        ret = torch.reshape(mat, reshape_dims).repeat(tile_dims)

    # when k is positive
    elif 0 < k < n_cols:
        mat = torch.concat(
            [
                torch.zeros([n_rows, k], dtype=dtype, device=device, out=out),
                i[:, : n_cols - k],
            ],
            1,
        )
        ret = torch.reshape(mat, reshape_dims).repeat(tile_dims)
    else:
        ret = torch.zeros(
            batch_shape + [n_rows, n_cols], dtype=dtype, device=device, out=out
        )
    if out is not None:
        return ivy.inplace_update(out, ret)
    return ret


eye.support_native_out = True


def from_dlpack(x, *, out: Optional[torch.Tensor] = None):
    x = x.detach() if x.requires_grad else x
    return torch.utils.dlpack.from_dlpack(x)


def full(
    shape: Union[ivy.NativeShape, Sequence[int]],
    fill_value: Union[int, float, bool],
    *,
    dtype: Optional[Union[ivy.Dtype, torch.dtype]] = None,
    device: torch.device,
    out: Optional[torch.Tensor] = None,
) -> Tensor:
    dtype = ivy.default_dtype(dtype, item=fill_value, as_native=True)
    _assert_fill_value_and_dtype_are_compatible(dtype, fill_value)
    if isinstance(shape, int):
        shape = (shape,)
    return torch.full(
        shape,
        fill_value,
        dtype=dtype,
        device=device,
        out=out,
    )


full.support_native_out = True


def full_like(
    x: torch.Tensor,
    fill_value: Union[int, float],
    *,
    dtype: torch.dtype,
    device: torch.device,
    out: Optional[torch.Tensor] = None,
) -> torch.Tensor:
    _assert_fill_value_and_dtype_are_compatible(dtype, fill_value)
    return torch.full_like(x, fill_value, dtype=dtype, device=device)


def linspace(
    start,
    stop,
    num,
    axis=None,
    endpoint=True,
    *,
    dtype: torch.dtype,
    device: torch.device,
    out: Optional[torch.Tensor] = None,
):
    if not endpoint:
        ans = linspace_helper(start, stop, num + 1, axis, device=device, dtype=dtype)[
            :-1
        ]
    else:
        ans = linspace_helper(start, stop, num, axis, device=device, dtype=dtype)
    if (
        endpoint
        and ans.shape[0] > 1
        and (not isinstance(start, torch.Tensor))
        and (not isinstance(stop, torch.Tensor))
    ):
        ans[-1] = stop
    if (
        ans.shape[0] >= 1
        and (not isinstance(start, torch.Tensor))
        and (not isinstance(stop, torch.Tensor))
        and ans[0] != start
    ):
        ans[0] = start
    return ans


linspace.support_native_out = True


def linspace_helper(start, stop, num, axis=None, *, device, dtype):
    num = num.detach().numpy().item() if isinstance(num, torch.Tensor) else num
    start_is_array = isinstance(start, torch.Tensor)
    stop_is_array = isinstance(stop, torch.Tensor)
<<<<<<< HEAD
    linspace_method = torch.linspace(start, stop, num, device, dtpye=none)
    device = default_device(device)
=======
    linspace_method = torch.linspace
>>>>>>> 4473e9a0
    sos_shape = []
    if start_is_array:
        start_shape = list(start.shape)
        sos_shape = start_shape
        if num == 1:
            if axis is not None:
                return start.unsqueeze(axis).to(device)
            else:
                return start.to(device)
        start = start.reshape((-1,))
        linspace_method = (
            _differentiable_linspace if start.requires_grad else torch.linspace
        )
    if stop_is_array:
        stop_shape = list(stop.shape)
        sos_shape = stop_shape
        if num == 1:
            return (
                torch.ones(
                    stop_shape[:axis] + [1] + stop_shape[axis:],
                    device=device,
                )
                * start
            )
        stop = stop.reshape((-1,))
        linspace_method = (
            _differentiable_linspace if stop.requires_grad else torch.linspace
        )
    if start_is_array and stop_is_array:
        if num < start.shape[0]:
            start = start.unsqueeze(-1)
            stop = stop.unsqueeze(-1)
            diff = stop - start
            inc = diff / (num - 1)
            res = [start]
            res += [start + inc * i for i in range(1, num - 1)]
            res.append(stop)
        else:
            res = [
<<<<<<< HEAD
                linspace_method(
                    start, stop, num, device=as_native_dev(device), dtype=dtype
                )
                for start, stop in zip(start, stop)
=======
                linspace_method(strt, stp, num, device=device, dtype=dtype)
                for strt, stp in zip(start, stop)
>>>>>>> 4473e9a0
            ]
        torch.cat(res, -1).reshape(start_shape + [num])
    elif start_is_array and not stop_is_array:
        if num < start.shape[0]:
            start = start.unsqueeze(-1)
            diff = stop - start
            inc = diff / (num - 1)
            res = [start]
            res += [start + inc * i for i in range(1, num - 1)]
            res.append(torch.ones_like(start, device=device, dtype=dtype) * stop)
        else:
            res = [
<<<<<<< HEAD
                linspace_method(
                    start, stop, num, device=as_native_dev(device), dtype=dtype
                )
            
=======
                linspace_method(strt, stop, num, device=device, dtype=dtype)
                for strt in start
>>>>>>> 4473e9a0
            ]
    elif not start_is_array and stop_is_array:
        if num < stop.shape[0]:
            stop = stop.unsqueeze(-1)
            diff = stop - start
            inc = diff / (num - 1)
            res = [torch.ones_like(stop, device=device, dtype=dtype) * start]
            res += [start + inc * i for i in range(1, num - 1)]
            res.append(stop)
        else:
            res = [
<<<<<<< HEAD
                linspace_method(
                    start, stop, num, device=as_native_dev(device), dtype=dtype
                )
                
=======
                linspace_method(start, stp, num, device=device, dtype=dtype)
                for stp in stop
>>>>>>> 4473e9a0
            ]
    else:
        return linspace_method(start, stop, num, device=device, dtype=dtype)
    res = torch.cat(res, -1).reshape(sos_shape + [num])
    if axis is not None:
        res = torch.transpose(res, axis, -1)
    return res.to(device)


def meshgrid(*arrays: torch.Tensor, indexing="xy") -> List[torch.Tensor]:
    return list(torch.meshgrid(*arrays, indexing=indexing))


# noinspection PyShadowingNames
def ones(
    shape: Union[ivy.NativeShape, Sequence[int]],
    *,
    dtype: torch.dtype,
    device: torch.device,
    out: Optional[torch.Tensor] = None,
) -> torch.Tensor:
    return torch.ones(shape, dtype=dtype, device=device)


ones.support_native_out = True


def ones_like(
    x: torch.Tensor,
    *,
    dtype: torch.dtype,
    device: torch.device,
    out: Optional[torch.Tensor] = None,
) -> torch.Tensor:
    return torch.ones_like(x, dtype=dtype, device=device)


def tril(
    x: torch.Tensor, k: int = 0, *, out: Optional[torch.Tensor] = None
) -> torch.Tensor:
    return torch.tril(x, diagonal=k, out=out)


tril.support_native_out = True


def triu(
    x: torch.Tensor, k: int = 0, *, out: Optional[torch.Tensor] = None
) -> torch.Tensor:
    return torch.triu(x, diagonal=k, out=out)


triu.support_native_out = True


def zeros(
    shape: Union[ivy.NativeShape, Sequence[int]],
    *,
    dtype: torch.dtype,
    device: torch.device,
    out: Optional[torch.Tensor] = None,
) -> Tensor:
    return torch.zeros(shape, dtype=dtype, device=device, out=out)


zeros.support_native_out = True


def zeros_like(
    x: torch.Tensor,
    *,
    dtype: torch.dtype,
    device: torch.device,
    out: Optional[torch.Tensor] = None,
) -> torch.Tensor:
    return torch.zeros_like(x, dtype=dtype, device=device)


# Extra #
# ------#


array = asarray


def logspace(
    start,
    stop,
    num,
    base=10.0,
    axis=None,
    *,
    dtype: torch.dtype,
    device: torch.device,
    out: Optional[torch.Tensor] = None,
):
    power_seq = ivy.linspace(
        start, stop, num, axis, dtype=dtype, device=device
    )
    return base**power_seq


logspace.support_native_out = True<|MERGE_RESOLUTION|>--- conflicted
+++ resolved
@@ -3,25 +3,26 @@
 import numpy as np
 import torch
 from torch import Tensor
-from typing import Union, List, Optional, Sequence
+from typing import Union, Tuple, List, Optional
 
 # local
 import ivy
 from ivy import (
     as_native_dtype,
     default_dtype,
+    as_native_dev,
+    default_device,
+    shape_to_tuple,
 )
-from ivy.functional.backends.numpy.data_type import as_ivy_dtype
-
-# noinspection PyProtectedMember
-from ivy.functional.ivy.creation import _assert_fill_value_and_dtype_are_compatible
+from ivy import dev
+from ivy import as_ivy_dtype
 
 
 # Array API Standard #
 # -------------------#
 
 
-def _differentiable_linspace(start, stop, num, *, device, dtype=None):
+def _differentiable_linspace(start, stop, num, device, dtype=None):
     if num == 1:
         return torch.unsqueeze(start, 0)
     n_m_1 = num - 1
@@ -42,7 +43,7 @@
     stop=None,
     step=1,
     *,
-    dtype: Optional[Union[ivy.Dtype, torch.dtype]] = None,
+    dtype: torch.dtype = None,
     device: torch.device,
     out: Optional[torch.Tensor] = None,
 ):
@@ -54,6 +55,9 @@
             stop = float(start)
         else:
             stop = start
+
+    device = as_native_dev(default_device(device))
+
     if dtype is None:
         if isinstance(start, int) and isinstance(stop, int) and isinstance(step, int):
             return torch.arange(
@@ -63,19 +67,22 @@
             return torch.arange(start, stop, step=step, device=device, out=out)
     else:
         dtype = as_native_dtype(default_dtype(dtype))
-        return torch.arange(start, stop, step=step, dtype=dtype, device=device, out=out)
-
-
-arange.support_native_out = True
+        if dtype in [torch.int8, torch.uint8, torch.int16]:
+            return torch.arange(
+                start, stop, step=step, dtype=torch.int64, device=device, out=out
+            ).to(dtype)
+        else:
+            return torch.arange(
+                start, stop, step=step, dtype=dtype, device=device, out=out
+            )
 
 
 def asarray(
     object_in,
     *,
     copy: Optional[bool] = None,
-    dtype: Optional[Union[ivy.Dtype, torch.dtype]] = None,
-    device: torch.device,
-    out: Optional[torch.Tensor] = None,
+    dtype: torch.dtype = None,
+    device: torch.device,
 ):
     if isinstance(object_in, torch.Tensor) and dtype is None:
         dtype = object_in.dtype
@@ -102,7 +109,7 @@
 
 
 def empty(
-    shape: Union[ivy.NativeShape, Sequence[int]],
+    shape: Union[int, Tuple[int]],
     *,
     dtype: torch.dtype,
     device: torch.device,
@@ -110,124 +117,89 @@
 ) -> Tensor:
     return torch.empty(
         shape,
-        dtype=dtype,
-        device=device,
+        dtype=as_native_dtype(default_dtype(dtype)),
+        device=as_native_dev(default_device(device)),
         out=out,
     )
 
 
-empty.support_native_out = True
-
-
 def empty_like(
-    x: torch.Tensor,
-    *,
-    dtype: torch.dtype,
-    device: torch.device,
-    out: Optional[torch.Tensor] = None,
-) -> torch.Tensor:
-    return torch.empty_like(x, dtype=dtype, device=device)
+    x: torch.Tensor, *, dtype: torch.dtype, device: torch.device
+) -> torch.Tensor:
+    if device is None:
+        device = dev(x)
+    dtype = as_native_dtype(dtype)
+    return torch.empty_like(x, dtype=dtype, device=as_native_dev(device))
 
 
 def eye(
     n_rows: int,
     n_cols: Optional[int] = None,
     k: Optional[int] = 0,
-    batch_shape: Optional[Union[int, Sequence[int]]] = None,
-    *,
-    dtype: torch.dtype,
-    device: torch.device,
-    out: Optional[torch.Tensor] = None,
-) -> torch.Tensor:
+    *,
+    dtype: torch.dtype,
+    device: torch.device,
+    out: Optional[torch.Tensor] = None,
+) -> torch.Tensor:
+    dtype = as_native_dtype(default_dtype(dtype))
+    device = as_native_dev(default_device(device))
     if n_cols is None:
         n_cols = n_rows
-    if batch_shape is None:
-        return torch.eye(n_rows, n_cols, dtype=dtype, device=device, out=out)
-    i = torch.eye(n_rows, n_cols, dtype=dtype, device=device)
-    reshape_dims = [1] * len(batch_shape) + [n_rows, n_cols]
-    tile_dims = list(batch_shape) + [1, 1]
-    return_mat = torch.reshape(i, reshape_dims).repeat(tile_dims)
-
-    # k=index of the diagonal. A positive value refers to an upper diagonal,
-    # a negative value to a lower diagonal, and 0 to the main diagonal.
-    # Default: 0.
-    # value of k ranges from -n_rows < k < n_cols
-
-    if k == 0:  # refers to the main diagonal
-        ret = return_mat
-
-    # when k is negative
+    i = torch.eye(n_rows, n_cols, dtype=dtype, device=device, out=out)
+    if k == 0:
+        return i
     elif -n_rows < k < 0:
-        mat = torch.concat(
+        return torch.concat(
             [
                 torch.zeros([-k, n_cols], dtype=dtype, device=device, out=out),
                 i[: n_rows + k],
             ],
             0,
         )
-        ret = torch.reshape(mat, reshape_dims).repeat(tile_dims)
-
-    # when k is positive
     elif 0 < k < n_cols:
-        mat = torch.concat(
+        return torch.concat(
             [
                 torch.zeros([n_rows, k], dtype=dtype, device=device, out=out),
                 i[:, : n_cols - k],
             ],
             1,
         )
-        ret = torch.reshape(mat, reshape_dims).repeat(tile_dims)
-    else:
-        ret = torch.zeros(
-            batch_shape + [n_rows, n_cols], dtype=dtype, device=device, out=out
-        )
-    if out is not None:
-        return ivy.inplace_update(out, ret)
-    return ret
-
-
-eye.support_native_out = True
-
-
-def from_dlpack(x, *, out: Optional[torch.Tensor] = None):
-    x = x.detach() if x.requires_grad else x
+    else:
+        return torch.zeros([n_rows, n_cols], dtype=dtype, device=device, out=out)
+
+
+def from_dlpack(x):
     return torch.utils.dlpack.from_dlpack(x)
 
 
 def full(
-    shape: Union[ivy.NativeShape, Sequence[int]],
-    fill_value: Union[int, float, bool],
+    shape: Union[int, Tuple[int, ...]],
+    fill_value: Union[int, float],
     *,
     dtype: Optional[Union[ivy.Dtype, torch.dtype]] = None,
     device: torch.device,
     out: Optional[torch.Tensor] = None,
 ) -> Tensor:
-    dtype = ivy.default_dtype(dtype, item=fill_value, as_native=True)
-    _assert_fill_value_and_dtype_are_compatible(dtype, fill_value)
-    if isinstance(shape, int):
-        shape = (shape,)
     return torch.full(
-        shape,
+        shape_to_tuple(shape),
         fill_value,
-        dtype=dtype,
+        dtype=ivy.default_dtype(dtype, item=fill_value, as_native=True),
         device=device,
         out=out,
     )
 
 
-full.support_native_out = True
-
-
 def full_like(
     x: torch.Tensor,
     fill_value: Union[int, float],
     *,
     dtype: torch.dtype,
     device: torch.device,
-    out: Optional[torch.Tensor] = None,
-) -> torch.Tensor:
-    _assert_fill_value_and_dtype_are_compatible(dtype, fill_value)
-    return torch.full_like(x, fill_value, dtype=dtype, device=device)
+) -> torch.Tensor:
+    if device is None:
+        device = dev(x)
+    dtype = as_native_dtype(dtype)
+    return torch.full_like(x, fill_value, dtype=dtype, device=default_device(device))
 
 
 def linspace(
@@ -239,7 +211,6 @@
     *,
     dtype: torch.dtype,
     device: torch.device,
-    out: Optional[torch.Tensor] = None,
 ):
     if not endpoint:
         ans = linspace_helper(start, stop, num + 1, axis, device=device, dtype=dtype)[
@@ -247,6 +218,9 @@
         ]
     else:
         ans = linspace_helper(start, stop, num, axis, device=device, dtype=dtype)
+    if dtype is None:
+        dtype = torch.float32
+    ans = ans.type(dtype)
     if (
         endpoint
         and ans.shape[0] > 1
@@ -264,28 +238,21 @@
     return ans
 
 
-linspace.support_native_out = True
-
-
-def linspace_helper(start, stop, num, axis=None, *, device, dtype):
+def linspace_helper(start, stop, num, axis=None, device=None, dtype=None):
     num = num.detach().numpy().item() if isinstance(num, torch.Tensor) else num
     start_is_array = isinstance(start, torch.Tensor)
     stop_is_array = isinstance(stop, torch.Tensor)
-<<<<<<< HEAD
-    linspace_method = torch.linspace(start, stop, num, device, dtpye=none)
+    linspace_method = torch.linspace
     device = default_device(device)
-=======
-    linspace_method = torch.linspace
->>>>>>> 4473e9a0
     sos_shape = []
     if start_is_array:
         start_shape = list(start.shape)
         sos_shape = start_shape
         if num == 1:
             if axis is not None:
-                return start.unsqueeze(axis).to(device)
+                return start.unsqueeze(axis).to(as_native_dev(device))
             else:
-                return start.to(device)
+                return start.to(as_native_dev(device))
         start = start.reshape((-1,))
         linspace_method = (
             _differentiable_linspace if start.requires_grad else torch.linspace
@@ -297,7 +264,7 @@
             return (
                 torch.ones(
                     stop_shape[:axis] + [1] + stop_shape[axis:],
-                    device=device,
+                    device=as_native_dev(device),
                 )
                 * start
             )
@@ -316,15 +283,10 @@
             res.append(stop)
         else:
             res = [
-<<<<<<< HEAD
                 linspace_method(
-                    start, stop, num, device=as_native_dev(device), dtype=dtype
+                    strt, stp, num, device=as_native_dev(device), dtype=dtype
                 )
-                for start, stop in zip(start, stop)
-=======
-                linspace_method(strt, stp, num, device=device, dtype=dtype)
                 for strt, stp in zip(start, stop)
->>>>>>> 4473e9a0
             ]
         torch.cat(res, -1).reshape(start_shape + [num])
     elif start_is_array and not stop_is_array:
@@ -334,45 +296,41 @@
             inc = diff / (num - 1)
             res = [start]
             res += [start + inc * i for i in range(1, num - 1)]
-            res.append(torch.ones_like(start, device=device, dtype=dtype) * stop)
+            res.append(
+                torch.ones_like(start, device=as_native_dev(device), dtype=dtype) * stop
+            )
         else:
             res = [
-<<<<<<< HEAD
                 linspace_method(
-                    start, stop, num, device=as_native_dev(device), dtype=dtype
+                    strt, stop, num, device=as_native_dev(device), dtype=dtype
                 )
-            
-=======
-                linspace_method(strt, stop, num, device=device, dtype=dtype)
                 for strt in start
->>>>>>> 4473e9a0
             ]
     elif not start_is_array and stop_is_array:
         if num < stop.shape[0]:
             stop = stop.unsqueeze(-1)
             diff = stop - start
             inc = diff / (num - 1)
-            res = [torch.ones_like(stop, device=device, dtype=dtype) * start]
+            res = [
+                torch.ones_like(stop, device=as_native_dev(device), dtype=dtype) * start
+            ]
             res += [start + inc * i for i in range(1, num - 1)]
             res.append(stop)
         else:
             res = [
-<<<<<<< HEAD
                 linspace_method(
-                    start, stop, num, device=as_native_dev(device), dtype=dtype
+                    start, stp, num, device=as_native_dev(device), dtype=dtype
                 )
-                
-=======
-                linspace_method(start, stp, num, device=device, dtype=dtype)
                 for stp in stop
->>>>>>> 4473e9a0
             ]
     else:
-        return linspace_method(start, stop, num, device=device, dtype=dtype)
+        return linspace_method(
+            start, stop, num, device=as_native_dev(device), dtype=dtype
+        )
     res = torch.cat(res, -1).reshape(sos_shape + [num])
     if axis is not None:
         res = torch.transpose(res, axis, -1)
-    return res.to(device)
+    return res.to(as_native_dev(device))
 
 
 def meshgrid(*arrays: torch.Tensor, indexing="xy") -> List[torch.Tensor]:
@@ -381,48 +339,40 @@
 
 # noinspection PyShadowingNames
 def ones(
-    shape: Union[ivy.NativeShape, Sequence[int]],
-    *,
-    dtype: torch.dtype,
-    device: torch.device,
-    out: Optional[torch.Tensor] = None,
-) -> torch.Tensor:
-    return torch.ones(shape, dtype=dtype, device=device)
-
-
-ones.support_native_out = True
+    shape: Union[int, Tuple[int]],
+    *,
+    dtype: torch.dtype,
+    device: torch.device,
+    out: Optional[torch.Tensor] = None,
+) -> torch.Tensor:
+    dtype_val: torch.dtype = as_native_dtype(dtype)
+    device = default_device(device)
+    return torch.ones(shape, dtype=dtype_val, device=as_native_dev(device))
 
 
 def ones_like(
-    x: torch.Tensor,
-    *,
-    dtype: torch.dtype,
-    device: torch.device,
-    out: Optional[torch.Tensor] = None,
-) -> torch.Tensor:
-    return torch.ones_like(x, dtype=dtype, device=device)
+    x: torch.Tensor, *, dtype: torch.dtype, device: torch.device
+) -> torch.Tensor:
+    if device is None:
+        device = dev(x)
+    dtype = as_native_dtype(dtype)
+    return torch.ones_like(x, dtype=dtype, device=as_native_dev(device))
 
 
 def tril(
-    x: torch.Tensor, k: int = 0, *, out: Optional[torch.Tensor] = None
+    x: torch.Tensor, k: int = 0, out: Optional[torch.Tensor] = None
 ) -> torch.Tensor:
     return torch.tril(x, diagonal=k, out=out)
 
 
-tril.support_native_out = True
-
-
 def triu(
-    x: torch.Tensor, k: int = 0, *, out: Optional[torch.Tensor] = None
+    x: torch.Tensor, k: int = 0, out: Optional[torch.Tensor] = None
 ) -> torch.Tensor:
     return torch.triu(x, diagonal=k, out=out)
 
 
-triu.support_native_out = True
-
-
 def zeros(
-    shape: Union[ivy.NativeShape, Sequence[int]],
+    shape: Union[int, Tuple[int], List[int]],
     *,
     dtype: torch.dtype,
     device: torch.device,
@@ -431,17 +381,14 @@
     return torch.zeros(shape, dtype=dtype, device=device, out=out)
 
 
-zeros.support_native_out = True
-
-
 def zeros_like(
-    x: torch.Tensor,
-    *,
-    dtype: torch.dtype,
-    device: torch.device,
-    out: Optional[torch.Tensor] = None,
-) -> torch.Tensor:
-    return torch.zeros_like(x, dtype=dtype, device=device)
+    x: torch.Tensor, *, dtype: torch.dtype, device: torch.device
+) -> torch.Tensor:
+    if device is None:
+        device = dev(x)
+    if dtype is not None:
+        return torch.zeros_like(x, dtype=dtype, device=as_native_dev(device))
+    return torch.zeros_like(x, device=as_native_dev(device))
 
 
 # Extra #
@@ -451,21 +398,8 @@
 array = asarray
 
 
-def logspace(
-    start,
-    stop,
-    num,
-    base=10.0,
-    axis=None,
-    *,
-    dtype: torch.dtype,
-    device: torch.device,
-    out: Optional[torch.Tensor] = None,
-):
-    power_seq = ivy.linspace(
-        start, stop, num, axis, dtype=dtype, device=device
+def logspace(start, stop, num, base=10.0, axis=None, *, device: torch.device):
+    power_seq = linspace(
+        start, stop, num, axis, dtype=None, device=default_device(device)
     )
-    return base**power_seq
-
-
-logspace.support_native_out = True+    return base**power_seq