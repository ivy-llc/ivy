--- conflicted
+++ resolved
@@ -267,11 +267,7 @@
     device: torch.device,
     out: Optional[torch.Tensor] = None,
 ) -> torch.Tensor:
-<<<<<<< HEAD
-    # _assert_fill_value_and_dtype_are_compatible(dtype, fill_value)
-=======
     ivy.assertions.check_fill_value_and_dtype_are_compatible(fill_value, dtype)
->>>>>>> 24efb79d
     return torch.full_like(x, fill_value, dtype=dtype, device=device)
 
 
