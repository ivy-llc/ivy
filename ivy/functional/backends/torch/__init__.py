# global
import sys
import torch as torch

# local
import ivy

# noinspection PyUnresolvedReferences
use = ivy.backend_handler.ContextManager(sys.modules[__name__])

NativeArray = torch.Tensor
NativeVariable = torch.Tensor
NativeDevice = torch.device
NativeDtype = torch.dtype
NativeShape = torch.Size

NativeSparseArray = torch.Tensor


# devices
valid_devices = ("cpu", "gpu", "tpu")

invalid_devices = ()


# native data types
native_int8 = torch.int8
native_int16 = torch.int16
native_int32 = torch.int32
native_int64 = torch.int64
native_uint8 = torch.uint8
native_bfloat16 = torch.bfloat16
native_float16 = torch.float16
native_float32 = torch.float32
native_float64 = torch.float64
<<<<<<< HEAD
native_complex64 = torch.complex64
native_complex128 = torch.complex128
# noinspection PyShadowingBuiltins
=======
native_double = native_float64
>>>>>>> 61852657
native_bool = torch.bool

# valid data types
# ToDo: Add complex dtypes to valid_dtypes and fix all resulting failures.
valid_dtypes = (
    ivy.int8,
    ivy.int16,
    ivy.int32,
    ivy.int64,
    ivy.uint8,
    ivy.bfloat16,
    ivy.float16,
    ivy.float32,
    ivy.float64,
    ivy.bool,
)
valid_numeric_dtypes = (
    ivy.int8,
    ivy.int16,
    ivy.int32,
    ivy.int64,
    ivy.uint8,
    ivy.bfloat16,
    ivy.float16,
    ivy.float32,
    ivy.float64,
)
valid_int_dtypes = (ivy.int8, ivy.int16, ivy.int32, ivy.int64, ivy.uint8)
valid_float_dtypes = (ivy.bfloat16, ivy.float16, ivy.float32, ivy.float64)
valid_uint_dtypes = (ivy.uint8,)
valid_complex_dtypes = (ivy.complex64, ivy.complex128)

# invalid data types
invalid_dtypes = (
    ivy.uint16,
    ivy.uint32,
    ivy.uint64,
)
invalid_num_dtypes = (ivy.uint16, ivy.uint32, ivy.uint64)
invalid_int_dtypes = (ivy.uint16, ivy.uint32, ivy.uint64)
invalid_float_dtypes = ()
invalid_uint_dtypes = (ivy.uint16, ivy.uint32, ivy.uint64)
invalid_complex_dtypes = (ivy.complex256,)

native_inplace_support = True

supports_gradients = True


def closest_valid_dtype(type):
    if type is None:
        return ivy.default_dtype()
    type_str = ivy.as_ivy_dtype(type)
    if type_str in invalid_dtypes:
        return {"uint16": native_uint8, "uint32": native_uint8, "uint64": native_uint8}[
            type_str
        ]
    return type


backend = "torch"
backend_version = torch.__version__


# local sub-modules
from . import activations
from .activations import *
from . import compilation
from .compilation import *
from . import converters
from .converters import *
from . import creation
from .creation import *
from . import data_type
from .data_type import *
from . import device
from .device import *
from . import elementwise
from .elementwise import *
from . import extensions
from .extensions import *
from . import general
from .general import *
from . import gradients
from .gradients import *
from . import layers
from .layers import *
from . import linear_algebra as linalg
from .linear_algebra import *
from . import manipulation
from .manipulation import *
from . import random
from .random import *
from . import searching
from .searching import *
from . import set
from .set import *
from . import sorting
from .sorting import *
from . import statistical
from .statistical import *
from . import utility
from .utility import *<|MERGE_RESOLUTION|>--- conflicted
+++ resolved
@@ -33,13 +33,9 @@
 native_float16 = torch.float16
 native_float32 = torch.float32
 native_float64 = torch.float64
-<<<<<<< HEAD
 native_complex64 = torch.complex64
 native_complex128 = torch.complex128
-# noinspection PyShadowingBuiltins
-=======
 native_double = native_float64
->>>>>>> 61852657
 native_bool = torch.bool
 
 # valid data types
