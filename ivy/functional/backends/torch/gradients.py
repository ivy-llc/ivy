"""Collection of PyTorch gradient functions, wrapped to fit Ivy syntax and signature."""

# global
import torch
import warnings
from typing import Optional, Callable
import numpy as np

# local
import ivy
from ivy.functional.ivy.gradients import (
    _arrays_to_float_variables,
    _get_required_native_variables,
    _get_native_variables_and_indices,
    _remove_zeros_and_nones,
    _stop_grad_and_index,
)


def variable(x):
    if not x.is_leaf:
        return x.detach().requires_grad_()
    return x.clone().requires_grad_()


def is_variable(x, /, *, exclusive: bool = False):
    return isinstance(x, torch.Tensor) and x.requires_grad


def variable_data(x):
    return x.data


def _forward_fn(xs, func):
    xs = ivy.Container(xs)
    ret = func(xs)

    if isinstance(ret, ivy.Array):
        array_values = ret.to_native()
    else:
        array_idxs = ivy.nested_argwhere(ret, lambda x: ivy.is_native_array(x))
        if (
            not isinstance(array_idxs, list)
            or np.asarray(array_idxs, "object").size == 0
        ):
            array_values = []
        else:
            array_values = ivy.multi_index_nest(ret, array_idxs)

    return array_values


# noinspection PyShadowingNames
def execute_with_gradients(
    func, xs, /, *, retain_grads=False, xs_grad_idxs=None, ret_grad_idxs=None
):
<<<<<<< HEAD
    xs = _arrays_to_float_variables(xs)
=======
    xs = _arrays_to_float_variables(xs, xs_grad_idxs=xs_grad_idxs)
    func_ret = func(xs)
>>>>>>> 17f42dee
    xs = _get_required_native_variables(xs, xs_grad_idxs)
    func_ret = func(xs)
    ret_idxs, ret_values = _get_native_variables_and_indices(func_ret)
    if ret_values is None or (isinstance(ret_values, list) and len(ret_values) == 0):
        return func_ret, {}
    if isinstance(ret_values, list) and len(ret_values) == 1:
        y = ret_values[0]
    else:
        y = ret_values

    def grad_func(y):
        grads_ = ivy.nested_map(
            xs, lambda x: ivy.to_native(ivy.zeros_like(x)), include_derived=True
        )
        if isinstance(xs, ivy.Container):
            grads = xs.from_flat_list(
                list(
                    torch.autograd.grad(
                        [y],
                        [v for k, v in xs.to_iterator()],
                        retain_graph=True,
                        create_graph=retain_grads,
                        allow_unused=True,
                    )
                )
            )
            if isinstance(grads, ivy.Container):
                grads = ivy.nested_map(
                    grads, lambda x: 0 if x is None else x, include_derived=True
                )
                grads += grads_
            else:
                grads = grads_ if grads is None else grads
        else:
            grads = torch.autograd.grad(
                y,
                xs,
                retain_graph=True,
                create_graph=retain_grads,
                allow_unused=True,
            )[0]
            grads = grads_ if grads is None else grads
        return grads

    if isinstance(y, ivy.NativeArray):
        grads = grad_func(torch.clone(y))
    else:
        # ToDo: use functorch.jacrev if it fixes the issue with broken memory reference
        array_idxs = ivy.nested_argwhere(y, lambda x: ivy.is_native_array(x))
        if (
            not isinstance(array_idxs, list)
            or np.asarray(array_idxs, "object").size == 0
        ):
            y = []
        else:
            y = ivy.multi_index_nest(y, array_idxs)

        grad_arr_idxs = ivy.nested_argwhere(y, lambda x: ivy.is_native_array(x))
        grad_arr_values = ivy.multi_index_nest(y, grad_arr_idxs)
        grads_ = [grad_func(torch.clone(arr_value)) for arr_value in grad_arr_values]
        grads = grads_
        if isinstance(ret_idxs, list) and len(ret_idxs):
            grads = {ret_idxs[i]: grad for i, grad in enumerate(grads_)}
    grads = ivy.nested_map(
        grads,
        lambda x: ivy.where(ivy.isnan(x), 0, x) if ivy.is_array(x) else x,
        include_derived=True,
    )
    func_ret, grads = _stop_grad_and_index(func_ret, retain_grads, grads, ret_grad_idxs)
    grads = ivy.to_ivy(grads)
    return func_ret, grads


def value_and_grad(func):
    grad_fn = lambda xs: ivy.to_native(func(xs))

    def callback_fn(xs):
        y = grad_fn(xs)

        def autograd_fn(x):
            x = ivy.to_native(x)
            grad = torch.autograd.grad(y, x, allow_unused=True)[0]
            grad = (
                grad
                if grad is not None
                else ivy.to_native(ivy.zeros_like(ivy.to_ivy(x)))
            )
            grad = ivy.to_ivy(grad)
            grad = _remove_zeros_and_nones(grad, grad)
            return grad

        grads = ivy.nested_map(
            xs,
            autograd_fn,
            include_derived=True,
        )
        y = ivy.to_ivy(y)
        return y, grads

    return callback_fn


def stop_gradient(
    x: Optional[torch.Tensor],
    preserve_type: bool = True,
    *,
    out: Optional[torch.Tensor] = None,
):
    if is_variable(x) and preserve_type:
        with warnings.catch_warnings():
            warnings.simplefilter("ignore")
            if x.grad_fn:
                x = x.detach()
                x.requires_grad = True
            elif x.grad:
                x.grad.data.zero_()
        return x
    return x.detach()


def jac(func: Callable):
    grad_fn = lambda x_in: ivy.to_native(func(x_in))
    callback_fn = lambda x_in: ivy.to_ivy(
        torch.autograd.functional.jacobian(grad_fn, ivy.to_native(x_in))
    )
    return callback_fn


def grad(func: Callable):
    grad_fn = lambda x_in: ivy.to_native(func(x_in))

    def callback_fn(x_in):
        x = ivy.to_native(ivy.array(x_in)).detach()
        x.requires_grad = True
        grad_fn(x).backward()
        return ivy.to_ivy(x.grad)

    return callback_fn<|MERGE_RESOLUTION|>--- conflicted
+++ resolved
@@ -54,12 +54,7 @@
 def execute_with_gradients(
     func, xs, /, *, retain_grads=False, xs_grad_idxs=None, ret_grad_idxs=None
 ):
-<<<<<<< HEAD
-    xs = _arrays_to_float_variables(xs)
-=======
     xs = _arrays_to_float_variables(xs, xs_grad_idxs=xs_grad_idxs)
-    func_ret = func(xs)
->>>>>>> 17f42dee
     xs = _get_required_native_variables(xs, xs_grad_idxs)
     func_ret = func(xs)
     ret_idxs, ret_values = _get_native_variables_and_indices(func_ret)
