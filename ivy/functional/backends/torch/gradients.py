"""Collection of PyTorch gradient functions, wrapped to fit Ivy syntax and signature."""

# global
import torch
from typing import Optional, Callable, Sequence, Union

# local
import ivy
from ivy.func_wrapper import (
    outputs_to_ivy_arrays,
    inputs_to_native_arrays,
)
from ivy.functional.ivy.gradients import (
    _get_required_float_variables,
    _get_y_and_ret_idxs,
    _get_native_y,
    _set_duplicates,
    _process_func_ret_and_grads,
)


def variable(x, /):
    if ivy.is_int_dtype(x.dtype):
        x = ivy.astype(x, ivy.default_float_dtype()).to_native()
    if not x.is_leaf:
        return x.detach().requires_grad_()
    return x.clone().requires_grad_()


def is_variable(x, /, *, exclusive: bool = False):
    return isinstance(x, torch.Tensor) and x.requires_grad


def variable_data(x: torch.Tensor, /) -> torch.Tensor:
    return x.data


def _grad_func(y, xs, retain_grads):
    """Gradient calculation function."""
    # Creating a zero gradient nest for the case where no gradients are computed
    grads_ = ivy.nested_map(
        xs,
        lambda x: ivy.to_native(ivy.zeros_like(x)),
        include_derived=True,
        shallow=False,
    )

    # Gradient calculation
    if isinstance(xs, ivy.NativeArray):
        grads = torch.autograd.grad(
            y,
            xs,
            retain_graph=True,
            create_graph=retain_grads,
            allow_unused=True,
        )[0]
        grads = grads_ if grads is None else grads
    elif isinstance(xs, ivy.Container):
        grads = xs.cont_from_flat_list(
            list(
                torch.autograd.grad(
                    [y],
                    [v for k, v in xs.cont_to_iterator()],
                    retain_graph=True,
                    create_graph=retain_grads,
                    allow_unused=True,
                )
            )
        )
        # Returning zeros if no gradients are computed for consistent results
        if isinstance(grads, ivy.Container):
            grads = ivy.nested_map(
                grads, lambda x: 0 if x is None else x, include_derived=True
            )
            grads += grads_
        else:
            grads = grads_ if grads is None else grads
    else:

        def grad_(x):
            grad = torch.autograd.grad(
                y,
                x,
                retain_graph=True,
                create_graph=retain_grads,
                allow_unused=True,
            )[0]
            return grad if grad is not None else 0

        grads = ivy.nested_map(xs, grad_, include_derived=True, shallow=False)
        grads = ivy.nested_multi_map(lambda x, _: (x[0] + x[1]), [grads, grads_])
    return grads


def execute_with_gradients(
    func,
    xs: torch.Tensor,
    /,
    *,
    retain_grads: bool = False,
    xs_grad_idxs: Optional[Sequence[Sequence[Union[str, int]]]] = [[0]],
    ret_grad_idxs: Optional[Sequence[Sequence[Union[str, int]]]] = [[0]],
):
    # Conversion of required arrays to float variables and duplicate index chains
    xs, xs_grad_idxs, xs1, required_duplicate_index_chains, _ = (
        _get_required_float_variables(xs, xs_grad_idxs)
    )
    func_ret = func(xs)
    xs = xs1

    # Getting the relevant outputs from the function return for gradient calculation
    ret_grad_idxs, y, ret_idxs = _get_y_and_ret_idxs(
        func_ret, ret_grad_idxs, create_var=True
    )

    if isinstance(y, ivy.NativeArray):
        # Gradient calculation for a single output
        grads = _set_duplicates(
            _grad_func(torch.clone(y), xs, retain_grads),
            required_duplicate_index_chains,
        )
    else:
        # Gradient calculation for multiple outputs
        # ToDo: use functorch.jacrev if it fixes the issue with broken memory reference
        y = _get_native_y(y)
        grad_arr_idxs = ivy.nested_argwhere(y, lambda x: ivy.is_native_array(x))
        grad_arr_values = ivy.multi_index_nest(y, grad_arr_idxs)
        grads_ = [
            _grad_func(torch.clone(arr_value), xs, retain_grads)
            for arr_value in grad_arr_values
        ]
        grads = grads_
        if isinstance(ret_idxs, list) and len(ret_idxs):
            grads = {
                ret_idxs[i]: _set_duplicates(grad, required_duplicate_index_chains)
                for i, grad in enumerate(grads_)
            }

    # Stop further gradient propagation if not retaining gradients
    return _process_func_ret_and_grads(func_ret, grads, retain_grads)


def value_and_grad(func):
    grad_fn = lambda xs: ivy.to_native(func(xs))

    def callback_fn(xs):
        y = grad_fn(xs)

        def autograd_fn(x):
            x = ivy.to_native(x)
            grad = torch.autograd.grad(y, x, allow_unused=True)[0]
            grad = (
                grad
                if grad is not None
                else ivy.to_native(ivy.zeros_like(ivy.to_ivy(x)))
            )
            grad = ivy.to_ivy(grad)
            return grad

        grads = ivy.nested_map(xs, autograd_fn, include_derived=True, shallow=False)
        y = ivy.to_ivy(y)
        return y, grads

    return callback_fn


def stop_gradient(
    x: Optional[torch.Tensor],
    /,
    *,
    preserve_type: bool = True,
    out: Optional[torch.Tensor] = None,
):
    if is_variable(x) and preserve_type:
        if x.grad_fn:
            x = x.detach()
            x.requires_grad = True
        elif x.grad:
            x.grad.data.zero_()
        return x
    return x.detach()


def jac(func: Callable):
    grad_fn = lambda x_in: ivy.to_native(
        func(ivy.to_ivy(x_in, nested=True)),
        nested=True,
<<<<<<< HEAD
        include_derived={tuple: True},
=======
        include_derived=True,
>>>>>>> ab7cfc4e
    )
    callback_fn = lambda x_in: ivy.to_ivy(
        torch.func.jacrev(grad_fn)((ivy.to_native(x_in, nested=True))),
        nested=True,
<<<<<<< HEAD
        include_derived={tuple: True},
=======
        include_derived=True,
>>>>>>> ab7cfc4e
    )
    return callback_fn


def grad(f, argnums=0):
    if grad.nth == 0:
        grad.f_original = f

    def _nth_derivative(n):
        @outputs_to_ivy_arrays
        @inputs_to_native_arrays
        def _inner(*args, **kwargs):
            max_argnum = argnums if isinstance(argnums, int) else max(argnums)
            if max_argnum >= len(args):
                raise TypeError(
                    f"differentiating with respect to {argnums=} requires at least "
                    f"{max_argnum + 1} positional arguments to be passed by the "
                    f"caller, but got only {len(args)} positional arguments."
                )
            if isinstance(argnums, int):
                x = args[argnums]
                x.requires_grad_()
            elif isinstance(argnums, (tuple, list)):
                x = []
                for i in argnums:
                    x.append(args[i])
                    [arr.requires_grad_() for arr in x]
            else:
                raise TypeError(
                    "argnums should be passed as int or a list/tuple of ints."
                    f" Found {type(argnums)}"
                )
            if n == 0:
                ret = (
                    grad.f_original(*args, **kwargs)
                    if grad.f_original is not None
                    else f(*args, **kwargs)
                )
                grad.nth = 0
                return ret
            else:
                y = _nth_derivative(n - 1)(*args, **kwargs)

                # Avoid zero gradients setting requires_grads as False
                if isinstance(y, tuple):
                    y_ones = tuple([torch.ones_like(y_) for y_ in y])
                    [y_.requires_grad_() for y_ in y if y_.requires_grad is False]
                elif y.requires_grad is False:
                    y.requires_grad_()
                else:
                    y_ones = torch.ones_like(y)

                dy_dx = torch.autograd.grad(
                    y, x, create_graph=True, grad_outputs=y_ones, allow_unused=True
                )
                if dy_dx is None:
                    return torch.zeros_like(y)
                return dy_dx

        return _inner

    grad.nth += 1

    return _nth_derivative(grad.nth)


grad.f_original = None
grad.nth = 0<|MERGE_RESOLUTION|>--- conflicted
+++ resolved
@@ -185,20 +185,12 @@
     grad_fn = lambda x_in: ivy.to_native(
         func(ivy.to_ivy(x_in, nested=True)),
         nested=True,
-<<<<<<< HEAD
-        include_derived={tuple: True},
-=======
         include_derived=True,
->>>>>>> ab7cfc4e
     )
     callback_fn = lambda x_in: ivy.to_ivy(
         torch.func.jacrev(grad_fn)((ivy.to_native(x_in, nested=True))),
         nested=True,
-<<<<<<< HEAD
-        include_derived={tuple: True},
-=======
         include_derived=True,
->>>>>>> ab7cfc4e
     )
     return callback_fn
 
