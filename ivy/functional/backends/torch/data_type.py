--- conflicted
+++ resolved
@@ -159,11 +159,7 @@
 
 
 @with_unsupported_dtypes({"1.11.0 and below": ("uint16",)}, backend_version)
-<<<<<<< HEAD
-def as_native_dtype(dtype_in: Union[torch.dtype, str, bool, int, float], /) -> torch.dtype:
-=======
 def as_native_dtype(dtype_in: Union[torch.dtype, str, bool, int, float]) -> torch.dtype:
->>>>>>> 82a0f4e4
     if dtype_in is int:
         return ivy.default_int_dtype(as_native=True)
     if dtype_in is float:
