--- conflicted
+++ resolved
@@ -44,7 +44,6 @@
     return Finfo(torch.finfo(ivy.dtype_from_str(type)))
 
 
-<<<<<<< HEAD
 def result_type(*arrays_and_dtypes: Union[torch.tensor, torch.dtype]) -> torch.dtype:
     arrays_and_dtypes = list(arrays_and_dtypes)
     for i in range(len(arrays_and_dtypes)):
@@ -56,7 +55,7 @@
     for i in range(2, len(arrays_and_dtypes)):
         result = torch.result_type(torch.tensor([], dtype=result), arrays_and_dtypes[i])
     return result
-=======
+
+  
 def broadcast_to(x: torch.Tensor, shape: Tuple[int,...]) -> torch.Tensor:
-    return torch.broadcast_to(x,shape)
->>>>>>> f992ca8b
+    return torch.broadcast_to(x,shape)