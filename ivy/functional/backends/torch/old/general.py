--- conflicted
+++ resolved
@@ -65,13 +65,6 @@
     return _torch.round(x)
 
 
-<<<<<<< HEAD
-def floormod(x, y):
-    return x % y
-=======
-def floor(x):
-    return _torch.floor(x)
->>>>>>> 224f1dc1
 
 
 # noinspection PyShadowingBuiltins
