--- conflicted
+++ resolved
@@ -23,40 +23,6 @@
 # ----#
 
 
-<<<<<<< HEAD
-# noinspection PyShadowingNames
-def array(object_in, dtype: Optional[str] = None, dev: Optional[str] = None):
-    dev = default_device(dev)
-    dtype = dtype_from_str(default_dtype(dtype, object_in))
-    if isinstance(object_in, np.ndarray):
-        return _torch.Tensor(object_in).to(dev_from_str(dev))
-    if dtype is not None:
-        return _torch.tensor(object_in, dtype=dtype, device=dev_from_str(dev))
-    elif isinstance(object_in, _torch.Tensor):
-        return object_in.to(dev_from_str(dev))
-    else:
-        return _torch.tensor(object_in, device=dev_from_str(dev))
-
-
-def asarray(object_in, dtype: Optional[str] = None, dev: Optional[str] = None, copy: Optional[bool] = None):
-    dev = default_device(dev)
-    if isinstance(object_in, _torch.Tensor) and dtype is None:
-        dtype = object_in.dtype
-    elif isinstance(object_in, (list, tuple, dict)) and len(object_in) != 0 and dtype is None:
-        # Temporary fix on type
-        # Because default_type() didn't return correct type for normal python array
-        if copy is True:
-            return _torch.as_tensor(object_in).clone().detach().to(dev_from_str(dev))
-        else:
-            return _torch.as_tensor(object_in).to(dev_from_str(dev))
-    else:
-        dtype = dtype_from_str(default_dtype(dtype, object_in))
-    if copy is True:
-        return _torch.as_tensor(object_in, dtype=dtype).clone().detach().to(dev_from_str(dev))
-    else:
-        return _torch.as_tensor(object_in, dtype=dtype).to(dev_from_str(dev))
-=======
->>>>>>> 7840e9eb
 
 
 
