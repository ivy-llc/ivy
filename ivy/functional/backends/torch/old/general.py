--- conflicted
+++ resolved
@@ -499,9 +499,3 @@
 def inplace_increment(x, val):
     x.data += val
     return x
-<<<<<<< HEAD
-
-inplace_arrays_supported = lambda: True
-inplace_variables_supported = lambda: True
-=======
->>>>>>> 8a93b6d3
