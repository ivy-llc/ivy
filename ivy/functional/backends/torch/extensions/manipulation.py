--- conflicted
+++ resolved
@@ -74,18 +74,6 @@
     return torch.rot90(m, k, axes)
 
 
-<<<<<<< HEAD
-def i0(
-    x: torch.Tensor,
-    /,
-    *,
-    out: Optional[torch.Tensor] = None,
-) -> torch.Tensor:
-    return torch.i0(x, out=out)
-
-
-i0.support_native_out = True
-=======
 def top_k(
     x: torch.Tensor,
     k: int,
@@ -112,4 +100,15 @@
 
 
 fliplr.support_native_out = False
->>>>>>> e1154d16
+
+
+def i0(
+    x: torch.Tensor,
+    /,
+    *,
+    out: Optional[torch.Tensor] = None,
+) -> torch.Tensor:
+    return torch.i0(x, out=out)
+
+
+i0.support_native_out = True