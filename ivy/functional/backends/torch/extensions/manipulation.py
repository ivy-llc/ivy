<<<<<<< HEAD
from typing import Optional, Union, Sequence, Tuple, NamedTuple
=======
from typing import Optional, Union, Sequence, Tuple
>>>>>>> fb5fdedc
import torch


def moveaxis(
    a: torch.Tensor,
    source: Union[int, Sequence[int]],
    destination: Union[int, Sequence[int]],
    /,
    *,
    out: Optional[torch.Tensor] = None,
) -> torch.Tensor:
    return torch.moveaxis(a, source, destination)


moveaxis.support_native_out = False


def heaviside(
    x1: torch.tensor,
    x2: torch.tensor,
    /,
    *,
    out: Optional[torch.tensor] = None,
) -> torch.tensor:
    return torch.heaviside(
        x1,
        x2,
        out=out,
    )


heaviside.support_native_out = True


def flipud(
    m: torch.Tensor,
    /,
    *,
    out: Optional[torch.tensor] = None,
) -> torch.tensor:
    return torch.flipud(m)


flipud.support_native_out = False


def vstack(
    arrays: Sequence[torch.Tensor],
    /,
    *,
    out: Optional[torch.Tensor] = None,
) -> torch.Tensor:
    return torch.vstack(arrays, out=None)


def hstack(
    arrays: Sequence[torch.Tensor],
    /,
    *,
    out: Optional[torch.Tensor] = None,
) -> torch.Tensor:
    return torch.hstack(arrays, out=None)


<<<<<<< HEAD
def top_k(
    x: torch.Tensor,
    k: int,
    /,
    *,
    axis: Optional[int] = -1,
    largest: Optional[bool] = True,
    out: Optional[Tuple[torch.Tensor, torch.Tensor]] = None,
) -> Tuple[torch.Tensor, torch.Tensor]:
    topk_res = NamedTuple(
        "top_k", [("values", torch.Tensor), ("indices", torch.Tensor)]
    )
    indices, vals = torch.topk(x, k, dim=axis, largest=largest)
    return topk_res(indices, vals)
=======
def rot90(
    m: torch.Tensor,
    /,
    *,
    k: Optional[int] = 1,
    axes: Optional[Tuple[int, int]] = (0, 1),
    out: Optional[torch.Tensor] = None,
) -> torch.Tensor:
    return torch.rot90(m, k, axes)
>>>>>>> fb5fdedc
<|MERGE_RESOLUTION|>--- conflicted
+++ resolved
@@ -1,8 +1,4 @@
-<<<<<<< HEAD
 from typing import Optional, Union, Sequence, Tuple, NamedTuple
-=======
-from typing import Optional, Union, Sequence, Tuple
->>>>>>> fb5fdedc
 import torch
 
 
@@ -67,7 +63,17 @@
     return torch.hstack(arrays, out=None)
 
 
-<<<<<<< HEAD
+def rot90(
+    m: torch.Tensor,
+    /,
+    *,
+    k: Optional[int] = 1,
+    axes: Optional[Tuple[int, int]] = (0, 1),
+    out: Optional[torch.Tensor] = None,
+) -> torch.Tensor:
+    return torch.rot90(m, k, axes)
+
+
 def top_k(
     x: torch.Tensor,
     k: int,
@@ -81,15 +87,4 @@
         "top_k", [("values", torch.Tensor), ("indices", torch.Tensor)]
     )
     indices, vals = torch.topk(x, k, dim=axis, largest=largest)
-    return topk_res(indices, vals)
-=======
-def rot90(
-    m: torch.Tensor,
-    /,
-    *,
-    k: Optional[int] = 1,
-    axes: Optional[Tuple[int, int]] = (0, 1),
-    out: Optional[torch.Tensor] = None,
-) -> torch.Tensor:
-    return torch.rot90(m, k, axes)
->>>>>>> fb5fdedc
+    return topk_res(indices, vals)