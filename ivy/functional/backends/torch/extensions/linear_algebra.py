# global
import math

import torch
from typing import Optional

import ivy


def diagflat(
    x: torch.Tensor,
    /,
    *,
    offset: Optional[int] = 0,
    padding_value: Optional[float] = 0,
    align: Optional[str] = "RIGHT_LEFT",
    num_rows: Optional[int] = -1,
    num_cols: Optional[int] = -1,
    out: Optional[torch.Tensor] = None,
<<<<<<< HEAD
):
    if len(x.shape) > 1:
        x = torch.flatten(x)
    # if len(x.shape) == 1 and offset == 0 and num_rows <= 1 and num_cols <= 1:
    if math.prod(x.shape) == 1 and offset == 0 and num_rows <= 1 and num_cols <= 1:
        return x

    # This is used as part of Tensorflow's shape calculation
    # See their source code to see what they're doing with it
    lower_diag_index = offset
    upper_diag_index = lower_diag_index

    x_shape = x.shape
    x_rank = len(x_shape)

    num_diags = upper_diag_index - lower_diag_index + 1
    max_diag_len = x_shape[x_rank - 1]

    min_num_rows = max_diag_len - min(upper_diag_index, 0)
    min_num_cols = max_diag_len + max(lower_diag_index, 0)

    if num_rows == -1 and num_cols == -1:
        num_rows = max(min_num_rows, min_num_cols)
        num_cols = num_rows
    elif num_rows == -1:
        num_rows = min_num_rows
    elif num_cols == -1:
        num_cols = min_num_cols

    output_shape = list(x_shape)
    if num_diags == 1:
        output_shape[x_rank - 1] = num_rows
        output_shape.append(num_cols)
    else:
        output_shape[x_rank - 2] = num_rows
        output_shape[x_rank - 1] = num_cols

    output_array = torch.full(tuple(output_shape), padding_value, dtype=x.dtype)
    output_array = output_array.to(x.dtype)

    diag_len = max(min(num_rows, num_cols) - abs(offset) + 1, 1)

    if len(x) < diag_len:
        x = torch.tensor(
            list(x) + [padding_value] * max((diag_len - len(x), 0)), dtype=x.dtype
        )

    temp = x - torch.full(x.shape, padding_value).type(x.dtype)
    diagonal_to_add = torch.diag(temp, diagonal=offset).type(x.dtype)

    diagonal_to_add = diagonal_to_add[tuple(slice(0, n) for n in output_array.shape)]
    diagonal_to_add = diagonal_to_add.to(x.dtype)

    output_array += torch.nn.functional.pad(
        diagonal_to_add,
        (
            0,
            max([output_array.shape[1] - diagonal_to_add.shape[1], 0]),
            0,
            max([output_array.shape[0] - diagonal_to_add.shape[0], 0]),
        ),
        "constant",
        0,
    ).type(x.dtype)
    ret = output_array.type(x.dtype)

    if ivy.exists(out):
        ivy.inplace_update(out, ret)

    return ret
=======
) -> torch.tensor:
    return torch.diagflat(x, offset=k)


def kron(
    a: torch.Tensor,
    b: torch.Tensor,
    /,
    *,
    out: Optional[torch.Tensor] = None,
) -> torch.tensor:
    return torch.kron(a, b, out=out)


kron.support_native_out = True
>>>>>>> 76ea1876
<|MERGE_RESOLUTION|>--- conflicted
+++ resolved
@@ -17,7 +17,6 @@
     num_rows: Optional[int] = -1,
     num_cols: Optional[int] = -1,
     out: Optional[torch.Tensor] = None,
-<<<<<<< HEAD
 ):
     if len(x.shape) > 1:
         x = torch.flatten(x)
@@ -88,9 +87,6 @@
         ivy.inplace_update(out, ret)
 
     return ret
-=======
-) -> torch.tensor:
-    return torch.diagflat(x, offset=k)
 
 
 def kron(
@@ -103,5 +99,4 @@
     return torch.kron(a, b, out=out)
 
 
-kron.support_native_out = True
->>>>>>> 76ea1876
+kron.support_native_out = True