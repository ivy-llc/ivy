--- conflicted
+++ resolved
@@ -109,7 +109,6 @@
 exp2.support_native_out = True
 
 
-<<<<<<< HEAD
 def count_nonzero(
     a: torch.Tensor,
     /,
@@ -138,7 +137,8 @@
 
 
 count_nonzero.support_native_out = False
-=======
+
+
 def nansum(
     x: torch.Tensor,
     /,
@@ -166,5 +166,4 @@
     return torch.gcd(x1, x2, out=out)
 
 
-gcd.support_native_out = True
->>>>>>> 67ba42e3
+gcd.support_native_out = True