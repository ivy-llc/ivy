--- conflicted
+++ resolved
@@ -109,21 +109,6 @@
 exp2.support_native_out = True
 
 
-<<<<<<< HEAD
-def gcd(
-    x1: Union[torch.Tensor, int, list, tuple],
-    x2: Union[torch.Tensor, float, list, tuple],
-    /,
-    *,
-    out: Optional[torch.Tensor] = None
-) -> torch.Tensor:
-    x1 = x1 if type(x1) == torch.Tensor else torch.Tensor(x1)
-    x2 = x2 if type(x2) == torch.Tensor else torch.Tensor(x2)
-    return torch.gcd(x1, x2, out=out)
-
-
-gcd.support_native_out = True
-=======
 def nansum(
     x: torch.Tensor,
     /,
@@ -137,4 +122,18 @@
 
 
 nansum.support_native_out = False
->>>>>>> dae7b064
+
+
+def gcd(
+    x1: Union[torch.Tensor, int, list, tuple],
+    x2: Union[torch.Tensor, float, list, tuple],
+    /,
+    *,
+    out: Optional[torch.Tensor] = None
+) -> torch.Tensor:
+    x1 = x1 if type(x1) == torch.Tensor else torch.Tensor(x1)
+    x2 = x2 if type(x2) == torch.Tensor else torch.Tensor(x2)
+    return torch.gcd(x1, x2, out=out)
+
+
+gcd.support_native_out = True