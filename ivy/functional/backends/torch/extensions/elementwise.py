--- conflicted
+++ resolved
@@ -139,23 +139,6 @@
 gcd.support_native_out = True
 
 
-<<<<<<< HEAD
-def nan_to_num(
-    x: torch.Tensor,
-    /,
-    *,
-    copy: Optional[bool] = True,
-    nan: Optional[Union[float, int]] = 0.0,
-    posinf: Optional[Union[float, int]] = None,
-    neginf: Optional[Union[float, int]] = None,
-    out: Optional[torch.Tensor] = None,
-) -> torch.Tensor:
-    if copy:
-        return torch.nan_to_num(x, nan=nan, posinf=posinf, neginf=neginf, out=out)
-    else:
-        x = torch.nan_to_num(x, nan=nan, posinf=posinf, neginf=neginf)
-        return x
-=======
 def isposinf(
     x: Union[torch.Tensor, float, list, tuple],
     /,
@@ -178,4 +161,20 @@
 
 
 isneginf.support_native_out = True
->>>>>>> 66d8e6d5
+
+
+def nan_to_num(
+    x: torch.Tensor,
+    /,
+    *,
+    copy: Optional[bool] = True,
+    nan: Optional[Union[float, int]] = 0.0,
+    posinf: Optional[Union[float, int]] = None,
+    neginf: Optional[Union[float, int]] = None,
+    out: Optional[torch.Tensor] = None,
+) -> torch.Tensor:
+    if copy:
+        return torch.nan_to_num(x, nan=nan, posinf=posinf, neginf=neginf, out=out)
+    else:
+        x = torch.nan_to_num(x, nan=nan, posinf=posinf, neginf=neginf)
+        return x