from typing import Optional, Union, Tuple, Literal, List, Sequence
from numbers import Number
import ivy
from ivy.functional.ivy.extensions import (
    _verify_coo_components,
    _verify_csr_components,
    _is_data_not_indices_values_and_shape,
    _is_coo_not_csr,
)
from ivy.functional.backends.torch.elementwise import _cast_for_unary_op
import torch
import math


def is_native_sparse_array(x):
    return x.layout in [torch.sparse_coo, torch.sparse_csr]


def native_sparse_array(
    data=None,
    *,
    coo_indices=None,
    csr_crow_indices=None,
    csr_col_indices=None,
    values=None,
    dense_shape=None,
):
    if _is_data_not_indices_values_and_shape(
        data, coo_indices, csr_crow_indices, csr_col_indices, values, dense_shape
    ):
        ivy.assertions.check_true(
            ivy.is_native_sparse_array(data), message="not a sparse array"
        )
        return data
    elif _is_coo_not_csr(
        coo_indices, csr_crow_indices, csr_col_indices, values, dense_shape
    ):
        _verify_coo_components(
            indices=coo_indices, values=values, dense_shape=dense_shape
        )
        return torch.sparse_coo_tensor(
            indices=coo_indices, values=values, size=dense_shape
        )
    else:
        _verify_csr_components(
            crow_indices=csr_crow_indices,
            col_indices=csr_col_indices,
            values=values,
            dense_shape=dense_shape,
        )
        return torch.sparse_csr_tensor(
            crow_indices=csr_crow_indices,
            col_indices=csr_col_indices,
            values=values,
            size=dense_shape,
        )


def native_sparse_array_to_indices_values_and_shape(x):
    if x.layout == torch.sparse_coo:
        x = x.coalesce()
        return x.indices(), x.values(), x.size()
    elif x.layout == torch.sparse_csr:
        return [x.crow_indices(), x.col_indices()], x.values(), x.size()
    raise ivy.exceptions.IvyException("not a sparse COO/CSR Tensor")


def sinc(x: torch.Tensor, /, *, out: Optional[torch.Tensor] = None) -> torch.Tensor:
    x = _cast_for_unary_op(x)
    return torch.sinc(x, out=out)


sinc.support_native_out = True
sinc.unsupported_dtypes = ("float16",)


def flatten(
    x: torch.Tensor,
    /,
    *,
    start_dim: int,
    end_dim: int,
    out: Optional[torch.Tensor] = None,
) -> torch.Tensor:
    return torch.flatten(x, start_dim, end_dim)


def vorbis_window(
    window_length: torch.tensor,
    *,
    dtype: Optional[torch.dtype] = torch.float32,
    out: Optional[torch.tensor] = None,
<<<<<<< HEAD
) -> torch.tensor:
    return torch.tensor(
        [
            round(
                math.sin(
                    (ivy.pi / 2) * (math.sin(ivy.pi * (i) / (window_length * 2)) ** 2)
                ),
                8,
            )
            for i in range(1, window_length * 2)[0::2]
        ],
        dtype=dtype,
    )


vorbis_window.support_native_out = False


def lcm(
    x1: torch.Tensor,
    x2: torch.Tensor,
    /,
    *,
    dtype: Optional[torch.dtype] = None,
    out: Optional[torch.Tensor] = None,
) -> torch.Tensor:
    return torch.abs(
        torch.lcm(x1, x2, out=out)
    )


lcm.support_native_out = True


def hann_window(
    window_length: int,
    periodic: Optional[bool] = True,
    dtype: Optional[torch.dtype] = None,
    *,
    out: Optional[torch.tensor] = None,
) -> torch.tensor:
    return torch.hann_window(
        window_length, 
        periodic=periodic, 
        dtype=dtype, 
        layout=torch.strided,
        device=None,
        requires_grad=None
    )


hann_window.support_native_out = False
=======
) -> torch.tensor:
    return torch.tensor(
        [
            round(
                math.sin(
                    (ivy.pi / 2) * (math.sin(ivy.pi * (i) / (window_length * 2)) ** 2)
                ),
                8,
            )
            for i in range(1, window_length * 2)[0::2]
        ],
        dtype=dtype,
    )


vorbis_window.support_native_out = False


def lcm(
    x1: torch.Tensor,
    x2: torch.Tensor,
    /,
    *,
    dtype: Optional[torch.dtype] = None,
    out: Optional[torch.Tensor] = None,
) -> torch.Tensor:
    return torch.abs(torch.lcm(x1, x2, out=out))


lcm.support_native_out = True


def hann_window(
    window_length: int,
    periodic: Optional[bool] = True,
    dtype: Optional[torch.dtype] = None,
    *,
    out: Optional[torch.tensor] = None,
) -> torch.tensor:
    return torch.hann_window(
        window_length,
        periodic=periodic,
        dtype=dtype,
        layout=torch.strided,
        device=None,
        requires_grad=None,
    )


hann_window.support_native_out = False


# noinspection PyUnresolvedReferences
def max_pool2d(
    x: torch.Tensor,
    kernel: Union[int, Tuple[int], Tuple[int, int]],
    strides: Union[int, Tuple[int], Tuple[int, int]],
    padding: str,
    /,
    *,
    data_format: str = "NHWC",
    out: Optional[torch.Tensor] = None,
) -> torch.Tensor:
    if isinstance(strides, int):
        strides = (strides, strides)
    elif len(strides) == 1:
        strides = (strides[0], strides[0])

    if data_format == "NHWC":
        x = x.permute(0, 3, 1, 2)
    x_shape = list(x.shape[2:])
    pad_h = ivy.handle_padding(x_shape[0], strides[0], kernel[0], padding)
    pad_w = ivy.handle_padding(x_shape[1], strides[1], kernel[1], padding)
    x = torch.nn.functional.pad(
        x,
        [pad_w // 2, pad_w - pad_w // 2, pad_h // 2, pad_h - pad_h // 2],
        value=float("-inf"),
    )
    if padding != "VALID" and padding != "SAME":
        raise ivy.exceptions.IvyException(
            "Invalid padding arg {}\n"
            'Must be one of: "VALID" or "SAME"'.format(padding)
        )
    res = torch.nn.functional.max_pool2d(x, kernel, strides, 0)
    if data_format == "NHWC":
        return res.permute(0, 2, 3, 1)
    return res


max_pool2d.unsupported_dtypes = ("bfloat16", "float16")


def pad(
    x: torch.Tensor,
    /,
    pad_width: Tuple[int],
    *,
    mode: Optional[Literal["constant", "reflect", "edge", "wrap"]] = "constant",
    stat_length: Optional[Union[torch.Tensor, int]] = None,
    constant_values: Optional[Number] = 0,
    end_values: Optional[Number] = 0,
    reflect_type: Optional[Literal["even", "odd"]] = "even",
    out: Optional[torch.Tensor] = None,
) -> torch.Tensor:
    if x.shape == ():
        x = x.unsqueeze(0)
    if isinstance(pad_width, torch.Tensor):
        pad_width = pad_width.detach().cpu().numpy().tolist()
    pad_width.reverse()
    pad_width_flat: List[int] = list()
    for pad_width_sec in pad_width:
        for item in pad_width_sec:
            pad_width_flat.append(item)
    if mode == "constant":
        return torch.nn.functional.pad(
            x,
            pad_width_flat,
            mode=mode,
            value=constant_values,
        )
    else:
        x = x.unsqueeze(dim=0)
        if mode == "edge":
            mode = "replicate"
        elif mode == "wrap":
            mode = "circular"
            x = x.unsqueeze(dim=0)
        return torch.nn.functional.pad(x, pad_width_flat, mode=mode).squeeze()


def kaiser_window(
    window_length: int,
    periodic: bool = True,
    beta: float = 12.0,
    *,
    dtype: Optional[torch.dtype] = None,
    out: Optional[torch.Tensor] = None,
) -> torch.Tensor:
    return torch.kaiser_window(
        window_length,
        periodic,
        beta,
        dtype=dtype,
        layout=torch.strided,
        device=None,
        requires_grad=False,
    )


def moveaxis(
    a: torch.Tensor,
    source: Union[int, Sequence[int]],
    destination: Union[int, Sequence[int]],
    /,
    *,
    out: Optional[torch.Tensor] = None,
) -> torch.Tensor:
    return torch.moveaxis(a, source, destination)


moveaxis.support_native_out = False
>>>>>>> 519373a0
<|MERGE_RESOLUTION|>--- conflicted
+++ resolved
@@ -90,60 +90,6 @@
     *,
     dtype: Optional[torch.dtype] = torch.float32,
     out: Optional[torch.tensor] = None,
-<<<<<<< HEAD
-) -> torch.tensor:
-    return torch.tensor(
-        [
-            round(
-                math.sin(
-                    (ivy.pi / 2) * (math.sin(ivy.pi * (i) / (window_length * 2)) ** 2)
-                ),
-                8,
-            )
-            for i in range(1, window_length * 2)[0::2]
-        ],
-        dtype=dtype,
-    )
-
-
-vorbis_window.support_native_out = False
-
-
-def lcm(
-    x1: torch.Tensor,
-    x2: torch.Tensor,
-    /,
-    *,
-    dtype: Optional[torch.dtype] = None,
-    out: Optional[torch.Tensor] = None,
-) -> torch.Tensor:
-    return torch.abs(
-        torch.lcm(x1, x2, out=out)
-    )
-
-
-lcm.support_native_out = True
-
-
-def hann_window(
-    window_length: int,
-    periodic: Optional[bool] = True,
-    dtype: Optional[torch.dtype] = None,
-    *,
-    out: Optional[torch.tensor] = None,
-) -> torch.tensor:
-    return torch.hann_window(
-        window_length, 
-        periodic=periodic, 
-        dtype=dtype, 
-        layout=torch.strided,
-        device=None,
-        requires_grad=None
-    )
-
-
-hann_window.support_native_out = False
-=======
 ) -> torch.tensor:
     return torch.tensor(
         [
@@ -304,5 +250,4 @@
     return torch.moveaxis(a, source, destination)
 
 
-moveaxis.support_native_out = False
->>>>>>> 519373a0
+moveaxis.support_native_out = False