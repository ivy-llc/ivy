--- conflicted
+++ resolved
@@ -181,20 +181,6 @@
 max_pool2d.unsupported_dtypes = ("bfloat16", "float16")
 
 
-<<<<<<< HEAD
-def moveaxis(
-    a: torch.Tensor,
-    source: Union[int, Sequence[int]],
-    destination: Union[int, Sequence[int]],
-    /,
-    *,
-    out: Optional[torch.Tensor] = None,
-) -> torch.Tensor:
-    return torch.moveaxis(a, source, destination)
-
-
-moveaxis.support_native_out = False
-=======
 def kaiser_window(
     window_length: int,
     periodic: bool = True,
@@ -211,4 +197,17 @@
         layout=torch.strided, 
         device=None, 
         requires_grad=False)
->>>>>>> f9dbd120
+
+
+def moveaxis(
+    a: torch.Tensor,
+    source: Union[int, Sequence[int]],
+    destination: Union[int, Sequence[int]],
+    /,
+    *,
+    out: Optional[torch.Tensor] = None,
+) -> torch.Tensor:
+    return torch.moveaxis(a, source, destination)
+
+
+moveaxis.support_native_out = False