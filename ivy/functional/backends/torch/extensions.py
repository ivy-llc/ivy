from typing import Optional
import ivy
from ivy.functional.ivy.extensions import (
    _verify_coo_components,
    _verify_csr_components,
    _is_data_not_indices_values_and_shape,
    _is_coo_not_csr,
)
from ivy.functional.backends.torch.elementwise import _cast_for_unary_op
import torch
import math


def is_native_sparse_array(x):
    return x.layout in [torch.sparse_coo, torch.sparse_csr]


def native_sparse_array(
    data=None,
    *,
    coo_indices=None,
    csr_crow_indices=None,
    csr_col_indices=None,
    values=None,
    dense_shape=None,
):
    if _is_data_not_indices_values_and_shape(
        data, coo_indices, csr_crow_indices, csr_col_indices, values, dense_shape
    ):
        ivy.assertions.check_true(
            ivy.is_native_sparse_array(data), message="not a sparse array"
        )
        return data
    elif _is_coo_not_csr(
        coo_indices, csr_crow_indices, csr_col_indices, values, dense_shape
    ):
        _verify_coo_components(
            indices=coo_indices, values=values, dense_shape=dense_shape
        )
        return torch.sparse_coo_tensor(
            indices=coo_indices, values=values, size=dense_shape
        )
    else:
        _verify_csr_components(
            crow_indices=csr_crow_indices,
            col_indices=csr_col_indices,
            values=values,
            dense_shape=dense_shape,
        )
        return torch.sparse_csr_tensor(
            crow_indices=csr_crow_indices,
            col_indices=csr_col_indices,
            values=values,
            size=dense_shape,
        )


def native_sparse_array_to_indices_values_and_shape(x):
    if x.layout == torch.sparse_coo:
        x = x.coalesce()
        return x.indices(), x.values(), x.size()
    elif x.layout == torch.sparse_csr:
        return [x.crow_indices(), x.col_indices()], x.values(), x.size()
    raise ivy.exceptions.IvyException("not a sparse COO/CSR Tensor")


def sinc(x: torch.Tensor, /, *, out: Optional[torch.Tensor] = None) -> torch.Tensor:
    x = _cast_for_unary_op(x)
    return torch.sinc(x, out=out)


sinc.support_native_out = True
sinc.unsupported_dtypes = ("float16",)


<<<<<<< HEAD
def flatten(
    x: torch.Tensor,
    /,
    *,
    start_dim: int,
    end_dim: int,
    out: Optional[torch.Tensor] = None,
) -> torch.Tensor:
    return torch.flatten(x, start_dim, end_dim)


=======
>>>>>>> 4a19b694
def vorbis_window(
    window_length: torch.tensor,
    *,
    dtype: Optional[torch.dtype] = torch.float32,
    out: Optional[torch.tensor] = None,
) -> torch.tensor:
    return torch.tensor(
        [
            round(
                math.sin(
                    (ivy.pi / 2) * (math.sin(ivy.pi * (i) / (window_length * 2)) ** 2)
                ),
                8,
            )
            for i in range(1, window_length * 2)[0::2]
        ],
        dtype=dtype,
    )


<<<<<<< HEAD
vorbis_window.support_native_out = False


def lcm(
    x1: torch.Tensor,
    x2: torch.Tensor,
    /,
    *,
    dtype: Optional[torch.dtype] = None,
    out: Optional[torch.Tensor] = None,
) -> torch.Tensor:
    return torch.abs(
        torch.lcm(x1, x2, out=out)
    )


lcm.support_native_out = True
=======
vorbis_window.support_native_out = False
>>>>>>> 4a19b694
<|MERGE_RESOLUTION|>--- conflicted
+++ resolved
@@ -73,20 +73,6 @@
 sinc.unsupported_dtypes = ("float16",)
 
 
-<<<<<<< HEAD
-def flatten(
-    x: torch.Tensor,
-    /,
-    *,
-    start_dim: int,
-    end_dim: int,
-    out: Optional[torch.Tensor] = None,
-) -> torch.Tensor:
-    return torch.flatten(x, start_dim, end_dim)
-
-
-=======
->>>>>>> 4a19b694
 def vorbis_window(
     window_length: torch.tensor,
     *,
@@ -107,24 +93,4 @@
     )
 
 
-<<<<<<< HEAD
-vorbis_window.support_native_out = False
-
-
-def lcm(
-    x1: torch.Tensor,
-    x2: torch.Tensor,
-    /,
-    *,
-    dtype: Optional[torch.dtype] = None,
-    out: Optional[torch.Tensor] = None,
-) -> torch.Tensor:
-    return torch.abs(
-        torch.lcm(x1, x2, out=out)
-    )
-
-
-lcm.support_native_out = True
-=======
-vorbis_window.support_native_out = False
->>>>>>> 4a19b694
+vorbis_window.support_native_out = False