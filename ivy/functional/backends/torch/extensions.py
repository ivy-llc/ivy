from typing import Optional
import ivy
from ivy.functional.ivy.extensions import (
    _verify_coo_components,
    _verify_csr_components,
    _is_data_not_indices_values_and_shape,
    _is_coo_not_csr,
)
from ivy.functional.backends.torch.elementwise import _cast_for_unary_op
import torch
import math


def is_native_sparse_array(x):
    return x.layout in [torch.sparse_coo, torch.sparse_csr]


def native_sparse_array(
    data=None,
    *,
    coo_indices=None,
    csr_crow_indices=None,
    csr_col_indices=None,
    values=None,
    dense_shape=None,
):
    if _is_data_not_indices_values_and_shape(
        data, coo_indices, csr_crow_indices, csr_col_indices, values, dense_shape
    ):
        ivy.assertions.check_true(
            ivy.is_native_sparse_array(data), message="not a sparse array"
        )
        return data
    elif _is_coo_not_csr(
        coo_indices, csr_crow_indices, csr_col_indices, values, dense_shape
    ):
        _verify_coo_components(
            indices=coo_indices, values=values, dense_shape=dense_shape
        )
        return torch.sparse_coo_tensor(
            indices=coo_indices, values=values, size=dense_shape
        )
    else:
        _verify_csr_components(
            crow_indices=csr_crow_indices,
            col_indices=csr_col_indices,
            values=values,
            dense_shape=dense_shape,
        )
        return torch.sparse_csr_tensor(
            crow_indices=csr_crow_indices,
            col_indices=csr_col_indices,
            values=values,
            size=dense_shape,
        )


def native_sparse_array_to_indices_values_and_shape(x):
    if x.layout == torch.sparse_coo:
        x = x.coalesce()
        return x.indices(), x.values(), x.size()
    elif x.layout == torch.sparse_csr:
        return [x.crow_indices(), x.col_indices()], x.values(), x.size()
    raise ivy.exceptions.IvyException("not a sparse COO/CSR Tensor")


def sinc(x: torch.Tensor, /, *, out: Optional[torch.Tensor] = None) -> torch.Tensor:
    x = _cast_for_unary_op(x)
    return torch.sinc(x, out=out)


sinc.support_native_out = True
sinc.unsupported_dtypes = ("float16",)


def flatten(
    x: torch.Tensor,
    /,
    *,
    start_dim: int,
    end_dim: int,
    out: Optional[torch.Tensor] = None,
) -> torch.Tensor:
    return torch.flatten(x, start_dim, end_dim)


def vorbis_window(
    window_length: torch.tensor,
    *,
    dtype: Optional[torch.dtype] = torch.float32,
    out: Optional[torch.tensor] = None,
) -> torch.tensor:
    return torch.tensor(
        [
            round(
                math.sin(
                    (ivy.pi / 2) * (math.sin(ivy.pi * (i) / (window_length * 2)) ** 2)
                ),
                8,
            )
            for i in range(1, window_length * 2)[0::2]
        ],
        dtype=dtype,
    )


vorbis_window.support_native_out = False


<<<<<<< HEAD
def hann_window(
    window_length: int,
    periodic: Optional[bool] = True,
    dtype: Optional[torch.dtype] = None,
    *,
    out: Optional[torch.tensor] = None,
) -> torch.tensor:
    return torch.hann_window(
        window_length, 
        periodic=periodic, 
        dtype=dtype, 
        layout=torch.strided,
        device=None,
        requires_grad=None
    )


hann_window.support_native_out = False
hann_window.unsupported_dtypes = ("int32", "int64")
=======
def lcm(
    x1: torch.Tensor,
    x2: torch.Tensor,
    /,
    *,
    dtype: Optional[torch.dtype] = None,
    out: Optional[torch.Tensor] = None,
) -> torch.Tensor:
    return torch.abs(
        torch.lcm(x1, x2, out=out)
    )


lcm.support_native_out = True
>>>>>>> 633c481c
<|MERGE_RESOLUTION|>--- conflicted
+++ resolved
@@ -107,7 +107,22 @@
 vorbis_window.support_native_out = False
 
 
-<<<<<<< HEAD
+def lcm(
+    x1: torch.Tensor,
+    x2: torch.Tensor,
+    /,
+    *,
+    dtype: Optional[torch.dtype] = None,
+    out: Optional[torch.Tensor] = None,
+) -> torch.Tensor:
+    return torch.abs(
+        torch.lcm(x1, x2, out=out)
+    )
+
+
+lcm.support_native_out = True
+
+
 def hann_window(
     window_length: int,
     periodic: Optional[bool] = True,
@@ -126,20 +141,4 @@
 
 
 hann_window.support_native_out = False
-hann_window.unsupported_dtypes = ("int32", "int64")
-=======
-def lcm(
-    x1: torch.Tensor,
-    x2: torch.Tensor,
-    /,
-    *,
-    dtype: Optional[torch.dtype] = None,
-    out: Optional[torch.Tensor] = None,
-) -> torch.Tensor:
-    return torch.abs(
-        torch.lcm(x1, x2, out=out)
-    )
-
-
-lcm.support_native_out = True
->>>>>>> 633c481c
+hann_window.unsupported_dtypes = ("int32", "int64")