from typing import Optional
import ivy
from ivy.functional.ivy.extensions import (
    _verify_coo_components,
    _verify_csr_components,
    _is_data_not_indices_values_and_shape,
    _is_coo_not_csr,
)
from ivy.functional.backends.torch.elementwise import _cast_for_unary_op
import torch
import math


def is_native_sparse_array(x):
    return x.layout in [torch.sparse_coo, torch.sparse_csr]


def native_sparse_array(
    data=None,
    *,
    coo_indices=None,
    csr_crow_indices=None,
    csr_col_indices=None,
    values=None,
    dense_shape=None,
):
    if _is_data_not_indices_values_and_shape(
        data, coo_indices, csr_crow_indices, csr_col_indices, values, dense_shape
    ):
        ivy.assertions.check_true(
            ivy.is_native_sparse_array(data), message="not a sparse array"
        )
        return data
    elif _is_coo_not_csr(
        coo_indices, csr_crow_indices, csr_col_indices, values, dense_shape
    ):
        _verify_coo_components(
            indices=coo_indices, values=values, dense_shape=dense_shape
        )
        return torch.sparse_coo_tensor(
            indices=coo_indices, values=values, size=dense_shape
        )
    else:
        _verify_csr_components(
            crow_indices=csr_crow_indices,
            col_indices=csr_col_indices,
            values=values,
            dense_shape=dense_shape,
        )
        return torch.sparse_csr_tensor(
            crow_indices=csr_crow_indices,
            col_indices=csr_col_indices,
            values=values,
            size=dense_shape,
        )


def native_sparse_array_to_indices_values_and_shape(x):
    if x.layout == torch.sparse_coo:
        x = x.coalesce()
        return x.indices(), x.values(), x.size()
    elif x.layout == torch.sparse_csr:
        return [x.crow_indices(), x.col_indices()], x.values(), x.size()
    raise ivy.exceptions.IvyException("not a sparse COO/CSR Tensor")


def sinc(x: torch.Tensor, /, *, out: Optional[torch.Tensor] = None) -> torch.Tensor:
    x = _cast_for_unary_op(x)
    return torch.sinc(x, out=out)


sinc.support_native_out = True
sinc.unsupported_dtypes = ("float16",)


<<<<<<< HEAD
def lcm(
    x1: torch.Tensor,
    x2: torch.Tensor,
    /,
    *,
    dtype: Optional[torch.dtype] = None,
    out: Optional[torch.Tensor] = None,
) -> torch.Tensor:
    return torch.abs(
        torch.lcm(x1, x2, out=out)
    )


lcm.support_native_out = True
=======
def flatten(
    x: torch.Tensor,
    /,
    *,
    start_dim: int,
    end_dim: int,
    out: Optional[torch.Tensor] = None,
) -> torch.Tensor:
    return torch.flatten(x, start_dim, end_dim)


def vorbis_window(
    window_length: torch.tensor,
    *,
    dtype: Optional[torch.dtype] = torch.float32,
    out: Optional[torch.tensor] = None,
) -> torch.tensor:
    return torch.tensor(
        [
            round(
                math.sin(
                    (ivy.pi / 2) * (math.sin(ivy.pi * (i) / (window_length * 2)) ** 2)
                ),
                8,
            )
            for i in range(1, window_length * 2)[0::2]
        ],
        dtype=dtype,
    )


vorbis_window.support_native_out = False
>>>>>>> 68d393fe
<|MERGE_RESOLUTION|>--- conflicted
+++ resolved
@@ -73,22 +73,6 @@
 sinc.unsupported_dtypes = ("float16",)
 
 
-<<<<<<< HEAD
-def lcm(
-    x1: torch.Tensor,
-    x2: torch.Tensor,
-    /,
-    *,
-    dtype: Optional[torch.dtype] = None,
-    out: Optional[torch.Tensor] = None,
-) -> torch.Tensor:
-    return torch.abs(
-        torch.lcm(x1, x2, out=out)
-    )
-
-
-lcm.support_native_out = True
-=======
 def flatten(
     x: torch.Tensor,
     /,
@@ -121,4 +105,19 @@
 
 
 vorbis_window.support_native_out = False
->>>>>>> 68d393fe
+
+
+def lcm(
+    x1: torch.Tensor,
+    x2: torch.Tensor,
+    /,
+    *,
+    dtype: Optional[torch.dtype] = None,
+    out: Optional[torch.Tensor] = None,
+) -> torch.Tensor:
+    return torch.abs(
+        torch.lcm(x1, x2, out=out)
+    )
+
+
+lcm.support_native_out = True