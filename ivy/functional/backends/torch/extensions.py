--- conflicted
+++ resolved
@@ -270,7 +270,7 @@
 heaviside.support_native_out = True
 
 
-<<<<<<< HEAD
+
 def isin(
     elements: torch.tensor,
     test_elements: torch.tensor,
@@ -287,7 +287,8 @@
     )
 
 isin.support_native_out = True
-=======
+
+
 def median(
     input: torch.tensor,
     /,
@@ -312,4 +313,3 @@
             keepdim=keepdims,
             out=out,
         )
->>>>>>> f549d2cd
