from typing import Optional, Union, Tuple, Literal, List, Sequence
from numbers import Number
import ivy
from ivy.functional.ivy.extensions import (
    _verify_coo_components,
    _verify_csr_components,
    _is_data_not_indices_values_and_shape,
    _is_coo_not_csr,
)
from ivy.func_wrapper import with_unsupported_dtypes
from . import backend_version
from ivy.functional.backends.torch.elementwise import _cast_for_unary_op
import torch
import math


def is_native_sparse_array(x):
    return x.layout in [torch.sparse_coo, torch.sparse_csr]


def native_sparse_array(
    data=None,
    *,
    coo_indices=None,
    csr_crow_indices=None,
    csr_col_indices=None,
    values=None,
    dense_shape=None,
):
    if _is_data_not_indices_values_and_shape(
        data, coo_indices, csr_crow_indices, csr_col_indices, values, dense_shape
    ):
        ivy.assertions.check_true(
            ivy.is_native_sparse_array(data), message="not a sparse array"
        )
        return data
    elif _is_coo_not_csr(
        coo_indices, csr_crow_indices, csr_col_indices, values, dense_shape
    ):
        _verify_coo_components(
            indices=coo_indices, values=values, dense_shape=dense_shape
        )
        return torch.sparse_coo_tensor(
            indices=coo_indices, values=values, size=dense_shape
        )
    else:
        _verify_csr_components(
            crow_indices=csr_crow_indices,
            col_indices=csr_col_indices,
            values=values,
            dense_shape=dense_shape,
        )
        return torch.sparse_csr_tensor(
            crow_indices=csr_crow_indices,
            col_indices=csr_col_indices,
            values=values,
            size=dense_shape,
        )


def native_sparse_array_to_indices_values_and_shape(x):
    if x.layout == torch.sparse_coo:
        x = x.coalesce()
        return x.indices(), x.values(), x.size()
    elif x.layout == torch.sparse_csr:
        return [x.crow_indices(), x.col_indices()], x.values(), x.size()
    raise ivy.exceptions.IvyException("not a sparse COO/CSR Tensor")


<<<<<<< HEAD
=======
@with_unsupported_dtypes({"1.11.0 and below": ("float16",)}, backend_version)
def sinc(x: torch.Tensor, /, *, out: Optional[torch.Tensor] = None) -> torch.Tensor:
    x = _cast_for_unary_op(x)
    return torch.sinc(x, out=out)


sinc.support_native_out = True


>>>>>>> 18908c54
def flatten(
    x: torch.Tensor,
    /,
    *,
    start_dim: Optional[int] = 0,
    end_dim: Optional[int] = -1,
    out: Optional[torch.Tensor] = None,
) -> torch.Tensor:
    return torch.flatten(x, start_dim=start_dim, end_dim=end_dim)


def vorbis_window(
    window_length: torch.tensor,
    *,
    dtype: Optional[torch.dtype] = torch.float32,
    out: Optional[torch.tensor] = None,
) -> torch.tensor:
    return torch.tensor(
        [
            round(
                math.sin(
                    (ivy.pi / 2) * (math.sin(ivy.pi * (i) / (window_length * 2)) ** 2)
                ),
                8,
            )
            for i in range(1, window_length * 2)[0::2]
        ],
        dtype=dtype,
    )


vorbis_window.support_native_out = False


def hann_window(
    window_length: int,
    periodic: Optional[bool] = True,
    dtype: Optional[torch.dtype] = None,
    *,
    out: Optional[torch.tensor] = None,
) -> torch.tensor:
    return torch.hann_window(
        window_length,
        periodic=periodic,
        dtype=dtype,
        layout=torch.strided,
        device=None,
        requires_grad=None,
    )


hann_window.support_native_out = False


# noinspection PyUnresolvedReferences
def max_pool2d(
    x: torch.Tensor,
    kernel: Union[int, Tuple[int], Tuple[int, int]],
    strides: Union[int, Tuple[int], Tuple[int, int]],
    padding: str,
    /,
    *,
    data_format: str = "NHWC",
    out: Optional[torch.Tensor] = None,
) -> torch.Tensor:
    if isinstance(strides, int):
        strides = (strides, strides)
    elif len(strides) == 1:
        strides = (strides[0], strides[0])

    if data_format == "NHWC":
        x = x.permute(0, 3, 1, 2)
    x_shape = list(x.shape[2:])
    pad_h = ivy.handle_padding(x_shape[0], strides[0], kernel[0], padding)
    pad_w = ivy.handle_padding(x_shape[1], strides[1], kernel[1], padding)
    x = torch.nn.functional.pad(
        x,
        [pad_w // 2, pad_w - pad_w // 2, pad_h // 2, pad_h - pad_h // 2],
        value=float("-inf"),
    )
    if padding != "VALID" and padding != "SAME":
        raise ivy.exceptions.IvyException(
            "Invalid padding arg {}\n"
            'Must be one of: "VALID" or "SAME"'.format(padding)
        )
    res = torch.nn.functional.max_pool2d(x, kernel, strides, 0)
    if data_format == "NHWC":
        return res.permute(0, 2, 3, 1)
    return res


max_pool2d.unsupported_dtypes = ("bfloat16", "float16")


def pad(
    x: torch.Tensor,
    /,
    pad_width: Tuple[int],
    *,
    mode: Optional[Literal["constant", "reflect", "edge", "wrap"]] = "constant",
    stat_length: Optional[Union[torch.Tensor, int]] = None,
    constant_values: Optional[Number] = 0,
    end_values: Optional[Number] = 0,
    reflect_type: Optional[Literal["even", "odd"]] = "even",
    out: Optional[torch.Tensor] = None,
) -> torch.Tensor:
    if x.shape == ():
        x = x.unsqueeze(0)
    if isinstance(pad_width, torch.Tensor):
        pad_width = pad_width.detach().cpu().numpy().tolist()
    pad_width.reverse()
    pad_width_flat: List[int] = list()
    for pad_width_sec in pad_width:
        for item in pad_width_sec:
            pad_width_flat.append(item)
    if mode == "constant":
        return torch.nn.functional.pad(
            x,
            pad_width_flat,
            mode=mode,
            value=constant_values,
        )
    else:
        x = x.unsqueeze(dim=0)
        if mode == "edge":
            mode = "replicate"
        elif mode == "wrap":
            mode = "circular"
            x = x.unsqueeze(dim=0)
        return torch.nn.functional.pad(x, pad_width_flat, mode=mode).squeeze()


def kaiser_window(
    window_length: int,
    periodic: bool = True,
    beta: float = 12.0,
    *,
    dtype: Optional[torch.dtype] = None,
    out: Optional[torch.Tensor] = None,
) -> torch.Tensor:
    return torch.kaiser_window(
        window_length,
        periodic,
        beta,
        dtype=dtype,
        layout=torch.strided,
        device=None,
        requires_grad=False,
    )


def moveaxis(
    a: torch.Tensor,
    source: Union[int, Sequence[int]],
    destination: Union[int, Sequence[int]],
    /,
    *,
    out: Optional[torch.Tensor] = None,
) -> torch.Tensor:
    return torch.moveaxis(a, source, destination)


moveaxis.support_native_out = False


def heaviside(
    x1: torch.tensor,
    x2: torch.tensor,
    /,
    *,
    out: Optional[torch.tensor] = None,
) -> torch.tensor:
    return torch.heaviside(
        x1,
        x2,
        out=out,
    )


heaviside.support_native_out = True


def median(
    input: torch.tensor,
    /,
    *,
    axis: Optional[Union[Tuple[int], int]] = None,
    keepdims: Optional[bool] = False,
    out: Optional[torch.tensor] = None,
) -> torch.tensor:
    if hasattr(axis, "__iter__"):
        for dim in axis:
            input = torch.median(
                input,
                dim=dim,
                keepdim=keepdims,
                out=out,
            )
        return input
    else:
        return torch.median(
            input,
            dim=axis,
            keepdim=keepdims,
            out=out,
        )


def flipud(
    m: torch.Tensor,
    /,
    *,
    out: Optional[torch.tensor] = None,
) -> torch.tensor:
    return torch.flipud(m)


flipud.support_native_out = False<|MERGE_RESOLUTION|>--- conflicted
+++ resolved
@@ -67,8 +67,6 @@
     raise ivy.exceptions.IvyException("not a sparse COO/CSR Tensor")
 
 
-<<<<<<< HEAD
-=======
 @with_unsupported_dtypes({"1.11.0 and below": ("float16",)}, backend_version)
 def sinc(x: torch.Tensor, /, *, out: Optional[torch.Tensor] = None) -> torch.Tensor:
     x = _cast_for_unary_op(x)
@@ -78,7 +76,6 @@
 sinc.support_native_out = True
 
 
->>>>>>> 18908c54
 def flatten(
     x: torch.Tensor,
     /,
