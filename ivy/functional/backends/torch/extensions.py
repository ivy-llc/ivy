from typing import Optional
import ivy
from ivy.functional.ivy.extensions import (
    _verify_coo_components,
    _verify_csr_components,
    _is_data_not_indices_values_and_shape,
    _is_coo_not_csr,
)
from ivy.functional.backends.torch.elementwise import _cast_for_unary_op
import torch
from math import sin, pi


def is_native_sparse_array(x):
    return x.layout in [torch.sparse_coo, torch.sparse_csr]


def native_sparse_array(
    data=None,
    *,
    coo_indices=None,
    csr_crow_indices=None,
    csr_col_indices=None,
    values=None,
    dense_shape=None,
):
    if _is_data_not_indices_values_and_shape(
        data, coo_indices, csr_crow_indices, csr_col_indices, values, dense_shape
    ):
        ivy.assertions.check_true(
            ivy.is_native_sparse_array(data), message="not a sparse array"
        )
        return data
    elif _is_coo_not_csr(
        coo_indices, csr_crow_indices, csr_col_indices, values, dense_shape
    ):
        _verify_coo_components(
            indices=coo_indices, values=values, dense_shape=dense_shape
        )
        return torch.sparse_coo_tensor(
            indices=coo_indices, values=values, size=dense_shape
        )
    else:
        _verify_csr_components(
            crow_indices=csr_crow_indices,
            col_indices=csr_col_indices,
            values=values,
            dense_shape=dense_shape,
        )
        return torch.sparse_csr_tensor(
            crow_indices=csr_crow_indices,
            col_indices=csr_col_indices,
            values=values,
            size=dense_shape,
        )


def native_sparse_array_to_indices_values_and_shape(x):
    if x.layout == torch.sparse_coo:
        x = x.coalesce()
        return x.indices(), x.values(), x.size()
    elif x.layout == torch.sparse_csr:
        return [x.crow_indices(), x.col_indices()], x.values(), x.size()
    raise ivy.exceptions.IvyException("not a sparse COO/CSR Tensor")


def sinc(x: torch.Tensor, /, *, out: Optional[torch.Tensor] = None) -> torch.Tensor:
    x = _cast_for_unary_op(x)
    return torch.sinc(x, out=out)


sinc.support_native_out = True
sinc.unsupported_dtypes = ("float16",)


def vorbis_window(
    window_length: torch.tensor,
    *,
    dtype:Optional[torch.dtype] = torch.float32,
    out: Optional[torch.tensor] = None
) -> torch.tensor:
    return torch.tensor([
        round(sin((pi/2)*(sin(pi*(i)/(window_length*2))**2)), 8)
        for i in range(1, window_length*2)[0::2]
    ], dtype=dtype)


<<<<<<< HEAD
vorbis_window.support_native_out = False


def hann_window(
    window_length: int,
    periodic: Optional[bool] = True,
    dtype: Optional[torch.dtype] = None,
    *,
    out: Optional[torch.tensor] = None,
) -> torch.tensor:
    return torch.hann_window(
        window_length, 
        periodic=periodic, 
        dtype=dtype, 
        layout=torch.strided,
        device=None,
        requires_grad=None
        )


hann_window.support_native_out = False
hann_window.unsupported_dtypes = ("int32", "int64")
=======
vorbis_window.support_native_out = False
>>>>>>> e85a3f2b
<|MERGE_RESOLUTION|>--- conflicted
+++ resolved
@@ -85,7 +85,6 @@
     ], dtype=dtype)
 
 
-<<<<<<< HEAD
 vorbis_window.support_native_out = False
 
 
@@ -107,7 +106,4 @@
 
 
 hann_window.support_native_out = False
-hann_window.unsupported_dtypes = ("int32", "int64")
-=======
-vorbis_window.support_native_out = False
->>>>>>> e85a3f2b
+hann_window.unsupported_dtypes = ("int32", "int64")