--- conflicted
+++ resolved
@@ -182,7 +182,6 @@
 max_pool2d.unsupported_dtypes = ("bfloat16", "float16")
 
 
-<<<<<<< HEAD
 def pad(
     x: torch.Tensor,
     /,
@@ -307,8 +306,6 @@
 ) -> torch.Tensor:
     return torch.fft.rfft(input, n, norm=norm, out=out)
 
-=======
->>>>>>> 29f00b54
 def rfft(
     x: torch.Tensor,
     n: Optional[int] = None,
@@ -320,4 +317,18 @@
     return torch.fft.rfft(x, n, norm=norm, out=out)
 
 
+rfft.support_native_out = True
+
+
+def rfft(
+    x: torch.Tensor,
+    n: Optional[int] = None,
+    norm: Optional[str] = None,
+    /,
+    *,
+    out: Optional[torch.Tensor] = None
+) -> torch.Tensor:
+    return torch.fft.rfft(x, n, norm=norm, out=out)
+
+
 rfft.support_native_out = True