from typing import Optional, Union, Tuple
import ivy
from ivy.functional.ivy.extensions import (
    _verify_coo_components,
    _verify_csr_components,
    _is_data_not_indices_values_and_shape,
    _is_coo_not_csr,
)
from ivy.functional.backends.torch.elementwise import _cast_for_unary_op
import torch
import math


def is_native_sparse_array(x):
    return x.layout in [torch.sparse_coo, torch.sparse_csr]


def native_sparse_array(
    data=None,
    *,
    coo_indices=None,
    csr_crow_indices=None,
    csr_col_indices=None,
    values=None,
    dense_shape=None,
):
    if _is_data_not_indices_values_and_shape(
        data, coo_indices, csr_crow_indices, csr_col_indices, values, dense_shape
    ):
        ivy.assertions.check_true(
            ivy.is_native_sparse_array(data), message="not a sparse array"
        )
        return data
    elif _is_coo_not_csr(
        coo_indices, csr_crow_indices, csr_col_indices, values, dense_shape
    ):
        _verify_coo_components(
            indices=coo_indices, values=values, dense_shape=dense_shape
        )
        return torch.sparse_coo_tensor(
            indices=coo_indices, values=values, size=dense_shape
        )
    else:
        _verify_csr_components(
            crow_indices=csr_crow_indices,
            col_indices=csr_col_indices,
            values=values,
            dense_shape=dense_shape,
        )
        return torch.sparse_csr_tensor(
            crow_indices=csr_crow_indices,
            col_indices=csr_col_indices,
            values=values,
            size=dense_shape,
        )


def native_sparse_array_to_indices_values_and_shape(x):
    if x.layout == torch.sparse_coo:
        x = x.coalesce()
        return x.indices(), x.values(), x.size()
    elif x.layout == torch.sparse_csr:
        return [x.crow_indices(), x.col_indices()], x.values(), x.size()
    raise ivy.exceptions.IvyException("not a sparse COO/CSR Tensor")


def sinc(x: torch.Tensor, /, *, out: Optional[torch.Tensor] = None) -> torch.Tensor:
    x = _cast_for_unary_op(x)
    return torch.sinc(x, out=out)


sinc.support_native_out = True
sinc.unsupported_dtypes = ("float16",)


def flatten(
    x: torch.Tensor,
    /,
    *,
    start_dim: int,
    end_dim: int,
    out: Optional[torch.Tensor] = None,
) -> torch.Tensor:
    return torch.flatten(x, start_dim, end_dim)


def vorbis_window(
    window_length: torch.tensor,
    *,
    dtype: Optional[torch.dtype] = torch.float32,
    out: Optional[torch.tensor] = None,
) -> torch.tensor:
    return torch.tensor(
        [
            round(
                math.sin(
                    (ivy.pi / 2) * (math.sin(ivy.pi * (i) / (window_length * 2)) ** 2)
                ),
                8,
            )
            for i in range(1, window_length * 2)[0::2]
        ],
        dtype=dtype,
    )


vorbis_window.support_native_out = False


def lcm(
    x1: torch.Tensor,
    x2: torch.Tensor,
    /,
    *,
    dtype: Optional[torch.dtype] = None,
    out: Optional[torch.Tensor] = None,
) -> torch.Tensor:
    return torch.abs(torch.lcm(x1, x2, out=out))


lcm.support_native_out = True


def hann_window(
    window_length: int,
    periodic: Optional[bool] = True,
    dtype: Optional[torch.dtype] = None,
    *,
    out: Optional[torch.tensor] = None,
) -> torch.tensor:
    return torch.hann_window(
        window_length,
        periodic=periodic,
        dtype=dtype,
        layout=torch.strided,
        device=None,
        requires_grad=None,
    )


hann_window.support_native_out = False


<<<<<<< HEAD
def rfft(
    x: torch.Tensor, 
    n: Optional[int] = None,
    norm: Optional[str] = None,
    /,
    *,
    out: Optional[torch.Tensor] = None
) -> torch.Tensor:
    return torch.fft.rfft(x, n, norm=norm, out=out)

rfft.support_native_out = True
=======
# noinspection PyUnresolvedReferences
def max_pool2d(
    x: torch.Tensor,
    kernel: Union[int, Tuple[int], Tuple[int, int]],
    strides: Union[int, Tuple[int], Tuple[int, int]],
    padding: str,
    /,
    *,
    data_format: str = "NHWC",
    out: Optional[torch.Tensor] = None,
) -> torch.Tensor:
    if isinstance(strides, int):
        strides = (strides, strides)
    elif len(strides) == 1:
        strides = (strides[0], strides[0])

    if data_format == "NHWC":
        x = x.permute(0, 3, 1, 2)
    x_shape = list(x.shape[2:])
    pad_h = ivy.handle_padding(x_shape[0], strides[0], kernel[0], padding)
    pad_w = ivy.handle_padding(x_shape[1], strides[1], kernel[1], padding)
    x = torch.nn.functional.pad(
        x,
        [pad_w // 2, pad_w - pad_w // 2, pad_h // 2, pad_h - pad_h // 2],
        value=float("-inf"),
    )
    if padding != "VALID" and padding != "SAME":
        raise ivy.exceptions.IvyException(
            "Invalid padding arg {}\n"
            'Must be one of: "VALID" or "SAME"'.format(padding)
        )
    res = torch.nn.functional.max_pool2d(x, kernel, strides, 0)
    if data_format == "NHWC":
        return res.permute(0, 2, 3, 1)
    return res


max_pool2d.unsupported_dtypes = ("bfloat16", "float16")
>>>>>>> b43ae55d
<|MERGE_RESOLUTION|>--- conflicted
+++ resolved
@@ -141,19 +141,6 @@
 hann_window.support_native_out = False
 
 
-<<<<<<< HEAD
-def rfft(
-    x: torch.Tensor, 
-    n: Optional[int] = None,
-    norm: Optional[str] = None,
-    /,
-    *,
-    out: Optional[torch.Tensor] = None
-) -> torch.Tensor:
-    return torch.fft.rfft(x, n, norm=norm, out=out)
-
-rfft.support_native_out = True
-=======
 # noinspection PyUnresolvedReferences
 def max_pool2d(
     x: torch.Tensor,
@@ -192,4 +179,16 @@
 
 
 max_pool2d.unsupported_dtypes = ("bfloat16", "float16")
->>>>>>> b43ae55d
+
+
+def rfft(
+    x: torch.Tensor,
+    n: Optional[int] = None,
+    norm: Optional[str] = None,
+    /,
+    *,
+    out: Optional[torch.Tensor] = None
+) -> torch.Tensor:
+    return torch.fft.rfft(x, n, norm=norm, out=out)
+
+rfft.support_native_out = True