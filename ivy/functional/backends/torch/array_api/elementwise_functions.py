--- conflicted
+++ resolved
@@ -104,13 +104,13 @@
     return torch.logical_not(x.type(torch.bool))
 
 
-<<<<<<< HEAD
+
 def divide(x1: torch.Tensor,
            x2: torch.Tensor)\
         -> torch.Tensor:
     return torch.divide(x1, x2)
-=======
+
+
 def sin(x: torch.Tensor)\
         -> torch.Tensor:
     return torch.sin(x)
->>>>>>> c332cb31
