--- conflicted
+++ resolved
@@ -20,13 +20,6 @@
     return torch.isfinite(x)
 
 
-<<<<<<< HEAD
-def logical_not(x: torch.Tensor) -> torch.Tensor:
-    return torch.logical_not(x.type(torch.bool))
-
-def negative(x: torch.Tensor) -> torch.Tensor:
-    return torch.neg(x)
-=======
 def asinh(x: torch.Tensor) \
         -> torch.Tensor:
     return torch.asinh(x)
@@ -73,4 +66,6 @@
 def logical_not(x: torch.Tensor)\
         -> torch.Tensor:
     return torch.logical_not(x.type(torch.bool))
->>>>>>> 18828ef2
+
+def negative(x: torch.Tensor) -> torch.Tensor:
+    return torch.neg(x)