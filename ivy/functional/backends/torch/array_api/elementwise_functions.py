--- conflicted
+++ resolved
@@ -15,19 +15,18 @@
     return torch.isfinite(x)
 
 
-<<<<<<< HEAD
 def asinh(x: torch.Tensor) \
         -> Union[float, Tensor]:
     if isinstance(x, float):
         return math.asinh(x)
     return torch.asinh(x)
-=======
+
+
 def sqrt(x: torch.Tensor)\
     -> torch.Tensor:
     if isinstance(x, float):
         return math.sqrt(x)
     return torch.sqrt(x)
->>>>>>> e95cc57c
 
 
 def cosh(x: torch.Tensor) \
