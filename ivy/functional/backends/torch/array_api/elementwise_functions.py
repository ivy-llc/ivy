# global
import torch
import math


def bitwise_and(x1: torch.Tensor,
                x2: torch.Tensor)\
        -> torch.Tensor:
    return torch.bitwise_and(x1, x2)


def isfinite(x: torch.Tensor)\
        -> torch.Tensor:
    return torch.isfinite(x)


<<<<<<< HEAD
def isnan(x: torch.Tensor)\
        -> torch.Tensor:
    return torch.isnan(x)
=======
def less(x1: torch.Tensor,x2: torch.Tensor):
    if hasattr(x1,'dtype') and hasattr(x2,'dtype'):
        promoted_type = torch.promote_types(x1.dtype,x2.dtype)
        x1 = x1.to(promoted_type)
        x2 = x2.to(promoted_type)
    return torch.lt(x1,x2)


def cos(x: torch.Tensor)\
        -> torch.Tensor:
    if isinstance(x, float):
        return math.cos(x)
    return torch.cos(x)


def logical_not(x: torch.Tensor)\
        -> torch.Tensor:
    return torch.logical_not(x.type(torch.bool))
>>>>>>> eaf98417
<|MERGE_RESOLUTION|>--- conflicted
+++ resolved
@@ -14,11 +14,11 @@
     return torch.isfinite(x)
 
 
-<<<<<<< HEAD
 def isnan(x: torch.Tensor)\
         -> torch.Tensor:
     return torch.isnan(x)
-=======
+
+
 def less(x1: torch.Tensor,x2: torch.Tensor):
     if hasattr(x1,'dtype') and hasattr(x2,'dtype'):
         promoted_type = torch.promote_types(x1.dtype,x2.dtype)
@@ -36,5 +36,4 @@
 
 def logical_not(x: torch.Tensor)\
         -> torch.Tensor:
-    return torch.logical_not(x.type(torch.bool))
->>>>>>> eaf98417
+    return torch.logical_not(x.type(torch.bool))