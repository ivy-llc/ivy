# global
import torch
from torch import Tensor
import typing


# local
import ivy


def isfinite(x: Tensor)\
        -> Tensor:
    return torch.isfinite(x)


def _cast_for_binary_op(x1: Tensor, x2: Tensor)\
        -> typing.Tuple[typing.Union[Tensor, int, float, bool], typing.Union[Tensor, int, float, bool]]:
    x1_bits = ivy.functional.backends.torch.core.general.dtype_bits(x1.dtype)
    if isinstance(x2, (int, float, bool)):
        return x1, x2
    x2_bits = ivy.functional.backends.torch.core.general.dtype_bits(x2.dtype)
    if x1_bits > x2_bits:
        x2 = x2.type(x1.dtype)
    elif x2_bits > x1_bits:
        x1 = x1.type(x2.dtype)
    return x1, x2


def equal(x1: Tensor, x2: Tensor)\
        -> Tensor:
    x1, x2 = _cast_for_binary_op(x1, x2)
    return x1 == x2


def less_equal(x1: Tensor, x2: Tensor)\
        -> Tensor:
    x1, x2 = _cast_for_binary_op(x1, x2)
    return x1 <= x2


def bitwise_and(x1: torch.Tensor,
                x2: torch.Tensor)\
        -> torch.Tensor:
    return torch.bitwise_and(x1, x2)


def ceil(x: torch.Tensor)\
        -> torch.Tensor:
    if 'int' in str(x.dtype):
        return x
    return torch.ceil(x)


def isfinite(x: torch.Tensor) \
        -> torch.Tensor:
    return torch.isfinite(x)


def asinh(x: torch.Tensor) \
        -> torch.Tensor:
    return torch.asinh(x)


def sqrt(x: torch.Tensor)\
        -> torch.Tensor:
    return torch.sqrt(x)


def cosh(x: torch.Tensor) \
        -> torch.Tensor:
    return torch.cosh(x)


def log2(x: torch.Tensor) \
        -> torch.Tensor:
    return torch.log2(x)


def log1p(x: torch.Tensor) \
        -> torch.Tensor:
    return torch.log1p(x)


def isnan(x: torch.Tensor)\
        -> torch.Tensor:
    return torch.isnan(x)


def less(x1: torch.Tensor, x2: torch.Tensor):
    if hasattr(x1, 'dtype') and hasattr(x2, 'dtype'):
        promoted_type = torch.promote_types(x1.dtype, x2.dtype)
        x1 = x1.to(promoted_type)
        x2 = x2.to(promoted_type)
    return torch.lt(x1, x2)


def cos(x: torch.Tensor)\
        -> torch.Tensor:
    return torch.cos(x)


def logical_not(x: torch.Tensor)\
        -> torch.Tensor:
    return torch.logical_not(x.type(torch.bool))

<<<<<<< HEAD
def tanh(x: torch.Tensor) \
        -> torch.Tensor:
    return torch.tanh(x)
=======

def acosh(x: torch.Tensor) \
        -> torch.Tensor:
    return torch.acosh(x)

  
def sin(x: torch.Tensor)\
        -> torch.Tensor:
    return torch.sin(x)


def negative(x: torch.Tensor) -> torch.Tensor:
    return torch.neg(x)
>>>>>>> e4ae1592
<|MERGE_RESOLUTION|>--- conflicted
+++ resolved
@@ -103,11 +103,6 @@
         -> torch.Tensor:
     return torch.logical_not(x.type(torch.bool))
 
-<<<<<<< HEAD
-def tanh(x: torch.Tensor) \
-        -> torch.Tensor:
-    return torch.tanh(x)
-=======
 
 def acosh(x: torch.Tensor) \
         -> torch.Tensor:
@@ -121,4 +116,8 @@
 
 def negative(x: torch.Tensor) -> torch.Tensor:
     return torch.neg(x)
->>>>>>> e4ae1592
+
+
+def tanh(x: torch.Tensor) \
+        -> torch.Tensor:
+    return torch.tanh(x)
