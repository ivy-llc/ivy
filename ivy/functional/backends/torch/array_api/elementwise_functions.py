--- conflicted
+++ resolved
@@ -104,7 +104,11 @@
     return torch.logical_not(x.type(torch.bool))
 
 
-<<<<<<< HEAD
+def sin(x: torch.Tensor)\
+        -> torch.Tensor:
+    return torch.sin(x)
+
+  
 def subtract(x1: torch.Tensor,
                 x2: torch.Tensor)\
         -> torch.Tensor:
@@ -112,9 +116,4 @@
         promoted_type = torch.promote_types(x1.dtype, x2.dtype)
         x1 = x1.to(promoted_type)
         x2 = x2.to(promoted_type)
-    return torch.subtract(x1, x2)
-=======
-def sin(x: torch.Tensor)\
-        -> torch.Tensor:
-    return torch.sin(x)
->>>>>>> c332cb31
+    return torch.subtract(x1, x2)