--- conflicted
+++ resolved
@@ -1,12 +1,10 @@
 # global
 import torch
-<<<<<<< HEAD
+import math
+
 
 def bitwise_and(x1: torch.Tensor, x2: torch.Tensor) -> torch.Tensor:
     return torch.bitwise_and(x1, x2)
-=======
-import math
-
 
 
 def isfinite(x: torch.Tensor)\
@@ -22,5 +20,4 @@
 
 
 def logical_not(x: torch.Tensor) -> torch.Tensor:
-    return torch.logical_not(x.type(torch.bool))
->>>>>>> 52303ad5
+    return torch.logical_not(x.type(torch.bool))