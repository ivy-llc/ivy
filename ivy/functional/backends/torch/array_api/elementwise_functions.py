--- conflicted
+++ resolved
@@ -103,12 +103,11 @@
         -> torch.Tensor:
     return torch.logical_not(x.type(torch.bool))
 
-<<<<<<< HEAD
-def negative(x: torch.Tensor) -> torch.Tensor:
-    return torch.neg(x)
-=======
 
 def sin(x: torch.Tensor)\
         -> torch.Tensor:
     return torch.sin(x)
->>>>>>> c332cb31
+
+
+def negative(x: torch.Tensor) -> torch.Tensor:
+    return torch.neg(x)