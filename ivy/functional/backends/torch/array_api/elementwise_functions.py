# global
import torch
from torch import Tensor
import typing


# local
import ivy


def isfinite(x: Tensor)\
        -> Tensor:
    return torch.isfinite(x)


def _cast_for_binary_op(x1: Tensor, x2: Tensor)\
        -> typing.Tuple[typing.Union[Tensor, int, float, bool], typing.Union[Tensor, int, float, bool]]:
    x1_bits = ivy.functional.backends.torch.core.general.dtype_bits(x1.dtype)
    if isinstance(x2, (int, float, bool)):
        return x1, x2
    x2_bits = ivy.functional.backends.torch.core.general.dtype_bits(x2.dtype)
    if x1_bits > x2_bits:
        x2 = x2.type(x1.dtype)
    elif x2_bits > x1_bits:
        x1 = x1.type(x2.dtype)
    return x1, x2


def equal(x1: Tensor, x2: Tensor)\
        -> Tensor:
    x1, x2 = _cast_for_binary_op(x1, x2)
    return x1 == x2


def less_equal(x1: Tensor, x2: Tensor)\
        -> Tensor:
    x1, x2 = _cast_for_binary_op(x1, x2)
    return x1 <= x2


def bitwise_and(x1: torch.Tensor,
                x2: torch.Tensor)\
        -> torch.Tensor:
    return torch.bitwise_and(x1, x2)


def ceil(x: torch.Tensor)\
        -> torch.Tensor:
    if 'int' in str(x.dtype):
        return x
    return torch.ceil(x)


def isfinite(x: torch.Tensor) \
        -> torch.Tensor:
    return torch.isfinite(x)


def asinh(x: torch.Tensor) \
        -> torch.Tensor:
    return torch.asinh(x)


def sqrt(x: torch.Tensor)\
        -> torch.Tensor:
    return torch.sqrt(x)


def cosh(x: torch.Tensor) \
        -> torch.Tensor:
    return torch.cosh(x)


def log10(x: torch.Tensor) \
        -> torch.Tensor:
    return torch.log10(x)


def log2(x: torch.Tensor) \
        -> torch.Tensor:
    return torch.log2(x)


def log1p(x: torch.Tensor) \
        -> torch.Tensor:
    return torch.log1p(x)


def isnan(x: torch.Tensor)\
        -> torch.Tensor:
    return torch.isnan(x)


def less(x1: torch.Tensor, x2: torch.Tensor):
    if hasattr(x1, 'dtype') and hasattr(x2, 'dtype'):
        promoted_type = torch.promote_types(x1.dtype, x2.dtype)
        x1 = x1.to(promoted_type)
        x2 = x2.to(promoted_type)
    return torch.lt(x1, x2)


def cos(x: torch.Tensor)\
        -> torch.Tensor:
    return torch.cos(x)


def logical_not(x: torch.Tensor)\
        -> torch.Tensor:
    return torch.logical_not(x.type(torch.bool))


<<<<<<< HEAD

def divide(x1: torch.Tensor,
           x2: torch.Tensor)\
        -> torch.Tensor:
    return torch.divide(x1, x2)

=======
def logical_or(x1: torch.Tensor, x2: torch.Tensor)\
        -> torch.Tensor:
    return torch.logical_or(x1.type(torch.bool), x2.type(torch.bool))
>>>>>>> e61dc90b


def acosh(x: torch.Tensor) \
        -> torch.Tensor:
    return torch.acosh(x)


  
def sin(x: torch.Tensor)\
        -> torch.Tensor:
    return torch.sin(x)



def negative(x: torch.Tensor) -> torch.Tensor:
    return torch.neg(x)
<<<<<<< HEAD
=======


def tanh(x: torch.Tensor) -> torch.Tensor:
    return torch.tanh(x)
>>>>>>> e61dc90b
<|MERGE_RESOLUTION|>--- conflicted
+++ resolved
@@ -109,18 +109,18 @@
     return torch.logical_not(x.type(torch.bool))
 
 
-<<<<<<< HEAD
 
 def divide(x1: torch.Tensor,
            x2: torch.Tensor)\
         -> torch.Tensor:
     return torch.divide(x1, x2)
 
-=======
+
+  
 def logical_or(x1: torch.Tensor, x2: torch.Tensor)\
         -> torch.Tensor:
     return torch.logical_or(x1.type(torch.bool), x2.type(torch.bool))
->>>>>>> e61dc90b
+
 
 
 def acosh(x: torch.Tensor) \
@@ -137,10 +137,9 @@
 
 def negative(x: torch.Tensor) -> torch.Tensor:
     return torch.neg(x)
-<<<<<<< HEAD
-=======
+
 
 
 def tanh(x: torch.Tensor) -> torch.Tensor:
     return torch.tanh(x)
->>>>>>> e61dc90b
+
