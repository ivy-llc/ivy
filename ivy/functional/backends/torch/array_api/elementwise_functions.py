# global
import torch
import math


def bitwise_and(x1: torch.Tensor,
                x2: torch.Tensor)\
        -> torch.Tensor:
    return torch.bitwise_and(x1, x2)


def isfinite(x: torch.Tensor) \
        -> torch.Tensor:
    return torch.isfinite(x)


def asinh(x: torch.Tensor) \
        -> torch.Tensor:
    return torch.asinh(x)


def sqrt(x: torch.Tensor)\
        -> torch.Tensor:
    return torch.sqrt(x)


def cosh(x: torch.Tensor) \
        -> torch.Tensor:
    return torch.cosh(x)


def log2(x: torch.Tensor) \
        -> torch.Tensor:
    return torch.log2(x)


def isnan(x: torch.Tensor)\
        -> torch.Tensor:
    return torch.isnan(x)


def less(x1: torch.Tensor, x2: torch.Tensor):
    if hasattr(x1, 'dtype') and hasattr(x2, 'dtype'):
        promoted_type = torch.promote_types(x1.dtype, x2.dtype)
        x1 = x1.to(promoted_type)
        x2 = x2.to(promoted_type)
    return torch.lt(x1, x2)


def cos(x: torch.Tensor)\
        -> torch.Tensor:
    return torch.cos(x)


def logical_not(x: torch.Tensor)\
        -> torch.Tensor:
<<<<<<< HEAD
    return torch.isfinite(x)

def tanh(x: torch.Tensor)\
        -> torch.Tensor:
        if isinstance(x, float):
            return math.tanh(x)
        return torch.tanh(x)
=======
    return torch.logical_not(x.type(torch.bool))
>>>>>>> 351c6b75
<|MERGE_RESOLUTION|>--- conflicted
+++ resolved
@@ -12,7 +12,6 @@
 def isfinite(x: torch.Tensor) \
         -> torch.Tensor:
     return torch.isfinite(x)
-
 
 def asinh(x: torch.Tensor) \
         -> torch.Tensor:
@@ -54,14 +53,8 @@
 
 def logical_not(x: torch.Tensor)\
         -> torch.Tensor:
-<<<<<<< HEAD
-    return torch.isfinite(x)
+    return torch.logical_not(x.type(torch.bool))
 
 def tanh(x: torch.Tensor)\
         -> torch.Tensor:
-        if isinstance(x, float):
-            return math.tanh(x)
-        return torch.tanh(x)
-=======
-    return torch.logical_not(x.type(torch.bool))
->>>>>>> 351c6b75
+        return torch.tanh(x)