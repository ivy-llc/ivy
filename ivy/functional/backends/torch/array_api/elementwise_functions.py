--- conflicted
+++ resolved
@@ -1,14 +1,7 @@
 # global
-<<<<<<< HEAD
 import math
-=======
+import torch
 from typing import Union
-
->>>>>>> e78ae197
-import torch
-import math
-
-from torch import Tensor
 
 
 def bitwise_and(x1: torch.Tensor,
@@ -22,8 +15,15 @@
     return torch.isfinite(x)
 
 
+def sqrt(x: torch.Tensor)\
+    -> torch.Tensor:
+    if isinstance(x, float):
+        return math.sqrt(x)
+    return torch.sqrt(x)
+
+
 def cosh(x: torch.Tensor) \
-        -> Union[float, Tensor]:
+        -> Union[float, torch.Tensor]:
     if isinstance(x, float):
         return math.cosh(x)
     return torch.cosh(x)
@@ -51,14 +51,4 @@
 
 def logical_not(x: torch.Tensor)\
         -> torch.Tensor:
-<<<<<<< HEAD
-    return torch.isfinite(x)
-
-def sqrt(x: torch.Tensor)\
-    -> torch.Tensor:
-    if isinstance(x, float):
-        return math.sqrt(x)
-    return torch.sqrt(x)
-=======
-    return torch.logical_not(x.type(torch.bool))
->>>>>>> e78ae197
+    return torch.logical_not(x.type(torch.bool))