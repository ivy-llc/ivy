--- conflicted
+++ resolved
@@ -4,8 +4,6 @@
 import typing
 
 
-<<<<<<< HEAD
-=======
 # local
 import ivy
 
@@ -40,15 +38,12 @@
     return x1 <= x2
 
 
->>>>>>> 44b39991
 def bitwise_and(x1: torch.Tensor,
                 x2: torch.Tensor)\
         -> torch.Tensor:
     return torch.bitwise_and(x1, x2)
 
 
-<<<<<<< HEAD
-=======
 def ceil(x: torch.Tensor)\
         -> torch.Tensor:
     if 'int' in str(x.dtype):
@@ -56,7 +51,6 @@
     return torch.ceil(x)
 
 
->>>>>>> 44b39991
 def isfinite(x: torch.Tensor) \
         -> torch.Tensor:
     return torch.isfinite(x)
@@ -77,29 +71,6 @@
     return torch.cosh(x)
 
 
-<<<<<<< HEAD
-def isnan(x: torch.Tensor)\
-        -> torch.Tensor:
-    return torch.isnan(x)
-
-
-def less(x1: torch.Tensor, x2: torch.Tensor):
-    if hasattr(x1, 'dtype') and hasattr(x2, 'dtype'):
-        promoted_type = torch.promote_types(x1.dtype, x2.dtype)
-        x1 = x1.to(promoted_type)
-        x2 = x2.to(promoted_type)
-    return torch.lt(x1, x2)
-
-
-def cos(x: torch.Tensor)\
-        -> torch.Tensor:
-    return torch.cos(x)
-
-
-def logical_not(x: torch.Tensor)\
-        -> torch.Tensor:
-    return torch.logical_not(x.type(torch.bool))
-=======
 def log10(x: torch.Tensor) \
         -> torch.Tensor:
     return torch.log10(x)
@@ -159,4 +130,3 @@
 
 def tanh(x: torch.Tensor) -> torch.Tensor:
     return torch.tanh(x)
->>>>>>> 44b39991
