--- conflicted
+++ resolved
@@ -108,7 +108,6 @@
         -> torch.Tensor:
     return torch.sin(x)
 
-<<<<<<< HEAD
   
 def subtract(x1: torch.Tensor, x2: torch.Tensor)\
         -> torch.Tensor:
@@ -117,8 +116,7 @@
         x1 = x1.to(promoted_type)
         x2 = x2.to(promoted_type)
     return torch.subtract(x1, x2)
-=======
+
 
 def negative(x: torch.Tensor) -> torch.Tensor:
-    return torch.neg(x)
->>>>>>> 7a6014c0
+    return torch.neg(x)