# global
import torch
from torch import Tensor
from typing import Union, Tuple, Optional, Dict

# local
from ivy import dtype_from_str, default_dtype, dev_from_str, default_device
from ivy.functional.backends.torch.core.device import _callable_dev


def zeros(shape: Union[int, Tuple[int]],
          dtype: Optional[torch.dtype] = None,
          device: Optional[torch.device] = None) \
        -> Tensor:
    return torch.zeros(shape, dtype=dtype_from_str(default_dtype(dtype)), device=dev_from_str(default_device(device)))


def ones(shape: Union[int, Tuple[int]],
         dtype: Optional[torch.dtype] = None,
         device: Optional[Union[torch.device, str]] = None) \
        -> torch.Tensor:
    dtype_val: torch.dtype = dtype_from_str(dtype)
    dev = default_device(device)
    return torch.ones(shape, dtype=dtype_val, device=dev_from_str(dev))


<<<<<<< HEAD
def ones_like(x : torch.Tensor,
              dtype: Optional[Union[torch.dtype, str]] = None,
              dev: Optional[Union[torch.device, str]] = None) \
        -> torch.Tensor:
    if dev is None:
        dev = _callable_dev(x)
    if dtype is not None and dtype is str:
        type_dict: Dict[str, torch.dtype] = {'int8': torch.int8,
            'int16': torch.int16,
            'int32': torch.int32,
            'int64': torch.int64,
            'uint8': torch.uint8,
            'bfloat16': torch.bfloat16,
            'float16': torch.float16,
            'float32': torch.float32,
            'float64': torch.float64,
            'bool': torch.bool}
        return torch.ones_like(x, dtype=type_dict[dtype], device=dev_from_str(dev))
    else:
        return torch.ones_like(x, dtype= dtype, device=dev_from_str(dev))

    return torch.ones_like(x, device=dev_from_str(dev))
=======
def tril(x: torch.Tensor,
         k: int = 0) \
         -> torch.Tensor:
    return torch.tril(x, diagonal=k)
>>>>>>> 6d8a5f6c
<|MERGE_RESOLUTION|>--- conflicted
+++ resolved
@@ -24,7 +24,6 @@
     return torch.ones(shape, dtype=dtype_val, device=dev_from_str(dev))
 
 
-<<<<<<< HEAD
 def ones_like(x : torch.Tensor,
               dtype: Optional[Union[torch.dtype, str]] = None,
               dev: Optional[Union[torch.device, str]] = None) \
@@ -47,9 +46,9 @@
         return torch.ones_like(x, dtype= dtype, device=dev_from_str(dev))
 
     return torch.ones_like(x, device=dev_from_str(dev))
-=======
+
+  
 def tril(x: torch.Tensor,
          k: int = 0) \
          -> torch.Tensor:
     return torch.tril(x, diagonal=k)
->>>>>>> 6d8a5f6c
