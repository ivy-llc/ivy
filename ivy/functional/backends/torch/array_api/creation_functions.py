# global
import torch
from torch import Tensor
from typing import Union, Tuple, Optional

# local
from ivy import dtype_from_str, default_dtype, dev_from_str, default_device


def zeros(shape: Union[int, Tuple[int]],
          dtype: Optional[torch.dtype] = None,
          device: Optional[torch.device] = None) \
        -> Tensor:
    return torch.zeros(shape, dtype=dtype_from_str(default_dtype(dtype)), device=dev_from_str(default_device(device)))


def ones(shape: Union[int, Tuple[int]],
         dtype: Optional[torch.dtype] = None,
         device: Optional[Union[torch.device, str]] = None) \
        -> torch.Tensor:
    dtype_val: torch.dtype = dtype_from_str(dtype)
    dev = default_device(device)
<<<<<<< HEAD
    return torch.ones(shape, dtype=dtype_val, device=dev_from_str(dev))


def empty(shape: Union[int, Tuple[int]],
          dtype: Optional[torch.dtype] = None,
          device: Optional[torch.device] = None) \
        -> Tensor:
    return torch.empty(shape, dtype=dtype_from_str(default_dtype(dtype)), device=dev_from_str(default_device(device)))
=======
    return torch.ones(shape, dtype=dtype_val, device=dev_from_str(dev))
>>>>>>> 351c6b75
<|MERGE_RESOLUTION|>--- conflicted
+++ resolved
@@ -20,7 +20,6 @@
         -> torch.Tensor:
     dtype_val: torch.dtype = dtype_from_str(dtype)
     dev = default_device(device)
-<<<<<<< HEAD
     return torch.ones(shape, dtype=dtype_val, device=dev_from_str(dev))
 
 
@@ -29,6 +28,3 @@
           device: Optional[torch.device] = None) \
         -> Tensor:
     return torch.empty(shape, dtype=dtype_from_str(default_dtype(dtype)), device=dev_from_str(default_device(device)))
-=======
-    return torch.ones(shape, dtype=dtype_val, device=dev_from_str(dev))
->>>>>>> 351c6b75
