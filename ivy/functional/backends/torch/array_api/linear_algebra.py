# global
import torch
from typing import Union, Optional, Tuple, Literal
from collections import namedtuple

# local
import ivy as _ivy
from ivy import inf
from collections import namedtuple
import ivy as _ivy


def vector_norm(x: torch.Tensor,
                p: Union[int, float, Literal[inf, - inf]] = 2,
                axis: Optional[Union[int, Tuple[int]]] = None,
                keepdims: bool = False)\
        -> torch.Tensor:

    py_normalized_vector = torch.linalg.vector_norm(x, p, axis, keepdims)

    if py_normalized_vector.shape == ():
        return torch.unsqueeze(py_normalized_vector, 0)

    return py_normalized_vector

# noinspection PyPep8Naming
def svd(x:torch.Tensor,full_matrices: bool = True) -> Union[torch.Tensor, Tuple[torch.Tensor,...]]:
    results=namedtuple("svd", "U S Vh")

    U, D, VT = torch.linalg.svd(x, full_matrices=full_matrices)
    res=results(U, D, VT)
    return res

def diagonal(x: torch.Tensor,
             offset: int = 0,
             axis1: int = -2,
             axis2: int = -1) -> torch.Tensor:
    return torch.diagonal(x, offset=offset, dim1=axis1, dim2=axis2)


<<<<<<< HEAD
def qr(x: torch.Tensor,
       mode: str = 'reduced') -> namedtuple('qr', ['Q', 'R']):
    res = namedtuple('qr', ['Q', 'R'])
    if mode == 'reduced':
        q, r = torch.qr(x, some=True)
        return res(q, r)
    elif mode == 'complete':
        q, r = torch.qr(x, some=False)
        return res(q, r)
    else:
        raise Exception("Only 'reduced' and 'complete' qr modes are allowed for the torch backend.")
=======
def matmul(x1: torch.Tensor,
           x2: torch.Tensor) -> torch.Tensor:
    dtype_from = torch.promote_types(x1.dtype, x2.dtype)
    x1 = x1.type(dtype_from)
    x2 = x2.type(dtype_from)
    ret = torch.matmul(x1, x2)
    return ret.type(dtype_from)

  
def slogdet(x:Union[_ivy.Array,_ivy.NativeArray],full_matrices: bool = True) -> Union[_ivy.Array, Tuple[_ivy.Array,...]]:
    results = namedtuple("slogdet", "sign logabsdet")
    sign, logabsdet = torch.linalg.slogdet(x)
    res = results(sign, logabsdet)
    return res
>>>>>>> aa323853
<|MERGE_RESOLUTION|>--- conflicted
+++ resolved
@@ -38,7 +38,6 @@
     return torch.diagonal(x, offset=offset, dim1=axis1, dim2=axis2)
 
 
-<<<<<<< HEAD
 def qr(x: torch.Tensor,
        mode: str = 'reduced') -> namedtuple('qr', ['Q', 'R']):
     res = namedtuple('qr', ['Q', 'R'])
@@ -50,7 +49,8 @@
         return res(q, r)
     else:
         raise Exception("Only 'reduced' and 'complete' qr modes are allowed for the torch backend.")
-=======
+
+        
 def matmul(x1: torch.Tensor,
            x2: torch.Tensor) -> torch.Tensor:
     dtype_from = torch.promote_types(x1.dtype, x2.dtype)
@@ -64,5 +64,4 @@
     results = namedtuple("slogdet", "sign logabsdet")
     sign, logabsdet = torch.linalg.slogdet(x)
     res = results(sign, logabsdet)
-    return res
->>>>>>> aa323853
+    return res