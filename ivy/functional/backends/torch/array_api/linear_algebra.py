--- conflicted
+++ resolved
@@ -37,7 +37,7 @@
              axis2: int = -1) -> torch.Tensor:
     return torch.diagonal(x, offset=offset, dim1=axis1, dim2=axis2)
 
-<<<<<<< HEAD
+
 def matmul(x1: torch.Tensor,
            x2: torch.Tensor) -> torch.Tensor:
     dtype_from = torch.promote_types(x1.dtype, x2.dtype)
@@ -45,10 +45,10 @@
     x2 = x2.type(dtype_from)
     ret = torch.matmul(x1, x2)
     return ret.type(dtype_from)
-=======
+
+  
 def slogdet(x:Union[_ivy.Array,_ivy.NativeArray],full_matrices: bool = True) -> Union[_ivy.Array, Tuple[_ivy.Array,...]]:
     results = namedtuple("slogdet", "sign logabsdet")
     sign, logabsdet = torch.linalg.slogdet(x)
     res = results(sign, logabsdet)
-    return res
->>>>>>> e61dc90b
+    return res