--- conflicted
+++ resolved
@@ -37,14 +37,11 @@
              axis2: int = -1) -> torch.Tensor:
     return torch.diagonal(x, offset=offset, dim1=axis1, dim2=axis2)
 
-<<<<<<< HEAD
-def svdvals(x: torch.Tensor) \
-        -> torch.Tensor:
+def svdvals(x: torch.Tensor) -> torch.Tensor:
     return torch.linalg.svdvals(x)
-=======
+
 def slogdet(x:Union[_ivy.Array,_ivy.NativeArray],full_matrices: bool = True) -> Union[_ivy.Array, Tuple[_ivy.Array,...]]:
     results = namedtuple("slogdet", "sign logabsdet")
     sign, logabsdet = torch.linalg.slogdet(x)
     res = results(sign, logabsdet)
-    return res
->>>>>>> 9257b775
+    return res