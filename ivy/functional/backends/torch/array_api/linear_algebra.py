--- conflicted
+++ resolved
@@ -21,7 +21,6 @@
 
     return py_normalized_vector
 
-<<<<<<< HEAD
 # noinspection PyPep8Naming
 def svd(x:torch.Tensor,full_matrices: bool = True) -> Union[torch.Tensor, Tuple[torch.Tensor,...]]:
     results=namedtuple("svd", "U S Vh")
@@ -29,11 +28,9 @@
     U, D, VT = torch.linalg.svd(x, full_matrices=full_matrices)
     res=results(U, D, VT)
     return res
-=======
 
 def diagonal(x: torch.Tensor,
              offset: int = 0,
              axis1: int = -2,
              axis2: int = -1) -> torch.Tensor:
-    return torch.diagonal(x, offset=offset, dim1=axis1, dim2=axis2)
->>>>>>> 6d8a5f6c
+    return torch.diagonal(x, offset=offset, dim1=axis1, dim2=axis2)