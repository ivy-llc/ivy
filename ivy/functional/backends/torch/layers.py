--- conflicted
+++ resolved
@@ -113,17 +113,10 @@
 )
 # noinspection PyUnresolvedReferences
 def conv1d_transpose(
-<<<<<<< HEAD
     x: torch.Tensor,
     filters: torch.Tensor,
     strides: Union[int, Tuple[int]],
-    padding: str,
-=======
-    x,
-    filters,
-    strides: int,
-    padding: Union[str, Sequence[Tuple[int, int]]],
->>>>>>> 41fa684e
+    padding: Union[str, Sequence[Tuple[int, int]]],
     /,
     *,
     output_shape: Optional[Union[ivy.NativeShape, Sequence[int]]] = None,
