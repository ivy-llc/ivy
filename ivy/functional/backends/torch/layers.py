--- conflicted
+++ resolved
@@ -24,13 +24,8 @@
 def conv1d(
     x: torch.Tensor,
     filters: torch.Tensor,
-<<<<<<< HEAD
-    strides: int,
-    padding: Union[str, Sequence[Tuple[int, int]]],
-=======
     strides: Union[int, Tuple[int]],
-    padding: str,
->>>>>>> 9ed12ec5
+    padding: Union[str, Sequence[Tuple[int, int]]],
     /,
     *,
     data_format: str = "NWC",
