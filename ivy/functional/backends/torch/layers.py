--- conflicted
+++ resolved
@@ -374,21 +374,9 @@
     return res
 
 
-<<<<<<< HEAD
-@with_unsupported_dtypes(
-    {
-        "1.11.0 and below": (
-            "float16",
-            "bfloat16",
-        )
-    },
-    version,
-)
-=======
 conv3d.unsupported_dtypes = ("float16", "bfloat16")
 
 
->>>>>>> 4a19b694
 # noinspection PyUnresolvedReferences
 def conv3d_transpose(
     x: torch.Tensor,
