--- conflicted
+++ resolved
@@ -673,7 +673,6 @@
             res = res[..., :, :, :-1]
     if data_format == "channel_last":
         res = res.permute(0, *range(2, dims + 2), 1)
-<<<<<<< HEAD
     return res
 
 
@@ -714,7 +713,4 @@
         return res.permute(0, 2, 3, 1)
     return res
 
-max_pool2d.unsupported_dtypes = ("bfloat16", "float16")
-=======
-    return res
->>>>>>> f99bb38f
+max_pool2d.unsupported_dtypes = ("bfloat16", "float16")