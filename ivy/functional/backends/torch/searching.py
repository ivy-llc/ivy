--- conflicted
+++ resolved
@@ -39,23 +39,9 @@
     out: Optional[torch.Tensor] = None,
 ) -> torch.Tensor:
     ret = torch.argmin(x, axis=axis, keepdim=keepdims, out=out)
-<<<<<<< HEAD
-    # The returned array must have the default array index data type.
-    if dtype is not None:
-        if dtype not in (torch.int32, torch.int64):
-            return torch.tensor(ret, dtype=torch.int32)
-        else:
-            return torch.tensor(ret, dtype=dtype)
-    else:
-        if ret.dtype not in (torch.int32, torch.int64):
-            return torch.tensor(ret, dtype=torch.int32)
-        else:
-            return torch.tensor(ret, dtype=ret.dtype)
-=======
     if dtype is not None:
         return ret.type(dtype)
     return ret
->>>>>>> 4a19b694
 
 
 argmin.support_native_out = True
