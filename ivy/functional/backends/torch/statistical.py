# global

torch_scatter = None
from typing import Union, Optional, Sequence


import torch

# local
import ivy
from ivy.functional.ivy.statistical import _get_promoted_type_of_operands
from ivy.func_wrapper import with_unsupported_dtypes
from . import backend_version

# Array API Standard #
# -------------------#


@with_unsupported_dtypes({"1.11.0 and below": ("complex",)}, backend_version)
def min(
    x: torch.Tensor,
    /,
    *,
    axis: Optional[Union[int, Sequence[int]]] = None,
    keepdims: bool = False,
    out: Optional[torch.Tensor] = None,
) -> torch.Tensor:
    if axis == ():
        if ivy.exists(out):
            return ivy.inplace_update(out, x)
        else:
            return x
    if not keepdims and not axis and axis != 0:
        return torch.amin(input=x, out=out)
    return torch.amin(input=x, dim=axis, keepdim=keepdims, out=out)


min.support_native_out = True


@with_unsupported_dtypes({"1.11.0 and below": ("complex",)}, backend_version)
def max(
    x: torch.Tensor,
    /,
    *,
    axis: Optional[Union[int, Sequence[int]]] = None,
    keepdims: bool = False,
    out: Optional[torch.Tensor] = None,
) -> torch.Tensor:
    if axis == ():
        if ivy.exists(out):
            return ivy.inplace_update(out, x)
        else:
            return x
    if not keepdims and not axis and axis != 0:
        return torch.amax(input=x, out=out)
    return torch.amax(input=x, dim=axis, keepdim=keepdims, out=out)


max.support_native_out = True


def mean(
    x: torch.Tensor,
    /,
    *,
    axis: Optional[Union[int, Sequence[int]]] = None,
    keepdims: bool = False,
    out: Optional[torch.Tensor] = None,
) -> torch.Tensor:
    if axis is None:
        num_dims = len(x.shape)
        axis = list(range(num_dims))
    if axis == () or axis == []:
        if ivy.exists(out):
            return ivy.inplace_update(out, x)
        else:
            return x
    return torch.mean(x, dim=axis, keepdim=keepdims, out=out)


mean.support_native_out = True


def _infer_dtype(dtype: torch.dtype) -> torch.dtype:
    default_dtype = ivy.infer_default_dtype(dtype)
    if default_dtype in ivy.valid_dtypes:
        if ivy.dtype_bits(dtype) < ivy.dtype_bits(default_dtype):
            return ivy.as_native_dtype(default_dtype)
    return ivy.as_native_dtype(dtype)


# Function does support uint8, but allowing support for unsigned will cause
# the function to break the upcasting rule defined in the Array API Standard
@with_unsupported_dtypes(
    {
        "1.12.0 and below": ("uint8", "float16", "bfloat16"),
        "1.12.1 and above": ("uint8", "float16"),
    },
    backend_version,
)
def prod(
    x: torch.Tensor,
    /,
    *,
    axis: Optional[Union[int, Sequence[int]]] = None,
    dtype: Optional[torch.dtype] = None,
    keepdims: bool = False,
    out: Optional[torch.Tensor] = None,
) -> torch.Tensor:
    dtype = ivy.as_native_dtype(dtype)
    if dtype is None:
        dtype = _infer_dtype(x.dtype)
    if axis == ():
        return x.type(dtype)
    if axis is None:
        return torch.prod(input=x, dtype=dtype)
    if isinstance(axis, tuple) or isinstance(axis, list):
        for i in axis:
            x = torch.prod(x, i, keepdim=keepdims, dtype=dtype)
        return x
    return torch.prod(x, axis, keepdim=keepdims, dtype=dtype)


@with_unsupported_dtypes(
    {"1.11.0 and below": ("int8", "int16", "int32", "int64", "float16")},
    backend_version,
)
def std(
    x: torch.Tensor,
    /,
    *,
    axis: Optional[Union[int, Sequence[int]]] = None,
    correction: Union[int, float] = 0,
    keepdims: bool = False,
    out: Optional[torch.Tensor] = None,
) -> torch.Tensor:
    if axis is None:
        axis = list(range(len(x.shape)))
    if axis == ():
        return x
    axis = (axis,) if isinstance(axis, int) else tuple(axis)
    if correction == 0:
        return torch.std(x, dim=axis, unbiased=False, keepdim=keepdims)
    elif correction == 1:
        return torch.std(x, dim=axis, unbiased=True, keepdim=keepdims)
    size = 1
    for a in axis:
        size *= x.shape[a]
    if size - correction <= 0:
        ret = torch.std(x, dim=axis, unbiased=False, keepdim=keepdims)
        ret = ivy.full(ret.shape, float("nan"), dtype=ret.dtype)
        return ret
    ret = torch.mul(
        torch.std(x, dim=axis, unbiased=False, keepdim=keepdims),
        (size / (size - correction)) ** 0.5,
    )
    return ret


# Function does support uint8, but allowing support for unsigned will cause
# the function to break the upcasting rule defined in the Array API Standard
@with_unsupported_dtypes({"1.11.0": ("uint8",)}, backend_version)
def sum(
    x: torch.Tensor,
    /,
    *,
    axis: Optional[Union[int, Sequence[int]]] = None,
    dtype: Optional[torch.dtype] = None,
    keepdims: Optional[bool] = False,
    out: Optional[torch.Tensor] = None,
) -> torch.Tensor:
    dtype = ivy.as_native_dtype(dtype)
    if dtype is None and not ivy.is_bool_dtype(x):
        dtype = x.dtype
    if axis == ():
        return x.type(dtype)
    axis = tuple(axis) if isinstance(axis, list) else axis
    if axis is None:
        return torch.sum(input=x, dim=(), dtype=dtype, keepdim=keepdims)
    return torch.sum(input=x, dim=axis, dtype=dtype, keepdim=keepdims)


def var(
    x: torch.Tensor,
    /,
    *,
    axis: Optional[Union[int, Sequence[int]]] = None,
    correction: Union[int, float] = 0,
    keepdims: bool = False,
    out: Optional[torch.Tensor] = None,
) -> torch.Tensor:
    if axis is None:
        axis = list(range(len(x.shape)))
    if axis == ():
        return x
    axis = (axis,) if isinstance(axis, int) else tuple(axis)
    if correction == 0:
        return torch.var(x, dim=axis, unbiased=False, keepdim=keepdims)
    elif correction == 1:
        return torch.var(x, dim=axis, unbiased=True, keepdim=keepdims)
    size = 1
    for a in axis:
        size *= x.shape[a]
    if size - correction <= 0:
        ret = torch.var(x, dim=axis, unbiased=False, keepdim=keepdims)
        ret = ivy.full(ret.shape, float("nan"), dtype=ret.dtype)
        return ret
    else:
        return torch.mul(
            torch.var(x, dim=axis, unbiased=False, keepdim=keepdims),
            (size / (size - correction)),
        ).to(x.dtype)


# Extra #
# ----- #


# Function does support uint8, but allowing support for unsigned will cause
# the function to break the upcasting rule defined in the Array API Standard
# TODO: bfloat16 support is added in PyTorch 1.12.1
@with_unsupported_dtypes(
    {
        "1.12.0 and below": ("uint8", "float16", "bfloat16"),
        "1.12.1 and above": ("uint8", "float16"),
    },
    backend_version,
)
def cumprod(
    x: torch.Tensor,
    /,
    *,
    axis: int = 0,
    exclusive: bool = False,
    reverse: bool = False,
    dtype: Optional[torch.dtype] = None,
    out: Optional[torch.Tensor] = None,
) -> torch.Tensor:
    dtype = ivy.as_native_dtype(dtype)
    if dtype is None:
        dtype = _infer_dtype(x.dtype)

    if not (exclusive or reverse):
        return torch.cumprod(x, axis, dtype=dtype, out=out)
    elif exclusive and reverse:
        x = torch.cumprod(torch.flip(x, dims=(axis,)), axis, dtype=dtype)
        x = torch.transpose(x, axis, -1)
        x = torch.concat((torch.ones_like(x[..., -1:]), x[..., :-1]), -1)
        x = torch.transpose(x, axis, -1)
        ret = torch.flip(x, dims=(axis,))
    elif exclusive:
        x = torch.transpose(x, axis, -1)
        x = torch.cat((torch.ones_like(x[..., -1:]), x[..., :-1]), -1)
        x = torch.cumprod(x, -1, dtype=dtype)
        ret = torch.transpose(x, axis, -1)
    else:
        x = torch.cumprod(torch.flip(x, dims=(axis,)), axis, dtype=dtype)
        ret = torch.flip(x, dims=(axis,))
    if ivy.exists(out):
        return ivy.inplace_update(out, ret)
    return ret


cumprod.support_native_out = True


@with_unsupported_dtypes(
    {
        "1.12.0 and below": ("uint8", "float16", "bfloat16"),
        "1.12.1 and above": ("uint8", "float16"),
    },
    backend_version,
)
def cummax(
    x: torch.Tensor,
    /,
    *,
    axis: int = 0,
    reverse: bool = False,
    dtype: Optional[torch.dtype] = None,
    out: Optional[torch.Tensor] = None,
) -> torch.Tensor:
    dtype = ivy.as_native_dtype(dtype)
    if dtype is None:
        dtype = _infer_dtype(x.dtype)
    if not (reverse):
        ret = torch.cummax(x, axis)[0]
    else:
        ret = torch.cummax(torch.flip(x, dims=(axis,)), axis)[0]
        ret = torch.flip(ret, (axis,))
    if ivy.exists(out):
        return ivy.inplace_update(out, ret.to(dtype))
    return ret.to(dtype)


cummax.support_native_out = True


<<<<<<< HEAD
@with_unsupported_dtypes(
    {
        "1.12.0 and below": ("uint8", "float16", "bfloat16"),
        "1.12.1 and above": ("uint8", "float16"),
    },
    backend_version,
)
def cummin(
    x: torch.Tensor,
    /,
    *,
    axis: int = 0,
    reverse: bool = False,
    dtype: Optional[torch.dtype] = None,
    out: Optional[torch.Tensor] = None,
) -> torch.Tensor:
    dtype = ivy.as_native_dtype(dtype)
    if dtype is None:
        dtype = _infer_dtype(x.dtype)
    if not (reverse):
        ret = torch.cummin(x, axis)[0]
    else:
        ret = torch.cummin(torch.flip(x, dims=(axis,)), axis)[0]
        ret = torch.flip(ret, (axis,))
    if ivy.exists(out):
        return ivy.inplace_update(out, ret.to(dtype))
    return ret.to(dtype)


cummin.support_native_out = True


=======
>>>>>>> acda1513
# Function does support uint8, but allowing support for unsigned will cause
# the function to break the upcasting rule defined in the Array API Standard
# TODO: bfloat16 support is added in PyTorch 1.12.1
@with_unsupported_dtypes(
    {
        "1.12.0 and below": ("uint8", "float16", "bfloat16"),
        "1.12.1 and above": ("uint8", "float16"),
    },
    backend_version,
)
def cumsum(
    x: torch.Tensor,
    axis: int = 0,
    exclusive: bool = False,
    reverse: bool = False,
    *,
    dtype: Optional[torch.dtype] = None,
    out: Optional[torch.Tensor] = None,
) -> torch.Tensor:
    dtype = ivy.as_native_dtype(dtype)
    if dtype is None:
        if ivy.is_int_dtype(x.dtype):
            dtype = ivy.promote_types(x.dtype, ivy.default_int_dtype(as_native=True))
        dtype = _infer_dtype(x.dtype)
    if exclusive or reverse:
        if exclusive and reverse:
            x = torch.cumsum(torch.flip(x, dims=(axis,)), axis, dtype=dtype)
            x = torch.transpose(x, axis, -1)
            x = torch.concat((torch.zeros_like(x[..., -1:]), x[..., :-1]), -1)
            x = torch.transpose(x, axis, -1)
            res = torch.flip(x, dims=(axis,))
        elif exclusive:
            x = torch.transpose(x, axis, -1)
            x = torch.cat((torch.zeros_like(x[..., -1:]), x[..., :-1]), -1)
            x = torch.cumsum(x, -1, dtype=dtype)
            res = torch.transpose(x, axis, -1)
        else:
            x = torch.cumsum(torch.flip(x, dims=(axis,)), axis, dtype=dtype)
            res = torch.flip(x, dims=(axis,))
        if ivy.exists(out):
            return ivy.inplace_update(out, res)
        return res
    return torch.cumsum(x, axis, dtype=dtype, out=out)


cumsum.support_native_out = True


def einsum(
    equation: str,
    *operands: torch.Tensor,
    out: Optional[torch.Tensor] = None,
) -> torch.Tensor:
    dtype = _get_promoted_type_of_operands(operands)
    operands = (
        ivy.astype(operand, torch.float32, copy=False).to_native()
        for operand in operands
    )
    return ivy.astype(torch.einsum(equation, *operands), dtype, copy=False)<|MERGE_RESOLUTION|>--- conflicted
+++ resolved
@@ -297,7 +297,6 @@
 cummax.support_native_out = True
 
 
-<<<<<<< HEAD
 @with_unsupported_dtypes(
     {
         "1.12.0 and below": ("uint8", "float16", "bfloat16"),
@@ -330,8 +329,6 @@
 cummin.support_native_out = True
 
 
-=======
->>>>>>> acda1513
 # Function does support uint8, but allowing support for unsigned will cause
 # the function to break the upcasting rule defined in the Array API Standard
 # TODO: bfloat16 support is added in PyTorch 1.12.1
