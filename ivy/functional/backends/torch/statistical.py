--- conflicted
+++ resolved
@@ -167,24 +167,6 @@
 
     if axis is None:
         return torch.sum(input=x, dtype=dtype)
-<<<<<<< HEAD
-    elif type(axis) == list:
-        return torch.sum(input=x, dim=axis)
-    elif type(axis) == tuple:
-        if len(axis) == 0:
-            axis = 0
-        else:
-            return torch.sum(
-                torch.Tensor(
-                    [
-                        torch.sum(input=x, dim=i, dtype=dtype, keepdim=keepdims)
-                        for i in axis
-                    ]
-                ),
-                dtype=dtype,
-            )
-=======
->>>>>>> a2abb3d1
     return torch.sum(input=x, dim=axis, dtype=dtype, keepdim=keepdims)
 
 
