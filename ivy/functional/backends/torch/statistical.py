# global
torch_scatter = None
import torch as torch
from typing import List, Tuple, Union, Optional

#local
import ivy

# Array API Standard #
# -------------------#

# noinspection PyShadowingBuiltins
def min(x: torch.Tensor,
        axis: Union[int, Tuple[int]] = None,
        keepdims: bool = False, out: Optional[torch.Tensor]=None)\
        -> torch.Tensor:
    if axis == ():
        if ivy.exists(out):
            return ivy.inplace_update(out, x)
        else:
            return x
    if not keepdims and not axis and axis != 0:
        if ivy.exists(out):
            return ivy.inplace_update(out, torch.amin(input=x))
        else:
            return torch.amin(input = x)
    if ivy.exists(out):
        return ivy.inplace_update(out, torch.amin(input=x, dim=axis, keepdim=keepdims))
    else:
        return torch.amin(input = x, dim = axis, keepdim = keepdims)


def sum(x: torch.Tensor,
        axis: Optional[Union[int, Tuple[int]]] = None,
        dtype: Optional[torch.dtype] = None,
        keepdims: bool = False)\
        -> torch.Tensor:

    if dtype == None:
        if x.dtype in [torch.int8, torch.int16]:
            dtype = torch.int32
        elif x.dtype == torch.uint8:
            dtype = torch.uint8
        elif x.dtype in [torch.int32, torch.int64]:
            dtype = torch.int64

    if axis is None:
       return torch.sum(input=x,dtype=dtype)
    elif type(axis) == list:
        torch.sum(input = x, dim = axis)
    elif type(axis) == tuple:
        if len(axis) == 0:
            axis = 0
        else:
            return torch.sum(torch.Tensor(
                [torch.sum(input=x, dim=i, dtype=dtype, keepdim=keepdims) for i in axis]), dtype=dtype)

    return torch.sum(input=x, dim=axis, dtype=dtype, keepdim=keepdims)


def prod(x: torch.Tensor,
         axis: Optional[Union[int, Tuple[int]]] = None,
         dtype: Optional[torch.dtype] = None,
         keepdims: bool = False)\
        -> torch.Tensor:

    if dtype is None:
        if x.dtype in [torch.int8, torch.int16] :
            dtype = torch.int32
        elif x.dtype == torch.uint8:
            dtype = torch.uint8
        elif x.dtype in [torch.int64, torch.int32]:
            dtype = torch.int64

    if axis is None:
        axis = x.dim()-1
    elif type(axis) == tuple:
        if len(axis) == 0:
            axis = x.dim()-1
        else:
            return torch.prod(torch.Tensor(
                [torch.prod(input=x, dim=i, dtype=dtype, keepdim=keepdims) for i in axis]), dtype=dtype)

    return torch.prod(input=x, dim=axis, dtype=dtype, keepdim=keepdims)


def mean(x: torch.Tensor,
         axis: Optional[Union[int, Tuple[int, ...]]] = None,
         keepdims: bool = False,
         out: Optional[torch.Tensor]=None)\
        -> torch.Tensor:
    if axis is None:
        num_dims = len(x.shape)
        axis = list(range(num_dims))
    torch.mean(x, dim=axis, keepdim=keepdims)
    if axis == ():
        if ivy.exists(out):
            return ivy.inplace_update(out, x)
        else:
            return x
    if ivy.exists(out):
        return ivy.inplace_update(out, torch.mean(input=x, dim=axis, keepdim=keepdims))
    else:
        return torch.mean(x, dim=axis, keepdim=keepdims)


# noinspection PyShadowingBuiltins
def max(x: torch.Tensor,
        axis: Union[int, Tuple[int]] = None,
        keepdims: bool = False, out: Optional[torch.Tensor]=None)\
        -> torch.Tensor:
    if axis == ():
        if ivy.exists(out):
            return ivy.inplace_update(out, x)
        else:
            return x
    if not keepdims and not axis and axis != 0:
        if ivy.exists(out):
            return ivy.inplace_update(out, torch.amax(input=x))
        else:
            return torch.amax(input = x)
    if ivy.exists(out):
        return ivy.inplace_update(out, torch.amax(input=x, dim=axis, keepdim=keepdims))
    else:
        return torch.amax(input = x, dim = axis, keepdim = keepdims)


def var(x: torch.Tensor,
        axis: Optional[Union[int, Tuple[int]]] = None,
        correction: Union[int, float] = 0.0,
        keepdims: bool = False,
        out: Optional[torch.Tensor]=None) \
        -> torch.Tensor:
    if axis is None:
        num_dims = len(x.shape)
        axis = tuple(range(num_dims))
    if isinstance(axis, int):
        return torch.var(x, dim=axis, keepdim=keepdims, unbiased=False)
    dims = len(x.shape)
    axis = tuple([i % dims for i in axis])
    for i, a in enumerate(axis):
        x = torch.var(x, dim=a if keepdims else a - i, keepdim=keepdims, unbiased=False)
    if ivy.exists(out):
        return ivy.inplace_update(out, x)
    else:
        return x


def std(x: torch.Tensor,
        axis: Optional[Union[int, Tuple[int]]] = None,
        correction: Union[int, float] = 0.0,
        keepdims: bool = False) \
        -> torch.Tensor:
    if axis is None:
        num_dims = len(x.shape)
        axis = tuple(range(num_dims))
    if isinstance(axis, int):
<<<<<<< HEAD
        return torch.std(x, dim=axis, keepdim=keepdims)
    dims = len(x.shape)
    axis = tuple([i % dims for i in axis])
    for i, a in enumerate(axis):
        x = torch.std(x, dim=a if keepdims else a - i, keepdim=keepdims)
    return x
=======
        if ivy.exists(out):
            return ivy.inplace_update(out,torch.std(x,dim=axis,keepdim=keepdims, unbiased=False))
        else:
            return torch.std(x, dim=axis, keepdim=keepdims, unbiased=False)
    dims = len(x.shape)
    axis = tuple([i % dims for i in axis])
    for i, a in enumerate(axis):
        if ivy.exists(out):
            x = ivy.inplace_update(out, torch.std(x, dim=a if keepdims else a - i, keepdim=keepdims, unbiased=False))
        else:
            x = torch.std(x, dim=a if keepdims else a - i, keepdim=keepdims, unbiased=False)
    if ivy.exists(out):
        return ivy.inplace_update(out, x)
    else:
        return x
>>>>>>> 99ef2e85


# Extra #
# ------#

def einsum(equation, *operands):
    return torch.einsum(equation, *operands)<|MERGE_RESOLUTION|>--- conflicted
+++ resolved
@@ -155,14 +155,6 @@
         num_dims = len(x.shape)
         axis = tuple(range(num_dims))
     if isinstance(axis, int):
-<<<<<<< HEAD
-        return torch.std(x, dim=axis, keepdim=keepdims)
-    dims = len(x.shape)
-    axis = tuple([i % dims for i in axis])
-    for i, a in enumerate(axis):
-        x = torch.std(x, dim=a if keepdims else a - i, keepdim=keepdims)
-    return x
-=======
         if ivy.exists(out):
             return ivy.inplace_update(out,torch.std(x,dim=axis,keepdim=keepdims, unbiased=False))
         else:
@@ -178,7 +170,6 @@
         return ivy.inplace_update(out, x)
     else:
         return x
->>>>>>> 99ef2e85
 
 
 # Extra #
