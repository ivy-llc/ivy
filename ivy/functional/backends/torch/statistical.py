--- conflicted
+++ resolved
@@ -185,26 +185,7 @@
     axis = tuple(axis) if isinstance(axis, list) else axis
     if axis is None:
         return torch.sum(input=x, dtype=dtype)
-<<<<<<< HEAD
-    elif type(axis) == list:
-        return torch.sum(input=x, dim=axis)
-    elif type(axis) == tuple:
-        if len(axis) == 0:
-            axis = 0
-        else:
-            return torch.sum(
-                torch.Tensor(
-                    [
-                        torch.sum(input=x, dim=i, dtype=dtype, keepdim=keepdims)
-                        for i in axis
-                    ]
-                ),
-                dtype=dtype,
-            )
-    return torch.sum(input=x, dim=axis, dtype=dtype, keepdim=keepdims, out=out)
-=======
     return torch.sum(input=x, dim=axis, dtype=dtype, keepdim=keepdims)
->>>>>>> 6e45aa73
 
 
 def var(
