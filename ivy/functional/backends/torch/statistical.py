# global
torch_scatter = None
import torch as torch
from typing import List, Tuple, Union, Optional


# Array API Standard #
# -------------------#

# noinspection PyShadowingBuiltins
def min(x: torch.Tensor,
        axis: Union[int, Tuple[int]] = None,
        keepdims: bool = False) \
        -> torch.Tensor:
    if axis == ():
        return x
    if not keepdims and not axis and axis != 0:
        return torch.amin(input = x)
    return torch.amin(input = x, dim = axis, keepdim = keepdims)


def sum(x: torch.Tensor,
<<<<<<< HEAD
        dim: Optional[Union[int, Tuple[int]]] = None,
        dtype: Optional[torch.dtype] = torch.uint8,
        keepdim: bool = False)\
        -> torch.Tensor:
=======
        axis: Optional[Union[int, Tuple[int]]] = None,
        dtype: Optional[torch.dtype] = None,
        keepdims: bool = False)\
        -> torch.Tensor:

    if dtype == None:
        if x.dtype in [torch.int8, torch.int16]:
            dtype = torch.int32
        elif x.dtype == torch.uint8:
            dtype = torch.uint8
        elif x.dtype in [torch.int32, torch.int64]:
            dtype = torch.int64

    if axis is None:
       return torch.sum(input=x,dtype=dtype)
    elif type(axis) == list:
        torch.sum(input = x, dim = axis)
    elif type(axis) == tuple:
        if len(axis) == 0:
            axis = 0
        else:
            return torch.sum(torch.Tensor(
                [torch.sum(input=x, dim=i, dtype=dtype, keepdim=keepdims) for i in axis]), dtype=dtype)

    return torch.sum(input=x, dim=axis, dtype=dtype, keepdim=keepdims)
>>>>>>> fbac9148

    if dtype == None:
        if x.dtype in [torch.int8, torch.int16]:
            dtype = torch.int8
        elif x.dtype == torch.uint8:
            dtype = torch.uint8
        elif x.dtype in [torch.int32, torch.int64]:
            dtype = torch.int64

    if dim is None:
        dim = x.dim()-1
    elif type(dim) == list:
        torch.sum(input = x, dim = dim)
    elif type(dim) == tuple:
        if len(dim) == 0:
            dim = x.dim() - 1
        else:
            return torch.sum(torch.Tensor(
                [torch.sum(input=x, dim=i, dtype=dtype, keepdim=keepdim) for i in dim]), dtype=dtype)

    return torch.sum(input=x, dim=dim, dtype=dtype, keepdim=keepdim)

def prod(x: torch.Tensor,
         axis: Optional[Union[int, Tuple[int]]] = None,
         dtype: Optional[torch.dtype] = None,
         keepdims: bool = False)\
        -> torch.Tensor:

    if dtype is None:
        if x.dtype in [torch.int8, torch.int16] :
            dtype = torch.int32
        elif x.dtype == torch.uint8:
            dtype = torch.uint8
        elif x.dtype in [torch.int64, torch.int32]:
            dtype = torch.int64

    if axis is None:
        axis = x.dim()-1
    elif type(axis) == tuple:
        if len(axis) == 0:
            axis = x.dim()-1
        else:
            return torch.prod(torch.Tensor(
                [torch.prod(input=x, dim=i, dtype=dtype, keepdim=keepdims) for i in axis]), dtype=dtype)

    return torch.prod(input=x, dim=axis, dtype=dtype, keepdim=keepdims)


def mean(x, axis: Optional[List[int]] = None, keepdims: bool = False):
    if axis is None:
        num_dims = len(x.shape)
        axis = list(range(num_dims))
    return torch.mean(x, dim=axis, keepdim=keepdims)


# noinspection PyShadowingBuiltins
def max(x: torch.Tensor,
        axis: Union[int, Tuple[int]] = None,
        keepdims: bool = False) \
        -> torch.Tensor:
    if axis == (): return x
    if not keepdims and not axis and axis !=0: return torch.amax(input = x)
    return torch.amax(input = x, dim = axis, keepdim = keepdims)


def var(x: torch.Tensor,
        axis: Optional[Union[int, Tuple[int]]] = None,
        correction: Union[int, float] = 0.0,
        keepdims: bool = False) \
        -> torch.Tensor:
    if axis is None:
        num_dims = len(x.shape)
        axis = tuple(range(num_dims))
    if isinstance(axis, int):
        return torch.var(x, dim=axis, keepdim=keepdims)
    dims = len(x.shape)
    axis = tuple([i % dims for i in axis])
    for i, a in enumerate(axis):
        x = torch.var(x, dim=a if keepdims else a - i, keepdim=keepdims)
    return x


# Extra #
# ------#

def einsum(equation, *operands):
    return torch.einsum(equation, *operands)<|MERGE_RESOLUTION|>--- conflicted
+++ resolved
@@ -20,12 +20,6 @@
 
 
 def sum(x: torch.Tensor,
-<<<<<<< HEAD
-        dim: Optional[Union[int, Tuple[int]]] = None,
-        dtype: Optional[torch.dtype] = torch.uint8,
-        keepdim: bool = False)\
-        -> torch.Tensor:
-=======
         axis: Optional[Union[int, Tuple[int]]] = None,
         dtype: Optional[torch.dtype] = None,
         keepdims: bool = False)\
@@ -51,7 +45,7 @@
                 [torch.sum(input=x, dim=i, dtype=dtype, keepdim=keepdims) for i in axis]), dtype=dtype)
 
     return torch.sum(input=x, dim=axis, dtype=dtype, keepdim=keepdims)
->>>>>>> fbac9148
+
 
     if dtype == None:
         if x.dtype in [torch.int8, torch.int16]:
