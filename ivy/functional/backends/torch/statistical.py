# global
torch_scatter = None
import torch as torch
from typing import List, Tuple, Union, Optional


# Array API Standard #
# -------------------#

# noinspection PyShadowingBuiltins
def min(x: torch.Tensor,
        axis: Union[int, Tuple[int]] = None,
        keepdims: bool = False) \
        -> torch.Tensor:
    if axis == ():
        return x
    if not keepdims and not axis and axis != 0:
        return torch.amin(input = x)
    return torch.amin(input = x, dim = axis, keepdim = keepdims)


def sum(x: torch.Tensor,
<<<<<<< HEAD
        dim: Optional[Union[int, Tuple[int]]] = None,
        dtype: Optional[torch.dtype] = torch.uint8,
        keepdim: bool = False)\
        -> torch.Tensor:

    if dtype == None:
        if x.dtype in [torch.int8, torch.int16]:
            dtype = torch.int8
        elif x.dtype == torch.uint8:
            dtype = torch.uint8
        elif x.dtype in [torch.int32, torch.int64]:
            dtype = torch.int64

    if dim is None:
        dim = x.dim()-1
    elif type(dim) == list:
        torch.sum(input = x, dim = dim)
    elif type(dim) == tuple:
        if len(dim) == 0:
            dim = x.dim() - 1
        else:
            return torch.sum(torch.Tensor(
                [torch.sum(input=x, dim=i, dtype=dtype, keepdim=keepdim) for i in dim]), dtype=dtype)

    return torch.sum(input=x, dim=dim, dtype=dtype, keepdim=keepdim)
=======
        axis: Optional[Union[int, Tuple[int]]] = None,
        dtype: Optional[torch.dtype] = None,
        keepdims: bool = False)\
        -> torch.Tensor:

    if dtype == None:
        if x.dtype in [torch.int8, torch.int16]:
            dtype = torch.int32
        elif x.dtype == torch.uint8:
            dtype = torch.uint8
        elif x.dtype in [torch.int32, torch.int64]:
            dtype = torch.int64

    if axis is None:
       return torch.sum(input=x,dtype=dtype)
    elif type(axis) == list:
        torch.sum(input = x, dim = axis)
    elif type(axis) == tuple:
        if len(axis) == 0:
            axis = 0
        else:
            return torch.sum(torch.Tensor(
                [torch.sum(input=x, dim=i, dtype=dtype, keepdim=keepdims) for i in axis]), dtype=dtype)

    return torch.sum(input=x, dim=axis, dtype=dtype, keepdim=keepdims)
>>>>>>> ff4c746b

def prod(x: torch.Tensor,
         axis: Optional[Union[int, Tuple[int]]] = None,
         dtype: Optional[torch.dtype] = None,
         keepdims: bool = False)\
        -> torch.Tensor:

    if dtype is None:
        if x.dtype in [torch.int8, torch.int16] :
            dtype = torch.int32
        elif x.dtype == torch.uint8:
            dtype = torch.uint8
        elif x.dtype in [torch.int64, torch.int32]:
            dtype = torch.int64

    if axis is None:
        axis = x.dim()-1
    elif type(axis) == tuple:
        if len(axis) == 0:
            axis = x.dim()-1
        else:
            return torch.prod(torch.Tensor(
                [torch.prod(input=x, dim=i, dtype=dtype, keepdim=keepdims) for i in axis]), dtype=dtype)

    return torch.prod(input=x, dim=axis, dtype=dtype, keepdim=keepdims)


def mean(x, axis: Optional[List[int]] = None, keepdims: bool = False):
    if axis is None:
        num_dims = len(x.shape)
        axis = list(range(num_dims))
    return torch.mean(x, dim=axis, keepdim=keepdims)


# noinspection PyShadowingBuiltins
def max(x: torch.Tensor,
        axis: Union[int, Tuple[int]] = None,
        keepdims: bool = False) \
        -> torch.Tensor:
    if axis == (): return x
    if not keepdims and not axis and axis !=0: return torch.amax(input = x)
    return torch.amax(input = x, dim = axis, keepdim = keepdims)


def var(x: torch.Tensor,
        axis: Optional[Union[int, Tuple[int]]] = None,
        correction: Union[int, float] = 0.0,
        keepdims: bool = False) \
        -> torch.Tensor:
    if axis is None:
        num_dims = len(x.shape)
        axis = tuple(range(num_dims))
    if isinstance(axis, int):
        return torch.var(x, dim=axis, keepdim=keepdims)
    dims = len(x.shape)
    axis = tuple([i % dims for i in axis])
    for i, a in enumerate(axis):
        x = torch.var(x, dim=a if keepdims else a - i, keepdim=keepdims)
    return x


# Extra #
# ------#

def einsum(equation, *operands):
    return torch.einsum(equation, *operands)<|MERGE_RESOLUTION|>--- conflicted
+++ resolved
@@ -20,33 +20,6 @@
 
 
 def sum(x: torch.Tensor,
-<<<<<<< HEAD
-        dim: Optional[Union[int, Tuple[int]]] = None,
-        dtype: Optional[torch.dtype] = torch.uint8,
-        keepdim: bool = False)\
-        -> torch.Tensor:
-
-    if dtype == None:
-        if x.dtype in [torch.int8, torch.int16]:
-            dtype = torch.int8
-        elif x.dtype == torch.uint8:
-            dtype = torch.uint8
-        elif x.dtype in [torch.int32, torch.int64]:
-            dtype = torch.int64
-
-    if dim is None:
-        dim = x.dim()-1
-    elif type(dim) == list:
-        torch.sum(input = x, dim = dim)
-    elif type(dim) == tuple:
-        if len(dim) == 0:
-            dim = x.dim() - 1
-        else:
-            return torch.sum(torch.Tensor(
-                [torch.sum(input=x, dim=i, dtype=dtype, keepdim=keepdim) for i in dim]), dtype=dtype)
-
-    return torch.sum(input=x, dim=dim, dtype=dtype, keepdim=keepdim)
-=======
         axis: Optional[Union[int, Tuple[int]]] = None,
         dtype: Optional[torch.dtype] = None,
         keepdims: bool = False)\
@@ -72,7 +45,7 @@
                 [torch.sum(input=x, dim=i, dtype=dtype, keepdim=keepdims) for i in axis]), dtype=dtype)
 
     return torch.sum(input=x, dim=axis, dtype=dtype, keepdim=keepdims)
->>>>>>> ff4c746b
+
 
 def prod(x: torch.Tensor,
          axis: Optional[Union[int, Tuple[int]]] = None,
