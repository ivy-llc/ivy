# global
<<<<<<< HEAD
from typing import Tuple, Union, Optional, Sequence
=======
torch_scatter = None
import torch
from typing import Union, Optional, Sequence
>>>>>>> 91edfc96

import torch

# local
import ivy
from ivy.func_wrapper import with_unsupported_dtypes
from . import version


# Array API Standard #
# -------------------#


def min(
    x: torch.Tensor,
    /,
    *,
    axis: Optional[Union[int, Sequence[int]]] = None,
    keepdims: bool = False,
    out: Optional[torch.Tensor] = None,
) -> torch.Tensor:
    if axis == ():
        if ivy.exists(out):
            return ivy.inplace_update(out, x)
        else:
            return x
    if not keepdims and not axis and axis != 0:
        return torch.amin(input=x, out=out)
    return torch.amin(input=x, dim=axis, keepdim=keepdims, out=out)


min.support_native_out = True


def max(
    x: torch.Tensor,
    /,
    *,
    axis: Optional[Union[int, Sequence[int]]] = None,
    keepdims: bool = False,
    out: Optional[torch.Tensor] = None,
) -> torch.Tensor:
    if axis == ():
        if ivy.exists(out):
            return ivy.inplace_update(out, x)
        else:
            return x
    if not keepdims and not axis and axis != 0:
        return torch.amax(input=x, out=out)
    return torch.amax(input=x, dim=axis, keepdim=keepdims, out=out)


max.support_native_out = True


def mean(
    x: torch.Tensor,
    /,
    *,
    axis: Optional[Union[int, Sequence[int]]] = None,
    keepdims: bool = False,
    out: Optional[torch.Tensor] = None,
) -> torch.Tensor:
    if axis is None:
        num_dims = len(x.shape)
        axis = list(range(num_dims))
    if axis == ():
        if ivy.exists(out):
            return ivy.inplace_update(out, x)
        else:
            return x
    return torch.mean(x, dim=axis, keepdim=keepdims, out=out)


mean.support_native_out = True


def _infer_dtype(dtype: torch.dtype) -> torch.dtype:
    default_dtype = ivy.infer_default_dtype(dtype)
    if default_dtype in ivy.valid_dtypes:
        if ivy.dtype_bits(dtype) < ivy.dtype_bits(default_dtype):
            return ivy.as_native_dtype(default_dtype)
    return ivy.as_native_dtype(dtype)


# Function does support uint8, but allowing support for unsigned will cause
# the function to break the upcasting rule defined in the Array API Standard
@with_unsupported_dtypes({"1.11.0 and below": ("float16", "bfloat16", "uint8")}, version)
def prod(
    x: torch.Tensor,
    /,
    *,
    axis: Optional[Union[int, Sequence[int]]] = None,
    dtype: Optional[torch.dtype] = None,
    keepdims: bool = False,
) -> torch.Tensor:
    dtype = ivy.as_native_dtype(dtype)
    if dtype is None:
        dtype = _infer_dtype(x.dtype)
    if axis is None:
        axis = 0
    if axis == ():
        return x.type(dtype)
    if isinstance(axis, tuple) or isinstance(axis, list):
        for i in axis:
            x = torch.prod(x, i, keepdim=keepdims, dtype=dtype)
        return x
    return torch.prod(x, axis, keepdim=keepdims, dtype=dtype)


@with_unsupported_dtypes({"1.11.0 and below": ("int8", "int16", "int32", "int64", "float16")}, version)
def std(
    x: torch.Tensor,
    /,
    *,
    axis: Optional[Union[int, Sequence[int]]] = None,
    correction: Union[int, float] = 0,
    keepdims: bool = False,
    out: Optional[torch.Tensor] = None,
) -> torch.Tensor:
    if axis is None:
        axis = list(range(len(x.shape)))
    if axis == ():
        return x
    axis = (axis,) if isinstance(axis, int) else tuple(axis)
    if correction == 0:
        return torch.std(x, dim=axis, unbiased=False, keepdim=keepdims)
    elif correction == 1:
        return torch.std(x, dim=axis, unbiased=True, keepdim=keepdims)
    size = 1
    for a in axis:
        size *= x.shape[a]
    if size - correction <= 0:
        ret = torch.std(x, dim=axis, unbiased=False, keepdim=keepdims)
        ret = ivy.full(ret.shape, float("nan"), dtype=ret.dtype)
        return ret
    ret = torch.mul(
        torch.std(x, dim=axis, unbiased=False, keepdim=keepdims),
        (size / (size - correction)) ** 0.5,
    )
    return ret


# Function does support uint8, but allowing support for unsigned will cause
# the function to break the upcasting rule defined in the Array API Standard
@with_unsupported_dtypes({"1.11.0": ("uint8",)}, version)
def sum(
    x: torch.Tensor,
    /,
    *,
    axis: Optional[Union[int, Sequence[int]]] = None,
    dtype: Optional[torch.dtype] = None,
    keepdims: bool = False,
    out: Optional[torch.Tensor] = None,
) -> torch.Tensor:
    dtype = ivy.as_native_dtype(dtype)
    if dtype is None:
        dtype = _infer_dtype(x.dtype)
    if axis == ():
        return x.type(dtype)
    axis = tuple(axis) if isinstance(axis, list) else axis
    if axis is None:
        return torch.sum(input=x, dtype=dtype)
    return torch.sum(input=x, dim=axis, dtype=dtype, keepdim=keepdims)


def var(
    x: torch.Tensor,
    /,
    *,
    axis: Optional[Union[int, Sequence[int]]] = None,
    correction: Union[int, float] = 0,
    keepdims: bool = False,
    out: Optional[torch.Tensor] = None,
) -> torch.Tensor:
    if axis is None:
        axis = list(range(len(x.shape)))
    if axis == ():
        return x
    axis = (axis,) if isinstance(axis, int) else tuple(axis)
    if correction == 0:
        return torch.var(x, dim=axis, unbiased=False, keepdim=keepdims)
    elif correction == 1:
        return torch.var(x, dim=axis, unbiased=True, keepdim=keepdims)
    size = 1
    for a in axis:
        size *= x.shape[a]
    if size - correction <= 0:
        ret = torch.var(x, dim=axis, unbiased=False, keepdim=keepdims)
        ret = ivy.full(ret.shape, float("nan"), dtype=ret.dtype)
        return ret
    else:
        return torch.mul(
            torch.var(x, dim=axis, unbiased=False, keepdim=keepdims),
            (size / (size - correction)),
        ).to(x.dtype)


# Extra #
# ----- #

# Function does support uint8, but allowing support for unsigned will cause
# the function to break the upcasting rule defined in the Array API Standard
# TODO: bfloat16 support is added in PyTorch 1.12.1
@with_unsupported_dtypes({"1.11.0 and below": ("uint8", "bfloat16")}, version)
def cumprod(
    x: torch.Tensor,
    axis: int = 0,
    exclusive: bool = False,
    *,
    dtype: Optional[torch.dtype] = None,
    out: Optional[torch.Tensor] = None,
) -> torch.Tensor:
    dtype = ivy.as_native_dtype(dtype)
    if dtype is None:
        if dtype is torch.bool:
            dtype = ivy.default_int_dtype(as_native=True)
        else:
            dtype = _infer_dtype(x.dtype)
    if exclusive:
        x = torch.transpose(x, axis, -1)
        x = torch.cat((torch.ones_like(x[..., -1:]), x[..., :-1]), -1, out=out)
        res = torch.cumprod(x, -1, dtype=dtype, out=out)
        return torch.transpose(res, axis, -1)
    return torch.cumprod(x, axis, dtype=dtype, out=out)


cumprod.support_native_out = True
<<<<<<< HEAD
=======
# Function does support uint8, but allowing support for unsigned will cause
# the function to break the upcasting rule defined in the Array API Standard
cumprod.unsupported_dtypes = (
    "uint8",
    "bfloat16",
    "float16",
)  # TODO: bfloat16 support is added in PyTorch 1.12.1
>>>>>>> 91edfc96


# Function does support uint8, but allowing support for unsigned will cause
# the function to break the upcasting rule defined in the Array API Standard
# TODO: bfloat16 support is added in PyTorch 1.12.1
@with_unsupported_dtypes({"1.11.0 and below": ("uint8", "bfloat16"),"1.12.1":()}, version)
def cumsum(
    x: torch.Tensor,
    axis: int = 0,
    exclusive: bool = False,
    reverse: bool = False,
    *,
    dtype: Optional[torch.dtype] = None,
    out: Optional[torch.Tensor] = None,
) -> torch.Tensor:
    dtype = ivy.as_native_dtype(dtype)
    if dtype is None:
        dtype = _infer_dtype(x.dtype)
    if exclusive or reverse:
        if exclusive and reverse:
            x = torch.cumsum(torch.flip(x, dims=(axis,)), axis=axis, dtype=dtype)
            x = torch.transpose(x, axis, -1)
            x = torch.concat((torch.zeros_like(x[..., -1:]), x[..., :-1]), -1)
            x = torch.transpose(x, axis, -1)
            res = torch.flip(x, dims=(axis,))
        elif exclusive:
            x = torch.transpose(x, axis, -1)
            x = torch.cat((torch.zeros_like(x[..., -1:]), x[..., :-1]), -1)
            x = torch.cumsum(x, -1, dtype=dtype)
            res = torch.transpose(x, axis, -1)
        elif reverse:
            x = torch.cumsum(torch.flip(x, dims=(axis,)), axis=axis, dtype=dtype)
            res = torch.flip(x, dims=(axis,))
        return res
    return torch.cumsum(x, axis, dtype=dtype, out=out)


cumsum.support_native_out = True
<<<<<<< HEAD
=======
# Function does support uint8, but allowing support for unsigned will cause
# the function to break the upcasting rule defined in the Array API Standard
cumsum.unsupported_dtypes = (
    "uint8",
    "bfloat16",
    "float16",
)  # TODO: bfloat16 support is added in PyTorch 1.12.1
>>>>>>> 91edfc96


def einsum(
    equation: str,
    *operands: torch.Tensor,
    out: Optional[torch.Tensor] = None,
) -> torch.Tensor:
    return torch.einsum(equation, *operands)<|MERGE_RESOLUTION|>--- conflicted
+++ resolved
@@ -1,11 +1,9 @@
 # global
-<<<<<<< HEAD
-from typing import Tuple, Union, Optional, Sequence
-=======
+
 torch_scatter = None
 import torch
 from typing import Union, Optional, Sequence
->>>>>>> 91edfc96
+
 
 import torch
 
@@ -234,22 +232,12 @@
 
 
 cumprod.support_native_out = True
-<<<<<<< HEAD
-=======
-# Function does support uint8, but allowing support for unsigned will cause
-# the function to break the upcasting rule defined in the Array API Standard
-cumprod.unsupported_dtypes = (
-    "uint8",
-    "bfloat16",
-    "float16",
-)  # TODO: bfloat16 support is added in PyTorch 1.12.1
->>>>>>> 91edfc96
 
 
 # Function does support uint8, but allowing support for unsigned will cause
 # the function to break the upcasting rule defined in the Array API Standard
 # TODO: bfloat16 support is added in PyTorch 1.12.1
-@with_unsupported_dtypes({"1.11.0 and below": ("uint8", "bfloat16"),"1.12.1":()}, version)
+@with_unsupported_dtypes({"1.11.0 and below": ("uint8", "bfloat16","float16"),"1.12.1":()}, version)
 def cumsum(
     x: torch.Tensor,
     axis: int = 0,
@@ -282,16 +270,7 @@
 
 
 cumsum.support_native_out = True
-<<<<<<< HEAD
-=======
-# Function does support uint8, but allowing support for unsigned will cause
-# the function to break the upcasting rule defined in the Array API Standard
-cumsum.unsupported_dtypes = (
-    "uint8",
-    "bfloat16",
-    "float16",
-)  # TODO: bfloat16 support is added in PyTorch 1.12.1
->>>>>>> 91edfc96
+
 
 
 def einsum(
