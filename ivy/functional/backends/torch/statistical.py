# global
torch_scatter = None
<<<<<<< HEAD
import torch as _torch
from typing import Tuple, Union, Optional
=======
import torch as torch
from typing import List, Tuple, Union, Optional
>>>>>>> 65012fca


# Array API Standard #
# -------------------#

# noinspection PyShadowingBuiltins
def min(x: torch.Tensor,
        axis: Union[int, Tuple[int]] = None,
        keepdims: bool = False) \
        -> torch.Tensor:
    if axis == ():
        return x
    if not keepdims and not axis and axis != 0:
        return torch.amin(input = x)
    return torch.amin(input = x, dim = axis, keepdim = keepdims)


def sum(x: torch.Tensor,
        axis: Optional[List[int]] = None,
        keepdims: bool = False)\
        -> torch.Tensor:
    if axis is None:
        num_dims = len(x.shape)
        axis = list(range(num_dims))
    return torch.sum(x, dim=axis, keepdim=keepdims)


def prod(x: torch.Tensor,
         axis: Optional[Union[int, Tuple[int]]] = None,
         dtype: Optional[torch.dtype] = None,
         keepdims: bool = False)\
        -> torch.Tensor:

    if dtype is None:
        if x.dtype in [torch.int8, torch.int16] :
            dtype = torch.int32
        elif x.dtype == torch.uint8:
            dtype = torch.uint8
        elif x.dtype in [torch.int64, torch.int32]:
            dtype = torch.int64

    if axis is None:
        axis = x.dim()-1
    elif type(axis) == tuple:
        if len(axis) == 0:
            axis = x.dim()-1
        else:
            return torch.prod(torch.Tensor(
                [torch.prod(input=x, dim=i, dtype=dtype, keepdim=keepdims) for i in axis]), dtype=dtype)

    return torch.prod(input=x, dim=axis, dtype=dtype, keepdim=keepdims)


def mean(x, axis: Optional[List[int]] = None, keepdims: bool = False):
    if axis is None:
        num_dims = len(x.shape)
        axis = list(range(num_dims))
    return torch.mean(x, dim=axis, keepdim=keepdims)


def var(x, axis: Optional[List[int]] = None, keepdims: bool = False):
    if axis is None:
        num_dims = len(x.shape)
        axis = list(range(num_dims))
    return torch.var(x, dim=axis, unbiased=False, keepdim=keepdims)


# noinspection PyShadowingBuiltins
def max(x: torch.Tensor,
        axis: Union[int, Tuple[int]] = None,
        keepdims: bool = False) \
<<<<<<< HEAD
        -> _torch.Tensor:
    if axis == (): return x
    if not keepdims and not axis and axis !=0: return _torch.amax(input = x)
    return _torch.amax(input = x, dim = axis, keepdim = keepdims)


def var(x: _torch.Tensor,
        axis: Optional[Union[int, Tuple[int]]] = None,
        correction: Union[int, float] = 0.0,
        keepdims: bool = False) \
        -> _torch.Tensor:
    if axis is None:
        num_dims = len(x.shape)
        axis = tuple(range(num_dims))
    if isinstance(axis, int):
        return _torch.var(x, dim=axis, keepdim=keepdims)
    dims = len(x.shape)
    axis = tuple([i % dims for i in axis])
    for i, a in enumerate(axis):
        x = _torch.var(x, dim=a if keepdims else a - i, keepdim=keepdims)
    return x
=======
        -> torch.Tensor:
    if axis == ():
        return x
    if not keepdims and not axis and axis != 0:
        return torch.amax(input = x)
    return torch.amax(input = x, dim = axis, keepdim = keepdims)


# Extra #
# ------#

def einsum(equation, *operands):
    return torch.einsum(equation, *operands)
>>>>>>> 65012fca
<|MERGE_RESOLUTION|>--- conflicted
+++ resolved
@@ -1,12 +1,7 @@
 # global
 torch_scatter = None
-<<<<<<< HEAD
-import torch as _torch
-from typing import Tuple, Union, Optional
-=======
 import torch as torch
 from typing import List, Tuple, Union, Optional
->>>>>>> 65012fca
 
 
 # Array API Standard #
@@ -67,51 +62,35 @@
     return torch.mean(x, dim=axis, keepdim=keepdims)
 
 
-def var(x, axis: Optional[List[int]] = None, keepdims: bool = False):
-    if axis is None:
-        num_dims = len(x.shape)
-        axis = list(range(num_dims))
-    return torch.var(x, dim=axis, unbiased=False, keepdim=keepdims)
-
-
 # noinspection PyShadowingBuiltins
 def max(x: torch.Tensor,
         axis: Union[int, Tuple[int]] = None,
         keepdims: bool = False) \
-<<<<<<< HEAD
-        -> _torch.Tensor:
+        -> torch.Tensor:
     if axis == (): return x
-    if not keepdims and not axis and axis !=0: return _torch.amax(input = x)
-    return _torch.amax(input = x, dim = axis, keepdim = keepdims)
+    if not keepdims and not axis and axis !=0: return torch.amax(input = x)
+    return torch.amax(input = x, dim = axis, keepdim = keepdims)
 
 
-def var(x: _torch.Tensor,
+def var(x: torch.Tensor,
         axis: Optional[Union[int, Tuple[int]]] = None,
         correction: Union[int, float] = 0.0,
         keepdims: bool = False) \
-        -> _torch.Tensor:
+        -> torch.Tensor:
     if axis is None:
         num_dims = len(x.shape)
         axis = tuple(range(num_dims))
     if isinstance(axis, int):
-        return _torch.var(x, dim=axis, keepdim=keepdims)
+        return torch.var(x, dim=axis, keepdim=keepdims)
     dims = len(x.shape)
     axis = tuple([i % dims for i in axis])
     for i, a in enumerate(axis):
-        x = _torch.var(x, dim=a if keepdims else a - i, keepdim=keepdims)
+        x = torch.var(x, dim=a if keepdims else a - i, keepdim=keepdims)
     return x
-=======
-        -> torch.Tensor:
-    if axis == ():
-        return x
-    if not keepdims and not axis and axis != 0:
-        return torch.amax(input = x)
-    return torch.amax(input = x, dim = axis, keepdim = keepdims)
 
 
 # Extra #
 # ------#
 
 def einsum(equation, *operands):
-    return torch.einsum(equation, *operands)
->>>>>>> 65012fca
+    return torch.einsum(equation, *operands)