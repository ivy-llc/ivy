--- conflicted
+++ resolved
@@ -60,15 +60,10 @@
 
 
 _callable_dev = dev
-<<<<<<< HEAD
-gpu_is_available = torch.cuda.is_available
 
 
 def num_gpus() -> int:
     return torch.cuda.device_count()
-=======
-num_gpus = torch.cuda.device_count
->>>>>>> 9a005286
 
 
 def gpu_is_available() -> bool:
