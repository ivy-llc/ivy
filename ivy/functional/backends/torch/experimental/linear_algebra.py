--- conflicted
+++ resolved
@@ -110,7 +110,6 @@
 kron.support_native_out = True
 
 
-<<<<<<< HEAD
 def matrix_exp(
     x: torch.Tensor,
     /,
@@ -118,11 +117,10 @@
     out: Optional[torch.Tensor] = None,
 ) -> torch.Tensor:
     return torch.exp(x)
-=======
+
 def eig(x: torch.Tensor, /) -> Tuple[torch.Tensor, ...]:
     if not torch.is_complex(x):
         ret = torch.linalg.eig(x.to(torch.complex128))
     else:
         ret = torch.linalg.eig(x)
-    return tuple(ret)
->>>>>>> f487323f
+    return tuple(ret)