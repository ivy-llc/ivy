--- conflicted
+++ resolved
@@ -166,7 +166,6 @@
 multi_dot.support_native_out = True
 
 
-<<<<<<< HEAD
 def solve_triangular(
     a: torch.Tensor,
     b: torch.Tensor,
@@ -180,7 +179,7 @@
         a, b, lower=lower, adjoint=adjoint, unit_diagonal=unit_diagonal, out=out
     )
     
-=======
+    
 def cond(
     x: torch.Tensor,
     /,
@@ -191,5 +190,4 @@
     return torch.linalg.cond(x, p=p, out=out)
 
 
-cond.support_native_out = False
->>>>>>> 0d7d58b9
+cond.support_native_out = False