# global
from typing import (
    Optional,
    Union,
    Sequence,
    Tuple,
    NamedTuple,
    List,
    Literal,
    Callable,
    Any,
)
from numbers import Number
from collections import namedtuple
import torch


# local
from ivy.func_wrapper import with_unsupported_dtypes, with_supported_dtypes
from .. import backend_version
import ivy
from ivy.functional.ivy.experimental.manipulation import (
    _to_tf_padding,
    _check_paddle_pad,
    _to_paddle_padding,
)


def moveaxis(
    a: torch.Tensor,
    source: Union[int, Sequence[int]],
    destination: Union[int, Sequence[int]],
    /,
    *,
    copy: Optional[bool] = None,
    out: Optional[torch.Tensor] = None,
) -> torch.Tensor:
    return torch.moveaxis(a, source, destination)


moveaxis.support_native_out = False


def heaviside(
    x1: torch.tensor,
    x2: torch.tensor,
    /,
    *,
    out: Optional[torch.tensor] = None,
) -> torch.tensor:
    return torch.heaviside(
        x1,
        x2,
        out=out,
    )


heaviside.support_native_out = True


@with_supported_dtypes(
    {"2.0.1 and below": ("float32", "float64", "complex64", "complex128")},
    backend_version,
)
def pad(
    input: torch.Tensor,
    pad_width: Union[Sequence[Sequence[int]], torch.Tensor, int],
    /,
    *,
    mode: Union[
        Literal[
            "constant",
            "edge",
            "reflect",
            "wrap",
        ],
        Callable,
    ] = "constant",
    stat_length: Union[Sequence[torch.Tensor], int] = 1,
    constant_values: Number = 0,
    end_values: Number = 0,
    reflect_type: Literal["even", "odd"] = "even",
    **kwargs: Optional[Any],
) -> torch.Tensor:
    constant_values = (
        float(constant_values)
        if not isinstance(constant_values, float)
        else constant_values
    )
    pad_width = _to_paddle_padding(pad_width, input.ndim)
    mode = "replicate" if mode == "edge" else "circular" if mode == "wrap" else mode
    if mode == "circular":
        return (
            torch.nn.functional.pad(
                input.unsqueeze(0).unsqueeze(0),
                tuple(pad_width),
                mode=mode,
            )
            .squeeze(0)
            .squeeze(0)
        )
    elif mode == "constant":
        return torch.nn.functional.pad(
            input.unsqueeze(0),
            tuple(pad_width),
            mode=mode,
            value=constant_values,
        ).squeeze(0)
    else:
        return torch.nn.functional.pad(
            input.unsqueeze(0),
            tuple(pad_width),
            mode=mode,
        ).squeeze(0)


pad.partial_mixed_handler = (
    lambda *args, mode="constant", constant_values=0, reflect_type="even", **kwargs: (
        _check_torch_pad(mode, reflect_type, args[1], args[0].shape, constant_values)
    )
)


def _check_torch_pad(mode, reflect_type, pad_width, input_shape, constant_values):
    pad_width = _to_tf_padding(pad_width, len(input_shape))
    return _check_paddle_pad(
        mode, reflect_type, pad_width, input_shape, constant_values, 4
    ) and (
        mode != "wrap"
        or all(
            pad_width[i][0] <= s and pad_width[i][1] <= s
            for i, s in enumerate(input_shape)
        )
    )


def flipud(
    m: torch.Tensor,
    /,
    *,
    copy: Optional[bool] = None,
    out: Optional[torch.tensor] = None,
) -> torch.tensor:
    return torch.flipud(m)


flipud.support_native_out = False


def vstack(
    arrays: Sequence[torch.Tensor],
    /,
    *,
    out: Optional[torch.Tensor] = None,
) -> torch.Tensor:
    if not isinstance(arrays, tuple):
        arrays = tuple(arrays)
    return torch.vstack(arrays, out=None)


def hstack(
    arrays: Sequence[torch.Tensor],
    /,
    *,
    out: Optional[torch.Tensor] = None,
) -> torch.Tensor:
    if not isinstance(arrays, tuple):
        arrays = tuple(arrays)
    return torch.hstack(arrays, out=None)


def rot90(
    m: torch.Tensor,
    /,
    *,
    copy: Optional[bool] = None,
    k: int = 1,
    axes: Tuple[int, int] = (0, 1),
    out: Optional[torch.Tensor] = None,
) -> torch.Tensor:
    return torch.rot90(m, k, axes)


def top_k(
    x: torch.Tensor,
    k: int,
    /,
    *,
    axis: int = -1,
    largest: bool = True,
    sorted: bool = True,
    out: Optional[Tuple[torch.Tensor, torch.Tensor]] = None,
) -> Tuple[torch.Tensor, torch.Tensor]:
    k = min(k, x.shape[axis])
    topk_res = NamedTuple(
        "top_k", [("values", torch.Tensor), ("indices", torch.Tensor)]
    )
    if not largest:
        indices = torch.argsort(x, dim=axis)
        indices = torch.index_select(indices, axis, torch.arange(k))
    else:
        indices = torch.argsort(-x, dim=axis)
        indices = torch.index_select(indices, axis, torch.arange(k))
    if not sorted:
        indices = torch.sort(indices, dim=axis)[0]
    val = torch.gather(x, axis, indices)
    return topk_res(val, indices)


def fliplr(
    m: torch.Tensor,
    /,
    *,
    copy: Optional[bool] = None,
    out: Optional[torch.tensor] = None,
) -> torch.tensor:
    return torch.fliplr(m)


fliplr.support_native_out = False


@with_unsupported_dtypes({"2.0.1 and below": ("float16",)}, backend_version)
def i0(
    x: torch.Tensor,
    /,
    *,
    out: Optional[torch.Tensor] = None,
) -> torch.Tensor:
    return torch.i0(x, out=out)


i0.support_native_out = True


def flatten(
    x: torch.Tensor,
    /,
    *,
    copy: Optional[bool] = None,
    start_dim: Optional[int] = 0,
    end_dim: Optional[int] = -1,
    order: Optional[str] = "C",
    out: Optional[torch.Tensor] = None,
) -> torch.Tensor:
    return torch.flatten(x, start_dim=start_dim, end_dim=end_dim)


flatten.partial_mixed_handler = (
    lambda *args, copy=None, start_dim=0, end_dim=1, order="C", **kwargs: order == "C"
)


def vsplit(
    ary: torch.Tensor,
    indices_or_sections: Union[int, Sequence[int], torch.Tensor],
    /,
    *,
    copy: Optional[bool] = None,
) -> List[torch.Tensor]:
    if len(ary.shape) < 2:
        raise ivy.utils.exceptions.IvyError(
            "vsplit only works on arrays of 2 or more dimensions"
        )
    return ivy.split(ary, num_or_size_splits=indices_or_sections, axis=0)


def dsplit(
    ary: torch.Tensor,
    indices_or_sections: Union[int, Sequence[int], torch.Tensor],
    /,
    *,
    copy: Optional[bool] = None,
) -> List[torch.Tensor]:
    if len(ary.shape) < 2:
        raise ivy.utils.exceptions.IvyError(
            "dsplit only works on arrays of 3 or more dimensions"
        )
    return ivy.split(ary, num_or_size_splits=indices_or_sections, axis=2)


def atleast_1d(*arys: torch.Tensor, copy: Optional[bool] = None) -> List[torch.Tensor]:
    transformed = torch.atleast_1d(*arys)
    if isinstance(transformed, tuple):
        return list(transformed)
    return transformed


def dstack(
    arrays: Sequence[torch.Tensor],
    /,
    *,
    out: Optional[torch.Tensor] = None,
) -> torch.Tensor:
    if not isinstance(arrays, tuple):
        arrays = tuple(arrays)
    return torch.dstack(arrays, out=out)


def atleast_2d(*arys: torch.Tensor, copy: Optional[bool] = None) -> List[torch.Tensor]:
    transformed = torch.atleast_2d(*arys)
    if isinstance(transformed, tuple):
        return list(transformed)
    return transformed


def atleast_3d(
    *arys: Union[torch.Tensor, bool, Number], copy: Optional[bool] = None
) -> List[torch.Tensor]:
    transformed = torch.atleast_3d(*arys)
    if isinstance(transformed, tuple):
        return list(transformed)
    return transformed


@with_unsupported_dtypes({"2.0.1 and below": ("float16", "bfloat16")}, backend_version)
def take_along_axis(
    arr: torch.Tensor,
    indices: torch.Tensor,
    axis: int,
    /,
    *,
    mode: str = "fill",
    out: Optional[torch.Tensor] = None,
) -> torch.Tensor:
    if arr.ndim != indices.ndim:
        raise ivy.utils.exceptions.IvyException(
            "arr and indices must have the same number of dimensions;"
            + f" got {arr.ndim} vs {indices.ndim}"
        )
    indices = indices.long()
    if mode not in ["clip", "fill", "drop"]:
        raise ValueError(
            f"Invalid mode '{mode}'. Valid modes are 'clip', 'fill', 'drop'."
        )
    arr_shape = arr.shape
    if axis < 0:
        axis += arr.ndim
    if mode == "clip":
        max_index = arr.shape[axis] - 1
        indices = torch.clamp(indices, 0, max_index)
    elif mode == "fill" or mode == "drop":
        if "float" in str(arr.dtype) or "complex" in str(arr.dtype):
            fill_value = float("nan")
        elif "uint" in str(arr.dtype):
            fill_value = torch.iinfo(arr.dtype).max
        elif "int" in str(arr.dtype):
            fill_value = -torch.iinfo(arr.dtype).max - 1
        indices = torch.where((indices < 0) | (indices >= arr.shape[axis]), -1, indices)
        arr_shape = list(arr_shape)
        arr_shape[axis] = 1
        fill_arr = torch.full(arr_shape, fill_value, dtype=arr.dtype)
        arr = torch.cat([arr, fill_arr], dim=axis)
        indices = torch.where(indices < 0, arr.shape[axis] + indices, indices)
    return torch.take_along_dim(arr, indices, axis, out=out)


def hsplit(
    ary: torch.Tensor,
    indices_or_sections: Union[int, Tuple[int, ...]],
    /,
    *,
    copy: Optional[bool] = None,
) -> List[torch.Tensor]:
    if len(ary.shape) == 1:
        return ivy.split(ary, num_or_size_splits=indices_or_sections, axis=0)
    return ivy.split(ary, num_or_size_splits=indices_or_sections, axis=1)


take_along_axis.support_native_out = True


def broadcast_shapes(*shapes: Union[List[int], List[Tuple]]) -> Tuple[int]:
    return tuple(torch.broadcast_shapes(*shapes))


broadcast_shapes.support_native_out = False


def expand(
    x: torch.Tensor,
    shape: Union[List[int], List[Tuple]],
    /,
    *,
    copy: Optional[bool] = None,
    out: Optional[torch.Tensor] = None,
) -> torch.Tensor:
    return x.expand(shape)


expand.support_native_out = False


@with_unsupported_dtypes({"2.0.1 and below": ("complex", "float16")}, backend_version)
def unique_consecutive(
    x: torch.Tensor,
    /,
    *,
    axis: Optional[int] = None,
) -> Tuple[torch.Tensor, torch.Tensor, torch.Tensor]:
    Results = namedtuple(
        "Results",
        ["output", "inverse_indices", "counts"],
    )
    output, inverse_indices, counts = torch.unique_consecutive(
        x,
        return_inverse=True,
        return_counts=True,
        dim=axis,
    )
    return Results(
        output.to(x.dtype),
        inverse_indices,
        counts,
    )


def column_stack(
    arrays: Sequence[torch.Tensor], /, *, out: Optional[torch.Tensor] = None
) -> torch.Tensor:
    return torch.column_stack(arrays)


@with_supported_dtypes({"2.0.1 and below": ("float32", "float64")}, backend_version)
def put_along_axis(
    arr: torch.Tensor,
    indices: torch.Tensor,
    values: Union[int, torch.Tensor],
    axis: int,
    /,
    *,
    mode: Literal["sum", "min", "max", "mul", "replace"] = "replace",
    out: Optional[torch.Tensor] = None,
) -> torch.Tensor:
    mode_mappings = {
        "sum": "sum",
        "min": "amin",
        "max": "amax",
        "mul": "prod",
        "replace": "replace",
    }
    mode = mode_mappings.get(mode, mode)
    indices = indices.to(torch.int64)
    if mode == "replace":
        return torch.scatter(arr, axis, indices, values, out=out)
    else:
<<<<<<< HEAD
        step = 1 + (torch.cumprod(torch.tensor(shape[:-1]), 0)).sum()

    end = max_end if end > max_end else end
    a = torch.reshape(a, (-1,))
    w = torch.zeros(a.shape, dtype=bool).to(a.device)
    ins = torch.arange(0, max_end).to(a.device)
    steps = torch.arange(0, end, step).to(a.device)

    for i in steps:
        i = ins == i
        w = torch.logical_or(w, i)
    a = torch.where(w, v, a)
    a = torch.reshape(a, shape)
    return a


def trim_zeros(a: torch.Tensor, /, *, trim: Optional[str] = "bf") -> torch.Tensor:
    first = 0
    trim = trim.upper()
    if "F" in trim:
        for i in a:
            if i != 0.0:
                break
            else:
                first = first + 1
    last = len(a)
    if "B" in trim:
        for i in torch.flip(a, [0]):
            if i != 0.0:
                break
            else:
                last = last - 1
    return a[first:last]
=======
        return torch.scatter_reduce(arr, axis, indices, values, reduce=mode, out=out)


put_along_axis.partial_mixed_handler = lambda *args, mode=None, **kwargs: mode in [
    "replace",
    "sum",
    "mul",
    "mean",
    "max",
    "min",
]


def concat_from_sequence(
    input_sequence: Union[Tuple[torch.Tensor], List[torch.Tensor]],
    /,
    *,
    new_axis: int = 0,
    axis: int = 0,
    out: Optional[torch.Tensor] = None,
) -> torch.Tensor:
    is_tuple = type(input_sequence) is tuple
    if is_tuple:
        input_sequence = list(input_sequence)
    if new_axis == 0:
        ret = torch.cat(input_sequence, dim=axis)
        return ret
    elif new_axis == 1:
        ret = torch.stack(input_sequence, dim=axis)
        return ret
>>>>>>> 735af0cb
<|MERGE_RESOLUTION|>--- conflicted
+++ resolved
@@ -13,7 +13,6 @@
 from numbers import Number
 from collections import namedtuple
 import torch
-
 
 # local
 from ivy.func_wrapper import with_unsupported_dtypes, with_supported_dtypes
@@ -391,6 +390,25 @@
 expand.support_native_out = False
 
 
+def concat_from_sequence(
+    input_sequence: Union[Tuple[torch.Tensor], List[torch.Tensor]],
+    /,
+    *,
+    new_axis: int = 0,
+    axis: int = 0,
+    out: Optional[torch.Tensor] = None,
+) -> torch.Tensor:
+    is_tuple = type(input_sequence) is tuple
+    if is_tuple:
+        input_sequence = list(input_sequence)
+    if new_axis == 0:
+        ret = torch.cat(input_sequence, dim=axis)
+        return ret
+    elif new_axis == 1:
+        ret = torch.stack(input_sequence, dim=axis)
+        return ret
+
+
 @with_unsupported_dtypes({"2.0.1 and below": ("complex", "float16")}, backend_version)
 def unique_consecutive(
     x: torch.Tensor,
@@ -444,21 +462,17 @@
     if mode == "replace":
         return torch.scatter(arr, axis, indices, values, out=out)
     else:
-<<<<<<< HEAD
-        step = 1 + (torch.cumprod(torch.tensor(shape[:-1]), 0)).sum()
-
-    end = max_end if end > max_end else end
-    a = torch.reshape(a, (-1,))
-    w = torch.zeros(a.shape, dtype=bool).to(a.device)
-    ins = torch.arange(0, max_end).to(a.device)
-    steps = torch.arange(0, end, step).to(a.device)
-
-    for i in steps:
-        i = ins == i
-        w = torch.logical_or(w, i)
-    a = torch.where(w, v, a)
-    a = torch.reshape(a, shape)
-    return a
+        return torch.scatter_reduce(arr, axis, indices, values, reduce=mode, out=out)
+
+
+put_along_axis.partial_mixed_handler = lambda *args, mode=None, **kwargs: mode in [
+    "replace",
+    "sum",
+    "mul",
+    "mean",
+    "max",
+    "min",
+]
 
 
 def trim_zeros(a: torch.Tensor, /, *, trim: Optional[str] = "bf") -> torch.Tensor:
@@ -477,36 +491,4 @@
                 break
             else:
                 last = last - 1
-    return a[first:last]
-=======
-        return torch.scatter_reduce(arr, axis, indices, values, reduce=mode, out=out)
-
-
-put_along_axis.partial_mixed_handler = lambda *args, mode=None, **kwargs: mode in [
-    "replace",
-    "sum",
-    "mul",
-    "mean",
-    "max",
-    "min",
-]
-
-
-def concat_from_sequence(
-    input_sequence: Union[Tuple[torch.Tensor], List[torch.Tensor]],
-    /,
-    *,
-    new_axis: int = 0,
-    axis: int = 0,
-    out: Optional[torch.Tensor] = None,
-) -> torch.Tensor:
-    is_tuple = type(input_sequence) is tuple
-    if is_tuple:
-        input_sequence = list(input_sequence)
-    if new_axis == 0:
-        ret = torch.cat(input_sequence, dim=axis)
-        return ret
-    elif new_axis == 1:
-        ret = torch.stack(input_sequence, dim=axis)
-        return ret
->>>>>>> 735af0cb
+    return a[first:last]