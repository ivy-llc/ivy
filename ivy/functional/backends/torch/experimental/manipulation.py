from typing import Optional, Union, Sequence, Tuple, NamedTuple, List
from numbers import Number
from ivy.func_wrapper import with_unsupported_dtypes
from .. import backend_version
import torch
import ivy


def moveaxis(
    a: torch.Tensor,
    source: Union[int, Sequence[int]],
    destination: Union[int, Sequence[int]],
    /,
    *,
    out: Optional[torch.Tensor] = None,
) -> torch.Tensor:
    return torch.moveaxis(a, source, destination)


moveaxis.support_native_out = False


def heaviside(
    x1: torch.tensor,
    x2: torch.tensor,
    /,
    *,
    out: Optional[torch.tensor] = None,
) -> torch.tensor:
    return torch.heaviside(
        x1,
        x2,
        out=out,
    )


heaviside.support_native_out = True


def flipud(
    m: torch.Tensor,
    /,
    *,
    out: Optional[torch.tensor] = None,
) -> torch.tensor:
    return torch.flipud(m)


flipud.support_native_out = False


def vstack(
    arrays: Sequence[torch.Tensor],
    /,
    *,
    out: Optional[torch.Tensor] = None,
) -> torch.Tensor:
    if not isinstance(arrays, tuple):
        arrays = tuple(arrays)
    return torch.vstack(arrays, out=None)


def hstack(
    arrays: Sequence[torch.Tensor],
    /,
    *,
    out: Optional[torch.Tensor] = None,
) -> torch.Tensor:
    if not isinstance(arrays, tuple):
        arrays = tuple(arrays)
    return torch.hstack(arrays, out=None)


def rot90(
    m: torch.Tensor,
    /,
    *,
    k: Optional[int] = 1,
    axes: Optional[Tuple[int, int]] = (0, 1),
    out: Optional[torch.Tensor] = None,
) -> torch.Tensor:
    return torch.rot90(m, k, axes)


def top_k(
    x: torch.Tensor,
    k: int,
    /,
    *,
    axis: Optional[int] = -1,
    largest: Optional[bool] = True,
    out: Optional[Tuple[torch.Tensor, torch.Tensor]] = None,
) -> Tuple[torch.Tensor, torch.Tensor]:
    topk_res = NamedTuple(
        "top_k", [("values", torch.Tensor), ("indices", torch.Tensor)]
    )
    if not largest:
        indices = torch.argsort(x, dim=axis)
        indices = torch.index_select(indices, axis, torch.arange(k))
    else:
        x = -x
        indices = torch.argsort(x, dim=axis)
        indices = torch.index_select(indices, axis, torch.arange(k))
        x = -x
    val = torch.gather(x, axis, indices)
    return topk_res(val, indices)


def fliplr(
    m: torch.Tensor,
    /,
    *,
    out: Optional[torch.tensor] = None,
) -> torch.tensor:
    return torch.fliplr(m)


fliplr.support_native_out = False


@with_unsupported_dtypes({"1.11.0 and below": ("float16",)}, backend_version)
def i0(
    x: torch.Tensor,
    /,
    *,
    out: Optional[torch.Tensor] = None,
) -> torch.Tensor:
    return torch.i0(x, out=out)


i0.support_native_out = True


def flatten(
    x: torch.Tensor,
    /,
    *,
    start_dim: Optional[int] = 0,
    end_dim: Optional[int] = -1,
    order: Optional[str] = "C",
    out: Optional[torch.Tensor] = None,
) -> torch.Tensor:
    ivy.assertions.check_elem_in_list(order, ["C", "F"])
    if order == "F":
        return ivy.functional.experimental.flatten(
            x, start_dim=start_dim, end_dim=end_dim, order=order
        )
    return torch.flatten(x, start_dim=start_dim, end_dim=end_dim)


def vsplit(
    ary: torch.Tensor,
    indices_or_sections: Union[int, Tuple[int]],
    /,
    *,
    out: Optional[torch.Tensor] = None,
) -> torch.Tensor:
    return torch.vsplit(ary, indices_or_sections)


def dsplit(
    ary: torch.Tensor,
    indices_or_sections: Union[int, Tuple[int, ...]],
    /,
<<<<<<< HEAD
) -> List[torch.Tensor, ...]:
    return list(torch.dsplit(ary, indices_or_sections))
=======
) -> List[torch.Tensor]:
    if len(ary.shape) < 3:
        raise ivy.exceptions.IvyError(
            "dsplit only works on arrays of 3 or more dimensions"
        )
    return torch.dsplit(ary, indices_or_sections)
>>>>>>> 016e7e5a


def atleast_1d(*arys: torch.Tensor) -> List[torch.Tensor]:
    transformed = torch.atleast_1d(*arys)
    if isinstance(transformed, tuple):
        return list(transformed)
    return transformed


def dstack(
    arrays: Sequence[torch.Tensor],
    /,
    *,
    out: Optional[torch.Tensor] = None,
) -> torch.Tensor:
    if not isinstance(arrays, tuple):
        arrays = tuple(arrays)
    return torch.dstack(arrays, out=None)


def atleast_2d(*arys: torch.Tensor) -> List[torch.Tensor]:
    transformed = torch.atleast_2d(*arys)
    if isinstance(transformed, tuple):
        return list(transformed)
    return transformed


def atleast_3d(*arys: Union[torch.Tensor, bool, Number]) -> List[torch.Tensor]:
    transformed = torch.atleast_3d(*arys)
    if isinstance(transformed, tuple):
        return list(transformed)
    return transformed


@with_unsupported_dtypes({"1.11.0 and below": ("float16", "bfloat16")}, backend_version)
def take_along_axis(
    arr: torch.Tensor,
    indices: torch.Tensor,
    axis: int,
    /,
    *,
    out: Optional[torch.Tensor] = None,
) -> torch.Tensor:
    if arr.shape != indices.shape:
        raise ivy.exceptions.IvyException(
            "arr and indices must have the same shape;"
            + f" got {arr.shape} vs {indices.shape}"
        )
    indices = indices.long()
    return torch.take_along_dim(arr, indices, axis, out=out)


def hsplit(
    ary: torch.Tensor,
    indices_or_sections: Union[int, Tuple[int]],
    /,
    *,
    out: Optional[torch.Tensor] = None,
) -> torch.Tensor:
    return torch.hsplit(ary, indices_or_sections)


take_along_axis.support_native_out = True


def broadcast_shapes(shapes: Union[List[int], List[Tuple]]) -> Tuple[int]:
    return tuple(torch.broadcast_shapes(*shapes))<|MERGE_RESOLUTION|>--- conflicted
+++ resolved
@@ -162,17 +162,12 @@
     ary: torch.Tensor,
     indices_or_sections: Union[int, Tuple[int, ...]],
     /,
-<<<<<<< HEAD
-) -> List[torch.Tensor, ...]:
-    return list(torch.dsplit(ary, indices_or_sections))
-=======
 ) -> List[torch.Tensor]:
     if len(ary.shape) < 3:
         raise ivy.exceptions.IvyError(
             "dsplit only works on arrays of 3 or more dimensions"
         )
-    return torch.dsplit(ary, indices_or_sections)
->>>>>>> 016e7e5a
+    return list(torch.dsplit(ary, indices_or_sections))
 
 
 def atleast_1d(*arys: torch.Tensor) -> List[torch.Tensor]:
