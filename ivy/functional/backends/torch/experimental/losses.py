from typing import Optional
import torch
from ivy.func_wrapper import (
    with_unsupported_dtypes,
    with_supported_device_and_dtypes,
    with_supported_dtypes,
)
from . import backend_version

# Assuming ivy and backend_version are imported and defined properly


@with_unsupported_dtypes(
<<<<<<< HEAD
    {"2.1.0  and below": ("unit8", "int8", "int16", "int32", "int64", "bool")},
=======
    {"2.1.2 and below": ("unit8", "int8", "int16", "int32", "int64", "bool")},
>>>>>>> 3f28537e
    backend_version,
)
def l1_loss(
    input: torch.Tensor,
    target: torch.Tensor,
    /,
    *,
    reduction: Optional[str] = "mean",
) -> torch.Tensor:
    return torch.nn.functional.l1_loss(
        input,
        target,
        reduction=reduction,
    )


@with_unsupported_dtypes(
    {
        "2.1.2 and below": (
            "complex",
            "uint8",
            "int8",
            "int16",
            "int32",
            "int64",
            "bool",
        )
    },
    backend_version,
)
def smooth_l1_loss(
    input: torch.Tensor,
    target: torch.Tensor,
    /,
    *,
    beta: Optional[float] = 1.0,
    reduction: Optional[str] = "mean",
) -> torch.Tensor:
    return torch.nn.functional.smooth_l1_loss(
        input,
        target,
        beta=beta,
        reduction=reduction,
    )


@with_unsupported_dtypes(
<<<<<<< HEAD
    {"2.1.0  and below": ("uint8", "int8", "int16", "int32", "int64", "bool")},
=======
    {"2.1.2 and below": ("uint8", "int8", "int16", "int32", "int64", "bool")},
>>>>>>> 3f28537e
    backend_version,
)
def huber_loss(
    input: torch.Tensor,
    target: torch.Tensor,
    /,
    *,
    reduction: Optional[str] = "mean",
    delta: Optional[float] = 1.0,
) -> torch.Tensor:
    return torch.nn.functional.huber_loss(
        input, target, reduction=reduction, delta=delta
    )


@with_unsupported_dtypes(
    {
<<<<<<< HEAD
        "2.1.0  and below": (
=======
        "2.1.2 and below": (
>>>>>>> 3f28537e
            "float16",
            "uint8",
            "int8",
            "int16",
            "int32",
            "int64",
            "bool",
        )
    },
    backend_version,
)
def soft_margin_loss(
    input: torch.Tensor,
    target: torch.Tensor,
    /,
    *,
    reduction: Optional[str] = "mean",
) -> torch.Tensor:
    return torch.nn.functional.soft_margin_loss(
        input,
        target,
        reduction=reduction,
    )


@with_supported_dtypes(
<<<<<<< HEAD
    {"2.1.0  and below": ("float",)},
=======
    {"2.1.2 and below": ("float",)},
>>>>>>> 3f28537e
    backend_version,
)
def kl_div(
    input: torch.Tensor,
    target: torch.Tensor,
    /,
    *,
    reduction: Optional[str] = "mean",
    log_target=False,
    out: Optional[torch.Tensor] = None,
) -> torch.Tensor:
    loss = torch.nn.functional.kl_div(
        input, target, reduction=reduction, log_target=log_target
    )
    return loss


@with_supported_device_and_dtypes(
    {
<<<<<<< HEAD
        "2.1.0 and below": {
=======
        "2.15.0 and below": {
>>>>>>> 3f28537e
            "cpu": (
                "float32",
                "float64",
                "int8",
                "int16",
                "int32",
                "int64",
                "uint8",
                "complex64",
                "complex128",
            ),
        }
    },
    backend_version,
)
def poisson_nll_loss(
    input: torch.Tensor,
    target: torch.Tensor,
    *,
    log_input: bool = True,
    full: bool = False,
    eps: float = 1e-8,
    reduction: str = "mean",
) -> torch.Tensor:
    return torch.nn.functional.poisson_nll_loss(
        input, target, log_input=log_input, full=full, eps=eps, reduction=reduction
    )


@with_supported_device_and_dtypes(
    {
        "2.1.0 and below": {
            "cpu": ("float16", "float32", "float64"),
            "gpu": ("float16", "float32", "float64"),
        }
    },
    backend_version,
)
def hinge_embedding_loss(
    input: torch.Tensor,
    target: torch.Tensor,
    *,
    margin: float = 1.0,
    reduction: str = "mean",
) -> torch.Tensor:
    return torch.nn.functional.hinge_embedding_loss(
        input, target, margin=margin, reduction=reduction
    )<|MERGE_RESOLUTION|>--- conflicted
+++ resolved
@@ -11,11 +11,7 @@
 
 
 @with_unsupported_dtypes(
-<<<<<<< HEAD
-    {"2.1.0  and below": ("unit8", "int8", "int16", "int32", "int64", "bool")},
-=======
     {"2.1.2 and below": ("unit8", "int8", "int16", "int32", "int64", "bool")},
->>>>>>> 3f28537e
     backend_version,
 )
 def l1_loss(
@@ -63,11 +59,7 @@
 
 
 @with_unsupported_dtypes(
-<<<<<<< HEAD
-    {"2.1.0  and below": ("uint8", "int8", "int16", "int32", "int64", "bool")},
-=======
     {"2.1.2 and below": ("uint8", "int8", "int16", "int32", "int64", "bool")},
->>>>>>> 3f28537e
     backend_version,
 )
 def huber_loss(
@@ -85,11 +77,7 @@
 
 @with_unsupported_dtypes(
     {
-<<<<<<< HEAD
-        "2.1.0  and below": (
-=======
         "2.1.2 and below": (
->>>>>>> 3f28537e
             "float16",
             "uint8",
             "int8",
@@ -116,11 +104,7 @@
 
 
 @with_supported_dtypes(
-<<<<<<< HEAD
-    {"2.1.0  and below": ("float",)},
-=======
     {"2.1.2 and below": ("float",)},
->>>>>>> 3f28537e
     backend_version,
 )
 def kl_div(
@@ -140,11 +124,7 @@
 
 @with_supported_device_and_dtypes(
     {
-<<<<<<< HEAD
-        "2.1.0 and below": {
-=======
         "2.15.0 and below": {
->>>>>>> 3f28537e
             "cpu": (
                 "float32",
                 "float64",
@@ -176,7 +156,7 @@
 
 @with_supported_device_and_dtypes(
     {
-        "2.1.0 and below": {
+        "2.1.2 and below": {
             "cpu": ("float16", "float32", "float64"),
             "gpu": ("float16", "float32", "float64"),
         }
