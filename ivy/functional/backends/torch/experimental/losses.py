from typing import Optional
import torch
from ivy.func_wrapper import (
    with_unsupported_dtypes,
    with_supported_device_and_dtypes,
    with_supported_dtypes,
)
from . import backend_version

# Assuming ivy and backend_version are imported and defined properly


@with_unsupported_dtypes(
    {"2.0.1 and below": ("unit8", "int8", "int16", "int32", "int64", "bool")},
    backend_version,
)
def l1_loss(
    input: torch.Tensor,
    target: torch.Tensor,
    /,
    *,
    reduction: Optional[str] = "mean",
) -> torch.Tensor:
    return torch.nn.functional.l1_loss(
        input,
        target,
        reduction=reduction,
    )


@with_unsupported_dtypes(
    {
        "2.0.1 and below": (
            "complex",
            "uint8",
            "int8",
            "int16",
            "int32",
            "int64",
            "bool",
        )
    },
    backend_version,
)
def smooth_l1_loss(
    input: torch.Tensor,
    target: torch.Tensor,
    /,
    *,
    beta: Optional[float] = 1.0,
    reduction: Optional[str] = "mean",
) -> torch.Tensor:
    return torch.nn.functional.smooth_l1_loss(
        input,
        target,
        beta=beta,
        reduction=reduction,
    )


@with_unsupported_dtypes(
    {"2.0.1 and below": ("uint8", "int8", "int16", "int32", "int64", "bool")},
    backend_version,
)
def huber_loss(
    input: torch.Tensor,
    target: torch.Tensor,
    /,
    *,
    reduction: Optional[str] = "mean",
    delta: Optional[float] = 1.0,
) -> torch.Tensor:
    return torch.nn.functional.huber_loss(
        input, target, reduction=reduction, delta=delta
    )


@with_unsupported_dtypes(
    {
        "2.0.1 and below": (
            "float16",
            "uint8",
            "int8",
            "int16",
            "int32",
            "int64",
            "bool",
        )
    },
    backend_version,
)
def soft_margin_loss(
    input: torch.Tensor,
    target: torch.Tensor,
    /,
    *,
    reduction: Optional[str] = "mean",
) -> torch.Tensor:
    return torch.nn.functional.soft_margin_loss(
        input,
        target,
        reduction=reduction,
    )


@with_supported_dtypes(
    {"2.0.1 and below": ("float",)},
    backend_version,
)
def kl_div(
    input: torch.Tensor,
    target: torch.Tensor,
    /,
    *,
    reduction: Optional[str] = "mean",
    log_target=False,
    out: Optional[torch.Tensor] = None,
) -> torch.Tensor:
    loss = torch.nn.functional.kl_div(
        input, target, reduction=reduction, log_target=log_target
    )
    return loss


<<<<<<< HEAD
@with_unsupported_dtypes(
    {"2.0.1 and below": ("unit8", "int8", "int16", "int32", "int64", "bool")},
    backend_version,
)
def binary_cross_entropy(
    input: torch.Tensor,
    target: torch.Tensor,
    /,
    *,
    reduction: Optional[str] = "mean",
    out: Optional[torch.Tensor] = None
) -> torch.Tensor:
    return torch.nn.functional.binary_cross_entropy(
        input,
        target,
        reduction=reduction,
        out = out
=======
@with_supported_device_and_dtypes(
    {
        "2.13.0 and below": {
            "cpu": (
                "float32",
                "float64",
                "int8",
                "int16",
                "int32",
                "int64",
                "uint8",
                "complex64",
                "complex128",
            ),
        }
    },
    backend_version,
)
def poisson_nll_loss(
    input: torch.Tensor,
    target: torch.Tensor,
    *,
    log_input: bool = True,
    full: bool = False,
    eps: float = 1e-8,
    reduction: str = "mean",
) -> torch.Tensor:
    return torch.nn.functional.poisson_nll_loss(
        input, target, log_input=log_input, full=full, eps=eps, reduction=reduction
>>>>>>> 536c5a47
    )<|MERGE_RESOLUTION|>--- conflicted
+++ resolved
@@ -122,25 +122,6 @@
     return loss
 
 
-<<<<<<< HEAD
-@with_unsupported_dtypes(
-    {"2.0.1 and below": ("unit8", "int8", "int16", "int32", "int64", "bool")},
-    backend_version,
-)
-def binary_cross_entropy(
-    input: torch.Tensor,
-    target: torch.Tensor,
-    /,
-    *,
-    reduction: Optional[str] = "mean",
-    out: Optional[torch.Tensor] = None
-) -> torch.Tensor:
-    return torch.nn.functional.binary_cross_entropy(
-        input,
-        target,
-        reduction=reduction,
-        out = out
-=======
 @with_supported_device_and_dtypes(
     {
         "2.13.0 and below": {
@@ -170,5 +151,24 @@
 ) -> torch.Tensor:
     return torch.nn.functional.poisson_nll_loss(
         input, target, log_input=log_input, full=full, eps=eps, reduction=reduction
->>>>>>> 536c5a47
+    )
+
+
+@with_unsupported_dtypes(
+    {"2.0.1 and below": ("unit8", "int8", "int16", "int32", "int64", "bool")},
+    backend_version,
+)
+def binary_cross_entropy(
+    input: torch.Tensor,
+    target: torch.Tensor,
+    /,
+    *,
+    reduction: Optional[str] = "mean",
+    out: Optional[torch.Tensor] = None
+) -> torch.Tensor:
+    return torch.nn.functional.binary_cross_entropy(
+        input,
+        target,
+        reduction=reduction,
+        out = out
     )