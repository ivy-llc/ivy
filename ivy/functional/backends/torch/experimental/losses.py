from typing import Optional
import torch
from ivy.func_wrapper import with_unsupported_dtypes
from . import backend_version

# Assuming ivy and backend_version are imported and defined properly


@with_unsupported_dtypes(
    {"2.0.1 and below": ("unit8", "int8", "int16", "int32", "int64", "bool")},
    backend_version,
)
def l1_loss(
    input: torch.Tensor,
    target: torch.Tensor,
    /,
    *,
    reduction: Optional[str] = "mean",
) -> torch.Tensor:
    return torch.nn.functional.l1_loss(
        input,
        target,
        reduction=reduction,
    )


@with_unsupported_dtypes(
<<<<<<< HEAD
    {"2.0.1 and below": ("uint8", "int8", "int16", "int32", "int64", "bool")},
    backend_version,
)
def huber_loss(
=======
    {
        "2.0.1 and below": (
            "complex",
            "uint8",
            "int8",
            "int16",
            "int32",
            "int64",
            "bool",
        )
    },
    backend_version,
)
def smooth_l1_loss(
>>>>>>> 01cc6704
    input: torch.Tensor,
    target: torch.Tensor,
    /,
    *,
<<<<<<< HEAD
    reduction: Optional[str] = "mean",
    delta: Optional[float] = 1.0,
) -> torch.Tensor:
    return torch.nn.functional.huber_loss(
        input, target, reduction=reduction, delta=delta
=======
    beta: Optional[float] = 1.0,
    reduction: Optional[str] = "mean",
) -> torch.Tensor:
    return torch.nn.functional.smooth_l1_loss(
        input,
        target,
        beta=beta,
        reduction=reduction,
>>>>>>> 01cc6704
    )<|MERGE_RESOLUTION|>--- conflicted
+++ resolved
@@ -25,12 +25,6 @@
 
 
 @with_unsupported_dtypes(
-<<<<<<< HEAD
-    {"2.0.1 and below": ("uint8", "int8", "int16", "int32", "int64", "bool")},
-    backend_version,
-)
-def huber_loss(
-=======
     {
         "2.0.1 and below": (
             "complex",
@@ -45,18 +39,10 @@
     backend_version,
 )
 def smooth_l1_loss(
->>>>>>> 01cc6704
     input: torch.Tensor,
     target: torch.Tensor,
     /,
     *,
-<<<<<<< HEAD
-    reduction: Optional[str] = "mean",
-    delta: Optional[float] = 1.0,
-) -> torch.Tensor:
-    return torch.nn.functional.huber_loss(
-        input, target, reduction=reduction, delta=delta
-=======
     beta: Optional[float] = 1.0,
     reduction: Optional[str] = "mean",
 ) -> torch.Tensor:
@@ -65,5 +51,21 @@
         target,
         beta=beta,
         reduction=reduction,
->>>>>>> 01cc6704
+    )
+
+
+@with_unsupported_dtypes(
+    {"2.0.1 and below": ("uint8", "int8", "int16", "int32", "int64", "bool")},
+    backend_version,
+)
+def huber_loss(
+    input: torch.Tensor,
+    target: torch.Tensor,
+    /,
+    *,
+    reduction: Optional[str] = "mean",
+    delta: Optional[float] = 1.0,
+) -> torch.Tensor:
+    return torch.nn.functional.huber_loss(
+        input, target, reduction=reduction, delta=delta
     )