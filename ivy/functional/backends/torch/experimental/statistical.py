--- conflicted
+++ resolved
@@ -57,14 +57,10 @@
     out: Optional[torch.tensor] = None,
 ) -> torch.tensor:
     temp = a.to(torch.float64)
-<<<<<<< HEAD
-    qt = q.to(torch.float64)
-=======
     if isinstance(q, torch.tensor):
         qt = q.to(torch.float64)
     else:
         qt = q
->>>>>>> c98b3c2b
     if isinstance(axis, list) or isinstance(axis, tuple):
         dimension = len(a.size())
         for x in axis:
