# global
from typing import Optional, Union, Tuple, Sequence
import torch

# local
from ivy.func_wrapper import with_unsupported_dtypes
from . import backend_version


@with_unsupported_dtypes({"1.11.0 and below": ("float16",)}, backend_version)
def median(
    input: torch.tensor,
    /,
    *,
    axis: Optional[Union[Tuple[int], int]] = None,
    keepdims: Optional[bool] = False,
    out: Optional[torch.tensor] = None,
) -> torch.tensor:
    return quantile(
        input,
        0.5,
        axis=axis,
        keepdims=keepdims,
        interpolation="midpoint",
    ).type_as(input)


median.support_native_out = False


def nanmean(
    a: torch.Tensor,
    /,
    *,
    axis: Optional[Union[int, Tuple[int]]] = None,
    keepdims: Optional[bool] = False,
    dtype: Optional[torch.dtype] = None,
    out: Optional[torch.Tensor] = None,
) -> torch.Tensor:
    return torch.nanmean(a, dim=axis, keepdim=keepdims, dtype=dtype, out=out)


nanmean.support_native_out = True


@with_unsupported_dtypes(
    {"1.11.0 and below": ("bfloat16", "bfloat32", "float16")}, backend_version
)
def quantile(
    a: torch.tensor,
    q: Union[torch.tensor, float],
    /,
    *,
    axis: Optional[Union[Sequence[int], int]] = None,
    keepdims: Optional[bool] = False,
    interpolation: Optional[str] = "linear",
    out: Optional[torch.tensor] = None,
) -> torch.tensor:
    temp = a.to(torch.float64)
    if isinstance(q, torch.tensor):
        qt = q.to(torch.float64)
    else:
        qt = q
    if isinstance(axis, list) or isinstance(axis, tuple):
        dimension = len(a.size())
        for x in axis:
            axis1 = x
            for axis2 in range(x + 1, dimension):
                temp = torch.transpose(temp, axis1, axis2)
                axis1 = axis2
        temp = torch.flatten(temp, start_dim=dimension - len(axis))
        return torch.quantile(
            temp, qt, dim=-1, keepdim=keepdims, interpolation=interpolation, out=out
        )
    return torch.quantile(
        temp, qt, dim=axis, keepdim=keepdims, interpolation=interpolation, out=out
    )


quantile.support_native_out = True


def corrcoef(
    x: torch.Tensor,
    /,
    *,
    y: Optional[torch.Tensor] = None,
    rowvar: Optional[bool] = True,
    out: Optional[torch.tensor] = None,
) -> torch.Tensor:
    if y is None:
        xarr = x
    else:
        axis = 0 if rowvar else 1
        xarr = torch.concat([x, y], dim=axis)
        xarr = xarr.T if not rowvar else xarr

    return torch.corrcoef(xarr)


def nanmedian(
    input: torch.tensor,
    /,
    *,
    axis: Optional[Union[Tuple[int], int]] = None,
    keepdims: Optional[bool] = False,
    overwrite_input: Optional[bool] = False,
    out: Optional[torch.tensor] = None,
) -> torch.tensor:
    return torch.nanmedian(
        input, axis=axis, keepdims=keepdims, overwrite_input=overwrite_input, out=out
    )


nanmedian.support_native_out = True


def unravel_index(
    indices: torch.Tensor,
    shape: Tuple[int],
    /,
    *,
    out: Optional[torch.Tensor] = None,
) -> Tuple:
    temp = indices.to(torch.int32)
    output = []
    for dim in reversed(shape):
        output.append(temp % dim)
        temp = temp // dim
    return tuple(reversed(output))


unravel_index.support_native_out = False


def bincount(
    x: torch.Tensor,
    /,
    *,
    weights: Optional[torch.Tensor] = None,
    minlength: Optional[int] = 0,
    out: Optional[torch.Tensor] = None,
) -> torch.Tensor:
    if weights is None:
        ret = torch.bincount(x, minlength=minlength)
        ret = ret.to(x.dtype)
    else:
        ret = torch.bincount(x, weights=weights, minlength=minlength)
        ret = ret.to(weights.dtype)
    return ret


<<<<<<< HEAD
bincount.support_native_out = False

def pytorch_histogram(
    x: torch.Tensor,
    /,
    *,
    weights: Optional[torch.Tensor] = None,
    range: Optional[int] = None,
    density: Optional[bool] = False,
) -> torch.Tensor:
    # Compute the histogram with the given arguments
    hist = torch.histc(x, bins=range, weights=weights, density=density)
    return hist
=======
bincount.support_native_out = False
>>>>>>> d2e3d42f
<|MERGE_RESOLUTION|>--- conflicted
+++ resolved
@@ -150,8 +150,8 @@
     return ret
 
 
-<<<<<<< HEAD
 bincount.support_native_out = False
+
 
 def pytorch_histogram(
     x: torch.Tensor,
@@ -164,6 +164,3 @@
     # Compute the histogram with the given arguments
     hist = torch.histc(x, bins=range, weights=weights, density=density)
     return hist
-=======
-bincount.support_native_out = False
->>>>>>> d2e3d42f
