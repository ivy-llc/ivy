# global
from typing import Optional, Union, Tuple, Sequence
import torch

# local
from ivy.func_wrapper import with_unsupported_dtypes
from . import backend_version
import ivy
from ..statistical import _infer_dtype
from copy import deepcopy


@with_unsupported_dtypes(
    {
        "2.0.1 and below": (
            "uint8",
            "int8",
            "int16",
            "int32",
            "int64",
            "float16",
            "bfloat16",
        )
    },
    backend_version,
)
def histogram(
    a: torch.Tensor,
    /,
    *,
    bins: Optional[Union[int, torch.Tensor]] = None,
    axis: Optional[int] = None,
    extend_lower_interval: Optional[bool] = False,
    extend_upper_interval: Optional[bool] = False,
    dtype: Optional[torch.dtype] = None,
    range: Optional[Tuple[float]] = None,
    weights: Optional[torch.Tensor] = None,
    density: Optional[bool] = False,
    out: Optional[torch.Tensor] = None,
) -> Tuple[torch.Tensor]:
    min_a = torch.min(a)
    max_a = torch.max(a)
    if isinstance(bins, torch.Tensor) and range:
        raise ivy.exceptions.IvyException(
            "Must choose between specifying bins and range or bin edges directly"
        )
    if range:
        bins = torch.linspace(
            start=range[0], end=range[1], steps=bins + 1, dtype=a.dtype
        )
        range = None
    elif isinstance(bins, int):
        range = (min_a, max_a)
        bins = torch.linspace(
            start=range[0], end=range[1], steps=bins + 1, dtype=a.dtype
        )
        range = None
    if bins.size()[0] < 2:
        raise ivy.exceptions.IvyException("bins must have at least 1 bin (size > 1)")
    bins_out = bins.clone()
    if extend_lower_interval and min_a < bins[0]:
        bins.data[0] = min_a
    if extend_upper_interval and max_a > bins[-1]:
        bins.data[-1] = max_a
    if a.ndim > 0 and axis is not None:
        inverted_shape_dims = list(torch.flip(torch.arange(a.ndim), dims=[0]))
        if isinstance(axis, int):
            axis = [axis]
        shape_axes = 1
        for dimension in axis:
            inverted_shape_dims.remove(dimension)
            inverted_shape_dims.append(dimension)
            shape_axes *= a.shape[dimension]
        a_along_axis_1d = (
            a.permute(inverted_shape_dims).flatten().reshape((-1, shape_axes))
        )
        if weights is None:
            ret = []
            for a_1d in a_along_axis_1d:
                ret_1d = torch.histogram(
                    a_1d,
                    bins=bins,
                    # TODO: waiting tensorflow version support to density
                    # density=density,
                )[0]
                ret.append(ret_1d.tolist())
        else:
            weights_along_axis_1d = (
                weights.permute(inverted_shape_dims).flatten().reshape((-1, shape_axes))
            )
            ret = []
            for a_1d, weights_1d in zip(a_along_axis_1d, weights_along_axis_1d):
                ret_1d = torch.histogram(
                    a_1d,
                    bins=bins,
                    weight=weights_1d,
                    # TODO: waiting tensorflow version support to density
                    # density=density,
                )[0]
                ret.append(ret_1d.tolist())
        out_shape = list(a.shape)
        for dimension in sorted(axis, reverse=True):
            del out_shape[dimension]
        out_shape.insert(0, len(bins) - 1)
        ret = torch.tensor(ret)
        ret = ret.flatten()
        index = torch.zeros(len(out_shape), dtype=int)
        ret_shaped = torch.zeros(out_shape)
        dim = 0
        i = 0
        if index.tolist() == (torch.tensor(out_shape) - 1).tolist():
            ret_shaped.data[tuple(index)] = ret[i]
        while index.tolist() != (torch.tensor(out_shape) - 1).tolist():
            ret_shaped.data[tuple(index)] = ret[i]
            dim_full_flag = False
            while index[dim] == out_shape[dim] - 1:
                index[dim] = 0
                dim += 1
                dim_full_flag = True
            index[dim] += 1
            i += 1
            if dim_full_flag:
                dim = 0
        if index.tolist() == (torch.tensor(out_shape) - 1).tolist():
            ret_shaped.data[tuple(index)] = ret[i]
        ret = ret_shaped
    else:
        ret = torch.histogram(
            a, bins=bins, range=range, weight=weights, density=density
        )[0]
    dtype = ivy.as_native_dtype(dtype)
    if dtype:
        ret = ret.type(dtype)
        bins_out = bins_out.type(dtype)
    # TODO: weird error when returning bins: return ret, bins_out
    return ret


histogram.support_native_out = True


@with_unsupported_dtypes({"2.0.1 and below": ("float16", "bool")}, backend_version)
def median(
    input: torch.Tensor,
    /,
    *,
    axis: Optional[Union[Tuple[int], int]] = None,
    keepdims: bool = False,
    out: Optional[torch.Tensor] = None,
) -> torch.Tensor:
    if isinstance(axis, tuple):
        if len(axis) == 1:
            axis = axis[0]
    ret = quantile(
        input,
        0.5,
        axis=axis,
        keepdims=keepdims,
        interpolation="midpoint",
    )
    if input.dtype in [torch.int64, torch.float64]:
        ret = torch.asarray(ret, dtype=torch.float64)
    elif input.dtype in [torch.float16, torch.bfloat16]:
        ret = torch.asarray(ret, dtype=input.dtype)
    else:
        ret = torch.asarray(ret, dtype=torch.float32)
    return ret


median.support_native_out = False


def nanmean(
    a: torch.Tensor,
    /,
    *,
    axis: Optional[Union[int, Tuple[int]]] = None,
    keepdims: bool = False,
    dtype: Optional[torch.dtype] = None,
    out: Optional[torch.Tensor] = None,
) -> torch.Tensor:
    return torch.nanmean(a, dim=axis, keepdim=keepdims, dtype=dtype, out=out)


nanmean.support_native_out = True


<<<<<<< HEAD
def nanprod(
    a: torch.Tensor,
    /,
    *,
    axis: Optional[Union[int, Sequence[int]]] = None,
    dtype: Optional[torch.dtype] = None,
    keepdims: Optional[bool] = False,
    out: Optional[torch.Tensor] = None,
    initial: Optional[Union[int, float, complex, ivy.Container]] = None,
    where: Optional[torch.Tensor] = None,
) -> torch.Tensor:
    a = torch.nan_to_num(a, nan=1.0)
    dtype = ivy.as_native_dtype(dtype)
    if dtype is None:
        dtype = _infer_dtype(a.dtype)
    if axis == ():
        return a.type(dtype)
    if axis is None:
        return torch.prod(input=a, dtype=dtype, out=out)
    if isinstance(axis, tuple) or isinstance(axis, list):
        for i in axis:
            a = torch.prod(a, dim=i, keepdim=keepdims, dtype=dtype, out=out)
        return a
    return torch.prod(a, dim=axis, keepdim=keepdims, dtype=dtype, out=out)


nanprod.support_native_out = True
=======
def _validate_quantile(q):
    if q.ndim == 1 and torch.numel(q) < 10:
        for i in range(torch.numel(q)):
            if not (0.0 <= q[i] <= 1.0):
                return False
    else:
        if not (torch.all(0 <= q) and torch.all(q <= 1)):
            return False
    return True


def _to_positive_axis(axis, ndim):
    if not isinstance(axis, (list, tuple)):
        axis = [axis]

    if len(axis) == 0:
        raise ValueError("Axis can't be empty!")

    if len(set(axis)) != len(axis):
        raise ValueError("Duplicated axis!")

    for i in range(len(axis)):
        if not (isinstance(axis[i], int) and (ndim > axis[i] >= -ndim)):
            raise ValueError("Axis must be int in range [-rank(x), rank(x))")
        if axis[i] < 0:
            axis[i] += ndim
    return axis


def _handle_axis(a, q, fn, keepdims=False, axis=None):
    nd = a.ndim
    axis_arg = deepcopy(axis)
    if axis is not None:
        axis = _to_positive_axis(axis, nd)

        if len(axis) == 1:
            axis_arg = axis[0]
        else:
            keep = set(range(nd)) - set(axis)
            nkeep = len(keep)

            for i, s in enumerate(sorted(keep)):
                a = torch.moveaxis(a, s, i)
            a = a.view(
                [
                    *a.shape[:nkeep],
                    -1,
                ]
            )
            axis_arg = -1

    ret = fn(a, q, axis=axis_arg)

    if keepdims:
        if axis is None:
            index_ret = (None,) * nd
        else:
            index_ret = tuple(None if i in axis else slice(None) for i in range(nd))
        ret = ret[(Ellipsis,) + index_ret]

    return ret


def _quantile(a, q, axis=None):
    ret_dtype = a.dtype
    if q.ndim > 2:
        raise ValueError("q argument must be a scalar or 1-dimensional!")
    if axis is None:
        axis = 0
        a = a.flatten()

    n = a.shape[axis]
    if axis != 0:
        a = torch.moveaxis(a, axis, 0)

    indices = []
    for q_num in q:
        index = q_num * (n - 1)
        indices.append(index)

    a = torch.sort(a, 0)[0]
    outputs = []

    for index in indices:
        indices_below = torch.floor(index).to(torch.int64)
        indices_upper = torch.ceil(index).to(torch.int64)

        weights = index - indices_below.to(torch.float64)

        indices_below = torch.clip(indices_below, 0, n - 1)
        indices_upper = torch.clip(indices_upper, 0, n - 1)
        tensor_upper = torch.index_select(a, 0, indices_upper)
        tensor_below = torch.index_select(a, 0, indices_below)

        pred = weights <= 0.5
        out = torch.where(pred, tensor_below, tensor_upper)
        outputs.append(out)
    return torch.concat(outputs, dim=0).to(ret_dtype)


def _compute_quantile_wrapper(
    x, q, axis=None, keepdims=False, interpolation="linear", out=None
):
    if not _validate_quantile(q):
        raise ValueError("Quantiles must be in the range [0, 1]")
    if interpolation in [
        "linear",
        "lower",
        "higher",
        "midpoint",
        "nearest",
        "nearest_jax",
    ]:
        if interpolation == "nearest_jax":
            return _handle_axis(x, q, _quantile, keepdims=keepdims, axis=axis)
        else:
            return torch.quantile(
                x, q, dim=axis, keepdim=keepdims, interpolation=interpolation, out=out
            )
    else:
        raise ValueError(
            "Interpolation must be 'linear', 'lower', 'higher', 'midpoint' or 'nearest'"
        )
>>>>>>> 2c49dbf3


@with_unsupported_dtypes({"2.0.1 and below": ("bfloat16", "float16")}, backend_version)
def quantile(
    a: torch.Tensor,
    q: Union[torch.Tensor, float],
    /,
    *,
    axis: Optional[Union[Sequence[int], int]] = None,
    keepdims: bool = False,
    interpolation: str = "linear",
    out: Optional[torch.Tensor] = None,
) -> torch.Tensor:
    # added the nearest_jax mode to enable jax-like calculations for method="nearest"
    return _compute_quantile_wrapper(
        a,
        q,
        axis=axis,
        keepdims=keepdims,
        interpolation=interpolation,
        out=out,
    )


quantile.support_native_out = True


def corrcoef(
    x: torch.Tensor,
    /,
    *,
    y: Optional[torch.Tensor] = None,
    rowvar: bool = True,
    out: Optional[torch.Tensor] = None,
) -> torch.Tensor:
    if y is None:
        xarr = x
    else:
        axis = 0 if rowvar else 1
        xarr = torch.concat([x, y], dim=axis)
        xarr = xarr.T if not rowvar else xarr

    return torch.corrcoef(xarr)


def _nanmedian(input, axis, keepdims):
    dtype = input.dtype
    temp = input.to(torch.float64)
    num_dim = len(temp.size())
    keepdim_shape = list(temp.size())
    q = 0.5

    axis = [axis] if isinstance(axis, int) else list(axis)

    for i in axis:
        keepdim_shape[i] = 1
    axis = [num_dim + x if x < 0 else x for x in axis]
    axis.sort()
    dimension = len(temp.size())
    while len(axis) > 0:
        axis1 = axis[0]
        for axis2 in range(axis1 + 1, dimension):
            temp = torch.transpose(temp, axis1, axis2)
            axis1 = axis2
        axis = [x - 1 for x in axis]
        axis.pop(0)
        dimension = dimension - 1
    temp = torch.flatten(temp, start_dim=dimension - len(axis))
    ret = torch.nanquantile(temp, q, dim=-1, keepdim=keepdims, interpolation="midpoint")
    if keepdims:
        keepdim_shape = tuple(keepdim_shape)
        ret = ret.reshape(keepdim_shape)

    if dtype in [torch.int32, torch.int64, torch.float64]:
        ret = torch.asarray(ret, dtype=torch.float64)
    elif dtype in [torch.float16, torch.bfloat16]:
        ret = torch.asarray(ret, dtype=torch.float16)
    else:
        ret = torch.asarray(ret, dtype=torch.float32)

    return ret


@with_unsupported_dtypes({"2.0.1 and below": ("bfloat16", "float16")}, backend_version)
def nanmedian(
    input: torch.Tensor,
    /,
    *,
    axis: Optional[Union[Tuple[int], int]] = None,
    keepdims: bool = False,
    overwrite_input: bool = False,
    out: Optional[torch.Tensor] = None,
) -> torch.Tensor:
    if overwrite_input:
        copied_input = input.clone()
        if axis is None:
            copied_input = copied_input.flatten()

            ret = torch.nanquantile(
                copied_input.double(),
                0.5,
                dim=-1,
                keepdim=keepdims,
                interpolation="midpoint",
            )

            if input.dtype in [torch.int32, torch.int64, torch.float64]:
                ret = ret.to(torch.float64)
            elif input.dtype in [torch.float16, torch.bfloat16]:
                ret = ret.to(torch.float16)
            else:
                ret = ret.to(torch.float32)
            return ret

        return _nanmedian(copied_input, axis, keepdims)

    else:
        if axis is None:
            input = input.flatten()

            ret = torch.nanquantile(
                input.double(), 0.5, dim=-1, keepdim=keepdims, interpolation="midpoint"
            )

            if input.dtype in [torch.int32, torch.int64, torch.float64]:
                ret = ret.to(torch.float64)
            elif input.dtype in [torch.float16, torch.bfloat16]:
                ret = ret.to(torch.float16)
            else:
                ret = ret.to(torch.float32)
            return ret

        return _nanmedian(input, axis, keepdims)


nanmedian.support_native_out = True


def bincount(
    x: torch.Tensor,
    /,
    *,
    weights: Optional[torch.Tensor] = None,
    minlength: int = 0,
    out: Optional[torch.Tensor] = None,
) -> torch.Tensor:
    if weights is None:
        ret = torch.bincount(x, minlength=minlength)
        ret = ret.to(x.dtype)
    else:
        ret = torch.bincount(x, weights=weights, minlength=minlength)
        ret = ret.to(weights.dtype)
    return ret


bincount.support_native_out = False


def igamma(
    a: torch.Tensor,
    /,
    *,
    x: torch.Tensor,
    out: Optional[torch.Tensor] = None,
) -> torch.Tensor:
    return torch.special.gammainc(a, x, out=out)


igamma.support_native_out = True


@with_unsupported_dtypes({"2.0.1 and below": ("float16", "bfloat16")}, backend_version)
def cov(
    x1: torch.Tensor,
    x2: torch.Tensor = None,
    /,
    *,
    rowVar: bool = True,
    bias: bool = False,
    ddof: Optional[int] = None,
    fweights: Optional[torch.Tensor] = None,
    aweights: Optional[torch.Tensor] = None,
    dtype: Optional[torch.dtype] = None,
) -> torch.Tensor:
    # dtype casts separately
    if fweights is not None:
        fweights = fweights.type(torch.int64)
    if aweights is not None:
        aweights = aweights.type(torch.float64)

    if x1.dim() > 2:
        raise ValueError("x1 has more than 2 dimensions")

    if x2 is not None:
        if x2.dim() > 2:
            raise ValueError("x2 has more than 2 dimensions")

    if ddof is None:
        if bias == 0:
            ddof = 1
        else:
            ddof = 0

    if dtype is None:
        x1 = x1.type(torch.float64)
        if x2 is not None:
            x2 = x2.type(torch.float64)
    else:
        x1 = x1.type(dtype)
        if x2 is not None:
            x2 = x2.type(dtype)

    X = x1
    if not rowVar and len(x1.shape) != 1:
        X = torch.t(x1)

    if x2 is not None:
        if not rowVar and len(x2.shape) != 1:
            x2 = torch.t(x2)
        X = torch.vstack((X, x2))

    return torch.cov(X, correction=ddof, fweights=fweights, aweights=aweights)


cov.support_native_out = False


@with_unsupported_dtypes(
    {"2.0.1 and below": ("uint8", "bfloat16", "float16")},
    backend_version,
)
def cummax(
    x: torch.Tensor,
    /,
    *,
    axis: int = 0,
    exclusive: bool = False,
    reverse: bool = False,
    dtype: Optional[torch.dtype] = None,
    out: Optional[torch.Tensor] = None,
) -> Tuple[torch.Tensor, torch.Tensor]:
    if x.dtype in (torch.bool, torch.float16):
        x = x.to(dtype=torch.float64)
    elif x.dtype in (torch.int16, torch.int8, torch.uint8):
        x = x.to(dtype=torch.int64)
    elif x.dtype in (torch.complex64, torch.complex128):
        x = x.real.to(dtype=torch.float64)

    if exclusive or reverse:
        if exclusive and reverse:
            x1, x2 = torch.cummax(torch.flip(x, dims=(axis,)), axis)
            x1, x2 = torch.transpose(x1, axis, -1), torch.transpose(x2, axis, -1)
            x1, x2 = torch.concat(
                (torch.zeros_like(x1[..., -1:]), x1[..., :-1]), -1
            ), torch.concat((torch.zeros_like(x2[..., -1:]), x2[..., :-1]), -1)
            x1, x2 = torch.transpose(x1, axis, -1), torch.transpose(x2, axis, -1)
            res1, res2 = torch.flip(x1, dims=(axis,)), torch.flip(x2, dims=(axis,))
        elif exclusive:
            x = torch.transpose(x, axis, -1)
            x = torch.cat((torch.zeros_like(x[..., -1:]), x[..., :-1]), -1)
            x1, x2 = torch.cummax(x, -1)
            res1, res2 = torch.transpose(x1, axis, -1), torch.transpose(x2, axis, -1)
        else:
            x1, x2 = torch.cummax(torch.flip(x, dims=(axis,)), axis)
            res1, res2 = torch.flip(x1, dims=(axis,)), torch.flip(x2, dims=(axis,))
        return res1, res2

    return torch.cummax(x, axis, out=out)


@with_unsupported_dtypes(
    {
        "2.0.1 and below": ("uint8", "float16", "bfloat16"),
        "1.12.1 and above": ("uint8", "float16"),
    },
    backend_version,
)
def cummin(
    x: torch.Tensor,
    /,
    *,
    axis: int = 0,
    exclusive: bool = False,
    reverse: bool = False,
    dtype: Optional[torch.dtype] = None,
    out: Optional[torch.Tensor] = None,
) -> torch.Tensor:
    dtype = ivy.as_native_dtype(dtype)
    if dtype is None:
        dtype = _infer_dtype(x.dtype)
    if not (reverse):
        ret = torch.cummin(x, axis)[0]
    else:
        ret = torch.cummin(torch.flip(x, dims=(axis,)), axis)[0]
        ret = torch.flip(ret, (axis,))
    if ivy.exists(out):
        return ivy.inplace_update(out, ret.to(dtype))
    return ret.to(dtype)<|MERGE_RESOLUTION|>--- conflicted
+++ resolved
@@ -185,7 +185,6 @@
 nanmean.support_native_out = True
 
 
-<<<<<<< HEAD
 def nanprod(
     a: torch.Tensor,
     /,
@@ -213,7 +212,8 @@
 
 
 nanprod.support_native_out = True
-=======
+
+
 def _validate_quantile(q):
     if q.ndim == 1 and torch.numel(q) < 10:
         for i in range(torch.numel(q)):
@@ -337,7 +337,6 @@
         raise ValueError(
             "Interpolation must be 'linear', 'lower', 'higher', 'midpoint' or 'nearest'"
         )
->>>>>>> 2c49dbf3
 
 
 @with_unsupported_dtypes({"2.0.1 and below": ("bfloat16", "float16")}, backend_version)
