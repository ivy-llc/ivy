# global
from typing import Optional, Union, Tuple, Sequence
import torch

# local
from ivy.func_wrapper import with_unsupported_dtypes
from . import backend_version


@with_unsupported_dtypes({"1.11.0 and below": ("float16",)}, backend_version)
def median(
    input: torch.tensor,
    /,
    *,
    axis: Optional[Union[Tuple[int], int]] = None,
    keepdims: Optional[bool] = False,
    out: Optional[torch.tensor] = None,
) -> torch.tensor:
    return quantile(
        input,
        0.5,
        axis=axis,
        keepdims=keepdims,
        interpolation="midpoint",
    ).type_as(input)


median.support_native_out = False


def nanmean(
    a: torch.Tensor,
    /,
    *,
    axis: Optional[Union[int, Tuple[int]]] = None,
    keepdims: Optional[bool] = False,
    dtype: Optional[torch.dtype] = None,
    out: Optional[torch.Tensor] = None,
) -> torch.Tensor:
    return torch.nanmean(a, dim=axis, keepdim=keepdims, dtype=dtype, out=out)


nanmean.support_native_out = True


@with_unsupported_dtypes(
    {"1.11.0 and below": ("bfloat16", "bfloat32", "float16")}, backend_version
)
def quantile(
    a: torch.tensor,
    q: Union[torch.tensor, float],
    /,
    *,
    axis: Optional[Union[Sequence[int], int]] = None,
    keepdims: Optional[bool] = False,
    interpolation: Optional[str] = "linear",
    out: Optional[torch.tensor] = None,
) -> torch.tensor:
    temp = a.to(torch.float64)
<<<<<<< HEAD
    if isinstance(q, torch.tensor):
        qt = q.to(torch.float64)
    else:
        qt = q
=======
>>>>>>> 2707161c
    if isinstance(axis, list) or isinstance(axis, tuple):
        dimension = len(a.size())
        for x in axis:
            axis1 = x
            for axis2 in range(x + 1, dimension):
                temp = torch.transpose(temp, axis1, axis2)
                axis1 = axis2
        temp = torch.flatten(temp, start_dim=dimension - len(axis))
        return torch.quantile(
            temp, qt, dim=-1, keepdim=keepdims, interpolation=interpolation, out=out
        )
    return torch.quantile(
<<<<<<< HEAD
        temp, qt, dim=axis, keepdim=keepdims, interpolation=interpolation, out=out
=======
        temp, q, dim=axis, keepdim=keepdims, interpolation=interpolation, out=out
>>>>>>> 2707161c
    )


quantile.support_native_out = True


def corrcoef(
    x: torch.Tensor,
    /,
    *,
    y: Optional[torch.Tensor] = None,
    rowvar: Optional[bool] = True,
    out: Optional[torch.tensor] = None,
) -> torch.Tensor:
    if y is None:
        xarr = x
    else:
        axis = 0 if rowvar else 1
        xarr = torch.concat([x, y], dim=axis)
        xarr = xarr.T if not rowvar else xarr

    return torch.corrcoef(xarr)


def nanmedian(
    input: torch.tensor,
    /,
    *,
    axis: Optional[Union[Tuple[int], int]] = None,
    keepdims: Optional[bool] = False,
    overwrite_input: Optional[bool] = False,
    out: Optional[torch.tensor] = None,
) -> torch.tensor:
    return torch.nanmedian(
        input, axis=axis, keepdims=keepdims, overwrite_input=overwrite_input, out=out
    )


nanmedian.support_native_out = True


def unravel_index(
    indices: torch.Tensor,
    shape: Tuple[int],
    /,
    *,
    out: Optional[torch.Tensor] = None,
) -> Tuple:
    temp = indices.to(torch.int32)
    output = []
    for dim in reversed(shape):
        output.append(temp % dim)
        temp = temp // dim
    return tuple(reversed(output))


unravel_index.support_native_out = False


def bincount(
    x: torch.Tensor,
    /,
    *,
    weights: Optional[torch.Tensor] = None,
    minlength: Optional[int] = 0,
    out: Optional[torch.Tensor] = None,
) -> torch.Tensor:
    if weights is None:
        ret = torch.bincount(x, minlength=minlength)
        ret = ret.to(x.dtype)
    else:
        ret = torch.bincount(x, weights=weights, minlength=minlength)
        ret = ret.to(weights.dtype)
    return ret


bincount.support_native_out = False<|MERGE_RESOLUTION|>--- conflicted
+++ resolved
@@ -22,7 +22,7 @@
         axis=axis,
         keepdims=keepdims,
         interpolation="midpoint",
-    ).type_as(input)
+    )[0]
 
 
 median.support_native_out = False
@@ -57,13 +57,6 @@
     out: Optional[torch.tensor] = None,
 ) -> torch.tensor:
     temp = a.to(torch.float64)
-<<<<<<< HEAD
-    if isinstance(q, torch.tensor):
-        qt = q.to(torch.float64)
-    else:
-        qt = q
-=======
->>>>>>> 2707161c
     if isinstance(axis, list) or isinstance(axis, tuple):
         dimension = len(a.size())
         for x in axis:
@@ -73,14 +66,10 @@
                 axis1 = axis2
         temp = torch.flatten(temp, start_dim=dimension - len(axis))
         return torch.quantile(
-            temp, qt, dim=-1, keepdim=keepdims, interpolation=interpolation, out=out
+            temp, q, dim=-1, keepdim=keepdims, interpolation=interpolation, out=out
         )
     return torch.quantile(
-<<<<<<< HEAD
-        temp, qt, dim=axis, keepdim=keepdims, interpolation=interpolation, out=out
-=======
         temp, q, dim=axis, keepdim=keepdims, interpolation=interpolation, out=out
->>>>>>> 2707161c
     )
 
 
