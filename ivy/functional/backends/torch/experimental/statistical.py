--- conflicted
+++ resolved
@@ -520,21 +520,6 @@
 bincount.support_native_out = False
 
 
-<<<<<<< HEAD
-def average(
-    a: torch.Tensor,
-    /,
-    *,
-    axis: Optional[Union[int, Tuple[int]]] = None,
-    keepdims: bool = False,
-    dtype: Optional[torch.dtype] = None,
-    out: Optional[torch.Tensor] = None,
-) -> torch.Tensor:
-    return torch.average(a, dim=axis, keepdim=keepdims, dtype=dtype, out=out)
-
-
-average.support_native_out = True
-=======
 def igamma(
     a: torch.Tensor,
     /,
@@ -668,4 +653,15 @@
     if ivy.exists(out):
         return ivy.inplace_update(out, ret.to(dtype))
     return ret.to(dtype)
->>>>>>> 084085b3
+  
+  
+def average(
+    a: torch.Tensor,
+    /,
+    *,
+    axis: Optional[Union[int, Tuple[int]]] = None,
+    keepdims: bool = False,
+    dtype: Optional[torch.dtype] = None,
+    out: Optional[torch.Tensor] = None,
+) -> torch.Tensor:
+    return torch.average(a, dim=axis, keepdim=keepdims, dtype=dtype, out=out)