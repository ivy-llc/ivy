# global
from typing import Optional, Union, Tuple, Sequence
import torch

# local
from ivy.func_wrapper import with_unsupported_dtypes
from . import backend_version


@with_unsupported_dtypes({"1.11.0 and below": ("float16",)}, backend_version)
def median(
    input: torch.tensor,
    /,
    *,
    axis: Optional[Union[Tuple[int], int]] = None,
    keepdims: Optional[bool] = False,
    out: Optional[torch.tensor] = None,
) -> torch.tensor:
    return quantile(
        input,
        0.5,
        axis=axis,
        keepdims=keepdims,
        interpolation="midpoint",
    ).type_as(input)


median.support_native_out = False


def nanmean(
    a: torch.Tensor,
    /,
    *,
    axis: Optional[Union[int, Tuple[int]]] = None,
    keepdims: Optional[bool] = False,
    dtype: Optional[torch.dtype] = None,
    out: Optional[torch.Tensor] = None,
) -> torch.Tensor:
    return torch.nanmean(a, dim=axis, keepdim=keepdims, dtype=dtype, out=out)


nanmean.support_native_out = True


@with_unsupported_dtypes(
    {"1.11.0 and below": ("bfloat16", "bfloat32", "float16")}, backend_version
)
def quantile(
    a: torch.tensor,
    q: Union[torch.tensor, float],
    /,
    *,
    axis: Optional[Union[Sequence[int], int]] = None,
    keepdims: Optional[bool] = False,
    interpolation: Optional[str] = "linear",
    out: Optional[torch.tensor] = None,
) -> torch.tensor:
    temp = a.to(torch.float64)
<<<<<<< HEAD
    qt = q.to(torch.float64)
=======
    if isinstance(q, torch.tensor):
        qt = q.to(torch.float64)
    else:
        qt = q
>>>>>>> 1ee10df4
    if isinstance(axis, list) or isinstance(axis, tuple):
        dimension = len(a.size())
        for x in axis:
            axis1 = x
            for axis2 in range(x + 1, dimension):
                temp = torch.transpose(temp, axis1, axis2)
                axis1 = axis2
        temp = torch.flatten(temp, start_dim=dimension - len(axis))
        return torch.quantile(
            temp, qt, dim=-1, keepdim=keepdims, interpolation=interpolation, out=out
        )
    return torch.quantile(
        temp, qt, dim=axis, keepdim=keepdims, interpolation=interpolation, out=out
    )


quantile.support_native_out = True


def corrcoef(
    x: torch.Tensor,
    /,
    *,
    y: Optional[torch.Tensor] = None,
    rowvar: Optional[bool] = True,
    out: Optional[torch.tensor] = None,
) -> torch.Tensor:
    if y is None:
        xarr = x
    else:
        axis = 0 if rowvar else 1
        xarr = torch.concat([x, y], dim=axis)
        xarr = xarr.T if not rowvar else xarr

    return torch.corrcoef(xarr)


def nanmedian(
    input: torch.tensor,
    /,
    *,
    axis: Optional[Union[Tuple[int], int]] = None,
    keepdims: Optional[bool] = False,
    overwrite_input: Optional[bool] = False,
    out: Optional[torch.tensor] = None,
) -> torch.tensor:
    return torch.nanmedian(
        input, axis=axis, keepdims=keepdims, overwrite_input=overwrite_input, out=out
    )


nanmedian.support_native_out = True


def unravel_index(
    indices: torch.Tensor,
    shape: Tuple[int],
    /,
    *,
    out: Optional[torch.Tensor] = None,
) -> Tuple:
    temp = indices.to(torch.int32)
    output = []
    for dim in reversed(shape):
        output.append(temp % dim)
        temp = temp // dim
    return tuple(reversed(output))


unravel_index.support_native_out = False


def bincount(
    x: torch.Tensor,
    /,
    *,
    weights: Optional[torch.Tensor] = None,
    minlength: Optional[int] = 0,
    out: Optional[torch.Tensor] = None,
) -> torch.Tensor:
    if weights is None:
        ret = torch.bincount(x, minlength=minlength)
        ret = ret.to(x.dtype)
    else:
        ret = torch.bincount(x, weights=weights, minlength=minlength)
        ret = ret.to(weights.dtype)
    return ret


bincount.support_native_out = False<|MERGE_RESOLUTION|>--- conflicted
+++ resolved
@@ -57,14 +57,13 @@
     out: Optional[torch.tensor] = None,
 ) -> torch.tensor:
     temp = a.to(torch.float64)
-<<<<<<< HEAD
-    qt = q.to(torch.float64)
-=======
-    if isinstance(q, torch.tensor):
-        qt = q.to(torch.float64)
-    else:
-        qt = q
->>>>>>> 1ee10df4
+    ivy-torch-column
+        return ivy.ldexp(self._data, x2, out=out, **kwargs)
+    def frexp(self: ivy.Array, /, *, out: Optional[Tuple[ivy.Array, ivy.Array]] = None, **kwargs) -> ivy.Array:
+
+        return ivy.ldexp(self._data, x2, out=out)
+
+    
     if isinstance(axis, list) or isinstance(axis, tuple):
         dimension = len(a.size())
         for x in axis:
