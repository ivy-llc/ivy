--- conflicted
+++ resolved
@@ -3,12 +3,11 @@
 import torch
 
 # local
-import ivy
 from ivy.func_wrapper import with_unsupported_dtypes
 from . import backend_version
-
-
-<<<<<<< HEAD
+import ivy
+
+
 @with_unsupported_dtypes(
     {
         "1.11.0 and below": (
@@ -138,10 +137,7 @@
 histogram.support_native_out = True
 
 
-@with_unsupported_dtypes({"1.11.0 and below": ("float16",)}, backend_version)
-=======
 @with_unsupported_dtypes({"1.11.0 and below": ("float16", "bool")}, backend_version)
->>>>>>> b9127b97
 def median(
     input: torch.Tensor,
     /,
