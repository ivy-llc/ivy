# global
from typing import Optional, Union, Tuple
import torch

# local
from ivy.func_wrapper import with_unsupported_dtypes
from . import backend_version


@with_unsupported_dtypes({"1.11.0 and below": ("float16",)}, backend_version)
def median(
    input: torch.tensor,
    /,
    *,
    axis: Optional[Union[Tuple[int], int]] = None,
    keepdims: Optional[bool] = False,
    out: Optional[torch.tensor] = None,
) -> torch.tensor:
    if hasattr(axis, "__iter__"):
        for dim in axis:
            input = torch.median(
                input,
                dim=dim,
                keepdim=keepdims,
                out=out,
            )[0]
        return input
    else:
        return torch.median(
            input,
            dim=axis,
            keepdim=keepdims,
            out=out,
<<<<<<< HEAD
        )[0]
=======
        )


def nanmean(
    a: torch.Tensor,
    /,
    *,
    axis: Optional[Union[int, Tuple[int]]] = None,
    keepdims: Optional[bool] = False,
    dtype: Optional[torch.dtype] = None,
    out: Optional[torch.Tensor] = None,
) -> torch.Tensor:
    return torch.nanmean(a, axis=axis, keepdim=keepdims, dtype=dtype, out=out)


nanmean_support_native_out = True
>>>>>>> cd5c5e27
<|MERGE_RESOLUTION|>--- conflicted
+++ resolved
@@ -31,9 +31,6 @@
             dim=axis,
             keepdim=keepdims,
             out=out,
-<<<<<<< HEAD
-        )[0]
-=======
         )
 
 
@@ -49,5 +46,4 @@
     return torch.nanmean(a, axis=axis, keepdim=keepdims, dtype=dtype, out=out)
 
 
-nanmean_support_native_out = True
->>>>>>> cd5c5e27
+nanmean_support_native_out = True