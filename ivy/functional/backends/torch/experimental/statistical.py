# global
<<<<<<< HEAD
import ivy
from typing import Optional, Union, Tuple
=======
from typing import Optional, Union, Tuple, Sequence
>>>>>>> 71bd6eec
import torch

# local
from ivy.func_wrapper import with_unsupported_dtypes
from . import backend_version


#TODO: solve problem with bins error: only int and not also 1D torch.tensor.
def histogram(
    a: torch.tensor,
    /,
    *,
    bins: Optional[Union[int, torch.tensor, str]] = None,
    axis: Optional[torch.Tensor] = None,
    extend_lower_interval: Optional[bool] = False,
    extend_upper_interval: Optional[bool] = False,
    dtype: Optional[torch.dtype] = None,
    range: Optional[Tuple[float]] = None,
    weights: Optional[torch.tensor] = None,
    density: Optional[bool] = False,
    out: Optional[torch.tensor] = None,
) -> Tuple[torch.tensor]:
    ret = torch.histogram(
        input=a,
        bins=bins,
        range=range,
        weight=weights,
        density=density,
        out=out
    )
    histogram_values = ret[0]
    bin_edges = ret[1]
    if dtype:
        histogram_values.type(dtype)
        bin_edges.type(dtype)
    return (histogram_values, bin_edges)


histogram.support_native_out = True


@with_unsupported_dtypes({"1.11.0 and below": ("float16",)}, backend_version)
def median(
    input: torch.tensor,
    /,
    *,
    axis: Optional[Union[Tuple[int], int]] = None,
    keepdims: Optional[bool] = False,
    out: Optional[torch.tensor] = None,
) -> torch.tensor:
    if hasattr(axis, "__iter__"):
        for dim in axis:
            input = torch.median(
                input,
                dim=dim,
                keepdim=keepdims,
                out=out,
            )[0]
        return input
    else:
        return torch.median(
            input,
            dim=axis,
            keepdim=keepdims,
            out=out,
        )


def nanmean(
    a: torch.Tensor,
    /,
    *,
    axis: Optional[Union[int, Tuple[int]]] = None,
    keepdims: Optional[bool] = False,
    dtype: Optional[torch.dtype] = None,
    out: Optional[torch.Tensor] = None,
) -> torch.Tensor:
    return torch.nanmean(a, axis=axis, keepdim=keepdims, dtype=dtype, out=out)


nanmean_support_native_out = True


@with_unsupported_dtypes(
    {"1.11.0 and below": ("bfloat16", "bfloat32", "float16")}, backend_version
)
def quantile(
    a: torch.tensor,
    q: Union[torch.tensor, float],
    /,
    *,
    axis: Optional[Union[Sequence[int], int]] = None,
    keepdims: bool = False,
    interpolation: str = "linear",
    out: Optional[torch.tensor] = None,
) -> torch.tensor:

    # a,_ = torch.sort(a)
    # n_axis = len(a.size())

    # if isinstance(axis, tuple):
    #     axis = list(axis)
    #     axis = [item * (-1) - (n_axis - 1)for item in axis]
    # elif isinstance(axis,int):
    #     axis = n_axis - 1 - axis

    if axis is None:
        return torch.quantile(a, q, keepdim=keepdims, interpolation=interpolation)

    if isinstance(axis, list) or isinstance(axis, tuple):
        """
        In Tensorflow, Jax, and Numpy backends when multiple axes are provided, first
        the tensor/array gets flatten along those axes such that it preserves the size
        of the remaining axes. Afterwards, it compute the quantile(s) along axis = 0.

        In Torch backend, it is not possible to provide multiple axes. Therefore it is
        needed to mimic same procedure to reach desired shape of tensor/array and
        compute quantile(s) along axis=0.
        """

        desired_shape = []
        current_shape = a.size()

        for i in range(len(current_shape)):
            if i not in axis:
                desired_shape += [current_shape[i]]

        a = a.reshape((-1,) + tuple(desired_shape))

        a = torch.quantile(a, q, dim=0, keepdim=keepdims, interpolation=interpolation)

        return a

    return torch.quantile(a, q, dim=axis, keepdim=keepdims, interpolation=interpolation)<|MERGE_RESOLUTION|>--- conflicted
+++ resolved
@@ -1,49 +1,10 @@
 # global
-<<<<<<< HEAD
-import ivy
-from typing import Optional, Union, Tuple
-=======
 from typing import Optional, Union, Tuple, Sequence
->>>>>>> 71bd6eec
 import torch
 
 # local
 from ivy.func_wrapper import with_unsupported_dtypes
 from . import backend_version
-
-
-#TODO: solve problem with bins error: only int and not also 1D torch.tensor.
-def histogram(
-    a: torch.tensor,
-    /,
-    *,
-    bins: Optional[Union[int, torch.tensor, str]] = None,
-    axis: Optional[torch.Tensor] = None,
-    extend_lower_interval: Optional[bool] = False,
-    extend_upper_interval: Optional[bool] = False,
-    dtype: Optional[torch.dtype] = None,
-    range: Optional[Tuple[float]] = None,
-    weights: Optional[torch.tensor] = None,
-    density: Optional[bool] = False,
-    out: Optional[torch.tensor] = None,
-) -> Tuple[torch.tensor]:
-    ret = torch.histogram(
-        input=a,
-        bins=bins,
-        range=range,
-        weight=weights,
-        density=density,
-        out=out
-    )
-    histogram_values = ret[0]
-    bin_edges = ret[1]
-    if dtype:
-        histogram_values.type(dtype)
-        bin_edges.type(dtype)
-    return (histogram_values, bin_edges)
-
-
-histogram.support_native_out = True
 
 
 @with_unsupported_dtypes({"1.11.0 and below": ("float16",)}, backend_version)
