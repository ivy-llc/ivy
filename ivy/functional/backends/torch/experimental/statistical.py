--- conflicted
+++ resolved
@@ -1,49 +1,10 @@
 # global
 from typing import Optional, Union, Tuple, Sequence
-
 import torch
 
 # local
 from ivy.func_wrapper import with_unsupported_dtypes
 from . import backend_version
-
-
-# TODO: solve problem with bins error: only int and not also 1D torch.tensor.
-@with_unsupported_dtypes(
-    {
-        "1.11.0 and below": (
-            "bfloat16",
-            "float16",
-        )
-    },
-    backend_version,
-)
-def histogram(
-    a: torch.tensor,
-    /,
-    *,
-    bins: Optional[Union[int, torch.tensor, str]] = None,
-    axis: Optional[torch.Tensor] = None,
-    extend_lower_interval: Optional[bool] = False,
-    extend_upper_interval: Optional[bool] = False,
-    dtype: Optional[torch.dtype] = None,
-    range: Optional[Tuple[float]] = None,
-    weights: Optional[torch.tensor] = None,
-    density: Optional[bool] = False,
-    out: Optional[torch.tensor] = None,
-) -> Tuple[torch.tensor]:
-    ret = torch.histogram(
-        input=a, bins=bins, range=range, weight=weights, density=density, out=out
-    )
-    histogram_values = ret[0]
-    bin_edges = ret[1]
-    if dtype:
-        histogram_values.type(dtype)
-        bin_edges.type(dtype)
-    return histogram_values, bin_edges
-
-
-histogram.support_native_out = True
 
 
 @with_unsupported_dtypes({"1.11.0 and below": ("float16",)}, backend_version)
@@ -107,17 +68,6 @@
     interpolation: Optional[str] = "linear",
     out: Optional[torch.tensor] = None,
 ) -> torch.tensor:
-<<<<<<< HEAD
-    # a,_ = torch.sort(a)
-    # n_axis = len(a.size())
-
-    # if isinstance(axis, tuple):
-    #     axis = list(axis)
-    #     axis = [item * (-1) - (n_axis - 1)for item in axis]
-    # elif isinstance(axis,int):
-    #     axis = n_axis - 1 - axis
-=======
->>>>>>> 47a28b48
 
     if axis is None:
         return torch.quantile(a, q, keepdim=keepdims, interpolation=interpolation)
