--- conflicted
+++ resolved
@@ -62,7 +62,6 @@
     return torch.nn.functional.silu(x)
 
 
-<<<<<<< HEAD
 @with_unsupported_dtypes({"2.0.1 and below": ("complex", "float16")}, backend_version)
 def hardsilu(x: torch.Tensor, /, *, out: Optional[torch.Tensor] = None) -> torch.Tensor:
     ret = torch.nn.functional.hardswish(x)
@@ -72,9 +71,6 @@
 
 
 @with_unsupported_dtypes({"2.0.1 and below": ("float16",)}, backend_version)
-=======
-@with_unsupported_dtypes({"2.1.0 and below": ("float16",)}, backend_version)
->>>>>>> bb0b2018
 def elu(
     x: torch.Tensor, /, *, alpha: float = 1.0, out: Optional[torch.Tensor] = None
 ) -> torch.Tensor:
