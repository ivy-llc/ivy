from typing import Optional, Union, Literal

# global
import torch
import torch.nn

# local
import ivy
from ivy.func_wrapper import with_unsupported_dtypes
from . import backend_version


@with_unsupported_dtypes({"2.1.2 and below": ("float16",)}, backend_version)
def logit(
    x: torch.Tensor,
    /,
    *,
    eps: Optional[float] = None,
    complex_mode: Literal["split", "magnitude", "jax"] = "jax",
    out: Optional[torch.Tensor] = None,
) -> torch.Tensor:
    return torch.logit(x, eps=eps, out=out)


@with_unsupported_dtypes({"2.1.2 and below": ("complex", "float16")}, backend_version)
def thresholded_relu(
    x: torch.Tensor,
    /,
    *,
    threshold: Optional[Union[int, float]] = None,
    out: Optional[torch.Tensor] = None,
) -> torch.Tensor:
    return torch.threshold(x, threshold=threshold, value=0)


@with_unsupported_dtypes({"2.1.2 and below": ("float16",)}, backend_version)
def relu6(
    x: torch.Tensor, /, *, complex_mode="jax", out: Optional[torch.Tensor] = None
) -> torch.Tensor:
    return torch.nn.functional.relu6(x)


@with_unsupported_dtypes({"2.1.2 and below": ("float16",)}, backend_version)
def logsigmoid(
    input: torch.Tensor, /, *, complex_mode="jax", out: Optional[torch.Tensor] = None
) -> torch.Tensor:
    if torch.is_complex(input):
        return torch.log(torch.sigmoid(input))
    return torch.nn.functional.logsigmoid(input)


@with_unsupported_dtypes({"2.1.2 and below": ("float16",)}, backend_version)
def selu(x: torch.Tensor, /, *, out: Optional[torch.Tensor] = None) -> torch.Tensor:
    ret = torch.nn.functional.selu(x)
    if ivy.exists(out):
        return ivy.inplace_update(out, ret).astype(x.dtype)
    return ivy.astype(ret, x.dtype)


@with_unsupported_dtypes({"2.1.2 and below": ("float16",)}, backend_version)
def silu(x: torch.Tensor, /, *, out: Optional[torch.Tensor] = None) -> torch.Tensor:
    return torch.nn.functional.silu(x)


@with_unsupported_dtypes({"2.1.2 and below": ("float16",)}, backend_version)
def elu(
    x: torch.Tensor, /, *, alpha: float = 1.0, out: Optional[torch.Tensor] = None
) -> torch.Tensor:
    ret = torch.nn.functional.elu(x, alpha)
    if ivy.exists(out):
        return ivy.inplace_update(out, ret).astype(x.dtype)
    return ivy.astype(ret, x.dtype)


@with_unsupported_dtypes(
    {
        "2.1.2 and below": (
            "complex",
            "float16",
            "bfloat16",
        )
    },
    backend_version,
)
def celu(
    x: torch.Tensor,
    /,
    *,
    alpha: float = 1.0,
    complex_mode="jax",
    out: Optional[torch.Tensor] = None,
) -> torch.Tensor:
    return torch.celu(x, alpha=alpha)


@with_unsupported_dtypes({"2.1.2 and below": ("float16", "bfloat16")}, backend_version)
def hardtanh(
    x: torch.Tensor,
    /,
    *,
    max_val: float = 1.0,
    min_val: float = -1.0,
    out: Optional[torch.Tensor] = None,
) -> torch.Tensor:
    ret = torch.nn.functional.hardtanh(x, max_val=max_val, min_val=min_val)
    if ivy.exists(out):
        return ivy.inplace_update(out, ret).astype(x.dtype)
    return ivy.astype(ret, x.dtype)


@with_unsupported_dtypes({"2.1.2 and below": ("float16",)}, backend_version)
def tanhshrink(
    x: torch.Tensor, /, *, out: Optional[torch.Tensor] = None
) -> torch.Tensor:
    ret = torch.nn.functional.tanhshrink(x)
    if ivy.exists(out):
        return ivy.inplace_update(out, ret).astype(x.dtype)
    return ivy.astype(ret, x.dtype)


@with_unsupported_dtypes({"2.1.2 and below": ("float16", "bfloat16")}, backend_version)
def threshold(
    x: torch.Tensor,
    /,
    *,
    threshold: float,
    value: float,
    out: Optional[torch.Tensor] = None,
) -> torch.Tensor:
    ret = torch.nn.functional.threshold(threshold=threshold, value=value, input=x)
    if ivy.exists(out):
        return ivy.inplace_update(out, ret).astype(x.dtype)
    return ivy.astype(ret, x.dtype)


@with_unsupported_dtypes({"2.1.2 and below": ("float16", "bfloat16")}, backend_version)
def softshrink(
    x: torch.Tensor, /, *, lambd: float = 0.5, out: Optional[torch.Tensor] = None
) -> torch.Tensor:
    ret = torch.nn.functional.softshrink(x, lambd=lambd)
    if ivy.exists(out):
        return ivy.inplace_update(out, ret).astype(x.dtype)
    return ivy.astype(ret, x.dtype)


def scaled_tanh(
    x: torch.Tensor,
    /,
    *,
    alpha: float = 1.7159,
    beta: float = 0.67,
    out: Optional[torch.Tensor] = None,
) -> torch.Tensor:
    return alpha * torch.nn.functional.tanh(beta * x)


<<<<<<< HEAD
@with_unsupported_dtypes({"2.1.1 and below": ("float16", "bfloat16")}, backend_version)
def leaky_relu(
    x: torch.Tensor, /, *, alpha: float = 0.01, out: Optional[torch.Tensor] = None
) -> torch.Tensor:
    ret = torch.nn.functional.leaky_relu(x, negative_slope=alpha)
    if ivy.exists(out):
        return ivy.inplace_update(out, ret).astype(x.dtype)
    return ivy.astype(ret, x.dtype)


@with_unsupported_dtypes({"2.1.1 and below": ("float16", "bfloat16")}, backend_version)
=======
@with_unsupported_dtypes({"2.1.2 and below": ("float16", "bfloat16")}, backend_version)
>>>>>>> 1111458c
def hardshrink(
    x: torch.Tensor, /, *, lambd: float = 0.5, out: Optional[torch.Tensor] = None
) -> torch.Tensor:
    ret = torch.nn.functional.hardshrink(x, lambd=lambd)
    if ivy.exists(out):
        return ivy.inplace_update(out, ret).astype(x.dtype)
    return ivy.astype(ret, x.dtype)<|MERGE_RESOLUTION|>--- conflicted
+++ resolved
@@ -154,7 +154,6 @@
     return alpha * torch.nn.functional.tanh(beta * x)
 
 
-<<<<<<< HEAD
 @with_unsupported_dtypes({"2.1.1 and below": ("float16", "bfloat16")}, backend_version)
 def leaky_relu(
     x: torch.Tensor, /, *, alpha: float = 0.01, out: Optional[torch.Tensor] = None
@@ -165,10 +164,7 @@
     return ivy.astype(ret, x.dtype)
 
 
-@with_unsupported_dtypes({"2.1.1 and below": ("float16", "bfloat16")}, backend_version)
-=======
 @with_unsupported_dtypes({"2.1.2 and below": ("float16", "bfloat16")}, backend_version)
->>>>>>> 1111458c
 def hardshrink(
     x: torch.Tensor, /, *, lambd: float = 0.5, out: Optional[torch.Tensor] = None
 ) -> torch.Tensor:
