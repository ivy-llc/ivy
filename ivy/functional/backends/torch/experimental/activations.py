--- conflicted
+++ resolved
@@ -74,8 +74,4 @@
     ret = torch.nn.functional.selu(x)
     if ivy.exists(out):
         return ivy.inplace_update(out, ret).astype(x.dtype)
-<<<<<<< HEAD
     return ivy.astype(ret, x.dtype)
-=======
-    return ivy.astype(ret, x.dtype)
->>>>>>> 1b76e9c3
