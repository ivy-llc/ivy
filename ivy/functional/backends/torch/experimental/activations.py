from typing import Optional, Union, Literal

# global
import torch
import torch.nn

# local
import ivy
from ivy.func_wrapper import with_unsupported_dtypes
from . import backend_version


@with_unsupported_dtypes({"2.1.0 and below": ("float16",)}, backend_version)
def logit(
    x: torch.Tensor,
    /,
    *,
    eps: Optional[float] = None,
    complex_mode: Literal["split", "magnitude", "jax"] = "jax",
    out: Optional[torch.Tensor] = None,
) -> torch.Tensor:
    return torch.logit(x, eps=eps, out=out)


@with_unsupported_dtypes({"2.1.0 and below": ("complex", "float16")}, backend_version)
def thresholded_relu(
    x: torch.Tensor,
    /,
    *,
    threshold: Optional[Union[int, float]] = None,
    out: Optional[torch.Tensor] = None,
) -> torch.Tensor:
    return torch.threshold(x, threshold=threshold, value=0)


@with_unsupported_dtypes({"2.1.0 and below": ("float16",)}, backend_version)
def relu6(
    x: torch.Tensor, /, *, complex_mode="jax", out: Optional[torch.Tensor] = None
) -> torch.Tensor:
    return torch.nn.functional.relu6(x)


@with_unsupported_dtypes({"2.1.0 and below": ("float16",)}, backend_version)
def logsigmoid(
    input: torch.Tensor, /, *, complex_mode="jax", out: Optional[torch.Tensor] = None
) -> torch.Tensor:
    if torch.is_complex(input):
        return torch.log(torch.sigmoid(input))
    return torch.nn.functional.logsigmoid(input)


@with_unsupported_dtypes({"2.1.0 and below": ("float16",)}, backend_version)
def selu(x: torch.Tensor, /, *, out: Optional[torch.Tensor] = None) -> torch.Tensor:
    ret = torch.nn.functional.selu(x)
    if ivy.exists(out):
        return ivy.inplace_update(out, ret).astype(x.dtype)
    return ivy.astype(ret, x.dtype)


@with_unsupported_dtypes({"2.1.0 and below": ("float16",)}, backend_version)
def silu(x: torch.Tensor, /, *, out: Optional[torch.Tensor] = None) -> torch.Tensor:
    return torch.nn.functional.silu(x)


@with_unsupported_dtypes({"2.1.0 and below": ("float16",)}, backend_version)
def elu(
    x: torch.Tensor, /, *, alpha: float = 1.0, out: Optional[torch.Tensor] = None
) -> torch.Tensor:
    ret = torch.nn.functional.elu(x, alpha)
    if ivy.exists(out):
        return ivy.inplace_update(out, ret).astype(x.dtype)
    return ivy.astype(ret, x.dtype)


@with_unsupported_dtypes(
    {
        "2.1.0 and below": (
            "complex",
            "float16",
            "bfloat16",
        )
    },
    backend_version,
)
def celu(
    x: torch.Tensor,
    /,
    *,
    alpha: float = 1.0,
    complex_mode="jax",
    out: Optional[torch.Tensor] = None,
) -> torch.Tensor:
    return torch.celu(x, alpha=alpha)


@with_unsupported_dtypes({"2.1.0 and below": ("float16",)}, backend_version)
def hardtanh(
    x: torch.Tensor,
    /,
    *,
    max_val: float = 1.0,
    min_val: float = -1.0,
    out: Optional[torch.Tensor] = None,
) -> torch.Tensor:
    ret = torch.nn.functional.hardtanh(x, max_val=max_val, min_val=min_val)
    if ivy.exists(out):
        return ivy.inplace_update(out, ret).astype(x.dtype)
    return ivy.astype(ret, x.dtype)


@with_unsupported_dtypes({"2.1.0 and below": ("float16",)}, backend_version)
def tanhshrink(
    x: torch.Tensor, /, *, out: Optional[torch.Tensor] = None
) -> torch.Tensor:
    ret = torch.nn.functional.tanhshrink(x)
    if ivy.exists(out):
        return ivy.inplace_update(out, ret).astype(x.dtype)
    return ivy.astype(ret, x.dtype)


<<<<<<< HEAD
@with_unsupported_dtypes({"2.1.0 and below": ("float16", "bfloat16")}, backend_version)
def softshrink(
    x: torch.Tensor, /, *, lambd: float = 0.5, out: Optional[torch.Tensor] = None
) -> torch.Tensor:
    ret = torch.nn.functional.softshrink(x, lambd=lambd)
    if ivy.exists(out):
        return ivy.inplace_update(out, ret).astype(x.dtype)
    return ivy.astype(ret, x.dtype)
=======
def scaled_tanh(
    x: torch.Tensor,
    /,
    *,
    alpha: float = 1.7159,
    beta: float = 0.67,
    out: Optional[torch.Tensor] = None,
) -> torch.Tensor:
    return alpha * torch.nn.functional.tanh(beta * x)
>>>>>>> 55b056b8
<|MERGE_RESOLUTION|>--- conflicted
+++ resolved
@@ -118,7 +118,6 @@
     return ivy.astype(ret, x.dtype)
 
 
-<<<<<<< HEAD
 @with_unsupported_dtypes({"2.1.0 and below": ("float16", "bfloat16")}, backend_version)
 def softshrink(
     x: torch.Tensor, /, *, lambd: float = 0.5, out: Optional[torch.Tensor] = None
@@ -127,7 +126,7 @@
     if ivy.exists(out):
         return ivy.inplace_update(out, ret).astype(x.dtype)
     return ivy.astype(ret, x.dtype)
-=======
+
 def scaled_tanh(
     x: torch.Tensor,
     /,
@@ -136,5 +135,4 @@
     beta: float = 0.67,
     out: Optional[torch.Tensor] = None,
 ) -> torch.Tensor:
-    return alpha * torch.nn.functional.tanh(beta * x)
->>>>>>> 55b056b8
+    return alpha * torch.nn.functional.tanh(beta * x)