from typing import Optional, Union, Literal

# global
import torch
import torch.nn

# local
import ivy
from ivy.func_wrapper import with_unsupported_dtypes
from . import backend_version


@with_unsupported_dtypes({"2.0.1 and below": ("float16",)}, backend_version)
def logit(
    x: torch.Tensor,
    /,
    *,
    eps: Optional[float] = None,
    complex_mode: Literal["split", "magnitude", "jax"] = "jax",
    out: Optional[torch.Tensor] = None,
) -> torch.Tensor:
    return torch.logit(x, eps=eps, out=out)


@with_unsupported_dtypes({"2.0.1 and below": ("complex", "float16")}, backend_version)
def thresholded_relu(
    x: torch.Tensor,
    /,
    *,
    threshold: Optional[Union[int, float]] = None,
    out: Optional[torch.Tensor] = None,
) -> torch.Tensor:
    return torch.threshold(x, threshold=threshold, value=0)


@with_unsupported_dtypes({"2.0.1 and below": ("float16",)}, backend_version)
def relu6(
    x: torch.Tensor, /, *, complex_mode="jax", out: Optional[torch.Tensor] = None
) -> torch.Tensor:
    return torch.nn.functional.relu6(x)


@with_unsupported_dtypes({"2.0.1 and below": ("float16",)}, backend_version)
def logsigmoid(
    input: torch.Tensor, /, *, complex_mode="jax", out: Optional[torch.Tensor] = None
) -> torch.Tensor:
    if torch.is_complex(input):
        return torch.log(torch.sigmoid(input))
    return torch.nn.functional.logsigmoid(input)


@with_unsupported_dtypes({"2.0.1 and below": ("float16",)}, backend_version)
def selu(x: torch.Tensor, /, *, out: Optional[torch.Tensor] = None) -> torch.Tensor:
    ret = torch.nn.functional.selu(x)
    if ivy.exists(out):
        return ivy.inplace_update(out, ret).astype(x.dtype)
    return ivy.astype(ret, x.dtype)


@with_unsupported_dtypes({"2.0.1 and below": ("float16",)}, backend_version)
def silu(x: torch.Tensor, /, *, out: Optional[torch.Tensor] = None) -> torch.Tensor:
    return torch.nn.functional.silu(x)


@with_unsupported_dtypes({"2.0.1 and below": ("float16", "bfloat16")}, backend_version)
def elu(
    x: torch.Tensor, /, *, alpha: float = 1.0, out: Optional[torch.Tensor] = None
) -> torch.Tensor:
    ret = torch.nn.functional.elu(x, alpha)
    if ivy.exists(out):
        return ivy.inplace_update(out, ret).astype(x.dtype)
    return ivy.astype(ret, x.dtype)


@with_unsupported_dtypes({"2.0.1 and below": ("float16", "bfloat16")}, backend_version)
<<<<<<< HEAD
def sigmoid(x: torch.Tensor, /, *, out: Optional[torch.Tensor] = None) -> torch.Tensor:
    ret = torch.nn.functional.sigmoid(x)
=======
def hardtanh(
    x: torch.Tensor,
    /,
    *,
    max_val: float = 1.0,
    min_val: float = -1.0,
    out: Optional[torch.Tensor] = None,
) -> torch.Tensor:
    ret = torch.nn.functional.hardtanh(x, max_val=max_val, min_val=min_val)
>>>>>>> a8dde1a5
    if ivy.exists(out):
        return ivy.inplace_update(out, ret).astype(x.dtype)
    return ivy.astype(ret, x.dtype)<|MERGE_RESOLUTION|>--- conflicted
+++ resolved
@@ -73,10 +73,13 @@
 
 
 @with_unsupported_dtypes({"2.0.1 and below": ("float16", "bfloat16")}, backend_version)
-<<<<<<< HEAD
 def sigmoid(x: torch.Tensor, /, *, out: Optional[torch.Tensor] = None) -> torch.Tensor:
     ret = torch.nn.functional.sigmoid(x)
-=======
+    if ivy.exists(out):
+        return ivy.inplace_update(out, ret).astype(x.dtype)
+    return ivy.astype(ret, x.dtype)
+
+
 def hardtanh(
     x: torch.Tensor,
     /,
@@ -86,7 +89,6 @@
     out: Optional[torch.Tensor] = None,
 ) -> torch.Tensor:
     ret = torch.nn.functional.hardtanh(x, max_val=max_val, min_val=min_val)
->>>>>>> a8dde1a5
     if ivy.exists(out):
         return ivy.inplace_update(out, ret).astype(x.dtype)
     return ivy.astype(ret, x.dtype)