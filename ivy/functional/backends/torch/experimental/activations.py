--- conflicted
+++ resolved
@@ -62,11 +62,7 @@
     return torch.nn.functional.silu(x)
 
 
-<<<<<<< HEAD
-@with_unsupported_dtypes({"2.0.1 and below": ("float16", "bfloat16")}, backend_version)
-=======
 @with_unsupported_dtypes({"2.1.0 and below": ("float16",)}, backend_version)
->>>>>>> d1661506
 def elu(
     x: torch.Tensor, /, *, alpha: float = 1.0, out: Optional[torch.Tensor] = None
 ) -> torch.Tensor:
@@ -97,7 +93,6 @@
     return torch.celu(x, alpha=alpha)
 
 
-<<<<<<< HEAD
 @with_unsupported_dtypes({"2.0.1 and below": ("float16", "bfloat16")}, backend_version)
 def sigmoid(x: torch.Tensor, /, *, out: Optional[torch.Tensor] = None) -> torch.Tensor:
     ret = torch.nn.functional.sigmoid(x)
@@ -106,10 +101,7 @@
     return ivy.astype(ret, x.dtype)
 
 
-@with_unsupported_dtypes({"2.0.1 and below": ("float16", "bfloat16")}, backend_version)
-=======
 @with_unsupported_dtypes({"2.1.0 and below": ("float16", "bfloat16")}, backend_version)
->>>>>>> d1661506
 def hardtanh(
     x: torch.Tensor,
     /,
