from typing import Optional, Union, Literal

# global
import torch
import torch.nn

# local
import ivy
from ivy.func_wrapper import with_unsupported_dtypes
from . import backend_version


@with_unsupported_dtypes({"2.1.0 and below": ("float16",)}, backend_version)
def logit(
    x: torch.Tensor,
    /,
    *,
    eps: Optional[float] = None,
    complex_mode: Literal["split", "magnitude", "jax"] = "jax",
    out: Optional[torch.Tensor] = None,
) -> torch.Tensor:
    return torch.logit(x, eps=eps, out=out)


@with_unsupported_dtypes({"2.1.0 and below": ("complex", "float16")}, backend_version)
def thresholded_relu(
    x: torch.Tensor,
    /,
    *,
    threshold: Optional[Union[int, float]] = None,
    out: Optional[torch.Tensor] = None,
) -> torch.Tensor:
    return torch.threshold(x, threshold=threshold, value=0)


@with_unsupported_dtypes({"2.1.0 and below": ("float16",)}, backend_version)
def relu6(
    x: torch.Tensor, /, *, complex_mode="jax", out: Optional[torch.Tensor] = None
) -> torch.Tensor:
    return torch.nn.functional.relu6(x)


@with_unsupported_dtypes({"2.1.0 and below": ("float16",)}, backend_version)
def logsigmoid(
    input: torch.Tensor, /, *, complex_mode="jax", out: Optional[torch.Tensor] = None
) -> torch.Tensor:
    if torch.is_complex(input):
        return torch.log(torch.sigmoid(input))
    return torch.nn.functional.logsigmoid(input)


@with_unsupported_dtypes({"2.1.0 and below": ("float16",)}, backend_version)
def selu(x: torch.Tensor, /, *, out: Optional[torch.Tensor] = None) -> torch.Tensor:
    ret = torch.nn.functional.selu(x)
    if ivy.exists(out):
        return ivy.inplace_update(out, ret).astype(x.dtype)
    return ivy.astype(ret, x.dtype)


@with_unsupported_dtypes({"2.1.0 and below": ("float16",)}, backend_version)
def silu(x: torch.Tensor, /, *, out: Optional[torch.Tensor] = None) -> torch.Tensor:
    return torch.nn.functional.silu(x)


@with_unsupported_dtypes({"2.1.0 and below": ("float16",)}, backend_version)
def elu(
    x: torch.Tensor, /, *, alpha: float = 1.0, out: Optional[torch.Tensor] = None
) -> torch.Tensor:
    ret = torch.nn.functional.elu(x, alpha)
    if ivy.exists(out):
        return ivy.inplace_update(out, ret).astype(x.dtype)
    return ivy.astype(ret, x.dtype)


@with_unsupported_dtypes(
    {
        "2.1.0 and below": (
            "complex",
            "float16",
            "bfloat16",
        )
    },
    backend_version,
)
def celu(
    x: torch.Tensor,
    /,
    *,
    alpha: float = 1.0,
    complex_mode="jax",
    out: Optional[torch.Tensor] = None,
) -> torch.Tensor:
    return torch.celu(x, alpha=alpha)


@with_unsupported_dtypes({"2.1.0 and below": ("float16", "bfloat16")}, backend_version)
def hardtanh(
    x: torch.Tensor,
    /,
    *,
    max_val: float = 1.0,
    min_val: float = -1.0,
    out: Optional[torch.Tensor] = None,
) -> torch.Tensor:
    ret = torch.nn.functional.hardtanh(x, max_val=max_val, min_val=min_val)
    if ivy.exists(out):
        return ivy.inplace_update(out, ret).astype(x.dtype)
    return ivy.astype(ret, x.dtype)


@with_unsupported_dtypes({"2.1.0 and below": ("float16",)}, backend_version)
def tanhshrink(
    x: torch.Tensor, /, *, out: Optional[torch.Tensor] = None
) -> torch.Tensor:
    ret = torch.nn.functional.tanhshrink(x)
    if ivy.exists(out):
        return ivy.inplace_update(out, ret).astype(x.dtype)
    return ivy.astype(ret, x.dtype)


<<<<<<< HEAD
@with_unsupported_dtypes({"2.0.1 and below": ("float16", "bfloat16")}, backend_version)
def threshold(
    x: torch.Tensor,
    /,
    *,
    threshold: float,
    value: float,
    out: Optional[torch.Tensor] = None,
) -> torch.Tensor:
    ret = torch.nn.functional.threshold(threshold=threshold, value=value, input=x)
=======
@with_unsupported_dtypes({"2.1.0 and below": ("float16", "bfloat16")}, backend_version)
def softshrink(
    x: torch.Tensor, /, *, lambd: float = 0.5, out: Optional[torch.Tensor] = None
) -> torch.Tensor:
    ret = torch.nn.functional.softshrink(x, lambd=lambd)
>>>>>>> 54d47d06
    if ivy.exists(out):
        return ivy.inplace_update(out, ret).astype(x.dtype)
    return ivy.astype(ret, x.dtype)


def scaled_tanh(
    x: torch.Tensor,
    /,
    *,
    alpha: float = 1.7159,
    beta: float = 0.67,
    out: Optional[torch.Tensor] = None,
) -> torch.Tensor:
    return alpha * torch.nn.functional.tanh(beta * x)<|MERGE_RESOLUTION|>--- conflicted
+++ resolved
@@ -118,7 +118,6 @@
     return ivy.astype(ret, x.dtype)
 
 
-<<<<<<< HEAD
 @with_unsupported_dtypes({"2.0.1 and below": ("float16", "bfloat16")}, backend_version)
 def threshold(
     x: torch.Tensor,
@@ -129,13 +128,16 @@
     out: Optional[torch.Tensor] = None,
 ) -> torch.Tensor:
     ret = torch.nn.functional.threshold(threshold=threshold, value=value, input=x)
-=======
+    if ivy.exists(out):
+        return ivy.inplace_update(out, ret).astype(x.dtype)
+    return ivy.astype(ret, x.dtype)
+
+
 @with_unsupported_dtypes({"2.1.0 and below": ("float16", "bfloat16")}, backend_version)
 def softshrink(
     x: torch.Tensor, /, *, lambd: float = 0.5, out: Optional[torch.Tensor] = None
 ) -> torch.Tensor:
     ret = torch.nn.functional.softshrink(x, lambd=lambd)
->>>>>>> 54d47d06
     if ivy.exists(out):
         return ivy.inplace_update(out, ret).astype(x.dtype)
     return ivy.astype(ret, x.dtype)
