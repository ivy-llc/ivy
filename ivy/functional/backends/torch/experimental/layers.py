--- conflicted
+++ resolved
@@ -558,7 +558,6 @@
     size: Union[Sequence[int], int],
     /,
     *,
-<<<<<<< HEAD
     mode: Literal[
         "linear",
         "bilinear",
@@ -572,23 +571,6 @@
         "lanczos3",
         "lanczos5",
         "gaussian",
-=======
-    mode: Union[
-        Literal[
-            "linear",
-            "bilinear",
-            "trilinear",
-            "nearest",
-            "area",
-            "nearest-exact",
-            "tf_area",
-            "bicubic",
-            "mitchellcubic",
-            "lanczos3",
-            "lanczos5",
-            "gaussian",
-        ]
->>>>>>> 59c3a6f7
     ] = "linear",
     scale_factor: Optional[Union[Sequence[int], int]] = None,
     align_corners: Optional[bool] = None,
