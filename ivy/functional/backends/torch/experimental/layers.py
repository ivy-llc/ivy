# global
from typing import Optional, Union, Tuple, Literal, Sequence
import torch
import math

# local
import ivy
from ivy.func_wrapper import with_unsupported_dtypes, with_supported_dtypes
from . import backend_version
from ivy.functional.ivy.layers import _handle_padding, _get_num_padded_values
from ivy.functional.ivy.experimental.layers import _padding_ceil_mode


def _determine_depth_max_pooling(
    x, kernel, strides, dims, data_format="channel_last", filter_format="channel_last"
):
    # determine depth pooling
    depth_pooling = False
    channels = x.shape[1] if filter_format == "channel_first" else x.shape[-1]
    if len(kernel) == dims + 2:
        spatial_kernel = kernel[1:-1] if data_format == "channel_last" else kernel[2:]
        if kernel[-1] != 1:
            depth_pooling = True
            if any(torch.tensor(spatial_kernel) != 1):
                raise NotImplementedError(
                    "MaxPooling supports exactly one of pooling across"
                    " depth or pooling across width/height."
                )
            if len(strides) != dims + 2 or strides[-1] != kernel[-1]:
                raise NotImplementedError(
                    "Depthwise max pooling requires the depth window to equal the depth"
                    " stride"
                )
            if channels % kernel[-1] != 0:
                raise NotImplementedError(
                    "Depthwise max pooling requires the depth window to evenly divide"
                    " the input depth"
                )
            x = torch.permute(x, (0, 2, 1, *range(3, dims + 2)))
            kernel = [kernel[-1], *[1] * (dims - 1)]
            strides = [strides[-1], *[1] * (dims - 1)]
        else:
            kernel = spatial_kernel
            if len(strides) == dims + 2:
                strides = (
                    strides[1:-1] if data_format == "channel_last" else strides[2:]
                )
    return x, kernel, strides, depth_pooling


@with_unsupported_dtypes({"2.0.1 and below": ("bfloat16", "float16")}, backend_version)
def max_pool1d(
    x: torch.Tensor,
    kernel: Union[int, Tuple[int]],
    strides: Union[int, Tuple[int]],
    padding: str,
    /,
    *,
    data_format: str = "NWC",
    out: Optional[torch.Tensor] = None,
) -> torch.Tensor:
    if isinstance(strides, int):
        strides = (strides,)
    elif len(strides) == 1:
        strides = (strides[0],)

    if isinstance(kernel, int):
        kernel = (kernel,)
    elif len(kernel) == 1:
        kernel = (kernel[0],)

    if data_format == "NWC":
        x = x.permute((0, 2, 1))
    x_shape = x.shape[2]
    pad_w = _handle_padding(x_shape, strides[0], kernel[0], padding)
    x = torch.nn.functional.pad(
        x, [pad_w // 2, pad_w - pad_w // 2], value=float("-inf")
    )

    res = torch.nn.functional.max_pool1d(x, kernel, strides, 0)

    if data_format == "NWC":
        res = res.permute((0, 2, 1))
    return res


@with_unsupported_dtypes(
    {
        "2.0.1 and below": (
            "float16",
            "bfloat16",
        )
    },
    backend_version,
)
def max_pool2d(
    x: torch.Tensor,
    kernel: Union[int, Tuple[int], Tuple[int, int]],
    strides: Union[int, Tuple[int], Tuple[int, int]],
    padding: Union[str, int, Tuple[int], Tuple[int, int]],
    /,
    *,
    data_format: str = "NHWC",
    dilation: Union[int, Tuple[int], Tuple[int, int]] = 1,
    ceil_mode: bool = False,
    out: Optional[torch.Tensor] = None,
) -> torch.Tensor:
    if isinstance(strides, int):
        strides = (strides, strides)
    elif len(strides) == 1:
        strides = (strides[0], strides[0])

    if isinstance(kernel, int):
        kernel = (kernel, kernel)
    elif len(kernel) == 1:
        kernel = (kernel[0], kernel[0])

    if isinstance(dilation, int):
        dilation = (dilation, dilation)
    elif len(dilation) == 1:
        dilation = (dilation[0], dilation[0])

    if isinstance(padding, int):
        padding = [(padding,) * 2] * 2
    elif isinstance(padding, tuple) and len(padding) == 1:
        padding = [(padding[0],) * 2] * 2
    elif isinstance(padding, tuple) and len(padding) == 2:
        padding = [(padding[0],) * 2, (padding[1],) * 2]

    if isinstance(padding, (tuple, list)):
        ivy.utils.assertions.check_kernel_padding_size(kernel, padding)

    if data_format == "NHWC":
        x = x.permute(0, 3, 1, 2)
    x_shape = list(x.shape[2:])

    # determine depth pooling
    x, kernel, strides, depth_pooling = _determine_depth_max_pooling(
        x, kernel, strides, 2, data_format="channel_first"
    )
    if not depth_pooling:
        new_kernel = [kernel[i] + (kernel[i] - 1) * (dilation[i] - 1) for i in range(2)]

        if isinstance(padding, str):
            pad_h = _handle_padding(x_shape[0], strides[0], new_kernel[0], padding)
            pad_w = _handle_padding(x_shape[1], strides[1], new_kernel[1], padding)
            pad_list = [pad_w // 2, pad_w - pad_w // 2, pad_h // 2, pad_h - pad_h // 2]
        else:
            # torch pad takes width padding first, then height padding
            padding = (padding[1], padding[0])
            pad_list = [item for sublist in padding for item in sublist]

        x = torch.nn.functional.pad(
            x,
            pad_list,
            value=float("-inf"),
        )

    res = torch.nn.functional.max_pool2d(x, kernel, strides, 0, dilation, ceil_mode)
    if depth_pooling:
        res = torch.permute(res, (0, 2, 1, 3))
    if data_format == "NHWC":
        return res.permute(0, 2, 3, 1)
    return res


@with_unsupported_dtypes(
    {
        "2.0.1 and below": (
            "float16",
            "bfloat16",
        )
    },
    backend_version,
)
def max_pool3d(
    x: torch.Tensor,
    kernel: Union[int, Tuple[int], Tuple[int, int, int]],
    strides: Union[int, Tuple[int], Tuple[int, int, int]],
    padding: str,
    /,
    *,
    data_format: str = "NDHWC",
    out: Optional[torch.Tensor] = None,
) -> torch.Tensor:
    if isinstance(strides, int):
        strides = (strides, strides, strides)
    elif len(strides) == 1:
        strides = (strides[0], strides[0], strides[0])
    if isinstance(kernel, int):
        kernel = (kernel, kernel, kernel)
    elif len(kernel) == 1:
        kernel = (kernel[0], kernel[0], kernel[0])
    if data_format == "NDHWC":
        x = x.permute(0, 4, 1, 2, 3)
    x_shape = list(x.shape[2:])
    pad_d = _handle_padding(x_shape[0], strides[0], kernel[0], padding)
    pad_h = _handle_padding(x_shape[1], strides[1], kernel[1], padding)
    pad_w = _handle_padding(x_shape[2], strides[2], kernel[2], padding)
    x = torch.nn.functional.pad(
        x,
        [
            pad_w // 2,
            pad_w - pad_w // 2,
            pad_h // 2,
            pad_h - pad_h // 2,
            pad_d // 2,
            pad_d - pad_d // 2,
        ],
        value=float("-inf"),
    )
    if padding != "VALID" and padding != "SAME":
        raise ivy.utils.exceptions.IvyException(
            'Invalid padding arg {}\nMust be one of: "VALID" or "SAME"'.format(padding)
        )
    res = torch.nn.functional.max_pool3d(x, kernel, strides, 0)
    if data_format == "NDHWC":
        res = res.permute(0, 2, 3, 4, 1)
    return res


def _add_ceil_pad_to_pad_list(num_pad, k, c):
    return num_pad + (num_pad - ((k * num_pad) / (k - c)))


def _get_specific_pad(x_shape, kernel, strides, padding, dims):
    if isinstance(padding, str):
        if padding == "SAME":
            pad_specific = [
                _handle_padding(x_shape[i], strides[i], kernel[i], padding)
                for i in range(dims - 1, -1, -1)
            ]
            pad_list_top = [pad_specific[i] // 2 for i in range(dims)]
            pad_list_bot = [pad_specific[i] - pad_specific[i] // 2 for i in range(dims)]
            padding = [None] * len(pad_list_top) * 2
            padding[::2] = pad_list_top
            padding[1::2] = pad_list_bot
            pad_specific = pad_specific[::-1]
        else:
            pad_specific = [0] * dims
            padding = [0] * dims * 2
    else:
        if isinstance(padding, int):
            padding = [(padding, padding)] * dims
        pad_specific = [sum(padding[i]) for i in range(dims)]
        padding = [item for sublist in padding for item in sublist[::-1]][::-1]
    return padding, pad_specific


@with_unsupported_dtypes({"2.0.1 and below": ("bfloat16", "float16")}, backend_version)
def avg_pool1d(
    x: torch.Tensor,
    kernel: Union[int, Tuple[int]],
    strides: Union[int, Tuple[int]],
    padding: str,
    /,
    *,
    data_format: str = "NWC",
    count_include_pad: bool = False,
    ceil_mode: bool = False,
    out: Optional[torch.Tensor] = None,
) -> torch.Tensor:
    if isinstance(strides, int):
        strides = (strides,)
    elif len(strides) == 1:
        strides = (strides[0],)

    if isinstance(kernel, int):
        kernel = (kernel,)
    elif len(kernel) == 1:
        kernel = (kernel[0],)

    if data_format == "NWC":
        x = x.permute(0, 2, 1)
    x_shape = x.shape[2]
    if isinstance(padding, str):
        pad_specific = [
            _handle_padding(x_shape, strides[i], kernel[i], padding) for i in range(1)
        ]
        padding = [
            (pad_specific[i] // 2, pad_specific[i] - pad_specific[i] // 2)
            for i in range(1)
        ]
    else:
        pad_specific = [sum(padding[i]) for i in range(1)]
    x = torch.nn.functional.pad(x, *padding, value=0.0)

    res = torch.nn.functional.avg_pool1d(x, kernel, strides, 0, ceil_mode)

    if not count_include_pad and any(pad_specific):
        num_padded_values = ivy.map(
            _get_num_padded_values,
            constant={
                "p": pad_specific[0],
                "n": x_shape,
                "k": kernel[0],
                "s": strides[0],
            },
            unique={
                "i": torch.arange(res.shape[2]),
            },
        )
        num_padded_values = torch.tensor(num_padded_values, dtype=res.dtype)

        if ceil_mode:
            _, c = _padding_ceil_mode(x_shape, kernel[0], padding[0], strides[0], True)
            num_padded_values[-1] = _add_ceil_pad_to_pad_list(
                num_padded_values[-1], kernel[0], c
            )

        res = (kernel[0] * res) / (kernel[0] - num_padded_values)

    if data_format == "NWC":
        res = res.permute(0, 2, 1)
    return res


def _adjust_num_padded_values_to_ceil(
    pad_specific, num_padded_values, x_shape, kernel, strides, dims
):
    for i in range(dims):
        pad = [pad_specific[i] // 2, pad_specific[i] - pad_specific[i] // 2]
        _, c = _padding_ceil_mode(x_shape[i], kernel[i], pad, strides[i], True)
        num_padded_values[i][-1] = _add_ceil_pad_to_pad_list(
            num_padded_values[i][-1], kernel[i], c
        )
    return num_padded_values


@with_unsupported_dtypes(
    {
        "2.0.1 and below": (
            "float16",
            "bfloat16",
        )
    },
    backend_version,
)
def avg_pool2d(
    x: torch.Tensor,
    kernel: Union[int, Tuple[int], Tuple[int, int]],
    strides: Union[int, Tuple[int], Tuple[int, int]],
    padding: str,
    /,
    *,
    data_format: str = "NHWC",
    count_include_pad: bool = False,
    ceil_mode: bool = False,
    divisor_override: Optional[int] = None,
    out: Optional[torch.Tensor] = None,
) -> torch.Tensor:
    if isinstance(strides, int):
        strides = (strides, strides)
    elif len(strides) == 1:
        strides = (strides[0], strides[0])

    if isinstance(kernel, int):
        kernel = (kernel, kernel)
    elif len(strides) == 1:
        kernel = (kernel[0], kernel[0])

    if data_format == "NHWC":
        x = x.permute(0, 3, 1, 2)
    x_shape = list(x.shape[2:])
    padding, pad_specific = _get_specific_pad(x_shape, kernel, strides, padding, 2)
    x = torch.nn.functional.pad(
        x,
        padding,
        value=0.0,
    )
    res = torch.nn.functional.avg_pool2d(
        x, kernel, strides, 0, ceil_mode, divisor_override=divisor_override
    )

    if not count_include_pad and any(pad_specific) and not divisor_override:
        num_padded_values = [
            ivy.map(
                _get_num_padded_values,
                constant={
                    "p": pad_specific[i],
                    "n": x_shape[i],
                    "k": kernel[i],
                    "s": strides[i],
                },
                unique={
                    "i": torch.arange(res.shape[i + 2]),
                },
            )
            for i in range(2)
        ]

        if ceil_mode:
            for i in range(2):
                num_padded_values = _adjust_num_padded_values_to_ceil(
                    pad_specific, num_padded_values, x_shape, kernel, strides, 2
                )

        num_padded_values1 = torch.tensor(num_padded_values[0], dtype=res.dtype)[
            :, None
        ]
        num_padded_values2 = torch.tensor(num_padded_values[1], dtype=res.dtype)[
            None, :
        ]
        num_padded_values = (
            num_padded_values1 * kernel[1]
            + num_padded_values2 * kernel[0]
            - num_padded_values1 * num_padded_values2
        )
        res = (kernel[0] * kernel[1] * res) / (
            kernel[0] * kernel[1] - num_padded_values
        )
    if data_format == "NHWC":
        return res.permute(0, 2, 3, 1)
    return res


@with_unsupported_dtypes(
    {
        "2.0.1 and below": (
            "float16",
            "bfloat16",
        )
    },
    backend_version,
)
def avg_pool3d(
    x: torch.Tensor,
    kernel: Union[int, Tuple[int], Tuple[int, int, int]],
    strides: Union[int, Tuple[int], Tuple[int, int, int]],
    padding: str,
    /,
    *,
    data_format: str = "NDHWC",
    count_include_pad: bool = False,
    ceil_mode: bool = False,
    divisor_override: Optional[int] = None,
    out: Optional[torch.Tensor] = None,
) -> torch.Tensor:
    if isinstance(strides, int):
        strides = (strides, strides, strides)
    elif len(strides) == 1:
        strides = (strides[0], strides[0], strides[0])
    if isinstance(kernel, int):
        kernel = (kernel, kernel, kernel)
    elif len(kernel) == 1:
        kernel = (kernel[0], kernel[0], kernel[0])
    if data_format == "NDHWC":
        x = x.permute(0, 4, 1, 2, 3)
    x_shape = list(x.shape[2:])
    padding, pad_specific = _get_specific_pad(x_shape, kernel, strides, padding, 3)
    x = torch.nn.functional.pad(
        x,
        padding,
        value=0.0,
    )
    res = torch.nn.functional.avg_pool3d(
        x, kernel, strides, 0, ceil_mode, divisor_override=divisor_override
    )

    if not count_include_pad and any(pad_specific) and not divisor_override:
        num_padded_values = [
            torch.tensor(
                ivy.map(
                    _get_num_padded_values,
                    constant={
                        "p": pad_specific[i],
                        "n": x_shape[i],
                        "k": kernel[i],
                        "s": strides[i],
                    },
                    unique={
                        "i": torch.arange(res.shape[i + 2]),
                    },
                ),
                dtype=res.dtype,
            )
            for i in range(3)
        ]

        if ceil_mode:
            for i in range(3):
                num_padded_values = _adjust_num_padded_values_to_ceil(
                    pad_specific, num_padded_values, x_shape, kernel, strides, 3
                )
        num_padded_values1 = num_padded_values[0].reshape((-1, 1, 1))
        num_padded_values2 = num_padded_values[1].reshape((1, -1, 1))
        num_padded_values3 = num_padded_values[2].reshape((1, 1, -1))
        num_padded_values = (
            num_padded_values1 * kernel[1] * kernel[2]
            + num_padded_values2 * kernel[0] * kernel[2]
            + num_padded_values3 * kernel[0] * kernel[1]
            + num_padded_values1 * num_padded_values2 * num_padded_values3
            - num_padded_values1 * num_padded_values2 * kernel[2]
            - num_padded_values1 * num_padded_values3 * kernel[1]
            - num_padded_values2 * num_padded_values3 * kernel[0]
        )
        kernel_mul = kernel[0] * kernel[1] * kernel[2]
        res = (kernel_mul * res) / (kernel_mul - num_padded_values)

    if data_format == "NDHWC":
        res = res.permute(0, 2, 3, 4, 1)
    return res


@with_supported_dtypes({"2.0.1 and below": ("float32", "float64")}, backend_version)
def dct(
    x: torch.Tensor,
    /,
    *,
    type: Literal[1, 2, 3, 4] = 2,
    n: Optional[int] = None,
    axis: int = -1,
    norm: Optional[Literal["ortho"]] = None,
    out: Optional[torch.Tensor] = None,
) -> torch.tensor:
    if norm not in (None, "ortho"):
        raise ValueError("Norm must be either None or 'ortho'")
    if x.dtype not in [torch.float32, torch.float64]:
        x = x.type(torch.float32)
    if axis < 0:
        axis = axis + len(x.shape)
    if n is not None:
        signal_len = x.shape[axis]
        if n <= signal_len:
            local_idx = [slice(None)] * len(x.shape)
            local_idx[axis] = slice(None, n)
            x = x[local_idx]
        else:
            pad_idx = [0] * 2 * len(x.shape)
            pad_idx[(len(pad_idx) - 1) - (2 * axis)] = n - signal_len
            x = torch.nn.functional.pad(x, pad_idx)
    real_zero = torch.tensor(0.0, dtype=x.dtype)
    axis_dim = x.shape[axis]
    axis_dim_float = torch.tensor(axis_dim, dtype=x.dtype)

    if type == 1:
        if norm:
            raise ValueError("Normalization not supported for type-I DCT")
        axis_idx = [slice(None)] * len(x.shape)
        axis_idx[axis] = slice(1, -1)
        x = torch.concat([x, x.flip(axis)[axis_idx]], dim=axis)
        dct_out = torch.real(torch.fft.rfft(x, dim=axis))
        return dct_out

    elif type == 2:
        scale_dims = [1] * len(x.shape)
        scale_dims[axis] = axis_dim
        complex_part = torch.arange(axis_dim_float) * math.pi * 0.5 / axis_dim_float
        scale = 2.0 * torch.exp(
            torch.complex(
                real_zero,
                -complex_part.type(real_zero.type()),
            )
        ).view(scale_dims)

        axis_idx = [slice(None)] * len(x.shape)
        axis_idx[axis] = slice(None, axis_dim)
        dct_out = torch.real(
            torch.fft.rfft(x, n=2 * axis_dim, axis=axis)[axis_idx] * scale
        )
        if norm == "ortho":
            n1 = 0.5 * torch.rsqrt(axis_dim_float)
            n2 = n1 * math.sqrt(2.0)
            sf = torch.nn.functional.pad(n1.unsqueeze(0), (0, axis_dim - 1), value=n2)
            dct_out = sf.view(scale_dims) * dct_out
        return dct_out

    elif type == 3:
        scale_dims = [1] * len(x.shape)
        scale_dims[axis] = axis_dim
        complex_part = torch.arange(axis_dim_float) * math.pi * 0.5 / axis_dim_float
        scale = 2.0 * torch.exp(
            torch.complex(real_zero, complex_part.type(real_zero.type()))
        ).view(scale_dims)
        if norm == "ortho":
            n1 = torch.sqrt(axis_dim_float)
            n2 = n1 * math.sqrt(0.5)
            scale_dims = [1] * len(x.shape)
            scale_dims[axis] = axis_dim
            sf = torch.nn.functional.pad(n1.unsqueeze(0), (0, axis_dim - 1), value=n2)
            x = x * sf.view(scale_dims)
        else:
            x = x * axis_dim_float

        axis_idx = [slice(None)] * len(x.shape)
        axis_idx[axis] = slice(None, axis_dim)
        dct_out = torch.real(
            torch.fft.irfft(
                scale * torch.complex(x, real_zero), n=2 * axis_dim, axis=axis
            )
        )[axis_idx]
        return dct_out

    elif type == 4:
        dct_2 = dct(x, type=2, n=2 * axis_dim, axis=axis, norm=None)
        axis_idx = [slice(None)] * len(x.shape)
        axis_idx[axis] = slice(1, None, 2)
        dct_out = dct_2[axis_idx]
        if norm == "ortho":
            dct_out *= math.sqrt(0.5) * torch.rsqrt(axis_dim_float)
        return dct_out


def idct(
    x: torch.Tensor,
    /,
    *,
    type: Literal[1, 2, 3, 4] = 2,
    n: Optional[int] = None,
    axis: int = -1,
    norm: Optional[Literal["ortho"]] = None,
    out: Optional[torch.Tensor] = None,
) -> torch.tensor:
    inverse_type = {1: 1, 2: 3, 3: 2, 4: 4}[type]
    return dct(x, type=inverse_type, n=n, axis=axis, norm=norm, out=out)


@with_unsupported_dtypes(
    {
        "2.0.1 and below": (
            "float16",
            "bfloat16",
        )
    },
    backend_version,
)
def fft(
    x: torch.Tensor,
    dim: int,
    /,
    *,
    norm: str = "backward",
    n: Union[int, Tuple[int]] = None,
    out: Optional[torch.Tensor] = None,
) -> torch.Tensor:
    if not isinstance(dim, int):
        raise ivy.utils.exceptions.IvyError(
            f"Expecting <class 'int'> instead of {type(dim)}"
        )
    if n is None:
        n = x.shape[dim]
    if n < -len(x.shape):
        raise ivy.utils.exceptions.IvyError(
            f"Invalid dim {dim}, expecting ranging"
            " from {-len(x.shape)} to {len(x.shape)-1}  "
        )
    if not isinstance(n, int):
        raise ivy.utils.exceptions.IvyError(
            f"Expecting <class 'int'> instead of {type(n)}"
        )
    if n <= 1:
        raise ivy.utils.exceptions.IvyError(
            f"Invalid data points {n}, expecting more than 1"
        )
    if norm != "backward" and norm != "ortho" and norm != "forward":
        raise ivy.utils.exceptions.IvyError(f"Unrecognized normalization mode {norm}")
    if x.dtype in [torch.int64, torch.float64, torch.complex128]:
        out_dtype = torch.complex128
    else:
        out_dtype = torch.complex64
    return torch.fft.fft(x, n, dim, norm, out=out).to(dtype=out_dtype)


def dropout(
    x: torch.Tensor,
    prob: float,
    /,
    *,
    scale: bool = True,
    dtype: torch.dtype = None,
    training: bool = True,
    seed: Optional[int] = None,
    noise_shape: Optional[Sequence[int]] = None,
    out: Optional[torch.Tensor] = None,
) -> torch.Tensor:
    x = ivy.astype(x, dtype) if dtype else x
    res = torch.nn.functional.dropout(x, prob, training=training)
    res = torch.multiply(res, (1.0 - prob)) if not scale else res
    return res


dropout.partial_mixed_handler = lambda x, prob, **kwargs: (
    kwargs.get("noise_shape") is None and kwargs.get("seed") is None
)


@with_unsupported_dtypes(
    {"2.0.1 and below": ("float16",)},
    backend_version,
)
def dropout1d(
    x: torch.Tensor,
    prob: float,
    /,
    *,
    training: bool = True,
    data_format: str = "NWC",
    out: Optional[torch.Tensor] = None,
) -> torch.Tensor:
    is_batched = len(x.shape) == 3
    if data_format == "NWC":
        perm = (0, 2, 1) if is_batched else (1, 0)
        x = torch.permute(x, perm)
    res = torch.nn.functional.dropout1d(x, prob, training=training)
    if data_format == "NWC":
        res = torch.permute(res, perm)
    return res


@with_unsupported_dtypes(
    {"2.0.1 and below": ("float16",)},
    backend_version,
)
def dropout2d(
    x: torch.Tensor,
    prob: float,
    /,
    *,
    training: bool = True,
    data_format: str = "NHWC",
    out: Optional[torch.Tensor] = None,
) -> torch.Tensor:
    is_batched = len(x.shape) == 4
    if data_format == "NHWC":
        perm = (0, 3, 1, 2) if is_batched else (2, 0, 1)
        x = torch.permute(x, perm)
    res = torch.nn.functional.dropout2d(x, prob, training=training)
    if data_format == "NHWC":
        perm = (0, 2, 3, 1) if is_batched else (1, 2, 0)
        res = torch.permute(res, perm)
    return res


@with_unsupported_dtypes(
    {
        "2.0.1 and below": (
            "float16",
            "bfloat16",
        )
    },
    backend_version,
)
def dropout3d(
    x: torch.Tensor,
    prob: float,
    /,
    *,
    training: bool = True,
    data_format: str = "NDHWC",
    out: Optional[torch.Tensor] = None,
) -> torch.Tensor:
    is_batched = len(x.shape) == 5
    if data_format == "NDHWC":
        perm = (0, 4, 1, 2, 3) if is_batched else (3, 0, 1, 2)
        x = torch.permute(x, perm)
    res = torch.nn.functional.dropout3d(x, prob, training=training)
    if data_format == "NDHWC":
        perm = (0, 2, 3, 4, 1) if is_batched else (1, 2, 3, 0)
        res = torch.permute(res, perm)
    return res


def ifft(
    x: torch.Tensor,
    dim: int,
    *,
    norm: str = "backward",
    n: Union[int, Tuple[int]] = None,
    out: Optional[torch.Tensor] = None,
) -> torch.Tensor:
    if not isinstance(dim, int):
        raise ivy.utils.exceptions.IvyError(
            f"Expecting <class 'int'> instead of {type(dim)}"
        )
    if n is None:
        n = x.shape[dim]
    if n < -len(x.shape):
        raise ivy.utils.exceptions.IvyError(
            f"Invalid dim {dim}, expecting ranging"
            " from {-len(x.shape)} to {len(x.shape)-1}  "
        )
    if not isinstance(n, int):
        raise ivy.utils.exceptions.IvyError(
            f"Expecting <class 'int'> instead of {type(n)}"
        )
    if n <= 1:
        raise ivy.utils.exceptions.IvyError(
            f"Invalid data points {n}, expecting more than 1"
        )
    if norm != "backward" and norm != "ortho" and norm != "forward":
        raise ivy.utils.exceptions.IvyError(f"Unrecognized normalization mode {norm}")
    return torch.fft.ifft(x, n, dim, norm, out=out).resolve_conj()


@with_unsupported_dtypes({"2.0.1 and below": ("complex",)}, backend_version)
def embedding(
    weights: torch.Tensor,
    indices: torch.Tensor,
    /,
    *,
    max_norm: Optional[int] = None,
    out: Optional[torch.Tensor] = None,
) -> torch.Tensor:
    return torch.nn.functional.embedding(indices, weights, max_norm=max_norm)


embedding.support_native_out = False


def interpolate(
    x: torch.Tensor,
    size: Union[Sequence[int], int],
    /,
    *,
    mode: Literal[
        "linear",
        "bilinear",
        "trilinear",
        "nearest",
        "area",
        "nearest_exact",
        "tf_area",
        "bicubic",
        "mitchellcubic",
        "lanczos3",
        "lanczos5",
        "gaussian",
    ] = "linear",
    scale_factor: Optional[Union[Sequence[int], int]] = None,
    recompute_scale_factor: Optional[bool] = None,
    align_corners: Optional[bool] = None,
    antialias: bool = False,
    out: Optional[torch.Tensor] = None,
):
    return torch.nn.functional.interpolate(
        x,
        size=size,
        mode=mode,
        align_corners=align_corners,
        antialias=antialias,
        scale_factor=scale_factor,
        recompute_scale_factor=recompute_scale_factor,
    )


interpolate.partial_mixed_handler = lambda *args, mode="linear", **kwargs: mode not in [
    "tf_area",
    "nd",
    "bicubic_tensorflow",
    "mitchellcubic",
    "lanczos3",
    "lanczos5",
    "gaussian",
]


@with_unsupported_dtypes({"2.0.1 and below": ("bfloat16", "float16")}, backend_version)
def adaptive_avg_pool1d(input, output_size):
    return torch.nn.functional.adaptive_avg_pool1d(input, output_size)


@with_unsupported_dtypes({"2.0.1 and below": ("bfloat16", "float16")}, backend_version)
def adaptive_avg_pool2d(input, output_size):
    return torch.nn.functional.adaptive_avg_pool2d(input, output_size)


<<<<<<< HEAD
def stft(
    x: torch.Tensor,
    input: torch.Tensor,
    signal: Union[torch.Tensor, int, Tuple[int]],
    frame_step: Union[int, Tuple[int]],
    n_fft: Union[int, Tuple[int]],
    /,
    *,
    axis: int = 1,
    onesided:Optional[bool] = False,
    fs: Optional[float] = 1.0,
    hop_length: Optional[Union[int, Tuple[int]]] = None,
    win_length: Optional[Union[int, Tuple[int]]] = None,
    dft_length: Optional[Union[int, Tuple[int]]] = None,
    window: Optional[torch.Tensor, str, int, Tuple[int]] = None,
    frame_length: Optional[Union[int, Tuple[int]]] = None,
    nperseg: Optional[int] = 256,
    noverlap: Optional[int] = None,
    center: Optional[bool] = True,
    pad_mode: Optional[str] = "reflect",
    normalized: Optional[bool] = False,
    nfft: Optional[int] = None,
    detrend: Optional[str] = None,
    return_onesided: Optional[bool] = True,
    return_complex: Optional[bool] = True,
    boundary: Optional[str] = None,
    padded: Optional[bool] = True,
    name: Optional[str] = None,
    out: Optional[torch.Tensor] = None,
) -> torch.Tensor:
    return torch.stft(
        x,
        input,
        signal,
        axis,
        frame_step,
        n_fft,
        onesided,
        fs,
        hop_length,
        win_length,
        dft_length,
        window,
        frame_length,
        nperseg,
        noverlap,
        center,
        pad_mode,
        normalized,
        nfft,
        detrend,
        return_onesided,
        return_complex,
        boundary,
        padded,
        name,
        out,
    )
    
=======
@with_unsupported_dtypes({"2.0.1 and below": ("bfloat16", "float16")}, backend_version)
def fft2(
    x: torch.Tensor,
    *,
    s: Sequence[int] = None,
    dim: Sequence[int] = (-2, -1),
    norm: str = "backward",
    out: Optional[torch.Tensor] = None,
) -> torch.Tensor:
    if not all(isinstance(j, int) for j in dim):
        raise ivy.utils.exceptions.IvyError(
            f"Expecting {dim} to be a sequence of integers <class integer>"
        )
    if s is None:
        s = (x.shape[dim[0]], x.shape[dim[1]])
    if all(j < -len(x.shape) for j in s):
        raise ivy.utils.exceptions.IvyError(
            f"Invalid dim {dim}, expecting ranging"
            " from {-len(x.shape)} to {len(x.shape)-1}  "
        )
    if not all(isinstance(j, int) for j in s):
        raise ivy.utils.exceptions.IvyError(
            f"Expecting {s} to be a sequence of integers <class integer>"
        )
    if all(j <= 1 for j in s):
        raise ivy.utils.exceptions.IvyError(
            f"Invalid data points {s}, expecting s points larger than 1"
        )
    if norm != "backward" and norm != "ortho" and norm != "forward":
        raise ivy.utils.exceptions.IvyError(f"Unrecognized normalization mode {norm}")
    return torch.tensor(
        torch.fft.fft2(x, s, dim, norm, out=out), dtype=torch.complex128
    )


def ifftn(
    x: torch.Tensor,
    s: Optional[Union[int, Tuple[int]]] = None,
    axes: Optional[Union[int, Tuple[int]]] = None,
    *,
    norm: Optional[str] = "backward",
    out: Optional[torch.Tensor] = None,
) -> torch.Tensor:
    return torch.fft.ifftn(x, s=s, dim=axes, norm=norm, out=out)
>>>>>>> 2f7e923c
<|MERGE_RESOLUTION|>--- conflicted
+++ resolved
@@ -864,7 +864,6 @@
     return torch.nn.functional.adaptive_avg_pool2d(input, output_size)
 
 
-<<<<<<< HEAD
 def stft(
     x: torch.Tensor,
     input: torch.Tensor,
@@ -924,7 +923,6 @@
         out,
     )
     
-=======
 @with_unsupported_dtypes({"2.0.1 and below": ("bfloat16", "float16")}, backend_version)
 def fft2(
     x: torch.Tensor,
@@ -968,5 +966,4 @@
     norm: Optional[str] = "backward",
     out: Optional[torch.Tensor] = None,
 ) -> torch.Tensor:
-    return torch.fft.ifftn(x, s=s, dim=axes, norm=norm, out=out)
->>>>>>> 2f7e923c
+    return torch.fft.ifftn(x, s=s, dim=axes, norm=norm, out=out)