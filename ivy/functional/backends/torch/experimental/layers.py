--- conflicted
+++ resolved
@@ -977,17 +977,6 @@
     return torch.fft.ifftn(x, s=s, dim=axes, norm=norm, out=out)
 
 
-<<<<<<< HEAD
-def fftn(
-    x: torch.Tensor,
-    s: Optional[Union[int, Tuple[int]]] = None,
-    axes: Optional[Union[int, Tuple[int]]] = None,
-    *,
-    norm: Optional[str] = "backward",
-    out: Optional[torch.Tensor] = None,
-) -> torch.Tensor:
-    return torch.fft.fftn(x, s=s, dim=axes, norm=norm, out=out)
-=======
 @with_unsupported_dtypes({"2.0.1 and below": ("bfloat16", "float16")}, backend_version)
 def rfftn(
     x: torch.Tensor,
@@ -1021,4 +1010,14 @@
     return torch.tensor(
         torch.fft.rfftn(x, s, axes, norm=norm, out=out), dtype=torch.complex128
     )
->>>>>>> 5f8ede7c
+
+
+def fftn(
+    x: torch.Tensor,
+    s: Optional[Union[int, Tuple[int]]] = None,
+    axes: Optional[Union[int, Tuple[int]]] = None,
+    *,
+    norm: Optional[str] = "backward",
+    out: Optional[torch.Tensor] = None,
+) -> torch.Tensor:
+    return torch.fft.fftn(x, s=s, dim=axes, norm=norm, out=out)