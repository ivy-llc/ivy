# global
from typing import Optional, Union, Tuple, Literal, Sequence
import torch
import math

# local
import ivy
from ivy.func_wrapper import with_unsupported_dtypes, handle_mixed_function
from . import backend_version
from ivy.functional.ivy.layers import _handle_padding


@with_unsupported_dtypes({"1.11.0 and below": ("bfloat16", "float16")}, backend_version)
def max_pool1d(
    x: torch.Tensor,
    kernel: Union[int, Tuple[int]],
    strides: Union[int, Tuple[int]],
    padding: str,
    /,
    *,
    data_format: str = "NWC",
    out: Optional[torch.Tensor] = None,
) -> torch.Tensor:
    if isinstance(strides, int):
        strides = (strides,)
    elif len(strides) == 1:
        strides = (strides[0],)

    if isinstance(kernel, int):
        kernel = (kernel,)
    elif len(kernel) == 1:
        kernel = (kernel[0],)

    if data_format == "NWC":
        x = x.permute((0, 2, 1))
    x_shape = x.shape[2]
    pad_w = _handle_padding(x_shape, strides[0], kernel[0], padding)
    x = torch.nn.functional.pad(
        x, [pad_w // 2, pad_w - pad_w // 2], value=float("-inf")
    )

    res = torch.nn.functional.max_pool1d(x, kernel, strides, 0)

    if data_format == "NWC":
        res = res.permute((0, 2, 1))
    return res


@with_unsupported_dtypes(
    {
        "1.11.0 and below": (
            "float16",
            "bfloat16",
        )
    },
    backend_version,
)
def max_pool2d(
    x: torch.Tensor,
    kernel: Union[int, Tuple[int], Tuple[int, int]],
    strides: Union[int, Tuple[int], Tuple[int, int]],
    padding: Union[str, int, Tuple[int], Tuple[int, int]],
    /,
    *,
    data_format: str = "NHWC",
    dilation: Union[int, Tuple[int], Tuple[int, int]] = 1,
    ceil_mode: bool = False,
    out: Optional[torch.Tensor] = None,
) -> torch.Tensor:
    if isinstance(strides, int):
        strides = (strides, strides)
    elif len(strides) == 1:
        strides = (strides[0], strides[0])

    if isinstance(kernel, int):
        kernel = (kernel, kernel)
    elif len(kernel) == 1:
        kernel = (kernel[0], kernel[0])

    if isinstance(dilation, int):
        dilation = (dilation, dilation)
    elif len(dilation) == 1:
        dilation = (dilation[0], dilation[0])

    if isinstance(padding, int):
        padding = [(padding,) * 2] * 2
    elif isinstance(padding, tuple) and len(padding) == 1:
        padding = [(padding[0],) * 2] * 2
    elif isinstance(padding, tuple) and len(padding) == 2:
        padding = [(padding[0],) * 2, (padding[1],) * 2]

    if isinstance(padding, (tuple, list)):
        ivy.utils.assertions.check_kernel_padding_size(kernel, padding)

    if data_format == "NHWC":
        x = x.permute(0, 3, 1, 2)
    x_shape = list(x.shape[2:])

    new_kernel = [kernel[i] + (kernel[i] - 1) * (dilation[i] - 1) for i in range(2)]

    if isinstance(padding, str):
        pad_h = _handle_padding(x_shape[0], strides[0], new_kernel[0], padding)
        pad_w = _handle_padding(x_shape[1], strides[1], new_kernel[1], padding)
        pad_list = [pad_w // 2, pad_w - pad_w // 2, pad_h // 2, pad_h - pad_h // 2]
    else:
        # torch pad takes width padding first, then height padding
        padding = (padding[1], padding[0])
        pad_list = [item for sublist in padding for item in sublist]

    x = torch.nn.functional.pad(
        x,
        pad_list,
        value=float("-inf"),
    )

    res = torch.nn.functional.max_pool2d(x, kernel, strides, 0, dilation, ceil_mode)
    if data_format == "NHWC":
        return res.permute(0, 2, 3, 1)
    return res


@with_unsupported_dtypes(
    {
        "1.11.0 and below": (
            "float16",
            "bfloat16",
        )
    },
    backend_version,
)
def max_pool3d(
    x: torch.Tensor,
    kernel: Union[int, Tuple[int], Tuple[int, int, int]],
    strides: Union[int, Tuple[int], Tuple[int, int, int]],
    padding: str,
    /,
    *,
    data_format: str = "NDHWC",
    out: Optional[torch.Tensor] = None,
) -> torch.Tensor:
    if isinstance(strides, int):
        strides = (strides, strides, strides)
    elif len(strides) == 1:
        strides = (strides[0], strides[0], strides[0])
    if isinstance(kernel, int):
        kernel = (kernel, kernel, kernel)
    elif len(kernel) == 1:
        kernel = (kernel[0], kernel[0], kernel[0])
    if data_format == "NDHWC":
        x = x.permute(0, 4, 1, 2, 3)
    x_shape = list(x.shape[2:])
    pad_d = _handle_padding(x_shape[0], strides[0], kernel[0], padding)
    pad_h = _handle_padding(x_shape[1], strides[1], kernel[1], padding)
    pad_w = _handle_padding(x_shape[2], strides[2], kernel[2], padding)
    x = torch.nn.functional.pad(
        x,
        [
            pad_w // 2,
            pad_w - pad_w // 2,
            pad_h // 2,
            pad_h - pad_h // 2,
            pad_d // 2,
            pad_d - pad_d // 2,
        ],
        value=float("-inf"),
    )
    if padding != "VALID" and padding != "SAME":
        raise ivy.utils.exceptions.IvyException(
            "Invalid padding arg {}\n"
            'Must be one of: "VALID" or "SAME"'.format(padding)
        )
    res = torch.nn.functional.max_pool3d(x, kernel, strides, 0)
    if data_format == "NDHWC":
        res = res.permute(0, 2, 3, 4, 1)
    return res


@with_unsupported_dtypes({"1.11.0 and below": ("bfloat16", "float16")}, backend_version)
def avg_pool1d(
    x: torch.Tensor,
    kernel: Union[int, Tuple[int]],
    strides: Union[int, Tuple[int]],
    padding: str,
    /,
    *,
    data_format: str = "NWC",
    out: Optional[torch.Tensor] = None,
) -> torch.Tensor:
    if isinstance(strides, int):
        strides = (strides,)
    elif len(strides) == 1:
        strides = (strides[0],)

    if isinstance(kernel, int):
        kernel = (kernel,)
    elif len(kernel) == 1:
        kernel = (kernel[0],)

    if data_format == "NWC":
        x = x.permute(0, 2, 1)
    x_shape = x.shape[2]
    pad_w = _handle_padding(x_shape, strides[0], kernel[0], padding)
    x = torch.nn.functional.pad(x, [pad_w // 2, pad_w - pad_w // 2], mode="replicate")

    res = torch.nn.functional.avg_pool1d(x, kernel, strides, 0)

    if data_format == "NWC":
        res = res.permute(0, 2, 1)
    return res


@with_unsupported_dtypes(
    {
        "1.11.0 and below": (
            "float16",
            "bfloat16",
        )
    },
    backend_version,
)
def avg_pool2d(
    x: torch.Tensor,
    kernel: Union[int, Tuple[int], Tuple[int, int]],
    strides: Union[int, Tuple[int], Tuple[int, int]],
    padding: str,
    /,
    *,
    data_format: str = "NHWC",
    out: Optional[torch.Tensor] = None,
) -> torch.Tensor:
    if isinstance(strides, int):
        strides = (strides, strides)
    elif len(strides) == 1:
        strides = (strides[0], strides[0])

    if isinstance(kernel, int):
        kernel = (kernel, kernel)
    elif len(strides) == 1:
        kernel = (kernel[0], kernel[0])

    if data_format == "NHWC":
        x = x.permute(0, 3, 1, 2)
    x_shape = list(x.shape[2:])
    pad_h = _handle_padding(x_shape[0], strides[0], kernel[0], padding)
    pad_w = _handle_padding(x_shape[1], strides[1], kernel[1], padding)
    x = torch.nn.functional.pad(
        x,
        [pad_w // 2, pad_w - pad_w // 2, pad_h // 2, pad_h - pad_h // 2],
        mode="replicate",
    )
    if padding != "VALID" and padding != "SAME":
        raise ivy.utils.exceptions.IvyException(
            "Invalid padding arg {}\n"
            'Must be one of: "VALID" or "SAME"'.format(padding)
        )
    res = torch.nn.functional.avg_pool2d(x, kernel, strides, 0)
    if data_format == "NHWC":
        return res.permute(0, 2, 3, 1)
    return res


@with_unsupported_dtypes(
    {
        "1.11.0 and below": (
            "float16",
            "bfloat16",
        )
    },
    backend_version,
)
def avg_pool3d(
    x: torch.Tensor,
    kernel: Union[int, Tuple[int], Tuple[int, int, int]],
    strides: Union[int, Tuple[int], Tuple[int, int, int]],
    padding: str,
    /,
    *,
    data_format: str = "NDHWC",
    out: Optional[torch.Tensor] = None,
) -> torch.Tensor:
    if isinstance(strides, int):
        strides = (strides, strides, strides)
    elif len(strides) == 1:
        strides = (strides[0], strides[0], strides[0])
    if isinstance(kernel, int):
        kernel = (kernel, kernel, kernel)
    elif len(kernel) == 1:
        kernel = (kernel[0], kernel[0], kernel[0])
    if data_format == "NDHWC":
        x = x.permute(0, 4, 1, 2, 3)
    x_shape = list(x.shape[2:])
    pad_d = _handle_padding(x_shape[0], strides[0], kernel[0], padding)
    pad_h = _handle_padding(x_shape[1], strides[1], kernel[1], padding)
    pad_w = _handle_padding(x_shape[2], strides[2], kernel[2], padding)
    x = torch.nn.functional.pad(
        x,
        [
            pad_w // 2,
            pad_w - pad_w // 2,
            pad_h // 2,
            pad_h - pad_h // 2,
            pad_d // 2,
            pad_d - pad_d // 2,
        ],
        mode="replicate",
    )
    if padding != "VALID" and padding != "SAME":
        raise ivy.utils.exceptions.IvyException(
            "Invalid padding arg {}\n"
            'Must be one of: "VALID" or "SAME"'.format(padding)
        )
    res = torch.nn.functional.avg_pool3d(x, kernel, strides, 0)
    if data_format == "NDHWC":
        res = res.permute(0, 2, 3, 4, 1)
    return res


def dct(
    x: torch.Tensor,
    /,
    *,
    type: Optional[Literal[1, 2, 3, 4]] = 2,
    n: Optional[int] = None,
    axis: Optional[int] = -1,
    norm: Optional[Literal["ortho"]] = None,
    out: Optional[torch.Tensor] = None,
) -> torch.tensor:
    if norm not in (None, "ortho"):
        raise ValueError("Norm must be either None or 'ortho'")
    if x.dtype not in [torch.float32, torch.float64]:
        x = x.type(torch.float32)
    if axis < 0:
        axis = axis + len(x.shape)
    if n is not None:
        signal_len = x.shape[axis]
        if n <= signal_len:
            local_idx = [slice(None)] * len(x.shape)
            local_idx[axis] = slice(None, n)
            x = x[local_idx]
        else:
            pad_idx = [0] * 2 * len(x.shape)
            pad_idx[(len(pad_idx) - 1) - (2 * axis)] = n - signal_len
            x = torch.nn.functional.pad(x, pad_idx)
    real_zero = torch.tensor(0.0, dtype=x.dtype)
    axis_dim = x.shape[axis]
    axis_dim_float = torch.tensor(axis_dim, dtype=x.dtype)

    if type == 1:
        if norm:
            raise ValueError("Normalization not supported for type-I DCT")
        axis_idx = [slice(None)] * len(x.shape)
        axis_idx[axis] = slice(1, -1)
        x = torch.concat([x, x.flip(axis)[axis_idx]], dim=axis)
        dct_out = torch.real(torch.fft.rfft(x, dim=axis))
        return dct_out

    elif type == 2:
        scale_dims = [1] * len(x.shape)
        scale_dims[axis] = axis_dim
        scale = 2.0 * torch.exp(
            torch.complex(
                real_zero,
                -torch.arange(axis_dim_float) * math.pi * 0.5 / axis_dim_float,
            )
        ).view(scale_dims)

        axis_idx = [slice(None)] * len(x.shape)
        axis_idx[axis] = slice(None, axis_dim)
        dct_out = torch.real(
            torch.fft.rfft(x, n=2 * axis_dim, axis=axis)[axis_idx] * scale
        )
        if norm == "ortho":
            n1 = 0.5 * torch.rsqrt(axis_dim_float)
            n2 = n1 * math.sqrt(2.0)
            sf = torch.nn.functional.pad(n1.unsqueeze(0), (0, axis_dim - 1), value=n2)
            dct_out = sf.view(scale_dims) * dct_out
        return dct_out

    elif type == 3:
        scale_dims = [1] * len(x.shape)
        scale_dims[axis] = axis_dim
        scale = 2.0 * torch.exp(
            torch.complex(
                real_zero, torch.arange(axis_dim_float) * math.pi * 0.5 / axis_dim_float
            )
        ).view(scale_dims)
        if norm == "ortho":
            n1 = torch.sqrt(axis_dim_float)
            n2 = n1 * math.sqrt(0.5)
            scale_dims = [1] * len(x.shape)
            scale_dims[axis] = axis_dim
            sf = torch.nn.functional.pad(n1.unsqueeze(0), (0, axis_dim - 1), value=n2)
            x = x * sf.view(scale_dims)
        else:
            x = x * axis_dim_float

        axis_idx = [slice(None)] * len(x.shape)
        axis_idx[axis] = slice(None, axis_dim)
        dct_out = torch.real(
            torch.fft.irfft(
                scale * torch.complex(x, real_zero), n=2 * axis_dim, axis=axis
            )
        )[axis_idx]
        return dct_out

    elif type == 4:
        dct_2 = dct(x, type=2, n=2 * axis_dim, axis=axis, norm=None)
        axis_idx = [slice(None)] * len(x.shape)
        axis_idx[axis] = slice(1, None, 2)
        dct_out = dct_2[axis_idx]
        if norm == "ortho":
            dct_out *= math.sqrt(0.5) * torch.rsqrt(axis_dim_float)
        return dct_out


def fft(
    x: torch.Tensor,
    dim: int,
    /,
    *,
    norm: Optional[str] = "backward",
    n: Union[int, Tuple[int]] = None,
    out: Optional[torch.Tensor] = None,
) -> torch.Tensor:
    if not isinstance(dim, int):
        raise ivy.utils.exceptions.IvyError(
            f"Expecting <class 'int'> instead of {type(dim)}"
        )
    if n is None:
        n = x.shape[dim]
    if n < -len(x.shape):
        raise ivy.utils.exceptions.IvyError(
            f"Invalid dim {dim}, expecting ranging"
            " from {-len(x.shape)} to {len(x.shape)-1}  "
        )
    if not isinstance(n, int):
        raise ivy.utils.exceptions.IvyError(
            f"Expecting <class 'int'> instead of {type(n)}"
        )
    if n <= 1:
        raise ivy.utils.exceptions.IvyError(
            f"Invalid data points {n}, expecting more than 1"
        )
    if norm != "backward" and norm != "ortho" and norm != "forward":
        raise ivy.utils.exceptions.IvyError(f"Unrecognized normalization mode {norm}")
    return torch.fft.fft(x, n, dim, norm, out=out)


def dropout1d(
    x: torch.Tensor,
    prob: float,
    /,
    *,
    training: bool = True,
    data_format: str = "NWC",
    out: Optional[torch.Tensor] = None,
) -> torch.Tensor:
    if training:
        if data_format == "NWC":
            perm = (0, 2, 1) if len(x.shape) == 3 else (1, 0)
            x = torch.permute(x, perm)
        # ToDo: switch to native dropout1d once torch version is updated.
        noise_shape = list(x.shape)
        noise_shape[-1] = 1
        mask = torch.rand(noise_shape) > prob
        res = torch.where(mask, x / (1 - prob), torch.zeros_like(x))
        if data_format == "NWC":
            res = torch.permute(res, perm)
        return res
    else:
        return x


@with_unsupported_dtypes(
    {
        "1.11.0 and below": (
            "float16",
            "bfloat16",
        )
    },
    backend_version,
)
def dropout3d(
    x: torch.Tensor,
    prob: float,
    /,
    *,
    training: bool = True,
    data_format: str = "NDHWC",
    out: Optional[torch.Tensor] = None,
) -> torch.Tensor:
    if training:
        is_batched = len(x.shape) == 5
        if data_format == "NDHWC":
            perm = (0, 4, 1, 2, 3) if is_batched else (3, 0, 1, 2)
            x = torch.permute(x, perm)
        # ToDo: switch to native dropout1d once torch version is updated.
        noise_shape = list(x.shape)
        noise_shape[-3:] = [1] * 3
        mask = torch.rand(noise_shape) > prob
        res = torch.where(mask, x / (1 - prob), torch.zeros_like(x))
        if data_format == "NDHWC":
            perm = (0, 2, 3, 4, 1) if is_batched else (1, 2, 3, 0)
            res = torch.permute(res, perm)
        return res
    else:
        return x


def ifft(
    x: torch.Tensor,
    dim: int,
    *,
    norm: Optional[str] = "backward",
    n: Union[int, Tuple[int]] = None,
    out: Optional[torch.Tensor] = None,
) -> torch.Tensor:
    if not isinstance(dim, int):
        raise ivy.utils.exceptions.IvyError(
            f"Expecting <class 'int'> instead of {type(dim)}"
        )
    if n is None:
        n = x.shape[dim]
    if n < -len(x.shape):
        raise ivy.utils.exceptions.IvyError(
            f"Invalid dim {dim}, expecting ranging"
            " from {-len(x.shape)} to {len(x.shape)-1}  "
        )
    if not isinstance(n, int):
        raise ivy.utils.exceptions.IvyError(
            f"Expecting <class 'int'> instead of {type(n)}"
        )
    if n <= 1:
        raise ivy.utils.exceptions.IvyError(
            f"Invalid data points {n}, expecting more than 1"
        )
    if norm != "backward" and norm != "ortho" and norm != "forward":
        raise ivy.utils.exceptions.IvyError(f"Unrecognized normalization mode {norm}")
    return torch.fft.ifft(x, n, dim, norm, out=out).resolve_conj()


def embedding(
    weights: torch.Tensor,
    indices: torch.Tensor,
    /,
    *,
    max_norm: Optional[int] = None,
    out=None,
) -> torch.Tensor:
    return torch.nn.functional.embedding(indices, weights, max_norm=max_norm)


embedding.support_native_out = False


@handle_mixed_function(lambda *args, mode, **kwargs:
                       mode not in ["tf_area", "mitchellcubic", "lanczos3", "lanczos5", "gaussian"])
def interpolate(
    x: torch.Tensor,
    size: Union[Sequence[int], int],
    /,
    *,
    mode: Union[
        Literal[
            "linear",
            "bilinear",
            "trilinear",
            "nearest",
            "area",
            "nearest-exact",
            "tf_area",
            "bicubic",
            "mitchellcubic",
            "lanczos3",
            "lanczos5",
            "gaussian",
        ]
    ] = "linear",
    scale_factor: Optional[Union[Sequence[int], int]] = None,
    align_corners: Optional[bool] = None,
    antialias: Optional[bool] = False,
    out: Optional[torch.Tensor] = None,
):
<<<<<<< HEAD
=======
    if mode in [
        "tf_area",
        "bicubic_tensorflow",
        "mitchellcubic",
        "lanczos3",
        "lanczos5",
        "gaussian",
    ]:
        return ivy.functional.experimental.interpolate(
            x,
            size,
            mode=mode,
            align_corners=align_corners,
            antialias=antialias,
            scale_factor=scale_factor,
        )
>>>>>>> aaf690a5
    return torch.nn.functional.interpolate(
        x,
        size=size,
        mode=mode,
        align_corners=align_corners,
        antialias=antialias,
        scale_factor=scale_factor,
    )


@with_unsupported_dtypes({"1.11.0 and below": ("bfloat16", "float16")}, backend_version)
def adaptive_avg_pool1d(input, output_size):
    return torch.nn.functional.adaptive_avg_pool1d(input, output_size)


@with_unsupported_dtypes({"1.11.0 and below": ("bfloat16", "float16")}, backend_version)
def adaptive_avg_pool2d(input, output_size):
    return torch.nn.functional.adaptive_avg_pool2d(input, output_size)<|MERGE_RESOLUTION|>--- conflicted
+++ resolved
@@ -554,7 +554,7 @@
 
 
 @handle_mixed_function(lambda *args, mode, **kwargs:
-                       mode not in ["tf_area", "mitchellcubic", "lanczos3", "lanczos5", "gaussian"])
+                       mode not in ["tf_area","bicubic_tensorflow", "mitchellcubic", "lanczos3", "lanczos5", "gaussian"])
 def interpolate(
     x: torch.Tensor,
     size: Union[Sequence[int], int],
@@ -581,25 +581,6 @@
     antialias: Optional[bool] = False,
     out: Optional[torch.Tensor] = None,
 ):
-<<<<<<< HEAD
-=======
-    if mode in [
-        "tf_area",
-        "bicubic_tensorflow",
-        "mitchellcubic",
-        "lanczos3",
-        "lanczos5",
-        "gaussian",
-    ]:
-        return ivy.functional.experimental.interpolate(
-            x,
-            size,
-            mode=mode,
-            align_corners=align_corners,
-            antialias=antialias,
-            scale_factor=scale_factor,
-        )
->>>>>>> aaf690a5
     return torch.nn.functional.interpolate(
         x,
         size=size,
