# global
from typing import Optional, Union, Tuple, Literal, Sequence
import torch
import math

# local
import ivy
from ivy.func_wrapper import with_unsupported_dtypes, with_supported_dtypes
from . import backend_version
from ivy.functional.ivy.layers import _handle_padding, _get_num_padded_values
from ivy.functional.ivy.experimental.layers import _padding_ceil_mode


def _determine_depth_max_pooling(
    x, kernel, strides, dims, data_format="channel_last", filter_format="channel_last"
):
    # determine depth pooling
    depth_pooling = False
    channels = x.shape[1] if filter_format == "channel_first" else x.shape[-1]
    if len(kernel) == dims + 2:
        spatial_kernel = kernel[1:-1] if data_format == "channel_last" else kernel[2:]
        if kernel[-1] != 1:
            depth_pooling = True
            if any(torch.tensor(spatial_kernel) != 1):
                raise NotImplementedError(
                    "MaxPooling supports exactly one of pooling across"
                    " depth or pooling across width/height."
                )
            if len(strides) != dims + 2 or strides[-1] != kernel[-1]:
                raise NotImplementedError(
                    "Depthwise max pooling requires the depth window to equal the depth"
                    " stride"
                )
            if channels % kernel[-1] != 0:
                raise NotImplementedError(
                    "Depthwise max pooling requires the depth window to evenly divide"
                    " the input depth"
                )
            x = torch.permute(x, (0, 2, 1, *range(3, dims + 2)))
            kernel = [kernel[-1], *[1] * (dims - 1)]
            strides = [strides[-1], *[1] * (dims - 1)]
        else:
            kernel = spatial_kernel
            if len(strides) == dims + 2:
                strides = (
                    strides[1:-1] if data_format == "channel_last" else strides[2:]
                )
    return x, kernel, strides, depth_pooling


@with_unsupported_dtypes({"2.0.1 and below": ("bfloat16", "float16")}, backend_version)
def max_pool1d(
    x: torch.Tensor,
    kernel: Union[int, Tuple[int]],
    strides: Union[int, Tuple[int]],
    padding: str,
    /,
    *,
    data_format: str = "NWC",
    out: Optional[torch.Tensor] = None,
) -> torch.Tensor:
    if isinstance(strides, int):
        strides = (strides,)
    elif len(strides) == 1:
        strides = (strides[0],)

    if isinstance(kernel, int):
        kernel = (kernel,)
    elif len(kernel) == 1:
        kernel = (kernel[0],)

    if data_format == "NWC":
        x = x.permute((0, 2, 1))
    x_shape = x.shape[2]
    pad_w = _handle_padding(x_shape, strides[0], kernel[0], padding)
    x = torch.nn.functional.pad(
        x, [pad_w // 2, pad_w - pad_w // 2], value=float("-inf")
    )

    res = torch.nn.functional.max_pool1d(x, kernel, strides, 0)

    if data_format == "NWC":
        res = res.permute((0, 2, 1))
    return res


@with_unsupported_dtypes(
    {
        "2.0.1 and below": (
            "float16",
            "bfloat16",
        )
    },
    backend_version,
)
def max_pool2d(
    x: torch.Tensor,
    kernel: Union[int, Tuple[int], Tuple[int, int]],
    strides: Union[int, Tuple[int], Tuple[int, int]],
    padding: Union[str, int, Tuple[int], Tuple[int, int]],
    /,
    *,
    data_format: str = "NHWC",
    dilation: Union[int, Tuple[int], Tuple[int, int]] = 1,
    ceil_mode: bool = False,
    out: Optional[torch.Tensor] = None,
) -> torch.Tensor:
    if isinstance(strides, int):
        strides = (strides, strides)
    elif len(strides) == 1:
        strides = (strides[0], strides[0])

    if isinstance(kernel, int):
        kernel = (kernel, kernel)
    elif len(kernel) == 1:
        kernel = (kernel[0], kernel[0])

    if isinstance(dilation, int):
        dilation = (dilation, dilation)
    elif len(dilation) == 1:
        dilation = (dilation[0], dilation[0])

    if isinstance(padding, int):
        padding = [(padding,) * 2] * 2
    elif isinstance(padding, tuple) and len(padding) == 1:
        padding = [(padding[0],) * 2] * 2
    elif isinstance(padding, tuple) and len(padding) == 2:
        padding = [(padding[0],) * 2, (padding[1],) * 2]

    if isinstance(padding, (tuple, list)):
        ivy.utils.assertions.check_kernel_padding_size(kernel, padding)

    if data_format == "NHWC":
        x = x.permute(0, 3, 1, 2)
    x_shape = list(x.shape[2:])

    # determine depth pooling
    x, kernel, strides, depth_pooling = _determine_depth_max_pooling(
        x, kernel, strides, 2, data_format="channel_first"
    )
    if not depth_pooling:
        new_kernel = [kernel[i] + (kernel[i] - 1) * (dilation[i] - 1) for i in range(2)]

        if isinstance(padding, str):
            pad_h = _handle_padding(x_shape[0], strides[0], new_kernel[0], padding)
            pad_w = _handle_padding(x_shape[1], strides[1], new_kernel[1], padding)
            pad_list = [pad_w // 2, pad_w - pad_w // 2, pad_h // 2, pad_h - pad_h // 2]
        else:
            # torch pad takes width padding first, then height padding
            padding = (padding[1], padding[0])
            pad_list = [item for sublist in padding for item in sublist]

        x = torch.nn.functional.pad(
            x,
            pad_list,
            value=float("-inf"),
        )

    res = torch.nn.functional.max_pool2d(x, kernel, strides, 0, dilation, ceil_mode)
    if depth_pooling:
        res = torch.permute(res, (0, 2, 1, 3))
    if data_format == "NHWC":
        return res.permute(0, 2, 3, 1)
    return res


@with_unsupported_dtypes(
    {
        "2.0.1 and below": (
            "float16",
            "bfloat16",
        )
    },
    backend_version,
)
def max_pool3d(
    x: torch.Tensor,
    kernel: Union[int, Tuple[int], Tuple[int, int, int]],
    strides: Union[int, Tuple[int], Tuple[int, int, int]],
    padding: str,
    /,
    *,
    data_format: str = "NDHWC",
    out: Optional[torch.Tensor] = None,
) -> torch.Tensor:
    if isinstance(strides, int):
        strides = (strides, strides, strides)
    elif len(strides) == 1:
        strides = (strides[0], strides[0], strides[0])
    if isinstance(kernel, int):
        kernel = (kernel, kernel, kernel)
    elif len(kernel) == 1:
        kernel = (kernel[0], kernel[0], kernel[0])
    if data_format == "NDHWC":
        x = x.permute(0, 4, 1, 2, 3)
    x_shape = list(x.shape[2:])
    pad_d = _handle_padding(x_shape[0], strides[0], kernel[0], padding)
    pad_h = _handle_padding(x_shape[1], strides[1], kernel[1], padding)
    pad_w = _handle_padding(x_shape[2], strides[2], kernel[2], padding)
    x = torch.nn.functional.pad(
        x,
        [
            pad_w // 2,
            pad_w - pad_w // 2,
            pad_h // 2,
            pad_h - pad_h // 2,
            pad_d // 2,
            pad_d - pad_d // 2,
        ],
        value=float("-inf"),
    )
    if padding != "VALID" and padding != "SAME":
        raise ivy.utils.exceptions.IvyException(
            'Invalid padding arg {}\nMust be one of: "VALID" or "SAME"'.format(padding)
        )
    res = torch.nn.functional.max_pool3d(x, kernel, strides, 0)
    if data_format == "NDHWC":
        res = res.permute(0, 2, 3, 4, 1)
    return res


def _add_ceil_pad_to_pad_list(num_pad, k, c):
    return num_pad + (num_pad - ((k * num_pad) / (k - c)))


def _get_specific_pad(x_shape, kernel, strides, padding, dims):
    if isinstance(padding, str):
        if padding == "SAME":
            pad_specific = [
                _handle_padding(x_shape[i], strides[i], kernel[i], padding)
                for i in range(dims - 1, -1, -1)
            ]
            pad_list_top = [pad_specific[i] // 2 for i in range(dims)]
            pad_list_bot = [pad_specific[i] - pad_specific[i] // 2 for i in range(dims)]
            padding = [None] * len(pad_list_top) * 2
            padding[::2] = pad_list_top
            padding[1::2] = pad_list_bot
            pad_specific = pad_specific[::-1]
        else:
            pad_specific = [0] * dims
            padding = [0] * dims * 2
    else:
        if isinstance(padding, int):
            padding = [(padding, padding)] * dims
        pad_specific = [sum(padding[i]) for i in range(dims)]
        padding = [item for sublist in padding for item in sublist[::-1]][::-1]
    return padding, pad_specific


@with_unsupported_dtypes({"2.0.1 and below": ("bfloat16", "float16")}, backend_version)
def avg_pool1d(
    x: torch.Tensor,
    kernel: Union[int, Tuple[int]],
    strides: Union[int, Tuple[int]],
    padding: str,
    /,
    *,
    data_format: str = "NWC",
    count_include_pad: bool = False,
    ceil_mode: bool = False,
    out: Optional[torch.Tensor] = None,
) -> torch.Tensor:
    if isinstance(strides, int):
        strides = (strides,)
    elif len(strides) == 1:
        strides = (strides[0],)

    if isinstance(kernel, int):
        kernel = (kernel,)
    elif len(kernel) == 1:
        kernel = (kernel[0],)

    if data_format == "NWC":
        x = x.permute(0, 2, 1)
    x_shape = x.shape[2]
    if isinstance(padding, str):
        pad_specific = [
            _handle_padding(x_shape, strides[i], kernel[i], padding) for i in range(1)
        ]
        padding = [
            (pad_specific[i] // 2, pad_specific[i] - pad_specific[i] // 2)
            for i in range(1)
        ]
    else:
        pad_specific = [sum(padding[i]) for i in range(1)]
    x = torch.nn.functional.pad(x, *padding, value=0.0)

    res = torch.nn.functional.avg_pool1d(x, kernel, strides, 0, ceil_mode)

    if not count_include_pad and any(pad_specific):
        num_padded_values = ivy.map(
            _get_num_padded_values,
            constant={
                "p": pad_specific[0],
                "n": x_shape,
                "k": kernel[0],
                "s": strides[0],
            },
            unique={
                "i": torch.arange(res.shape[2]),
            },
        )
        num_padded_values = torch.tensor(num_padded_values, dtype=res.dtype)

        if ceil_mode:
            _, c = _padding_ceil_mode(x_shape, kernel[0], padding[0], strides[0], True)
            num_padded_values[-1] = _add_ceil_pad_to_pad_list(
                num_padded_values[-1], kernel[0], c
            )

        res = (kernel[0] * res) / (kernel[0] - num_padded_values)

    if data_format == "NWC":
        res = res.permute(0, 2, 1)
    return res


def _adjust_num_padded_values_to_ceil(
    pad_specific, num_padded_values, x_shape, kernel, strides, dims
):
    for i in range(dims):
        pad = [pad_specific[i] // 2, pad_specific[i] - pad_specific[i] // 2]
        _, c = _padding_ceil_mode(x_shape[i], kernel[i], pad, strides[i], True)
        num_padded_values[i][-1] = _add_ceil_pad_to_pad_list(
            num_padded_values[i][-1], kernel[i], c
        )
    return num_padded_values


@with_unsupported_dtypes(
    {
        "2.0.1 and below": (
            "float16",
            "bfloat16",
        )
    },
    backend_version,
)
def avg_pool2d(
    x: torch.Tensor,
    kernel: Union[int, Tuple[int], Tuple[int, int]],
    strides: Union[int, Tuple[int], Tuple[int, int]],
    padding: str,
    /,
    *,
    data_format: str = "NHWC",
    count_include_pad: bool = False,
    ceil_mode: bool = False,
    divisor_override: Optional[int] = None,
    out: Optional[torch.Tensor] = None,
) -> torch.Tensor:
    if isinstance(strides, int):
        strides = (strides, strides)
    elif len(strides) == 1:
        strides = (strides[0], strides[0])

    if isinstance(kernel, int):
        kernel = (kernel, kernel)
    elif len(strides) == 1:
        kernel = (kernel[0], kernel[0])

    if data_format == "NHWC":
        x = x.permute(0, 3, 1, 2)
    x_shape = list(x.shape[2:])
    padding, pad_specific = _get_specific_pad(x_shape, kernel, strides, padding, 2)
    x = torch.nn.functional.pad(
        x,
        padding,
        value=0.0,
    )
    res = torch.nn.functional.avg_pool2d(
        x, kernel, strides, 0, ceil_mode, divisor_override=divisor_override
    )

    if not count_include_pad and any(pad_specific) and not divisor_override:
        num_padded_values = [
            ivy.map(
                _get_num_padded_values,
                constant={
                    "p": pad_specific[i],
                    "n": x_shape[i],
                    "k": kernel[i],
                    "s": strides[i],
                },
                unique={
                    "i": torch.arange(res.shape[i + 2]),
                },
            )
            for i in range(2)
        ]

        if ceil_mode:
            for i in range(2):
                num_padded_values = _adjust_num_padded_values_to_ceil(
                    pad_specific, num_padded_values, x_shape, kernel, strides, 2
                )

        num_padded_values1 = torch.tensor(num_padded_values[0], dtype=res.dtype)[
            :, None
        ]
        num_padded_values2 = torch.tensor(num_padded_values[1], dtype=res.dtype)[
            None, :
        ]
        num_padded_values = (
            num_padded_values1 * kernel[1]
            + num_padded_values2 * kernel[0]
            - num_padded_values1 * num_padded_values2
        )
        res = (kernel[0] * kernel[1] * res) / (
            kernel[0] * kernel[1] - num_padded_values
        )
    if data_format == "NHWC":
        return res.permute(0, 2, 3, 1)
    return res


@with_unsupported_dtypes(
    {
        "2.0.1 and below": (
            "float16",
            "bfloat16",
        )
    },
    backend_version,
)
def avg_pool3d(
    x: torch.Tensor,
    kernel: Union[int, Tuple[int], Tuple[int, int, int]],
    strides: Union[int, Tuple[int], Tuple[int, int, int]],
    padding: str,
    /,
    *,
    data_format: str = "NDHWC",
    count_include_pad: bool = False,
    ceil_mode: bool = False,
    divisor_override: Optional[int] = None,
    out: Optional[torch.Tensor] = None,
) -> torch.Tensor:
    if isinstance(strides, int):
        strides = (strides, strides, strides)
    elif len(strides) == 1:
        strides = (strides[0], strides[0], strides[0])
    if isinstance(kernel, int):
        kernel = (kernel, kernel, kernel)
    elif len(kernel) == 1:
        kernel = (kernel[0], kernel[0], kernel[0])
    if data_format == "NDHWC":
        x = x.permute(0, 4, 1, 2, 3)
    x_shape = list(x.shape[2:])
    padding, pad_specific = _get_specific_pad(x_shape, kernel, strides, padding, 3)
    x = torch.nn.functional.pad(
        x,
        padding,
        value=0.0,
    )
    res = torch.nn.functional.avg_pool3d(
        x, kernel, strides, 0, ceil_mode, divisor_override=divisor_override
    )

    if not count_include_pad and any(pad_specific) and not divisor_override:
        num_padded_values = [
            torch.tensor(
                ivy.map(
                    _get_num_padded_values,
                    constant={
                        "p": pad_specific[i],
                        "n": x_shape[i],
                        "k": kernel[i],
                        "s": strides[i],
                    },
                    unique={
                        "i": torch.arange(res.shape[i + 2]),
                    },
                ),
                dtype=res.dtype,
            )
            for i in range(3)
        ]

        if ceil_mode:
            for i in range(3):
                num_padded_values = _adjust_num_padded_values_to_ceil(
                    pad_specific, num_padded_values, x_shape, kernel, strides, 3
                )
        num_padded_values1 = num_padded_values[0].reshape((-1, 1, 1))
        num_padded_values2 = num_padded_values[1].reshape((1, -1, 1))
        num_padded_values3 = num_padded_values[2].reshape((1, 1, -1))
        num_padded_values = (
            num_padded_values1 * kernel[1] * kernel[2]
            + num_padded_values2 * kernel[0] * kernel[2]
            + num_padded_values3 * kernel[0] * kernel[1]
            + num_padded_values1 * num_padded_values2 * num_padded_values3
            - num_padded_values1 * num_padded_values2 * kernel[2]
            - num_padded_values1 * num_padded_values3 * kernel[1]
            - num_padded_values2 * num_padded_values3 * kernel[0]
        )
        kernel_mul = kernel[0] * kernel[1] * kernel[2]
        res = (kernel_mul * res) / (kernel_mul - num_padded_values)

    if data_format == "NDHWC":
        res = res.permute(0, 2, 3, 4, 1)
    return res


@with_supported_dtypes({"2.0.1 and below": ("float32", "float64")}, backend_version)
def dct(
    x: torch.Tensor,
    /,
    *,
    type: Literal[1, 2, 3, 4] = 2,
    n: Optional[int] = None,
    axis: int = -1,
    norm: Optional[Literal["ortho"]] = None,
    out: Optional[torch.Tensor] = None,
) -> torch.tensor:
    if norm not in (None, "ortho"):
        raise ValueError("Norm must be either None or 'ortho'")
    if x.dtype not in [torch.float32, torch.float64]:
        x = x.type(torch.float32)
    if axis < 0:
        axis = axis + len(x.shape)
    if n is not None:
        signal_len = x.shape[axis]
        if n <= signal_len:
            local_idx = [slice(None)] * len(x.shape)
            local_idx[axis] = slice(None, n)
            x = x[local_idx]
        else:
            pad_idx = [0] * 2 * len(x.shape)
            pad_idx[(len(pad_idx) - 1) - (2 * axis)] = n - signal_len
            x = torch.nn.functional.pad(x, pad_idx)
    real_zero = torch.tensor(0.0, dtype=x.dtype)
    axis_dim = x.shape[axis]
    axis_dim_float = torch.tensor(axis_dim, dtype=x.dtype)

    if type == 1:
        if norm:
            raise ValueError("Normalization not supported for type-I DCT")
        axis_idx = [slice(None)] * len(x.shape)
        axis_idx[axis] = slice(1, -1)
        x = torch.concat([x, x.flip(axis)[axis_idx]], dim=axis)
        dct_out = torch.real(torch.fft.rfft(x, dim=axis))
        return dct_out

    elif type == 2:
        scale_dims = [1] * len(x.shape)
        scale_dims[axis] = axis_dim
        complex_part = torch.arange(axis_dim_float) * math.pi * 0.5 / axis_dim_float
        scale = 2.0 * torch.exp(
            torch.complex(
                real_zero,
                -complex_part.type(real_zero.type()),
            )
        ).view(scale_dims)

        axis_idx = [slice(None)] * len(x.shape)
        axis_idx[axis] = slice(None, axis_dim)
        dct_out = torch.real(
            torch.fft.rfft(x, n=2 * axis_dim, axis=axis)[axis_idx] * scale
        )
        if norm == "ortho":
            n1 = 0.5 * torch.rsqrt(axis_dim_float)
            n2 = n1 * math.sqrt(2.0)
            sf = torch.nn.functional.pad(n1.unsqueeze(0), (0, axis_dim - 1), value=n2)
            dct_out = sf.view(scale_dims) * dct_out
        return dct_out

    elif type == 3:
        scale_dims = [1] * len(x.shape)
        scale_dims[axis] = axis_dim
        complex_part = torch.arange(axis_dim_float) * math.pi * 0.5 / axis_dim_float
        scale = 2.0 * torch.exp(
            torch.complex(real_zero, complex_part.type(real_zero.type()))
        ).view(scale_dims)
        if norm == "ortho":
            n1 = torch.sqrt(axis_dim_float)
            n2 = n1 * math.sqrt(0.5)
            scale_dims = [1] * len(x.shape)
            scale_dims[axis] = axis_dim
            sf = torch.nn.functional.pad(n1.unsqueeze(0), (0, axis_dim - 1), value=n2)
            x = x * sf.view(scale_dims)
        else:
            x = x * axis_dim_float

        axis_idx = [slice(None)] * len(x.shape)
        axis_idx[axis] = slice(None, axis_dim)
        dct_out = torch.real(
            torch.fft.irfft(
                scale * torch.complex(x, real_zero), n=2 * axis_dim, axis=axis
            )
        )[axis_idx]
        return dct_out

    elif type == 4:
        dct_2 = dct(x, type=2, n=2 * axis_dim, axis=axis, norm=None)
        axis_idx = [slice(None)] * len(x.shape)
        axis_idx[axis] = slice(1, None, 2)
        dct_out = dct_2[axis_idx]
        if norm == "ortho":
            dct_out *= math.sqrt(0.5) * torch.rsqrt(axis_dim_float)
        return dct_out


<<<<<<< HEAD
def idct(
    x: torch.Tensor,
    /,
    *,
    type: Literal[1, 2, 3, 4] = 2,
    n: Optional[int] = None,
    axis: int = -1,
    norm: Optional[Literal["ortho"]] = None,
    out: Optional[torch.Tensor] = None,
) -> torch.tensor:
    inverse_type = {1: 1, 2: 3, 3: 2, 4: 4}[type]
    return dct(x, type=inverse_type, n=n, axis=axis, norm=norm, out=out)


=======
@with_unsupported_dtypes(
    {
        "2.0.1 and below": (
            "float16",
            "bfloat16",
        )
    },
    backend_version,
)
>>>>>>> 2575844a
def fft(
    x: torch.Tensor,
    dim: int,
    /,
    *,
    norm: str = "backward",
    n: Union[int, Tuple[int]] = None,
    out: Optional[torch.Tensor] = None,
) -> torch.Tensor:
    if not isinstance(dim, int):
        raise ivy.utils.exceptions.IvyError(
            f"Expecting <class 'int'> instead of {type(dim)}"
        )
    if n is None:
        n = x.shape[dim]
    if n < -len(x.shape):
        raise ivy.utils.exceptions.IvyError(
            f"Invalid dim {dim}, expecting ranging"
            " from {-len(x.shape)} to {len(x.shape)-1}  "
        )
    if not isinstance(n, int):
        raise ivy.utils.exceptions.IvyError(
            f"Expecting <class 'int'> instead of {type(n)}"
        )
    if n <= 1:
        raise ivy.utils.exceptions.IvyError(
            f"Invalid data points {n}, expecting more than 1"
        )
    if norm != "backward" and norm != "ortho" and norm != "forward":
        raise ivy.utils.exceptions.IvyError(f"Unrecognized normalization mode {norm}")
    if x.dtype in [torch.int64, torch.float64, torch.complex128]:
        out_dtype = torch.complex128
    else:
        out_dtype = torch.complex64
    return torch.fft.fft(x, n, dim, norm, out=out).to(dtype=out_dtype)


def dropout1d(
    x: torch.Tensor,
    prob: float,
    /,
    *,
    training: bool = True,
    data_format: str = "NWC",
    out: Optional[torch.Tensor] = None,
) -> torch.Tensor:
    if training:
        if data_format == "NWC":
            perm = (0, 2, 1) if len(x.shape) == 3 else (1, 0)
            x = torch.permute(x, perm)
        # ToDo: switch to native dropout1d once torch version is updated.
        noise_shape = list(x.shape)
        noise_shape[-1] = 1
        mask = torch.rand(noise_shape) > prob
        res = torch.where(mask, x / (1 - prob), torch.zeros_like(x))
        if data_format == "NWC":
            res = torch.permute(res, perm)
        return res
    else:
        return x


@with_unsupported_dtypes(
    {
        "2.0.1 and below": (
            "float16",
            "bfloat16",
        )
    },
    backend_version,
)
def dropout3d(
    x: torch.Tensor,
    prob: float,
    /,
    *,
    training: bool = True,
    data_format: str = "NDHWC",
    out: Optional[torch.Tensor] = None,
) -> torch.Tensor:
    if training:
        is_batched = len(x.shape) == 5
        if data_format == "NDHWC":
            perm = (0, 4, 1, 2, 3) if is_batched else (3, 0, 1, 2)
            x = torch.permute(x, perm)
        # ToDo: switch to native dropout1d once torch version is updated.
        noise_shape = list(x.shape)
        noise_shape[-3:] = [1] * 3
        mask = torch.rand(noise_shape) > prob
        res = torch.where(mask, x / (1 - prob), torch.zeros_like(x))
        if data_format == "NDHWC":
            perm = (0, 2, 3, 4, 1) if is_batched else (1, 2, 3, 0)
            res = torch.permute(res, perm)
        return res
    else:
        return x


def ifft(
    x: torch.Tensor,
    dim: int,
    *,
    norm: str = "backward",
    n: Union[int, Tuple[int]] = None,
    out: Optional[torch.Tensor] = None,
) -> torch.Tensor:
    if not isinstance(dim, int):
        raise ivy.utils.exceptions.IvyError(
            f"Expecting <class 'int'> instead of {type(dim)}"
        )
    if n is None:
        n = x.shape[dim]
    if n < -len(x.shape):
        raise ivy.utils.exceptions.IvyError(
            f"Invalid dim {dim}, expecting ranging"
            " from {-len(x.shape)} to {len(x.shape)-1}  "
        )
    if not isinstance(n, int):
        raise ivy.utils.exceptions.IvyError(
            f"Expecting <class 'int'> instead of {type(n)}"
        )
    if n <= 1:
        raise ivy.utils.exceptions.IvyError(
            f"Invalid data points {n}, expecting more than 1"
        )
    if norm != "backward" and norm != "ortho" and norm != "forward":
        raise ivy.utils.exceptions.IvyError(f"Unrecognized normalization mode {norm}")
    return torch.fft.ifft(x, n, dim, norm, out=out).resolve_conj()


def embedding(
    weights: torch.Tensor,
    indices: torch.Tensor,
    /,
    *,
    max_norm: Optional[int] = None,
    out: Optional[torch.Tensor] = None,
) -> torch.Tensor:
    return torch.nn.functional.embedding(indices, weights, max_norm=max_norm)


embedding.support_native_out = False


def interpolate(
    x: torch.Tensor,
    size: Union[Sequence[int], int],
    /,
    *,
    mode: Literal[
        "linear",
        "bilinear",
        "trilinear",
        "nearest",
        "area",
        "nearest_exact",
        "tf_area",
        "bicubic",
        "mitchellcubic",
        "lanczos3",
        "lanczos5",
        "gaussian",
    ] = "linear",
    scale_factor: Optional[Union[Sequence[int], int]] = None,
    recompute_scale_factor: Optional[bool] = None,
    align_corners: Optional[bool] = None,
    antialias: bool = False,
    out: Optional[torch.Tensor] = None,
):
    return torch.nn.functional.interpolate(
        x,
        size=size,
        mode=mode,
        align_corners=align_corners,
        antialias=antialias,
        scale_factor=scale_factor,
        recompute_scale_factor=recompute_scale_factor,
    )


interpolate.partial_mixed_handler = lambda *args, mode="linear", **kwargs: mode not in [
    "tf_area",
    "bicubic_tensorflow",
    "mitchellcubic",
    "lanczos3",
    "lanczos5",
    "gaussian",
]


@with_unsupported_dtypes({"2.0.1 and below": ("bfloat16", "float16")}, backend_version)
def adaptive_avg_pool1d(input, output_size):
    return torch.nn.functional.adaptive_avg_pool1d(input, output_size)


@with_unsupported_dtypes({"2.0.1 and below": ("bfloat16", "float16")}, backend_version)
def adaptive_avg_pool2d(input, output_size):
    return torch.nn.functional.adaptive_avg_pool2d(input, output_size)<|MERGE_RESOLUTION|>--- conflicted
+++ resolved
@@ -601,7 +601,6 @@
         return dct_out
 
 
-<<<<<<< HEAD
 def idct(
     x: torch.Tensor,
     /,
@@ -616,7 +615,6 @@
     return dct(x, type=inverse_type, n=n, axis=axis, norm=norm, out=out)
 
 
-=======
 @with_unsupported_dtypes(
     {
         "2.0.1 and below": (
@@ -626,7 +624,6 @@
     },
     backend_version,
 )
->>>>>>> 2575844a
 def fft(
     x: torch.Tensor,
     dim: int,
