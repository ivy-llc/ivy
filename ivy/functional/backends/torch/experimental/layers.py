# global
from typing import Optional, Union, Tuple, Literal, Sequence
import torch
import math

# local
import ivy
from ivy.func_wrapper import with_unsupported_dtypes, with_supported_dtypes
from . import backend_version
from ivy.functional.ivy.layers import _handle_padding, _get_num_padded_values
from ivy.functional.ivy.experimental.layers import _padding_ceil_mode


def _determine_depth_max_pooling(
    x, kernel, strides, dims, data_format="channel_last", filter_format="channel_last"
):
    # determine depth pooling
    depth_pooling = False
    channels = x.shape[1] if filter_format == "channel_first" else x.shape[-1]
    if len(kernel) == dims + 2:
        spatial_kernel = kernel[1:-1] if data_format == "channel_last" else kernel[2:]
        if kernel[-1] != 1:
            depth_pooling = True
            if any(torch.tensor(spatial_kernel) != 1):
                raise NotImplementedError(
                    "MaxPooling supports exactly one of pooling across"
                    " depth or pooling across width/height."
                )
            if len(strides) != dims + 2 or strides[-1] != kernel[-1]:
                raise NotImplementedError(
                    "Depthwise max pooling requires the depth window to equal the depth"
                    " stride"
                )
            if channels % kernel[-1] != 0:
                raise NotImplementedError(
                    "Depthwise max pooling requires the depth window to evenly divide"
                    " the input depth"
                )
            x = torch.permute(x, (0, 2, 1, *range(3, dims + 2)))
            kernel = [kernel[-1], *[1] * (dims - 1)]
            strides = [strides[-1], *[1] * (dims - 1)]
        else:
            kernel = spatial_kernel
            if len(strides) == dims + 2:
                strides = (
                    strides[1:-1] if data_format == "channel_last" else strides[2:]
                )
    return x, kernel, strides, depth_pooling


@with_unsupported_dtypes({"2.0.1 and below": ("bfloat16", "float16")}, backend_version)
def max_pool1d(
    x: torch.Tensor,
    kernel: Union[int, Tuple[int]],
    strides: Union[int, Tuple[int]],
    padding: str,
    /,
    *,
    data_format: str = "NWC",
    out: Optional[torch.Tensor] = None,
) -> torch.Tensor:
    if isinstance(strides, int):
        strides = (strides,)
    elif len(strides) == 1:
        strides = (strides[0],)

    if isinstance(kernel, int):
        kernel = (kernel,)
    elif len(kernel) == 1:
        kernel = (kernel[0],)

    if data_format == "NWC":
        x = x.permute((0, 2, 1))
    x_shape = x.shape[2]
    pad_w = _handle_padding(x_shape, strides[0], kernel[0], padding)
    x = torch.nn.functional.pad(
        x, [pad_w // 2, pad_w - pad_w // 2], value=float("-inf")
    )

    res = torch.nn.functional.max_pool1d(x, kernel, strides, 0)

    if data_format == "NWC":
        res = res.permute((0, 2, 1))
    return res


@with_unsupported_dtypes(
    {
        "2.0.1 and below": (
            "float16",
            "bfloat16",
        )
    },
    backend_version,
)
def max_pool2d(
    x: torch.Tensor,
    kernel: Union[int, Tuple[int], Tuple[int, int]],
    strides: Union[int, Tuple[int], Tuple[int, int]],
    padding: Union[str, int, Tuple[int], Tuple[int, int]],
    /,
    *,
    data_format: str = "NHWC",
    dilation: Union[int, Tuple[int], Tuple[int, int]] = 1,
    ceil_mode: bool = False,
    out: Optional[torch.Tensor] = None,
) -> torch.Tensor:
    if isinstance(strides, int):
        strides = (strides, strides)
    elif len(strides) == 1:
        strides = (strides[0], strides[0])

    if isinstance(kernel, int):
        kernel = (kernel, kernel)
    elif len(kernel) == 1:
        kernel = (kernel[0], kernel[0])

    if isinstance(dilation, int):
        dilation = (dilation, dilation)
    elif len(dilation) == 1:
        dilation = (dilation[0], dilation[0])

    if isinstance(padding, int):
        padding = [(padding,) * 2] * 2
    elif isinstance(padding, tuple) and len(padding) == 1:
        padding = [(padding[0],) * 2] * 2
    elif isinstance(padding, tuple) and len(padding) == 2:
        padding = [(padding[0],) * 2, (padding[1],) * 2]

    if isinstance(padding, (tuple, list)):
        ivy.utils.assertions.check_kernel_padding_size(kernel, padding)

    if data_format == "NHWC":
        x = x.permute(0, 3, 1, 2)
    x_shape = list(x.shape[2:])

    # determine depth pooling
    x, kernel, strides, depth_pooling = _determine_depth_max_pooling(
        x, kernel, strides, 2, data_format="channel_first"
    )
    if not depth_pooling:
        new_kernel = [kernel[i] + (kernel[i] - 1) * (dilation[i] - 1) for i in range(2)]

        if isinstance(padding, str):
            pad_h = _handle_padding(x_shape[0], strides[0], new_kernel[0], padding)
            pad_w = _handle_padding(x_shape[1], strides[1], new_kernel[1], padding)
            pad_list = [pad_w // 2, pad_w - pad_w // 2, pad_h // 2, pad_h - pad_h // 2]
        else:
            # torch pad takes width padding first, then height padding
            padding = (padding[1], padding[0])
            pad_list = [item for sublist in padding for item in sublist]

        x = torch.nn.functional.pad(
            x,
            pad_list,
            value=float("-inf"),
        )

    res = torch.nn.functional.max_pool2d(x, kernel, strides, 0, dilation, ceil_mode)
    if depth_pooling:
        res = torch.permute(res, (0, 2, 1, 3))
    if data_format == "NHWC":
        return res.permute(0, 2, 3, 1)
    return res


@with_unsupported_dtypes(
    {
        "2.0.1 and below": (
            "float16",
            "bfloat16",
        )
    },
    backend_version,
)
def max_pool3d(
    x: torch.Tensor,
    kernel: Union[int, Tuple[int], Tuple[int, int, int]],
    strides: Union[int, Tuple[int], Tuple[int, int, int]],
    padding: str,
    /,
    *,
    data_format: str = "NDHWC",
    out: Optional[torch.Tensor] = None,
) -> torch.Tensor:
    if isinstance(strides, int):
        strides = (strides, strides, strides)
    elif len(strides) == 1:
        strides = (strides[0], strides[0], strides[0])
    if isinstance(kernel, int):
        kernel = (kernel, kernel, kernel)
    elif len(kernel) == 1:
        kernel = (kernel[0], kernel[0], kernel[0])
    if data_format == "NDHWC":
        x = x.permute(0, 4, 1, 2, 3)
    x_shape = list(x.shape[2:])
    pad_d = _handle_padding(x_shape[0], strides[0], kernel[0], padding)
    pad_h = _handle_padding(x_shape[1], strides[1], kernel[1], padding)
    pad_w = _handle_padding(x_shape[2], strides[2], kernel[2], padding)
    x = torch.nn.functional.pad(
        x,
        [
            pad_w // 2,
            pad_w - pad_w // 2,
            pad_h // 2,
            pad_h - pad_h // 2,
            pad_d // 2,
            pad_d - pad_d // 2,
        ],
        value=float("-inf"),
    )
    if padding != "VALID" and padding != "SAME":
        raise ivy.utils.exceptions.IvyException(
            'Invalid padding arg {}\nMust be one of: "VALID" or "SAME"'.format(padding)
        )
    res = torch.nn.functional.max_pool3d(x, kernel, strides, 0)
    if data_format == "NDHWC":
        res = res.permute(0, 2, 3, 4, 1)
    return res


def _add_ceil_pad_to_pad_list(num_pad, k, c):
    return num_pad + (num_pad - ((k * num_pad) / (k - c)))


def _get_specific_pad(x_shape, kernel, strides, padding, dims):
    if isinstance(padding, str):
        if padding == "SAME":
            pad_specific = [
                _handle_padding(x_shape[i], strides[i], kernel[i], padding)
                for i in range(dims - 1, -1, -1)
            ]
            pad_list_top = [pad_specific[i] // 2 for i in range(dims)]
            pad_list_bot = [pad_specific[i] - pad_specific[i] // 2 for i in range(dims)]
            padding = [None] * len(pad_list_top) * 2
            padding[::2] = pad_list_top
            padding[1::2] = pad_list_bot
            pad_specific = pad_specific[::-1]
        else:
            pad_specific = [0] * dims
            padding = [0] * dims * 2
    else:
        if isinstance(padding, int):
            padding = [(padding, padding)] * dims
        pad_specific = [sum(padding[i]) for i in range(dims)]
        padding = [item for sublist in padding for item in sublist[::-1]][::-1]
    return padding, pad_specific


@with_unsupported_dtypes({"2.0.1 and below": ("bfloat16", "float16")}, backend_version)
def avg_pool1d(
    x: torch.Tensor,
    kernel: Union[int, Tuple[int]],
    strides: Union[int, Tuple[int]],
    padding: str,
    /,
    *,
    data_format: str = "NWC",
    count_include_pad: bool = False,
    ceil_mode: bool = False,
    out: Optional[torch.Tensor] = None,
) -> torch.Tensor:
    if isinstance(strides, int):
        strides = (strides,)
    elif len(strides) == 1:
        strides = (strides[0],)

    if isinstance(kernel, int):
        kernel = (kernel,)
    elif len(kernel) == 1:
        kernel = (kernel[0],)

    if data_format == "NWC":
        x = x.permute(0, 2, 1)
    x_shape = x.shape[2]
    if isinstance(padding, str):
        pad_specific = [
            _handle_padding(x_shape, strides[i], kernel[i], padding) for i in range(1)
        ]
        padding = [
            (pad_specific[i] // 2, pad_specific[i] - pad_specific[i] // 2)
            for i in range(1)
        ]
    else:
        pad_specific = [sum(padding[i]) for i in range(1)]
    x = torch.nn.functional.pad(x, *padding, value=0.0)

    res = torch.nn.functional.avg_pool1d(x, kernel, strides, 0, ceil_mode)

    if not count_include_pad and any(pad_specific):
        num_padded_values = ivy.map(
            _get_num_padded_values,
            constant={
                "p": pad_specific[0],
                "n": x_shape,
                "k": kernel[0],
                "s": strides[0],
            },
            unique={
                "i": torch.arange(res.shape[2]),
            },
        )
        num_padded_values = torch.tensor(num_padded_values, dtype=res.dtype)

        if ceil_mode:
            _, c = _padding_ceil_mode(x_shape, kernel[0], padding[0], strides[0], True)
            num_padded_values[-1] = _add_ceil_pad_to_pad_list(
                num_padded_values[-1], kernel[0], c
            )

        res = (kernel[0] * res) / (kernel[0] - num_padded_values)

    if data_format == "NWC":
        res = res.permute(0, 2, 1)
    return res


def _adjust_num_padded_values_to_ceil(
    pad_specific, num_padded_values, x_shape, kernel, strides, dims
):
    for i in range(dims):
        pad = [pad_specific[i] // 2, pad_specific[i] - pad_specific[i] // 2]
        _, c = _padding_ceil_mode(x_shape[i], kernel[i], pad, strides[i], True)
        num_padded_values[i][-1] = _add_ceil_pad_to_pad_list(
            num_padded_values[i][-1], kernel[i], c
        )
    return num_padded_values


@with_unsupported_dtypes(
    {
        "2.0.1 and below": (
            "float16",
            "bfloat16",
        )
    },
    backend_version,
)
def avg_pool2d(
    x: torch.Tensor,
    kernel: Union[int, Tuple[int], Tuple[int, int]],
    strides: Union[int, Tuple[int], Tuple[int, int]],
    padding: str,
    /,
    *,
    data_format: str = "NHWC",
    count_include_pad: bool = False,
    ceil_mode: bool = False,
    divisor_override: Optional[int] = None,
    out: Optional[torch.Tensor] = None,
) -> torch.Tensor:
    if isinstance(strides, int):
        strides = (strides, strides)
    elif len(strides) == 1:
        strides = (strides[0], strides[0])

    if isinstance(kernel, int):
        kernel = (kernel, kernel)
    elif len(strides) == 1:
        kernel = (kernel[0], kernel[0])

    if data_format == "NHWC":
        x = x.permute(0, 3, 1, 2)
    x_shape = list(x.shape[2:])
    padding, pad_specific = _get_specific_pad(x_shape, kernel, strides, padding, 2)
    x = torch.nn.functional.pad(
        x,
        padding,
        value=0.0,
    )
    res = torch.nn.functional.avg_pool2d(
        x, kernel, strides, 0, ceil_mode, divisor_override=divisor_override
    )

    if not count_include_pad and any(pad_specific) and not divisor_override:
        num_padded_values = [
            ivy.map(
                _get_num_padded_values,
                constant={
                    "p": pad_specific[i],
                    "n": x_shape[i],
                    "k": kernel[i],
                    "s": strides[i],
                },
                unique={
                    "i": torch.arange(res.shape[i + 2]),
                },
            )
            for i in range(2)
        ]

        if ceil_mode:
            for i in range(2):
                num_padded_values = _adjust_num_padded_values_to_ceil(
                    pad_specific, num_padded_values, x_shape, kernel, strides, 2
                )

        num_padded_values1 = torch.tensor(num_padded_values[0], dtype=res.dtype)[
            :, None
        ]
        num_padded_values2 = torch.tensor(num_padded_values[1], dtype=res.dtype)[
            None, :
        ]
        num_padded_values = (
            num_padded_values1 * kernel[1]
            + num_padded_values2 * kernel[0]
            - num_padded_values1 * num_padded_values2
        )
        res = (kernel[0] * kernel[1] * res) / (
            kernel[0] * kernel[1] - num_padded_values
        )
    if data_format == "NHWC":
        return res.permute(0, 2, 3, 1)
    return res


@with_unsupported_dtypes(
    {
        "2.0.1 and below": (
            "float16",
            "bfloat16",
        )
    },
    backend_version,
)
def avg_pool3d(
    x: torch.Tensor,
    kernel: Union[int, Tuple[int], Tuple[int, int, int]],
    strides: Union[int, Tuple[int], Tuple[int, int, int]],
    padding: str,
    /,
    *,
    data_format: str = "NDHWC",
    count_include_pad: bool = False,
    ceil_mode: bool = False,
    divisor_override: Optional[int] = None,
    out: Optional[torch.Tensor] = None,
) -> torch.Tensor:
    if isinstance(strides, int):
        strides = (strides, strides, strides)
    elif len(strides) == 1:
        strides = (strides[0], strides[0], strides[0])
    if isinstance(kernel, int):
        kernel = (kernel, kernel, kernel)
    elif len(kernel) == 1:
        kernel = (kernel[0], kernel[0], kernel[0])
    if data_format == "NDHWC":
        x = x.permute(0, 4, 1, 2, 3)
    x_shape = list(x.shape[2:])
    padding, pad_specific = _get_specific_pad(x_shape, kernel, strides, padding, 3)
    x = torch.nn.functional.pad(
        x,
        padding,
        value=0.0,
    )
    res = torch.nn.functional.avg_pool3d(
        x, kernel, strides, 0, ceil_mode, divisor_override=divisor_override
    )

    if not count_include_pad and any(pad_specific) and not divisor_override:
        num_padded_values = [
            torch.tensor(
                ivy.map(
                    _get_num_padded_values,
                    constant={
                        "p": pad_specific[i],
                        "n": x_shape[i],
                        "k": kernel[i],
                        "s": strides[i],
                    },
                    unique={
                        "i": torch.arange(res.shape[i + 2]),
                    },
                ),
                dtype=res.dtype,
            )
            for i in range(3)
        ]

        if ceil_mode:
            for i in range(3):
                num_padded_values = _adjust_num_padded_values_to_ceil(
                    pad_specific, num_padded_values, x_shape, kernel, strides, 3
                )
        num_padded_values1 = num_padded_values[0].reshape((-1, 1, 1))
        num_padded_values2 = num_padded_values[1].reshape((1, -1, 1))
        num_padded_values3 = num_padded_values[2].reshape((1, 1, -1))
        num_padded_values = (
            num_padded_values1 * kernel[1] * kernel[2]
            + num_padded_values2 * kernel[0] * kernel[2]
            + num_padded_values3 * kernel[0] * kernel[1]
            + num_padded_values1 * num_padded_values2 * num_padded_values3
            - num_padded_values1 * num_padded_values2 * kernel[2]
            - num_padded_values1 * num_padded_values3 * kernel[1]
            - num_padded_values2 * num_padded_values3 * kernel[0]
        )
        kernel_mul = kernel[0] * kernel[1] * kernel[2]
        res = (kernel_mul * res) / (kernel_mul - num_padded_values)

    if data_format == "NDHWC":
        res = res.permute(0, 2, 3, 4, 1)
    return res


@with_supported_dtypes({"2.0.1 and below": ("float32", "float64")}, backend_version)
def dct(
    x: torch.Tensor,
    /,
    *,
    type: Literal[1, 2, 3, 4] = 2,
    n: Optional[int] = None,
    axis: int = -1,
    norm: Optional[Literal["ortho"]] = None,
    out: Optional[torch.Tensor] = None,
) -> torch.tensor:
    if norm not in (None, "ortho"):
        raise ValueError("Norm must be either None or 'ortho'")
    if x.dtype not in [torch.float32, torch.float64]:
        x = x.type(torch.float32)
    if axis < 0:
        axis = axis + len(x.shape)
    if n is not None:
        signal_len = x.shape[axis]
        if n <= signal_len:
            local_idx = [slice(None)] * len(x.shape)
            local_idx[axis] = slice(None, n)
            x = x[local_idx]
        else:
            pad_idx = [0] * 2 * len(x.shape)
            pad_idx[(len(pad_idx) - 1) - (2 * axis)] = n - signal_len
            x = torch.nn.functional.pad(x, pad_idx)
    real_zero = torch.tensor(0.0, dtype=x.dtype)
    axis_dim = x.shape[axis]
    axis_dim_float = torch.tensor(axis_dim, dtype=x.dtype)

    if type == 1:
        if norm:
            raise ValueError("Normalization not supported for type-I DCT")
        axis_idx = [slice(None)] * len(x.shape)
        axis_idx[axis] = slice(1, -1)
        x = torch.concat([x, x.flip(axis)[axis_idx]], dim=axis)
        dct_out = torch.real(torch.fft.rfft(x, dim=axis))
        return dct_out

    elif type == 2:
        scale_dims = [1] * len(x.shape)
        scale_dims[axis] = axis_dim
        complex_part = torch.arange(axis_dim_float) * math.pi * 0.5 / axis_dim_float
        scale = 2.0 * torch.exp(
            torch.complex(
                real_zero,
                -complex_part.type(real_zero.type()),
            )
        ).view(scale_dims)

        axis_idx = [slice(None)] * len(x.shape)
        axis_idx[axis] = slice(None, axis_dim)
        dct_out = torch.real(
            torch.fft.rfft(x, n=2 * axis_dim, axis=axis)[axis_idx] * scale
        )
        if norm == "ortho":
            n1 = 0.5 * torch.rsqrt(axis_dim_float)
            n2 = n1 * math.sqrt(2.0)
            sf = torch.nn.functional.pad(n1.unsqueeze(0), (0, axis_dim - 1), value=n2)
            dct_out = sf.view(scale_dims) * dct_out
        return dct_out

    elif type == 3:
        scale_dims = [1] * len(x.shape)
        scale_dims[axis] = axis_dim
        complex_part = torch.arange(axis_dim_float) * math.pi * 0.5 / axis_dim_float
        scale = 2.0 * torch.exp(
            torch.complex(real_zero, complex_part.type(real_zero.type()))
        ).view(scale_dims)
        if norm == "ortho":
            n1 = torch.sqrt(axis_dim_float)
            n2 = n1 * math.sqrt(0.5)
            scale_dims = [1] * len(x.shape)
            scale_dims[axis] = axis_dim
            sf = torch.nn.functional.pad(n1.unsqueeze(0), (0, axis_dim - 1), value=n2)
            x = x * sf.view(scale_dims)
        else:
            x = x * axis_dim_float

        axis_idx = [slice(None)] * len(x.shape)
        axis_idx[axis] = slice(None, axis_dim)
        dct_out = torch.real(
            torch.fft.irfft(
                scale * torch.complex(x, real_zero), n=2 * axis_dim, axis=axis
            )
        )[axis_idx]
        return dct_out

    elif type == 4:
        dct_2 = dct(x, type=2, n=2 * axis_dim, axis=axis, norm=None)
        axis_idx = [slice(None)] * len(x.shape)
        axis_idx[axis] = slice(1, None, 2)
        dct_out = dct_2[axis_idx]
        if norm == "ortho":
            dct_out *= math.sqrt(0.5) * torch.rsqrt(axis_dim_float)
        return dct_out


def idct(
    x: torch.Tensor,
    /,
    *,
    type: Literal[1, 2, 3, 4] = 2,
    n: Optional[int] = None,
    axis: int = -1,
    norm: Optional[Literal["ortho"]] = None,
    out: Optional[torch.Tensor] = None,
) -> torch.tensor:
    inverse_type = {1: 1, 2: 3, 3: 2, 4: 4}[type]
    return dct(x, type=inverse_type, n=n, axis=axis, norm=norm, out=out)


@with_unsupported_dtypes(
    {
        "2.0.1 and below": (
            "float16",
            "bfloat16",
        )
    },
    backend_version,
)
def fft(
    x: torch.Tensor,
    dim: int,
    /,
    *,
    norm: str = "backward",
    n: Union[int, Tuple[int]] = None,
    out: Optional[torch.Tensor] = None,
) -> torch.Tensor:
    if not isinstance(dim, int):
        raise ivy.utils.exceptions.IvyError(
            f"Expecting <class 'int'> instead of {type(dim)}"
        )
    if n is None:
        n = x.shape[dim]
    if n < -len(x.shape):
        raise ivy.utils.exceptions.IvyError(
            f"Invalid dim {dim}, expecting ranging"
            " from {-len(x.shape)} to {len(x.shape)-1}  "
        )
    if not isinstance(n, int):
        raise ivy.utils.exceptions.IvyError(
            f"Expecting <class 'int'> instead of {type(n)}"
        )
    if n <= 1:
        raise ivy.utils.exceptions.IvyError(
            f"Invalid data points {n}, expecting more than 1"
        )
    if norm != "backward" and norm != "ortho" and norm != "forward":
        raise ivy.utils.exceptions.IvyError(f"Unrecognized normalization mode {norm}")
    if x.dtype in [torch.int64, torch.float64, torch.complex128]:
        out_dtype = torch.complex128
    else:
        out_dtype = torch.complex64
    return torch.fft.fft(x, n, dim, norm, out=out).to(dtype=out_dtype)


@with_unsupported_dtypes(
    {
        "2.0.1 and below": (
            "float16",
            "bfloat16",
        )
    },
    backend_version,
)
def dropout(
    x: torch.Tensor,
    prob: float,
    /,
    *,
    scale: bool = True,
    dtype: torch.dtype = None,
    training: bool = True,
    seed: Optional[int] = None,
    noise_shape: Optional[Sequence[int]] = None,
    out: Optional[torch.Tensor] = None,
) -> torch.Tensor:
    x = ivy.astype(x, dtype) if dtype else x
    res = torch.nn.functional.dropout(x, prob, training=training)
    res = torch.multiply(res, (1.0 - prob)) if not scale else res
    return res


dropout.partial_mixed_handler = lambda x, prob, **kwargs: (
    kwargs.get("noise_shape") is None and kwargs.get("seed") is None
)


@with_unsupported_dtypes(
    {"2.0.1 and below": ("float16",)},
    backend_version,
)
def dropout1d(
    x: torch.Tensor,
    prob: float,
    /,
    *,
    training: bool = True,
    data_format: str = "NWC",
    out: Optional[torch.Tensor] = None,
) -> torch.Tensor:
    is_batched = len(x.shape) == 3
    if data_format == "NWC":
        perm = (0, 2, 1) if is_batched else (1, 0)
        x = torch.permute(x, perm)
    res = torch.nn.functional.dropout1d(x, prob, training=training)
    if data_format == "NWC":
        res = torch.permute(res, perm)
    return res


@with_unsupported_dtypes(
    {"2.0.1 and below": ("float16",)},
    backend_version,
)
def dropout2d(
    x: torch.Tensor,
    prob: float,
    /,
    *,
    training: bool = True,
    data_format: str = "NHWC",
    out: Optional[torch.Tensor] = None,
) -> torch.Tensor:
    is_batched = len(x.shape) == 4
    if data_format == "NHWC":
        perm = (0, 3, 1, 2) if is_batched else (2, 0, 1)
        x = torch.permute(x, perm)
    res = torch.nn.functional.dropout2d(x, prob, training=training)
    if data_format == "NHWC":
        perm = (0, 2, 3, 1) if is_batched else (1, 2, 0)
        res = torch.permute(res, perm)
    return res


@with_unsupported_dtypes(
    {
        "2.0.1 and below": (
            "float16",
            "bfloat16",
        )
    },
    backend_version,
)
def dropout3d(
    x: torch.Tensor,
    prob: float,
    /,
    *,
    training: bool = True,
    data_format: str = "NDHWC",
    out: Optional[torch.Tensor] = None,
) -> torch.Tensor:
    is_batched = len(x.shape) == 5
    if data_format == "NDHWC":
        perm = (0, 4, 1, 2, 3) if is_batched else (3, 0, 1, 2)
        x = torch.permute(x, perm)
    res = torch.nn.functional.dropout3d(x, prob, training=training)
    if data_format == "NDHWC":
        perm = (0, 2, 3, 4, 1) if is_batched else (1, 2, 3, 0)
        res = torch.permute(res, perm)
    return res


def ifft(
    x: torch.Tensor,
    dim: int,
    *,
    norm: str = "backward",
    n: Union[int, Tuple[int]] = None,
    out: Optional[torch.Tensor] = None,
) -> torch.Tensor:
    if not isinstance(dim, int):
        raise ivy.utils.exceptions.IvyError(
            f"Expecting <class 'int'> instead of {type(dim)}"
        )
    if n is None:
        n = x.shape[dim]
    if n < -len(x.shape):
        raise ivy.utils.exceptions.IvyError(
            f"Invalid dim {dim}, expecting ranging"
            " from {-len(x.shape)} to {len(x.shape)-1}  "
        )
    if not isinstance(n, int):
        raise ivy.utils.exceptions.IvyError(
            f"Expecting <class 'int'> instead of {type(n)}"
        )
    if n <= 1:
        raise ivy.utils.exceptions.IvyError(
            f"Invalid data points {n}, expecting more than 1"
        )
    if norm != "backward" and norm != "ortho" and norm != "forward":
        raise ivy.utils.exceptions.IvyError(f"Unrecognized normalization mode {norm}")
    return torch.fft.ifft(x, n, dim, norm, out=out).resolve_conj()


@with_unsupported_dtypes({"2.0.1 and below": ("complex",)}, backend_version)
def embedding(
    weights: torch.Tensor,
    indices: torch.Tensor,
    /,
    *,
    max_norm: Optional[int] = None,
    out: Optional[torch.Tensor] = None,
) -> torch.Tensor:
    return torch.nn.functional.embedding(indices, weights, max_norm=max_norm)


embedding.support_native_out = False


def interpolate(
    x: torch.Tensor,
    size: Union[Sequence[int], int],
    /,
    *,
    mode: Literal[
        "linear",
        "bilinear",
        "trilinear",
        "nearest",
        "area",
        "nearest_exact",
        "tf_area",
        "bicubic",
        "mitchellcubic",
        "lanczos3",
        "lanczos5",
        "gaussian",
    ] = "linear",
    scale_factor: Optional[Union[Sequence[int], int]] = None,
    recompute_scale_factor: Optional[bool] = None,
    align_corners: Optional[bool] = None,
    antialias: bool = False,
    out: Optional[torch.Tensor] = None,
):
    return torch.nn.functional.interpolate(
        x,
        size=size,
        mode=mode,
        align_corners=align_corners,
        antialias=antialias,
        scale_factor=scale_factor,
        recompute_scale_factor=recompute_scale_factor,
    )


interpolate.partial_mixed_handler = lambda *args, mode="linear", **kwargs: mode not in [
    "tf_area",
    "nd",
    "bicubic_tensorflow",
    "mitchellcubic",
    "lanczos3",
    "lanczos5",
    "gaussian",
]


@with_unsupported_dtypes({"2.0.1 and below": ("bfloat16", "float16")}, backend_version)
def adaptive_avg_pool1d(input, output_size):
    return torch.nn.functional.adaptive_avg_pool1d(input, output_size)


@with_unsupported_dtypes({"2.0.1 and below": ("bfloat16", "float16")}, backend_version)
def adaptive_avg_pool2d(input, output_size):
    return torch.nn.functional.adaptive_avg_pool2d(input, output_size)


@with_unsupported_dtypes({"2.0.1 and below": ("bfloat16", "float16")}, backend_version)
def fft2(
    x: torch.Tensor,
    *,
    s: Sequence[int] = None,
    dim: Sequence[int] = (-2, -1),
    norm: str = "backward",
    out: Optional[torch.Tensor] = None,
) -> torch.Tensor:
    if not all(isinstance(j, int) for j in dim):
        raise ivy.utils.exceptions.IvyError(
            f"Expecting {dim} to be a sequence of integers <class integer>"
        )
    if s is None:
        s = (x.shape[dim[0]], x.shape[dim[1]])
    if all(j < -len(x.shape) for j in s):
        raise ivy.utils.exceptions.IvyError(
            f"Invalid dim {dim}, expecting ranging"
            " from {-len(x.shape)} to {len(x.shape)-1}  "
        )
    if not all(isinstance(j, int) for j in s):
        raise ivy.utils.exceptions.IvyError(
            f"Expecting {s} to be a sequence of integers <class integer>"
        )
    if all(j <= 1 for j in s):
        raise ivy.utils.exceptions.IvyError(
            f"Invalid data points {s}, expecting s points larger than 1"
        )
    if norm != "backward" and norm != "ortho" and norm != "forward":
        raise ivy.utils.exceptions.IvyError(f"Unrecognized normalization mode {norm}")
    return torch.tensor(
        torch.fft.fft2(x, s, dim, norm, out=out), dtype=torch.complex128
    )


def ifftn(
    x: torch.Tensor,
    s: Optional[Union[int, Tuple[int]]] = None,
    axes: Optional[Union[int, Tuple[int]]] = None,
    *,
    norm: Optional[str] = "backward",
    out: Optional[torch.Tensor] = None,
) -> torch.Tensor:
    return torch.fft.ifftn(x, s=s, dim=axes, norm=norm, out=out)


<<<<<<< HEAD
def overlap_and_add(
    signal: torch.Tensor,
    frame_step: int,
    name: str = None,
) -> torch.Tensor:
    # convert to tensor for signal
    signal = torch.asarray(signal)

    # shape limit check
    if len(signal.shape) < 2:
        raise ValueError("input must be at least 2-D")

    # convert to tensor for frame_step
    frame_step = torch.asarray(frame_step)

    # check rank for frame_step
    if len(frame_step.shape) > 1:
        raise ValueError("frame_step must be a scalar")

    # check dtype for frame_step as integer
    if frame_step.dtype not in (
        torch.int,
        torch.int8,
        torch.int16,
        torch.int32,
        torch.int64,
    ):
        raise ValueError("frame_step must be an integer")

    # get signal shape as constant value
    signal_shape = list(signal.shape)

    # get outer_dimensions [:-2]
    outer_dimensions = signal_shape[:-2]

    # get outer_rank [:-2]
    outer_rank = len(outer_dimensions)

    # make func for full_shape
    def full_shape(inner_shape):
        return outer_dimensions + inner_shape

    frame_length = signal_shape[-1]
    frames = signal_shape[-2]

    # Compute output length
    output_size = frame_length + (frames - 1) * frame_step

    # If frame_length is equal to frame_step, there's no overlap so just
    # reshape the tensor.
    if frame_step and signal.shape is not None and frame_step == signal.shape[-1]:
        output_shape = full_shape([output_size])
        return torch.reshape(signal, output_shape)

    # The following code is documented using this example:
    #
    # frame_step = 2
    # signal.shape = (3, 5)
    # a b c d e
    # f g h i j
    # k l m n o

    # Compute the number of segments per frame.
    segments = -(-frame_length // frame_step)  # Divide and round up.

    # Pad the frame_length dimension to a multiple of the frame step.
    # Pad the frames dimension by `segments` so that signal.shape = (6, 6)
    # a b c d e 0
    # f g h i j 0
    # k l m n o 0
    # 0 0 0 0 0 0
    # 0 0 0 0 0 0
    # 0 0 0 0 0 0
    paddings = [
        0,
        segments * frame_step - frame_length,
        0,
        segments,
    ]  # zero padding for frames
    outer_paddings = [0] * outer_rank * 2  # dummy for outer_rank [0, 0]
    outer_paddings += paddings
    signal = torch.nn.functional.pad(signal, paddings, mode="constant", value=0)

    # Reshape so that signal.shape = (3, 6, 2)
    # ab cd e0
    # fg hi j0
    # kl mn o0
    # 00 00 00
    # 00 00 00
    # 00 00 00
    shape = full_shape([frames + segments, segments, frame_step])
    signal = torch.reshape(signal, shape)

    # Transpose dimensions so that signal.shape = (3, 6, 2)
    # ab fg kl 00 00 00
    # cd hi mn 00 00 00
    # e0 j0 o0 00 00 00
    perm = list(range(outer_rank)) + [1 + outer_rank, outer_rank, 2 + outer_rank]
    signal = torch.permute(signal, perm)

    # Reshape so that signal.shape = (18, 2)
    # ab fg kl 00 00 00 cd hi mn 00 00 00 e0 j0 o0 00 00 00
    shape = full_shape([(frames + segments) * segments, frame_step])
    signal = torch.reshape(signal, shape)

    # Truncate so that signal.shape = (15, 2)
    # ab fg kl 00 00 00 cd hi mn 00 00 00 e0 j0 o0
    signal = signal[..., : (frames + segments - 1) * segments, :]

    # Reshape so that signal.shape = (3, 5, 2)
    # ab fg kl 00 00
    # 00 cd hi mn 00
    # 00 00 e0 j0 o0
    shape = full_shape([segments, frames + segments - 1, frame_step])
    signal = torch.reshape(signal, shape)

    # Now, reduce over the columns, to achieve the desired sum.
    signal = torch.sum(signal, axis=-3)

    # Flatten the array.
    shape = full_shape([(frames + segments - 1) * frame_step])
    signal = torch.reshape(signal, shape)

    # Truncate to final length.
    signal = signal[..., :output_size]

    return signal
=======
@with_unsupported_dtypes({"2.0.1 and below": ("bfloat16", "float16")}, backend_version)
def rfftn(
    x: torch.Tensor,
    s: Sequence[int] = None,
    axes: Sequence[int] = None,
    *,
    norm: str = "backward",
    out: Optional[torch.Tensor] = None,
) -> torch.Tensor:
    if not all(isinstance(j, int) for j in axes):
        raise ivy.utils.exceptions.IvyError(
            f"Expecting {axes} to be a sequence of integers <class integer>"
        )
    if s is None:
        s = (x.shape[axes[0]], x.shape[axes[1]])
    if all(j < -len(x.shape) for j in s):
        raise ivy.utils.exceptions.IvyError(
            f"Invalid axes {axes}, expecting ranging"
            f" from {-len(x.shape)} to {len(x.shape)-1}"
        )
    if not all(isinstance(j, int) for j in s):
        raise ivy.utils.exceptions.IvyError(
            f"Expecting {s} to be a sequence of integers <class integer>"
        )
    if all(j <= 1 for j in s):
        raise ivy.utils.exceptions.IvyError(
            f"Invalid data points {s}, expecting s points larger than 1"
        )
    if norm != "backward" and norm != "ortho" and norm != "forward":
        raise ivy.utils.exceptions.IvyError(f"Unrecognized normalization mode {norm}")
    return torch.tensor(
        torch.fft.rfftn(x, s, axes, norm=norm, out=out), dtype=torch.complex128
    )
>>>>>>> 871be6c0
<|MERGE_RESOLUTION|>--- conflicted
+++ resolved
@@ -919,7 +919,41 @@
     return torch.fft.ifftn(x, s=s, dim=axes, norm=norm, out=out)
 
 
-<<<<<<< HEAD
+@with_unsupported_dtypes({"2.0.1 and below": ("bfloat16", "float16")}, backend_version)
+def rfftn(
+    x: torch.Tensor,
+    s: Sequence[int] = None,
+    axes: Sequence[int] = None,
+    *,
+    norm: str = "backward",
+    out: Optional[torch.Tensor] = None,
+) -> torch.Tensor:
+    if not all(isinstance(j, int) for j in axes):
+        raise ivy.utils.exceptions.IvyError(
+            f"Expecting {axes} to be a sequence of integers <class integer>"
+        )
+    if s is None:
+        s = (x.shape[axes[0]], x.shape[axes[1]])
+    if all(j < -len(x.shape) for j in s):
+        raise ivy.utils.exceptions.IvyError(
+            f"Invalid axes {axes}, expecting ranging"
+            f" from {-len(x.shape)} to {len(x.shape)-1}"
+        )
+    if not all(isinstance(j, int) for j in s):
+        raise ivy.utils.exceptions.IvyError(
+            f"Expecting {s} to be a sequence of integers <class integer>"
+        )
+    if all(j <= 1 for j in s):
+        raise ivy.utils.exceptions.IvyError(
+            f"Invalid data points {s}, expecting s points larger than 1"
+        )
+    if norm != "backward" and norm != "ortho" and norm != "forward":
+        raise ivy.utils.exceptions.IvyError(f"Unrecognized normalization mode {norm}")
+    return torch.tensor(
+        torch.fft.rfftn(x, s, axes, norm=norm, out=out), dtype=torch.complex128
+    )
+
+
 def overlap_and_add(
     signal: torch.Tensor,
     frame_step: int,
@@ -1046,39 +1080,4 @@
     # Truncate to final length.
     signal = signal[..., :output_size]
 
-    return signal
-=======
-@with_unsupported_dtypes({"2.0.1 and below": ("bfloat16", "float16")}, backend_version)
-def rfftn(
-    x: torch.Tensor,
-    s: Sequence[int] = None,
-    axes: Sequence[int] = None,
-    *,
-    norm: str = "backward",
-    out: Optional[torch.Tensor] = None,
-) -> torch.Tensor:
-    if not all(isinstance(j, int) for j in axes):
-        raise ivy.utils.exceptions.IvyError(
-            f"Expecting {axes} to be a sequence of integers <class integer>"
-        )
-    if s is None:
-        s = (x.shape[axes[0]], x.shape[axes[1]])
-    if all(j < -len(x.shape) for j in s):
-        raise ivy.utils.exceptions.IvyError(
-            f"Invalid axes {axes}, expecting ranging"
-            f" from {-len(x.shape)} to {len(x.shape)-1}"
-        )
-    if not all(isinstance(j, int) for j in s):
-        raise ivy.utils.exceptions.IvyError(
-            f"Expecting {s} to be a sequence of integers <class integer>"
-        )
-    if all(j <= 1 for j in s):
-        raise ivy.utils.exceptions.IvyError(
-            f"Invalid data points {s}, expecting s points larger than 1"
-        )
-    if norm != "backward" and norm != "ortho" and norm != "forward":
-        raise ivy.utils.exceptions.IvyError(f"Unrecognized normalization mode {norm}")
-    return torch.tensor(
-        torch.fft.rfftn(x, s, axes, norm=norm, out=out), dtype=torch.complex128
-    )
->>>>>>> 871be6c0
+    return signal