# global
from typing import Optional, Union, Tuple, Literal, Sequence
import torch
import math

# local
import ivy
from ivy.func_wrapper import with_unsupported_dtypes
from . import backend_version
from ivy.functional.ivy.layers import _handle_padding


@with_unsupported_dtypes({"1.11.0 and below": ("bfloat16", "float16")}, backend_version)
def max_pool1d(
    x: torch.Tensor,
    kernel: Union[int, Tuple[int]],
    strides: Union[int, Tuple[int]],
    padding: str,
    /,
    *,
    data_format: str = "NWC",
    out: Optional[torch.Tensor] = None,
) -> torch.Tensor:
    if isinstance(strides, int):
        strides = (strides,)
    elif len(strides) == 1:
        strides = (strides[0],)

    if isinstance(kernel, int):
        kernel = (kernel,)
    elif len(kernel) == 1:
        kernel = (kernel[0],)

    if data_format == "NWC":
        x = x.permute((0, 2, 1))
    x_shape = x.shape[2]
    pad_w = _handle_padding(x_shape, strides[0], kernel[0], padding)
    x = torch.nn.functional.pad(
        x, [pad_w // 2, pad_w - pad_w // 2], value=float("-inf")
    )

    res = torch.nn.functional.max_pool1d(x, kernel, strides, 0)

    if data_format == "NWC":
        res = res.permute((0, 2, 1))
    return res


@with_unsupported_dtypes(
    {
        "1.11.0 and below": (
            "float16",
            "bfloat16",
        )
    },
    backend_version,
)
def max_pool2d(
    x: torch.Tensor,
    kernel: Union[int, Tuple[int], Tuple[int, int]],
    strides: Union[int, Tuple[int], Tuple[int, int]],
    padding: str,
    /,
    *,
    data_format: str = "NHWC",
    out: Optional[torch.Tensor] = None,
) -> torch.Tensor:
    if isinstance(strides, int):
        strides = (strides, strides)
    elif len(strides) == 1:
        strides = (strides[0], strides[0])

    if data_format == "NHWC":
        x = x.permute(0, 3, 1, 2)
    x_shape = list(x.shape[2:])
    pad_h = _handle_padding(x_shape[0], strides[0], kernel[0], padding)
    pad_w = _handle_padding(x_shape[1], strides[1], kernel[1], padding)
    x = torch.nn.functional.pad(
        x,
        [pad_w // 2, pad_w - pad_w // 2, pad_h // 2, pad_h - pad_h // 2],
        value=float("-inf"),
    )
    if padding != "VALID" and padding != "SAME":
        raise ivy.exceptions.IvyException(
            "Invalid padding arg {}\n"
            'Must be one of: "VALID" or "SAME"'.format(padding)
        )
    res = torch.nn.functional.max_pool2d(x, kernel, strides, 0)
    if data_format == "NHWC":
        return res.permute(0, 2, 3, 1)
    return res


@with_unsupported_dtypes(
    {
        "1.11.0 and below": (
            "float16",
            "bfloat16",
        )
    },
    backend_version,
)
def max_pool3d(
    x: torch.Tensor,
    kernel: Union[int, Tuple[int], Tuple[int, int, int]],
    strides: Union[int, Tuple[int], Tuple[int, int, int]],
    padding: str,
    /,
    *,
    data_format: str = "NDHWC",
    out: Optional[torch.Tensor] = None,
) -> torch.Tensor:
    if isinstance(strides, int):
        strides = (strides, strides, strides)
    elif len(strides) == 1:
        strides = (strides[0], strides[0], strides[0])
    if isinstance(kernel, int):
        kernel = (kernel, kernel, kernel)
    elif len(kernel) == 1:
        kernel = (kernel[0], kernel[0], kernel[0])
    if data_format == "NDHWC":
        x = x.permute(0, 4, 1, 2, 3)
    x_shape = list(x.shape[2:])
    pad_d = _handle_padding(x_shape[0], strides[0], kernel[0], padding)
    pad_h = _handle_padding(x_shape[1], strides[1], kernel[1], padding)
    pad_w = _handle_padding(x_shape[2], strides[2], kernel[2], padding)
    x = torch.nn.functional.pad(
        x,
        [
            pad_w // 2,
            pad_w - pad_w // 2,
            pad_h // 2,
            pad_h - pad_h // 2,
            pad_d // 2,
            pad_d - pad_d // 2,
        ],
        value=float("-inf"),
    )
    if padding != "VALID" and padding != "SAME":
        raise ivy.exceptions.IvyException(
            "Invalid padding arg {}\n"
            'Must be one of: "VALID" or "SAME"'.format(padding)
        )
    res = torch.nn.functional.max_pool3d(x, kernel, strides, 0)
    if data_format == "NDHWC":
        res = res.permute(0, 2, 3, 4, 1)
    return res


@with_unsupported_dtypes({"1.11.0 and below": ("bfloat16", "float16")}, backend_version)
def avg_pool1d(
    x: torch.Tensor,
    kernel: Union[int, Tuple[int]],
    strides: Union[int, Tuple[int]],
    padding: str,
    /,
    *,
    data_format: str = "NWC",
    out: Optional[torch.Tensor] = None,
) -> torch.Tensor:
    if isinstance(strides, int):
        strides = (strides,)
    elif len(strides) == 1:
        strides = (strides[0],)

    if isinstance(kernel, int):
        kernel = (kernel,)
    elif len(kernel) == 1:
        kernel = (kernel[0],)

    if data_format == "NWC":
        x = x.permute(0, 2, 1)
    x_shape = x.shape[2]
    pad_w = _handle_padding(x_shape, strides[0], kernel[0], padding)
    x = torch.nn.functional.pad(x, [pad_w // 2, pad_w - pad_w // 2], mode="replicate")

    res = torch.nn.functional.avg_pool1d(x, kernel, strides, 0)

    if data_format == "NWC":
        res = res.permute(0, 2, 1)
    return res


@with_unsupported_dtypes(
    {
        "1.11.0 and below": (
            "float16",
            "bfloat16",
        )
    },
    backend_version,
)
def avg_pool2d(
    x: torch.Tensor,
    kernel: Union[int, Tuple[int], Tuple[int, int]],
    strides: Union[int, Tuple[int], Tuple[int, int]],
    padding: str,
    /,
    *,
    data_format: str = "NHWC",
    out: Optional[torch.Tensor] = None,
) -> torch.Tensor:
    if isinstance(strides, int):
        strides = (strides, strides)
    elif len(strides) == 1:
        strides = (strides[0], strides[0])

    if isinstance(kernel, int):
        kernel = (kernel, kernel)
    elif len(strides) == 1:
        kernel = (kernel[0], kernel[0])

    if data_format == "NHWC":
        x = x.permute(0, 3, 1, 2)
    x_shape = list(x.shape[2:])
    pad_h = _handle_padding(x_shape[0], strides[0], kernel[0], padding)
    pad_w = _handle_padding(x_shape[1], strides[1], kernel[1], padding)
    x = torch.nn.functional.pad(
        x,
        [pad_w // 2, pad_w - pad_w // 2, pad_h // 2, pad_h - pad_h // 2],
        mode="replicate",
    )
    if padding != "VALID" and padding != "SAME":
        raise ivy.exceptions.IvyException(
            "Invalid padding arg {}\n"
            'Must be one of: "VALID" or "SAME"'.format(padding)
        )
    res = torch.nn.functional.avg_pool2d(x, kernel, strides, 0)
    if data_format == "NHWC":
        return res.permute(0, 2, 3, 1)
    return res


@with_unsupported_dtypes(
    {
        "1.11.0 and below": (
            "float16",
            "bfloat16",
        )
    },
    backend_version,
)
def avg_pool3d(
    x: torch.Tensor,
    kernel: Union[int, Tuple[int], Tuple[int, int, int]],
    strides: Union[int, Tuple[int], Tuple[int, int, int]],
    padding: str,
    /,
    *,
    data_format: str = "NDHWC",
    out: Optional[torch.Tensor] = None,
) -> torch.Tensor:
    if isinstance(strides, int):
        strides = (strides, strides, strides)
    elif len(strides) == 1:
        strides = (strides[0], strides[0], strides[0])
    if isinstance(kernel, int):
        kernel = (kernel, kernel, kernel)
    elif len(kernel) == 1:
        kernel = (kernel[0], kernel[0], kernel[0])
    if data_format == "NDHWC":
        x = x.permute(0, 4, 1, 2, 3)
    x_shape = list(x.shape[2:])
    pad_d = _handle_padding(x_shape[0], strides[0], kernel[0], padding)
    pad_h = _handle_padding(x_shape[1], strides[1], kernel[1], padding)
    pad_w = _handle_padding(x_shape[2], strides[2], kernel[2], padding)
    x = torch.nn.functional.pad(
        x,
        [
            pad_w // 2,
            pad_w - pad_w // 2,
            pad_h // 2,
            pad_h - pad_h // 2,
            pad_d // 2,
            pad_d - pad_d // 2,
        ],
        mode="replicate",
    )
    if padding != "VALID" and padding != "SAME":
        raise ivy.exceptions.IvyException(
            "Invalid padding arg {}\n"
            'Must be one of: "VALID" or "SAME"'.format(padding)
        )
    res = torch.nn.functional.avg_pool3d(x, kernel, strides, 0)
    if data_format == "NDHWC":
        res = res.permute(0, 2, 3, 4, 1)
    return res


def dct(
    x: torch.Tensor,
    /,
    *,
    type: Optional[Literal[1, 2, 3, 4]] = 2,
    n: Optional[int] = None,
    axis: Optional[int] = -1,
    norm: Optional[Literal["ortho"]] = None,
    out: Optional[torch.Tensor] = None,
) -> torch.tensor:
    if norm not in (None, "ortho"):
        raise ValueError("Norm must be either None or 'ortho'")
    if x.dtype not in [torch.float32, torch.float64]:
        x = x.type(torch.float32)
    if axis < 0:
        axis = axis + len(x.shape)
    if n is not None:
        signal_len = x.shape[axis]
        if n <= signal_len:
            local_idx = [slice(None)] * len(x.shape)
            local_idx[axis] = slice(None, n)
            x = x[local_idx]
        else:
            pad_idx = [0] * 2 * len(x.shape)
            pad_idx[(len(pad_idx) - 1) - (2 * axis)] = n - signal_len
            x = torch.nn.functional.pad(x, pad_idx)
    real_zero = torch.tensor(0.0, dtype=x.dtype)
    axis_dim = x.shape[axis]
    axis_dim_float = torch.tensor(axis_dim, dtype=x.dtype)

    if type == 1:
        if norm:
            raise ValueError("Normalization not supported for type-I DCT")
        axis_idx = [slice(None)] * len(x.shape)
        axis_idx[axis] = slice(1, -1)
        x = torch.concat([x, x.flip(axis)[axis_idx]], dim=axis)
        dct_out = torch.real(torch.fft.rfft(x, dim=axis))
        return dct_out

    elif type == 2:
        scale_dims = [1] * len(x.shape)
        scale_dims[axis] = axis_dim
        scale = 2.0 * torch.exp(
            torch.complex(
                real_zero,
                -torch.arange(axis_dim_float) * math.pi * 0.5 / axis_dim_float,
            )
        ).view(scale_dims)

        axis_idx = [slice(None)] * len(x.shape)
        axis_idx[axis] = slice(None, axis_dim)
        dct_out = torch.real(
            torch.fft.rfft(x, n=2 * axis_dim, axis=axis)[axis_idx] * scale
        )
        if norm == "ortho":
            n1 = 0.5 * torch.rsqrt(axis_dim_float)
            n2 = n1 * math.sqrt(2.0)
            sf = torch.nn.functional.pad(n1.unsqueeze(0), (0, axis_dim - 1), value=n2)
            dct_out = sf.view(scale_dims) * dct_out
        return dct_out

    elif type == 3:
        scale_dims = [1] * len(x.shape)
        scale_dims[axis] = axis_dim
        scale = 2.0 * torch.exp(
            torch.complex(
                real_zero, torch.arange(axis_dim_float) * math.pi * 0.5 / axis_dim_float
            )
        ).view(scale_dims)
        if norm == "ortho":
            n1 = torch.sqrt(axis_dim_float)
            n2 = n1 * math.sqrt(0.5)
            scale_dims = [1] * len(x.shape)
            scale_dims[axis] = axis_dim
            sf = torch.nn.functional.pad(n1.unsqueeze(0), (0, axis_dim - 1), value=n2)
            x = x * sf.view(scale_dims)
        else:
            x = x * axis_dim_float

        axis_idx = [slice(None)] * len(x.shape)
        axis_idx[axis] = slice(None, axis_dim)
        dct_out = torch.real(
            torch.fft.irfft(
                scale * torch.complex(x, real_zero), n=2 * axis_dim, axis=axis
            )
        )[axis_idx]
        return dct_out

    elif type == 4:
        dct_2 = dct(x, type=2, n=2 * axis_dim, axis=axis, norm=None)
        axis_idx = [slice(None)] * len(x.shape)
        axis_idx[axis] = slice(1, None, 2)
        dct_out = dct_2[axis_idx]
        if norm == "ortho":
            dct_out *= math.sqrt(0.5) * torch.rsqrt(axis_dim_float)
        return dct_out


def fft(
    x: torch.Tensor,
    dim: int,
    /,
    *,
    norm: Optional[str] = "backward",
    n: Union[int, Tuple[int]] = None,
    out: Optional[torch.Tensor] = None,
) -> torch.Tensor:
    if not isinstance(dim, int):
        raise ivy.exceptions.IvyError(f"Expecting <class 'int'> instead of {type(dim)}")
    if n is None:
        n = x.shape[dim]
    if n < -len(x.shape):
        raise ivy.exceptions.IvyError(
            f"Invalid dim {dim}, expecting ranging"
            " from {-len(x.shape)} to {len(x.shape)-1}  "
        )
    if not isinstance(n, int):
        raise ivy.exceptions.IvyError(f"Expecting <class 'int'> instead of {type(n)}")
    if n <= 1:
        raise ivy.exceptions.IvyError(f"Invalid data points {n}, expecting more than 1")
    if norm != "backward" and norm != "ortho" and norm != "forward":
        raise ivy.exceptions.IvyError(f"Unrecognized normalization mode {norm}")
    return torch.fft.fft(x, n, dim, norm, out=out)


def interpolate(
    x: torch.Tensor,
    size: Union[Sequence[int], int],
    /,
    *,
<<<<<<< HEAD
    mode: Optional[Literal["linear", "bilinear"]] = "linear",
    align_corners: Optional[bool] = None,
    anti_aliasing: Optional[bool] = False,
):
    return torch.nn.functional.interpolate(
        x,
        size,
        mode=mode,
        align_corners=align_corners,
        anti_aliasing=anti_aliasing,
    )
=======
    training: bool = True,
    data_format: str = "NWC",
    out: Optional[torch.Tensor] = None,
) -> torch.Tensor:
    if training:
        if data_format == "NWC":
            perm = (0, 2, 1) if len(x.shape) == 3 else (1, 0)
            x = torch.permute(x, perm)
        # ToDo: switch to native dropout1d once torch version is updated.
        noise_shape = list(x.shape)
        noise_shape[-1] = 1
        mask = torch.rand(noise_shape) > prob
        res = torch.where(mask, x / (1 - prob), torch.zeros_like(x))
        if data_format == "NWC":
            res = torch.permute(res, perm)
        return res
    else:
        return x


def ifft(
    x: torch.Tensor,
    dim: int,
    *,
    norm: Optional[str] = "backward",
    n: Union[int, Tuple[int]] = None,
    out: Optional[torch.Tensor] = None,
) -> torch.Tensor:
    if not isinstance(dim, int):
        raise ivy.exceptions.IvyError(f"Expecting <class 'int'> instead of {type(dim)}")
    if n is None:
        n = x.shape[dim]
    if n < -len(x.shape):
        raise ivy.exceptions.IvyError(
            f"Invalid dim {dim}, expecting ranging"
            " from {-len(x.shape)} to {len(x.shape)-1}  "
        )
    if not isinstance(n, int):
        raise ivy.exceptions.IvyError(f"Expecting <class 'int'> instead of {type(n)}")
    if n <= 1:
        raise ivy.exceptions.IvyError(f"Invalid data points {n}, expecting more than 1")
    if norm != "backward" and norm != "ortho" and norm != "forward":
        raise ivy.exceptions.IvyError(f"Unrecognized normalization mode {norm}")
    return torch.fft.ifft(x, n, dim, norm, out=out).resolve_conj()


def embedding(
        weights: torch.Tensor,
        indices: torch.Tensor,
        /,
        *,
        max_norm: Optional[int] = None,
        out=None,
) -> torch.Tensor:
    return torch.nn.functional.embedding(indices, weights, max_norm=max_norm)


embedding.support_native_out = False
>>>>>>> 600e37c9
<|MERGE_RESOLUTION|>--- conflicted
+++ resolved
@@ -412,24 +412,11 @@
     return torch.fft.fft(x, n, dim, norm, out=out)
 
 
-def interpolate(
-    x: torch.Tensor,
-    size: Union[Sequence[int], int],
-    /,
-    *,
-<<<<<<< HEAD
-    mode: Optional[Literal["linear", "bilinear"]] = "linear",
-    align_corners: Optional[bool] = None,
-    anti_aliasing: Optional[bool] = False,
-):
-    return torch.nn.functional.interpolate(
-        x,
-        size,
-        mode=mode,
-        align_corners=align_corners,
-        anti_aliasing=anti_aliasing,
-    )
-=======
+def dropout1d(
+    x: torch.Tensor,
+    prob: float,
+    /,
+    *,
     training: bool = True,
     data_format: str = "NWC",
     out: Optional[torch.Tensor] = None,
@@ -488,4 +475,23 @@
 
 
 embedding.support_native_out = False
->>>>>>> 600e37c9
+
+
+
+def interpolate(
+    x: torch.Tensor,
+    size: Union[Sequence[int], int],
+    /,
+    *,
+    mode: Optional[Literal["linear", "bilinear"]] = "linear",
+    align_corners: Optional[bool] = None,
+    anti_aliasing: Optional[bool] = False,
+):
+    return torch.nn.functional.interpolate(
+        x,
+        size,
+        mode=mode,
+        align_corners=align_corners,
+        anti_aliasing=anti_aliasing,
+    )
+    