--- conflicted
+++ resolved
@@ -247,7 +247,6 @@
     return torch.nn.functional.pad(mel_weights, (0, 0, 1, 0))
 
 
-<<<<<<< HEAD
 def unsorted_segment_mean(
     data: torch.Tensor,
     segment_ids: torch.Tensor,
@@ -271,7 +270,8 @@
         counts[seg_id] += 1
 
     return segment_sum / counts[:, None]
-=======
+
+
 @with_unsupported_dtypes({"2.0.1 and below": "float16"}, backend_version)
 def polyval(
     coeffs: torch.Tensor,
@@ -287,5 +287,4 @@
         y = torch.unsqueeze(y, 0)
     promoted_type = getattr(torch, promoted_type)
     y = torch.tensor(y).to(dtype=promoted_type)
-    return y
->>>>>>> bb0b2018
+    return y