# global
from typing import Optional, Union, Tuple, List
from numbers import Number
from math import pi
import torch

# local
import ivy
from ivy import promote_types_of_inputs
from ivy.functional.backends.torch.elementwise import _cast_for_unary_op
from ivy.func_wrapper import with_unsupported_dtypes
from .. import backend_version


@with_unsupported_dtypes({"1.11.0 and below": ("float",)}, backend_version)
def lcm(
    x1: torch.Tensor,
    x2: torch.Tensor,
    /,
    *,
    out: Optional[torch.Tensor] = None,
) -> torch.Tensor:
    x1, x2 = promote_types_of_inputs(x1, x2)
    return torch.abs(torch.lcm(x1, x2, out=out))


lcm.support_native_out = True


def fmod(
    x1: torch.Tensor,
    x2: torch.Tensor,
    /,
    *,
    out: Optional[torch.Tensor] = None,
) -> torch.Tensor:
    x1, x2 = promote_types_of_inputs(x1, x2)
    return torch.fmod(x1, x2, out=None)


fmod.support_native_out = True
fmod.unsupported_dtypes = ("bfloat16",)


def fmax(
    x1: torch.Tensor,
    x2: torch.Tensor,
    /,
    *,
    out: Optional[torch.Tensor] = None,
) -> torch.Tensor:
    x1, x2 = promote_types_of_inputs(x1, x2)
    return torch.fmax(x1, x2, out=None)


fmax.support_native_out = True


def fmin(
    x1: torch.Tensor,
    x2: torch.Tensor,
    /,
    *,
    out: Optional[torch.Tensor] = None,
) -> torch.Tensor:
    return torch.fmin(x1, x2, out=None)


fmin.support_native_out = True


@with_unsupported_dtypes({"1.11.0 and below": ("float16",)}, backend_version)
def sinc(x: torch.Tensor, /, *, out: Optional[torch.Tensor] = None) -> torch.Tensor:
    x = _cast_for_unary_op(x)
    return torch.sinc(x, out=out)


sinc.support_native_out = True


def trapz(
    y: torch.Tensor,
    /,
    *,
    x: Optional[torch.Tensor] = None,
    dx: Optional[float] = None,
    axis: Optional[int] = -1,
    out: Optional[torch.Tensor] = None,
) -> torch.Tensor:
    if x is None:
        dx = dx if dx is not None else 1
        return torch.trapezoid(y, dx=dx, dim=axis)
    else:
        if dx is not None:
            TypeError(
                "trapezoid() received an invalid combination of arguments - got\
            (Tensor, Tensor, int), but expected one of: *\
            (Tensor y, Tensor x, *, int dim) * (Tensor y, *, Number dx, int dim)"
            )
        else:
            return torch.trapezoid(y, x=x, dim=axis)


trapz.support_native_out = False


def float_power(
    x1: Union[torch.Tensor, float, list, tuple],
    x2: Union[torch.Tensor, float, list, tuple],
    /,
    *,
    out: Optional[torch.Tensor] = None,
) -> torch.Tensor:
    # Native out is supported but with restrictions leading
    # to failures hence letting ivy handle it.
    x1, x2 = promote_types_of_inputs(x1, x2)
    return torch.float_power(x1, x2, out=out)


float_power.support_native_out = True


def exp2(
    x: Union[torch.Tensor, float, list, tuple],
    /,
    *,
    out: Optional[torch.Tensor] = None,
) -> torch.Tensor:
    return torch.exp2(x, out=out)


exp2.support_native_out = True


def copysign(
    x1: Union[torch.Tensor, Number],
    x2: Union[torch.Tensor, Number],
    /,
    *,
    out: Optional[torch.Tensor] = None,
) -> torch.Tensor:
    x1, x2 = promote_types_of_inputs(x1, x2)
    if not ivy.is_float_dtype(x1):
        x1 = x1.type(ivy.default_float_dtype(as_native=True))
        x2 = x2.type(ivy.default_float_dtype(as_native=True))
    return torch.copysign(torch.as_tensor(x1), x2, out=out)


copysign.support_native_out = True


def count_nonzero(
    a: torch.Tensor,
    /,
    *,
    axis: Optional[Union[int, Tuple[int, ...]]] = None,
    keepdims: Optional[bool] = False,
    dtype: Optional[torch.dtype] = None,
    out: Optional[torch.Tensor] = None,
) -> torch.Tensor:
    if isinstance(axis, list):
        axis = tuple(axis)

    def _dtype_count_nonzero(a, axis, dtype):
        if dtype is None:
            return torch.count_nonzero(a, dim=axis)
        return torch.tensor(
            torch.count_nonzero(a, dim=axis), dtype=ivy.as_native_dtype(dtype)
        )

    x = _dtype_count_nonzero(a, axis, dtype)
    if not keepdims:
        return x
    if isinstance(axis, tuple):
        for d in sorted(axis):
            x = x.unsqueeze(d)
        return x
    elif isinstance(axis, int):
        return x.unsqueeze(axis)
    return x


count_nonzero.support_native_out = False


def nansum(
    x: torch.Tensor,
    /,
    *,
    axis: Optional[Union[Tuple[int, ...], int]] = None,
    dtype: Optional[torch.dtype] = None,
    keepdims: Optional[bool] = False,
    out: Optional[torch.Tensor] = None,
) -> torch.Tensor:
    dtype = ivy.as_native_dtype(dtype)
    return torch.nansum(x, dim=axis, keepdim=keepdims, dtype=dtype)


nansum.support_native_out = False


def gcd(
    x1: Union[torch.Tensor, int, list, tuple],
    x2: Union[torch.Tensor, float, list, tuple],
    /,
    *,
    out: Optional[torch.Tensor] = None,
) -> torch.Tensor:
    x1, x2 = promote_types_of_inputs(x1, x2)
    return torch.gcd(x1, x2, out=out)


gcd.support_native_out = True


def isclose(
    a: torch.Tensor,
    b: torch.Tensor,
    /,
    *,
    rtol: Optional[float] = 1e-05,
    atol: Optional[float] = 1e-08,
    equal_nan: Optional[bool] = False,
    out: Optional[torch.Tensor] = None,
) -> torch.Tensor:
    return torch.isclose(a, b, rtol=rtol, atol=atol, equal_nan=equal_nan)


isclose.support_native_out = False


def angle(
    input: torch.Tensor,
    /,
    *,
    deg: Optional[bool] = None,
    out: Optional[torch.Tensor] = None,
) -> torch.Tensor:
    if deg:
        return torch.angle(input, out=out) * (180 / pi)
    else:
        return torch.angle(input, out=out)


angle.support_native_out = True


def imag(
    val: torch.Tensor,
    /,
    *,
    out: Optional[torch.Tensor] = None,
) -> torch.Tensor:
    if val.dtype not in (torch.complex64, torch.complex128):
        ret = torch.imag(val.to(torch.complex64))
        return ret.to(val.dtype)
    return torch.imag(val)


imag.support_native_out = False


def nan_to_num(
    x: torch.Tensor,
    /,
    *,
    copy: Optional[bool] = True,
    nan: Optional[Union[float, int]] = 0.0,
    posinf: Optional[Union[float, int]] = None,
    neginf: Optional[Union[float, int]] = None,
    out: Optional[torch.Tensor] = None,
) -> torch.Tensor:
    if copy:
        return torch.nan_to_num(x, nan=nan, posinf=posinf, neginf=neginf, out=out)
    else:
        x = torch.nan_to_num(x, nan=nan, posinf=posinf, neginf=neginf)
        return x


@with_unsupported_dtypes({"1.11.0 and below": ("float16",)}, backend_version)
def logaddexp2(
    x1: Union[torch.Tensor, float, list, tuple],
    x2: Union[torch.Tensor, float, list, tuple],
    /,
    *,
    out: Optional[torch.Tensor] = None,
) -> torch.Tensor:
    x1, x2 = promote_types_of_inputs(x1, x2)
    if not ivy.is_float_dtype(x1):
        x1 = x1.type(ivy.default_float_dtype(as_native=True))
        x2 = x2.type(ivy.default_float_dtype(as_native=True))
    return torch.logaddexp2(x1, x2, out=out)


logaddexp2.support_native_out = True


def diff(
    x: Union[torch.Tensor, list, tuple],
    /,
    *,
    n: int = 1,
    axis: int = -1,
    prepend: Optional[Union[torch.Tensor, int, float, list, tuple]] = None,
    append: Optional[Union[torch.Tensor, int, float, list, tuple]] = None,
    out: Optional[torch.Tensor] = None,
) -> torch.Tensor:
    x = x if type(x) == torch.Tensor else torch.Tensor(x)
    prepend = (
        prepend
        if type(prepend) == torch.Tensor or prepend is None
        else torch.Tensor(prepend)
    )
    append = (
        append
        if type(append) == torch.Tensor or append is None
        else torch.Tensor(append)
    )
    return torch.diff(x, n=n, dim=axis, prepend=prepend, append=append)


gcd.support_native_out = False


def signbit(
    x: Union[torch.Tensor, float, int, list, tuple],
    /,
    *,
    out: Optional[torch.Tensor] = None,
) -> torch.Tensor:
    return torch.signbit(x, out=out)


signbit.support_native_out = True


@with_unsupported_dtypes({"1.11.0 and below": ("float16",)}, backend_version)
def hypot(
    x1: torch.Tensor,
    x2: torch.Tensor,
    /,
    *,
    out: Optional[torch.Tensor] = None,
) -> torch.Tensor:
    return torch.hypot(x1, x2)


def allclose(
    x1: torch.Tensor,
    x2: torch.Tensor,
    /,
    *,
    rtol: Optional[float] = 1e-05,
    atol: Optional[float] = 1e-08,
    equal_nan: Optional[bool] = False,
    out: Optional[torch.Tensor] = None,
) -> bool:
    ret = torch.allclose(x1, x2, rtol=rtol, atol=atol, equal_nan=equal_nan)
    return torch.tensor(ret)


@with_unsupported_dtypes({"1.11.0 and below": ("float16",)}, backend_version)
def fix(
    x: torch.Tensor,
    /,
    *,
    out: Optional[torch.Tensor] = None,
) -> torch.Tensor:
    return torch.fix(x, out=out)


fix.support_native_out = True


def nextafter(
    x1: torch.Tensor,
    x2: torch.Tensor,
    /,
    *,
    out: Optional[torch.Tensor] = None,
) -> torch.Tensor:
    return torch.nextafter(x1, x2)


nextafter.support_native_out = True


def zeta(
    x: torch.Tensor,
    q: torch.Tensor,
    /,
    *,
    out: Optional[torch.Tensor] = None,
) -> torch.Tensor:
    temp = torch.logical_and(torch.ne(torch.remainder(x, 2), 0), torch.gt(x, 1))
    temp = torch.logical_and(temp, torch.le(q, 0))
    nan_indices = torch.logical_or(temp, torch.lt(x, 1))
    result = torch.special.zeta(x, q)
    result.masked_fill_(nan_indices, float("nan"))
    return result


zeta.support_native_out = False


def gradient(
    x: torch.Tensor,
    /,
    *,
    spacing: Optional[Union[int, list, tuple]] = 1,
    axis: Optional[Union[int, list, tuple]] = None,
    edge_order: Optional[int] = 1,
) -> Union[torch.Tensor, List[torch.Tensor]]:
    if axis is None:
        axis = tuple(range(len(x.shape)))
    if type(axis) == int:
        axis = (axis,)
    if type(spacing) == int:
        spacing = [spacing] * len(axis)

    grad = torch.gradient(x, spacing=spacing, dim=axis, edge_order=edge_order)
    if len(grad) == 1:
        return grad[0]
    return grad


def xlogy(
    x: torch.tensor, y: torch.tensor, /, *, out: Optional[torch.tensor] = None
) -> torch.tensor:
    x, y = promote_types_of_inputs(x, y)
    return torch.xlogy(x, y, out=out)


<<<<<<< HEAD
def real(
    x: Union[torch.Tensor], /, *, out: Optional[torch.Tensor] = None
) -> torch.Tensor:
    return torch.real(x)


def conj(
    x: Union[torch.Tensor],
    /,
    *,
    out: Optional[torch.Tensor] = None,
) -> torch.Tensor:
    conjx = torch.conj(x)
    return torch.resolve_conj(input=conjx)
=======
def real(x: torch.Tensor, /, *, out: Optional[torch.Tensor] = None) -> torch.Tensor:
    return torch.real(x)
>>>>>>> 71627aad
<|MERGE_RESOLUTION|>--- conflicted
+++ resolved
@@ -431,10 +431,7 @@
     return torch.xlogy(x, y, out=out)
 
 
-<<<<<<< HEAD
-def real(
-    x: Union[torch.Tensor], /, *, out: Optional[torch.Tensor] = None
-) -> torch.Tensor:
+def real(x: torch.Tensor, /, *, out: Optional[torch.Tensor] = None) -> torch.Tensor:
     return torch.real(x)
 
 
@@ -445,8 +442,4 @@
     out: Optional[torch.Tensor] = None,
 ) -> torch.Tensor:
     conjx = torch.conj(x)
-    return torch.resolve_conj(input=conjx)
-=======
-def real(x: torch.Tensor, /, *, out: Optional[torch.Tensor] = None) -> torch.Tensor:
-    return torch.real(x)
->>>>>>> 71627aad
+    return torch.resolve_conj(input=conjx)