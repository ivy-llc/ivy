--- conflicted
+++ resolved
@@ -438,22 +438,22 @@
     return torch.real(x)
 
 
-<<<<<<< HEAD
-def ldexp(
-    x1: torch.Tensor,
-    x2: Union[int, torch.Tensor],
-=======
 def conj(
     x: Union[torch.Tensor],
->>>>>>> e3e55a81
-    /,
-    *,
-    out: Optional[torch.Tensor] = None,
-) -> torch.Tensor:
-<<<<<<< HEAD
-    x1, x2 = ivy.promote_types_of_inputs(x1, x2)
-    return torch.ldexp(x1, x2, out=out)
-=======
+    /,
+    *,
+    out: Optional[torch.Tensor] = None,
+) -> torch.Tensor:
     conj_x = torch.conj(x)
     return torch.resolve_conj(input=conj_x)
->>>>>>> e3e55a81
+
+
+def ldexp(
+    x1: torch.Tensor,
+    x2: Union[int, torch.Tensor],
+    /,
+    *,
+    out: Optional[torch.Tensor] = None,
+) -> torch.Tensor:
+    x1, x2 = ivy.promote_types_of_inputs(x1, x2)
+    return torch.ldexp(x1, x2, out=out)