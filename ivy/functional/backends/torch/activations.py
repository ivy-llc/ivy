--- conflicted
+++ resolved
@@ -77,15 +77,9 @@
     kwargs = {
         k: v for k, v in {"beta": beta, "threshold": threshold}.items() if v is not None
     }
-<<<<<<< HEAD
-    return torch.nn.functional.softplus(x, **kwargs)
-=======
     return torch.nn.functional.softplus(x, **kwargs)
 
-
-softplus.unsupported_dtypes = ("float16", "bfloat16")
-
-
+@with_unsupported_dtypes({"1.11.0 and below": ("float16", "bfloat16")}, version)
 def log_softmax(
     x: torch.Tensor,
     /,
@@ -94,7 +88,3 @@
     out: Optional[torch.Tensor] = None,
 ):
     return torch.nn.functional.log_softmax(x, axis)
-
-
-log_softmax.unsupported_dtypes = ("float16", "bfloat16")
->>>>>>> ad64e2fe
