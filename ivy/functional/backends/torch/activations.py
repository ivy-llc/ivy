--- conflicted
+++ resolved
@@ -29,12 +29,8 @@
 ) -> torch.Tensor:
     return torch.nn.functional.leaky_relu(x, alpha)
 
-<<<<<<< HEAD
+
 @with_unsupported_dtypes({"1.11.0 and below": ("float16",)}, backend_version)
-=======
-
-@with_unsupported_dtypes({"1.11.0 and below": ("complex", "float16")}, backend_version)
->>>>>>> 89f61db6
 def gelu(
     x: torch.Tensor,
     /,
