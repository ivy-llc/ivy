"""Collection of PyTorch activation functions, wrapped to fit Ivy syntax and
signature.
"""
from typing import Optional

# global
import numpy as np
import torch
import torch.nn

# local


def relu(x: torch.Tensor, /) -> torch.Tensor:
    return torch.relu(x)


relu.unsupported_dtypes = ("float16",)


def leaky_relu(
    x: torch.Tensor,
    /,
    *,
    alpha: Optional[float] = 0.2,
) -> torch.Tensor:
    return torch.nn.functional.leaky_relu(x, alpha)


leaky_relu.unsupported_dtypes = ("float16",)


def gelu(
    x: torch.Tensor,
    /,
    *,
    approximate: bool = True,
) -> torch.Tensor:
    if approximate:
        return (
            0.5 * x * (1 + torch.tanh(((2 / np.pi) ** 0.5) * (x + 0.044715 * x**3)))
        )
    return torch.nn.functional.gelu(x)


gelu.unsupported_dtypes = ("float16",)


def sigmoid(x: torch.Tensor, /, *, out: Optional[torch.Tensor] = None) -> torch.Tensor:
    return torch.sigmoid(x, out=out)


sigmoid.unsupported_dtypes = ("float16",)
sigmoid.support_native_out = True


<<<<<<< HEAD
def softmax(
    x: torch.Tensor, axis: Optional[int] = None, *, out: Optional[torch.Tensor] = None
) -> torch.Tensor:
=======
def softmax(x: torch.Tensor, /, *, axis: Optional[int] = None) -> torch.Tensor:
>>>>>>> b49660fd
    if axis is None:
        axis = -1
    exp_x = torch.exp(x)
    return exp_x / torch.sum(exp_x, axis, keepdims=True)


softmax.unsupported_dtypes = ("float16",)


def softplus(x: torch.Tensor, /) -> torch.Tensor:
    return torch.nn.functional.softplus(x)


softplus.unsupported_dtypes = ("float16",)<|MERGE_RESOLUTION|>--- conflicted
+++ resolved
@@ -54,13 +54,13 @@
 sigmoid.support_native_out = True
 
 
-<<<<<<< HEAD
 def softmax(
-    x: torch.Tensor, axis: Optional[int] = None, *, out: Optional[torch.Tensor] = None
+    x: torch.Tensor,
+    /,
+    *,
+    axis: Optional[int] = None,
+    out: Optional[torch.Tensor] = None,
 ) -> torch.Tensor:
-=======
-def softmax(x: torch.Tensor, /, *, axis: Optional[int] = None) -> torch.Tensor:
->>>>>>> b49660fd
     if axis is None:
         axis = -1
     exp_x = torch.exp(x)
