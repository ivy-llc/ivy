--- conflicted
+++ resolved
@@ -16,12 +16,8 @@
      return torch.linalg.eigh(x)
 
 
-<<<<<<< HEAD
 def inv(x: torch.Tensor)\
   ->torch.Tensor:
-=======
-def inv(x):
->>>>>>> 2d0377e4
     return torch.inverse(x)
 
 
