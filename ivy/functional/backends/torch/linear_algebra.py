--- conflicted
+++ resolved
@@ -31,7 +31,7 @@
     res=results(U, D, VT)
     return res
 
-<<<<<<< HEAD
+
   
 def outer(x1: torch.Tensor,
           x2: torch.Tensor)\
@@ -39,8 +39,7 @@
     return torch.outer(x1, x2)
 
 
-=======
->>>>>>> 1d7049a2
+
 
 def diagonal(x: torch.Tensor,
              offset: int = 0,
