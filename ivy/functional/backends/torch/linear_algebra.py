# global
from collections import namedtuple
from typing import Union, Optional, Tuple, Literal, List, NamedTuple

import torch

# local
import ivy
from ivy import inf
from ivy.func_wrapper import with_unsupported_dtypes
from . import torch_version


# Array API Standard #
# -------------------#


@with_unsupported_dtypes({"1.11.0 and below": ("float16", "bfloat16")}, torch_version)
def cholesky(
    x: torch.Tensor, /, *, upper: bool = False, out: Optional[torch.Tensor] = None
) -> torch.Tensor:
    if not upper:
        return torch.linalg.cholesky(x, out=out)
    else:
        ret = torch.transpose(
            torch.linalg.cholesky(
                torch.transpose(x, dim0=len(x.shape) - 1, dim1=len(x.shape) - 2)
            ),
            dim0=len(x.shape) - 1,
            dim1=len(x.shape) - 2,
        )
        if ivy.exists(out):
            return ivy.inplace_update(out, ret)
        return ret


cholesky.support_native_out = True


@with_unsupported_dtypes({"1.11.0 and below": ("float16",)}, torch_version)
def cross(
    x1: torch.Tensor,
    x2: torch.Tensor,
    /,
    *,
    axis: int = -1,
    out: Optional[torch.Tensor] = None,
) -> torch.Tensor:
    if axis is None:
        axis = -1
    promote_type = torch.promote_types(x1.dtype, x2.dtype)
    x1 = x1.type(promote_type)
    x2 = x2.type(promote_type)
    return torch.linalg.cross(input=x1, other=x2, dim=axis, out=out)


cross.support_native_out = True


@with_unsupported_dtypes({"1.11.0 and below": ("float16", "bfloat16")}, torch_version)
def det(x: torch.Tensor, /, *, out: Optional[torch.Tensor] = None) -> torch.Tensor:
    return torch.linalg.det(x, out=out)


det.support_native_out = True


def diagonal(
    x: torch.Tensor,
    /,
    *,
    offset: int = 0,
    axis1: int = -2,
    axis2: int = -1,
    out: Optional[torch.Tensor] = None,
) -> torch.Tensor:
    return torch.diagonal(x, offset=offset, dim1=axis1, dim2=axis2)


@with_unsupported_dtypes({"1.11.0 and below": ("float16",)}, torch_version)
def eigh(x: torch.Tensor, /, *, out: Optional[torch.Tensor] = None) -> torch.Tensor:
    return torch.linalg.eigh(x, out=out)


eigh.support_native_out = True


@with_unsupported_dtypes({"1.11.0 and below": ("float16",)}, torch_version)
def eigvalsh(x: torch.Tensor, /, *, out: Optional[torch.Tensor] = None) -> torch.Tensor:
    return torch.linalg.eigvalsh(x, out=out)


eigvalsh.support_native_out = True


@with_unsupported_dtypes({"1.11.0 and below": ("int8",)}, torch_version)
def inner(
    x1: torch.Tensor, x2: torch.Tensor, *, out: Optional[torch.Tensor] = None
) -> torch.Tensor:
    x1, x2 = ivy.promote_types_of_inputs(x1, x2)
    return torch.inner(x1, x2, out=out)


<<<<<<< HEAD
=======
inner.unsupported_dtypes = ("uint8", "int8", "int16", "int32")
>>>>>>> b474bb38
inner.support_native_out = True


@with_unsupported_dtypes({"1.11.0 and below": ("float16", "bfloat16")}, torch_version)
def inv(x: torch.Tensor, /, *, out: Optional[torch.Tensor] = None) -> torch.Tensor:
    if torch.any(torch.linalg.det(x.to(dtype=torch.float64)) == 0):
        ret = x
        if ivy.exists(out):
            return ivy.inplace_update(out, ret)
    else:
        ret = torch.inverse(x, out=out)
    return ret


inv.support_native_out = True


def matmul(
    x1: torch.Tensor, x2: torch.Tensor, /, *, out: Optional[torch.Tensor] = None
) -> torch.Tensor:
    dtype_from = torch.promote_types(x1.dtype, x2.dtype)
    x1 = x1.type(dtype_from)
    x2 = x2.type(dtype_from)
    return torch.matmul(x1, x2, out=out).type(dtype_from)


matmul.support_native_out = True


@with_unsupported_dtypes({"1.11.0 and below": ("float16", "bfloat16")}, torch_version)
def matrix_norm(
    x: torch.Tensor,
    /,
    *,
    ord: Optional[Union[int, float, Literal[inf, -inf, "fro", "nuc"]]] = "fro",
    keepdims: bool = False,
    out: Optional[torch.Tensor] = None,
) -> torch.Tensor:
    return torch.linalg.matrix_norm(x, ord=ord, dim=[-2, -1], keepdim=keepdims, out=out)


matrix_norm.support_native_out = True


def matrix_power(
    x: torch.Tensor, n: int, /, *, out: Optional[torch.Tensor] = None
) -> torch.Tensor:
    return torch.linalg.matrix_power(x, n, out=out)


matrix_power.support_native_out = True


@with_unsupported_dtypes({"1.11.0 and below": ("float16",)}, torch_version)
def matrix_rank(
    x: torch.Tensor,
    /,
    *,
    rtol: Optional[Union[float, Tuple[float]]] = None,
    out: Optional[torch.Tensor] = None,
) -> torch.Tensor:
    # ToDo: add support for default rtol value here, for the case where None is provided
    ret = torch.linalg.matrix_rank(x, atol=rtol, out=out)
    return torch.tensor(ret, dtype=ivy.default_int_dtype(as_native=True))


matrix_rank.support_native_out = True


def matrix_transpose(
    x: torch.Tensor, /, *, out: Optional[torch.Tensor] = None
) -> torch.Tensor:
    return torch.swapaxes(x, -1, -2)


def outer(
    x1: torch.Tensor, x2: torch.Tensor, *, out: Optional[torch.Tensor] = None
) -> torch.Tensor:
    x1, x2 = ivy.promote_types_of_inputs(x1, x2)
    return torch.outer(x1, x2, out=out)


outer.support_native_out = True


@with_unsupported_dtypes({"1.11.0 and below": ("float16", "bfloat16")}, torch_version)
def pinv(
    x: torch.Tensor,
    rtol: Optional[Union[float, Tuple[float]]] = None,
    *,
    out: Optional[torch.Tensor] = None,
) -> torch.Tensor:
    if rtol is None:
        return torch.linalg.pinv(x, out=out)
    return torch.linalg.pinv(x, rtol, out=out)


pinv.support_native_out = True


@with_unsupported_dtypes({"1.11.0 and below": ("float16",)}, torch_version)
def qr(
    x: torch.Tensor, mode: str = "reduced", out: Optional[torch.Tensor] = None
) -> NamedTuple:
    res = namedtuple("qr", ["Q", "R"])
    if mode == "reduced":
        q, r = torch.qr(x, some=True, out=out)
        ret = res(q, r)
    elif mode == "complete":
        q, r = torch.qr(x, some=False, out=out)
        ret = res(q, r)
    else:
        raise Exception(
            "Only 'reduced' and 'complete' qr modes are allowed for the torch backend."
        )
    return ret


@with_unsupported_dtypes({"1.11.0 and below": ("float16", "bfloat16")}, torch_version)
def slogdet(
    x: torch.Tensor, *, out: Optional[torch.Tensor] = None
) -> Union[torch.Tensor, Tuple[torch.Tensor]]:
    results = namedtuple("slogdet", "sign logabsdet")
    sign, logabsdet = torch.linalg.slogdet(x, out=out)
    return results(sign, logabsdet)


slogdet.support_native_out = True


@with_unsupported_dtypes({"1.11.0 and below": ("float16",)}, torch_version)
def solve(
    x1: torch.Tensor,
    x2: torch.Tensor,
    *,
    out: Optional[torch.Tensor] = None,
) -> torch.Tensor:
    x1, x2 = ivy.promote_types_of_inputs(x1, x2)
    expanded_last = False
    if len(x2.shape) <= 1:
        if x2.shape[-1] == x1.shape[-1]:
            expanded_last = True
            x2 = torch.unsqueeze(x2, dim=1)

    is_empty_x1 = x1.nelement() == 0
    is_empty_x2 = x2.nelement() == 0
    if is_empty_x1 or is_empty_x2:
        for i in range(len(x1.shape) - 2):
            x2 = torch.unsqueeze(x2, dim=0)
        output_shape = list(torch.broadcast_shapes(x1.shape[:-2], x2.shape[:-2]))
        output_shape.append(x2.shape[-2])
        output_shape.append(x2.shape[-1])
        ret = torch.Tensor([])
        ret = torch.reshape(ret, output_shape)
    else:
        ret = torch.linalg.solve(x1, x2)

    if expanded_last:
        ret = torch.squeeze(ret, dim=-1)
    return ret


@with_unsupported_dtypes({"1.11.0 and below": ("float16", "bfloat16")}, torch_version)
def svd(
    x: torch.Tensor, full_matrices: bool = True
) -> Union[torch.Tensor, Tuple[torch.Tensor, ...]]:
    results = namedtuple("svd", "U S Vh")

    U, D, VT = torch.linalg.svd(x, full_matrices=full_matrices)
    return results(U, D, VT)


@with_unsupported_dtypes({"1.11.0 and below": ("float16", "bfloat16")}, torch_version)
def svdvals(x: torch.Tensor, *, out: Optional[torch.Tensor] = None) -> torch.Tensor:
    return torch.linalg.svdvals(x, out=out)


svdvals.support_native_out = True


# ToDo: re-add int32 support once (https://github.com/pytorch/pytorch/issues/84530) is fixed
@with_unsupported_dtypes({"1.11.0 and below": ("int32",)}, torch_version)
def tensordot(
    x1: torch.Tensor,
    x2: torch.Tensor,
    axes: Union[int, Tuple[List[int], List[int]]] = 2,
    *,
    out: Optional[torch.Tensor] = None,
) -> torch.Tensor:
    # find the type to promote to
    dtype = torch.promote_types(x1.dtype, x2.dtype)
    # type conversion to one that torch.tensordot can work with
    x1, x2 = x1.type(torch.float32), x2.type(torch.float32)

    # handle tensordot for axes==0
    # otherwise call with axes
    if axes == 0:
        ret = (x1.reshape(x1.size() + (1,) * x2.dim()) * x2).type(dtype)
    else:
        ret = torch.tensordot(x1, x2, dims=axes).type(dtype)
    return ret


def trace(
    x: torch.Tensor, offset: int = 0, *, out: Optional[torch.Tensor] = None
) -> torch.Tensor:
    desired_dtype = x.dtype
    ret = torch.diagonal(x, offset=offset, dim1=-2, dim2=-1)
    ret = torch.sum(ret, dim=-1)
    return ret.type(desired_dtype)


def vecdot(
    x1: torch.Tensor,
    x2: torch.Tensor,
    axis: int = -1,
    *,
    out: Optional[torch.Tensor] = None,
) -> torch.Tensor:
    dtype = torch.promote_types(x1.dtype, x2.dtype)
    if x1.dtype != x2.dtype:
        x1, x2 = x1.type(dtype), x2.type(dtype)
    return torch.tensordot(x1, x2, dims=([axis], [axis]), out=out)


vecdot.support_native_out = True


def vector_norm(
    x: torch.Tensor,
    axis: Optional[Union[int, Tuple[int]]] = None,
    keepdims: bool = False,
    ord: Union[int, float, Literal[inf, -inf]] = 2,
    *,
    out: Optional[torch.Tensor] = None,
) -> torch.Tensor:
    py_normalized_vector = torch.linalg.vector_norm(x, ord, axis, keepdims, out=out)
    if py_normalized_vector.shape == ():
        ret = torch.unsqueeze(py_normalized_vector, 0)
    else:
        ret = py_normalized_vector
    return ret


vector_norm.support_native_out = True


# Extra #
# ------#


def vector_to_skew_symmetric_matrix(
    vector: torch.Tensor, *, out: Optional[torch.Tensor] = None
) -> torch.Tensor:
    batch_shape = list(vector.shape[:-1])
    # BS x 3 x 1
    vector_expanded = torch.unsqueeze(vector, -1)
    # BS x 1 x 1
    a1s = vector_expanded[..., 0:1, :]
    a2s = vector_expanded[..., 1:2, :]
    a3s = vector_expanded[..., 2:3, :]
    # BS x 1 x 1
    zs = torch.zeros(batch_shape + [1, 1], device=vector.device, dtype=vector.dtype)
    # BS x 1 x 3
    row1 = torch.cat((zs, -a3s, a2s), -1)
    row2 = torch.cat((a3s, zs, -a1s), -1)
    row3 = torch.cat((-a2s, a1s, zs), -1)
    # BS x 3 x 3
    return torch.cat((row1, row2, row3), -2, out=out)


vector_to_skew_symmetric_matrix.support_native_out = True<|MERGE_RESOLUTION|>--- conflicted
+++ resolved
@@ -101,10 +101,6 @@
     return torch.inner(x1, x2, out=out)
 
 
-<<<<<<< HEAD
-=======
-inner.unsupported_dtypes = ("uint8", "int8", "int16", "int32")
->>>>>>> b474bb38
 inner.support_native_out = True
 
 
