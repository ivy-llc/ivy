--- conflicted
+++ resolved
@@ -191,13 +191,10 @@
             return ret
 
 
-<<<<<<< HEAD
-=======
 inv.unsupported_dtypes = (
     "bfloat16",
     "float16",
 )
->>>>>>> 4a19b694
 inv.support_native_out = True
 
 
@@ -228,17 +225,6 @@
     /,
     *,
     ord: Optional[Union[int, float, Literal[inf, -inf, "fro", "nuc"]]] = "fro",
-<<<<<<< HEAD
-    axis: Optional[Union[int, Sequence[int]]] = (-2, -1),
-    keepdims: bool = False,
-    out: Optional[torch.Tensor] = None,
-) -> torch.Tensor:
-    if isinstance(ord, float):
-        ord = int(ord)
-    return torch.linalg.matrix_norm(x, ord=ord, dim=axis, keepdim=keepdims, out=out)
-
-
-=======
     axis: Optional[Union[int, Sequence[int]]] = None,
     keepdims: bool = False,
     out: Optional[torch.Tensor] = None,
@@ -247,7 +233,6 @@
 
 
 matrix_norm.unsupported_dtypes = ("float16", "bfloat16")
->>>>>>> 4a19b694
 matrix_norm.support_native_out = True
 
 
@@ -377,8 +362,6 @@
 def svd(
     x: torch.Tensor, /, *, full_matrices: bool = True, compute_uv: bool = True
 ) -> Union[torch.Tensor, Tuple[torch.Tensor, ...]]:
-<<<<<<< HEAD
-=======
 
     if compute_uv:
         results = namedtuple("svd", "U S Vh")
@@ -391,7 +374,6 @@
         # torch.linalg.svd returns a tuple with U, S, and Vh
         D = svd[1]
         return results(D)
->>>>>>> 4a19b694
 
     if compute_uv:
         results = namedtuple("svd", "U S Vh")
@@ -452,11 +434,7 @@
     return ret
 
 
-<<<<<<< HEAD
-trace.unsupported_dtypes = ("float16", "bfloat16")
-=======
 trace.unsupported_dtypes = ("bfloat16",)
->>>>>>> 4a19b694
 
 
 def vecdot(
