--- conflicted
+++ resolved
@@ -193,11 +193,7 @@
 matmul.support_native_out = True
 
 
-<<<<<<< HEAD
-@with_unsupported_dtypes({"2.1.2 and below": ("float16","complex")}, backend_version)
-=======
-@with_supported_dtypes({"2.2 and below": ("float", "complex")}, backend_version)
->>>>>>> e6e72f97
+@with_unsupported_dtypes({"2.2 and below": ("float16","complex")}, backend_version)
 def matrix_norm(
     x: torch.Tensor,
     /,
