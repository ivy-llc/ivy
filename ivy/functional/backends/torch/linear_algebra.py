--- conflicted
+++ resolved
@@ -424,33 +424,11 @@
 
 # ToDo: re-add int32 support once
 # (https://github.com/pytorch/pytorch/issues/84530) is fixed
-<<<<<<< HEAD
 @with_supported_dtypes({
     "2.0.1 and below": (
             "float32",
     )
 }, backend_version)
-=======
-@with_unsupported_dtypes(
-    {
-        "2.0.1 and below": (
-            "complex",
-            "bfloat16",
-            "float16",
-            "float64",
-            "int8",
-            "int16",
-            "int32",
-            "int64",
-            "uint8",
-            "uint16",
-            "uint32",
-            "uint64",
-        )
-    },
-    backend_version,
-)
->>>>>>> e71817d4
 def tensordot(
     x1: torch.Tensor,
     x2: torch.Tensor,
@@ -463,11 +441,7 @@
     # handle tensordot for axes==0
     # otherwise call with axes
     if axes == 0:
-<<<<<<< HEAD
         ret = (x1.reshape(x1.size() + (1,) * x2.dim()) * x2).type(dtype)
-=======
-        ret = x1.reshape(x1.size() + (1,) * x2.dim()) * x2
->>>>>>> e71817d4
     else:
         ret = torch.tensordot(x1, x2, dims=axes).type(dtype)
     return ret
