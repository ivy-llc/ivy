--- conflicted
+++ resolved
@@ -318,15 +318,9 @@
     *,
     out: Optional[torch.Tensor] = None,
 ) -> torch.Tensor:
-<<<<<<< HEAD
     dtype = torch.promote_types(x1.dtype, x2.dtype)
     #x1, x2 = x1.type(torch.float32), x2.type(torch.float32)
     return torch.tensordot(x1, x2, dims=([axis], [axis]), out=out).type(dtype)
-=======
-    # dtype = torch.promote_types(x1.dtype, x2.dtype)
-    # x1, x2 = x1.type(torch.float32), x2.type(torch.float32)
-    return torch.tensordot(x1, x2, dims=([axis], [axis]), out=out)
->>>>>>> afce5367
 
 
 vecdot.support_native_out = True
