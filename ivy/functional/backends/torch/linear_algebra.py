--- conflicted
+++ resolved
@@ -88,31 +88,25 @@
     return torch.diagonal(x, offset=offset, dim1=axis1, dim2=axis2)
 
 
-<<<<<<< HEAD
+
 @with_unsupported_dtypes({"1.11.0 and below": ("float16","bfloat16")}, version)
-def eigh(x: torch.Tensor, /, *, out: Optional[torch.Tensor] = None) -> torch.Tensor:
-    return torch.linalg.eigh(x, out=out)
-=======
 def eigh(
     x: torch.Tensor, /, *, UPLO: Optional[str] = "L", out: Optional[torch.Tensor] = None
 ) -> torch.Tensor:
     return torch.linalg.eigh(x, UPLO=UPLO, out=out)
->>>>>>> ad64e2fe
+
 
 
 eigh.support_native_out = True
 
 
-<<<<<<< HEAD
+
 @with_unsupported_dtypes({"1.11.0 and below": ("float16","bfloat16")}, version)
-def eigvalsh(x: torch.Tensor, /, *, out: Optional[torch.Tensor] = None) -> torch.Tensor:
-    return torch.linalg.eigvalsh(x, out=out)
-=======
 def eigvalsh(
     x: torch.Tensor, /, *, UPLO: Optional[str] = "L", out: Optional[torch.Tensor] = None
 ) -> torch.Tensor:
     return torch.linalg.eigvalsh(x, UPLO=UPLO, out=out)
->>>>>>> ad64e2fe
+
 
 
 
@@ -130,11 +124,8 @@
 inner.support_native_out = True
 
 
-<<<<<<< HEAD
-@with_unsupported_dtypes({"1.11.0 and below": ("float16", "bfloat16")}, version)
-def inv(x: torch.Tensor, /, *, out: Optional[torch.Tensor] = None) -> torch.Tensor:
-    if torch.any(torch.linalg.det(x.to(dtype=torch.float64)) == 0):
-=======
+
+@with_unsupported_dtypes({"1.11.0 and below": ("float16", "bfloat16")}, version)
 def inv(
     x: torch.Tensor,
     /,
@@ -143,7 +134,6 @@
     out: Optional[torch.Tensor] = None,
 ) -> torch.Tensor:
     if torch.linalg.det == 0:
->>>>>>> ad64e2fe
         ret = x
         if ivy.exists(out):
             return ivy.inplace_update(out, ret)
