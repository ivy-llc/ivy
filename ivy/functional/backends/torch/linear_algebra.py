--- conflicted
+++ resolved
@@ -178,25 +178,11 @@
     return ret
 
 
-<<<<<<< HEAD
-<<<<<<< Updated upstream
-def det(A:torch.Tensor) \
-    -> torch.Tensor:
-    return torch.linalg.det(A)
-=======
 def det(x: torch.Tensor,
         out: Optional[torch.Tensor] = None) \
     -> torch.Tensor:
     return torch.linalg.det(x, out=out)
 
->>>>>>> Stashed changes
-=======
-def det(A:torch.Tensor,
-        out: Optional[torch.Tensor] = None) \
-    -> torch.Tensor:
-    return torch.linalg.det(A, out=out)
-
->>>>>>> ca31f40e
 
 def cholesky(x: torch.Tensor,
             upper: bool = False,
