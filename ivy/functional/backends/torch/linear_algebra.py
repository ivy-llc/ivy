# global
<<<<<<< HEAD
=======
import torch
from typing import Union, Optional, Tuple, Literal, List, NamedTuple, Sequence
>>>>>>> 91edfc96
from collections import namedtuple
from typing import Union, Optional, Tuple, Literal, List, NamedTuple

import torch

# local
import ivy
from ivy import inf
from ivy.func_wrapper import with_unsupported_dtypes
from . import version


# Array API Standard #
# -------------------#


@with_unsupported_dtypes({"1.11.0 and below": ("float16", "bfloat16")}, version)
def cholesky(
    x: torch.Tensor, /, *, upper: bool = False, out: Optional[torch.Tensor] = None
) -> torch.Tensor:
    if not upper:
        return torch.linalg.cholesky(x, out=out)
    else:
        ret = torch.transpose(
            torch.linalg.cholesky(
                torch.transpose(x, dim0=len(x.shape) - 1, dim1=len(x.shape) - 2)
            ),
            dim0=len(x.shape) - 1,
            dim1=len(x.shape) - 2,
        )
        if ivy.exists(out):
            return ivy.inplace_update(out, ret)
        return ret


cholesky.support_native_out = True


@with_unsupported_dtypes({"1.11.0 and below": ("float16",)}, version)
def cross(
    x1: torch.Tensor,
    x2: torch.Tensor,
    /,
    *,
    axis: int = -1,
    out: Optional[torch.Tensor] = None,
) -> torch.Tensor:
    if axis is None:
        axis = -1
    promote_type = torch.promote_types(x1.dtype, x2.dtype)
    x1 = x1.type(promote_type)
    x2 = x2.type(promote_type)
    return torch.linalg.cross(input=x1, other=x2, dim=axis, out=out)


cross.support_native_out = True


@with_unsupported_dtypes({"1.11.0 and below": ("float16", "bfloat16")}, version)
def det(x: torch.Tensor, /, *, out: Optional[torch.Tensor] = None) -> torch.Tensor:
    return torch.linalg.det(x, out=out)


det.support_native_out = True


def diagonal(
    x: torch.Tensor,
    /,
    *,
    offset: int = 0,
    axis1: int = -2,
    axis2: int = -1,
    out: Optional[torch.Tensor] = None,
) -> torch.Tensor:
    return torch.diagonal(x, offset=offset, dim1=axis1, dim2=axis2)


@with_unsupported_dtypes({"1.11.0 and below": ("float16",)}, version)
def eigh(x: torch.Tensor, /, *, out: Optional[torch.Tensor] = None) -> torch.Tensor:
    return torch.linalg.eigh(x, out=out)


<<<<<<< HEAD
=======
eigh.unsupported_dtypes = (
    "float16",
    "bfloat16",
)

>>>>>>> 91edfc96
eigh.support_native_out = True


@with_unsupported_dtypes({"1.11.0 and below": ("float16",)}, version)
def eigvalsh(x: torch.Tensor, /, *, out: Optional[torch.Tensor] = None) -> torch.Tensor:
    return torch.linalg.eigvalsh(x, out=out)


<<<<<<< HEAD
=======
eigvalsh.unsupported_dtypes = (
    "float16",
    "bfloat16",
)

>>>>>>> 91edfc96
eigvalsh.support_native_out = True


@with_unsupported_dtypes({"1.11.0 and below": ("int8",)}, version)
def inner(
    x1: torch.Tensor, x2: torch.Tensor, *, out: Optional[torch.Tensor] = None
) -> torch.Tensor:
    x1, x2 = ivy.promote_types_of_inputs(x1, x2)
    return torch.inner(x1, x2, out=out)


inner.support_native_out = True


@with_unsupported_dtypes({"1.11.0 and below": ("float16", "bfloat16")}, version)
def inv(x: torch.Tensor, /, *, out: Optional[torch.Tensor] = None) -> torch.Tensor:
    if torch.any(torch.linalg.det(x.to(dtype=torch.float64)) == 0):
        ret = x
        if ivy.exists(out):
            return ivy.inplace_update(out, ret)
    else:
        ret = torch.inverse(x, out=out)
    return ret


inv.support_native_out = True


def matmul(
    x1: torch.Tensor, x2: torch.Tensor, /, *, out: Optional[torch.Tensor] = None
) -> torch.Tensor:
    dtype_from = torch.promote_types(x1.dtype, x2.dtype)
    x1 = x1.type(dtype_from)
    x2 = x2.type(dtype_from)
    return torch.matmul(x1, x2, out=out).type(dtype_from)


matmul.support_native_out = True


@with_unsupported_dtypes({"1.11.0 and below": ("float16", "bfloat16")}, version)
def matrix_norm(
    x: torch.Tensor,
    /,
    *,
    ord: Optional[Union[int, float, Literal[inf, -inf, "fro", "nuc"]]] = "fro",
    keepdims: bool = False,
    out: Optional[torch.Tensor] = None,
) -> torch.Tensor:
    return torch.linalg.matrix_norm(x, ord=ord, dim=[-2, -1], keepdim=keepdims, out=out)


matrix_norm.support_native_out = True


def matrix_power(
    x: torch.Tensor, n: int, /, *, out: Optional[torch.Tensor] = None
) -> torch.Tensor:
    return torch.linalg.matrix_power(x, n, out=out)


matrix_power.support_native_out = True


@with_unsupported_dtypes({"1.11.0 and below": ("float16",)}, version)
def matrix_rank(
    x: torch.Tensor,
    /,
    *,
    rtol: Optional[Union[float, Tuple[float]]] = None,
    out: Optional[torch.Tensor] = None,
) -> torch.Tensor:
    # ToDo: add support for default rtol value here, for the case where None is provided
    ret = torch.linalg.matrix_rank(x, rtol=rtol, out=out)
    return torch.tensor(ret, dtype=ivy.default_int_dtype(as_native=True))


<<<<<<< HEAD
=======
matrix_rank.unsupported_dtypes = (
    "float16",
    "bfloat16",
)
>>>>>>> 91edfc96
matrix_rank.support_native_out = True


def matrix_transpose(
    x: torch.Tensor, /, *, out: Optional[torch.Tensor] = None
) -> torch.Tensor:
    return torch.swapaxes(x, -1, -2)


def outer(
    x1: torch.Tensor, x2: torch.Tensor, *, out: Optional[torch.Tensor] = None
) -> torch.Tensor:
    x1, x2 = ivy.promote_types_of_inputs(x1, x2)
    return torch.outer(x1, x2, out=out)


outer.support_native_out = True


@with_unsupported_dtypes({"1.11.0 and below": ("float16", "bfloat16")}, version)
def pinv(
    x: torch.Tensor,
    rtol: Optional[Union[float, Tuple[float]]] = None,
    *,
    out: Optional[torch.Tensor] = None,
) -> torch.Tensor:
    if rtol is None:
        return torch.linalg.pinv(x, out=out)
    return torch.linalg.pinv(x, rtol, out=out)


pinv.support_native_out = True


@with_unsupported_dtypes({"1.11.0 and below": ("float16",)}, version)
def qr(
    x: torch.Tensor, mode: str = "reduced", out: Optional[torch.Tensor] = None
) -> NamedTuple:
    res = namedtuple("qr", ["Q", "R"])
    if mode == "reduced":
        q, r = torch.qr(x, some=True, out=out)
        ret = res(q, r)
    elif mode == "complete":
        q, r = torch.qr(x, some=False, out=out)
        ret = res(q, r)
    else:
        raise ivy.exceptions.IvyException(
            "Only 'reduced' and 'complete' qr modes are allowed for the torch backend."
        )
    return ret


<<<<<<< HEAD
@with_unsupported_dtypes({"1.11.0 and below": ("float16", "bfloat16")}, version)
=======
qr.unsupported_dtypes = (
    "float16",
    "bfloat16",
)


>>>>>>> 91edfc96
def slogdet(
    x: torch.Tensor, *, out: Optional[torch.Tensor] = None
) -> Union[torch.Tensor, Tuple[torch.Tensor]]:
    results = namedtuple("slogdet", "sign logabsdet")
    sign, logabsdet = torch.linalg.slogdet(x, out=out)
    return results(sign, logabsdet)


slogdet.support_native_out = True


@with_unsupported_dtypes({"1.11.0 and below": ("float16",)}, version)
def solve(
    x1: torch.Tensor,
    x2: torch.Tensor,
    *,
    out: Optional[torch.Tensor] = None,
) -> torch.Tensor:
    x1, x2 = ivy.promote_types_of_inputs(x1, x2)
    expanded_last = False
    if len(x2.shape) <= 1:
        if x2.shape[-1] == x1.shape[-1]:
            expanded_last = True
            x2 = torch.unsqueeze(x2, dim=1)

    is_empty_x1 = x1.nelement() == 0
    is_empty_x2 = x2.nelement() == 0
    if is_empty_x1 or is_empty_x2:
        for i in range(len(x1.shape) - 2):
            x2 = torch.unsqueeze(x2, dim=0)
        output_shape = list(torch.broadcast_shapes(x1.shape[:-2], x2.shape[:-2]))
        output_shape.append(x2.shape[-2])
        output_shape.append(x2.shape[-1])
        ret = torch.Tensor([])
        ret = torch.reshape(ret, output_shape)
    else:
        ret = torch.linalg.solve(x1, x2)

    if expanded_last:
        ret = torch.squeeze(ret, dim=-1)
    return ret


<<<<<<< HEAD
@with_unsupported_dtypes({"1.11.0 and below": ("float16", "bfloat16")}, version)
=======
solve.unsupported_dtypes = (
    "float16",
    "bfloat16",
)


>>>>>>> 91edfc96
def svd(
    x: torch.Tensor, full_matrices: bool = True
) -> Union[torch.Tensor, Tuple[torch.Tensor, ...]]:
    results = namedtuple("svd", "U S Vh")

    U, D, VT = torch.linalg.svd(x, full_matrices=full_matrices)
    return results(U, D, VT)


@with_unsupported_dtypes({"1.11.0 and below": ("float16", "bfloat16")}, version)
def svdvals(x: torch.Tensor, *, out: Optional[torch.Tensor] = None) -> torch.Tensor:
    return torch.linalg.svdvals(x, out=out)


svdvals.support_native_out = True


# ToDo: re-add int32 support once (https://github.com/pytorch/pytorch/issues/84530) is fixed
@with_unsupported_dtypes({"1.11.0 and below": ("int32",)}, version)
def tensordot(
    x1: torch.Tensor,
    x2: torch.Tensor,
    axes: Union[int, Tuple[List[int], List[int]]] = 2,
    *,
    out: Optional[torch.Tensor] = None,
) -> torch.Tensor:
    # find the type to promote to
    dtype = torch.promote_types(x1.dtype, x2.dtype)
    # type conversion to one that torch.tensordot can work with
    x1, x2 = x1.type(torch.float32), x2.type(torch.float32)

    # handle tensordot for axes==0
    # otherwise call with axes
    if axes == 0:
        ret = (x1.reshape(x1.size() + (1,) * x2.dim()) * x2).type(dtype)
    else:
        ret = torch.tensordot(x1, x2, dims=axes).type(dtype)
    return ret


def trace(
    x: torch.Tensor, offset: int = 0, *, out: Optional[torch.Tensor] = None
) -> torch.Tensor:
    desired_dtype = x.dtype
    ret = torch.diagonal(x, offset=offset, dim1=-2, dim2=-1)
    ret = torch.sum(ret, dim=-1)
    return ret.type(desired_dtype)


def vecdot(
    x1: torch.Tensor,
    x2: torch.Tensor,
    axis: int = -1,
    *,
    out: Optional[torch.Tensor] = None,
) -> torch.Tensor:
    dtype = ivy.as_native_dtype(ivy.promote_types(x1.dtype, x2.dtype))
    if dtype != "float64":
        x1, x2 = x1.to(dtype=torch.float32), x2.to(dtype=torch.float32)
    return torch.tensordot(x1, x2, dims=([axis], [axis]), out=out).to(dtype=dtype)


vecdot.support_native_out = True


def vector_norm(
    x: torch.Tensor,
    axis: Optional[Union[int, Sequence[int]]] = None,
    keepdims: bool = False,
    ord: Union[int, float, Literal[inf, -inf]] = 2,
    *,
    out: Optional[torch.Tensor] = None,
) -> torch.Tensor:
    py_normalized_vector = torch.linalg.vector_norm(x, ord, axis, keepdims, out=out)
    if py_normalized_vector.shape == ():
        ret = torch.unsqueeze(py_normalized_vector, 0)
    else:
        ret = py_normalized_vector
    return ret


vector_norm.support_native_out = True


# Extra #
# ------#


def vector_to_skew_symmetric_matrix(
    vector: torch.Tensor, *, out: Optional[torch.Tensor] = None
) -> torch.Tensor:
    batch_shape = list(vector.shape[:-1])
    # BS x 3 x 1
    vector_expanded = torch.unsqueeze(vector, -1)
    # BS x 1 x 1
    a1s = vector_expanded[..., 0:1, :]
    a2s = vector_expanded[..., 1:2, :]
    a3s = vector_expanded[..., 2:3, :]
    # BS x 1 x 1
    zs = torch.zeros(batch_shape + [1, 1], device=vector.device, dtype=vector.dtype)
    # BS x 1 x 3
    row1 = torch.cat((zs, -a3s, a2s), -1)
    row2 = torch.cat((a3s, zs, -a1s), -1)
    row3 = torch.cat((-a2s, a1s, zs), -1)
    # BS x 3 x 3
    return torch.cat((row1, row2, row3), -2, out=out)


vector_to_skew_symmetric_matrix.support_native_out = True<|MERGE_RESOLUTION|>--- conflicted
+++ resolved
@@ -1,13 +1,11 @@
 # global
-<<<<<<< HEAD
-=======
+
 import torch
 from typing import Union, Optional, Tuple, Literal, List, NamedTuple, Sequence
->>>>>>> 91edfc96
+
 from collections import namedtuple
-from typing import Union, Optional, Tuple, Literal, List, NamedTuple
-
-import torch
+
+
 
 # local
 import ivy
@@ -82,35 +80,20 @@
     return torch.diagonal(x, offset=offset, dim1=axis1, dim2=axis2)
 
 
-@with_unsupported_dtypes({"1.11.0 and below": ("float16",)}, version)
+@with_unsupported_dtypes({"1.11.0 and below": ("float16","bfloat16")}, version)
 def eigh(x: torch.Tensor, /, *, out: Optional[torch.Tensor] = None) -> torch.Tensor:
     return torch.linalg.eigh(x, out=out)
 
 
-<<<<<<< HEAD
-=======
-eigh.unsupported_dtypes = (
-    "float16",
-    "bfloat16",
-)
-
->>>>>>> 91edfc96
 eigh.support_native_out = True
 
 
-@with_unsupported_dtypes({"1.11.0 and below": ("float16",)}, version)
+@with_unsupported_dtypes({"1.11.0 and below": ("float16","bfloat16")}, version)
 def eigvalsh(x: torch.Tensor, /, *, out: Optional[torch.Tensor] = None) -> torch.Tensor:
     return torch.linalg.eigvalsh(x, out=out)
 
 
-<<<<<<< HEAD
-=======
-eigvalsh.unsupported_dtypes = (
-    "float16",
-    "bfloat16",
-)
-
->>>>>>> 91edfc96
+
 eigvalsh.support_native_out = True
 
 
@@ -175,7 +158,7 @@
 matrix_power.support_native_out = True
 
 
-@with_unsupported_dtypes({"1.11.0 and below": ("float16",)}, version)
+@with_unsupported_dtypes({"1.11.0 and below": ("float16","bfloat16")}, version)
 def matrix_rank(
     x: torch.Tensor,
     /,
@@ -188,13 +171,7 @@
     return torch.tensor(ret, dtype=ivy.default_int_dtype(as_native=True))
 
 
-<<<<<<< HEAD
-=======
-matrix_rank.unsupported_dtypes = (
-    "float16",
-    "bfloat16",
-)
->>>>>>> 91edfc96
+
 matrix_rank.support_native_out = True
 
 
@@ -229,7 +206,7 @@
 pinv.support_native_out = True
 
 
-@with_unsupported_dtypes({"1.11.0 and below": ("float16",)}, version)
+@with_unsupported_dtypes({"1.11.0 and below": ("float16","bfloat16")}, version)
 def qr(
     x: torch.Tensor, mode: str = "reduced", out: Optional[torch.Tensor] = None
 ) -> NamedTuple:
@@ -247,16 +224,8 @@
     return ret
 
 
-<<<<<<< HEAD
-@with_unsupported_dtypes({"1.11.0 and below": ("float16", "bfloat16")}, version)
-=======
-qr.unsupported_dtypes = (
-    "float16",
-    "bfloat16",
-)
-
-
->>>>>>> 91edfc96
+
+@with_unsupported_dtypes({"1.11.0 and below": ("float16", "bfloat16")}, version)
 def slogdet(
     x: torch.Tensor, *, out: Optional[torch.Tensor] = None
 ) -> Union[torch.Tensor, Tuple[torch.Tensor]]:
@@ -268,7 +237,7 @@
 slogdet.support_native_out = True
 
 
-@with_unsupported_dtypes({"1.11.0 and below": ("float16",)}, version)
+@with_unsupported_dtypes({"1.11.0 and below": ("float16","bfloat16")}, version)
 def solve(
     x1: torch.Tensor,
     x2: torch.Tensor,
@@ -300,16 +269,8 @@
     return ret
 
 
-<<<<<<< HEAD
-@with_unsupported_dtypes({"1.11.0 and below": ("float16", "bfloat16")}, version)
-=======
-solve.unsupported_dtypes = (
-    "float16",
-    "bfloat16",
-)
-
-
->>>>>>> 91edfc96
+
+@with_unsupported_dtypes({"1.11.0 and below": ("float16", "bfloat16")}, version)
 def svd(
     x: torch.Tensor, full_matrices: bool = True
 ) -> Union[torch.Tensor, Tuple[torch.Tensor, ...]]:
