# global

import torch
from typing import Union, Optional, Tuple, Literal, List, NamedTuple, Sequence

from collections import namedtuple


# local
import ivy
from ivy import inf
from ivy.func_wrapper import with_unsupported_dtypes
from . import backend_version


# Array API Standard #
# -------------------#


@with_unsupported_dtypes({"1.11.0 and below": ("float16", "bfloat16")}, backend_version)
def cholesky(
    x: torch.Tensor, /, *, upper: bool = False, out: Optional[torch.Tensor] = None
) -> torch.Tensor:
    if not upper:
        return torch.linalg.cholesky(x, out=out)
    else:
        ret = torch.transpose(
            torch.linalg.cholesky(
                torch.transpose(x, dim0=len(x.shape) - 1, dim1=len(x.shape) - 2)
            ),
            dim0=len(x.shape) - 1,
            dim1=len(x.shape) - 2,
        )
        if ivy.exists(out):
            return ivy.inplace_update(out, ret)
        return ret


cholesky.support_native_out = True


@with_unsupported_dtypes({"1.11.0 and below": ("float16",)}, backend_version)
def cross(
    x1: torch.Tensor,
    x2: torch.Tensor,
    /,
    *,
    axisa: int = -1,
    axisb: int = -1,
    axisc: int = -1,
    axis: int = None,
    out: Optional[torch.Tensor] = None,
) -> torch.Tensor:

    if axis is None:
        axis = -1
    x1, x2 = ivy.promote_types_of_inputs(x1, x2)

    if axis is not None:
        return torch.linalg.cross(input=x1, other=x2, dim=axis)
    x1 = torch.transpose(x1, axisa, 1)
    x2 = torch.transpose(x2, axisb, 1)
    return torch.transpose(
        torch.linalg.cross(input=x1, other=x2, out=out), dim0=axisc, dim1=1
    )


cross.support_native_out = True


@with_unsupported_dtypes({"1.11.0 and below": ("float16", "bfloat16")}, backend_version)
def det(x: torch.Tensor, /, *, out: Optional[torch.Tensor] = None) -> torch.Tensor:
    return torch.linalg.det(x, out=out)


det.support_native_out = True


def diagonal(
    x: torch.Tensor,
    /,
    *,
    offset: int = 0,
    axis1: int = -2,
    axis2: int = -1,
    out: Optional[torch.Tensor] = None,
) -> torch.Tensor:
    return torch.diagonal(x, offset=offset, dim1=axis1, dim2=axis2)


@with_unsupported_dtypes({"1.11.0 and below": ("float16", "bfloat16")}, backend_version)
def eigh(
    x: torch.Tensor, /, *, UPLO: Optional[str] = "L", out: Optional[torch.Tensor] = None
) -> Tuple[torch.Tensor]:
    result_tuple = NamedTuple(
        "eigh", [("eigenvalues", torch.Tensor), ("eigenvectors", torch.Tensor)]
    )
    eigenvalues, eigenvectors = torch.linalg.eigh(x, UPLO=UPLO, out=out)
    return result_tuple(eigenvalues, eigenvectors)


eigh.support_native_out = True


@with_unsupported_dtypes({"1.11.0 and below": ("float16", "bfloat16")}, backend_version)
def eigvalsh(
    x: torch.Tensor, /, *, UPLO: Optional[str] = "L", out: Optional[torch.Tensor] = None
) -> torch.Tensor:
    return torch.linalg.eigvalsh(x, UPLO=UPLO, out=out)


eigvalsh.support_native_out = True


def inner(
    x1: torch.Tensor, x2: torch.Tensor, *, out: Optional[torch.Tensor] = None
) -> torch.Tensor:
    x1, x2 = ivy.promote_types_of_inputs(x1, x2)
    ret_dtype = x1.dtype
    if ivy.is_int_dtype(x1):
        x1 = x1.long()
        x2 = x2.long()
    return torch.inner(x1, x2, out=out).type(ret_dtype)


inner.support_native_out = True


@with_unsupported_dtypes({"1.11.0 and below": ("float16", "bfloat16")}, backend_version)
def inv(
    x: torch.Tensor,
    /,
    *,
    adjoint: bool = False,
    out: Optional[torch.Tensor] = None,
) -> torch.Tensor:
    if torch.linalg.det == 0:
        ret = x
        if ivy.exists(out):
            return ivy.inplace_update(out, ret)
    else:
        if adjoint is False:
            ret = torch.inverse(x, out=out)
            return ret
        else:
            x = torch.t(x)
            ret = torch.inverse(x, out=out)
            if ivy.exists(out):
                return ivy.inplace_update(out, ret)
            return ret


inv.support_native_out = True


def matmul(
    x1: torch.Tensor,
    x2: torch.Tensor,
    /,
    *,
    transpose_a: bool = False,
    transpose_b: bool = False,
    out: Optional[torch.Tensor] = None,
) -> torch.Tensor:

    if transpose_a is True:
        x1 = torch.t(x1)
    if transpose_b is True:
        x2 = torch.t(x2)
    x1, x2 = ivy.promote_types_of_inputs(x1, x2)
    return torch.matmul(x1, x2, out=out)


matmul.support_native_out = True


@with_unsupported_dtypes({"1.11.0 and below": ("float16", "bfloat16")}, backend_version)
def matrix_norm(
    x: torch.Tensor,
    /,
    *,
    ord: Optional[Union[int, float, Literal[inf, -inf, "fro", "nuc"]]] = "fro",
    axis: Optional[Tuple[int, int]] = (-2, -1),
    keepdims: bool = False,
    out: Optional[torch.Tensor] = None,
) -> torch.Tensor:
    return torch.linalg.matrix_norm(x, ord=ord, dim=axis, keepdim=keepdims, out=out)


matrix_norm.support_native_out = True


def matrix_power(
    x: torch.Tensor, n: int, /, *, out: Optional[torch.Tensor] = None
) -> torch.Tensor:
    return torch.linalg.matrix_power(x, n, out=out)


matrix_power.support_native_out = True


@with_unsupported_dtypes({"1.11.0 and below": ("float16", "bfloat16")}, backend_version)
def matrix_rank(
    x: torch.Tensor,
    /,
    *,
    atol: Optional[Union[float, Tuple[float]]] = None,
    rtol: Optional[Union[float, Tuple[float]]] = None,
    out: Optional[torch.Tensor] = None,
) -> torch.Tensor:
    if len(x.shape) < 2:
        ret = torch.tensor(0)
    else:
        ret = torch.linalg.matrix_rank(x, atol=atol, rtol=rtol, out=out)
    return ret.to(dtype=x.dtype)


matrix_rank.support_native_out = True


def matrix_transpose(
    x: torch.Tensor, /, *, out: Optional[torch.Tensor] = None
) -> torch.Tensor:
    return torch.swapaxes(x, -1, -2)


def outer(
    x1: torch.Tensor, x2: torch.Tensor, *, out: Optional[torch.Tensor] = None
) -> torch.Tensor:
    x1, x2 = ivy.promote_types_of_inputs(x1, x2)
    return torch.outer(x1, x2, out=out)


outer.support_native_out = True


@with_unsupported_dtypes({"1.11.0 and below": ("float16", "bfloat16")}, backend_version)
def pinv(
    x: torch.Tensor,
    /,
    *,
    rtol: Optional[Union[float, Tuple[float]]] = None,
    out: Optional[torch.Tensor] = None,
) -> torch.Tensor:
    if rtol is None:
        return torch.linalg.pinv(x, out=out)
    return torch.linalg.pinv(x, rtol, out=out)


pinv.support_native_out = True


@with_unsupported_dtypes({"1.11.0 and below": ("float16", "bfloat16")}, backend_version)
def qr(
    x: torch.Tensor, mode: str = "reduced", out: Optional[torch.Tensor] = None
) -> Tuple[torch.Tensor, torch.Tensor]:
    res = namedtuple("qr", ["Q", "R"])
    if mode == "reduced":
        q, r = torch.qr(x, some=True, out=out)
        ret = res(q, r)
    elif mode == "complete":
        q, r = torch.qr(x, some=False, out=out)
        ret = res(q, r)
    else:
        raise ivy.exceptions.IvyException(
            "Only 'reduced' and 'complete' qr modes are allowed for the torch backend."
        )
    return ret


@with_unsupported_dtypes({"1.11.0 and below": ("float16", "bfloat16")}, backend_version)
def slogdet(
    x: torch.Tensor,
    /,
) -> Tuple[torch.Tensor, torch.Tensor]:
    results = NamedTuple(
        "slogdet", [("sign", torch.Tensor), ("logabsdet", torch.Tensor)]
    )
    sign, logabsdet = torch.linalg.slogdet(x)
    return results(sign, logabsdet)


slogdet.support_native_out = True


@with_unsupported_dtypes({"1.11.0 and below": ("float16", "bfloat16")}, backend_version)
def solve(
    x1: torch.Tensor,
    x2: torch.Tensor,
    *,
    out: Optional[torch.Tensor] = None,
) -> torch.Tensor:
    x1, x2 = ivy.promote_types_of_inputs(x1, x2)
    expanded_last = False
    if len(x2.shape) <= 1:
        if x2.shape[-1] == x1.shape[-1]:
            expanded_last = True
            x2 = torch.unsqueeze(x2, dim=1)

    is_empty_x1 = x1.nelement() == 0
    is_empty_x2 = x2.nelement() == 0
    if is_empty_x1 or is_empty_x2:
        for i in range(len(x1.shape) - 2):
            x2 = torch.unsqueeze(x2, dim=0)
        output_shape = list(torch.broadcast_shapes(x1.shape[:-2], x2.shape[:-2]))
        output_shape.append(x2.shape[-2])
        output_shape.append(x2.shape[-1])
        ret = torch.Tensor([])
        ret = torch.reshape(ret, output_shape)
    else:
        ret = torch.linalg.solve(x1, x2)

    if expanded_last:
        ret = torch.squeeze(ret, dim=-1)
    return ret


@with_unsupported_dtypes({"1.11.0 and below": ("float16", "bfloat16")}, backend_version)
def svd(
    x: torch.Tensor, /, *, full_matrices: bool = True, compute_uv: bool = True
) -> Union[torch.Tensor, Tuple[torch.Tensor, ...]]:

    if compute_uv:
        results = namedtuple("svd", "U S Vh")

        U, D, VT = torch.linalg.svd(x, full_matrices=full_matrices)
        return results(U, D, VT)
    else:
        results = namedtuple("svd", "S")
        svd = torch.linalg.svd(x, full_matrices=full_matrices)
        # torch.linalg.svd returns a tuple with U, S, and Vh
        D = svd[1]
        return results(D)


@with_unsupported_dtypes({"1.11.0 and below": ("float16", "bfloat16")}, backend_version)
def svdvals(x: torch.Tensor, *, out: Optional[torch.Tensor] = None) -> torch.Tensor:
    return torch.linalg.svdvals(x, out=out)


svdvals.support_native_out = True


# ToDo: re-add int32 support once
# (https://github.com/pytorch/pytorch/issues/84530) is fixed
@with_unsupported_dtypes({"1.11.0 and below": ("int32",)}, backend_version)
def tensordot(
    x1: torch.Tensor,
    x2: torch.Tensor,
    axes: Union[int, Tuple[List[int], List[int]]] = 2,
    *,
    out: Optional[torch.Tensor] = None,
) -> torch.Tensor:
    # find the type to promote to
    dtype = ivy.as_native_dtype(ivy.promote_types(x1.dtype, x2.dtype))
    # type conversion to one that torch.tensordot can work with
    x1, x2 = x1.type(torch.float32), x2.type(torch.float32)

    # handle tensordot for axes==0
    # otherwise call with axes
    if axes == 0:
        ret = (x1.reshape(x1.size() + (1,) * x2.dim()) * x2).type(dtype)
    else:
        ret = torch.tensordot(x1, x2, dims=axes).type(dtype)
    return ret


@with_unsupported_dtypes({"1.11.0 and below": ("float16", "bfloat16")}, backend_version)
def trace(
    x: torch.Tensor,
    /,
    *,
    offset: int = 0,
    axis1: int = 0,
    axis2: int = 1,
    out: Optional[torch.Tensor] = None,
) -> torch.Tensor:
    ret = torch.diagonal(x, offset=offset, dim1=axis1, dim2=axis2)
    ret = torch.sum(ret)
    return ret


def vecdot(
    x1: torch.Tensor,
    x2: torch.Tensor,
    axis: int = -1,
    *,
    out: Optional[torch.Tensor] = None,
) -> torch.Tensor:
    dtype = ivy.as_native_dtype(ivy.promote_types(x1.dtype, x2.dtype))
    if dtype != "float64":
        x1, x2 = x1.to(dtype=torch.float32), x2.to(dtype=torch.float32)
    return torch.tensordot(x1, x2, dims=([axis], [axis]), out=out).to(dtype=dtype)


vecdot.support_native_out = True


def vector_norm(
    x: torch.Tensor,
    axis: Optional[Union[int, Sequence[int]]] = None,
    keepdims: bool = False,
    ord: Union[int, float, Literal[inf, -inf]] = 2,
    *,
    out: Optional[torch.Tensor] = None,
) -> torch.Tensor:
    py_normalized_vector = torch.linalg.vector_norm(x, ord, axis, keepdims, out=out)
    if py_normalized_vector.shape == ():
        ret = torch.unsqueeze(py_normalized_vector, 0)
    else:
        ret = py_normalized_vector
    return ret


vector_norm.support_native_out = True


# Extra #
# ----- #


def diag(
    x: torch.Tensor,
    /,
    *,
    k: int = 0,
    out: Optional[torch.Tensor] = None,
<<<<<<< HEAD
):
    if len(x.shape) == 1 and offset == 0 and num_rows <= 1 and num_cols <= 1:
        return x

    # This is used as part of Tensorflow's shape calculation
    # See their source code to see what they're doing with it
    lower_diag_index = offset
    upper_diag_index = lower_diag_index

    x_shape = x.shape
    x_rank = len(x_shape)

    num_diags = upper_diag_index - lower_diag_index + 1
    max_diag_len = x_shape[x_rank - 1]

    min_num_rows = max_diag_len - min(upper_diag_index, 0)
    min_num_cols = max_diag_len + max(lower_diag_index, 0)

    if num_rows == -1 and num_cols == -1:
        num_rows = max(min_num_rows, min_num_cols)
        num_cols = num_rows
    elif num_rows == -1:
        num_rows = min_num_rows
    elif num_cols == -1:
        num_cols = min_num_cols

    output_shape = list(x_shape)
    if num_diags == 1:
        output_shape[x_rank - 1] = num_rows
        output_shape.append(num_cols)
    else:
        output_shape[x_rank - 2] = num_rows
        output_shape[x_rank - 1] = num_cols

    output_array = torch.full(tuple(output_shape), padding_value, dtype=x.dtype)
    output_array = output_array.to(x.dtype)

    diag_len = max(min(num_rows, num_cols) - abs(offset) + 1, 1)

    if len(x) < diag_len:
        x = torch.tensor(
            list(x) + [padding_value] * max((diag_len - len(x), 0)), dtype=x.dtype
        )

    temp = x - torch.full(x.shape, padding_value).type(x.dtype)
    diagonal_to_add = torch.diag(temp, diagonal=offset).type(x.dtype)

    diagonal_to_add = diagonal_to_add[tuple(slice(0, n) for n in output_array.shape)]
    diagonal_to_add = diagonal_to_add.to(x.dtype)

    output_array += torch.nn.functional.pad(
        diagonal_to_add,
        (
            0,
            max([output_array.shape[1] - diagonal_to_add.shape[1], 0]),
            0,
            max([output_array.shape[0] - diagonal_to_add.shape[0], 0]),
        ),
        "constant",
        0,
    ).type(x.dtype)
    return output_array.type(x.dtype)
=======
) -> torch.tensor:
    return torch.diag(x, diagonal=k)
>>>>>>> 03d3b493


@with_unsupported_dtypes({"1.11.0 and below": ("float16", "bfloat16")}, backend_version)
def vander(
    x: torch.tensor,
    /,
    *,
    N: Optional[int] = None,
    increasing: bool = False,
    out: Optional[torch.tensor] = None,
) -> torch.tensor:
    return torch.vander(x, N=N, increasing=increasing)


def vector_to_skew_symmetric_matrix(
    vector: torch.Tensor, *, out: Optional[torch.Tensor] = None
) -> torch.Tensor:
    batch_shape = list(vector.shape[:-1])
    # BS x 3 x 1
    vector_expanded = torch.unsqueeze(vector, -1)
    # BS x 1 x 1
    a1s = vector_expanded[..., 0:1, :]
    a2s = vector_expanded[..., 1:2, :]
    a3s = vector_expanded[..., 2:3, :]
    # BS x 1 x 1
    zs = torch.zeros(batch_shape + [1, 1], device=vector.device, dtype=vector.dtype)
    # BS x 1 x 3
    row1 = torch.cat((zs, -a3s, a2s), -1)
    row2 = torch.cat((a3s, zs, -a1s), -1)
    row3 = torch.cat((-a2s, a1s, zs), -1)
    # BS x 3 x 3
    return torch.cat((row1, row2, row3), -2, out=out)


vector_to_skew_symmetric_matrix.support_native_out = True<|MERGE_RESOLUTION|>--- conflicted
+++ resolved
@@ -423,9 +423,12 @@
     x: torch.Tensor,
     /,
     *,
-    k: int = 0,
-    out: Optional[torch.Tensor] = None,
-<<<<<<< HEAD
+    offset: Optional[int] = 0,
+    padding_value: Optional[float] = 0,
+    align: Optional[str] = "RIGHT_LEFT",
+    num_rows: Optional[int] = -1,
+    num_cols: Optional[int] = -1,
+    out: Optional[torch.Tensor] = None,
 ):
     if len(x.shape) == 1 and offset == 0 and num_rows <= 1 and num_cols <= 1:
         return x
@@ -488,10 +491,6 @@
         0,
     ).type(x.dtype)
     return output_array.type(x.dtype)
-=======
-) -> torch.tensor:
-    return torch.diag(x, diagonal=k)
->>>>>>> 03d3b493
 
 
 @with_unsupported_dtypes({"1.11.0 and below": ("float16", "bfloat16")}, backend_version)
