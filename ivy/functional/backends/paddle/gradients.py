--- conflicted
+++ resolved
@@ -15,15 +15,13 @@
     _set_duplicates,
     _process_func_ret_and_grads,
 )
-<<<<<<< HEAD
 from ivy.func_wrapper import (
     outputs_to_ivy_arrays,
     inputs_to_native_arrays,
 )
-=======
 from ivy.func_wrapper import with_unsupported_device_and_dtypes
 from . import backend_version
->>>>>>> a0e5a9ea
+
 
 
 def variable(x, /):
