--- conflicted
+++ resolved
@@ -31,13 +31,7 @@
         return F.relu(x.cast("float32")).cast(x.dtype)
     return F.relu(x)
 
-<<<<<<< HEAD
-@with_unsupported_device_and_dtypes(
-    {"2.4.2 and below": {"cpu": ("uint16", "bfloat16")}}, backend_version
-)
-=======
 
->>>>>>> 35434c6f
 def leaky_relu(
     x: paddle.Tensor,
     /,
