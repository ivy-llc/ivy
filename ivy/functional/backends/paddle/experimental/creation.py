--- conflicted
+++ resolved
@@ -225,7 +225,6 @@
     return paddle.transpose(mel_mat, (1, 0))
 
 
-<<<<<<< HEAD
 def unsorted_segment_mean(
     data: paddle.Tensor,
     segment_ids: paddle.Tensor,
@@ -254,7 +253,8 @@
         res = paddle.cast(res, "int32")
 
     return res
-=======
+
+
 @with_unsupported_device_and_dtypes(
     {
         "2.5.1 and below": {
@@ -275,5 +275,4 @@
         y = y * x + coeff
     y = paddle.to_tensor(y)
     y = y.astype(promoted_type)
-    return y
->>>>>>> bb0b2018
+    return y