--- conflicted
+++ resolved
@@ -133,7 +133,8 @@
     return res
 
 
-<<<<<<< HEAD
+
+
 def blackman_window(
     size: int,
     /,
@@ -152,7 +153,7 @@
         (0.42 - 0.5 * paddle.cos(2 * math.pi * count))
         + (0.08 * paddle.cos(2 * math.pi * 2 * count))
     ).cast(dtype)
-=======
+
 def unsorted_segment_sum(
     data: paddle.Tensor,
     segment_ids: paddle.Tensor,
@@ -185,4 +186,3 @@
         res = paddle.cast(res, "int32")
 
     return res
->>>>>>> 5102d095
