--- conflicted
+++ resolved
@@ -203,10 +203,11 @@
     *,
     device: Place,
 ) -> Tuple[paddle.Tensor, ...]:
-<<<<<<< HEAD
-    return tuple(to_device(
-        paddle.tril_indices(n_rows, col=n_cols, offset=k, dtype="int64"), device
-    ))
+    return tuple(
+        to_device(
+            paddle.tril_indices(n_rows, col=n_cols, offset=k, dtype="int64"), device
+        )
+    )
 
 
 @with_unsupported_dtypes(
@@ -256,10 +257,4 @@
     ret = paddle.to_tensor(ret, dtype=dtype)
 
     return ret
-=======
-    return tuple(
-        to_device(
-            paddle.tril_indices(n_rows, col=n_cols, offset=k, dtype="int64"), device
-        )
-    )
->>>>>>> b7c87d73
+    