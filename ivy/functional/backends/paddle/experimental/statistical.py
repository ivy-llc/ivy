# global
from typing import Optional, Union, Tuple, Sequence
import paddle
import ivy.functional.backends.paddle as paddle_backend
import ivy
from copy import deepcopy

# local
from ivy.func_wrapper import with_unsupported_device_and_dtypes
from ivy.utils.exceptions import IvyNotImplementedException
from . import backend_version


@with_unsupported_device_and_dtypes(
    {
        "2.5.1 and below": {
            "cpu": (
                "int8",
                "int16",
                "uint8",
                "float16",
                "complex64",
                "complex128",
                "bool",
            )
        }
    },
    backend_version,
)
def median(
    input: paddle.Tensor,
    /,
    *,
    axis: Optional[Union[Tuple[int], int]] = None,
    keepdims: Optional[bool] = False,
    out: Optional[paddle.Tensor] = None,
) -> paddle.Tensor:
    # keepdims is set to True because in versions up to 2.5.1
    # there was a problem when the axis was defined and it was the
    # only axis in the tensor so it needs to be handled manually

    ret_dtype = input.dtype
    if input.dtype not in [paddle.int32, paddle.int64, paddle.float32, paddle.float64]:
        if paddle.is_complex(input):
            ret = paddle.complex(
                paddle.median(input.real(), axis=axis, keepdim=True),
                paddle.median(input.imag(), axis=axis, keepdim=True),
            )
        else:
            ret = paddle.median(input.cast("float32"), axis=axis, keepdim=True)
    else:
        ret = paddle.median(input, axis=axis, keepdim=True)
    if not keepdims:
        ret = paddle_backend.squeeze(ret, axis=axis)
    # The following code is to simulate other frameworks
    # output shapes behaviour since min output dim is 1 in paddle
    if isinstance(axis, Sequence):
        if len(axis) == input.ndim:
            axis = None
    if (input.ndim == 1 or axis is None) and not keepdims:
        ret = ret.squeeze()
    return ret.astype(ret_dtype)


def nanmean(
    a: paddle.Tensor,
    /,
    *,
    axis: Optional[Union[int, Tuple[int]]] = None,
    keepdims: Optional[bool] = False,
    dtype: Optional[paddle.dtype] = None,
    out: Optional[paddle.Tensor] = None,
) -> paddle.Tensor:
    ret_dtype = dtype if dtype is not None else a.dtype
    a = a.cast(
        ret_dtype
    )  # this is necessary to match other FWs behaviour which cast before calculation
    if a.dtype not in [paddle.int64, paddle.float32, paddle.float64]:
        if paddle.is_complex(a):
            ret = paddle.complex(
                paddle.nanmean(a.real(), axis=axis, keepdim=keepdims),
                paddle.nanmean(a.imag(), axis=axis, keepdim=keepdims),
            )
        else:
            ret = paddle.nanmean(a.cast("float32"), axis=axis, keepdim=keepdims)
    else:
        ret = paddle.nanmean(a, axis=axis, keepdim=keepdims)

    # The following code is to simulate other frameworks
    # output shapes behaviour since min output dim is 1 in paddle
    if isinstance(axis, Sequence):
        if len(axis) == a.ndim:
            axis = None
    if (a.ndim == 1 or axis is None) and not keepdims:
        ret = ret.squeeze()
    return ret.astype(ret_dtype)


def _validate_quantile(q):
    if isinstance(q, float):
        q = paddle.to_tensor(q)
    if q.ndim == 1 and q.size < 10:
        for i in range(q.size):
            if not (0.0 <= q[i] <= 1.0):
                return False
    else:
        if not (paddle.all(0 <= q) and paddle.all(q <= 1)):
            return False
    return True


def _to_positive_axis(axis, ndim):
    if not isinstance(axis, (list, tuple)):
        axis = [axis]

    if len(axis) == 0:
        raise ValueError("Axis can't be empty!")

    if len(set(axis)) != len(axis):
        raise ValueError("Duplicated axis!")

    for i in range(len(axis)):
        if not (isinstance(axis[i], int) and (ndim > axis[i] >= -ndim)):
            raise ValueError("Axis must be int in range [-rank(x), rank(x))")
        if axis[i] < 0:
            axis[i] += ndim
    return axis


def _handle_axis(a, q, fn, keepdims=False, axis=None, interpolation="nearest"):
    nd = a.ndim
    axis_arg = deepcopy(axis)
    if axis is not None:
        axis = _to_positive_axis(axis, nd)

        if len(axis) == 1:
            axis_arg = axis[0]
        else:
            keep = set(range(nd)) - set(axis)
            nkeep = len(keep)

            for i, s in enumerate(sorted(keep)):
                a = a.moveaxis(s, i)
            a = a.reshape(
                a.shape[:nkeep]
                + [
                    -1,
                ]
            )
            axis_arg = -1

    ret = fn(a, q, axis=axis_arg, interpolation=interpolation)

    if keepdims:
        if axis is None:
            index_ret = (None,) * nd
        else:
            index_ret = tuple(None if i in axis else slice(None) for i in range(nd))
        ret = ret[(Ellipsis,) + index_ret]
    # if keepdims:
    #     axis = axis if axis is not None else list(range(a.ndim))
    #     ret = ret.unsqueeze(axis)
    return ret


def _quantile(a, q, axis=None, interpolation="nearest"):
    if isinstance(q, float):
        q = paddle.to_tensor(q)
    ret_dtype = a.dtype
    if q.ndim > 1:
        raise ValueError("q argument must be a scalar or 1-dimensional!")
    if axis is None:
        axis = 0
        a = paddle.flatten(a)
    elif axis != 0:
        a = a.moveaxis(axis, 0)
        axis = 0

    n = a.shape[axis]

    indices = q * (n - 1)

    a = paddle.sort(a, axis)

    if interpolation == "lower":
        indices = paddle.floor(indices)
    elif interpolation == "higher":
        indices = paddle.ceil(indices)
    elif interpolation == "nearest":
        indices = paddle.round(indices)
    elif interpolation == "midpoint":
        index_floor = paddle.floor(indices)
        index_ceil = paddle.ceil(indices)
        indices = (index_ceil + index_floor) / 2

    indices_below = paddle.floor(indices).astype(paddle.int32)
    indices_upper = paddle.ceil(indices).astype(paddle.int32)
    weights = indices - indices_below.astype(paddle.float64)
    if interpolation == "nearest_jax":
        indices_below = paddle.clip(indices_below, 0, n - 1)
        indices_upper = paddle.clip(indices_upper, 0, n - 1)
        tensor_upper = paddle.gather(a, indices_upper, axis=axis)
        tensor_below = paddle.gather(a, indices_below, axis=axis)

        pred = weights <= 0.5
        out = paddle.where(pred, tensor_below, tensor_upper)
    else:
        tensor_upper = paddle.gather(a, indices_upper, axis=axis)
        tensor_below = paddle.gather(a, indices_below, axis=axis)
        out = paddle.lerp(
            tensor_below.astype(paddle.float64),
            tensor_upper.astype(paddle.float64),
            weights.astype(paddle.float64),
        )

    return out.astype(ret_dtype)


def _compute_quantile_wrapper(
    x,
    q,
    axis=None,
    keepdims=False,
    interpolation="linear",
):
    if not _validate_quantile(q):
        raise ValueError("Quantiles must be in the range [0, 1]")
    if interpolation not in [
        "linear",
        "lower",
        "higher",
        "midpoint",
        "nearest",
        "nearest_jax",
    ]:
        raise ValueError(
            "Interpolation must be 'linear', 'lower', 'higher', 'midpoint' or 'nearest'"
        )
    return _handle_axis(
        x,
        q,
        _quantile,
        keepdims=keepdims,
        axis=axis,
        interpolation=interpolation,
    )


@with_unsupported_device_and_dtypes(
    {
        "2.5.1 and below": {
            "cpu": (
                "int8",
                "int16",
                "uint8",
                "float16",
                "bfloat16",
                "complex64",
                "complex128",
            )
        }
    },
    backend_version,
)
def quantile(
    a: paddle.Tensor,
    q: Union[paddle.Tensor, float],
    /,
    *,
    axis: Optional[Union[Sequence[int], int]] = None,
    keepdims: Optional[bool] = False,
    interpolation: Optional[str] = "linear",
    out: Optional[paddle.Tensor] = None,
) -> paddle.Tensor:
    # added the nearest_jax mode to enable jax-like calculations for method="nearest"
    return _compute_quantile_wrapper(
        x=a,
        q=q,
        axis=axis,
        keepdims=keepdims,
        interpolation=interpolation,
    )


def corrcoef(
    x: paddle.Tensor,
    /,
    *,
    y: Optional[paddle.Tensor] = None,
    rowvar: Optional[bool] = True,
    out: Optional[paddle.Tensor] = None,
) -> paddle.Tensor:
    raise IvyNotImplementedException()


def histogram(
    a: paddle.Tensor,
    /,
    *,
    bins: Optional[Union[int, paddle.Tensor]] = None,
    axis: Optional[int] = None,
    extend_lower_interval: Optional[bool] = False,
    extend_upper_interval: Optional[bool] = False,
    dtype: Optional[paddle.Tensor] = None,
    range: Optional[Tuple[float]] = None,
    weights: Optional[paddle.Tensor] = None,
    density: Optional[bool] = False,
    out: Optional[paddle.Tensor] = None,
) -> Tuple[paddle.Tensor]:
    if range is None:
        min_range = 0
        max_range = 0
    else:
        min_range = range[0]
        max_range = range[1]
    return paddle.histogram(a, bins=bins, min=min_range, max=max_range)


def nanmedian(
    input: paddle.Tensor,
    /,
    *,
    axis: Optional[Union[Tuple[int], int]] = None,
    keepdims: Optional[bool] = False,
    dtype: Optional[paddle.dtype] = None,
    overwrite_input: Optional[bool] = False,
    out: Optional[paddle.Tensor] = None,
) -> paddle.Tensor:
    if input.dtype not in [paddle.int32, paddle.int64, paddle.float32, paddle.float64]:
        if dtype is None:
            dtype = input.dtype
        input = input.cast("float32")
        paddle.nanmedian(x=input, axis=axis, keepdim=keepdims).cast(dtype)
    return paddle.nanmedian(x=input, axis=axis, keepdim=keepdims).cast(dtype)


@with_unsupported_device_and_dtypes(
    {
        "2.5.1 and below": {
            "cpu": (
                "int8",
                "int16",
                "uint8",
                "float16",
                "bool",
            )
        }
    },
    backend_version,
)
def unravel_index(
    indices: paddle.Tensor,
    shape: Tuple[int],
    /,
    *,
    out: Optional[paddle.Tensor] = None,
) -> paddle.Tensor:
    if indices.ndim == 0:
        indices = indices.unsqueeze(0)
    coord = []
    indices = indices
    for dim in reversed(shape):
        coord.append((indices % dim).astype("int32"))
        indices = paddle.floor(indices / dim)

    return tuple(reversed(coord))


@with_unsupported_device_and_dtypes(
    {
        "2.5.1 and below": {
            "cpu": (
                "int8",
                "int16",
                "uint8",
                "float16",
                "float32",
                "float64",
                "complex64",
                "complex128",
                "bool",
            )
        }
    },
    backend_version,
)
def bincount(
    x: paddle.Tensor,
    /,
    *,
    weights: Optional[paddle.Tensor] = None,
    minlength: int = 0,
    out: Optional[paddle.Tensor] = None,
) -> paddle.Tensor:
    return paddle.bincount(x, weights=weights, minlength=minlength).cast(
        x.dtype if weights is None else weights.dtype
    )


def igamma(
    a: paddle.Tensor,
    /,
    *,
    x: paddle.Tensor,
    out: Optional[paddle.Tensor] = None,
) -> paddle.Tensor:
    results = []
    ret_dtype = a.dtype if out is None else out.dtype
    if paddle.float16 in [a.dtype, x.dtype]:
        a = a.astype("float32")
        x = x.astype("float32")

    for ai, xi in zip(a.flatten(), x.flatten()):
        ai = ai.astype("float64")
        xi = xi.astype("float64")

        def integrand(t):
            return paddle.exp(-t) * paddle.pow(t, ai - 1)

        intervals = paddle.linspace(0, xi, 10001).astype("float64")
        interval_width = xi / 10000
        values = integrand(intervals)
        integral = paddle.multiply((values[:-1] + values[1:]) / 2, interval_width)
        result = paddle.divide(paddle.sum(integral), paddle.exp(paddle.lgamma(ai)))
        results.append(result)

    return paddle.to_tensor(results, dtype=ret_dtype).reshape(a.shape)


def cov(
    x1: paddle.Tensor,
    x2: paddle.Tensor = None,
    /,
    *,
    rowVar: bool = True,
    bias: bool = False,
    ddof: Optional[int] = None,
    fweights: Optional[paddle.Tensor] = None,
    aweights: Optional[paddle.Tensor] = None,
    dtype: Optional[paddle.dtype] = None,
) -> paddle.Tensor:
    if fweights is not None:
        fweights = fweights.astype("float64")

    if aweights is not None:
        aweights = aweights.astype("float64")

    if ddof is not None and ddof != int(ddof):
        raise ValueError("ddof must be an integer")

    if len(x1.shape) > 2:
        raise ValueError("x1 has more than 2 dimensions")

    if x2 is not None:
        if len(x2.shape) > 2:
            raise ValueError("x2 has more than 2 dimensions")

    if ddof is None:
        if bias == 0:
            ddof = 1
        else:
            ddof = 0

    if dtype is None:
        x1 = x1.astype("float64")
        if x2 is not None:
            x2 = x2.astype("float64")
    else:
        x1 = x1.astype(dtype)
        if x2 is not None:
            x2 = x2.astype(dtype)

    X = x1
    if not rowVar and X.shape[0] != 1:
        X = paddle.transpose(X, perm=tuple(range(len(X.shape) - 1, -1, -1)))

    if x2 is not None:
        if not rowVar and x2.shape[0] != 1:
            x2 = paddle.transpose(x2, perm=tuple(range(len(x2.shape) - 1, -1, -1)))
        if len(x2.shape) > 1:
            X = paddle.concat([X, x2], axis=0)
        else:
            X = paddle.stack([X, x2], axis=0)

    if not rowVar:
        X = paddle.transpose(X, perm=tuple(range(len(X.shape) - 1, -1, -1)))

    return paddle.linalg.cov(
        X, rowvar=rowVar, ddof=ddof, fweights=fweights, aweights=aweights
    )


@with_unsupported_device_and_dtypes(
    {"2.5.1 and below": {"cpu": ("uint16", "bfloat16")}}, backend_version
)
def cummax(
    x: paddle.Tensor,
    /,
    *,
    axis: int = 0,
    exclusive: bool = False,
    reverse: bool = False,
    dtype: Optional[paddle.dtype] = None,
    out: Optional[paddle.Tensor] = None,
) -> Tuple[paddle.Tensor, paddle.Tensor]:
    if x.dtype in (paddle.bool, paddle.float16):
        x = paddle.cast(x, "float64")
    elif x.dtype in (paddle.int16, paddle.int8, paddle.uint8):
        x = paddle.cast(x, "int64")
    elif x.dtype in (paddle.complex128, paddle.complex64):
        x = paddle.cast(paddle.real(x), "float64")

    if not (exclusive or reverse):
        return __find_cummax(x, axis=axis)

    elif exclusive and reverse:
        x, indices = __find_cummax(ivy.flip(x, axis=(axis,)), axis=axis)
        x, indices = ivy.swapaxes(x, axis, -1), ivy.swapaxes(indices, axis, -1)
        x = ivy.concat((ivy.zeros_like(x[..., -1:]), x[..., :-1]), axis=-1)
        indices = ivy.concat(
            (ivy.zeros_like(indices[..., -1:]), indices[..., :-1]), axis=-1
        )
        x, indices = ivy.swapaxes(x, axis, -1), ivy.swapaxes(indices, axis, -1)
        return ivy.flip(x, axis=(axis,)), ivy.flip(indices, axis=(axis,))

    elif exclusive:
        x = ivy.swapaxes(x, axis, -1)
        x = ivy.concat((ivy.zeros_like(x[..., -1:]), x[..., :-1]), axis=-1)
        x = ivy.swapaxes(x, axis, -1)
        x, indices = __find_cummax(x, axis=axis)

        return x, indices

    else:
        x, indices = __find_cummax(ivy.flip(x, axis=(axis,)), axis=axis)
        return ivy.flip(x, axis=axis), ivy.flip(indices, axis=axis)


def __find_cummax(
    x: paddle.Tensor, axis: int = 0, dtype: Optional[paddle.dtype] = None
) -> Tuple[paddle.Tensor, paddle.Tensor]:
    indices = []
    values = []
    x_dtype = x.dtype if dtype is None else dtype
    if (
        isinstance(x.tolist()[0], list)
        and len(x[0].shape) >= 1
<<<<<<< HEAD
        and (
            isinstance(x[0], paddle.Tensor)
            or isinstance(x[0], ivy.data_classes.array.Array)
        )
=======
        and (isinstance(x[0], paddle.Tensor) or isinstance(x[0], ivy.Array))
>>>>>>> 377bd213
    ):
        if axis >= 1:
            if not isinstance(x, list):
                x = x.tolist()
            for ret1 in x:
                value, indice = __find_cummax(
                    paddle.to_tensor(ret1, dtype=x_dtype), axis=axis - 1, dtype=x_dtype
                )
                indices.append(indice)
                values.append(value)
        else:
            x_list = x.numpy()
            z_list = __get_index(x_list.tolist())
            indices, values, n1 = x_list.copy(), x_list.copy(), {}
            indices.fill(0)
            values.fill(0)
            z_list = sorted(z_list, key=lambda i: i[1])
            for y, y_index in z_list:
                multi_index = y_index
                if tuple(multi_index[1:]) not in n1:
                    n1[tuple(multi_index[1:])] = multi_index[0]
                    indices[y_index] = multi_index[0]
                    values[y_index] = y
                elif (
                    y
                    >= x_list[
                        tuple([n1[tuple(multi_index[1:])]] + list(multi_index[1:]))
                    ]
                ):
                    n1[tuple(multi_index[1:])] = multi_index[0]
                    indices[y_index] = multi_index[0]
                    values[y_index] = y
                else:
                    indices[y_index] = n1[tuple(multi_index[1:])]
                    values[y_index] = x_list[
                        tuple([n1[tuple(multi_index[1:])]] + list(multi_index[1:]))
                    ]
    else:
        if not isinstance(x, list):
            x = x.tolist()
        n = 0
        for idx, y in enumerate(x):
            if x[n] > y:
                values.append(x[n])
            elif x[n] <= y or idx == 0:
                n = idx
                values.append(y)
            indices.append(n)

    if isinstance(x, paddle.Tensor):
        return paddle.to_tensor(values, dtype=x.dtype), paddle.to_tensor(
            indices, dtype="int64"
        )
    else:
        return ivy.array(values, dtype=x_dtype), ivy.array(indices, dtype="int64")


def __get_index(lst, indices=None, prefix=None):
    if indices is None:
        indices = []
    if prefix is None:
        prefix = []

    if isinstance(lst, list):
        for i, sub_lst in enumerate(lst):
            sub_indices = prefix + [i]
            __get_index(sub_lst, indices, sub_indices)
    else:
        indices.append((lst, tuple(prefix)))
    return indices


@with_unsupported_device_and_dtypes(
    {"2.5.1 and below": {"cpu": ("uint8", "int8", "int16")}},
    backend_version,
)
def cummin(
    x: paddle.Tensor,
    /,
    *,
    axis: int = 0,
    exclusive: bool = False,
    reverse: bool = False,
    dtype: Optional[paddle.dtype] = None,
    out: Optional[paddle.Tensor] = None,
) -> paddle.Tensor:
    dtype = dtype if dtype is not None else x.dtype
    if reverse:
        x = paddle.flip(x, axis=[axis])
    x_unstacked = paddle.unbind(x, axis=axis)
    cummin_x_unstacked = []
    cummin_x_unstacked.append(x_unstacked[0])
    for i, x_sub in enumerate(x_unstacked[1:]):
        cummin_x_sub = paddle.minimum(cummin_x_unstacked[i], x_sub)
        cummin_x_unstacked.append(cummin_x_sub)
    cummin_x = paddle.stack(cummin_x_unstacked, axis=axis)
    if reverse:
        cummin_x = paddle.flip(cummin_x, axis=[axis])
    return cummin_x.cast(dtype)<|MERGE_RESOLUTION|>--- conflicted
+++ resolved
@@ -545,14 +545,7 @@
     if (
         isinstance(x.tolist()[0], list)
         and len(x[0].shape) >= 1
-<<<<<<< HEAD
-        and (
-            isinstance(x[0], paddle.Tensor)
-            or isinstance(x[0], ivy.data_classes.array.Array)
-        )
-=======
         and (isinstance(x[0], paddle.Tensor) or isinstance(x[0], ivy.Array))
->>>>>>> 377bd213
     ):
         if axis >= 1:
             if not isinstance(x, list):
