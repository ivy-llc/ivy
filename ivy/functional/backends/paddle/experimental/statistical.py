# global
from typing import Optional, Union, Tuple, Sequence
import paddle
from ivy.utils.exceptions import IvyNotImplementedException
import ivy.functional.backends.paddle as paddle_backend

# local
from ivy.func_wrapper import with_unsupported_device_and_dtypes
from . import backend_version


@with_unsupported_device_and_dtypes(
    {
        "2.4.2 and below": {
            "cpu": (
                "int8",
                "int16",
                "uint8",
                "float16",
                "complex64",
                "complex128",
                "bool",
            )
        }
    },
    backend_version,
)
def median(
    input: paddle.Tensor,
    /,
    *,
    axis: Optional[Union[Tuple[int], int]] = None,
    keepdims: Optional[bool] = False,
    out: Optional[paddle.Tensor] = None,
) -> paddle.Tensor:
    # keepdims is set to True because in versions up to 2.4.2
    # there was a problem when the axis was defined and it was the
    # only axis in the tensor so it needs to be handled manually

    ret_dtype = input.dtype
    if input.dtype not in [paddle.int32, paddle.int64, paddle.float32, paddle.float64]:
        if paddle.is_complex(input):
            ret = paddle.complex(
                paddle.median(input.real(), axis=axis, keepdim=True),
                paddle.median(input.imag(), axis=axis, keepdim=True),
            )
        else:
            ret = paddle.median(input.cast("float32"), axis=axis, keepdim=True)
    else:
        ret = paddle.median(input, axis=axis, keepdim=True)
    if not keepdims:
        ret = paddle_backend.squeeze(ret, axis=axis)
    # The following code is to simulate other frameworks
    # output shapes behaviour since min output dim is 1 in paddle
    if isinstance(axis, Sequence):
        if len(axis) == input.ndim:
            axis = None
    if (input.ndim == 1 or axis is None) and not keepdims:
        ret = ret.squeeze()
    return ret.astype(ret_dtype)


def nanmean(
    a: paddle.Tensor,
    /,
    *,
    axis: Optional[Union[int, Tuple[int]]] = None,
    keepdims: Optional[bool] = False,
    dtype: Optional[paddle.dtype] = None,
    out: Optional[paddle.Tensor] = None,
) -> paddle.Tensor:
    ret_dtype = dtype if dtype is not None else a.dtype
    a = a.cast(
        ret_dtype
    )  # this is necessary to match other FWs behaviour which cast before calculation
    if a.dtype not in [paddle.int64, paddle.float32, paddle.float64]:
        if paddle.is_complex(a):
            ret = paddle.complex(
                paddle.nanmean(a.real(), axis=axis, keepdim=keepdims),
                paddle.nanmean(a.imag(), axis=axis, keepdim=keepdims),
            )
        else:
            ret = paddle.nanmean(a.cast("float32"), axis=axis, keepdim=keepdims)
    else:
        ret = paddle.nanmean(a, axis=axis, keepdim=keepdims)

    # The following code is to simulate other frameworks
    # output shapes behaviour since min output dim is 1 in paddle
    if isinstance(axis, Sequence):
        if len(axis) == a.ndim:
            axis = None
    if (a.ndim == 1 or axis is None) and not keepdims:
        ret = ret.squeeze()
    return ret.astype(ret_dtype)


def _compute_quantile(
    x, q, axis=None, keepdim=False, ignore_nan=False, interpolation="linear"
):
    # Validate x
    if not isinstance(x, paddle.Tensor):
        raise TypeError("input x should be a Tensor.")
    ret_dtype = x.dtype
    # Validate q
    if isinstance(q, (int, float)):
        q = [q]
    elif isinstance(q, (list, tuple)):
        if len(q) <= 0:
            raise ValueError("q should not be empty")
    elif isinstance(q, paddle.Tensor):
        q = q.tolist()
    else:
        raise TypeError("Type of q should be int, float, list or tuple.")

    # Validate axis
    dims = len(x.shape)
    out_shape = list(x.shape)
    if axis is None:
        x = paddle_backend.flatten(x)
        axis = 0
        out_shape = [1] * dims
    else:
        if isinstance(axis, (list, tuple)):
            if len(axis) <= 0:
                raise ValueError("axis should not be empty")
            axis_src, axis_dst = [], []
            for axis_single in axis:
                if not isinstance(axis_single, int) or not (
                    axis_single < dims and axis_single >= -dims
                ):
                    raise ValueError(
                        "Axis should be None, int, or a list, element should in "
                        "range [-rank(x), rank(x))."
                    )
                if axis_single < 0:
                    axis_single = axis_single + dims
                axis_src.append(axis_single)
                out_shape[axis_single] = 1
            axis_dst = list(range(-len(axis), 0))
            x = paddle_backend.moveaxis(x, axis_src, axis_dst)
            x = paddle_backend.flatten(x, axis_dst[0], axis_dst[-1])
            axis = axis_dst[0]
        else:
            if not isinstance(axis, int) or not (axis < dims and axis >= -dims):
                raise ValueError(
                    "Axis should be None, int, or a list, element should in "
                    "range [-rank(x), rank(x))."
                )
            if axis < 0:
                axis += dims
            out_shape[axis] = 1

    mask = paddle_backend.isnan(x)
    valid_counts = paddle_backend.sum(
        mask.logical_not(), axis=axis, keepdims=True, dtype="float64"
    )

    indices = []

    for q_num in q:
        if q_num < 0 or q_num > 1:
            raise ValueError("q should be in range [0, 1]")
        if paddle.in_dynamic_mode():
            q_num = paddle.to_tensor(q_num, dtype="float64")
        if ignore_nan:
            indices.append(q_num * (valid_counts - 1))
        else:
            index = q_num * (valid_counts - 1)
            last_index = x.shape[axis] - 1
            nums = paddle.full_like(index, fill_value=last_index)
            index = paddle_backend.where(mask.any(axis=axis, keepdim=True), nums, index)
            indices.append(index)
    sorted_tensor = paddle.sort(x, axis)

    outputs = []

    for index in indices:
        if interpolation not in ["linear", "lower", "higher", "midpoint", "nearest"]:
            raise ValueError(
                "interpolation must be 'linear', 'lower', 'higher', 'midpoint', "
                "or 'nearest'"
            )
        if interpolation == "lower":
            index = paddle.floor(index)
        elif interpolation == "higher":
            index = paddle.ceil(index)
        elif interpolation == "nearest":
            index = paddle.round(index)
        elif interpolation == "midpoint":
            index_floor = paddle.floor(index)
            index_ceil = paddle.ceil(index)
            index = (index_floor + index_ceil) / 2

        indices_below = paddle.floor(index).astype(paddle.int32)
        indices_upper = paddle.ceil(index).astype(paddle.int32)
        tensor_upper = paddle.take_along_axis(sorted_tensor, indices_upper, axis=axis)
        tensor_below = paddle.take_along_axis(sorted_tensor, indices_below, axis=axis)
        weights = index - indices_below.astype("float64")
        out = paddle.lerp(
            tensor_below.astype("float64"),
            tensor_upper.astype("float64"),
            weights,
        )
    if not keepdim:
        out = paddle.squeeze(out, axis=axis)
    else:
        out = out.reshape(out_shape)
    outputs.append(out)

    if len(q) > 1:
        outputs = paddle.stack(outputs, 0)
    else:
        outputs = outputs[0]

    return outputs.astype(ret_dtype)


@with_unsupported_device_and_dtypes(
    {
        "2.4.2 and below": {
            "cpu": (
                "int8",
                "int16",
                "uint8",
                "float16",
                "complex64",
                "complex128",
            )
        }
    },
    backend_version,
)
def quantile(
    a: paddle.Tensor,
    q: Union[paddle.Tensor, float],
    /,
    *,
    axis: Optional[Union[Sequence[int], int]] = None,
    keepdims: Optional[bool] = False,
    interpolation: Optional[str] = "linear",
    out: Optional[paddle.Tensor] = None,
) -> paddle.Tensor:
    return _compute_quantile(
        x=a,
        q=q,
        axis=axis,
        keepdim=keepdims,
        interpolation=interpolation,
        ignore_nan=False,
    )


def corrcoef(
    x: paddle.Tensor,
    /,
    *,
    y: Optional[paddle.Tensor] = None,
    rowvar: Optional[bool] = True,
    out: Optional[paddle.Tensor] = None,
) -> paddle.Tensor:
    raise IvyNotImplementedException()


def histogram(
    a: paddle.Tensor,
    /,
    *,
    bins: Optional[Union[int, paddle.Tensor]] = None,
    axis: Optional[int] = None,
    extend_lower_interval: Optional[bool] = False,
    extend_upper_interval: Optional[bool] = False,
    dtype: Optional[paddle.Tensor] = None,
    range: Optional[Tuple[float]] = None,
    weights: Optional[paddle.Tensor] = None,
    density: Optional[bool] = False,
    out: Optional[paddle.Tensor] = None,
) -> Tuple[paddle.Tensor]:
    if range is None:
        min_range = 0
        max_range = 0
    else:
        min_range = range[0]
        max_range = range[1]
    return paddle.histogram(a, bins=bins, min=min_range, max=max_range)


def nanmedian(
    input: paddle.Tensor,
    /,
    *,
    axis: Optional[Union[Tuple[int], int]] = None,
    keepdims: Optional[bool] = False,
    dtype: Optional[paddle.dtype] = None,
    overwrite_input: Optional[bool] = False,
    out: Optional[paddle.Tensor] = None,
) -> paddle.Tensor:
    if input.dtype not in [paddle.int32, paddle.int64, paddle.float32, paddle.float64]:
        if dtype is None:
            dtype = input.dtype
        input = input.cast("float32")
        paddle.nanmedian(x=input, axis=axis, keepdim=keepdims).cast(dtype)
    return paddle.nanmedian(x=input, axis=axis, keepdim=keepdims).cast(dtype)


@with_unsupported_device_and_dtypes(
    {
        "2.4.2 and below": {
            "cpu": (
                "int8",
                "int16",
                "uint8",
                "float16",
                "complex64",
                "complex128",
                "bool",
            )
        }
    },
    backend_version,
)
def unravel_index(
    indices: paddle.Tensor,
    shape: Tuple[int],
    /,
    *,
    out: Optional[paddle.Tensor] = None,
) -> paddle.Tensor:
    if indices.ndim == 0:
        indices = indices.unsqueeze(0)
    coord = []
    indices = indices
    for dim in reversed(shape):
        coord.append((indices % dim).astype("int32"))
        indices = paddle.floor(indices / dim)

    return tuple(reversed(coord))


<<<<<<< HEAD
def cov(
    x1: paddle.Tensor,
    x2: paddle.Tensor = None,
    /,
    *,
    rowVar: bool = True,
    bias: bool = False,
    ddof: Optional[int] = None,
    fweights: Optional[paddle.Tensor] = None,
    aweights: Optional[paddle.Tensor] = None,
    dtype: Optional[type] = None,
) -> paddle.Tensor:
    if fweights is not None:
        fweights = fweights.astype("float64")

    if aweights is not None:
        aweights = aweights.astype("float64")

    if ddof is not None and ddof != int(ddof):
        raise ValueError("ddof must be an integer")

    if len(x1.shape) > 2:
        raise ValueError("x1 has more than 2 dimensions")

    if x2 is not None:
        if len(x2.shape) > 2:
            raise ValueError("x2 has more than 2 dimensions")

    if ddof is None:
        if bias == 0:
            ddof = 1
        else:
            ddof = 0

    if dtype is None:
        x1 = x1.astype("float64")
        if x2 is not None:
            x2 = x2.astype("float64")
    else:
        x1 = x1.astype(dtype)
        if x2 is not None:
            x2 = x2.astype(dtype)

    X = x1
    if not rowVar and X.shape[0] != 1:
        X = paddle.transpose(X, perm=tuple(range(len(X.shape) - 1, -1, -1)))

    if x2 is not None:
        if not rowVar and x2.shape[0] != 1:
            x2 = paddle.transpose(x2, perm=tuple(range(len(x2.shape) - 1, -1, -1)))
        if len(x2.shape)>1:
          X = paddle.concat([X, x2], axis=0)
        else:
          X = paddle.stack([X, x2], axis=0)

    if not rowVar:    
      X = paddle.transpose(X, perm=tuple(range(len(X.shape) - 1, -1, -1)))

    return paddle.linalg.cov(X, rowvar=rowVar, ddof=ddof, fweights=fweights, aweights=aweights)
=======
@with_unsupported_device_and_dtypes(
    {
        "2.4.2 and below": {
            "cpu": (
                "int8",
                "int16",
                "uint8",
                "float16",
                "float32",
                "float64",
                "complex64",
                "complex128",
                "bool",
            )
        }
    },
    backend_version,
)
def bincount(
    x: paddle.Tensor,
    /,
    *,
    weights: Optional[paddle.Tensor] = None,
    minlength: int = 0,
    out: Optional[paddle.Tensor] = None,
) -> paddle.Tensor:
    return paddle.bincount(x, weights=weights, minlength=minlength).cast(
        x.dtype if weights is None else weights.dtype
    )
>>>>>>> 92904639
<|MERGE_RESOLUTION|>--- conflicted
+++ resolved
@@ -336,67 +336,6 @@
     return tuple(reversed(coord))
 
 
-<<<<<<< HEAD
-def cov(
-    x1: paddle.Tensor,
-    x2: paddle.Tensor = None,
-    /,
-    *,
-    rowVar: bool = True,
-    bias: bool = False,
-    ddof: Optional[int] = None,
-    fweights: Optional[paddle.Tensor] = None,
-    aweights: Optional[paddle.Tensor] = None,
-    dtype: Optional[type] = None,
-) -> paddle.Tensor:
-    if fweights is not None:
-        fweights = fweights.astype("float64")
-
-    if aweights is not None:
-        aweights = aweights.astype("float64")
-
-    if ddof is not None and ddof != int(ddof):
-        raise ValueError("ddof must be an integer")
-
-    if len(x1.shape) > 2:
-        raise ValueError("x1 has more than 2 dimensions")
-
-    if x2 is not None:
-        if len(x2.shape) > 2:
-            raise ValueError("x2 has more than 2 dimensions")
-
-    if ddof is None:
-        if bias == 0:
-            ddof = 1
-        else:
-            ddof = 0
-
-    if dtype is None:
-        x1 = x1.astype("float64")
-        if x2 is not None:
-            x2 = x2.astype("float64")
-    else:
-        x1 = x1.astype(dtype)
-        if x2 is not None:
-            x2 = x2.astype(dtype)
-
-    X = x1
-    if not rowVar and X.shape[0] != 1:
-        X = paddle.transpose(X, perm=tuple(range(len(X.shape) - 1, -1, -1)))
-
-    if x2 is not None:
-        if not rowVar and x2.shape[0] != 1:
-            x2 = paddle.transpose(x2, perm=tuple(range(len(x2.shape) - 1, -1, -1)))
-        if len(x2.shape)>1:
-          X = paddle.concat([X, x2], axis=0)
-        else:
-          X = paddle.stack([X, x2], axis=0)
-
-    if not rowVar:    
-      X = paddle.transpose(X, perm=tuple(range(len(X.shape) - 1, -1, -1)))
-
-    return paddle.linalg.cov(X, rowvar=rowVar, ddof=ddof, fweights=fweights, aweights=aweights)
-=======
 @with_unsupported_device_and_dtypes(
     {
         "2.4.2 and below": {
@@ -426,4 +365,64 @@
     return paddle.bincount(x, weights=weights, minlength=minlength).cast(
         x.dtype if weights is None else weights.dtype
     )
->>>>>>> 92904639
+
+
+def cov(
+    x1: paddle.Tensor,
+    x2: paddle.Tensor = None,
+    /,
+    *,
+    rowVar: bool = True,
+    bias: bool = False,
+    ddof: Optional[int] = None,
+    fweights: Optional[paddle.Tensor] = None,
+    aweights: Optional[paddle.Tensor] = None,
+    dtype: Optional[type] = None,
+) -> paddle.Tensor:
+    if fweights is not None:
+        fweights = fweights.astype("float64")
+
+    if aweights is not None:
+        aweights = aweights.astype("float64")
+
+    if ddof is not None and ddof != int(ddof):
+        raise ValueError("ddof must be an integer")
+
+    if len(x1.shape) > 2:
+        raise ValueError("x1 has more than 2 dimensions")
+
+    if x2 is not None:
+        if len(x2.shape) > 2:
+            raise ValueError("x2 has more than 2 dimensions")
+
+    if ddof is None:
+        if bias == 0:
+            ddof = 1
+        else:
+            ddof = 0
+
+    if dtype is None:
+        x1 = x1.astype("float64")
+        if x2 is not None:
+            x2 = x2.astype("float64")
+    else:
+        x1 = x1.astype(dtype)
+        if x2 is not None:
+            x2 = x2.astype(dtype)
+
+    X = x1
+    if not rowVar and X.shape[0] != 1:
+        X = paddle.transpose(X, perm=tuple(range(len(X.shape) - 1, -1, -1)))
+
+    if x2 is not None:
+        if not rowVar and x2.shape[0] != 1:
+            x2 = paddle.transpose(x2, perm=tuple(range(len(x2.shape) - 1, -1, -1)))
+        if len(x2.shape)>1:
+          X = paddle.concat([X, x2], axis=0)
+        else:
+          X = paddle.stack([X, x2], axis=0)
+
+    if not rowVar:    
+      X = paddle.transpose(X, perm=tuple(range(len(X.shape) - 1, -1, -1)))
+
+    return paddle.linalg.cov(X, rowvar=rowVar, ddof=ddof, fweights=fweights, aweights=aweights)