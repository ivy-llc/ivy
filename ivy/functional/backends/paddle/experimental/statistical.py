--- conflicted
+++ resolved
@@ -6,15 +6,10 @@
 from copy import deepcopy
 
 # local
-<<<<<<< HEAD
 from ivy.func_wrapper import (
     with_unsupported_device_and_dtypes,
     with_supported_dtypes,
 )
-from ivy.utils.exceptions import IvyNotImplementedException
-=======
-from ivy.func_wrapper import with_unsupported_device_and_dtypes, with_supported_dtypes
->>>>>>> a5d75c7e
 from . import backend_version
 
 
