# global
from typing import Optional, Union, Tuple, Sequence, Any
import paddle
import ivy.functional.backends.paddle as paddle_backend
import ivy
from copy import deepcopy

# local
from ivy.func_wrapper import (
    with_unsupported_device_and_dtypes,
    with_supported_dtypes,
)
from . import backend_version


@with_supported_dtypes(
    {"2.5.2 and below": ("complex", "float32", "float64", "int32", "int64")},
    backend_version,
)
def median(
    input: paddle.Tensor,
    /,
    *,
    axis: Optional[Union[Tuple[int], int]] = None,
    keepdims: Optional[bool] = False,
    out: Optional[paddle.Tensor] = None,
) -> paddle.Tensor:
    if paddle.is_complex(input):
        ret = paddle.complex(
            paddle.median(input.real(), axis=axis, keepdim=True),
            paddle.median(input.imag(), axis=axis, keepdim=True),
        )
    else:
        ret = paddle.median(input, axis=axis, keepdim=True)
    # keepdims is set to True because in versions up to 2.5.2
    # there was a problem when the axis was defined, and it was the
    # only axis in the tensor, so it needs to be handled manually
    if not keepdims:
        ret = paddle_backend.squeeze(ret, axis=axis)
    # The following code is to simulate other frameworks
    # output shapes behaviour since min output dim is 1 in paddle
    if isinstance(axis, Sequence):
        if len(axis) == input.ndim:
            axis = None
    if (input.ndim == 1 or axis is None) and not keepdims:
        ret = ret.squeeze()
    return ret.astype(input.dtype)


@with_supported_dtypes(
    {"2.5.2 and below": ("complex", "float32", "float64", "int64")}, backend_version
)
def nanmean(
    a: paddle.Tensor,
    /,
    *,
    axis: Optional[Union[int, Tuple[int]]] = None,
    keepdims: Optional[bool] = False,
    dtype: Optional[paddle.dtype] = None,
    out: Optional[paddle.Tensor] = None,
) -> paddle.Tensor:
    ret_dtype = dtype if dtype is not None else a.dtype
    a = a.cast(ret_dtype)
    if paddle.is_complex(a):
        ret = paddle.complex(
            paddle.nanmean(a.real(), axis=axis, keepdim=keepdims),
            paddle.nanmean(a.imag(), axis=axis, keepdim=keepdims),
        )
    else:
        ret = paddle.nanmean(a, axis=axis, keepdim=keepdims)

    # The following code is to simulate other frameworks
    # output shapes behavior since min output dim is 1 in paddle
    if isinstance(axis, Sequence):
        if len(axis) == a.ndim:
            axis = None
    if (a.ndim == 1 or axis is None) and not keepdims:
        ret = ret.squeeze()
    return ret.astype(ret_dtype)


def _infer_dtype(dtype: paddle.dtype):
    default_dtype = ivy.infer_default_dtype(dtype)
    if ivy.dtype_bits(dtype) < ivy.dtype_bits(default_dtype):
        return default_dtype
    return dtype


def _validate_quantile(q):
    if isinstance(q, float):
        q = paddle.to_tensor(q)
    if q.ndim == 1 and q.size < 10:
        for i in range(q.size):
            if not (0.0 <= q[i] <= 1.0):
                return False
    else:
        if not (paddle.all(q >= 0) and paddle.all(q <= 1)):
            return False
    return True


@with_unsupported_device_and_dtypes(
    {
        "2.5.2 and below": {
            "cpu": (
                "int8",
                "int16",
                "uint8",
                "float16",
                "bfloat16",
                "complex64",
                "complex128",
            )
        }
    },
    backend_version,
)
def nanmin(
    a: paddle.Tensor,
    /,
    *,
    axis: Optional[Union[int, Tuple[int]]] = None,
    keepdims: Optional[bool] = False,
    initial: Optional[Union[int, float, complex]] = None,
    where: Optional[paddle.Tensor] = None,
    out: Optional[paddle.Tensor] = None,
) -> paddle.Tensor:
    nan_mask = paddle.isnan(a)
    if where is not None:
        nan_mask = paddle.logical_or(nan_mask, paddle.logical_not(where))
    a_copy = a.clone()
    a_copy = paddle.where(nan_mask, paddle.full_like(a_copy, float("inf")), a_copy)
    if axis is None:
        result = paddle.min(a_copy, keepdim=keepdims)
    else:
        result = paddle.min(a_copy, axis=axis, keepdim=keepdims)
    if initial is not None:
        initial = paddle.to_tensor(initial, dtype=a.dtype)
        result = paddle.minimum(result, initial)
    return result


@with_supported_dtypes({"2.5.2 and below": ("float32", "float64")}, backend_version)
def nanprod(
    a: paddle.Tensor,
    /,
    *,
    axis: Optional[Union[int, Tuple[int]]] = None,
    keepdims: Optional[bool] = False,
    dtype: Optional[paddle.dtype] = None,
    out: Optional[paddle.Tensor] = None,
    initial: Optional[Union[int, float, complex]] = None,
    where: Optional[paddle.Tensor] = None,
) -> paddle.Tensor:
    dtype = ivy.as_native_dtype(dtype)
    if dtype is None:
        dtype = _infer_dtype(a.dtype)
    a = a.cast(dtype)
    if initial is None:
        initial = 1
    a = paddle.nan_to_num(a, nan=1.0)
    ret = paddle.prod(a, axis=axis, keepdim=keepdims) * initial

    if isinstance(axis, Sequence):
        if len(axis) == a.ndim:
            axis = None
    if (a.ndim == 1 or axis is None) and not keepdims:
        ret = ret.squeeze()
    return ret.cast(dtype)


def _to_positive_axis(axis, ndim):
    if not isinstance(axis, (list, tuple)):
        axis = [axis]

    if len(axis) == 0:
        raise ValueError("Axis can't be empty!")

    if len(set(axis)) != len(axis):
        raise ValueError("Duplicated axis!")

    for i in range(len(axis)):
        if not (isinstance(axis[i], int) and (ndim > axis[i] >= -ndim)):
            raise ValueError("Axis must be int in range [-rank(x), rank(x))")
        if axis[i] < 0:
            axis[i] += ndim
    return axis


def _handle_axis(a, q, fn, keepdims=False, axis=None, interpolation="nearest"):
    nd = a.ndim
    axis_arg = deepcopy(axis)
    if axis is not None:
        axis = _to_positive_axis(axis, nd)

        if len(axis) == 1:
            axis_arg = axis[0]
        else:
            keep = set(range(nd)) - set(axis)
            nkeep = len(keep)

            for i, s in enumerate(sorted(keep)):
                a = a.moveaxis(s, i)
            a = a.reshape(
                a.shape[:nkeep]
                + [
                    -1,
                ]
            )
            axis_arg = -1

    ret = fn(a, q, axis=axis_arg, interpolation=interpolation)

    if keepdims:
        if axis is None:
            index_ret = (None,) * nd
        else:
            index_ret = tuple(None if i in axis else slice(None) for i in range(nd))
        ret = ret[(Ellipsis,) + index_ret]
    # if keepdims:
    #     axis = axis if axis is not None else list(range(a.ndim))
    #     ret = ret.unsqueeze(axis)
    return ret


def _quantile(a, q, axis=None, interpolation="nearest"):
    if isinstance(q, float):
        q = paddle.to_tensor(q)
    ret_dtype = a.dtype
    if q.ndim > 1:
        raise ValueError("q argument must be a scalar or 1-dimensional!")
    if axis is None:
        axis = 0
        a = paddle.flatten(a)
    elif axis != 0:
        a = a.moveaxis(axis, 0)
        axis = 0

    n = a.shape[axis]

    indices = q * (n - 1)

    a = paddle.sort(a, axis)

    if interpolation == "lower":
        indices = paddle.floor(indices)
    elif interpolation == "higher":
        indices = paddle.ceil(indices)
    elif interpolation == "nearest":
        indices = paddle.round(indices)
    elif interpolation == "midpoint":
        index_floor = paddle.floor(indices)
        index_ceil = paddle.ceil(indices)
        indices = (index_ceil + index_floor) / 2

    indices_below = paddle.floor(indices).astype(paddle.int32)
    indices_upper = paddle.ceil(indices).astype(paddle.int32)
    weights = indices - indices_below.astype(paddle.float64)
    if interpolation == "nearest_jax":
        indices_below = paddle.clip(indices_below, 0, n - 1)
        indices_upper = paddle.clip(indices_upper, 0, n - 1)
        tensor_upper = paddle.gather(a, indices_upper, axis=axis)
        tensor_below = paddle.gather(a, indices_below, axis=axis)

        pred = weights <= 0.5
        out = paddle.where(pred, tensor_below, tensor_upper)
    else:
        tensor_upper = paddle.gather(a, indices_upper, axis=axis)
        tensor_below = paddle.gather(a, indices_below, axis=axis)
        out = paddle.lerp(
            tensor_below.astype(paddle.float64),
            tensor_upper.astype(paddle.float64),
            weights.astype(paddle.float64),
        )

    return out.astype(ret_dtype)


def _compute_quantile_wrapper(
    x,
    q,
    axis=None,
    keepdims=False,
    interpolation="linear",
):
    if not _validate_quantile(q):
        raise ValueError("Quantiles must be in the range [0, 1]")
    if interpolation not in [
        "linear",
        "lower",
        "higher",
        "midpoint",
        "nearest",
        "nearest_jax",
    ]:
        raise ValueError(
            "Interpolation must be 'linear', 'lower', 'higher', 'midpoint' or 'nearest'"
        )
    return _handle_axis(
        x,
        q,
        _quantile,
        keepdims=keepdims,
        axis=axis,
        interpolation=interpolation,
    )


@with_unsupported_device_and_dtypes(
    {
        "2.5.2 and below": {
            "cpu": (
                "int8",
                "int16",
                "uint8",
                "float16",
                "bfloat16",
                "complex64",
                "complex128",
            )
        }
    },
    backend_version,
)
def quantile(
    a: paddle.Tensor,
    q: Union[paddle.Tensor, float],
    /,
    *,
    axis: Optional[Union[Sequence[int], int]] = None,
    keepdims: Optional[bool] = False,
    interpolation: Optional[str] = "linear",
    out: Optional[paddle.Tensor] = None,
) -> paddle.Tensor:
    # added the nearest_jax mode to enable jax-like calculations for method="nearest"
    return _compute_quantile_wrapper(
        x=a,
        q=q,
        axis=axis,
        keepdims=keepdims,
        interpolation=interpolation,
    )


def corrcoef(
    x: paddle.Tensor,
    /,
    *,
    y: Optional[paddle.Tensor] = None,
    rowvar: Optional[bool] = True,
    name: Optional[str] = None,
    out: Optional[paddle.Tensor] = None,
) -> paddle.Tensor:
    return paddle.linalg.corrcoef(
        x=x,
        rowvar=rowvar,
        name=name,
    )


def histogram(
    a: paddle.Tensor,
    /,
    *,
    bins: Optional[Union[int, paddle.Tensor]] = None,
    axis: Optional[int] = None,
    extend_lower_interval: Optional[bool] = False,
    extend_upper_interval: Optional[bool] = False,
    dtype: Optional[paddle.Tensor] = None,
    range: Optional[Tuple[float]] = None,
    weights: Optional[paddle.Tensor] = None,
    density: Optional[bool] = False,
    out: Optional[paddle.Tensor] = None,
) -> Tuple[paddle.Tensor]:
    if range is None:
        min_range = 0
        max_range = 0
    else:
        min_range = range[0]
        max_range = range[1]
    return paddle.histogram(a, bins=bins, min=min_range, max=max_range)


@with_supported_dtypes(
    {"2.5.2 and below": ("float32", "float64", "int32", "int64")}, backend_version
)
def nanmedian(
    input: paddle.Tensor,
    /,
    *,
    axis: Optional[Union[Tuple[int], int]] = None,
    keepdims: Optional[bool] = False,
    dtype: Optional[paddle.dtype] = None,
    overwrite_input: Optional[bool] = False,
    out: Optional[paddle.Tensor] = None,
) -> paddle.Tensor:
    if dtype is None:
        dtype = input.dtype
    return paddle.nanmedian(x=input, axis=axis, keepdim=keepdims)


@with_unsupported_device_and_dtypes(
    {
        "2.5.2 and below": {
            "cpu": (
                "int8",
                "int16",
                "uint8",
                "float16",
                "bool",
            )
        }
    },
    backend_version,
)
def unravel_index(
    indices: paddle.Tensor,
    shape: Tuple[int],
    /,
    *,
    out: Optional[paddle.Tensor] = None,
) -> Tuple[Any, ...]:
    if indices.ndim == 0:
        indices = indices.unsqueeze(0)
    coord = []
    indices = indices
    for dim in reversed(shape):
        coord.append((indices % dim).astype("int32"))
        indices = paddle.floor(indices / dim)

    return tuple(reversed(coord))


<<<<<<< HEAD
def average(
    a: paddle.Tensor,
    /,
    *,
    axis: Optional[Union[int, Tuple[int]]] = None,
    keepdims: Optional[bool] = False,
    dtype: Optional[paddle.dtype] = None,
    out: Optional[paddle.Tensor] = None,
) -> paddle.Tensor:
    if a.dtype not in [paddle.int64, paddle.float32, paddle.float64]:
        if dtype is None:
            dtype = a.dtype
        a = a.cast("float32")
        paddle.average(x=a, axis=axis, keepdim=keepdims).cast(dtype)
    return paddle.average(x=a, axis=axis, keepdim=keepdims).cast(dtype)
=======
@with_unsupported_device_and_dtypes(
    {
        "2.5.2 and below": {
            "cpu": (
                "int8",
                "int16",
                "uint8",
                "float16",
                "float32",
                "float64",
                "complex64",
                "complex128",
                "bool",
            )
        }
    },
    backend_version,
)
def bincount(
    x: paddle.Tensor,
    /,
    *,
    weights: Optional[paddle.Tensor] = None,
    minlength: int = 0,
    out: Optional[paddle.Tensor] = None,
) -> paddle.Tensor:
    return paddle.bincount(x, weights=weights, minlength=minlength).cast(
        x.dtype if weights is None else weights.dtype
    )


def igamma(
    a: paddle.Tensor,
    /,
    *,
    x: paddle.Tensor,
    out: Optional[paddle.Tensor] = None,
) -> paddle.Tensor:
    results = []
    ret_dtype = a.dtype if out is None else out.dtype
    if paddle.float16 in [a.dtype, x.dtype]:
        a = a.astype("float32")
        x = x.astype("float32")

    for ai, xi in zip(a.flatten(), x.flatten()):
        ai = ai.astype("float64")
        xi = xi.astype("float64")

        def integrand(t):
            return paddle.exp(-t) * paddle.pow(t, ai - 1)

        intervals = paddle.linspace(0, xi, 10001).astype("float64")
        interval_width = xi / 10000
        values = integrand(intervals)
        integral = paddle.multiply((values[:-1] + values[1:]) / 2, interval_width)
        result = paddle.divide(paddle.sum(integral), paddle.exp(paddle.lgamma(ai)))
        results.append(result)

    return paddle.to_tensor(results, dtype=ret_dtype).reshape(a.shape)


def cov(
    x1: paddle.Tensor,
    x2: paddle.Tensor = None,
    /,
    *,
    rowVar: bool = True,
    bias: bool = False,
    ddof: Optional[int] = None,
    fweights: Optional[paddle.Tensor] = None,
    aweights: Optional[paddle.Tensor] = None,
    dtype: Optional[paddle.dtype] = None,
) -> paddle.Tensor:
    if fweights is not None:
        fweights = fweights.astype("float64")

    if aweights is not None:
        aweights = aweights.astype("float64")

    if ddof is not None and ddof != int(ddof):
        raise ValueError("ddof must be an integer")

    if len(x1.shape) > 2:
        raise ValueError("x1 has more than 2 dimensions")

    if x2 is not None:
        if len(x2.shape) > 2:
            raise ValueError("x2 has more than 2 dimensions")

    if ddof is None:
        if bias == 0:
            ddof = 1
        else:
            ddof = 0

    if dtype is None:
        x1 = x1.astype("float64")
        if x2 is not None:
            x2 = x2.astype("float64")
    else:
        x1 = x1.astype(dtype)
        if x2 is not None:
            x2 = x2.astype(dtype)

    X = x1
    if not rowVar and X.shape[0] != 1:
        X = paddle.transpose(X, perm=tuple(range(len(X.shape) - 1, -1, -1)))

    if x2 is not None:
        if not rowVar and x2.shape[0] != 1:
            x2 = paddle.transpose(x2, perm=tuple(range(len(x2.shape) - 1, -1, -1)))
        if len(x2.shape) > 1:
            X = paddle.concat([X, x2], axis=0)
        else:
            X = paddle.stack([X, x2], axis=0)

    if not rowVar:
        X = paddle.transpose(X, perm=tuple(range(len(X.shape) - 1, -1, -1)))

    return paddle.linalg.cov(
        X, rowvar=rowVar, ddof=ddof, fweights=fweights, aweights=aweights
    )


@with_supported_dtypes(
    {"2.5.2 and below": ("complex", "bool", "float32", "float64")},
    backend_version,
)
def cummax(
    x: paddle.Tensor,
    /,
    *,
    axis: int = 0,
    exclusive: bool = False,
    reverse: bool = False,
    dtype: Optional[paddle.dtype] = None,
    out: Optional[paddle.Tensor] = None,
) -> Tuple[paddle.Tensor, paddle.Tensor]:
    if x.dtype in (paddle.complex128, paddle.complex64):
        x = x.real()

    if not (exclusive or reverse):
        return __find_cummax(x, axis=axis)

    elif exclusive and reverse:
        x, indices = __find_cummax(ivy.flip(x, axis=(axis,)), axis=axis)
        x, indices = ivy.swapaxes(x, axis, -1), ivy.swapaxes(indices, axis, -1)
        x = ivy.concat((ivy.zeros_like(x[..., -1:]), x[..., :-1]), axis=-1)
        indices = ivy.concat(
            (ivy.zeros_like(indices[..., -1:]), indices[..., :-1]), axis=-1
        )
        x, indices = ivy.swapaxes(x, axis, -1), ivy.swapaxes(indices, axis, -1)
        return ivy.flip(x, axis=(axis,)), ivy.flip(indices, axis=(axis,))

    elif exclusive:
        x = ivy.swapaxes(x, axis, -1)
        x = ivy.concat((ivy.zeros_like(x[..., -1:]), x[..., :-1]), axis=-1)
        x = ivy.swapaxes(x, axis, -1)
        x, indices = __find_cummax(x, axis=axis)

        return x, indices

    else:
        x, indices = __find_cummax(ivy.flip(x, axis=(axis,)), axis=axis)
        return ivy.flip(x, axis=axis), ivy.flip(indices, axis=axis)


def __find_cummax(
    x: paddle.Tensor, axis: int = 0, dtype: Optional[paddle.dtype] = None
) -> Tuple[paddle.Tensor, paddle.Tensor]:
    indices = []
    values = []
    x_dtype = x.dtype if dtype is None else dtype
    if (
        isinstance(x.tolist()[0], list)
        and len(x[0].shape) >= 1
        and (isinstance(x[0], (paddle.Tensor, ivy.Array)))
    ):
        if axis >= 1:
            if not isinstance(x, list):
                x = x.tolist()
            for ret1 in x:
                value, indice = __find_cummax(
                    paddle.to_tensor(ret1, dtype=x_dtype), axis=axis - 1, dtype=x_dtype
                )
                indices.append(indice)
                values.append(value)
        else:
            x_list = x.numpy()
            z_list = __get_index(x_list.tolist())
            indices, values, n1 = x_list.copy(), x_list.copy(), {}
            indices.fill(0)
            values.fill(0)
            z_list = sorted(z_list, key=lambda i: i[1])
            for y, y_index in z_list:
                multi_index = y_index
                if tuple(multi_index[1:]) not in n1:
                    n1[tuple(multi_index[1:])] = multi_index[0]
                    indices[y_index] = multi_index[0]
                    values[y_index] = y
                elif (
                    y
                    >= x_list[
                        tuple([n1[tuple(multi_index[1:])]] + list(multi_index[1:]))
                    ]
                ):
                    n1[tuple(multi_index[1:])] = multi_index[0]
                    indices[y_index] = multi_index[0]
                    values[y_index] = y
                else:
                    indices[y_index] = n1[tuple(multi_index[1:])]
                    values[y_index] = x_list[
                        tuple([n1[tuple(multi_index[1:])]] + list(multi_index[1:]))
                    ]
    else:
        if not isinstance(x, list):
            x = x.tolist()
        n = 0
        for idx, y in enumerate(x):
            if x[n] > y:
                values.append(x[n])
            elif x[n] <= y or idx == 0:
                n = idx
                values.append(y)
            indices.append(n)

    if isinstance(x, paddle.Tensor):
        return paddle.to_tensor(values, dtype=x.dtype), paddle.to_tensor(
            indices, dtype="int64"
        )
    else:
        return ivy.array(values, dtype=x_dtype), ivy.array(indices, dtype="int64")


def __get_index(lst, indices=None, prefix=None):
    if indices is None:
        indices = []
    if prefix is None:
        prefix = []

    if isinstance(lst, list):
        for i, sub_lst in enumerate(lst):
            sub_indices = prefix + [i]
            __get_index(sub_lst, indices, sub_indices)
    else:
        indices.append((lst, tuple(prefix)))
    return indices


@with_unsupported_device_and_dtypes(
    {"2.5.2 and below": {"cpu": ("uint8", "int8", "int16")}},
    backend_version,
)
def cummin(
    x: paddle.Tensor,
    /,
    *,
    axis: int = 0,
    exclusive: bool = False,
    reverse: bool = False,
    dtype: Optional[paddle.dtype] = None,
    out: Optional[paddle.Tensor] = None,
) -> paddle.Tensor:
    dtype = dtype if dtype is not None else x.dtype
    if reverse:
        x = paddle.flip(x, axis=[axis])
    x_unstacked = paddle.unbind(x, axis=axis)
    cummin_x_unstacked = []
    cummin_x_unstacked.append(x_unstacked[0])
    for i, x_sub in enumerate(x_unstacked[1:]):
        cummin_x_sub = paddle.minimum(cummin_x_unstacked[i], x_sub)
        cummin_x_unstacked.append(cummin_x_sub)
    cummin_x = paddle.stack(cummin_x_unstacked, axis=axis)
    if reverse:
        cummin_x = paddle.flip(cummin_x, axis=[axis])
    return cummin_x.cast(dtype)
>>>>>>> 084085b3
<|MERGE_RESOLUTION|>--- conflicted
+++ resolved
@@ -431,23 +431,6 @@
     return tuple(reversed(coord))
 
 
-<<<<<<< HEAD
-def average(
-    a: paddle.Tensor,
-    /,
-    *,
-    axis: Optional[Union[int, Tuple[int]]] = None,
-    keepdims: Optional[bool] = False,
-    dtype: Optional[paddle.dtype] = None,
-    out: Optional[paddle.Tensor] = None,
-) -> paddle.Tensor:
-    if a.dtype not in [paddle.int64, paddle.float32, paddle.float64]:
-        if dtype is None:
-            dtype = a.dtype
-        a = a.cast("float32")
-        paddle.average(x=a, axis=axis, keepdim=keepdims).cast(dtype)
-    return paddle.average(x=a, axis=axis, keepdim=keepdims).cast(dtype)
-=======
 @with_unsupported_device_and_dtypes(
     {
         "2.5.2 and below": {
@@ -724,4 +707,20 @@
     if reverse:
         cummin_x = paddle.flip(cummin_x, axis=[axis])
     return cummin_x.cast(dtype)
->>>>>>> 084085b3
+  
+  
+def average(
+    a: paddle.Tensor,
+    /,
+    *,
+    axis: Optional[Union[int, Tuple[int]]] = None,
+    keepdims: Optional[bool] = False,
+    dtype: Optional[paddle.dtype] = None,
+    out: Optional[paddle.Tensor] = None,
+) -> paddle.Tensor:
+    if a.dtype not in [paddle.int64, paddle.float32, paddle.float64]:
+        if dtype is None:
+            dtype = a.dtype
+        a = a.cast("float32")
+        paddle.average(x=a, axis=axis, keepdim=keepdims).cast(dtype)
+    return paddle.average(x=a, axis=axis, keepdim=keepdims).cast(dtype)