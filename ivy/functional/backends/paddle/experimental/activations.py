# global
from typing import Optional, Union, Literal
import paddle
import paddle.nn.functional as F

# local
import ivy.functional.backends.paddle as paddle_backend
from ivy.func_wrapper import with_unsupported_device_and_dtypes, with_supported_dtypes
from . import backend_version


@with_unsupported_device_and_dtypes(
    {"2.5.1 and below": {"cpu": ("float16", "bfloat16")}}, backend_version
)
def logit(
    x: paddle.Tensor,
    /,
    *,
    eps: Optional[float] = None,
    complex_mode: Literal["split", "magnitude", "jax"] = "jax",
    out=None,
):
    if x.dtype in [paddle.float32, paddle.float64]:
        return paddle.logit(x, eps)
    if eps is None:
        nan = paddle_backend.squeeze(
            paddle.to_tensor(float("nan"), dtype=x.dtype), axis=-1
        )
        x = paddle_backend.where(
            paddle_backend.logical_or(
                paddle_backend.greater(x, 1), paddle_backend.less(x, 0)
            ),
            nan,
            x,
        )
    else:
        x = paddle_backend.minimum(paddle_backend.maximum(x, eps), 1 - eps)
    return paddle_backend.log(
        paddle_backend.divide(x, paddle_backend.subtract(1, x))
    ).cast(x.dtype)


@with_supported_dtypes({"2.5.1 and below": ("float32", "float64")}, backend_version)
def thresholded_relu(
    x: paddle.Tensor,
    /,
    *,
    threshold: Optional[Union[int, float]] = 0,
    out: Optional[paddle.Tensor] = None,
) -> paddle.Tensor:
    return F.thresholded_relu(x, threshold=threshold)


@with_supported_dtypes(
    {"2.5.1 and below": ("complex", "float32", "float64")}, backend_version
)
def relu6(
    x: paddle.Tensor, /, *, complex_mode="jax", out: Optional[paddle.Tensor] = None
) -> paddle.Tensor:
    if paddle.is_complex(x):
        return paddle.complex(F.relu6(x.real()), F.relu6(x.imag()))
    return F.relu6(x)


@with_supported_dtypes(
    {"2.5.1 and below": ("complex", "float32", "float64")}, backend_version
)
def logsigmoid(
    input: paddle.Tensor, /, *, complex_mode="jax", out: Optional[paddle.Tensor] = None
) -> paddle.Tensor:
    if paddle.is_complex(input):
        return paddle_backend.log(
            paddle_backend.divide(
                1.0, (paddle_backend.add(1.0, paddle_backend.exp(-input)))
            )
        )
    return F.log_sigmoid(input)


@with_supported_dtypes(
    {"2.5.1 and below": ("complex", "float32", "float64")}, backend_version
)
def selu(x: paddle.Tensor, /, *, out: Optional[paddle.Tensor] = None) -> paddle.Tensor:
    if paddle.is_complex(x):
        alpha = 1.6732632423543772848170429916717
        scale = 1.0507009873554804934193349852946
        ret = paddle_backend.multiply(
            scale,
            paddle_backend.where(
                paddle_backend.greater(x, 0),
                x,
                paddle_backend.multiply(alpha, paddle_backend.expm1(x)),
            ),
        )
        return ret
    return F.selu(x)


@with_supported_dtypes(
    {"2.5.1 and below": ("complex", "float32", "float64")}, backend_version
)
def silu(x: paddle.Tensor, /, *, out: Optional[paddle.Tensor] = None) -> paddle.Tensor:
    if paddle.is_complex(x):
        return x * (1.0 / (1.0 + paddle_backend.exp(-x)))
    return F.silu(x)


@with_supported_dtypes(
    {"2.5.1 and below": ("complex", "float32", "float64")}, backend_version
)
def elu(
    x: paddle.Tensor, /, *, alpha: float = 1.0, out: Optional[paddle.Tensor] = None
) -> paddle.Tensor:
    if paddle.is_complex(x):
        ret = (
            paddle_backend.where(
                paddle_backend.greater(x, 0),
                x,
                paddle_backend.multiply(alpha, paddle_backend.expm1(x)),
            ),
        )
        return ret
    return F.elu(x, alpha=alpha)


@with_unsupported_device_and_dtypes(
    {"2.5.1 and below": {"cpu": ("bfloat16", "float16")}}, backend_version
)
def hardtanh(
    x: paddle.Tensor,
    /,
    *,
    max_val: float = 1.0,
    min_val: float = -1.0,
    out: Optional[paddle.Tensor] = None,
) -> paddle.Tensor:
    if x.dtype in [paddle.float32, paddle.float64]:
        return F.hardtanh(x, min=min_val, max=max_val)

    if paddle.is_complex(x):
        ret = (
            paddle_backend.where(
                paddle_backend.greater(x, max_val),
                max_val,
                paddle_backend.where(paddle_backend.less(x, min_val), min_val, x),
            ),
        )
        return ret
    return F.hardtanh(x.cast("float32"), min=min_val, max=max_val).cast(x.dtype)


@with_unsupported_device_and_dtypes(
    {"2.5.1 and below": {"cpu": ("bfloat16", "float16")}}, backend_version
)
def tanhshrink(
    x: paddle.Tensor, /, *, out: Optional[paddle.Tensor] = None
) -> paddle.Tensor:
    if x.dtype in [paddle.float32, paddle.float64]:
        return F.tanhshrink(x)
    if paddle.is_complex(x):
        return paddle.complex(F.tanhshrink(x.real()), F.tanhshrink(x.imag()))
    return F.tanhshrink(x.cast("float32")).cast(x.dtype)


@with_unsupported_device_and_dtypes(
    {"2.5.1 and below": {"cpu": ("bfloat16", "float16")}}, backend_version
)
<<<<<<< HEAD
def softshrink(
    x: paddle.Tensor, /, *, lambd: float = 0.5, out: Optional[paddle.Tensor] = None
) -> paddle.Tensor:
    if x.dtype in [paddle.float32, paddle.float64]:
        return F.softshrink(x, threshold=lambd)
    if paddle.is_complex(x):
        ret = (
            paddle_backend.where(
                paddle_backend.greater(x, lambd),
                x - lambd,
                paddle_backend.where(paddle_backend.less(x, -lambd), x + lambd, 0),
            ),
        )
        return ret
    return F.softshrink(x.cast("float32"), threshold=lambd).cast(x.dtype)
=======
def celu(
    x: paddle.Tensor,
    /,
    *,
    alpha: float = 1.0,
    complex_mode="jax",
    out: Optional[paddle.Tensor] = None,
) -> paddle.Tensor:
    return F.celu(x, alpha=alpha)
>>>>>>> e5c5243e
<|MERGE_RESOLUTION|>--- conflicted
+++ resolved
@@ -165,7 +165,6 @@
 @with_unsupported_device_and_dtypes(
     {"2.5.1 and below": {"cpu": ("bfloat16", "float16")}}, backend_version
 )
-<<<<<<< HEAD
 def softshrink(
     x: paddle.Tensor, /, *, lambd: float = 0.5, out: Optional[paddle.Tensor] = None
 ) -> paddle.Tensor:
@@ -181,7 +180,10 @@
         )
         return ret
     return F.softshrink(x.cast("float32"), threshold=lambd).cast(x.dtype)
-=======
+
+@with_unsupported_device_and_dtypes(
+    {"2.5.1 and below": {"cpu": ("bfloat16", "float16")}}, backend_version
+)
 def celu(
     x: paddle.Tensor,
     /,
@@ -190,5 +192,4 @@
     complex_mode="jax",
     out: Optional[paddle.Tensor] = None,
 ) -> paddle.Tensor:
-    return F.celu(x, alpha=alpha)
->>>>>>> e5c5243e
+    return F.celu(x, alpha=alpha)