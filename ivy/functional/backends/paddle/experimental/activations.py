--- conflicted
+++ resolved
@@ -165,7 +165,6 @@
 @with_unsupported_device_and_dtypes(
     {"2.5.1 and below": {"cpu": ("bfloat16", "float16")}}, backend_version
 )
-<<<<<<< HEAD
 def threshold(
     x: paddle.Tensor,
     /,
@@ -182,7 +181,11 @@
     return paddle_backend.where(paddle_backend.greater(x, threshold), x, value).cast(
         x.dtype
     )
-=======
+
+
+@with_unsupported_device_and_dtypes(
+    {"2.5.1 and below": {"cpu": ("bfloat16", "float16")}}, backend_version
+)
 def celu(
     x: paddle.Tensor,
     /,
@@ -191,5 +194,4 @@
     complex_mode="jax",
     out: Optional[paddle.Tensor] = None,
 ) -> paddle.Tensor:
-    return F.celu(x, alpha=alpha)
->>>>>>> 373b0336
+    return F.celu(x, alpha=alpha)