--- conflicted
+++ resolved
@@ -110,6 +110,24 @@
     return F.silu(x.cast("float32")).cast(x.dtype)
 
 
+def elu(
+    x: paddle.Tensor, /, *, alpha: float = 1.0, out: Optional[paddle.Tensor] = None
+) -> paddle.Tensor:
+    if x.dtype in [paddle.float32, paddle.float64]:
+        return F.elu(x, alpha=alpha)
+
+    if paddle.is_complex(x):
+        ret = (
+            paddle_backend.where(
+                paddle_backend.greater(x, 0),
+                x,
+                paddle_backend.multiply(alpha, paddle_backend.expm1(x)),
+            ),
+        )
+        return ret
+    return F.elu(x.cast("float32"), alpha).cast(x.dtype)
+
+
 @with_unsupported_device_and_dtypes(
     {"2.5.1 and below": {"cpu": ("bfloat16", "float16")}}, backend_version
 )
@@ -133,8 +151,7 @@
             ),
         )
         return ret
-<<<<<<< HEAD
-    return F.elu(x.cast("float32"), alpha).cast(x.dtype)
+    return F.hardtanh(x.cast("float32"), min=min_val, max=max_val).cast(x.dtype)
 
 
 @with_unsupported_device_and_dtypes(
@@ -148,7 +165,4 @@
     complex_mode="jax",
     out: Optional[paddle.Tensor] = None,
 ) -> paddle.Tensor:
-    return F.celu(x, alpha=alpha)
-=======
-    return F.hardtanh(x.cast("float32"), min=min_val, max=max_val).cast(x.dtype)
->>>>>>> 139d9b55
+    return F.celu(x, alpha=alpha)