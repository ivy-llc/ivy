--- conflicted
+++ resolved
@@ -71,17 +71,11 @@
     return F.log_sigmoid(input.cast("float32")).cast(input.dtype)
 
 
-<<<<<<< HEAD
-def selu(
-    x: paddle.Tensor, /, *, out: Optional[paddle.Tensor] = None, complex_mode="jax"
-) -> paddle.Tensor:
-=======
 @with_unsupported_device_and_dtypes(
     {"2.5.1 and below": {"cpu": ("bfloat16", "complex64", "complex128")}},
     backend_version,
 )
 def selu(x: paddle.Tensor, /, *, out: Optional[paddle.Tensor] = None) -> paddle.Tensor:
->>>>>>> 5bb2dab7
     if x.dtype in [paddle.float32, paddle.float64]:
         return F.selu(x)
     if paddle.is_complex(x):
@@ -99,17 +93,11 @@
     return F.selu(x.cast("float32")).cast(x.dtype)
 
 
-<<<<<<< HEAD
-def silu(
-    x: paddle.Tensor, /, *, out: Optional[paddle.Tensor] = None, complex_mode="jax"
-) -> paddle.Tensor:
-=======
 @with_unsupported_device_and_dtypes(
     {"2.5.1 and below": {"cpu": ("bfloat16", "complex64", "complex128")}},
     backend_version,
 )
 def silu(x: paddle.Tensor, /, *, out: Optional[paddle.Tensor] = None) -> paddle.Tensor:
->>>>>>> 5bb2dab7
     if x.dtype in [paddle.float32, paddle.float64]:
         return F.silu(x)
     if paddle.is_complex(x):
