--- conflicted
+++ resolved
@@ -1,18 +1,32 @@
 # global
-<<<<<<< HEAD
 from typing import Callable
-=======
->>>>>>> 8ecabf65
 import paddle
 
 # local
 import ivy
-<<<<<<< HEAD
+from ivy.func_wrapper import inputs_to_native_arrays
 from ivy.utils.exceptions import IvyNotImplementedException
 
 
 def bind_custom_gradient_function(func, custom_grad_fn):
-    raise IvyNotImplementedException()
+    class _CustomModule(paddle.autograd.PyLayer):
+        @staticmethod
+        def forward(ctx, x):
+            ret = ivy.to_native(func(x), nested=True, include_derived=True)
+            ctx.save_for_backward(x, ret)
+            return ret
+
+        @staticmethod
+        def backward(ctx, upstream):
+            grads = custom_grad_fn(
+                *ivy.to_ivy(
+                    (ctx.saved_tensor(), upstream), nested=True, include_derived=True
+                )
+            )
+            return ivy.to_native(grads, nested=True, include_derived=True)
+
+    custom_module = _CustomModule.apply
+    return inputs_to_native_arrays(custom_module)
 
 
 def vjp(func: Callable, *primals):
@@ -39,28 +53,4 @@
 def jvp(func: Callable, primals, tangents):
     raise IvyNotImplementedException(
         "forward-mode autodiff not available for paddle backend"
-    )
-=======
-from ivy.func_wrapper import inputs_to_native_arrays
-
-
-def bind_custom_gradient_function(func, custom_grad_fn):
-    class _CustomModule(paddle.autograd.PyLayer):
-        @staticmethod
-        def forward(ctx, x):
-            ret = ivy.to_native(func(x), nested=True, include_derived=True)
-            ctx.save_for_backward(x, ret)
-            return ret
-
-        @staticmethod
-        def backward(ctx, upstream):
-            grads = custom_grad_fn(
-                *ivy.to_ivy(
-                    (ctx.saved_tensor(), upstream), nested=True, include_derived=True
-                )
-            )
-            return ivy.to_native(grads, nested=True, include_derived=True)
-
-    custom_module = _CustomModule.apply
-    return inputs_to_native_arrays(custom_module)
->>>>>>> 8ecabf65
+    )