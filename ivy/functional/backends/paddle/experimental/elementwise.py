--- conflicted
+++ resolved
@@ -293,9 +293,5 @@
     keepdims: Optional[bool] = False,
     name: Optional[str] = None,
 ) -> paddle.Tensor:
-<<<<<<< HEAD
     non_zero_count = paddle.sum(x != 0, axis=axis, keepdim=keepdims, name=name)
-    return non_zero_count
-=======
-    raise IvyNotImplementedException()
->>>>>>> cbefe21a
+    return non_zero_count