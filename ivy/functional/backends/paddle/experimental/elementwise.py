# global
from typing import Optional, Union, Tuple, List
from numbers import Number
from math import pi
import paddle
from ivy.utils.exceptions import IvyNotImplementedException

# local
import ivy
from ivy import promote_types_of_inputs
from ivy.functional.backends.torch.elementwise import _cast_for_unary_op
from .. import backend_version


def lcm(
    x1: paddle.Tensor,
    x2: paddle.Tensor,
    /,
    *,
    out: Optional[paddle.Tensor] = None,
) -> paddle.Tensor:
    return paddle.lcm(x1, x2)


def fmod(
    x1: paddle.Tensor,
    x2: paddle.Tensor,
    /,
    *,
    out: Optional[paddle.Tensor] = None,
) -> paddle.Tensor:
    raise IvyNotImplementedException()


def fmax(
    x1: paddle.Tensor,
    x2: paddle.Tensor,
    /,
    *,
    out: Optional[paddle.Tensor] = None,
) -> paddle.Tensor:
    return paddle.fmax(x1, x2)


def fmin(
    x1: paddle.Tensor,
    x2: paddle.Tensor,
    /,
    *,
    out: Optional[paddle.Tensor] = None,
) -> paddle.Tensor:
    return paddle.fmin(x1, x2)


def sinc(x: paddle.Tensor, /, *, out: Optional[paddle.Tensor] = None) -> paddle.Tensor:
    return paddle.where(
        x == 0,
        1,
        paddle.divide(paddle.sin(x), x)
    )


def trapz(
    y: paddle.Tensor,
    /,
    *,
    x: Optional[paddle.Tensor] = None,
    dx: Optional[float] = None,
    axis: Optional[int] = -1,
    out: Optional[paddle.Tensor] = None,
) -> paddle.Tensor:
    raise IvyNotImplementedException()


def float_power(
    x1: Union[paddle.Tensor, float, list, tuple],
    x2: Union[paddle.Tensor, float, list, tuple],
    /,
    *,
    out: Optional[paddle.Tensor] = None,
) -> paddle.Tensor:
    raise IvyNotImplementedException()


def exp2(
    x: Union[paddle.Tensor, float, list, tuple],
    /,
    *,
    out: Optional[paddle.Tensor] = None,
) -> paddle.Tensor:
    raise IvyNotImplementedException()


def copysign(
    x1: Union[paddle.Tensor, Number],
    x2: Union[paddle.Tensor, Number],
    /,
    *,
    out: Optional[paddle.Tensor] = None,
) -> paddle.Tensor:
    raise IvyNotImplementedException()


def count_nonzero(
    a: paddle.Tensor,
    /,
    *,
    axis: Optional[Union[int, Tuple[int, ...]]] = None,
    keepdims: Optional[bool] = False,
    dtype: Optional[paddle.dtype] = None,
    out: Optional[paddle.Tensor] = None,
) -> paddle.Tensor:
    raise IvyNotImplementedException()


def nansum(
    x: paddle.Tensor,
    /,
    *,
    axis: Optional[Union[Tuple[int, ...], int]] = None,
    dtype: Optional[paddle.dtype] = None,
    keepdims: Optional[bool] = False,
    out: Optional[paddle.Tensor] = None,
) -> paddle.Tensor:
    return paddle.nansum(x, axis=axis, dtype=dtype, keepdim=keepdims)


def gcd(
    x1: Union[paddle.Tensor, int, list, tuple],
    x2: Union[paddle.Tensor, float, list, tuple],
    /,
    *,
    out: Optional[paddle.Tensor] = None,
) -> paddle.Tensor:
    x1, x2 = promote_types_of_inputs(x1, x2)
    return paddle.gcd(x1, x2)


def isclose(
    a: paddle.Tensor,
    b: paddle.Tensor,
    /,
    *,
    rtol: Optional[float] = 1e-05,
    atol: Optional[float] = 1e-08,
    equal_nan: Optional[bool] = False,
    out: Optional[paddle.Tensor] = None,
) -> paddle.Tensor:
    return paddle.isclose(a, b, rtol=rtol, atol=atol, equal_nan=equal_nan)


def angle(
    input: paddle.Tensor,
    /,
    *,
    deg: Optional[bool] = None,
    out: Optional[paddle.Tensor] = None,
) -> paddle.Tensor:
    result = paddle.angle(input)
    if deg:
        result = paddle.rad2deg(result)
    return result


def imag(
    val: paddle.Tensor,
    /,
    *,
    out: Optional[paddle.Tensor] = None,
) -> paddle.Tensor:
    raise IvyNotImplementedException()


def nan_to_num(x: paddle.Tensor,
    /,
    *,
    copy: Optional[bool] = True,
    nan: Optional[Union[float, int]] = 0.0,
    posinf: Optional[Union[float, int]] = None,
    neginf: Optional[Union[float, int]] = None,
    out: Optional[paddle.Tensor] = None,
) -> paddle.Tensor:
    raise IvyNotImplementedException()
   

def logaddexp2(
    x1: Union[paddle.Tensor, float, list, tuple],
    x2: Union[paddle.Tensor, float, list, tuple],
    /,
    *,
    out: Optional[paddle.Tensor] = None,
) -> paddle.Tensor:
    raise IvyNotImplementedException()


def diff(
    x: Union[paddle.Tensor, list, tuple],
    /,
    *,
    n: int = 1,
    axis: int = -1,
    prepend: Optional[Union[paddle.Tensor, int, float, list, tuple]] = None,
    append: Optional[Union[paddle.Tensor, int, float, list, tuple]] = None,
    out: Optional[paddle.Tensor] = None,
) -> paddle.Tensor:
    x=paddle.to_tensor(x)
    return paddle.diff(x, n=n, axis=axis, prepend=prepend, append=append)


def signbit(
    x: Union[paddle.Tensor, float, int, list, tuple],
    /,
    *,
    out: Optional[paddle.Tensor] = None,
) -> paddle.Tensor:
    raise IvyNotImplementedException()


def hypot(
    x1: paddle.Tensor,
    x2: paddle.Tensor,
    /,
    *,
    out: Optional[paddle.Tensor] = None,
) -> paddle.Tensor:
    raise IvyNotImplementedException()


def allclose(
    x1: paddle.Tensor,
    x2: paddle.Tensor,
    /,
    *,
    rtol: Optional[float] = 1e-05,
    atol: Optional[float] = 1e-08,
    equal_nan: Optional[bool] = False,
    out: Optional[paddle.Tensor] = None,
) -> bool:
    raise IvyNotImplementedException()


def fix(
    x: paddle.Tensor,
    /,
    *,
    out: Optional[paddle.Tensor] = None,
) -> paddle.Tensor:
    raise IvyNotImplementedException()


def nextafter(
    x1: paddle.Tensor,
    x2: paddle.Tensor,
    /,
    *,
    out: Optional[paddle.Tensor] = None,
) -> paddle.Tensor:
    raise IvyNotImplementedException()


def zeta(
    x: paddle.Tensor,
    q: paddle.Tensor,
    /,
    *,
    out: Optional[paddle.Tensor] = None,
) -> paddle.Tensor:
    raise IvyNotImplementedException()


def gradient(
    x: paddle.Tensor,
    /,
    *,
    spacing: Optional[Union[int, list, tuple]] = 1,
    axis: Optional[Union[int, list, tuple]] = None,
    edge_order: Optional[int] = 1,
) -> Union[paddle.Tensor, List[paddle.Tensor]]:
    raise IvyNotImplementedException()


def xlogy(
    x: paddle.Tensor, y: paddle.Tensor, /, *, out: Optional[paddle.Tensor] = None
) -> paddle.Tensor:
    raise IvyNotImplementedException()


def real(x: paddle.Tensor, /, *, out: Optional[paddle.Tensor] = None) -> paddle.Tensor:
<<<<<<< HEAD
    return paddle.real(x)
=======
    raise IvyNotImplementedException()


def count_nonzero(
    x: paddle.Tensor,
    /,
    *,
    axis: Optional[Union[int, list, tuple]] = None,
    keepdims: Optional[bool] = False,
    name: Optional[str] = None,
) -> paddle.Tensor:
    raise IvyNotImplementedException()
>>>>>>> cbefe21a
<|MERGE_RESOLUTION|>--- conflicted
+++ resolved
@@ -286,10 +286,8 @@
 
 
 def real(x: paddle.Tensor, /, *, out: Optional[paddle.Tensor] = None) -> paddle.Tensor:
-<<<<<<< HEAD
+
     return paddle.real(x)
-=======
-    raise IvyNotImplementedException()
 
 
 def count_nonzero(
@@ -301,4 +299,3 @@
     name: Optional[str] = None,
 ) -> paddle.Tensor:
     raise IvyNotImplementedException()
->>>>>>> cbefe21a
