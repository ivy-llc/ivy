# global
from typing import Optional, Union, Tuple, List
from numbers import Number
<<<<<<< HEAD

# from math import pi
=======
>>>>>>> 0d739c6e
import paddle
from ivy.utils.exceptions import IvyNotImplementedException
from ivy.func_wrapper import (
    with_unsupported_dtypes,
    with_supported_dtypes,
    with_unsupported_device_and_dtypes,
)

# local
import ivy
from ivy import promote_types_of_inputs
from .. import backend_version


def lcm(
    x1: paddle.Tensor,
    x2: paddle.Tensor,
    /,
    *,
    out: Optional[paddle.Tensor] = None,
) -> paddle.Tensor:
    x1_dtype = x1.dtype
    x2_dtype = x2.dtype
    if (x1_dtype, x2_dtype) == (paddle.int16, paddle.int16):
        return paddle.cast(
            paddle.lcm(paddle.cast(x1, paddle.int32), paddle.cast(x2, paddle.int32)),
            paddle.int16,
        )
    elif x1_dtype != x2_dtype:
        x1, x2 = ivy.promote_types_of_inputs(x1, x2)
    return paddle.lcm(x1, x2)


@with_supported_dtypes(
    {"2.4.2 and below": ("float64", "float32", "int64", "int64")},
    backend_version,
)
def fmax(
    x1: paddle.Tensor,
    x2: paddle.Tensor,
    /,
    *,
    out: Optional[paddle.Tensor] = None,
) -> paddle.Tensor:
    if x1.dtype != x2.dtype:
        x1, x2 = promote_types_of_inputs(x1, x2)
    return paddle.fmax(x1, x2)


@with_supported_dtypes(
    {"2.4.2 and below": ("float64", "float32", "int64", "int64")},
    backend_version,
)
def fmin(
    x1: paddle.Tensor,
    x2: paddle.Tensor,
    /,
    *,
    out: Optional[paddle.Tensor] = None,
) -> paddle.Tensor:
    if x1.dtype != x2.dtype:
        x1, x2 = promote_types_of_inputs(x1, x2)
    return paddle.fmin(x1, x2)


def sinc(x: paddle.Tensor, /, *, out: Optional[paddle.Tensor] = None) -> paddle.Tensor:
    return paddle.where(x == 0, 1, paddle.divide(paddle.sin(x), x))


def trapz(
    y: paddle.Tensor,
    /,
    *,
    x: Optional[paddle.Tensor] = None,
    dx: Optional[float] = None,
    axis: Optional[int] = -1,
    out: Optional[paddle.Tensor] = None,
) -> paddle.Tensor:
    raise IvyNotImplementedException()


@with_unsupported_device_and_dtypes(
    {"2.4.2 and below": {"cpu": ("uint16", "bfloat16")}}, backend_version
)
def float_power(
    x1: Union[paddle.Tensor, float, list, tuple],
    x2: Union[paddle.Tensor, float, list, tuple],
    /,
    *,
    out: Optional[paddle.Tensor] = None,
) -> paddle.Tensor:
    x1 = paddle.cast(x1, dtype="float64")
    x2 = paddle.cast(x2, dtype="float64")  # Compute the element-wise power
    return paddle.cast(paddle.pow(x1, x2), dtype=paddle.float64)


@with_unsupported_device_and_dtypes(
    {"2.4.2 and below": {"cpu": ("uint16", "bfloat16")}}, backend_version
)
def exp2(
    x: Union[paddle.Tensor, float, list, tuple],
    /,
    *,
    out: Optional[paddle.Tensor] = None,
) -> paddle.Tensor:
    with ivy.ArrayMode(False):
        return ivy.pow(2, x)


@with_unsupported_device_and_dtypes(
    {"2.4.2 and below": {"cpu": ("uint16", "bfloat16")}}, backend_version
)
def copysign(
    x1: Union[paddle.Tensor, Number],
    x2: Union[paddle.Tensor, Number],
    /,
    *,
    out: Optional[paddle.Tensor] = None,
) -> paddle.Tensor:
    with ivy.ArrayMode(False):
        x2 = ivy.where(ivy.equal(x2, paddle.to_tensor(0)), ivy.divide(1, x2), x2)
        signs = ivy.sign(x2)
        return ivy.multiply(ivy.abs(x1), signs)


<<<<<<< HEAD
# def count_nonzero(
#     a: paddle.Tensor,
#     /,
#     *,
#     axis: Optional[Union[int, Tuple[int, ...]]] = None,
#     keepdims: Optional[bool] = False,
#     dtype: Optional[paddle.dtype] = None,
#     out: Optional[paddle.Tensor] = None,
# ) -> paddle.Tensor:
#     raise IvyNotImplementedException()


=======
@with_unsupported_device_and_dtypes(
    {"2.4.2 and below": {"cpu": ("uint8", "int8", "int16", "float16")}}, backend_version
)
>>>>>>> 0d739c6e
def nansum(
    x: paddle.Tensor,
    /,
    *,
    axis: Optional[Union[Tuple[int, ...], int]] = None,
    dtype: Optional[paddle.dtype] = None,
    keepdims: Optional[bool] = False,
    out: Optional[paddle.Tensor] = None,
) -> paddle.Tensor:
    return paddle.nansum(x, axis=axis, dtype=dtype, keepdim=keepdims)


@with_unsupported_device_and_dtypes(
    {"2.4.2 and below": {"cpu": ("int8", "int16")}}, backend_version
)
def gcd(
    x1: Union[paddle.Tensor, int, list, tuple],
    x2: Union[paddle.Tensor, float, list, tuple],
    /,
    *,
    out: Optional[paddle.Tensor] = None,
) -> paddle.Tensor:
    x1, x2 = promote_types_of_inputs(x1, x2)
    return paddle.gcd(x1, x2)


@with_unsupported_device_and_dtypes(
    {"2.4.2 and below": {"cpu": ("float16",)}}, backend_version
)
def isclose(
    a: paddle.Tensor,
    b: paddle.Tensor,
    /,
    *,
    rtol: Optional[float] = 1e-05,
    atol: Optional[float] = 1e-08,
    equal_nan: Optional[bool] = False,
    out: Optional[paddle.Tensor] = None,
) -> paddle.Tensor:
    return paddle.isclose(a, b, rtol=rtol, atol=atol, equal_nan=equal_nan)


def angle(
    input: paddle.Tensor,
    /,
    *,
    deg: Optional[bool] = None,
    out: Optional[paddle.Tensor] = None,
) -> paddle.Tensor:
    result = paddle.angle(input)
    if deg:
        result = paddle.rad2deg(result)
    return result


@with_unsupported_dtypes(
    {
        "2.4.2 and below": (
            "int8",
            "int16",
            "int32",
            "int64",
            "uint8",
            "uint16",
            "bfloat16",
            "float16",
            "float32",
            "float64",
            "bool",
        )
    },
    backend_version,
)
def imag(
    val: paddle.Tensor,
    /,
    *,
    out: Optional[paddle.Tensor] = None,
) -> paddle.Tensor:
    return paddle.imag(val)


@with_unsupported_dtypes(
    {"2.4.2 and below": ("uint16", "bfloat16")},
    backend_version,
)
def nan_to_num(
    x: paddle.Tensor,
    /,
    *,
    copy: Optional[bool] = True,
    nan: Optional[Union[float, int]] = 0.0,
    posinf: Optional[Union[float, int]] = None,
    neginf: Optional[Union[float, int]] = None,
    out: Optional[paddle.Tensor] = None,
) -> paddle.Tensor:
    with ivy.ArrayMode(False):
        if ivy.is_int_dtype(x):
            if posinf is None:
                posinf = ivy.iinfo(x).max
            if neginf is None:
                neginf = ivy.iinfo(x).min
        elif ivy.is_float_dtype(x) or ivy.is_complex_dtype(x):
            if posinf is None:
                posinf = ivy.finfo(x).max
            if neginf is None:
                neginf = ivy.finfo(x).min
        ret = ivy.where(ivy.isnan(x), paddle.to_tensor(nan, dtype=x.dtype), x)
        ret = ivy.where(
            ivy.logical_and(ivy.isinf(ret), ret > 0),
            paddle.to_tensor(posinf, dtype=x.dtype),
            ret,
        )
        ret = ivy.where(
            ivy.logical_and(ivy.isinf(ret), ret < 0),
            paddle.to_tensor(neginf, dtype=x.dtype),
            ret,
        )
        if copy:
            return ret.clone()
        else:
            x = ret
            return x


@with_unsupported_device_and_dtypes(
    {"2.4.2 and below": {"cpu": ("uint16", "bfloat16")}}, backend_version
)
def logaddexp2(
    x1: Union[paddle.Tensor, float, list, tuple],
    x2: Union[paddle.Tensor, float, list, tuple],
    /,
    *,
    out: Optional[paddle.Tensor] = None,
) -> paddle.Tensor:
    with ivy.ArrayMode(False):
        return ivy.log2(ivy.exp2(x1) + ivy.exp2(x2))


def diff(
    x: Union[paddle.Tensor, list, tuple],
    /,
    *,
    n: int = 1,
    axis: int = -1,
    prepend: Optional[Union[paddle.Tensor, int, float, list, tuple]] = None,
    append: Optional[Union[paddle.Tensor, int, float, list, tuple]] = None,
    out: Optional[paddle.Tensor] = None,
) -> paddle.Tensor:
    x = paddle.to_tensor(x)
    return paddle.diff(x, n=n, axis=axis, prepend=prepend, append=append)


def signbit(
    x: Union[paddle.Tensor, float, int, list, tuple],
    /,
    *,
    out: Optional[paddle.Tensor] = None,
) -> paddle.Tensor:
    raise IvyNotImplementedException()


def hypot(
    x1: paddle.Tensor,
    x2: paddle.Tensor,
    /,
    *,
    out: Optional[paddle.Tensor] = None,
) -> paddle.Tensor:
    raise IvyNotImplementedException()


@with_unsupported_dtypes(
    {
        "2.4.2 and below": (
            "int8",
            "int16",
            "int32",
            "int64",
            "uint8",
            "uint16",
            "bfloat16",
            "float16",
            "complex64",
            "complex128",
            "bool",
        )
    },
    backend_version,
)
def allclose(
    x1: paddle.Tensor,
    x2: paddle.Tensor,
    /,
    *,
    rtol: Optional[float] = 1e-05,
    atol: Optional[float] = 1e-08,
    equal_nan: Optional[bool] = False,
    out: Optional[paddle.Tensor] = None,
) -> bool:
    return paddle.allclose(x1, x2, rtol=rtol, atol=atol, equal_nan=equal_nan)


def fix(
    x: paddle.Tensor,
    /,
    *,
    out: Optional[paddle.Tensor] = None,
) -> paddle.Tensor:
    raise IvyNotImplementedException()


def nextafter(
    x1: paddle.Tensor,
    x2: paddle.Tensor,
    /,
    *,
    out: Optional[paddle.Tensor] = None,
) -> paddle.Tensor:
    raise IvyNotImplementedException()


_BERNOULLI_COEFS = [
    12,
    -720,
    30240,
    -1209600,
    47900160,
    -1307674368000 / 691,
    74724249600,
    -10670622842880000 / 3617,
    5109094217170944000 / 43867,
    -802857662698291200000 / 174611,
    14101100039391805440000 / 77683,
    -1693824136731743669452800000 / 236364091,
    186134520519971831808000000 / 657931,
    -37893265687455865519472640000000 / 3392780147,
    759790291646040068357842010112000000 / 1723168255201,
    -134196726836183700385281186201600000000 / 7709321041217,
]


@with_unsupported_device_and_dtypes(
    {
        "2.4.2 and below": {
            "cpu": (
                "uint16",
                "bfloat16",
                "int8",
                "int16",
                "int32",
                "int64",
                "uint8",
                "uint16",
                "float16",
                "bool",
            )
        }
    },
    backend_version,
)
def zeta(
    x: paddle.Tensor,
    q: paddle.Tensor,
    /,
    *,
    out: Optional[paddle.Tensor] = None,
) -> paddle.Tensor:
    with ivy.ArrayMode(False):
        s, a = ivy.promote_types_of_inputs(x, q)
        s_, a_ = paddle.unsqueeze(x, -1), paddle.unsqueeze(q, -1)
        N = M = (
            paddle.to_tensor(8.0, dtype="float32")
            if q.dtype == paddle.float32
            else paddle.to_tensor(8.0, dtype="float64")
        )
        assert M <= len(_BERNOULLI_COEFS)
        k = paddle.unsqueeze(ivy.arange(N, dtype=q.dtype), tuple(range(q.ndim)))
        S = paddle.sum((a_ + k) ** -s_, -1)
        Q = ivy.divide((q + N) ** (1 - x), x - 1)
        T0 = (q + N) ** -x
        m = paddle.unsqueeze(ivy.arange(2 * M, dtype=s.dtype), tuple(range(s.ndim)))
        s_over_a = (s_ + m) / (a_ + N)
        s_over_a = ivy.where(
            s_over_a == 0, paddle.ones_like(s_over_a) * 1e-20, s_over_a
        )
        T1 = paddle.cumprod(s_over_a, -1)[..., ::2]
        # t=np.array(T1)
        T1 = paddle.clip(T1, max=ivy.finfo(T1.dtype).max)
        coefs = paddle.unsqueeze(
            paddle.to_tensor(_BERNOULLI_COEFS[: T1.shape[-1]], dtype=T1.dtype),
            tuple(range(a.ndim)),
        )
        T1 = T1 / coefs
        T = T0 * (0.5 + paddle.sum(T1, -1))
        ans = S + Q + T
        mask = x < 1
        ans[mask] = ivy.nan
        return ans


def gradient(
    x: paddle.Tensor,
    /,
    *,
    spacing: Optional[Union[int, list, tuple]] = 1,
    axis: Optional[Union[int, list, tuple]] = None,
    edge_order: Optional[int] = 1,
) -> Union[paddle.Tensor, List[paddle.Tensor]]:
    raise IvyNotImplementedException()


def xlogy(
    x: paddle.Tensor, y: paddle.Tensor, /, *, out: Optional[paddle.Tensor] = None
) -> paddle.Tensor:
    raise IvyNotImplementedException()


@with_unsupported_dtypes(
    {
        "2.4.2 and below": (
            "int8",
            "int16",
            "int32",
            "int64",
            "uint8",
            "uint16",
            "bfloat16",
            "float16",
            "float32",
            "float64",
            "bool",
        )
    },
    backend_version,
)
def real(x: paddle.Tensor, /, *, out: Optional[paddle.Tensor] = None) -> paddle.Tensor:
    return paddle.real(x)


@with_unsupported_device_and_dtypes(
    {"2.4.2 and below": {"cpu": ("uint8", "int8")}}, backend_version
)
def count_nonzero(
    x: paddle.Tensor,
    /,
    *,
    axis: Optional[Union[int, list, tuple]] = None,
    keepdims: Optional[bool] = False,
    dtype: Optional[paddle.dtype] = None,
    name: Optional[str] = None,
    out: Optional[paddle.Tensor] = None,
) -> paddle.Tensor:
    non_zero_count = paddle.sum(x != 0, axis=axis, keepdim=keepdims, name=name)
    return paddle.to_tensor(non_zero_count, dtype=dtype)<|MERGE_RESOLUTION|>--- conflicted
+++ resolved
@@ -1,11 +1,6 @@
 # global
 from typing import Optional, Union, Tuple, List
 from numbers import Number
-<<<<<<< HEAD
-
-# from math import pi
-=======
->>>>>>> 0d739c6e
 import paddle
 from ivy.utils.exceptions import IvyNotImplementedException
 from ivy.func_wrapper import (
@@ -131,24 +126,9 @@
         return ivy.multiply(ivy.abs(x1), signs)
 
 
-<<<<<<< HEAD
-# def count_nonzero(
-#     a: paddle.Tensor,
-#     /,
-#     *,
-#     axis: Optional[Union[int, Tuple[int, ...]]] = None,
-#     keepdims: Optional[bool] = False,
-#     dtype: Optional[paddle.dtype] = None,
-#     out: Optional[paddle.Tensor] = None,
-# ) -> paddle.Tensor:
-#     raise IvyNotImplementedException()
-
-
-=======
 @with_unsupported_device_and_dtypes(
     {"2.4.2 and below": {"cpu": ("uint8", "int8", "int16", "float16")}}, backend_version
 )
->>>>>>> 0d739c6e
 def nansum(
     x: paddle.Tensor,
     /,
