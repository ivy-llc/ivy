# global
from typing import Optional, Union, Tuple, List, Literal, Sequence
import paddle
from ivy.functional.ivy.layers import (
    _depth_max_pooling_helper,
    _validate_max_pool_params,
)
from ivy.utils.exceptions import IvyNotImplementedException, IvyValueError
from ivy.func_wrapper import (
    with_supported_device_and_dtypes,
    with_unsupported_dtypes,
    with_supported_dtypes,
)
from .. import backend_version

# local


def _determine_depth_max_pooling(x, kernel, strides, dims, data_format="channel_first"):
    # Determine depth pooling
    kernel, strides, depth_pooling = _depth_max_pooling_helper(
        x.shape, kernel, strides, dims=dims, data_format=data_format
    )
    if depth_pooling:
        x = paddle.transpose(x, (0, 2, 1, *range(3, dims + 2)))
    return x, kernel, strides, depth_pooling


@with_supported_device_and_dtypes(
    {
        "2.5.1 and below": {
            "cpu": ("float32", "float64"),
            "gpu": ("bfloat16", "float16", "float32", "float64"),
        }
    },
    backend_version,
)
def max_pool1d(
    x: paddle.Tensor,
    kernel: Union[int, Tuple[int, ...]],
    strides: Union[int, Tuple[int, ...]],
    padding: Union[str, int, Tuple[int], List[Tuple[int, int]]],
    /,
    *,
    data_format: str = "NWC",
    dilation: Union[int, Tuple[int]] = 1,
    ceil_mode: bool = False,
    out: Optional[paddle.Tensor] = None,
) -> paddle.Tensor:
    dims = 1
    kernel, strides, padding, dilation = _validate_max_pool_params(
        kernel, strides, padding, dilation, ceil_mode, dims=dims
    )

    if data_format == "NWC":
        x = paddle.transpose(x, perm=(0, 2, 1))
        kernel = [kernel[i] for i in [0, 2, 1]] if len(kernel) == (dims + 2) else kernel
        strides = (
            [strides[i] for i in [0, 2, 1]] if len(strides) == (dims + 2) else strides
        )
        padding = (
            [padding[i] for i in [0, 2, 1]]
            if isinstance(padding, list) and len(padding) == (dims + 2)
            else padding
        )

    # Determine depthwise pooling
    x, kernel, strides, depth_pooling = _determine_depth_max_pooling(
        x, kernel, strides, dims, data_format="channel_first"
    )

    # TODO: Add support for pooling with dilation in the paddle backend.
    # It's currently not natively supported in the fromework.
    if max(dilation) > 1:
        raise NotImplementedError(
            "Max pooling with dilation is currently not supported in the 'paddle'"
            " backend"
        )

    padding = (
        [item for sublist in padding for item in sublist]
        if not isinstance(padding, str)
        else padding
    )  # to work directly with paddle's max_pool1d function
    res = paddle.nn.functional.max_pool1d(
        x, kernel, strides, padding=padding, ceil_mode=ceil_mode
    )

    if depth_pooling:
        res = paddle.transpose(res, perm=(0, 2, 1))
    if data_format == "NWC":
        res = paddle.transpose(res, perm=(0, 2, 1))
    return res


@with_supported_device_and_dtypes(
    {
        "2.5.1 and below": {
            "cpu": ("float32", "float64"),
            "gpu": ("bfloat16", "float16", "float32", "float64"),
        }
    },
    backend_version,
)
def max_pool2d(
    x: paddle.Tensor,
    kernel: Union[int, Tuple[int, ...]],
    strides: Union[int, Tuple[int, ...]],
    padding: Union[str, int, Tuple[int], List[Tuple[int, int]]],
    /,
    *,
    data_format: str = "NHWC",
    dilation: Union[int, Tuple[int, ...]] = 1,
    ceil_mode: bool = False,
    out: Optional[paddle.Tensor] = None,
) -> paddle.Tensor:
    dims = 2
    kernel, strides, padding, dilation = _validate_max_pool_params(
        kernel, strides, padding, dilation, ceil_mode, dims=dims
    )

    if data_format == "NHWC":
        x = paddle.transpose(x, perm=[0, 3, 1, 2])
        kernel = (
            [kernel[i] for i in [0, 3, 1, 2]] if len(kernel) == (dims + 2) else kernel
        )
        strides = (
            [strides[i] for i in [0, 3, 1, 2]]
            if len(strides) == (dims + 2)
            else strides
        )
        padding = (
            [padding[i] for i in [0, 3, 1, 2]]
            if isinstance(padding, list) and len(padding) == (dims + 2)
            else padding
        )

    # Determine depthwise pooling
    x, kernel, strides, depth_pooling = _determine_depth_max_pooling(
        x, kernel, strides, dims, data_format="channel_first"
    )

    # TODO: Add support for pooling with dilation in the paddle backend.
    # It's currently not natively supported in the fromework.
    if max(dilation) > 1:
        raise NotImplementedError(
            "Max pooling with dilation is currently not supported in the 'paddle'"
            " backend"
        )

    padding = (
        [item for sublist in padding for item in sublist]
        if not isinstance(padding, str)
        else padding
    )  # paddle's expected format
    res = paddle.nn.functional.max_pool2d(
        x, kernel, strides, padding=padding, ceil_mode=ceil_mode
    )

    if depth_pooling:
        res = paddle.transpose(res, perm=[0, 2, 1, 3])
    if data_format == "NHWC":
        res = paddle.transpose(res, perm=[0, 2, 3, 1])
    return res


@with_supported_device_and_dtypes(
    {
        "2.5.1 and below": {
            "cpu": ("float32", "float64"),
            "gpu": ("bfloat16", "float16", "float32", "float64"),
        }
    },
    backend_version,
)
def max_pool3d(
    x: paddle.Tensor,
    kernel: Union[int, Tuple[int, ...]],
    strides: Union[int, Tuple[int, ...]],
    padding: Union[str, int, Tuple[int], List[Tuple[int, int]]],
    /,
    *,
    data_format: str = "NDHWC",
    dilation: Union[int, Tuple[int, ...]] = 1,
    ceil_mode: bool = False,
    out: Optional[paddle.Tensor] = None,
) -> paddle.Tensor:
    dims = 3
    kernel, strides, padding, dilation = _validate_max_pool_params(
        kernel, strides, padding, dilation, ceil_mode, dims=dims
    )

    if data_format == "NDHWC":
        x = paddle.transpose(x, perm=(0, 4, 1, 2, 3))
        kernel = (
            [kernel[i] for i in [0, 4, 1, 2, 3]]
            if len(kernel) == (dims + 2)
            else kernel
        )
        strides = (
            [strides[i] for i in [0, 4, 1, 2, 3]]
            if len(strides) == (dims + 2)
            else strides
        )
        padding = (
            [padding[i] for i in [0, 4, 1, 2, 3]]
            if isinstance(padding, list) and len(padding) == (dims + 2)
            else padding
        )

    # Determine depthwise pooling
    x, kernel, strides, depth_pooling = _determine_depth_max_pooling(
        x, kernel, strides, dims, data_format="channel_first"
    )

    # TODO: Add support for pooling with dilation in the paddle backend.
    # It's currently not natively supported in the fromework.
    if max(dilation) > 1:
        raise NotImplementedError(
            "Max pooling with dilation is currently not supported in the 'paddle'"
            " backend"
        )

    padding = (
        [item for sublist in padding for item in sublist]
        if not isinstance(padding, str)
        else padding
    )  # paddle's expected format
    res = paddle.nn.functional.max_pool3d(
        x, kernel, strides, padding=padding, ceil_mode=ceil_mode
    )

    if depth_pooling:
        res = paddle.transpose(res, perm=[0, 2, 1, 3, 4])
    if data_format == "NDHWC":
        res = paddle.transpose(res, perm=[0, 2, 3, 4, 1])
    return res


def avg_pool1d(
    x: paddle.Tensor,
    kernel: Union[int, Tuple[int]],
    strides: Union[int, Tuple[int]],
    padding: str,
    /,
    *,
    data_format: str = "NWC",
    count_include_pad: bool = False,
    ceil_mode: bool = False,
    out: Optional[paddle.Tensor] = None,
) -> paddle.Tensor:
    raise IvyNotImplementedException()


def avg_pool2d(
    x: paddle.Tensor,
    kernel: Union[int, Tuple[int], Tuple[int, int]],
    strides: Union[int, Tuple[int], Tuple[int, int]],
    padding: str,
    /,
    *,
    data_format: str = "NHWC",
    count_include_pad: bool = False,
    ceil_mode: bool = False,
    divisor_override: Optional[int] = None,
    out: Optional[paddle.Tensor] = None,
) -> paddle.Tensor:
    raise IvyNotImplementedException()


def avg_pool3d(
    x: paddle.Tensor,
    kernel: Union[int, Tuple[int], Tuple[int, int, int]],
    strides: Union[int, Tuple[int], Tuple[int, int, int]],
    padding: str,
    /,
    *,
    data_format: str = "NDHWC",
    count_include_pad: bool = False,
    ceil_mode: bool = False,
    divisor_override: Optional[int] = None,
    out: Optional[paddle.Tensor] = None,
) -> paddle.Tensor:
    raise IvyNotImplementedException()


def dct(
    x: paddle.Tensor,
    /,
    *,
    type: Optional[Literal[1, 2, 3, 4]] = 2,
    n: Optional[int] = None,
    axis: Optional[int] = -1,
    norm: Optional[Literal["ortho"]] = None,
    out: Optional[paddle.Tensor] = None,
) -> paddle.Tensor:
    raise IvyNotImplementedException()


def fft(
    x: paddle.Tensor,
    dim: int,
    /,
    *,
    norm: Optional[str] = "backward",
    n: Union[int, Tuple[int]] = None,
    out: Optional[paddle.Tensor] = None,
) -> paddle.Tensor:
    if not isinstance(dim, int):
        raise IvyValueError(f"Expecting <class 'int'> instead of {type(dim)}")

    if n is None:
        n = x.shape[dim]

    if dim < -x.ndim or dim >= x.ndim:
        raise IvyValueError(
            f"Invalid dim {dim}, expecting a value ranging from {-x.ndim} to {x.ndim-1}"
        )

    if not isinstance(n, int):
        raise TypeError(f"Expecting int type for 'n', instead of {type(n)}")

    if n <= 1:
        raise IvyValueError(f"Invalid number of data points {n}, expecting more than 1")

    valid_norm_modes = ["backward", "ortho", "forward"]
    if norm not in valid_norm_modes:
        raise IvyValueError(
            f"Unrecognized normalization mode {norm}, expecting one of"
            f" {valid_norm_modes}"
        )

    if x.dtype in [paddle.int64, paddle.float64, paddle.complex128]:
        x = x.cast(paddle.complex128)
    else:
        x = x.cast(paddle.complex64)

    return paddle.fft.fft(x, n, dim, norm=norm)


@with_supported_device_and_dtypes(
    {
        "2.5.1 and below": {
            "cpu": ("bfloat16", "float32", "float64"),
            "gpu": ("bfloat16", "float16", "float32", "float64"),
        }
    },
    backend_version,
)
def dropout1d(
    x: paddle.Tensor,
    prob: float,
    /,
    *,
    training: bool = True,
    data_format: str = "NWC",
    out: Optional[paddle.Tensor] = None,
) -> paddle.Tensor:
    axis = data_format.index("C") - 3 + x.ndim
    return paddle.nn.functional.dropout(x, p=prob, axis=axis, training=training)


@with_supported_device_and_dtypes(
    {
        "2.5.1 and below": {
            "cpu": ("bfloat16", "float32", "float64"),
            "gpu": ("bfloat16", "float16", "float32", "float64"),
        }
    },
    backend_version,
)
def dropout2d(
    x: paddle.Tensor,
    prob: float,
    /,
    *,
    training: bool = True,
    data_format: str = "NHWC",
    out: Optional[paddle.Tensor] = None,
) -> paddle.Tensor:
    axis = data_format.index("C") - 4 + x.ndim
    return paddle.nn.functional.dropout(x, p=prob, axis=axis, training=training)


@with_supported_device_and_dtypes(
    {
        "2.5.1 and below": {
            "cpu": ("bfloat16", "float32", "float64"),
            "gpu": ("bfloat16", "float16", "float32", "float64"),
        }
    },
    backend_version,
)
def dropout3d(
    x: paddle.Tensor,
    prob: float,
    /,
    *,
    training: bool = True,
    data_format: str = "NDHWC",
    out: Optional[paddle.Tensor] = None,
) -> paddle.Tensor:
    axis = data_format.index("C") - 5 + x.ndim
    return paddle.nn.functional.dropout(x, p=prob, axis=axis, training=training)


def ifft(
    x: paddle.Tensor,
    dim: int,
    *,
    norm: Optional[str] = "backward",
    n: Union[int, Tuple[int]] = None,
    out: Optional[paddle.Tensor] = None,
) -> paddle.Tensor:
    raise IvyNotImplementedException()


def embedding(
    weights: paddle.Tensor,
    indices: paddle.Tensor,
    /,
    *,
    max_norm: Optional[int] = None,
    out=None,
) -> paddle.Tensor:
    raise IvyNotImplementedException()


def interpolate(
    x: paddle.Tensor,
    size: Union[Sequence[int], int],
    /,
    *,
    mode: Optional[Literal["linear", "bilinear", "trilinear"]] = "linear",
    scale_factor: Optional[Union[Sequence[int], int]] = None,
    recompute_scale_factor: Optional[bool] = None,
    align_corners: Optional[bool] = None,
    antialias: Optional[bool] = False,
    out: Optional[paddle.Tensor] = None,
):
    raise IvyNotImplementedException()


def adaptive_max_pool2d(
    input: paddle.Tensor, output_size: Union[Sequence[int], int]
) -> paddle.Tensor:
    squeeze = input.ndim == 3
    x = paddle.unsqueeze(input, axis=0) if squeeze else input
    ret = paddle.nn.functional.adaptive_max_pool2d(x, output_size)
    return paddle.squeeze(ret, axis=0) if squeeze else ret


def ifftn(
    x: paddle.Tensor,
    s: Optional[Union[int, Tuple[int]]] = None,
    axes: Optional[Union[int, Tuple[int]]] = None,
    *,
    norm: Optional[str] = "backward",
    out: Optional[paddle.Tensor] = None,
) -> paddle.Tensor:
    return paddle.fft.ifftn(x, s, axes, norm)


@with_unsupported_dtypes(
    {"2.5.1 and below": ("bfloat16", "float16", "complex64", "complex128", "bool")},
    backend_version,
)
def rfftn(
    x: paddle.Tensor,
    s: Optional[Union[int, Tuple[int]]] = None,
    axes: Optional[Union[int, Tuple[int]]] = None,
    *,
    norm: Optional[str] = "backward",
    out: Optional[paddle.Tensor] = None,
) -> paddle.Tensor:
    result = paddle.fft.rfftn(x, s, axes, norm)
    return result.astype("complex128")


<<<<<<< HEAD
def irfftn(
    x: paddle.Tensor,
    s: Optional[Union[int, Tuple[int]]] = None,
    axes: Optional[Union[int, Tuple[int]]] = None,
    *,
    norm: Optional[str] = "backward",
    out: Optional[paddle.Tensor] = None,
) -> paddle.Tensor:
    return paddle.fft.irfftn(x, s, axes, norm)
=======
@with_supported_dtypes(
    {
        "2.5.0 and below": (
            "complex64",
            "complex128",
        )
    },
    backend_version,
)
def fft2(
    x: paddle.Tensor,
    *,
    dim: Optional[Union[int, Tuple[int]]] = None,
    norm: Optional[str] = "backward",
    s: Optional[Union[int, Tuple[int]]] = None,
    out: Optional[paddle.Tensor] = None,
) -> paddle.Tensor:
    res = paddle.fft.fft2(x, s, dim, norm)
    return res.astype("complex128")
>>>>>>> 4b67e29b
<|MERGE_RESOLUTION|>--- conflicted
+++ resolved
@@ -477,7 +477,6 @@
     return result.astype("complex128")
 
 
-<<<<<<< HEAD
 def irfftn(
     x: paddle.Tensor,
     s: Optional[Union[int, Tuple[int]]] = None,
@@ -487,7 +486,8 @@
     out: Optional[paddle.Tensor] = None,
 ) -> paddle.Tensor:
     return paddle.fft.irfftn(x, s, axes, norm)
-=======
+  
+  
 @with_supported_dtypes(
     {
         "2.5.0 and below": (
@@ -507,4 +507,3 @@
 ) -> paddle.Tensor:
     res = paddle.fft.fft2(x, s, dim, norm)
     return res.astype("complex128")
->>>>>>> 4b67e29b
