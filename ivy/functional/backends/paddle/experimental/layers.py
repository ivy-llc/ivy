--- conflicted
+++ resolved
@@ -550,17 +550,6 @@
     return res.astype("complex128")
 
 
-<<<<<<< HEAD
-def fftn(
-    x: paddle.Tensor,
-    /,
-    s: Optional[Union[int, Tuple[int]]] = None,
-    axes: Optional[Union[int, Tuple[int]]] = None,
-    norm: Optional[str] = "backward",
-    out: Optional[paddle.Tensor] = None,
-) -> paddle.Tensor:
-    return paddle.fft.fftn(x, s=s, axes=axes, norm=norm)
-=======
 # stft
 @with_supported_dtypes(
     {
@@ -723,4 +712,14 @@
     return paddle.nn.functional.unfold(
         input, kernel_size, strides=stride, paddings=padding, dilations=dilation
     )
->>>>>>> 36ec24a9
+
+
+def fftn(
+    x: paddle.Tensor,
+    /,
+    s: Optional[Union[int, Tuple[int]]] = None,
+    axes: Optional[Union[int, Tuple[int]]] = None,
+    norm: Optional[str] = "backward",
+    out: Optional[paddle.Tensor] = None,
+) -> paddle.Tensor:
+    return paddle.fft.fftn(x, s=s, axes=axes, norm=norm)