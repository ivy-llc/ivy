--- conflicted
+++ resolved
@@ -8,11 +8,8 @@
 from ivy.utils.exceptions import IvyNotImplementedException, IvyValueError
 from ivy.func_wrapper import (
     with_supported_device_and_dtypes,
-<<<<<<< HEAD
     with_supported_dtypes,
-=======
     with_unsupported_dtypes,
->>>>>>> 1dee5cc2
 )
 from .. import backend_version
 
