--- conflicted
+++ resolved
@@ -392,7 +392,6 @@
     return paddle.fft.ifftn(x, s, axes, norm)
 
 
-<<<<<<< HEAD
 def overlap_and_add(
     signal: paddle.Tensor,
     frame_step: int,
@@ -522,7 +521,8 @@
         signal = signal.astype(signal_dtype)
 
     return signal
-=======
+
+
 @with_unsupported_dtypes(
     {"2.5.0 and below": ("bfloat16", "float16", "complex64", "complex128", "bool")},
     backend_version,
@@ -536,5 +536,4 @@
     out: Optional[paddle.Tensor] = None,
 ) -> paddle.Tensor:
     result = paddle.fft.rfftn(x, s, axes, norm)
-    return result.astype("complex128")
->>>>>>> 871be6c0
+    return result.astype("complex128")