# global
from typing import Optional, Union, Tuple, Literal, Sequence
import paddle
from ivy.functional.ivy.layers import _handle_padding
from ivy.utils.assertions import check_kernel_padding_size
from ivy.utils.exceptions import IvyNotImplementedException, IvyValueError
from ivy.func_wrapper import (
    with_supported_device_and_dtypes,
    with_unsupported_dtypes,
)
from .. import backend_version

# local


def max_pool1d(
    x: paddle.Tensor,
    kernel: Union[int, Tuple[int]],
    strides: Union[int, Tuple[int]],
    padding: str,
    /,
    *,
    data_format: str = "NWC",
    out: Optional[paddle.Tensor] = None,
) -> paddle.Tensor:
    dtype = x.dtype
    x = x.astype("float64")
    if isinstance(strides, int):
        strides = (strides,)
    elif len(strides) == 1:
        strides = (strides[0],)

    if isinstance(kernel, int):
        kernel = (kernel,)
    elif len(kernel) == 1:
        kernel = (kernel[0],)

    if data_format == "NWC":
        x = paddle.transpose(x, perm=(0, 2, 1))
    x_shape = x.shape[2]
    pad_w = _handle_padding(x_shape, strides[0], kernel[0], padding)
    x = paddle.nn.functional.pad(
        x, pad=[pad_w // 2, pad_w - pad_w // 2], value=float("-inf"), data_format="NCL"
    )

    res = paddle.nn.functional.max_pool1d(x, kernel, strides, padding="valid")

    if data_format == "NWC":
        res = paddle.transpose(res, perm=(0, 2, 1))
    return res.astype(dtype)


@with_supported_device_and_dtypes(
    {
        "2.5.0 and below": {
            "cpu": ("float32", "float64"),
            "gpu": ("bfloat16", "float16", "float32", "float64"),
        }
    },
    backend_version,
)
def max_pool2d(
    x: paddle.Tensor,
    kernel: Union[int, Tuple[int], Tuple[int, int]],
    strides: Union[int, Tuple[int], Tuple[int, int]],
    padding: Union[str, int, Tuple[int], Tuple[int, int]],
    /,
    *,
    data_format: str = "NHWC",
    dilation: Union[int, Tuple[int], Tuple[int, int]] = 1,
    ceil_mode: bool = False,
    out: Optional[paddle.Tensor] = None,
) -> paddle.Tensor:
    dtype = x.dtype

    x = x.astype("float32")
    if isinstance(strides, int):
        strides = (strides, strides)
    elif len(strides) == 1:
        strides = (strides[0], strides[0])

    if isinstance(kernel, int):
        kernel = (kernel, kernel)
    elif len(kernel) == 1:
        kernel = (kernel[0], kernel[0])

    if isinstance(dilation, int):
        dilation = (dilation, dilation)
    elif len(dilation) == 1:
        dilation = (dilation[0], dilation[0])

    if isinstance(padding, int):
        padding = [(padding,) * 2] * 2
    elif isinstance(padding, tuple) and len(padding) == 1:
        padding = [(padding[0],) * 2] * 2
    elif isinstance(padding, tuple) and len(padding) == 2:
        padding = [(padding[0],) * 2, (padding[1],) * 2]

    if isinstance(padding, (tuple, list)):
        check_kernel_padding_size(kernel, padding)

    if data_format == "NHWC":
        x = paddle.transpose(x, perm=[0, 3, 1, 2])
    x_shape = list(x.shape[2:])

    new_kernel = [kernel[i] + (kernel[i] - 1) * (dilation[i] - 1) for i in range(2)]

    if isinstance(padding, str):
        pad_h = _handle_padding(x_shape[0], strides[0], new_kernel[0], padding)
        pad_w = _handle_padding(x_shape[1], strides[1], new_kernel[1], padding)
        pad_list = [pad_w // 2, pad_w - pad_w // 2, pad_h // 2, pad_h - pad_h // 2]
    else:
        padding = (padding[1], padding[0])
        pad_list = [item for sublist in padding for item in sublist]

    x = paddle.nn.functional.pad(
        x,
        pad_list,
        value=float("-inf"),
    )

    res = paddle.nn.functional.max_pool2d(
        x, kernel_size=new_kernel, stride=strides, padding=0, ceil_mode=ceil_mode
    )

    if data_format == "NHWC":
        return paddle.transpose(res, perm=[0, 2, 3, 1]).astype(dtype)
    return res.astype(dtype)


def max_pool3d(
    x: paddle.Tensor,
    kernel: Union[int, Tuple[int], Tuple[int, int, int]],
    strides: Union[int, Tuple[int], Tuple[int, int, int]],
    padding: str,
    /,
    *,
    data_format: str = "NDHWC",
    out: Optional[paddle.Tensor] = None,
) -> paddle.Tensor:
    if isinstance(strides, int):
        strides = (strides, strides, strides)
    elif len(strides) == 1:
        strides = (strides[0], strides[0], strides[0])
    if isinstance(kernel, int):
        kernel = (kernel, kernel, kernel)
    elif len(kernel) == 1:
        kernel = (kernel[0], kernel[0], kernel[0])
    if data_format == "NDHWC":
        x = paddle.transpose(x, perm=[0, 2, 3, 4, 1])
    x_shape = list(x.shape[2:])
    pad_d = _handle_padding(x_shape[0], strides[0], kernel[0], padding)
    pad_h = _handle_padding(x_shape[1], strides[1], kernel[1], padding)
    pad_w = _handle_padding(x_shape[2], strides[2], kernel[2], padding)
    x = paddle.nn.functional.pad(
        x,
        [
            pad_w // 2,
            pad_w - pad_w // 2,
            pad_h // 2,
            pad_h - pad_h // 2,
            pad_d // 2,
            pad_d - pad_d // 2,
        ],
        value=float("-inf"),
        data_format="NDHWC",
    )
    if padding != "VALID" and padding != "SAME":
        raise ValueError(
            f'Invalid padding arg {padding}\nMust be one of: "VALID" or "SAME"'
        )
    res = paddle.nn.functional.max_pool3d(
        x, kernel_size=kernel, stride=strides, padding=0
    )
    if data_format == "NDHWC":
        res = paddle.transpose(res, perm=[0, 4, 1, 2, 3])
    return res


def avg_pool1d(
    x: paddle.Tensor,
    kernel: Union[int, Tuple[int]],
    strides: Union[int, Tuple[int]],
    padding: str,
    /,
    *,
    data_format: str = "NWC",
    count_include_pad: bool = False,
    ceil_mode: bool = False,
    out: Optional[paddle.Tensor] = None,
) -> paddle.Tensor:
    raise IvyNotImplementedException()


def avg_pool2d(
    x: paddle.Tensor,
    kernel: Union[int, Tuple[int], Tuple[int, int]],
    strides: Union[int, Tuple[int], Tuple[int, int]],
    padding: str,
    /,
    *,
    data_format: str = "NHWC",
    count_include_pad: bool = False,
    ceil_mode: bool = False,
    divisor_override: Optional[int] = None,
    out: Optional[paddle.Tensor] = None,
) -> paddle.Tensor:
    raise IvyNotImplementedException()


def avg_pool3d(
    x: paddle.Tensor,
    kernel: Union[int, Tuple[int], Tuple[int, int, int]],
    strides: Union[int, Tuple[int], Tuple[int, int, int]],
    padding: str,
    /,
    *,
    data_format: str = "NDHWC",
    count_include_pad: bool = False,
    ceil_mode: bool = False,
    divisor_override: Optional[int] = None,
    out: Optional[paddle.Tensor] = None,
) -> paddle.Tensor:
    raise IvyNotImplementedException()


def dct(
    x: paddle.Tensor,
    /,
    *,
    type: Optional[Literal[1, 2, 3, 4]] = 2,
    n: Optional[int] = None,
    axis: Optional[int] = -1,
    norm: Optional[Literal["ortho"]] = None,
    out: Optional[paddle.Tensor] = None,
) -> paddle.Tensor:
    raise IvyNotImplementedException()


def fft(
    x: paddle.Tensor,
    dim: int,
    /,
    *,
    norm: Optional[str] = "backward",
    n: Union[int, Tuple[int]] = None,
    out: Optional[paddle.Tensor] = None,
) -> paddle.Tensor:
    if not isinstance(dim, int):
        raise IvyValueError(f"Expecting <class 'int'> instead of {type(dim)}")

    if n is None:
        n = x.shape[dim]

    if dim < -x.ndim or dim >= x.ndim:
        raise IvyValueError(
            f"Invalid dim {dim}, expecting a value ranging from {-x.ndim} to {x.ndim-1}"
        )

    if not isinstance(n, int):
        raise TypeError(f"Expecting int type for 'n', instead of {type(n)}")

    if n <= 1:
        raise IvyValueError(f"Invalid number of data points {n}, expecting more than 1")

    valid_norm_modes = ["backward", "ortho", "forward"]
    if norm not in valid_norm_modes:
        raise IvyValueError(
            f"Unrecognized normalization mode {norm}, expecting one of"
            f" {valid_norm_modes}"
        )

    if x.dtype in [paddle.int64, paddle.float64, paddle.complex128]:
        x = x.cast(paddle.complex128)
    else:
        x = x.cast(paddle.complex64)

    return paddle.fft.fft(x, n, dim, norm=norm)


@with_supported_device_and_dtypes(
    {
        "2.5.0 and below": {
            "cpu": ("bfloat16", "float32", "float64"),
            "gpu": ("bfloat16", "float16", "float32", "float64"),
        }
    },
    backend_version,
)
def dropout1d(
    x: paddle.Tensor,
    prob: float,
    /,
    *,
    training: bool = True,
    data_format: str = "NWC",
    out: Optional[paddle.Tensor] = None,
) -> paddle.Tensor:
    axis = data_format.index("C") - 3 + x.ndim
    return paddle.nn.functional.dropout(x, p=prob, axis=axis, training=training)


@with_supported_device_and_dtypes(
    {
        "2.5.0 and below": {
            "cpu": ("bfloat16", "float32", "float64"),
            "gpu": ("bfloat16", "float16", "float32", "float64"),
        }
    },
    backend_version,
)
def dropout2d(
    x: paddle.Tensor,
    prob: float,
    /,
    *,
    training: bool = True,
    data_format: str = "NHWC",
    out: Optional[paddle.Tensor] = None,
) -> paddle.Tensor:
    axis = data_format.index("C") - 4 + x.ndim
    return paddle.nn.functional.dropout(x, p=prob, axis=axis, training=training)


@with_supported_device_and_dtypes(
    {
        "2.5.0 and below": {
            "cpu": ("bfloat16", "float32", "float64"),
            "gpu": ("bfloat16", "float16", "float32", "float64"),
        }
    },
    backend_version,
)
def dropout3d(
    x: paddle.Tensor,
    prob: float,
    /,
    *,
    training: bool = True,
    data_format: str = "NDHWC",
    out: Optional[paddle.Tensor] = None,
) -> paddle.Tensor:
    axis = data_format.index("C") - 5 + x.ndim
    return paddle.nn.functional.dropout(x, p=prob, axis=axis, training=training)


def ifft(
    x: paddle.Tensor,
    dim: int,
    *,
    norm: Optional[str] = "backward",
    n: Union[int, Tuple[int]] = None,
    out: Optional[paddle.Tensor] = None,
) -> paddle.Tensor:
    raise IvyNotImplementedException()


def embedding(
    weights: paddle.Tensor,
    indices: paddle.Tensor,
    /,
    *,
    max_norm: Optional[int] = None,
    out=None,
) -> paddle.Tensor:
    raise IvyNotImplementedException()


def interpolate(
    x: paddle.Tensor,
    size: Union[Sequence[int], int],
    /,
    *,
    mode: Optional[Literal["linear", "bilinear", "trilinear"]] = "linear",
    scale_factor: Optional[Union[Sequence[int], int]] = None,
    recompute_scale_factor: Optional[bool] = None,
    align_corners: Optional[bool] = None,
    antialias: Optional[bool] = False,
    out: Optional[paddle.Tensor] = None,
):
    raise IvyNotImplementedException()


def stft(
    signal: Union[paddle.Tensor, int, Tuple[int]],
    n_fft: Union[int, Tuple[int]],
    frame_step: int,
    /,
    *,
    axis: Optional[int] = None,
    onesided:Optional[bool] = True,
    fs: Optional[float] = 1.0,
    window: Optional[Union[paddle.Tensor, list, str, Tuple[int]]] = None,
    win_length: Optional[int] = None,
    noverlap: Optional[int] = None,
    center: Optional[bool] = True,
    pad_mode: Optional[str] = "reflect",
    normalized: Optional[bool] = False,
    detrend: Optional[Union[str, callable, bool]] = False,
    return_complex: Optional[bool] = True,
    boundary: Optional[str] = 'zeros',
    out: Optional[paddle.Tensor] = None,
) -> paddle.Tensor:
<<<<<<< HEAD
    return paddle.signal.stft(
         signal,
         n_fft,
         frame_step,
         frame_length,
         window,
         center,
         pad_mode,
         normalized,
         onesided,
    )
=======
    return paddle.fft.ifftn(x, s, axes, norm)


@with_unsupported_dtypes(
    {"2.5.0 and below": ("bfloat16", "float16", "complex64", "complex128", "bool")},
    backend_version,
)
def rfftn(
    x: paddle.Tensor,
    s: Optional[Union[int, Tuple[int]]] = None,
    axes: Optional[Union[int, Tuple[int]]] = None,
    *,
    norm: Optional[str] = "backward",
    out: Optional[paddle.Tensor] = None,
) -> paddle.Tensor:
    result = paddle.fft.rfftn(x, s, axes, norm)
    return result.astype("complex128")
>>>>>>> 682b5191
<|MERGE_RESOLUTION|>--- conflicted
+++ resolved
@@ -401,7 +401,6 @@
     boundary: Optional[str] = 'zeros',
     out: Optional[paddle.Tensor] = None,
 ) -> paddle.Tensor:
-<<<<<<< HEAD
     return paddle.signal.stft(
          signal,
          n_fft,
@@ -413,7 +412,7 @@
          normalized,
          onesided,
     )
-=======
+
     return paddle.fft.ifftn(x, s, axes, norm)
 
 
@@ -430,5 +429,4 @@
     out: Optional[paddle.Tensor] = None,
 ) -> paddle.Tensor:
     result = paddle.fft.rfftn(x, s, axes, norm)
-    return result.astype("complex128")
->>>>>>> 682b5191
+    return result.astype("complex128")