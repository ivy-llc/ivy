--- conflicted
+++ resolved
@@ -381,27 +381,20 @@
     raise IvyNotImplementedException()
 
 
-<<<<<<< HEAD
+def adaptive_max_pool2d(
+    input: paddle.Tensor, output_size: Union[Sequence[int], int]
+) -> paddle.Tensor:
+    squeeze = input.ndim == 3
+    x = paddle.unsqueeze(input, axis=0) if squeeze else input
+    ret = paddle.nn.functional.adaptive_max_pool2d(x, output_size)
+    return paddle.squeeze(ret, axis=0) if squeeze else ret
+
+
 def stft(
     signal: Union[paddle.Tensor, int, Tuple[int]],
     n_fft: Union[int, Tuple[int]],
     frame_step: int,
     /,
-=======
-def adaptive_max_pool2d(
-    input: paddle.Tensor, output_size: Union[Sequence[int], int]
-) -> paddle.Tensor:
-    squeeze = input.ndim == 3
-    x = paddle.unsqueeze(input, axis=0) if squeeze else input
-    ret = paddle.nn.functional.adaptive_max_pool2d(x, output_size)
-    return paddle.squeeze(ret, axis=0) if squeeze else ret
-
-
-def ifftn(
-    x: paddle.Tensor,
-    s: Optional[Union[int, Tuple[int]]] = None,
-    axes: Optional[Union[int, Tuple[int]]] = None,
->>>>>>> 951f116c
     *,
     axis: Optional[int] = None,
     onesided:Optional[bool] = True,
@@ -429,8 +422,6 @@
          onesided,
     )
 
-    return paddle.fft.ifftn(x, s, axes, norm)
-
 
 @with_unsupported_dtypes(
     {"2.5.1 and below": ("bfloat16", "float16", "complex64", "complex128", "bool")},
