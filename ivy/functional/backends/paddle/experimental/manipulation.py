--- conflicted
+++ resolved
@@ -1,479 +1,272 @@
-<<<<<<< HEAD
-
-from typing import Optional, Union, Sequence, Tuple, NamedTuple, List
-from numbers import Number
-from .. import backend_version
-from ivy.func_wrapper import with_unsupported_dtypes, with_unsupported_device_and_dtypes
-import paddle
-from ivy.utils.exceptions import IvyNotImplementedException
-import ivy
-
-
-@with_unsupported_dtypes(
-    {"2.4.2 and below": ("int8", "int16", "uint8", "uint16")},
-    backend_version,
-)
-def moveaxis(
-    a: paddle.Tensor,
-    source: Union[int, Sequence[int]],
-    destination: Union[int, Sequence[int]],
-    /,
-    *,
-    out: Optional[paddle.Tensor] = None,
-) -> paddle.Tensor:
-    return paddle.moveaxis(a, source, destination)
-
-
-@with_unsupported_dtypes(
-    {
-        "2.4.2 and below": (
-            "int8",
-            "int16",
-            "uint8",
-            "uint16",
-            "bfloat16",
-            "float16",
-            "complex64",
-            "complex128",
-            "bool",
-        )
-    },
-    backend_version,
-)
-def heaviside(
-    x1: paddle.Tensor,
-    x2: paddle.Tensor,
-    /,
-    *,
-    out: Optional[paddle.Tensor] = None,
-) -> paddle.Tensor:
-    return paddle.heaviside(x1, x2)
-
-
-def flipud(
-    m: paddle.Tensor,
-    /,
-    *,
-    out: Optional[paddle.Tensor] = None,
-) -> paddle.Tensor:
-    raise IvyNotImplementedException()
-
-
-def vstack(
-    arrays: Sequence[paddle.Tensor],
-    /,
-    *,
-    out: Optional[paddle.Tensor] = None,
-) -> paddle.Tensor:
-    raise IvyNotImplementedException()
-
-
-def hstack(
-    arrays: Sequence[paddle.Tensor],
-    /,
-    *,
-    out: Optional[paddle.Tensor] = None,
-) -> paddle.Tensor:
-    raise IvyNotImplementedException()
-
-
-def rot90(
-    m: paddle.Tensor,
-    /,
-    *,
-    k: Optional[int] = 1,
-    axes: Optional[Tuple[int, int]] = (0, 1),
-    out: Optional[paddle.Tensor] = None,
-) -> paddle.Tensor:
-    raise IvyNotImplementedException()
-
-
-@with_unsupported_dtypes(
-    {"2.4.2 and below": ("uint16", "bfloat16", "complex64", "complex128", "bool")},
-    backend_version,
-)
-def top_k(
-    x: paddle.Tensor,
-    k: int,
-    /,
-    *,
-    axis: Optional[int] = -1,
-    largest: Optional[bool] = True,
-    out: Optional[Tuple[paddle.Tensor, paddle.Tensor]] = None,
-) -> Tuple[paddle.Tensor, paddle.Tensor]:
-    topk_res = NamedTuple(
-        "top_k", [("values", paddle.Tensor), ("indices", paddle.Tensor)]
-    )
-    val, indices = paddle.topk(x, k, axis=axis, largest=largest)
-    return topk_res(val, indices)
-
-
-@with_unsupported_device_and_dtypes(
-    {
-        "2.4.2 and below": {
-            "cpu": ("int8", "int16", "uint8", "uint16", "bfloat16", "float16")
-        }
-    },
-    backend_version,
-)
-def fliplr(
-    m: paddle.Tensor,
-    /,
-    *,
-    out: Optional[paddle.Tensor] = None,
-) -> paddle.Tensor:
-    return paddle.flip(m, axis=1)
-
-
-def i0(
-    x: paddle.Tensor,
-    /,
-    *,
-    out: Optional[paddle.Tensor] = None,
-) -> paddle.Tensor:
-    raise IvyNotImplementedException()
-
-
-def flatten(
-    x: paddle.Tensor,
-    /,
-    *,
-    start_dim: Optional[int] = 0,
-    end_dim: Optional[int] = -1,
-    order: Optional[str] = "C",
-    out: Optional[paddle.Tensor] = None,
-) -> paddle.Tensor:
-    raise IvyNotImplementedException()
-
-
-def vsplit(
-    ary: paddle.Tensor,
-    indices_or_sections: Union[int, Tuple[int, ...]],
-    /,
-) -> List[paddle.Tensor]:
-    raise IvyNotImplementedException()
-
-
-def dsplit(
-    ary: paddle.Tensor,
-    indices_or_sections: Union[int, Tuple[int, ...]],
-    /,
-) -> List[paddle.Tensor]:
-    raise IvyNotImplementedException()
-
-
-def atleast_1d(*arys: paddle.Tensor) -> List[paddle.Tensor]:
-    raise IvyNotImplementedException()
-
-
-def dstack(
-    arrays: Sequence[paddle.Tensor],
-    /,
-    *,
-    out: Optional[paddle.Tensor] = None,
-) -> paddle.Tensor:
-    raise IvyNotImplementedException()
-
-
-def atleast_2d(*arys: paddle.Tensor) -> List[paddle.Tensor]:
-    raise IvyNotImplementedException()
-
-
-def atleast_3d(*arys: Union[paddle.Tensor, bool, Number]) -> List[paddle.Tensor]:
-    raise IvyNotImplementedException()
-
-
-def take_along_axis(
-    arr: paddle.Tensor,
-    indices: paddle.Tensor,
-    axis: int,
-    /,
-    *,
-    out: Optional[paddle.Tensor] = None,
-) -> paddle.Tensor:
-    raise IvyNotImplementedException()
-
-
-def hsplit(
-    ary: paddle.Tensor,
-    indices_or_sections: Union[int, Tuple[int, ...]],
-    /,
-) -> List[paddle.Tensor]:
-    raise IvyNotImplementedException()
-
-
-def broadcast_shapes(shapes: Union[List[int], List[Tuple]]) -> Tuple[int]:
-    raise IvyNotImplementedException()
-
-=======
-from typing import Optional, Union, Sequence, Tuple, NamedTuple, List
-from numbers import Number
-from .. import backend_version
-from ivy.func_wrapper import with_unsupported_dtypes, with_unsupported_device_and_dtypes
-import paddle
-from ivy.utils.exceptions import IvyNotImplementedException
-import ivy
-
-
-@with_unsupported_dtypes(
-    {"2.4.2 and below": ("int8", "int16", "uint8", "uint16")},
-    backend_version,
-)
-def moveaxis(
-    a: paddle.Tensor,
-    source: Union[int, Sequence[int]],
-    destination: Union[int, Sequence[int]],
-    /,
-    *,
-    out: Optional[paddle.Tensor] = None,
-) -> paddle.Tensor:
-    return paddle.moveaxis(a, source, destination)
-
-
-@with_unsupported_dtypes(
-    {
-        "2.4.2 and below": (
-            "int8",
-            "int16",
-            "uint8",
-            "uint16",
-            "bfloat16",
-            "float16",
-            "complex64",
-            "complex128",
-            "bool",
-        )
-    },
-    backend_version,
-)
-def heaviside(
-    x1: paddle.Tensor,
-    x2: paddle.Tensor,
-    /,
-    *,
-    out: Optional[paddle.Tensor] = None,
-) -> paddle.Tensor:
-    return paddle.heaviside(x1, x2)
-
-
-def flipud(
-    m: paddle.Tensor,
-    /,
-    *,
-    out: Optional[paddle.Tensor] = None,
-) -> paddle.Tensor:
-    raise IvyNotImplementedException()
-
-
-def vstack(
-    arrays: Sequence[paddle.Tensor],
-    /,
-    *,
-    out: Optional[paddle.Tensor] = None,
-) -> paddle.Tensor:
-    raise IvyNotImplementedException()
-
-
-@with_unsupported_dtypes(
-    {"2.4.2 and below": ("uint16", "bfloat16")},
-    backend_version,
-)
-def hstack(
-    arrays: Sequence[paddle.Tensor],
-    /,
-    *,
-    out: Optional[paddle.Tensor] = None,
-) -> paddle.Tensor:
-    dtypes = set(map(lambda x: x.dtype, arrays))
-    if len(dtypes) == 1:
-        dtype = dtypes.pop()
-    elif len(dtypes) == 2:
-        dtype = ivy.promote_types(*dtypes)
-    else:
-        raise ValueError("Cannot promote more than 2 dtypes per stack.")
-
-    if arrays[0].dim() > 2:
-        return paddle.concat(arrays, axis=1).astype(dtype)
-    else:
-        return paddle.concat(arrays, axis=-1).astype(dtype)
-
-
-def rot90(
-    m: paddle.Tensor,
-    /,
-    *,
-    k: Optional[int] = 1,
-    axes: Optional[Tuple[int, int]] = (0, 1),
-    out: Optional[paddle.Tensor] = None,
-) -> paddle.Tensor:
-    raise IvyNotImplementedException()
-
-
-@with_unsupported_dtypes(
-    {"2.4.2 and below": ("uint16", "bfloat16", "complex64", "complex128", "bool")},
-    backend_version,
-)
-def top_k(
-    x: paddle.Tensor,
-    k: int,
-    /,
-    *,
-    axis: Optional[int] = -1,
-    largest: Optional[bool] = True,
-    out: Optional[Tuple[paddle.Tensor, paddle.Tensor]] = None,
-) -> Tuple[paddle.Tensor, paddle.Tensor]:
-    topk_res = NamedTuple(
-        "top_k", [("values", paddle.Tensor), ("indices", paddle.Tensor)]
-    )
-    val, indices = paddle.topk(x, k, axis=axis, largest=largest)
-    return topk_res(val, indices)
-
-
-@with_unsupported_device_and_dtypes(
-    {
-        "2.4.2 and below": {
-            "cpu": ("int8", "int16", "uint8", "uint16", "bfloat16", "float16")
-        }
-    },
-    backend_version,
-)
-def fliplr(
-    m: paddle.Tensor,
-    /,
-    *,
-    out: Optional[paddle.Tensor] = None,
-) -> paddle.Tensor:
-    return paddle.flip(m, axis=1)
-
-
-def i0(
-    x: paddle.Tensor,
-    /,
-    *,
-    out: Optional[paddle.Tensor] = None,
-) -> paddle.Tensor:
-    raise IvyNotImplementedException()
-
-
-def flatten(
-    x: paddle.Tensor,
-    /,
-    *,
-    start_dim: Optional[int] = 0,
-    end_dim: Optional[int] = -1,
-    order: Optional[str] = "C",
-    out: Optional[paddle.Tensor] = None,
-) -> paddle.Tensor:
-    ivy.utils.assertions.check_elem_in_list(order, ["C", "F"])
-    if order == "F":
-        return ivy.functional.experimental.flatten(
-            x, start_dim=start_dim, end_dim=end_dim, order=order
-        )
-    return paddle.flatten(x, start_axis=start_dim, stop_axis=end_dim)
-
-
-def vsplit(
-    ary: paddle.Tensor,
-    indices_or_sections: Union[int, Tuple[int, ...]],
-    /,
-) -> List[paddle.Tensor]:
-    raise IvyNotImplementedException()
-
-
-def dsplit(
-    ary: paddle.Tensor,
-    indices_or_sections: Union[int, Tuple[int, ...]],
-    /,
-) -> List[paddle.Tensor]:
-    raise IvyNotImplementedException()
-
-
-def atleast_1d(*arys: paddle.Tensor) -> List[paddle.Tensor]:
-    raise IvyNotImplementedException()
-
-
-def dstack(
-    arrays: Sequence[paddle.Tensor],
-    /,
-    *,
-    out: Optional[paddle.Tensor] = None,
-) -> paddle.Tensor:
-    raise IvyNotImplementedException()
-
-
-def atleast_2d(*arys: paddle.Tensor) -> List[paddle.Tensor]:
-    raise IvyNotImplementedException()
-
-
-def atleast_3d(*arys: Union[paddle.Tensor, bool, Number]) -> List[paddle.Tensor]:
-    raise IvyNotImplementedException()
-
-
-def take_along_axis(
-    arr: paddle.Tensor,
-    indices: paddle.Tensor,
-    axis: int,
-    /,
-    *,
-    out: Optional[paddle.Tensor] = None,
-) -> paddle.Tensor:
-    raise IvyNotImplementedException()
-
-
-def hsplit(
-    ary: paddle.Tensor,
-    indices_or_sections: Union[int, Tuple[int, ...]],
-    /,
-) -> List[paddle.Tensor]:
-    raise IvyNotImplementedException()
-
-
-def broadcast_shapes(shapes: Union[List[int], List[Tuple]]) -> Tuple[int]:
-
-    if len(shapes[0]) == 0 and len(shapes[1]) == 0:
-        return shapes[0]
-    elif len(shapes[0]) == 0 and not len(shapes[1]) == 0:
-        return shapes[1]
-    elif not len(shapes[0]) == 0 and len(shapes[1]) == 0:
-        return shapes[0]
-    else:
-        return paddle.broadcast_shape(*shapes)
-
-
-@with_unsupported_device_and_dtypes(
-    {"2.4.2 and below": {"cpu": ("uint16", "bfloat16")}}, backend_version
-)
-def expand(
-    x: paddle.Tensor,
-    shape: Union[List[int], List[Tuple]],
-    /,
-    *,
-    out: Optional[paddle.Tensor] = None,
-) -> paddle.Tensor:
-    shape = list(shape)
-
-    for i, dim in enumerate(shape):
-        if dim < 0:
-            shape[i] = x.shape[i]
-    if x.ndim == 0:
-        if len(shape) == 0:
-            return x
-        else:
-            x = ivy.expand_dims(x, 0)
-    if x.ndim > len(shape):
-        x = x.reshape([-1])
-
-    if x.dtype in [
-        paddle.int8,
-        paddle.int16,
-        paddle.uint8,
-        paddle.float16,
-    ]:
-        return paddle.expand(x.cast("float32"), shape).cast(x.dtype)
-    elif x.dtype in [paddle.complex64, paddle.complex128]:
-        x_real = paddle.expand(ivy.real(x).data, shape)
-        x_imag = paddle.expand(ivy.imag(x).data, shape)
-        return x_real + 1j * x_imag
-    else:
-        return paddle.expand(x, shape)
->>>>>>> b932f4db
+
+from typing import Optional, Union, Sequence, Tuple, NamedTuple, List
+from numbers import Number
+from .. import backend_version
+from ivy.func_wrapper import with_unsupported_dtypes, with_unsupported_device_and_dtypes
+import paddle
+from ivy.utils.exceptions import IvyNotImplementedException
+import ivy
+
+
+@with_unsupported_dtypes(
+    {"2.4.2 and below": ("int8", "int16", "uint8", "uint16")},
+    backend_version,
+)
+def moveaxis(
+    a: paddle.Tensor,
+    source: Union[int, Sequence[int]],
+    destination: Union[int, Sequence[int]],
+    /,
+    *,
+    out: Optional[paddle.Tensor] = None,
+) -> paddle.Tensor:
+    return paddle.moveaxis(a, source, destination)
+
+
+@with_unsupported_dtypes(
+    {
+        "2.4.2 and below": (
+            "int8",
+            "int16",
+            "uint8",
+            "uint16",
+            "bfloat16",
+            "float16",
+            "complex64",
+            "complex128",
+            "bool",
+        )
+    },
+    backend_version,
+)
+def heaviside(
+    x1: paddle.Tensor,
+    x2: paddle.Tensor,
+    /,
+    *,
+    out: Optional[paddle.Tensor] = None,
+) -> paddle.Tensor:
+    return paddle.heaviside(x1, x2)
+
+
+def flipud(
+    m: paddle.Tensor,
+    /,
+    *,
+    out: Optional[paddle.Tensor] = None,
+) -> paddle.Tensor:
+    raise IvyNotImplementedException()
+
+
+def vstack(
+    arrays: Sequence[paddle.Tensor],
+    /,
+    *,
+    out: Optional[paddle.Tensor] = None,
+) -> paddle.Tensor:
+    raise IvyNotImplementedException()
+
+
+@with_unsupported_dtypes(
+    {"2.4.2 and below": ("uint16", "bfloat16")},
+    backend_version,
+)
+def hstack(
+    arrays: Sequence[paddle.Tensor],
+    /,
+    *,
+    out: Optional[paddle.Tensor] = None,
+) -> paddle.Tensor:
+    dtypes = set(map(lambda x: x.dtype, arrays))
+    if len(dtypes) == 1:
+        dtype = dtypes.pop()
+    elif len(dtypes) == 2:
+        dtype = ivy.promote_types(*dtypes)
+    else:
+        raise ValueError("Cannot promote more than 2 dtypes per stack.")
+
+    if arrays[0].dim() > 2:
+        return paddle.concat(arrays, axis=1).astype(dtype)
+    else:
+        return paddle.concat(arrays, axis=-1).astype(dtype)
+
+
+def rot90(
+    m: paddle.Tensor,
+    /,
+    *,
+    k: Optional[int] = 1,
+    axes: Optional[Tuple[int, int]] = (0, 1),
+    out: Optional[paddle.Tensor] = None,
+) -> paddle.Tensor:
+    raise IvyNotImplementedException()
+
+
+@with_unsupported_dtypes(
+    {"2.4.2 and below": ("uint16", "bfloat16", "complex64", "complex128", "bool")},
+    backend_version,
+)
+def top_k(
+    x: paddle.Tensor,
+    k: int,
+    /,
+    *,
+    axis: Optional[int] = -1,
+    largest: Optional[bool] = True,
+    out: Optional[Tuple[paddle.Tensor, paddle.Tensor]] = None,
+) -> Tuple[paddle.Tensor, paddle.Tensor]:
+    topk_res = NamedTuple(
+        "top_k", [("values", paddle.Tensor), ("indices", paddle.Tensor)]
+    )
+    val, indices = paddle.topk(x, k, axis=axis, largest=largest)
+    return topk_res(val, indices)
+
+
+@with_unsupported_device_and_dtypes(
+    {
+        "2.4.2 and below": {
+            "cpu": ("int8", "int16", "uint8", "uint16", "bfloat16", "float16")
+        }
+    },
+    backend_version,
+)
+def fliplr(
+    m: paddle.Tensor,
+    /,
+    *,
+    out: Optional[paddle.Tensor] = None,
+) -> paddle.Tensor:
+    return paddle.flip(m, axis=1)
+
+
+def i0(
+    x: paddle.Tensor,
+    /,
+    *,
+    out: Optional[paddle.Tensor] = None,
+) -> paddle.Tensor:
+    raise IvyNotImplementedException()
+
+
+def flatten(
+    x: paddle.Tensor,
+    /,
+    *,
+    start_dim: Optional[int] = 0,
+    end_dim: Optional[int] = -1,
+    order: Optional[str] = "C",
+    out: Optional[paddle.Tensor] = None,
+) -> paddle.Tensor:
+    ivy.utils.assertions.check_elem_in_list(order, ["C", "F"])
+    if order == "F":
+        return ivy.functional.experimental.flatten(
+            x, start_dim=start_dim, end_dim=end_dim, order=order
+        )
+    return paddle.flatten(x, start_axis=start_dim, stop_axis=end_dim)
+
+
+def vsplit(
+    ary: paddle.Tensor,
+    indices_or_sections: Union[int, Tuple[int, ...]],
+    /,
+) -> List[paddle.Tensor]:
+    raise IvyNotImplementedException()
+
+
+def dsplit(
+    ary: paddle.Tensor,
+    indices_or_sections: Union[int, Tuple[int, ...]],
+    /,
+) -> List[paddle.Tensor]:
+    raise IvyNotImplementedException()
+
+
+def atleast_1d(*arys: paddle.Tensor) -> List[paddle.Tensor]:
+    raise IvyNotImplementedException()
+
+
+def dstack(
+    arrays: Sequence[paddle.Tensor],
+    /,
+    *,
+    out: Optional[paddle.Tensor] = None,
+) -> paddle.Tensor:
+    raise IvyNotImplementedException()
+
+
+def atleast_2d(*arys: paddle.Tensor) -> List[paddle.Tensor]:
+    raise IvyNotImplementedException()
+
+
+def atleast_3d(*arys: Union[paddle.Tensor, bool, Number]) -> List[paddle.Tensor]:
+    raise IvyNotImplementedException()
+
+
+def take_along_axis(
+    arr: paddle.Tensor,
+    indices: paddle.Tensor,
+    axis: int,
+    /,
+    *,
+    out: Optional[paddle.Tensor] = None,
+) -> paddle.Tensor:
+    raise IvyNotImplementedException()
+
+
+def hsplit(
+    ary: paddle.Tensor,
+    indices_or_sections: Union[int, Tuple[int, ...]],
+    /,
+) -> List[paddle.Tensor]:
+    raise IvyNotImplementedException()
+
+
+def broadcast_shapes(shapes: Union[List[int], List[Tuple]]) -> Tuple[int]:
+
+    if len(shapes[0]) == 0 and len(shapes[1]) == 0:
+        return shapes[0]
+    elif len(shapes[0]) == 0 and not len(shapes[1]) == 0:
+        return shapes[1]
+    elif not len(shapes[0]) == 0 and len(shapes[1]) == 0:
+        return shapes[0]
+    else:
+        return paddle.broadcast_shape(*shapes)
+
+
+@with_unsupported_device_and_dtypes(
+    {"2.4.2 and below": {"cpu": ("uint16", "bfloat16")}}, backend_version
+)
+def expand(
+    x: paddle.Tensor,
+    shape: Union[List[int], List[Tuple]],
+    /,
+    *,
+    out: Optional[paddle.Tensor] = None,
+) -> paddle.Tensor:
+    shape = list(shape)
+
+    for i, dim in enumerate(shape):
+        if dim < 0:
+            shape[i] = x.shape[i]
+    if x.ndim == 0:
+        if len(shape) == 0:
+            return x
+        else:
+            x = ivy.expand_dims(x, 0)
+    if x.ndim > len(shape):
+        x = x.reshape([-1])
+
+    if x.dtype in [
+        paddle.int8,
+        paddle.int16,
+        paddle.uint8,
+        paddle.float16,
+    ]:
+        return paddle.expand(x.cast("float32"), shape).cast(x.dtype)
+    elif x.dtype in [paddle.complex64, paddle.complex128]:
+        x_real = paddle.expand(ivy.real(x).data, shape)
+        x_imag = paddle.expand(ivy.imag(x).data, shape)
+        return x_real + 1j * x_imag
+    else:
+        return paddle.expand(x, shape)
+