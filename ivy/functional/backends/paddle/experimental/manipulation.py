--- conflicted
+++ resolved
@@ -1,17 +1,16 @@
 from typing import Optional, Union, Sequence, Tuple, List
 from numbers import Number
-<<<<<<< HEAD
+
 
 import paddle
 from ivy.utils.exceptions import IvyNotImplementedException
-=======
+
 from .. import backend_version
 from ivy.func_wrapper import with_unsupported_dtypes
 import paddle
 from ivy.utils.exceptions import IvyNotImplementedException
 import ivy
 from ivy.func_wrapper import with_unsupported_dtypes
->>>>>>> fa7f3705
 
 
 @with_unsupported_dtypes(
