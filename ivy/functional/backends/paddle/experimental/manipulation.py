--- conflicted
+++ resolved
@@ -694,8 +694,6 @@
     a = paddle.reshape(a, shape)
     return a
 
-
-<<<<<<< HEAD
 def trim_zeros(a: paddle.Tensor, /, *, trim: Optional[str] = "bf") -> paddle.Tensor:
     first = 0
     trim = trim.upper()
@@ -713,7 +711,7 @@
             else:
                 last = last - 1
     return a[first:last]
-=======
+
 @with_supported_dtypes(
     {"2.5.1 and below": ("float32", "float64", "int32", "int64")}, backend_version
 )
@@ -742,4 +740,3 @@
     "sum",
     "mul",
 ]
->>>>>>> 735af0cb
