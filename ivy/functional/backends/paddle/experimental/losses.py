--- conflicted
+++ resolved
@@ -238,63 +238,12 @@
         ones = paddle.ones_like(target_arr, dtype=target_arr.dtype)
         cond = paddle.logical_and(target_arr >= zeroes, target_arr <= ones)
         loss = loss + paddle.where(cond, zeroes, striling_approx_term)
-<<<<<<< HEAD
     return _apply_loss_reduction(loss, reduction)
 
 
 @with_supported_device_and_dtypes(
     {
-        "2.5.1 and below": {
-            "cpu": ("float32", "float64"),
-            "gpu": ("bfloat16", "float16", "float32", "float64"),
-        }
-    },
-    backend_version,
-)
-def binary_cross_entropy(
-    input: paddle.Tensor,
-    target: paddle.Tensor,
-    /,
-    *,
-    from_logits: bool = False,
-    epsilon: float = 0.0,
-    reduction: str = "none",
-    pos_weight: Optional[paddle.Tensor] = None,
-    axis: Optional[int] = None,
-    out: Optional[paddle.Tensor] = None,
-) -> paddle.Tensor:
-    if not (0.0 <= epsilon <= 1.0):
-        raise ValueError("epsilon should be a float in [0, 1]")
-
-    if not from_logits and pos_weight is not None:
-        raise ValueError("pos_weight is only allowed when from_logits is set to True")
-
-    if out is not None:
-        raise NotImplementedError(
-            "The 'out' argument to paddle.binary_cross_entropy is not supported."
-        )
-    if axis is not None:
-        raise NotImplementedError(
-            "The 'axis' argument to paddle.binary_cross_entropy is not supported."
-        )
-
-    if pos_weight is not None:
-        raise NotImplementedError(
-            "The 'pos_weight' argument to paddle.binary_cross_entropy is not supported."
-        )
-    input_arr = paddle.to_tensor(input)
-    target_arr = paddle.to_tensor(target, dtype=input.dtype)
-    if from_logits:
-        return F.binary_cross_entropy(
-            paddle.nn.Sigmoid(input_arr), target_arr, reduction=reduction
-        )
-    else:
-        return F.binary_cross_entropy(input_arr, target_arr, reduction=reduction)
-
-
-@with_supported_device_and_dtypes(
-    {
-        "2.5.1 and below": {
+        "2.5.2 and below": {
             "cpu": ("float32", "float64"),
             "gpu": ("bfloat16", "float16", "float32", "float64"),
         }
@@ -319,7 +268,4 @@
         raise NotImplementedError(
             "The 'epsilon' argument to paddle.cross_entropy is not supported."
         )
-    return F.cross_entropy(input, target, axis=axis, reduction=reduction)
-=======
-    return _apply_loss_reduction(loss, reduction)
->>>>>>> cb8d76f0
+    return F.cross_entropy(input, target, axis=axis, reduction=reduction)