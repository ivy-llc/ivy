--- conflicted
+++ resolved
@@ -40,10 +40,6 @@
     {
         "2.5.1 and below": {
             "cpu": (
-<<<<<<< HEAD
-                "float16",
-=======
->>>>>>> 01cc6704
                 "int8",
                 "int16",
                 "int32",
@@ -57,24 +53,42 @@
     },
     backend_version,
 )
-<<<<<<< HEAD
-def huber_loss(
-=======
 def smooth_l1_loss(
->>>>>>> 01cc6704
     input: paddle.Tensor,
     target: paddle.Tensor,
     /,
     *,
-<<<<<<< HEAD
-    delta: Optional[float] = 1.0,
-) -> paddle.Tensor:
-    return paddle.fluid.layers.huber_loss(input, target, delta=delta)
-=======
     beta: Optional[float] = 1.0,
     reduction: Optional[str] = "mean",
 ) -> paddle.Tensor:
     return paddle.nn.functional.smooth_l1_loss(
         input, target, reduction=reduction, beta=beta
     )
->>>>>>> 01cc6704
+
+
+@with_unsupported_device_and_dtypes(
+    {
+        "2.5.1 and below": {
+            "cpu": (
+                "float16",
+                "int8",
+                "int16",
+                "int32",
+                "int64",
+                "uint8",
+                "complex64",
+                "complex128",
+                "bool",
+            )
+        }
+    },
+    backend_version,
+)
+def huber_loss(
+    input: paddle.Tensor,
+    target: paddle.Tensor,
+    /,
+    *,
+    delta: Optional[float] = 1.0,
+) -> paddle.Tensor:
+    return paddle.fluid.layers.huber_loss(input, target, delta=delta)