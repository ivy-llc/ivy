--- conflicted
+++ resolved
@@ -69,13 +69,6 @@
     )
 
 
-<<<<<<< HEAD
-@with_supported_device_and_dtypes(
-    {
-        "2.5.1 and below": {
-            "cpu": ("float32", "float64"),
-            "gpu": ("bfloat16", "float16", "float32", "float64"),
-=======
 @with_unsupported_device_and_dtypes(
     {
         "2.5.1 and below": {
@@ -90,30 +83,10 @@
                 "complex128",
                 "bool",
             )
->>>>>>> 35965c66
         }
     },
     backend_version,
 )
-<<<<<<< HEAD
-def poisson_nll_loss(
-    input: paddle.Tensor,
-    target: paddle.Tensor,
-    *,
-    log_input: bool = True,
-    full: bool = False,
-    eps: float = 1e-8,
-    reduction: str = "mean",
-) -> paddle.Tensor:
-    return paddle.nn.functional.poisson_nll_loss(
-        input,
-        target,
-        log_input=log_input,
-        full=full,
-        epsilon=eps,
-        reduction=reduction,
-    )
-=======
 def huber_loss(
     input: paddle.Tensor,
     target: paddle.Tensor,
@@ -150,4 +123,31 @@
     reduction: Optional[str] = "mean",
 ) -> paddle.Tensor:
     return paddle.nn.functional.soft_margin_loss(input, label, reduction=reduction)
->>>>>>> 35965c66
+
+
+@with_supported_device_and_dtypes(
+    {
+        "2.5.1 and below": {
+            "cpu": ("float32", "float64"),
+            "gpu": ("bfloat16", "float16", "float32", "float64"),
+        }
+    },
+    backend_version,
+)
+def poisson_nll_loss(
+    input: paddle.Tensor,
+    target: paddle.Tensor,
+    *,
+    log_input: bool = True,
+    full: bool = False,
+    eps: float = 1e-8,
+    reduction: str = "mean",
+) -> paddle.Tensor:
+    return paddle.nn.functional.poisson_nll_loss(
+        input,
+        target,
+        log_input=log_input,
+        full=full,
+        epsilon=eps,
+        reduction=reduction,
+    )