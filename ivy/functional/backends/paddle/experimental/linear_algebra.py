--- conflicted
+++ resolved
@@ -128,10 +128,6 @@
     raise IvyNotImplementedException()
 
 
-<<<<<<< HEAD
-@with_supported_dtypes(
-    {"2.5.1 and below": ("float32", "float64", "int32", "int64")}, backend_version
-=======
 @with_supported_device_and_dtypes(
     {
         "2.5.1 and below": {
@@ -147,7 +143,6 @@
         }
     },
     backend_version,
->>>>>>> e2a5de8f
 )
 def dot(
     a: paddle.Tensor,
@@ -156,12 +151,6 @@
     *,
     out: Optional[paddle.Tensor] = None,
 ) -> paddle.Tensor:
-<<<<<<< HEAD
-    return paddle.dot(a, b)
-
-
-dot.support_native_out = True
-=======
     if len(a.shape) == 0 or len(b.shape) == 0:
         return paddle.multiply(a, b)
     if (
@@ -172,7 +161,6 @@
         return paddle.matmul(a, b)
 
     return paddle.tensordot(a, b, axes=[[-1], [-2]])
->>>>>>> e2a5de8f
 
 
 @with_supported_device_and_dtypes(
