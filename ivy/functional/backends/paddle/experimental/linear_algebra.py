--- conflicted
+++ resolved
@@ -82,7 +82,6 @@
     return paddle.moveaxis(x, -2, -1).conj()
 
 
-<<<<<<< HEAD
 def solve_triangular(
     a: paddle.Tensor,
     b: paddle.Tensor,
@@ -94,7 +93,8 @@
     out: Optional[paddle.Tensor] = None,
 ) -> paddle.Tensor:
     return paddle.linalg.solve_triangular(a, b, lower=lower, adjoint=transpose, unit_diagonal=unit_diagonal)
-=======
+
+
 def cond(
     x: paddle.Tensor,
     /,
@@ -102,5 +102,4 @@
     p: Optional[Union[None, int, str]] = None,
     out: Optional[paddle.Tensor] = None,
 ) -> Any:
-    raise IvyNotImplementedException()
->>>>>>> ef4e9058
+    raise IvyNotImplementedException()