from numbers import Number
from typing import Optional, Tuple, Union

import paddle
import ivy.functional.backends.paddle as paddle_backend
import ivy
<<<<<<< HEAD
from ivy.func_wrapper import with_unsupported_device_and_dtypes, with_supported_dtypes
=======
from ivy.func_wrapper import (
    with_supported_dtypes,
    with_unsupported_dtypes,
)
>>>>>>> 8240563c
from . import backend_version
from .elementwise import _elementwise_helper


# Array API Standard #
# ------------------ #


@with_supported_dtypes(
    {"2.5.1 and below": ("float32", "float64", "int16", "int32", "int64", "uint8")},
    backend_version,
)
def argmax(
    x: paddle.Tensor,
    /,
    *,
    axis: Optional[int] = None,
    keepdims: bool = False,
    dtype: Optional[Union[ivy.Dtype, ivy.NativeDtype]] = None,
    select_last_index: bool = False,
    out: Optional[paddle.Tensor] = None,
) -> paddle.Tensor:
    dtype = dtype if dtype is not None else paddle.int64
    if select_last_index:
        x = paddle_backend.flip(x, axis=axis)
        ret = paddle.argmax(x, axis=axis, keepdim=keepdims)
        if axis is not None:
            ret = paddle.to_tensor(x.shape[axis] - ret - 1)
        else:
            ret = paddle.to_tensor(x.size - ret - 1)
    else:
        ret = paddle.argmax(x, axis=axis, keepdim=keepdims)

    if keepdims and axis is None:
        ret = ret.reshape([1] * x.ndim)
    if not keepdims and (x.ndim == 1 or axis is None):
        ret = paddle_backend.squeeze(ret, axis=-1)
    return ret.astype(dtype)


@with_unsupported_dtypes(
    {"2.5.1 and below": ("bfloat16", "bool", "complex", "float16", "int8")},
    backend_version,
)
def argmin(
    x: paddle.Tensor,
    /,
    *,
    axis: Optional[int] = None,
    keepdims: bool = False,
    dtype: Optional[paddle.dtype] = None,
    select_last_index: bool = False,
    out: Optional[paddle.Tensor] = None,
) -> paddle.Tensor:
    dtype = dtype if dtype is not None else paddle.int64
    if select_last_index:
        x = paddle_backend.flip(x, axis=axis)
        ret = paddle.argmin(x, axis=axis, keepdim=keepdims)
        if axis is not None:
            ret = paddle.to_tensor(x.shape[axis] - ret - 1)
        else:
            ret = paddle.to_tensor(x.size - ret - 1)
    else:
        ret = paddle.argmin(x, axis=axis, keepdim=keepdims)

    if keepdims and axis is None:
        ret = ret.reshape([1] * x.ndim)
    if not keepdims and (x.ndim == 1 or axis is None):
        ret = paddle_backend.squeeze(ret, axis=-1)
    return ret.astype(dtype)


@with_unsupported_dtypes(
    {"2.5.1 and below": ("float16", "int8", "uint8")}, backend_version
)
def nonzero(
    x: paddle.Tensor,
    /,
    *,
    as_tuple: bool = True,
    size: Optional[int] = None,
    fill_value: Number = 0,
) -> Union[paddle.Tensor, Tuple[paddle.Tensor]]:
    if paddle.is_complex(x):
        real_idx = paddle.nonzero(x.real())
        imag_idx = paddle.nonzero(x.imag())
        idx = paddle.concat([real_idx, imag_idx], axis=0)
        res = paddle.unique(idx, axis=0)
    else:
        res = paddle.nonzero(x)

    res = res.T
    if size is not None:
        if isinstance(fill_value, float):
            res = res.cast(paddle.float64)
        diff = size - res[0].shape[0]
        if diff > 0:
            res = paddle.nn.functional.pad(
                res.unsqueeze(0),
                [0, diff],
                mode="constant",
                value=fill_value,
                data_format="NCL",
            ).squeeze(0)
        elif diff < 0:
            res = res[:, :size]

    if as_tuple:
        return tuple(res)
    return res.T


@with_supported_dtypes(
    {"2.5.1 and below": ("int32", "int64", "float32", "float64")}, backend_version
)
def where(
    condition: paddle.Tensor,
    x1: Union[float, int, paddle.Tensor],
    x2: Union[float, int, paddle.Tensor],
    /,
    *,
    out: Optional[paddle.Tensor] = None,
) -> paddle.Tensor:
    x1, x2, ret_dtype = _elementwise_helper(x1, x2)
    arrays = [condition, x1, x2]
    scalar_out = all(map(lambda x: x.ndim == 0, arrays))
    for i, array in enumerate(arrays):
        if array.ndim == 0:
            arrays[i] = paddle_backend.expand_dims(array, axis=0)
    condition, x1, x2 = arrays
    condition = condition.cast("bool") if condition.dtype != paddle.bool else condition

    if ret_dtype in [
        paddle.int8,
        paddle.int16,
        paddle.uint8,
        paddle.float16,
        paddle.bool,
    ]:
        x1 = x1.cast("float32")
        x2 = x2.cast("float32")
        result = paddle.where(condition, x1, x2)
    elif ret_dtype in [paddle.complex64, paddle.complex128]:
        result_real = paddle.where(condition, paddle.real(x1), paddle.real(x2))
        result_imag = paddle.where(condition, paddle.imag(x1), paddle.imag(x2))
        result = paddle.complex(result_real, result_imag)
    else:
        result = paddle.where(condition, x1, x2)

    return result.squeeze().cast(ret_dtype) if scalar_out else result.cast(ret_dtype)


# Extra #
# ----- #


@with_unsupported_dtypes(
    {"2.5.1 and below": ("float16", "int8", "uint8")}, backend_version
)
def argwhere(
    x: paddle.Tensor, /, *, out: Optional[paddle.Tensor] = None
) -> paddle.Tensor:
    if x.ndim == 0:
        return paddle.zeros(shape=[int(bool(x.item())), 0], dtype="int64")
    if paddle.is_complex(x):
        real_idx = paddle.nonzero(x.real())
        imag_idx = paddle.nonzero(x.imag())
        idx = paddle.concat([real_idx, imag_idx], axis=0)
        return paddle.unique(idx, axis=0)
    return paddle.nonzero(x)<|MERGE_RESOLUTION|>--- conflicted
+++ resolved
@@ -4,14 +4,14 @@
 import paddle
 import ivy.functional.backends.paddle as paddle_backend
 import ivy
-<<<<<<< HEAD
-from ivy.func_wrapper import with_unsupported_device_and_dtypes, with_supported_dtypes
-=======
+
+from ivy.func_wrapper import with_unsupported_device_and_dtypes
+
 from ivy.func_wrapper import (
     with_supported_dtypes,
     with_unsupported_dtypes,
 )
->>>>>>> 8240563c
+
 from . import backend_version
 from .elementwise import _elementwise_helper
 
