--- conflicted
+++ resolved
@@ -538,26 +538,9 @@
 
 @with_supported_dtypes(
     {
-<<<<<<< HEAD
         "2.5.1 and below": (
              "float32",
         )
-=======
-        "2.5.1 and below": {
-            "cpu": (
-                "int8",
-                "int16",
-                "int32",
-                "int64",
-                "unsigned",
-                "float16",
-                "float64",
-                "bfloat16",
-                "complex",
-                "bool",
-            )
-        }
->>>>>>> e71817d4
     },
     backend_version,
 )
