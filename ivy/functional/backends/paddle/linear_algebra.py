--- conflicted
+++ resolved
@@ -10,15 +10,11 @@
 from ivy.utils.exceptions import IvyNotImplementedException
 import ivy.functional.backends.paddle as paddle_backend
 from . import backend_version
-<<<<<<< HEAD
-from ivy.func_wrapper import with_supported_dtypes, with_unsupported_device_and_dtypes, with_unsupported_dtypes
-=======
 from ivy.func_wrapper import (
     with_unsupported_device_and_dtypes,
     with_unsupported_dtypes,
     with_supported_dtypes,
 )
->>>>>>> 0d2d934b
 from .elementwise import _elementwise_helper
 
 
@@ -531,16 +527,7 @@
 
 
 @with_supported_dtypes(
-<<<<<<< HEAD
-    {
-        "2.5.1 and below": (
-             "float32",
-        )
-    },
-    backend_version,
-=======
     {"2.5.1 and below": ("complex", "float32", "float64")}, backend_version
->>>>>>> 0d2d934b
 )
 def tensordot(
     x1: paddle.Tensor,
@@ -550,10 +537,6 @@
     axes: Union[int, Tuple[List[int], List[int]]] = 2,
     out: Optional[paddle.Tensor] = None,
 ) -> paddle.Tensor:
-<<<<<<< HEAD
-    ret_dtype = ivy.as_native_dtype(ivy.promote_types(x1.dtype, x2.dtype))
-=======
->>>>>>> 0d2d934b
     ret = paddle.tensordot(x1, x2, axes=axes)
     return ret.squeeze() if x1.ndim == axes else ret
 
