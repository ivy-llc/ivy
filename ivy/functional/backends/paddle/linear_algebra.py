--- conflicted
+++ resolved
@@ -526,13 +526,9 @@
     return paddle_backend.svd(x)[1]
 
 
-<<<<<<< HEAD
-@with_unsupported_dtypes({"2.5.1 and below": ("bfloat16",)}, backend_version)
-=======
 @with_supported_dtypes(
     {"2.5.1 and below": ("complex", "float32", "float64")}, backend_version
 )
->>>>>>> 2856f80c
 def tensordot(
     x1: paddle.Tensor,
     x2: paddle.Tensor,
