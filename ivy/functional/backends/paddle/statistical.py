# global

torch_scatter = None
from typing import Union, Optional, Sequence


import paddle

# local
import ivy
from ivy.utils.exceptions import IvyNotImplementedException
from . import backend_version
from ivy.func_wrapper import with_unsupported_device_and_dtypes

# Array API Standard #
# -------------------#


@with_unsupported_device_and_dtypes(
    {"2.4.2 and below": {"cpu": ("uint16", "bfloat16")}}, backend_version
)
def min(
    x: paddle.Tensor,
    /,
    *,
    axis: Optional[Union[int, Sequence[int]]] = None,
    keepdims: bool = False,
    out: Optional[paddle.Tensor] = None,
) -> paddle.Tensor:
    if x.dtype in [
        paddle.int8,
        paddle.int16,
        paddle.uint8,
        paddle.float16,
        paddle.complex64,
        paddle.complex128,
        paddle.bool,
    ]:
        if paddle.is_complex(x):
            real = paddle.amin(x.real(), axis=axis, keepdim=keepdims)
            masked_x = ivy.to_native(ivy.greater_equal(x, paddle.amin(x.real())) * x)
            imag = paddle.amin(masked_x.imag(), axis=axis, keepdim=keepdims)
            return real + 1j * imag
        return paddle.amin(x.cast("float32"), axis=axis, keepdim=keepdims).cast(x.dtype)
    return paddle.amin(x, axis=axis, keepdim=keepdims)


@with_unsupported_device_and_dtypes(
    {"2.4.2 and below": {"cpu": ("uint16", "bfloat16")}}, backend_version
)
def max(
    x: paddle.Tensor,
    /,
    *,
    axis: Optional[Union[int, Sequence[int]]] = None,
    keepdims: bool = False,
    out: Optional[paddle.Tensor] = None,
) -> paddle.Tensor:
    if x.dtype in [
        paddle.int8,
        paddle.int16,
        paddle.uint8,
        paddle.float16,
        paddle.complex64,
        paddle.complex128,
        paddle.bool,
    ]:
        if paddle.is_complex(x):
            real = paddle.amax(x.real(), axis=axis, keepdim=keepdims)
            masked_x = ivy.to_native(ivy.greater_equal(x, paddle.amax(x.real())) * x)
            imag = paddle.amax(masked_x.imag(), axis=axis, keepdim=keepdims)
            return real + 1j * imag
        return paddle.amax(x.cast("float32"), axis=axis, keepdim=keepdims).cast(x.dtype)
    return paddle.amax(x, axis=axis, keepdim=keepdims)


@with_unsupported_device_and_dtypes(
    {"2.4.2 and below": {"cpu": ("uint16", "bfloat16")}}, backend_version
)
def mean(
    x: paddle.Tensor,
    /,
    *,
    axis: Optional[Union[int, Sequence[int]]] = None,
    keepdims: bool = False,
    out: Optional[paddle.Tensor] = None,
) -> paddle.Tensor:
    if x.dtype in [
        paddle.int8,
        paddle.int16,
        paddle.int32,
        paddle.int64,
        paddle.uint8,
        paddle.float16,
        paddle.complex64,
        paddle.complex128,
    ]:
        if paddle.is_complex(x):
            ret = paddle.mean(x.real(), axis=axis, keepdim=keepdims) + 1j * paddle.mean(
                x.imag(), axis=axis, keepdim=keepdims
            )
            if ret.ndim == 1 and not keepdims and axis is None:
                ret = ret.squeeze()
            return ret
        ret = paddle.mean(x.cast("float32"), axis=axis, keepdim=keepdims)
        if ret.ndim == 1 and not keepdims and axis is None:
            ret = ret.squeeze()
        return ret.astype(x.dtype)
    ret = paddle.mean(x, axis=axis, keepdim=keepdims)
    if ret.ndim == 1 and not keepdims and axis is None:
        ret = ret.squeeze()
    return ret


@with_unsupported_device_and_dtypes(
    {"2.4.2 and below": {"cpu": ("uint16", "bfloat16")}}, backend_version
)
def prod(
    x: paddle.Tensor,
    /,
    *,
    axis: Optional[Union[int, Sequence[int]]] = None,
    dtype: Optional[paddle.dtype] = None,
    keepdims: bool = False,
    out: Optional[paddle.Tensor] = None,
) -> paddle.Tensor:
    raise IvyNotImplementedException()
    # TODO:prod causes segmentation fault
    return paddle.prod(x, axis=axis, keepdim=keepdims, dtype=dtype)


def _std(x, axis, correction, keepdim):
    with ivy.ArrayMode(False):
        u = mean(x, axis=axis, keepdims=True)
        out = sum(ivy.pow(ivy.subtract(x, u), 2), axis=axis, keepdims=keepdim)
        num_elm_in = paddle.prod(paddle.to_tensor(x.shape)).item()
        num_elm_out = paddle.prod(paddle.to_tensor(out.shape)).item()
        n = num_elm_out / num_elm_in
        out = ivy.sqrt(ivy.multiply(out, n))
        if correction:
            n = ivy.sqrt(
                ivy.divide(num_elm_in, (num_elm_in - correction * num_elm_out))
            )
            out = ivy.multiply(out, n)
        return out


@with_unsupported_device_and_dtypes(
    {"2.4.2 and below": {"cpu": ("uint16", "bfloat16")}}, backend_version
)
def std(
    x: paddle.Tensor,
    /,
    *,
    axis: Optional[Union[int, Sequence[int]]] = None,
    correction: Union[int, float] = 0,
    keepdims: bool = False,
    out: Optional[paddle.Tensor] = None,
) -> paddle.Tensor:
    return _std(x, axis, correction, keepdims).cast(x.dtype)


@with_unsupported_device_and_dtypes(
    {"2.4.2 and below": {"cpu": ("uint16", "bfloat16")}}, backend_version
)
def sum(
    x: paddle.Tensor,
    /,
    *,
    axis: Optional[Union[int, Sequence[int]]] = None,
    dtype: Optional[paddle.dtype] = None,
    keepdims: Optional[bool] = False,
    out: Optional[paddle.Tensor] = None,
) -> paddle.Tensor:
    dtype = x.dtype if dtype is None else dtype
    dtype = ivy.as_ivy_dtype(dtype)
    if x.dtype in [paddle.int8, paddle.uint8]:
        return paddle.sum(x.cast("float32"), axis=axis, dtype=dtype, keepdim=keepdims)
    return paddle.sum(x, axis=axis, dtype=dtype, keepdim=keepdims)


@with_unsupported_device_and_dtypes(
    {"2.4.2 and below": {"cpu": ("uint16", "bfloat16")}}, backend_version
)
def var(
    x: paddle.Tensor,
    /,
    *,
    axis: Optional[Union[int, Sequence[int]]] = None,
    correction: Union[int, float] = 0,
    keepdims: bool = False,
    out: Optional[paddle.Tensor] = None,
) -> paddle.Tensor:
    with ivy.ArrayMode(False):
        ret = ivy.pow(_std(x, axis, correction, keepdims), 2).cast(x.dtype)
    return ret


# Extra #
# ----- #
@with_unsupported_device_and_dtypes(
    {"2.4.2 and below": {"cpu": ("uint16", "bfloat16", "uint8", "int16")}},
    backend_version,
)
def cumprod(
    x: paddle.Tensor,
    /,
    *,
    axis: int = 0,
    exclusive: bool = False,
    reverse: bool = False,
    dtype: Optional[paddle.dtype] = None,
    out: Optional[paddle.Tensor] = None,
) -> paddle.Tensor:
    dtype = dtype if dtype is not None else x.dtype
    if dtype in [paddle.uint8, paddle.int8, paddle.int16]:
        x = paddle.cast(x, "int32")
    else:
        x = paddle.cast(x, dtype)
    if not (exclusive or reverse):
        return paddle.cumprod(x, dim=axis).cast(dtype)
    elif exclusive and reverse:
        with ivy.ArrayMode(False):
            x = paddle.cumprod(ivy.flip(x, axis=(axis,)), dim=axis)
            x = ivy.swapaxes(x, axis, -1)
            x = ivy.concat((ivy.ones_like(x[..., -1:]), x[..., :-1]), axis=-1)
            x = ivy.swapaxes(x, axis, -1)
            return ivy.flip(x, axis=(axis,)).cast(dtype)
    elif exclusive:
        with ivy.ArrayMode(False):
            x = ivy.swapaxes(x, axis, -1)
            x = ivy.concat((ivy.ones_like(x[..., -1:]), x[..., :-1]), axis=-1)
            x = paddle.cumprod(x, -1)
            return ivy.swapaxes(x, axis, -1).cast(dtype)
    else:
        with ivy.ArrayMode(False):
            x = paddle.cumprod(ivy.flip(x, axis=(axis,)), dim=axis)
            return ivy.flip(x, axis=axis).cast(dtype)


@with_unsupported_device_and_dtypes(
    {"2.4.2 and below": {"cpu": ("uint16", "bfloat16", "uint8", "int8", "int16")}},
    backend_version,
)
def cummax(
    x: paddle.Tensor,
    /,
    *,
    axis: int = 0,
    reverse: bool = False,
    dtype: Optional[paddle.dtype] = None,
    out: Optional[paddle.Tensor] = None,
) -> paddle.Tensor:
    dtype = dtype if dtype is not None else x.dtype
    if reverse:
        x = paddle.flip(x, axis=[axis])
    x_unstacked = paddle.unbind(x, axis=axis)
    cummax_x_unstacked = []
    cummax_x_unstacked.append(x_unstacked[0])
    for i, x_sub in enumerate(x_unstacked[1:]):
        cummax_x_sub = paddle.maximum(cummax_x_unstacked[i], x_sub)
        cummax_x_unstacked.append(cummax_x_sub)
    cummax_x = paddle.stack(cummax_x_unstacked, axis=axis)
    if reverse:
        cummax_x = paddle.flip(cummax_x, axis=[axis])
    return cummax_x.cast(dtype)


@with_unsupported_device_and_dtypes(
<<<<<<< HEAD
    {"2.4.2 and below": {"cpu": ("uint16", "bfloat16", "uint8", "int8", "int16")}},
    backend_version,
)
def cummin(
    x: paddle.Tensor,
    /,
    *,
    axis: int = 0,
    reverse: bool = False,
    dtype: Optional[paddle.dtype] = None,
    out: Optional[paddle.Tensor] = None,
) -> paddle.Tensor:
    dtype = dtype if dtype is not None else x.dtype
    if reverse:
        x = paddle.flip(x, axis=[axis])
    x_unstacked = paddle.unbind(x, axis=axis)
    cummin_x_unstacked = []
    cummin_x_unstacked.append(x_unstacked[0])
    for i, x_sub in enumerate(x_unstacked[1:]):
        cummin_x_sub = paddle.minimum(cummin_x_unstacked[i], x_sub)
        cummin_x_unstacked.append(cummin_x_sub)
    cummin_x = paddle.stack(cummin_x_unstacked, axis=axis)
    if reverse:
        cummin_x = paddle.flip(cummin_x, axis=[axis])
    return cummin_x.cast(dtype)


@with_unsupported_device_and_dtypes(
=======
>>>>>>> acda1513
    {"2.4.2 and below": {"cpu": ("uint16", "bfloat16", "complex64", "complex128")}},
    backend_version,
)
def cumsum(
    x: paddle.Tensor,
    axis: int = 0,
    exclusive: bool = False,
    reverse: bool = False,
    *,
    dtype: Optional[paddle.dtype] = None,
    out: Optional[paddle.Tensor] = None,
) -> paddle.Tensor:
    dtype = dtype if dtype is not None else x.dtype
    if ivy.as_native_dtype(dtype) in [
        paddle.uint8,
        paddle.int8,
        paddle.float16,
        paddle.bool,
    ]:
        x = paddle.cast(x, "float32")
    else:
        x = paddle.cast(x, dtype)
    if not (exclusive or reverse):
        return paddle.cumsum(x, axis=axis).cast(dtype)
    elif exclusive and reverse:
        with ivy.ArrayMode(False):
            x = paddle.cumsum(ivy.flip(x, axis=(axis,)), axis=axis)
            x = ivy.swapaxes(x, axis, -1)
            x = ivy.concat((ivy.zeros_like(x[..., -1:]), x[..., :-1]), axis=-1)
            x = ivy.swapaxes(x, axis, -1)
            return ivy.flip(x, axis=(axis,)).cast(dtype)
    elif exclusive:
        with ivy.ArrayMode(False):
            x = ivy.swapaxes(x, axis, -1)
            x = ivy.concat((ivy.zeros_like(x[..., -1:]), x[..., :-1]), axis=-1)
            x = paddle.cumsum(x, -1)
            return ivy.swapaxes(x, axis, -1).cast(dtype)
    else:
        with ivy.ArrayMode(False):
            x = paddle.cumsum(ivy.flip(x, axis=(axis,)), axis=axis)
            return ivy.flip(x, axis=axis).cast(dtype)


def einsum(
    equation: str,
    *operands: paddle.Tensor,
    out: Optional[paddle.Tensor] = None,
) -> paddle.Tensor:
    raise IvyNotImplementedException()<|MERGE_RESOLUTION|>--- conflicted
+++ resolved
@@ -267,7 +267,6 @@
 
 
 @with_unsupported_device_and_dtypes(
-<<<<<<< HEAD
     {"2.4.2 and below": {"cpu": ("uint16", "bfloat16", "uint8", "int8", "int16")}},
     backend_version,
 )
@@ -296,8 +295,6 @@
 
 
 @with_unsupported_device_and_dtypes(
-=======
->>>>>>> acda1513
     {"2.4.2 and below": {"cpu": ("uint16", "bfloat16", "complex64", "complex128")}},
     backend_version,
 )
