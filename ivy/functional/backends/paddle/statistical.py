--- conflicted
+++ resolved
@@ -267,37 +267,6 @@
     {"2.4.2 and below": {"cpu": ("uint8", "int8", "int16")}},
     backend_version,
 )
-<<<<<<< HEAD
-=======
-def cummax(
-    x: paddle.Tensor,
-    /,
-    *,
-    axis: int = 0,
-    reverse: bool = False,
-    dtype: Optional[paddle.dtype] = None,
-    out: Optional[paddle.Tensor] = None,
-) -> paddle.Tensor:
-    dtype = dtype if dtype is not None else x.dtype
-    if reverse:
-        x = paddle.flip(x, axis=[axis])
-    x_unstacked = paddle.unbind(x, axis=axis)
-    cummax_x_unstacked = []
-    cummax_x_unstacked.append(x_unstacked[0])
-    for i, x_sub in enumerate(x_unstacked[1:]):
-        cummax_x_sub = paddle.maximum(cummax_x_unstacked[i], x_sub)
-        cummax_x_unstacked.append(cummax_x_sub)
-    cummax_x = paddle.stack(cummax_x_unstacked, axis=axis)
-    if reverse:
-        cummax_x = paddle.flip(cummax_x, axis=[axis])
-    return cummax_x.cast(dtype)
-
-
-@with_unsupported_device_and_dtypes(
-    {"2.4.2 and below": {"cpu": ("uint8", "int8", "int16")}},
-    backend_version,
-)
->>>>>>> c05e0981
 def cummin(
     x: paddle.Tensor,
     /,
