--- conflicted
+++ resolved
@@ -1,19 +1,16 @@
 # global
 
 torch_scatter = None
-<<<<<<< HEAD
+
 from typing import Union, Optional, Sequence, Tuple
 
 import paddle
-=======
-from typing import Union, Optional, Sequence
 import ivy
 from ivy.utils.exceptions import IvyNotImplementedException
 from ivy.func_wrapper import with_unsupported_device_and_dtypes
 import paddle
 import ivy.functional.backends.paddle as paddle_backend
 
->>>>>>> 9ef31a86
 # local
 from . import backend_version
 
