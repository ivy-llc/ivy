--- conflicted
+++ resolved
@@ -9,22 +9,14 @@
 from . import backend_version
 from ivy.utils.exceptions import IvyNotImplementedException
 
-<<<<<<< HEAD
+
 @with_unsupported_dtypes(
     {"2.4.2 and below": ("int8", "int16", "uint8", "uint16", "bfloat16",
                          "float16", "complex64", "complex128", "complex")},
     backend_version,
 )
 def unique_all(x: paddle.Tensor, /,) -> Tuple[paddle.Tensor, paddle.Tensor, paddle.Tensor, paddle.Tensor]:
-=======
-
-@with_unsupported_dtypes(
-    {"2.4.2 and below": ("int8", "int16", "uint8", "uint16", "bfloat16", "float16", "complex64", "complex128", "bool")},
-    backend_version,
-)
-def unique_all(x: paddle.Tensor, /,) -> Tuple[paddle.Tensor, paddle.Tensor, int ,paddle.Tensor]:
     # Flatten the tensor to 1D
->>>>>>> 816a1cc1
     flat_x = paddle.flatten(x)
     sorted_x, indices = paddle.sort(flat_x)
     unique_indices = paddle.concat([paddle.to_tensor([0]), paddle.nonzero(sorted_x[1:] != sorted_x[:-1])[:, 0] + 1,
