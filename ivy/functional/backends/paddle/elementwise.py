--- conflicted
+++ resolved
@@ -1,6 +1,7 @@
 # global
 from typing import Union, Optional
 
+import math
 import paddle
 import ivy.functional.backends.paddle as paddle_backend
 import ivy
@@ -187,52 +188,37 @@
     return paddle.floor(x)
 
 
-<<<<<<< HEAD
-@with_supported_device_and_dtypes(
-    {
-        "2.5.1 and below": {
+@with_supported_device_and_dtypes(
+    {
+        "2.5.2 and below": {
             "cpu": (
                 "float32",
                 "float64",
             )
         }
     },
-=======
-@with_unsupported_device_and_dtypes(
-    {"2.5.2 and below": {"cpu": ("bool", "bfloat16")}},
->>>>>>> 712b7ac8
     backend_version,
 )
 def asin(x: paddle.Tensor, /, *, out: Optional[paddle.Tensor] = None) -> paddle.Tensor:
     return paddle.asin(x)
 
 
-<<<<<<< HEAD
-@with_supported_dtypes(
-    {
-        "2.5.1 and below": (
+@with_supported_dtypes(
+    {
+        "2.5.2 and below": (
             "float16",
             "float32",
             "float64",
         )
     },
-=======
-@with_unsupported_device_and_dtypes(
-    {"2.5.2 and below": {"cpu": ("bool", "bfloat16")}},
->>>>>>> 712b7ac8
     backend_version,
 )
 def asinh(x: paddle.Tensor, /, *, out: Optional[paddle.Tensor] = None) -> paddle.Tensor:
     return paddle.asinh(x)
 
 
-<<<<<<< HEAD
-@with_supported_device_and_dtypes(
-    {"2.5.1 and below": {"cpu": ("float16", "float32", "float64", "complex")}},
-=======
-@with_unsupported_device_and_dtypes(
-    {"2.5.2 and below": {"cpu": ("complex64", "complex128")}},
->>>>>>> 712b7ac8
+@with_supported_device_and_dtypes(
+    {"2.5.2 and below": {"cpu": ("float16", "float32", "float64", "complex")}},
     backend_version,
 )
 def sign(
@@ -259,21 +245,15 @@
     return paddle.sqrt(x)
 
 
-<<<<<<< HEAD
-@with_supported_device_and_dtypes(
-    {
-        "2.5.1 and below": {
+@with_supported_device_and_dtypes(
+    {
+        "2.5.2 and below": {
             "cpu": (
                 "float32",
                 "float64",
             )
         }
     },
-=======
-
-@with_unsupported_device_and_dtypes(
-    {"2.5.2 and below": {"cpu": ("bool", "bfloat16")}},
->>>>>>> 712b7ac8
     backend_version,
 )
 def cosh(x: paddle.Tensor, /, *, out: Optional[paddle.Tensor] = None) -> paddle.Tensor:
@@ -379,20 +359,15 @@
     return paddle.multiply(x1, x2).astype(ret_dtype)
 
 
-<<<<<<< HEAD
-@with_supported_device_and_dtypes(
-    {
-        "2.5.1 and below": {
+@with_supported_device_and_dtypes(
+    {
+        "2.5.2 and below": {
             "cpu": (
                 "float32",
                 "float64",
             )
         }
     },
-=======
-@with_unsupported_device_and_dtypes(
-    {"2.5.2 and below": {"cpu": ("bool", "bfloat16")}},
->>>>>>> 712b7ac8
     backend_version,
 )
 def cos(x: paddle.Tensor, /, *, out: Optional[paddle.Tensor] = None) -> paddle.Tensor:
@@ -432,11 +407,7 @@
 
 
 @with_supported_dtypes(
-<<<<<<< HEAD
-    {"2.5.1 and below": ("float32", "float64", "int32", "int64")},
-=======
-    {"2.5.2 and below": ("float64", "float32", "int64", "int64")},
->>>>>>> 712b7ac8
+    {"2.5.2 and below": ("float32", "float64", "int32", "int64")},
     backend_version,
 )
 def fmin(
@@ -518,10 +489,9 @@
     return paddle.greater_equal(x1, x2)
 
 
-<<<<<<< HEAD
-@with_supported_device_and_dtypes(
-    {
-        "2.5.1 and below": {
+@with_supported_device_and_dtypes(
+    {
+        "2.5.2 and below": {
             "cpu": (
                 "float32",
                 "float64",
@@ -529,10 +499,6 @@
             )
         }
     },
-=======
-@with_unsupported_device_and_dtypes(
-    {"2.5.2 and below": {"cpu": ("bool", "bfloat16")}},
->>>>>>> 712b7ac8
     backend_version,
 )
 def acos(x: paddle.Tensor, /, *, out: Optional[paddle.Tensor] = None) -> paddle.Tensor:
@@ -547,17 +513,12 @@
     return paddle.acos(x)
 
 
-<<<<<<< HEAD
-@with_supported_device_and_dtypes(
-    {
-        "2.5.1 and below": {
+@with_supported_device_and_dtypes(
+    {
+        "2.5.2 and below": {
             "cpu": ("bool", "float32", "int32", "float64", "int64", "complex")
         }
     },
-=======
-@with_unsupported_device_and_dtypes(
-    {"2.5.2 and below": {"cpu": ("complex64", "complex128")}},
->>>>>>> 712b7ac8
     backend_version,
 )
 def logical_xor(
@@ -569,17 +530,12 @@
     return paddle.logical_xor(x1, x2)
 
 
-<<<<<<< HEAD
-@with_supported_device_and_dtypes(
-    {
-        "2.5.1 and below": {
+@with_supported_device_and_dtypes(
+    {
+        "2.5.2 and below": {
             "cpu": ("bool", "float32", "int32", "float64", "int64", "complex")
         }
     },
-=======
-@with_unsupported_device_and_dtypes(
-    {"2.5.2 and below": {"cpu": ("complex64", "complex128")}},
->>>>>>> 712b7ac8
     backend_version,
 )
 def logical_and(
@@ -604,10 +560,9 @@
     return paddle.logical_or(x1, x2)
 
 
-<<<<<<< HEAD
-@with_supported_device_and_dtypes(
-    {
-        "2.5.1 and below": {
+@with_supported_device_and_dtypes(
+    {
+        "2.5.2 and below": {
             "cpu": (
                 "float32",
                 "float64",
@@ -615,10 +570,6 @@
             )
         }
     },
-=======
-@with_unsupported_device_and_dtypes(
-    {"2.5.2 and below": {"cpu": ("bool", "bfloat16")}},
->>>>>>> 712b7ac8
     backend_version,
 )
 def acosh(x: paddle.Tensor, /, *, out: Optional[paddle.Tensor] = None) -> paddle.Tensor:
@@ -633,13 +584,8 @@
     return paddle.acosh(x)
 
 
-<<<<<<< HEAD
-@with_supported_device_and_dtypes(
-    {"2.5.1 and below": {"cpu": ("float32", "float64", "complex")}},
-=======
-@with_unsupported_device_and_dtypes(
-    {"2.5.2 and below": {"cpu": ("bool", "bfloat16")}},
->>>>>>> 712b7ac8
+@with_supported_device_and_dtypes(
+    {"2.5.2 and below": {"cpu": ("float32", "float64", "complex")}},
     backend_version,
 )
 def sin(x: paddle.Tensor, /, *, out: Optional[paddle.Tensor] = None) -> paddle.Tensor:
@@ -672,13 +618,8 @@
     return paddle.logical_not(paddle_backend.equal(x1, x2))
 
 
-<<<<<<< HEAD
-@with_supported_device_and_dtypes(
-    {"2.5.1 and below": {"cpu": ("bfloat16", "float32", "float64", "complex")}},
-=======
-@with_unsupported_device_and_dtypes(
-    {"2.5.2 and below": {"cpu": ("bool", "bfloat16")}},
->>>>>>> 712b7ac8
+@with_supported_device_and_dtypes(
+    {"2.5.2 and below": {"cpu": ("bfloat16", "float32", "float64", "complex")}},
     backend_version,
 )
 def tanh(x: paddle.Tensor, /, *, out: Optional[paddle.Tensor] = None) -> paddle.Tensor:
@@ -736,14 +677,8 @@
     return paddle.bitwise_or(x1, x2)
 
 
-<<<<<<< HEAD
-@with_supported_dtypes(
-    {"2.5.1 and below": ("float32", "float64", "complex")}, backend_version
-=======
-@with_unsupported_device_and_dtypes(
-    {"2.5.2 and below": {"cpu": ("bool", "bfloat16")}},
-    backend_version,
->>>>>>> 712b7ac8
+@with_supported_dtypes(
+    {"2.5.2 and below": ("float32", "float64", "complex")}, backend_version
 )
 def sinh(x: paddle.Tensor, /, *, out: Optional[paddle.Tensor] = None) -> paddle.Tensor:
     if paddle.is_complex(x):
@@ -783,14 +718,9 @@
     return paddle.square(x)
 
 
-<<<<<<< HEAD
-@with_supported_device_and_dtypes(
-    {"2.5.1 and below": {"cpu": ("float32", "float64", "int32", "int64", "complex")}},
-    backend_version,
-=======
-@with_unsupported_device_and_dtypes(
-    {"2.5.2 and below": {"cpu": ("bfloat16",)}}, backend_version
->>>>>>> 712b7ac8
+@with_supported_device_and_dtypes(
+    {"2.5.2 and below": {"cpu": ("float32", "float64", "int32", "int64", "complex")}},
+    backend_version,
 )
 def pow(
     x1: paddle.Tensor,
@@ -811,23 +741,11 @@
     return paddle.pow(x1, x2)
 
 
-<<<<<<< HEAD
-@with_supported_dtypes(
-    {"2.5.1 and below": ("float32", "float64", "complex")}, backend_version
-)
-def round(
-    x: paddle.Tensor, /, *, decimals: int = 0, out: Optional[paddle.Tensor] = None
-) -> paddle.Tensor:
-    def _np_round(x):
-        # this is a logic to mimic np.round behaviour
-        # which rounds odd numbers up and even numbers down at limits like 0.5
-=======
 # Implementation based on TensorFlow's scalar_round_half_to_even_op logic
 # Reference: https://github.com/tensorflow/tensorflow/blob/7f1050a6976d11bfb0bb37bdfc82350c0a238faa/tensorflow/core/kernels/cwise_ops.h#L510  # noqa: E501
 def _round_half_to_even(x):
     round_val = paddle_backend.floor(x + 0.5)
     fraction = round_val - x
->>>>>>> 712b7ac8
 
     # Identify elements with a fractional part of 0.5
     mask = paddle_backend.equal(fraction, paddle.to_tensor(0.5, dtype=fraction.dtype))
@@ -839,13 +757,6 @@
     return paddle.where(mask, even_round_val, round_val)
 
 
-<<<<<<< HEAD
-    if paddle.is_complex(x):
-        return paddle.complex(
-            _np_round(x.real(), decimals), _np_round(x.imag(), decimals)
-        )
-    return _np_round(x, decimals).astype(x.dtype)
-=======
 # This function aims to mimic the behavior of np.round similar to how tf.experimental.numpy.round does # noqa: E501
 # Reference for tf.experimental.numpy.round:https://github.com/tensorflow/tensorflow/blob/v2.13.0/tensorflow/python/ops/numpy_ops/np_array_ops.py#L724 # noqa: E501
 @with_unsupported_device_and_dtypes(
@@ -872,7 +783,6 @@
     x = _round_half_to_even(x)
     x = paddle.divide(x, factor)
     return x.astype(dtype_)
->>>>>>> 712b7ac8
 
 
 @with_supported_dtypes(
@@ -884,14 +794,7 @@
     return paddle.trunc(x)
 
 
-<<<<<<< HEAD
-@with_supported_dtypes({"2.5.1 and below": ("float64", "float32")}, backend_version)
-=======
-@with_supported_dtypes(
-    {"2.5.2 and below": ("float64", "float32")},
-    backend_version,
-)
->>>>>>> 712b7ac8
+@with_supported_dtypes({"2.5.2 and below": ("float64", "float32")}, backend_version)
 def trapz(
     y: paddle.Tensor,
     /,
@@ -998,13 +901,8 @@
     return paddle.real(x)
 
 
-<<<<<<< HEAD
-@with_supported_device_and_dtypes(
-    {"2.5.1 and below": {"cpu": ("float32", "float64", "complex")}},
-=======
-@with_unsupported_device_and_dtypes(
-    {"2.5.2 and below": {"cpu": ("bool", "bfloat16")}},
->>>>>>> 712b7ac8
+@with_supported_device_and_dtypes(
+    {"2.5.2 and below": {"cpu": ("float32", "float64", "complex")}},
     backend_version,
 )
 def tan(x: paddle.Tensor, /, *, out: Optional[paddle.Tensor] = None) -> paddle.Tensor:
@@ -1014,13 +912,8 @@
     return paddle.tan(x)
 
 
-<<<<<<< HEAD
-@with_supported_device_and_dtypes(
-    {"2.5.1 and below": {"cpu": ("float32", "float64", "complex")}},
-=======
-@with_unsupported_device_and_dtypes(
-    {"2.5.2 and below": {"cpu": ("bool", "bfloat16")}},
->>>>>>> 712b7ac8
+@with_supported_device_and_dtypes(
+    {"2.5.2 and below": {"cpu": ("float32", "float64", "complex")}},
     backend_version,
 )
 def atan(x: paddle.Tensor, /, *, out: Optional[paddle.Tensor] = None) -> paddle.Tensor:
@@ -1030,10 +923,9 @@
     return paddle.atan(x)
 
 
-<<<<<<< HEAD
-@with_supported_device_and_dtypes(
-    {
-        "2.5.1 and below": {
+@with_supported_device_and_dtypes(
+    {
+        "2.5.2 and below": {
             "cpu": (
                 "int32",
                 "int64",
@@ -1042,10 +934,6 @@
             )
         }
     },
-=======
-@with_unsupported_device_and_dtypes(
-    {"2.5.2 and below": {"cpu": ("complex64", "complex128", "bool")}},
->>>>>>> 712b7ac8
     backend_version,
 )
 def atan2(
@@ -1106,13 +994,8 @@
     return paddle.subtract(x1, x2).astype(ret_dtype)
 
 
-<<<<<<< HEAD
-@with_supported_device_and_dtypes(
-    {"2.5.1 and below": {"cpu": ("float32", "float64", "int32", "int64")}},
-=======
-@with_unsupported_device_and_dtypes(
-    {"2.5.2 and below": {"cpu": ("complex64", "complex128", "bool")}},
->>>>>>> 712b7ac8
+@with_supported_device_and_dtypes(
+    {"2.5.2 and below": {"cpu": ("float32", "float64", "int32", "int64")}},
     backend_version,
 )
 def remainder(
@@ -1137,13 +1020,8 @@
     return paddle.remainder(x1, x2).astype(ret_dtype)
 
 
-<<<<<<< HEAD
-@with_supported_device_and_dtypes(
-    {"2.5.1 and below": {"cpu": ("float32", "float64", "complex")}},
-=======
-@with_unsupported_device_and_dtypes(
-    {"2.5.2 and below": {"cpu": ("bool", "bfloat16")}},
->>>>>>> 712b7ac8
+@with_supported_device_and_dtypes(
+    {"2.5.2 and below": {"cpu": ("float32", "float64", "complex")}},
     backend_version,
 )
 def atanh(x: paddle.Tensor, /, *, out: Optional[paddle.Tensor] = None) -> paddle.Tensor:
@@ -1182,14 +1060,7 @@
 # ------#
 
 
-<<<<<<< HEAD
-@with_supported_dtypes({"2.5.1 and below": ("float32", "float64")}, backend_version)
-=======
-@with_unsupported_device_and_dtypes(
-    {"2.5.2 and below": {"cpu": ("complex64", "complex128", "bool")}},
-    backend_version,
-)
->>>>>>> 712b7ac8
+@with_supported_dtypes({"2.5.2 and below": ("float32", "float64")}, backend_version)
 def erf(x: paddle.Tensor, /, *, out: Optional[paddle.Tensor] = None) -> paddle.Tensor:
     return paddle.erf(x)
 
@@ -1304,14 +1175,7 @@
     return paddle_backend.where(paddle_backend.less(x1, 0), -res, res)
 
 
-<<<<<<< HEAD
-@with_supported_dtypes({"2.5.1 and below": ("int32", "int64")}, backend_version)
-=======
-@with_unsupported_device_and_dtypes(
-    {"2.5.2 and below": {"cpu": ("int8", "uint8")}},
-    backend_version,
-)
->>>>>>> 712b7ac8
+@with_supported_dtypes({"2.5.2 and below": ("int32", "int64")}, backend_version)
 def lcm(
     x1: paddle.Tensor,
     x2: paddle.Tensor,
@@ -1345,13 +1209,8 @@
     return result
 
 
-<<<<<<< HEAD
-@with_supported_device_and_dtypes(
-    {"2.5.1 and below": {"cpu": ("int32", "int64")}}, backend_version
-=======
-@with_unsupported_device_and_dtypes(
-    {"2.5.2 and below": {"cpu": ("int8", "int16", "uint8")}}, backend_version
->>>>>>> 712b7ac8
+@with_supported_device_and_dtypes(
+    {"2.5.2 and below": {"cpu": ("int32", "int64")}}, backend_version
 )
 def gcd(
     x1: Union[paddle.Tensor, int, list, tuple],
@@ -1364,28 +1223,7 @@
     return paddle.gcd(x1, x2)
 
 
-<<<<<<< HEAD
-@with_supported_dtypes({"2.5.1 and below": ("complex",)}, backend_version)
-=======
-@with_unsupported_device_and_dtypes(
-    {
-        "2.5.2 and below": {
-            "cpu": (
-                "int8",
-                "int16",
-                "int32",
-                "int64",
-                "uint8",
-                "float16",
-                "float32",
-                "float64",
-                "bool",
-            )
-        }
-    },
-    backend_version,
-)
->>>>>>> 712b7ac8
+@with_supported_dtypes({"2.5.2 and below": ("complex",)}, backend_version)
 def imag(
     val: paddle.Tensor,
     /,
