--- conflicted
+++ resolved
@@ -28,11 +28,7 @@
 
 
 @with_unsupported_dtypes(
-<<<<<<< HEAD
-    {"2.6.0 and below": ("int8", "uint8", "float16", "bool", "bfloat16")},
-=======
-    {"2.5.2 and below": ("int8", "int16", "uint8", "float16", "bool", "bfloat16")},
->>>>>>> 8d2f4d43
+    {"2.6.0 and below": ("int8", "int16", "uint8", "float16", "bool", "bfloat16")},
     backend_version,
 )
 def add(
