# global
from typing import Union, Optional

import paddle
import ivy.functional.backends.paddle as paddle_backend
import ivy
from ivy import promote_types_of_inputs
from ivy.func_wrapper import (
    with_unsupported_device_and_dtypes,
    with_supported_dtypes,
    with_unsupported_dtypes,
)

# local
from . import backend_version
from ...ivy.elementwise import _complex_to_inf


def _elementwise_helper(x1, x2):
    x1, x2 = ivy.promote_types_of_inputs(x1, x2)
    x1, x2 = paddle_backend.broadcast_arrays(x1, x2)
    return x1, x2, x1.dtype


@with_unsupported_dtypes(
    {"2.5.1 and below": ("int8", "uint8", "float16", "bool", "bfloat16")},
    backend_version,
)
def add(
    x1: Union[float, paddle.Tensor],
    x2: Union[float, paddle.Tensor],
    /,
    *,
    alpha: Optional[Union[int, float]] = None,
    out: Optional[paddle.Tensor] = None,
) -> paddle.Tensor:
    x1, x2, ret_dtype = _elementwise_helper(x1, x2)
    if alpha not in (1, None):
        x2 = paddle_backend.multiply(x2, alpha)
        x1, x2 = ivy.promote_types_of_inputs(x1, x2)
    return paddle.add(x1, x2).astype(ret_dtype)


def bitwise_xor(
    x1: Union[int, bool, paddle.Tensor],
    x2: Union[int, bool, paddle.Tensor],
    /,
    *,
    out: Optional[paddle.Tensor] = None,
) -> paddle.Tensor:
    x1, x2, ret_dtype = _elementwise_helper(x1, x2)
    return paddle.bitwise_xor(x1, x2)


@with_supported_dtypes({"2.5.1 and below": ("float",)}, backend_version)
def expm1(x: paddle.Tensor, /, *, out: Optional[paddle.Tensor] = None) -> paddle.Tensor:
    return paddle.expm1(x)


def bitwise_invert(
    x: Union[int, bool, paddle.Tensor], /, *, out: Optional[paddle.Tensor] = None
) -> paddle.Tensor:
    return paddle.bitwise_not(x)


@with_unsupported_device_and_dtypes(
    {
        "2.5.1 and below": {
            "cpu": (
                "int8",
                "int16",
                "uint8",
                "complex64",
                "complex128",
                "bool",
            )
        }
    },
    backend_version,
)
def isfinite(
    x: paddle.Tensor, /, *, out: Optional[paddle.Tensor] = None
) -> paddle.Tensor:
    return paddle.isfinite(x)


def isinf(
    x: paddle.Tensor,
    /,
    *,
    detect_positive: bool = True,
    detect_negative: bool = True,
    out: Optional[paddle.Tensor] = None,
) -> paddle.Tensor:
    if detect_negative and detect_positive:
        return paddle.isinf(x)

    if detect_negative:
        return paddle_backend.equal(x, float("-inf"))

    if detect_positive:
        return paddle_backend.equal(x, float("inf"))

    return paddle.zeros(shape=x.shape, dtype=bool)


def equal(
    x1: Union[float, paddle.Tensor],
    x2: Union[float, paddle.Tensor],
    /,
    *,
    out: Optional[paddle.Tensor] = None,
) -> paddle.Tensor:
    x1, x2, ret_dtype = _elementwise_helper(x1, x2)
    diff = paddle_backend.subtract(x1, x2)
    ret = paddle_backend.logical_and(
        paddle_backend.less_equal(diff, 0), paddle_backend.greater_equal(diff, 0)
    )
    # ret result is sufficient for all cases except where the value is +/-INF of NaN
    return paddle_backend.where(
        paddle_backend.isnan(diff),
        ~paddle_backend.logical_or(paddle_backend.isnan(x1), paddle_backend.isnan(x2)),
        ret,
    )


@with_unsupported_dtypes(
    {"2.5.1 and below": ("int8", "int16", "bfloat16", "unsigned", "float16")},
    backend_version,
)
def less_equal(
    x1: Union[float, paddle.Tensor],
    x2: Union[float, paddle.Tensor],
    /,
    *,
    out: Optional[paddle.Tensor] = None,
) -> paddle.Tensor:
    x1, x2, ret_dtype = _elementwise_helper(x1, x2)
    if paddle.is_complex(x1):
        if paddle.is_complex(x1):
            real = paddle.less_equal(x1.real(), x2.real())
            imag = paddle.less_equal(x1.imag(), x2.imag())
            return paddle_backend.logical_and(real, imag)

    return paddle.less_equal(x1, x2)


def bitwise_and(
    x1: Union[int, bool, paddle.Tensor],
    x2: Union[int, bool, paddle.Tensor],
    /,
    *,
    out: Optional[paddle.Tensor] = None,
) -> paddle.Tensor:
    x1, x2, ret_dtype = _elementwise_helper(x1, x2)
    return paddle.bitwise_and(x1, x2)


@with_supported_dtypes(
    {"2.5.1 and below": ("float", "complex")},
    backend_version,
)
def ceil(x: paddle.Tensor, /, *, out: Optional[paddle.Tensor] = None) -> paddle.Tensor:
    if paddle.is_complex(x):
        return paddle.complex(paddle.ceil(x.real()), paddle.ceil(x.imag()))
    return paddle.ceil(x)


@with_supported_dtypes(
    {"2.5.1 and below": ("float", "complex")},
    backend_version,
)
def floor(x: paddle.Tensor, /, *, out: Optional[paddle.Tensor] = None) -> paddle.Tensor:
    if paddle.is_complex(x):
        return paddle.complex(paddle.floor(x.real()), paddle.floor(x.imag()))
    return paddle.floor(x)


@with_supported_dtypes({"2.5.1 and below": "float"}, backend_version)
def asin(x: paddle.Tensor, /, *, out: Optional[paddle.Tensor] = None) -> paddle.Tensor:
    return paddle.asin(x)


@with_supported_dtypes({"2.5.1 and below": "float"}, backend_version)
def asinh(x: paddle.Tensor, /, *, out: Optional[paddle.Tensor] = None) -> paddle.Tensor:
    return paddle.asinh(x)


@with_supported_dtypes(
    {"2.5.1 and below": ("float", "complex")},
    backend_version,
)
def sign(
    x: paddle.Tensor,
    /,
    *,
    np_variant: Optional[bool] = True,
    out: Optional[paddle.Tensor] = None,
) -> paddle.Tensor:
    return paddle.sgn(x)


@with_supported_dtypes(
    {"2.5.1 and below": ("float", "complex")},
    backend_version,
)
def sqrt(x: paddle.Tensor, /, *, out: Optional[paddle.Tensor] = None) -> paddle.Tensor:
    """Calculate the square root with type handling."""
    if paddle.is_complex(x):
        angle = paddle.angle(x)
        return paddle.complex(
            paddle.cos(angle / 2), paddle.sin(angle / 2)
        ) * paddle.sqrt(paddle.abs(x))

    return paddle.sqrt(x)


@with_supported_dtypes({"2.5.1 and below": "float"}, backend_version)
def cosh(x: paddle.Tensor, /, *, out: Optional[paddle.Tensor] = None) -> paddle.Tensor:
    return paddle.cosh(x)


@with_supported_dtypes(
    {"2.5.1 and below": ("float", "complex")},
    backend_version,
)
def log10(x: paddle.Tensor, /, *, out: Optional[paddle.Tensor] = None) -> paddle.Tensor:
    if paddle.is_complex(x):
        base = paddle.to_tensor(10.0).squeeze()
        return paddle_backend.divide(
            paddle_backend.log(x), paddle_backend.log(base)
        ).astype(x.dtype)
    return paddle.log10(x)


@with_supported_dtypes(
    {"2.5.1 and below": ("float", "complex")},
    backend_version,
)
def log2(x: paddle.Tensor, /, *, out: Optional[paddle.Tensor] = None) -> paddle.Tensor:
    if paddle.is_complex(x):
        base = paddle.to_tensor(2.0).squeeze()
        return paddle_backend.divide(
            paddle_backend.log(x), paddle_backend.log(base)
        ).astype(x.dtype)
    return paddle.log2(x)


@with_supported_dtypes(
    {"2.5.1 and below": ("float", "complex")},
    backend_version,
)
def log1p(x: paddle.Tensor, /, *, out: Optional[paddle.Tensor] = None) -> paddle.Tensor:
    if paddle.is_complex(x):
        return paddle.complex(paddle.log1p(paddle.abs(x)), paddle.angle(x + 1))
    return paddle.log1p(x)


@with_supported_dtypes(
    {
        "2.5.1 and below": (
            "float",
            "int32",
            "int64",
            "complex",
        )
    },
    backend_version,
)
def isnan(x: paddle.Tensor, /, *, out: Optional[paddle.Tensor] = None) -> paddle.Tensor:
    if paddle.is_complex(x):
        return paddle.logical_or(paddle.isnan(x.real()), paddle.isnan(x.imag()))
    return paddle.isnan(x)


@with_unsupported_dtypes(
    {
        "2.5.1 and below": (
            "int16",
            "int8",
            "uint8",
            "uint32",
            "uint64",
        )
    },
    backend_version,
)
def less(
    x1: Union[float, paddle.Tensor],
    x2: Union[float, paddle.Tensor],
    /,
    *,
    out: Optional[paddle.Tensor] = None,
) -> paddle.Tensor:
    x1, x2, ret_dtype = _elementwise_helper(x1, x2)
    if paddle.is_complex(x1):
        real = paddle.less_than(x1.real(), x2.real())
        imag = paddle.less_than(x1.imag(), x2.imag())
        return logical_and(real, imag)

    return paddle.less_than(x1, x2)


def multiply(
    x1: Union[float, paddle.Tensor],
    x2: Union[float, paddle.Tensor],
    /,
    *,
    out: Optional[paddle.Tensor] = None,
) -> paddle.Tensor:
    x1, x2, ret_dtype = _elementwise_helper(x1, x2)
    return paddle.multiply(x1, x2).astype(ret_dtype)


@with_supported_dtypes({"2.5.1 and below": "float"}, backend_version)
def cos(x: paddle.Tensor, /, *, out: Optional[paddle.Tensor] = None) -> paddle.Tensor:
    return paddle.cos(x)


@with_unsupported_dtypes(
    {"2.5.1 and below": ("uint",)},
    backend_version,
)
def logical_not(
    x: paddle.Tensor, /, *, out: Optional[paddle.Tensor] = None
) -> paddle.Tensor:
    if paddle.is_complex(x):
        return paddle.logical_and(
            paddle.logical_not(x.real()), paddle.logical_not(x.imag())
        )
    return paddle.logical_not(x)


@with_supported_dtypes(
    {"2.5.1 and below": ("float32", "float64", "int32", "int64")}, backend_version
)
def divide(
    x1: Union[float, paddle.Tensor],
    x2: Union[float, paddle.Tensor],
    /,
    *,
    out: Optional[paddle.Tensor] = None,
) -> paddle.Tensor:
    x1, x2, ret_dtype = _elementwise_helper(x1, x2)
    return (x1 / x2).astype(ret_dtype)


@with_supported_dtypes(
    {"2.5.1 and below": ("float", "int32", "int64")},
    backend_version,
)
def fmin(
    x1: paddle.Tensor,
    x2: paddle.Tensor,
    /,
    *,
    out: Optional[paddle.Tensor] = None,
) -> paddle.Tensor:
    if x1.dtype != x2.dtype:
        x1, x2 = promote_types_of_inputs(x1, x2)
    return paddle.fmin(x1, x2)


@with_supported_dtypes(
    {
        "2.5.1 and below": (
            "bool",
            "float",
            "int32",
            "int64",
            "complex",
        )
    },
    backend_version,
)
def greater(
    x1: Union[float, paddle.Tensor],
    x2: Union[float, paddle.Tensor],
    /,
    *,
    out: Optional[paddle.Tensor] = None,
) -> paddle.Tensor:
    x1, x2, ret_dtype = _elementwise_helper(x1, x2)
    if paddle.is_complex(x1):
        if paddle.is_complex(x1):
            real = paddle.greater_than(x1.real(), x2.real())
            imag = paddle.greater_than(x1.imag(), x2.imag())
            return paddle.logical_and(real, imag)
    return paddle.greater_than(x1, x2)


@with_supported_dtypes(
    {
        "2.5.1 and below": (
            "bool",
            "float",
            "int32",
            "int64",
            "complex",
        )
    },
    backend_version,
)
def greater_equal(
    x1: Union[float, paddle.Tensor],
    x2: Union[float, paddle.Tensor],
    /,
    *,
    out: Optional[paddle.Tensor] = None,
) -> paddle.Tensor:
    x1, x2, ret_dtype = _elementwise_helper(x1, x2)
    if paddle.is_complex(x1):
        if paddle.is_complex(x1):
            real = paddle.greater_equal(x1.real(), x2.real())
            imag = paddle.greater_equal(x1.imag(), x2.imag())
            return paddle.logical_and(real, imag)
    return paddle.greater_equal(x1, x2)


@with_supported_dtypes({"2.5.1 and below": ("float", "complex")}, backend_version)
def acos(x: paddle.Tensor, /, *, out: Optional[paddle.Tensor] = None) -> paddle.Tensor:
    if paddle.is_complex(x):
        # From https://github.com/python/cpython/blob/39ef93edb9802dccdb6555d4209ac2e60875a011/Modules/cmathmodule.c#L178 # noqa
        s1 = paddle_backend.sqrt(1 - x)
        s2 = paddle_backend.sqrt(1 + x)
        return paddle.complex(
            2.0 * paddle.atan2(s1.real(), s2.real()),
            paddle.asinh(s2.real() * s1.imag() - s2.imag() * s1.real()),
        )
    return paddle.acos(x)


@with_supported_dtypes(
    {
        "2.5.1 and below": (
            "bool",
            "int8",
            "int16",
            "in32",
            "in64",
            "float",
        )
    },
    backend_version,
)
def logical_xor(
    x1: paddle.Tensor, x2: paddle.Tensor, /, *, out: Optional[paddle.Tensor] = None
) -> paddle.Tensor:
    x1, x2, ret_dtype = _elementwise_helper(x1, x2)
    return paddle.logical_xor(x1, x2)


@with_supported_dtypes(
    {
        "2.5.1 and below": (
            "bool",
            "int8",
            "int16",
            "in32",
            "in64",
            "float",
        )
    },
    backend_version,
)
def logical_and(
    x1: paddle.Tensor, x2: paddle.Tensor, /, *, out: Optional[paddle.Tensor] = None
) -> paddle.Tensor:
    x1, x2, ret_dtype = _elementwise_helper(x1, x2)
    return paddle.logical_and(x1, x2)


@with_unsupported_dtypes(
    {"2.5.1 and below": ("uint",)},
    backend_version,
)
def logical_or(
    x1: paddle.Tensor, x2: paddle.Tensor, /, *, out: Optional[paddle.Tensor] = None
) -> paddle.Tensor:
    x1, x2, ret_dtype = _elementwise_helper(x1, x2)
    if paddle.is_complex(x1):
        return paddle.logical_or(
            paddle.logical_or(x1.real(), x2.real()),
            paddle.logical_or(x1.imag(), x2.imag()),
        )
    return paddle.logical_or(x1, x2)


@with_supported_dtypes({"2.5.1 and below": ("float", "complex")}, backend_version)
def acosh(x: paddle.Tensor, /, *, out: Optional[paddle.Tensor] = None) -> paddle.Tensor:
    if paddle.is_complex(x):
        # From https://github.com/python/cpython/blob/39ef93edb9802dccdb6555d4209ac2e60875a011/Modules/cmathmodule.c#L221 # noqa
        s1 = paddle_backend.sqrt(paddle.complex(x.real() - 1, x.imag()))
        s2 = paddle_backend.sqrt(paddle.complex(x.real() + 1, x.imag()))
        return paddle.complex(
            paddle.asinh(s1.real() * s2.real() + s1.imag() * s2.imag()),
            2.0 * paddle.atan2(s1.imag(), s2.real()),
        )
    return paddle.acosh(x)


@with_supported_dtypes({"2.5.1 and below": ("float", "complex")}, backend_version)
def sin(x: paddle.Tensor, /, *, out: Optional[paddle.Tensor] = None) -> paddle.Tensor:
    if paddle.is_complex(x):
        re = x.real()
        im = x.imag()
        return paddle.complex(
            paddle.sin(re) * paddle.cosh(im), paddle.cos(re) * paddle.sinh(im)
        )
    return paddle.sin(x)


@with_supported_dtypes(
    {"2.5.1 and below": ("float32", "float64", "int8", "int16", "int32", "int64")},
    backend_version,
)
def negative(
    x: Union[float, paddle.Tensor], /, *, out: Optional[paddle.Tensor] = None
) -> paddle.Tensor:
    return paddle.neg(x)


def not_equal(
    x1: Union[float, paddle.Tensor],
    x2: Union[float, paddle.Tensor],
    /,
    *,
    out: Optional[paddle.Tensor] = None,
) -> paddle.Tensor:
    return paddle.logical_not(paddle_backend.equal(x1, x2))


@with_supported_dtypes(
    {"2.5.1 and below": ("bfloat16", "float", "complex")},
    backend_version,
)
def tanh(x: paddle.Tensor, /, *, out: Optional[paddle.Tensor] = None) -> paddle.Tensor:
    if paddle.is_complex(x):
        tanh_a = paddle.tanh(paddle.real(x))
        tan_b = paddle.tan(paddle.imag(x))
        return (tanh_a + 1j * tan_b) / (1 + 1j * (tanh_a * tan_b))
    return paddle.tanh(x)


@with_supported_dtypes(
    {
        "2.5.1 and below": (
            "uint8",
            "int8",
            "int32",
            "int64",
            "float32",
            "float64",
            "float16",
            "bfloat16",
        )
    },
    backend_version,
)
def floor_divide(
    x1: Union[float, paddle.Tensor],
    x2: Union[float, paddle.Tensor],
    /,
    *,
    out: Optional[paddle.Tensor] = None,
) -> paddle.Tensor:
    x1, x2, ret_dtype = _elementwise_helper(x1, x2)
    return paddle.floor_divide(x1, x2)


@with_supported_dtypes(
    {"2.5.1 and below": ("bool", "uint8", "int8", "int16", "int32", "int64")},
    backend_version,
)
def bitwise_or(
    x1: Union[int, bool, paddle.Tensor],
    x2: Union[int, bool, paddle.Tensor],
    /,
    *,
    out: Optional[paddle.Tensor] = None,
) -> paddle.Tensor:
    x1, x2, ret_dtype = _elementwise_helper(x1, x2)
    return paddle.bitwise_or(x1, x2)


@with_supported_dtypes({"2.5.1 and below": ("float", "complex")}, backend_version)
def sinh(x: paddle.Tensor, /, *, out: Optional[paddle.Tensor] = None) -> paddle.Tensor:
    if paddle.is_complex(x):
        re = x.real()
        im = x.imag()
        return paddle.complex(
            paddle.sinh(re) * paddle.cos(im), paddle.cosh(re) * paddle.sin(im)
        )
    return paddle.sinh(x)


def positive(
    x: Union[float, paddle.Tensor], /, *, out: Optional[paddle.Tensor] = None
) -> paddle.Tensor:
    if not isinstance(x, paddle.Tensor):
        x = paddle.to_tensor(
            x, dtype=ivy.default_dtype(item=x, as_native=True)
        ).squeeze()
    return x.clone()


@with_supported_dtypes(
    {
        "2.5.1 and below": (
            "int32",
            "int64",
            "float",
            "complex",
        )
    },
    backend_version,
)
def square(
    x: paddle.Tensor, /, *, out: Optional[paddle.Tensor] = None
) -> paddle.Tensor:
    return paddle.square(x)


@with_supported_dtypes(
    {"2.5.1 and below": ("float", "int32", "int64", "complex")},
    backend_version,
)
def pow(
    x1: paddle.Tensor,
    x2: Union[int, float, paddle.Tensor],
    /,
    *,
    out: Optional[paddle.Tensor] = None,
) -> paddle.Tensor:
    x1, x2, ret_dtype = _elementwise_helper(x1, x2)
<<<<<<< HEAD
=======
    if ivy.is_complex_dtype(x1) and ivy.any(ivy.isinf(x2)):
        inf_indices = paddle.nonzero(paddle.isinf(x2))
        ret = paddle.pow(x1, x2)
        ret[inf_indices] = _complex_to_inf(ret[inf_indices])
        return ret
    if x1.dtype in [
        paddle.int8,
        paddle.int16,
        paddle.uint8,
        paddle.float16,
        paddle.bool,
    ]:
        return paddle.pow(x1.astype("float32"), x2.astype("float32")).astype(ret_dtype)
>>>>>>> f3ef8253
    if paddle.is_complex(x1):
        # https://math.stackexchange.com/questions/476968/complex-power-of-a-complex-number
        r = paddle.abs(x1)
        theta = paddle.angle(x1)
        power = x2 * paddle.complex(paddle.log(r), theta)
        result = paddle.exp(power.real()) * paddle.complex(
            paddle.cos(power.imag()), paddle.sin(power.imag())
        )
        return result
    return paddle.pow(x1, x2)


@with_supported_dtypes(
    {"2.5.1 and below": ("float", "complex")},
    backend_version,
)
def round(
    x: paddle.Tensor, /, *, decimals: int = 0, out: Optional[paddle.Tensor] = None
) -> paddle.Tensor:
    def _np_round(x):
        # this is a logic to mimic np.round behaviour
        # which rounds odd numbers up and even numbers down at limits like 0.5

        one = paddle.to_tensor(1, dtype="int64")

        # check if the number is even or odd
        is_even = paddle.bitwise_and(paddle_backend.trunc(x).astype("int64"), one) == 0

        # round the number to the nearest integer
        round_x = paddle.sign(x) * paddle.where(
            is_even, paddle.floor(x.abs()), paddle.ceil(x.abs())
        )

        # if the number was rounded up from an even number
        #   round the number down to the nearest even number
        return paddle.where(
            paddle.logical_and(
                paddle.bitwise_and(round_x.astype("int64"), one) == 1.0,
                is_even,
            ),
            round_x - 1.0,
            round_x,
        )

    if paddle.is_complex(x):
        return paddle.complex(
            _np_round(x.real(), decimals), _np_round(x.imag(), decimals)
        )
    return _np_round(x, decimals).astype(x.dtype)


@with_supported_dtypes(
    {"2.5.1 and below": ("float", "complex")},
    backend_version,
)
def trunc(x: paddle.Tensor, /, *, out: Optional[paddle.Tensor] = None) -> paddle.Tensor:
    if paddle.is_complex(x):
        return paddle.complex(paddle.trunc(x.real()), paddle.trunc(x.imag()))
    return paddle.trunc(x)


@with_supported_dtypes(
    {"2.5.1 and below": ("float64", "float32")},
    backend_version,
)
def trapz(
    y: paddle.Tensor,
    /,
    *,
    x: Optional[paddle.Tensor] = None,
    dx: Optional[float] = 1.0,
    axis: Optional[int] = -1,
    out: Optional[paddle.Tensor] = None,
) -> paddle.Tensor:
    if x is None:
        d = dx
    else:
        if x.ndim == 1:
            d = paddle.diff(x)
            # reshape to correct shape
            shape = [1] * y.ndim
            shape[axis] = d.shape[0]
            d = d.reshape(shape)
        else:
            d = paddle.diff(x, axis=axis)

    slice1 = [slice(None)] * y.ndim
    slice2 = [slice(None)] * y.ndim

    slice1[axis] = slice(1, None)
    slice2[axis] = slice(None, -1)

    with ivy.ArrayMode(False):
        if y.shape[axis] < 2:
            return ivy.zeros_like(ivy.squeeze(y, axis=axis))
        ret = ivy.sum(
            ivy.divide(
                ivy.multiply(
                    d,
                    ivy.add(
                        ivy.get_item(y, tuple(slice1)), ivy.get_item(y, tuple(slice2))
                    ),
                ),
                2.0,
            ),
            axis=axis,
        )

    return ret


def abs(
    x: Union[float, paddle.Tensor],
    /,
    *,
    out: Optional[paddle.Tensor] = None,
) -> paddle.Tensor:
    if not isinstance(x, paddle.Tensor):
        x = paddle.to_tensor(x, dtype=ivy.default_dtype(item=x)).squeeze()
    return paddle.abs(x)


@with_unsupported_device_and_dtypes(
    {"2.5.1 and below": {"cpu": ("float16",)}}, backend_version
)
def logaddexp(
    x1: paddle.Tensor, x2: paddle.Tensor, /, *, out: Optional[paddle.Tensor] = None
) -> paddle.Tensor:
    x1, x2, ret_dtype = _elementwise_helper(x1, x2)
    amax = paddle_backend.maximum(x1, x2)
    return amax + paddle_backend.log(
        paddle_backend.exp(x1 - amax) + paddle_backend.exp(x2 - amax)
    ).astype(ret_dtype)


@with_unsupported_device_and_dtypes(
    {"2.5.1 and below": {"cpu": ("float16",)}}, backend_version
)
def logaddexp2(
    x1: Union[paddle.Tensor, float, list, tuple],
    x2: Union[paddle.Tensor, float, list, tuple],
    /,
    *,
    out: Optional[paddle.Tensor] = None,
) -> paddle.Tensor:
    with ivy.ArrayMode(False):
        return ivy.log2(ivy.exp2(x1) + ivy.exp2(x2))


@with_unsupported_device_and_dtypes(
    {
        "2.5.1 and below": {
            "cpu": (
                "int8",
                "int16",
                "int32",
                "int64",
                "uint8",
                "float16",
                "float32",
                "float64",
                "bool",
            )
        }
    },
    backend_version,
)
def real(x: paddle.Tensor, /, *, out: Optional[paddle.Tensor] = None) -> paddle.Tensor:
    return paddle.real(x)


@with_supported_dtypes({"2.5.1 and below": ("float", "complex")}, backend_version)
def tan(x: paddle.Tensor, /, *, out: Optional[paddle.Tensor] = None) -> paddle.Tensor:
    if paddle.is_complex(x):
        tanh_ix = paddle_backend.tanh(paddle.complex(-x.imag(), x.real()))
        return paddle.complex(tanh_ix.imag(), -tanh_ix.real())
    return paddle.tan(x)


@with_supported_dtypes({"2.5.1 and below": ("float", "complex")}, backend_version)
def atan(x: paddle.Tensor, /, *, out: Optional[paddle.Tensor] = None) -> paddle.Tensor:
    if x.dtype in [paddle.complex64, paddle.complex128]:
        atanh_iz = paddle_backend.atanh(paddle.complex(-x.imag(), x.real()))
        return paddle.complex(atanh_iz.imag(), -atanh_iz.real())
    return paddle.atan(x)


@with_supported_dtypes(
    {"2.5.1 and below": ("int32", "int64", "float")},
    backend_version,
)
def atan2(
    x1: paddle.Tensor, x2: paddle.Tensor, /, *, out: Optional[paddle.Tensor] = None
) -> paddle.Tensor:
    x1, x2, ret_dtype = _elementwise_helper(x1, x2)
    return paddle.atan2(x1, x2).astype(ret_dtype)


@with_supported_dtypes(
    {"2.5.1 and below": ("float", "complex")},
    backend_version,
)
def log(x: paddle.Tensor, /, *, out: Optional[paddle.Tensor] = None) -> paddle.Tensor:
    if paddle.is_complex(x):
        return paddle.complex(paddle.log(paddle.abs(x)), paddle.angle(x))
    return paddle.log(x)


@with_supported_dtypes(
    {
        "2.5.1 and below": (
            "int32",
            "int64",
            "float",
            "complex",
        )
    },
    backend_version,
)
def exp(x: paddle.Tensor, /, *, out: Optional[paddle.Tensor] = None) -> paddle.Tensor:
    return paddle.exp(x)


def exp2(
    x: Union[paddle.Tensor, float, list, tuple],
    /,
    *,
    out: Optional[paddle.Tensor] = None,
) -> paddle.Tensor:
    with ivy.ArrayMode(False):
        return ivy.pow(2, x)


@with_supported_dtypes(
    {"2.5.1 and below": ("float32", "float64", "int32", "int64")}, backend_version
)
def subtract(
    x1: Union[float, paddle.Tensor],
    x2: Union[float, paddle.Tensor],
    /,
    *,
    alpha: Optional[Union[int, float]] = None,
    out: Optional[paddle.Tensor] = None,
) -> paddle.Tensor:
    x1, x2, ret_dtype = _elementwise_helper(x1, x2)
    if alpha not in (1, None):
        x2 = paddle_backend.multiply(x2, alpha)
        x1, x2 = ivy.promote_types_of_inputs(x1, x2)
    return paddle.subtract(x1, x2).astype(ret_dtype)


@with_supported_dtypes(
    {"2.5.1 and below": ("float", "int32", "int64")},
    backend_version,
)
def remainder(
    x1: Union[float, paddle.Tensor],
    x2: Union[float, paddle.Tensor],
    /,
    *,
    modulus: bool = True,
    out: Optional[paddle.Tensor] = None,
) -> paddle.Tensor:
    x1, x2, ret_dtype = _elementwise_helper(x1, x2)
    if not modulus:
        res = paddle_backend.divide(x1, x2)
        res_floored = paddle_backend.where(
            paddle_backend.greater_equal(res, 0.0),
            paddle_backend.floor(res),
            paddle_backend.ceil(res),
        )
        diff = paddle_backend.subtract(res, res_floored).astype(res.dtype)
        return paddle_backend.round(paddle_backend.multiply(diff, x2)).astype(x1.dtype)

    return paddle.remainder(x1, x2).astype(ret_dtype)


@with_supported_dtypes({"2.5.1 and below": ("float", "complex")}, backend_version)
def atanh(x: paddle.Tensor, /, *, out: Optional[paddle.Tensor] = None) -> paddle.Tensor:
    if paddle.is_complex(x):
        return 0.5 * (paddle_backend.log(1 + x) - paddle_backend.log(1 - x))
    return paddle.atanh(x)


def bitwise_right_shift(
    x1: Union[int, bool, paddle.Tensor],
    x2: Union[int, bool, paddle.Tensor],
    /,
    *,
    out: Optional[paddle.Tensor] = None,
) -> paddle.Tensor:
    x1, x2, ret_dtype = _elementwise_helper(x1, x2)
    return paddle.floor(x1.astype("float64") / 2 ** x2.astype("float64")).astype(
        ret_dtype
    )


def bitwise_left_shift(
    x1: Union[int, bool, paddle.Tensor],
    x2: Union[int, bool, paddle.Tensor],
    /,
    *,
    out: Optional[paddle.Tensor] = None,
) -> paddle.Tensor:
    x1, x2, ret_dtype = _elementwise_helper(x1, x2)
    return paddle.floor(x1.astype("float64") * 2 ** x2.astype("float64")).astype(
        ret_dtype
    )


# Extra #
# ------#


@with_supported_dtypes(
    {"2.5.1 and below": ("float32", "float64")},
    backend_version,
)
def erf(x: paddle.Tensor, /, *, out: Optional[paddle.Tensor] = None) -> paddle.Tensor:
    return paddle.erf(x)


@with_supported_dtypes(
    {"2.5.1 and below": ("float32", "float64", "int32", "int64", "complex")},
    backend_version,
)
def minimum(
    x1: Union[float, paddle.Tensor],
    x2: Union[float, paddle.Tensor],
    /,
    *,
    use_where: bool = True,
    out: Optional[paddle.Tensor] = None,
) -> paddle.Tensor:
    x1, x2, ret_dtype = _elementwise_helper(x1, x2)
    if paddle.is_complex(x1):
        use_where = True

    if use_where:
        return paddle_backend.where(paddle_backend.less_equal(x1, x2), x1, x2).astype(
            ret_dtype
        )

    return paddle.minimum(x1, x2).astype(ret_dtype)


@with_supported_dtypes(
    {"2.5.1 and below": ("float32", "float64", "int32", "int64", "complex")},
    backend_version,
)
def maximum(
    x1: Union[float, paddle.Tensor],
    x2: Union[float, paddle.Tensor],
    /,
    *,
    use_where: bool = True,
    out: Optional[paddle.Tensor] = None,
) -> paddle.Tensor:
    x1, x2, ret_dtype = _elementwise_helper(x1, x2)
    if paddle.is_complex(x1):
        use_where = True
    if use_where:
        return paddle_backend.where(
            paddle_backend.greater_equal(x1, x2), x1, x2
        ).astype(ret_dtype)
    return paddle.maximum(x1, x2).astype(ret_dtype)


@with_supported_dtypes({"2.5.1 and below": "float"}, backend_version)
def reciprocal(
    x: Union[float, paddle.Tensor], /, *, out: Optional[paddle.Tensor] = None
) -> paddle.Tensor:
    return paddle.reciprocal(x)


@with_supported_dtypes(
    {"2.5.1 and below": ("float32", "float64", "int32", "int64")}, backend_version
)
def deg2rad(
    x: paddle.Tensor, /, *, out: Optional[paddle.Tensor] = None
) -> paddle.Tensor:
    return paddle.deg2rad(x)


@with_supported_dtypes(
    {"2.5.1 and below": ("float32", "float64", "int32", "int64")}, backend_version
)
def rad2deg(
    x: paddle.Tensor, /, *, out: Optional[paddle.Tensor] = None
) -> paddle.Tensor:
    return paddle.rad2deg(x)


def trunc_divide(
    x1: Union[float, paddle.Tensor],
    x2: Union[float, paddle.Tensor],
    /,
    *,
    out: Optional[paddle.Tensor] = None,
) -> paddle.Tensor:
    return paddle_backend.trunc(paddle_backend.divide(x1, x2))


def isreal(
    x: paddle.Tensor, /, *, out: Optional[paddle.Tensor] = None
) -> paddle.Tensor:
    if paddle.is_complex(x):
        return paddle.logical_not(x.imag().astype(bool))
    else:
        return paddle.ones_like(x, dtype="bool")


def fmod(
    x1: paddle.Tensor,
    x2: paddle.Tensor,
    /,
    *,
    out: Optional[paddle.Tensor] = None,
) -> paddle.Tensor:
    x1, x2, ret_dtype = _elementwise_helper(x1, x2)
    res = paddle_backend.remainder(paddle_backend.abs(x1), paddle_backend.abs(x2))
    return paddle_backend.where(paddle_backend.less(x1, 0), -res, res)


@with_supported_dtypes({"2.5.1 and below": ("int32", "int64")}, backend_version)
def lcm(
    x1: paddle.Tensor,
    x2: paddle.Tensor,
    /,
    *,
    out: Optional[paddle.Tensor] = None,
) -> paddle.Tensor:
    return paddle.lcm(x1, x2)


@with_supported_dtypes(
    {
        "2.5.1 and below": (
            "float",
            "complex",
        ),
    },
    backend_version,
)
def angle(
    input: paddle.Tensor,
    /,
    *,
    deg: Optional[bool] = None,
    out: Optional[paddle.Tensor] = None,
) -> paddle.Tensor:
    result = paddle.angle(input)
    if deg:
        result = paddle.rad2deg(result)
    return result


@with_supported_dtypes({"2.5.1 and below": ("int32", "int64")}, backend_version)
def gcd(
    x1: Union[paddle.Tensor, int, list, tuple],
    x2: Union[paddle.Tensor, float, list, tuple],
    /,
    *,
    out: Optional[paddle.Tensor] = None,
) -> paddle.Tensor:
    x1, x2 = promote_types_of_inputs(x1, x2)
    return paddle.gcd(x1, x2)


@with_supported_dtypes({"2.5.1 and below": "complex"}, backend_version)
def imag(
    val: paddle.Tensor,
    /,
    *,
    out: Optional[paddle.Tensor] = None,
) -> paddle.Tensor:
    return paddle.imag(val)


def nan_to_num(
    x: paddle.Tensor,
    /,
    *,
    copy: Optional[bool] = True,
    nan: Optional[Union[float, int]] = 0.0,
    posinf: Optional[Union[float, int]] = None,
    neginf: Optional[Union[float, int]] = None,
    out: Optional[paddle.Tensor] = None,
) -> paddle.Tensor:
    with ivy.ArrayMode(False):
        if ivy.is_int_dtype(x):
            if posinf is None:
                posinf = ivy.iinfo(x).max
            if neginf is None:
                neginf = ivy.iinfo(x).min
        elif ivy.is_float_dtype(x) or ivy.is_complex_dtype(x):
            if posinf is None:
                posinf = ivy.finfo(x).max
            if neginf is None:
                neginf = ivy.finfo(x).min
        ret = ivy.where(ivy.isnan(x), paddle.to_tensor(nan, dtype=x.dtype), x)
        ret = ivy.where(
            ivy.logical_and(ivy.isinf(ret), ret > 0),
            paddle.to_tensor(posinf, dtype=x.dtype),
            ret,
        )
        ret = ivy.where(
            ivy.logical_and(ivy.isinf(ret), ret < 0),
            paddle.to_tensor(neginf, dtype=x.dtype),
            ret,
        )
        if copy:
            return ret.clone()
        else:
            x = ret
            return x<|MERGE_RESOLUTION|>--- conflicted
+++ resolved
@@ -633,22 +633,11 @@
     out: Optional[paddle.Tensor] = None,
 ) -> paddle.Tensor:
     x1, x2, ret_dtype = _elementwise_helper(x1, x2)
-<<<<<<< HEAD
-=======
     if ivy.is_complex_dtype(x1) and ivy.any(ivy.isinf(x2)):
         inf_indices = paddle.nonzero(paddle.isinf(x2))
         ret = paddle.pow(x1, x2)
         ret[inf_indices] = _complex_to_inf(ret[inf_indices])
         return ret
-    if x1.dtype in [
-        paddle.int8,
-        paddle.int16,
-        paddle.uint8,
-        paddle.float16,
-        paddle.bool,
-    ]:
-        return paddle.pow(x1.astype("float32"), x2.astype("float32")).astype(ret_dtype)
->>>>>>> f3ef8253
     if paddle.is_complex(x1):
         # https://math.stackexchange.com/questions/476968/complex-power-of-a-complex-number
         r = paddle.abs(x1)
