# global
from typing import Union, Optional

import math
import paddle
import ivy.functional.backends.paddle as paddle_backend
import ivy
from ivy import promote_types_of_inputs
from ivy.func_wrapper import (
    with_unsupported_device_and_dtypes,
    with_supported_device_and_dtypes,
    with_supported_dtypes,
    with_unsupported_dtypes,
)

# local
from . import backend_version


def _elementwise_helper(x1, x2):
    if (not hasattr(x1, "dtype") or not hasattr(x2, "dtype")) or (x1.dtype != x2.dtype):
        x1, x2 = ivy.promote_types_of_inputs(x1, x2)
    # the following was needed in versions <=2.4.2 because most functions didn't
    # accept 0D inputs along other inputs
    # if x1.shape != x2.shape:
    #     x1, x2 = paddle_backend.broadcast_arrays(x1, x2)
    return x1, x2, x1.dtype


@with_unsupported_dtypes(
    {"2.6.0 and below": ("int8", "int16", "uint8", "float16", "bool", "bfloat16")},
    backend_version,
)
def add(
    x1: Union[float, paddle.Tensor],
    x2: Union[float, paddle.Tensor],
    /,
    *,
    alpha: Optional[Union[int, float]] = None,
    out: Optional[paddle.Tensor] = None,
) -> paddle.Tensor:
    x1, x2, ret_dtype = _elementwise_helper(x1, x2)
    if alpha not in (1, None):
        x2 = paddle_backend.multiply(x2, alpha)
        x1, x2 = ivy.promote_types_of_inputs(x1, x2)
    return paddle.add(x1, x2).astype(ret_dtype)


def bitwise_xor(
    x1: Union[int, bool, paddle.Tensor],
    x2: Union[int, bool, paddle.Tensor],
    /,
    *,
    out: Optional[paddle.Tensor] = None,
) -> paddle.Tensor:
    x1, x2, ret_dtype = _elementwise_helper(x1, x2)
    return paddle.bitwise_xor(x1, x2)


@with_supported_dtypes(
    {
        "2.6.0 and below": (
            "float16",
            "float32",
            "float64",
        )
    },
    backend_version,
)
def expm1(x: paddle.Tensor, /, *, out: Optional[paddle.Tensor] = None) -> paddle.Tensor:
    return paddle.expm1(x)


def bitwise_invert(
    x: Union[int, bool, paddle.Tensor], /, *, out: Optional[paddle.Tensor] = None
) -> paddle.Tensor:
    return paddle.bitwise_not(x)


@with_unsupported_device_and_dtypes(
    {
        "2.6.0 and below": {
            "cpu": (
                "int8",
                "int16",
                "uint8",
                "complex64",
                "complex128",
                "bool",
            )
        }
    },
    backend_version,
)
def isfinite(
    x: paddle.Tensor, /, *, out: Optional[paddle.Tensor] = None
) -> paddle.Tensor:
    return paddle.isfinite(x)


@with_unsupported_dtypes(
    {"2.6.0 and below": ("complex", "uint8")},
    backend_version,
)
def isinf(
    x: paddle.Tensor,
    /,
    *,
    detect_positive: bool = True,
    detect_negative: bool = True,
    out: Optional[paddle.Tensor] = None,
) -> paddle.Tensor:
    if not ivy.is_complex_dtype(x):
        if detect_negative and detect_positive:
            return paddle.isinf(x)
        if detect_negative:
            return paddle_backend.equal(x, float("-inf"))
        if detect_positive:
            return paddle_backend.equal(x, float("inf"))
    return paddle.zeros(shape=x.shape, dtype=bool)


<<<<<<< HEAD
@with_unsupported_dtypes(
    {"2.6.0 and below": ("bfloat16",)},
    backend_version,
=======
@with_supported_dtypes(
    {"2.6.0 and below": ("float32", "float64", "int32", "int64")}, backend_version
>>>>>>> 55c56b84
)
def equal(
    x1: Union[float, paddle.Tensor],
    x2: Union[float, paddle.Tensor],
    /,
    *,
    out: Optional[paddle.Tensor] = None,
) -> paddle.Tensor:
    x1, x2, ret_dtype = _elementwise_helper(x1, x2)
    if paddle.is_complex(x1):
        real = paddle.equal(x1.real(), x2.real())
        imag = paddle.equal(x1.imag(), x2.imag())
        return paddle_backend.logical_and(real, imag)
    return paddle.equal(x1, x2)


@with_supported_dtypes(
    {"2.6.0 and below": ("bool", "float32", "float64", "int32", "int64", "complex")},
    backend_version,
)
def less_equal(
    x1: Union[float, paddle.Tensor],
    x2: Union[float, paddle.Tensor],
    /,
    *,
    out: Optional[paddle.Tensor] = None,
) -> paddle.Tensor:
    x1, x2, ret_dtype = _elementwise_helper(x1, x2)
    if paddle.is_complex(x1):
        if paddle.is_complex(x2):
            real = paddle.less_equal(x1.real(), x2.real())
            imag = paddle.less_equal(x1.imag(), x2.imag())
            return paddle_backend.logical_and(real, imag)

    return paddle.less_equal(x1, x2)


def bitwise_and(
    x1: Union[int, bool, paddle.Tensor],
    x2: Union[int, bool, paddle.Tensor],
    /,
    *,
    out: Optional[paddle.Tensor] = None,
) -> paddle.Tensor:
    x1, x2, ret_dtype = _elementwise_helper(x1, x2)
    return paddle.bitwise_and(x1, x2)


@with_supported_dtypes(
    {"2.6.0 and below": ("float32", "float64", "complex")},
    backend_version,
)
def ceil(x: paddle.Tensor, /, *, out: Optional[paddle.Tensor] = None) -> paddle.Tensor:
    if paddle.is_complex(x):
        return paddle.complex(paddle.ceil(x.real()), paddle.ceil(x.imag()))
    return paddle.ceil(x)


@with_supported_dtypes(
    {"2.6.0 and below": ("float32", "float64", "complex")},
    backend_version,
)
def floor(x: paddle.Tensor, /, *, out: Optional[paddle.Tensor] = None) -> paddle.Tensor:
    if paddle.is_complex(x):
        return paddle.complex(paddle.floor(x.real()), paddle.floor(x.imag()))
    return paddle.floor(x)


@with_supported_device_and_dtypes(
    {
        "2.6.0 and below": {
            "cpu": (
                "float32",
                "float64",
            )
        }
    },
    backend_version,
)
def asin(x: paddle.Tensor, /, *, out: Optional[paddle.Tensor] = None) -> paddle.Tensor:
    return paddle.asin(x)


@with_supported_dtypes(
    {
        "2.6.0 and below": (
            "float32",
            "float64",
        )
    },
    backend_version,
)
def asinh(x: paddle.Tensor, /, *, out: Optional[paddle.Tensor] = None) -> paddle.Tensor:
    return paddle.asinh(x)


@with_supported_device_and_dtypes(
    {"2.6.0 and below": {"cpu": ("float16", "float32", "float64", "complex")}},
    backend_version,
)
def sign(
    x: paddle.Tensor,
    /,
    *,
    np_variant: Optional[bool] = True,
    out: Optional[paddle.Tensor] = None,
) -> paddle.Tensor:
    return paddle.sgn(x)


@with_supported_dtypes(
    {"2.6.0 and below": ("float32", "float64", "complex")}, backend_version
)
def sqrt(x: paddle.Tensor, /, *, out: Optional[paddle.Tensor] = None) -> paddle.Tensor:
    """Calculate the square root with type handling."""
    if paddle.is_complex(x):
        angle = paddle.angle(x)
        return paddle.complex(
            paddle.cos(angle / 2), paddle.sin(angle / 2)
        ) * paddle.sqrt(paddle.abs(x))

    return paddle.sqrt(x)


@with_supported_device_and_dtypes(
    {
        "2.6.0 and below": {
            "cpu": (
                "float32",
                "float64",
            )
        }
    },
    backend_version,
)
def cosh(x: paddle.Tensor, /, *, out: Optional[paddle.Tensor] = None) -> paddle.Tensor:
    return paddle.cosh(x)


@with_supported_dtypes(
    {"2.6.0 and below": ("float32", "float64", "complex")}, backend_version
)
def log10(x: paddle.Tensor, /, *, out: Optional[paddle.Tensor] = None) -> paddle.Tensor:
    if paddle.is_complex(x):
        base = paddle.to_tensor(10.0).squeeze()
        return paddle_backend.divide(
            paddle_backend.log(x), paddle_backend.log(base)
        ).astype(x.dtype)
    return paddle.log10(x)


@with_supported_dtypes(
    {"2.6.0 and below": ("float32", "float64", "complex")},
    backend_version,
)
def log2(x: paddle.Tensor, /, *, out: Optional[paddle.Tensor] = None) -> paddle.Tensor:
    if paddle.is_complex(x):
        base = paddle.to_tensor(2.0).squeeze()
        return paddle_backend.divide(
            paddle_backend.log(x), paddle_backend.log(base)
        ).astype(x.dtype)
    return paddle.log2(x)


@with_supported_dtypes(
    {"2.6.0 and below": ("float32", "float64", "complex")},
    backend_version,
)
def log1p(x: paddle.Tensor, /, *, out: Optional[paddle.Tensor] = None) -> paddle.Tensor:
    if paddle.is_complex(x):
        return paddle.complex(paddle.log1p(paddle.abs(x)), paddle.angle(x + 1))
    return paddle.log1p(x)


@with_supported_dtypes(
    {
        "2.6.0 and below": (
            "float",
            "int32",
            "int64",
            "complex",
        )
    },
    backend_version,
)
def isnan(x: paddle.Tensor, /, *, out: Optional[paddle.Tensor] = None) -> paddle.Tensor:
    if paddle.is_complex(x):
        return paddle.logical_or(paddle.isnan(x.real()), paddle.isnan(x.imag()))
    return paddle.isnan(x)


@with_unsupported_dtypes(
    {
        "2.6.0 and below": (
            "int8",
            "uint8",
        )
    },
    backend_version,
)
def less(
    x1: Union[float, paddle.Tensor],
    x2: Union[float, paddle.Tensor],
    /,
    *,
    out: Optional[paddle.Tensor] = None,
) -> paddle.Tensor:
    x1, x2, ret_dtype = _elementwise_helper(x1, x2)
    if paddle.is_complex(x1):
        real = paddle.less_than(x1.real(), x2.real())
        imag = paddle.less_than(x1.imag(), x2.imag())
        return logical_and(real, imag)

    return paddle.less_than(x1, x2)


@with_unsupported_dtypes(
    {
        "2.6.0 and below": (
            "int8",
            "int16",
            "uint8",
            "float16",
        )
    },
    backend_version,
)
def multiply(
    x1: Union[float, paddle.Tensor],
    x2: Union[float, paddle.Tensor],
    /,
    *,
    out: Optional[paddle.Tensor] = None,
) -> paddle.Tensor:
    x1, x2, ret_dtype = _elementwise_helper(x1, x2)
    return paddle.multiply(x1, x2).astype(ret_dtype)


@with_supported_device_and_dtypes(
    {
        "2.6.0 and below": {
            "cpu": (
                "float32",
                "float64",
            )
        }
    },
    backend_version,
)
def cos(x: paddle.Tensor, /, *, out: Optional[paddle.Tensor] = None) -> paddle.Tensor:
    return paddle.cos(x)


@with_unsupported_dtypes({"2.6.0 and below": ("uint8", "float16")}, backend_version)
def logical_not(
    x: paddle.Tensor, /, *, out: Optional[paddle.Tensor] = None
) -> paddle.Tensor:
    if paddle.is_complex(x):
        return paddle.logical_and(
            paddle.logical_not(x.real()), paddle.logical_not(x.imag())
        )
    return paddle.logical_not(x)


@with_supported_dtypes(
    {"2.6.0 and below": ("float32", "float64", "int32", "int64", "complex")},
    backend_version,
)
def divide(
    x1: Union[float, paddle.Tensor],
    x2: Union[float, paddle.Tensor],
    /,
    *,
    out: Optional[paddle.Tensor] = None,
) -> paddle.Tensor:
    if isinstance(x1, paddle.Tensor) and isinstance(x2, paddle.Tensor):
        if paddle.is_complex(x1) or paddle.is_complex(x2):
            angle_value = paddle.angle(x1) - paddle.angle(x2)
            abs_value = paddle.abs(x1) / paddle.abs(x2)
            return paddle.complex(
                abs_value * paddle.cos(angle_value), abs_value * paddle.sin(angle_value)
            )
    x1, x2, ret_dtype = _elementwise_helper(x1, x2)
    return (x1 / x2).astype(ret_dtype)


@with_supported_dtypes(
    {"2.6.0 and below": ("float32", "float64", "int32", "int64")},
    backend_version,
)
def fmin(
    x1: paddle.Tensor,
    x2: paddle.Tensor,
    /,
    *,
    out: Optional[paddle.Tensor] = None,
) -> paddle.Tensor:
    if x1.dtype != x2.dtype:
        x1, x2 = promote_types_of_inputs(x1, x2)
    return paddle.fmin(x1, x2)


def _apply_for_real_and_imag(fn, x1, x2):
    return fn(
        fn(x1.real(), x2.real()),
        fn(x1.imag(), x2.imag()),
    )


@with_supported_dtypes(
    {
        "2.6.0 and below": (
            "bool",
            "float32",
            "float64",
            "int16",
            "int32",
            "int64",
            "complex",
        )
    },
    backend_version,
)
def greater(
    x1: Union[float, paddle.Tensor],
    x2: Union[float, paddle.Tensor],
    /,
    *,
    out: Optional[paddle.Tensor] = None,
) -> paddle.Tensor:
    x1, x2, ret_dtype = _elementwise_helper(x1, x2)
    if paddle.is_complex(x1):
        if paddle.is_complex(x1):
            real = paddle.greater_than(x1.real(), x2.real())
            imag = paddle.greater_than(x1.imag(), x2.imag())
            return paddle.logical_and(real, imag)
    return paddle.greater_than(x1, x2)


@with_supported_dtypes(
    {
        "2.6.0 and below": (
            "bool",
            "float32",
            "float64",
            "int16",
            "int32",
            "int64",
            "complex",
        )
    },
    backend_version,
)
def greater_equal(
    x1: Union[float, paddle.Tensor],
    x2: Union[float, paddle.Tensor],
    /,
    *,
    out: Optional[paddle.Tensor] = None,
) -> paddle.Tensor:
    x1, x2, ret_dtype = _elementwise_helper(x1, x2)
    if paddle.is_complex(x1):
        if paddle.is_complex(x1):
            real = paddle.greater_equal(x1.real(), x2.real())
            imag = paddle.greater_equal(x1.imag(), x2.imag())
            return paddle.logical_and(real, imag)
    return paddle.greater_equal(x1, x2)


@with_supported_device_and_dtypes(
    {
        "2.6.0 and below": {
            "cpu": (
                "float32",
                "float64",
                "complex",
            )
        }
    },
    backend_version,
)
def acos(x: paddle.Tensor, /, *, out: Optional[paddle.Tensor] = None) -> paddle.Tensor:
    if paddle.is_complex(x):
        # From https://github.com/python/cpython/blob/39ef93edb9802dccdb6555d4209ac2e60875a011/Modules/cmathmodule.c#L178 # noqa
        s1 = paddle_backend.sqrt(1 - x)
        s2 = paddle_backend.sqrt(1 + x)
        return paddle.complex(
            2.0 * paddle.atan2(s1.real(), s2.real()),
            paddle.asinh(s2.real() * s1.imag() - s2.imag() * s1.real()),
        )
    return paddle.acos(x)


@with_supported_device_and_dtypes(
    {
        "2.6.0 and below": {
            "cpu": ("bool", "float32", "int32", "float64", "int64", "complex")
        }
    },
    backend_version,
)
def logical_xor(
    x1: paddle.Tensor, x2: paddle.Tensor, /, *, out: Optional[paddle.Tensor] = None
) -> paddle.Tensor:
    x1, x2, ret_dtype = _elementwise_helper(x1, x2)
    if paddle.is_complex(x1):
        x1 = paddle.cast(x1, paddle.bool)
        x2 = paddle.cast(x2, paddle.bool)
    return paddle.logical_xor(x1, x2)


@with_supported_device_and_dtypes(
    {
        "2.6.0 and below": {
            "cpu": ("bool", "float32", "int32", "float64", "int64", "complex")
        }
    },
    backend_version,
)
def logical_and(
    x1: paddle.Tensor, x2: paddle.Tensor, /, *, out: Optional[paddle.Tensor] = None
) -> paddle.Tensor:
    x1, x2, ret_dtype = _elementwise_helper(x1, x2)
    if paddle.is_complex(x1):
        return _apply_for_real_and_imag(paddle.logical_and, x1, x2)
    return paddle.logical_and(x1, x2)


@with_supported_dtypes(
    {"2.6.0 and below": ("bool", "float32", "int32", "float64", "int64", "complex")},
    backend_version,
)
def logical_or(
    x1: paddle.Tensor, x2: paddle.Tensor, /, *, out: Optional[paddle.Tensor] = None
) -> paddle.Tensor:
    x1, x2, ret_dtype = _elementwise_helper(x1, x2)
    if paddle.is_complex(x1):
        return _apply_for_real_and_imag(paddle.logical_or, x1, x2)
    return paddle.logical_or(x1, x2)


@with_supported_device_and_dtypes(
    {
        "2.6.0 and below": {
            "cpu": (
                "float32",
                "float64",
                "complex",
            )
        }
    },
    backend_version,
)
def acosh(x: paddle.Tensor, /, *, out: Optional[paddle.Tensor] = None) -> paddle.Tensor:
    if paddle.is_complex(x):
        # From https://github.com/python/cpython/blob/39ef93edb9802dccdb6555d4209ac2e60875a011/Modules/cmathmodule.c#L221 # noqa
        s1 = paddle_backend.sqrt(paddle.complex(x.real() - 1, x.imag()))
        s2 = paddle_backend.sqrt(paddle.complex(x.real() + 1, x.imag()))
        return paddle.complex(
            paddle.asinh(s1.real() * s2.real() + s1.imag() * s2.imag()),
            2.0 * paddle.atan2(s1.imag(), s2.real()),
        )
    return paddle.acosh(x)


@with_supported_device_and_dtypes(
    {"2.6.0 and below": {"cpu": ("float32", "float64", "complex")}},
    backend_version,
)
def sin(x: paddle.Tensor, /, *, out: Optional[paddle.Tensor] = None) -> paddle.Tensor:
    if paddle.is_complex(x):
        re = x.real()
        im = x.imag()
        return paddle.complex(
            paddle.sin(re) * paddle.cosh(im), paddle.cos(re) * paddle.sinh(im)
        )
    return paddle.sin(x)


@with_supported_dtypes(
    {"2.6.0 and below": ("float32", "float64", "int8", "int16", "int32", "int64")},
    backend_version,
)
def negative(
    x: Union[float, paddle.Tensor], /, *, out: Optional[paddle.Tensor] = None
) -> paddle.Tensor:
    return paddle.neg(x)


@with_supported_dtypes(
    {"2.6.0 and below": ("float32", "float64", "int32", "int64")},
    backend_version,
)
def not_equal(
    x1: Union[float, paddle.Tensor],
    x2: Union[float, paddle.Tensor],
    /,
    *,
    out: Optional[paddle.Tensor] = None,
) -> paddle.Tensor:
    return paddle.logical_not(paddle_backend.equal(x1, x2))


@with_supported_device_and_dtypes(
    {"2.6.0 and below": {"cpu": ("float32", "float64", "complex")}},
    backend_version,
)
def tanh(x: paddle.Tensor, /, *, out: Optional[paddle.Tensor] = None) -> paddle.Tensor:
    if paddle.is_complex(x):
        tanh_a = paddle.tanh(x.real())
        tan_b = paddle.tan(x.imag())
        return paddle.divide(
            paddle.complex(tanh_a, tan_b),
            paddle.complex(
                paddle.ones_like(tanh_a),
                paddle.multiply(tanh_a, tan_b),
            ),
        )
    return paddle.tanh(x)


@with_supported_dtypes(
    {
        "2.6.0 and below": (
            "uint8",
            "int8",
            "int32",
            "int64",
            "float32",
            "float64",
            "float16",
            "bfloat16",
        )
    },
    backend_version,
)
def floor_divide(
    x1: Union[float, paddle.Tensor],
    x2: Union[float, paddle.Tensor],
    /,
    *,
    out: Optional[paddle.Tensor] = None,
) -> paddle.Tensor:
    x1, x2, ret_dtype = _elementwise_helper(x1, x2)
    return paddle.floor_divide(x1, x2)


@with_supported_dtypes(
    {"2.6.0 and below": ("bool", "uint8", "int8", "int16", "int32", "int64")},
    backend_version,
)
def bitwise_or(
    x1: Union[int, bool, paddle.Tensor],
    x2: Union[int, bool, paddle.Tensor],
    /,
    *,
    out: Optional[paddle.Tensor] = None,
) -> paddle.Tensor:
    x1, x2, ret_dtype = _elementwise_helper(x1, x2)
    return paddle.bitwise_or(x1, x2)


@with_supported_dtypes(
    {"2.6.0 and below": ("float32", "float64", "complex")}, backend_version
)
def sinh(x: paddle.Tensor, /, *, out: Optional[paddle.Tensor] = None) -> paddle.Tensor:
    if paddle.is_complex(x):
        re = x.real()
        im = x.imag()
        return paddle.complex(
            paddle.sinh(re) * paddle.cos(im), paddle.cosh(re) * paddle.sin(im)
        )
    return paddle.sinh(x)


def positive(
    x: Union[float, paddle.Tensor], /, *, out: Optional[paddle.Tensor] = None
) -> paddle.Tensor:
    if not isinstance(x, paddle.Tensor):
        x = paddle.to_tensor(
            x, dtype=ivy.default_dtype(item=x, as_native=True)
        ).squeeze()
    return x.clone()


@with_supported_dtypes(
    {
        "2.6.0 and below": (
            "int32",
            "int64",
            "float32",
            "float64",
            "complex",
        )
    },
    backend_version,
)
def square(
    x: paddle.Tensor, /, *, out: Optional[paddle.Tensor] = None
) -> paddle.Tensor:
    return paddle.square(x)


@with_supported_device_and_dtypes(
    {"2.6.0 and below": {"cpu": ("float32", "float64", "int32", "int64", "complex")}},
    backend_version,
)
def pow(
    x1: paddle.Tensor,
    x2: Union[int, float, paddle.Tensor],
    /,
    *,
    out: Optional[paddle.Tensor] = None,
) -> paddle.Tensor:
    x1, x2, ret_dtype = _elementwise_helper(x1, x2)
    if paddle.is_complex(x1):
        # https://math.stackexchange.com/questions/476968/complex-power-of-a-complex-number
        r = paddle.abs(x1)
        theta = paddle.angle(x1)
        res_mag = paddle.pow(r, x2.real()) / paddle.exp(x2.imag() * theta)
        res_ang = paddle.log(r) * x2.imag() + theta * x2.real()
        result = res_mag * paddle.complex(paddle.cos(res_ang), paddle.sin(res_ang))
        return result.astype(ret_dtype)
    return paddle.pow(x1, x2)


# Implementation based on TensorFlow's scalar_round_half_to_even_op logic
# Reference: https://github.com/tensorflow/tensorflow/blob/7f1050a6976d11bfb0bb37bdfc82350c0a238faa/tensorflow/core/kernels/cwise_ops.h#L510  # noqa: E501
def _round_half_to_even(x):
    round_val = paddle_backend.floor(x + 0.5)
    fraction = round_val - x

    # Identify elements with a fractional part of 0.5
    mask = paddle_backend.equal(fraction, paddle.to_tensor(0.5, dtype=fraction.dtype))

    # Round to the nearest even number if the fraction is 0.5
    even_round_val = 2 * paddle_backend.floor(0.5 * x + 0.5)

    # Combine the results
    return paddle.where(mask, even_round_val, round_val)


# This function aims to mimic the behavior of np.round similar to how tf.experimental.numpy.round does # noqa: E501
# Reference for tf.experimental.numpy.round:https://github.com/tensorflow/tensorflow/blob/v2.13.0/tensorflow/python/ops/numpy_ops/np_array_ops.py#L724 # noqa: E501
@with_unsupported_device_and_dtypes(
    {"2.6.0 and below": {"cpu": ("bfloat16", "float16", "complex")}}, backend_version
)
def round(
    x: paddle.Tensor, /, *, decimals: int = 0, out: Optional[paddle.Tensor] = None
) -> paddle.Tensor:
    x = paddle.to_tensor(x, dtype=x.dtype)
    dtype_ = x.dtype
    factor = math.pow(10, decimals)
    factor = paddle.to_tensor(factor)

    # Handle floating point and complex numbers
    if paddle.is_floating_point(x) or paddle.is_complex(x):
        factor = paddle.to_tensor(factor)
        factor = paddle.cast(factor, dtype_)
    else:
        float_dtype_ = paddle.float32  # paddle.get_default_dtype()
        x = x.astype(float_dtype_)
        factor = paddle.cast(factor, float_dtype_)

    x = paddle.multiply(x, factor)
    x = _round_half_to_even(x)
    x = paddle.divide(x, factor)
    return x.astype(dtype_)


@with_supported_dtypes(
    {"2.6.0 and below": ("float32", "float64", "complex")}, backend_version
)
def trunc(x: paddle.Tensor, /, *, out: Optional[paddle.Tensor] = None) -> paddle.Tensor:
    if paddle.is_complex(x):
        return paddle.complex(paddle.trunc(x.real()), paddle.trunc(x.imag()))
    return paddle.trunc(x)


@with_supported_dtypes({"2.6.0 and below": ("float64", "float32")}, backend_version)
def trapz(
    y: paddle.Tensor,
    /,
    *,
    x: Optional[paddle.Tensor] = None,
    dx: Optional[float] = 1.0,
    axis: Optional[int] = -1,
    out: Optional[paddle.Tensor] = None,
) -> paddle.Tensor:
    if x is None:
        d = dx
    else:
        if x.ndim == 1:
            d = paddle.diff(x)
            # reshape to correct shape
            shape = [1] * y.ndim
            shape[axis] = d.shape[0]
            d = d.reshape(shape)
        else:
            d = paddle.diff(x, axis=axis)

    slice1 = [slice(None)] * y.ndim
    slice2 = [slice(None)] * y.ndim

    slice1[axis] = slice(1, None)
    slice2[axis] = slice(None, -1)

    with ivy.ArrayMode(False):
        if y.shape[axis] < 2:
            return ivy.zeros_like(ivy.squeeze(y, axis=axis))
        ret = ivy.sum(
            ivy.divide(
                ivy.multiply(
                    d,
                    ivy.add(
                        ivy.get_item(y, tuple(slice1)), ivy.get_item(y, tuple(slice2))
                    ),
                ),
                2.0,
            ),
            axis=axis,
        )

    return ret


@with_supported_device_and_dtypes(
    {"2.6.0 and below": {"cpu": ("float32", "float64", "int32", "int64", "complex")}},
    backend_version,
)
def abs(
    x: Union[float, paddle.Tensor],
    /,
    *,
    out: Optional[paddle.Tensor] = None,
) -> paddle.Tensor:
    if not isinstance(x, paddle.Tensor):
        x = paddle.to_tensor(x, dtype=ivy.default_dtype(item=x)).squeeze()
    return paddle.abs(x)


@with_unsupported_device_and_dtypes(
    {"2.6.0 and below": {"cpu": ("float16",)}}, backend_version
)
def logaddexp(
    x1: paddle.Tensor, x2: paddle.Tensor, /, *, out: Optional[paddle.Tensor] = None
) -> paddle.Tensor:
    x1, x2, ret_dtype = _elementwise_helper(x1, x2)
    amax = paddle_backend.maximum(x1, x2)
    return amax + paddle_backend.log(
        paddle_backend.exp(x1 - amax) + paddle_backend.exp(x2 - amax)
    ).astype(ret_dtype)


@with_unsupported_device_and_dtypes(
    {"2.6.0 and below": {"cpu": ("float16",)}}, backend_version
)
def logaddexp2(
    x1: Union[paddle.Tensor, float, list, tuple],
    x2: Union[paddle.Tensor, float, list, tuple],
    /,
    *,
    out: Optional[paddle.Tensor] = None,
) -> paddle.Tensor:
    with ivy.ArrayMode(False):
        return ivy.log2(ivy.exp2(x1) + ivy.exp2(x2))


@with_unsupported_device_and_dtypes(
    {
        "2.6.0 and below": {
            "cpu": (
                "int8",
                "int16",
                "int32",
                "int64",
                "uint8",
                "float16",
                "float32",
                "float64",
                "bool",
            )
        }
    },
    backend_version,
)
def real(x: paddle.Tensor, /, *, out: Optional[paddle.Tensor] = None) -> paddle.Tensor:
    return paddle.real(x)


@with_supported_device_and_dtypes(
    {"2.6.0 and below": {"cpu": ("float32", "float64", "complex")}},
    backend_version,
)
def tan(x: paddle.Tensor, /, *, out: Optional[paddle.Tensor] = None) -> paddle.Tensor:
    if paddle.is_complex(x):
        tanh_ix = paddle_backend.tanh(paddle.complex(-x.imag(), x.real()))
        return paddle.complex(tanh_ix.imag(), -tanh_ix.real())
    return paddle.tan(x)


@with_supported_device_and_dtypes(
    {"2.6.0 and below": {"cpu": ("float32", "float64", "complex")}},
    backend_version,
)
def atan(x: paddle.Tensor, /, *, out: Optional[paddle.Tensor] = None) -> paddle.Tensor:
    if x.dtype in [paddle.complex64, paddle.complex128]:
        atanh_iz = paddle_backend.atanh(paddle.complex(-x.imag(), x.real()))
        return paddle.complex(atanh_iz.imag(), -atanh_iz.real())
    return paddle.atan(x)


@with_supported_device_and_dtypes(
    {
        "2.6.0 and below": {
            "cpu": (
                "int32",
                "int64",
                "float32",
                "float64",
            )
        }
    },
    backend_version,
)
def atan2(
    x1: paddle.Tensor, x2: paddle.Tensor, /, *, out: Optional[paddle.Tensor] = None
) -> paddle.Tensor:
    x1, x2, ret_dtype = _elementwise_helper(x1, x2)
    return paddle.atan2(x1, x2).astype(ret_dtype)


@with_supported_dtypes(
    {"2.6.0 and below": ("float32", "float64", "complex")},
    backend_version,
)
def log(x: paddle.Tensor, /, *, out: Optional[paddle.Tensor] = None) -> paddle.Tensor:
    if paddle.is_complex(x):
        return paddle.complex(paddle.log(paddle.abs(x)), paddle.angle(x))
    return paddle.log(x)


@with_supported_dtypes(
    {"2.6.0 and below": ("int32", "int64", "float32", "float64", "complex")},
    backend_version,
)
def exp(x: paddle.Tensor, /, *, out: Optional[paddle.Tensor] = None) -> paddle.Tensor:
    if paddle.is_complex(x):
        return paddle.multiply(
            paddle.exp(x.real()),
            paddle.complex(paddle.cos(x.imag()), paddle.sin(x.imag())),
        )
    return paddle.exp(x)


@with_supported_dtypes(
    {"2.6.0 and below": ("int32", "int64", "float32", "float64", "complex")},
    backend_version,
)
def exp2(
    x: Union[paddle.Tensor, float, list, tuple],
    /,
    *,
    out: Optional[paddle.Tensor] = None,
) -> paddle.Tensor:
    with ivy.ArrayMode(False):
        return ivy.pow(2, x)


@with_supported_dtypes(
    {"2.6.0 and below": ("float32", "float64", "int32", "int64")}, backend_version
)
def subtract(
    x1: Union[float, paddle.Tensor],
    x2: Union[float, paddle.Tensor],
    /,
    *,
    alpha: Optional[Union[int, float]] = None,
    out: Optional[paddle.Tensor] = None,
) -> paddle.Tensor:
    x1, x2, ret_dtype = _elementwise_helper(x1, x2)
    if alpha not in (1, None):
        x2 = paddle_backend.multiply(x2, alpha)
        x1, x2 = ivy.promote_types_of_inputs(x1, x2)
    return paddle.subtract(x1, x2).astype(ret_dtype)


@with_supported_device_and_dtypes(
    {"2.6.0 and below": {"cpu": ("float32", "float64", "int32", "int64")}},
    backend_version,
)
def remainder(
    x1: Union[float, paddle.Tensor],
    x2: Union[float, paddle.Tensor],
    /,
    *,
    modulus: bool = True,
    out: Optional[paddle.Tensor] = None,
) -> paddle.Tensor:
    x1, x2, ret_dtype = _elementwise_helper(x1, x2)
    if not modulus:
        res = paddle_backend.divide(x1, x2)
        res_floored = paddle_backend.where(
            paddle_backend.greater_equal(res, 0.0),
            paddle_backend.floor(res),
            paddle_backend.ceil(res),
        )
        diff = paddle_backend.subtract(res, res_floored).astype(res.dtype)
        return paddle_backend.round(paddle_backend.multiply(diff, x2)).astype(x1.dtype)

    return paddle.remainder(x1, x2).astype(ret_dtype)


@with_supported_device_and_dtypes(
    {"2.6.0 and below": {"cpu": ("float32", "float64", "complex")}},
    backend_version,
)
def atanh(x: paddle.Tensor, /, *, out: Optional[paddle.Tensor] = None) -> paddle.Tensor:
    if paddle.is_complex(x):
        return 0.5 * (paddle_backend.log(1 + x) - paddle_backend.log(1 - x))
    return paddle.atanh(x)


def bitwise_right_shift(
    x1: Union[int, bool, paddle.Tensor],
    x2: Union[int, bool, paddle.Tensor],
    /,
    *,
    out: Optional[paddle.Tensor] = None,
) -> paddle.Tensor:
    x1, x2, ret_dtype = _elementwise_helper(x1, x2)
    return paddle.floor(x1.astype("float64") / 2 ** x2.astype("float64")).astype(
        ret_dtype
    )


def bitwise_left_shift(
    x1: Union[int, bool, paddle.Tensor],
    x2: Union[int, bool, paddle.Tensor],
    /,
    *,
    out: Optional[paddle.Tensor] = None,
) -> paddle.Tensor:
    x1, x2, ret_dtype = _elementwise_helper(x1, x2)
    return paddle.floor(x1.astype("float64") * 2 ** x2.astype("float64")).astype(
        ret_dtype
    )


# Extra #
# ------#


@with_supported_dtypes({"2.6.0 and below": ("float32", "float64")}, backend_version)
def erf(x: paddle.Tensor, /, *, out: Optional[paddle.Tensor] = None) -> paddle.Tensor:
    return paddle.erf(x)


@with_supported_dtypes(
    {"2.6.0 and below": ("float32", "float64", "int32", "int64", "complex")},
    backend_version,
)
def minimum(
    x1: Union[float, paddle.Tensor],
    x2: Union[float, paddle.Tensor],
    /,
    *,
    use_where: bool = True,
    out: Optional[paddle.Tensor] = None,
) -> paddle.Tensor:
    x1, x2, ret_dtype = _elementwise_helper(x1, x2)
    if paddle.is_complex(x1):
        use_where = True

    if use_where:
        return paddle_backend.where(paddle_backend.less_equal(x1, x2), x1, x2).astype(
            ret_dtype
        )

    return paddle.minimum(x1, x2).astype(ret_dtype)


@with_supported_dtypes(
    {"2.6.0 and below": ("float32", "float64", "int32", "int64", "complex")},
    backend_version,
)
def maximum(
    x1: Union[float, paddle.Tensor],
    x2: Union[float, paddle.Tensor],
    /,
    *,
    use_where: bool = True,
    out: Optional[paddle.Tensor] = None,
) -> paddle.Tensor:
    x1, x2, ret_dtype = _elementwise_helper(x1, x2)
    if paddle.is_complex(x1):
        use_where = True
    if use_where:
        return paddle_backend.where(
            paddle_backend.greater_equal(x1, x2), x1, x2
        ).astype(ret_dtype)
    return paddle.maximum(x1, x2).astype(ret_dtype)


@with_supported_dtypes(
    {
        "2.6.0 and below": (
            "float32",
            "float64",
        )
    },
    backend_version,
)
def reciprocal(
    x: Union[float, paddle.Tensor], /, *, out: Optional[paddle.Tensor] = None
) -> paddle.Tensor:
    return paddle.reciprocal(x)


@with_supported_dtypes(
    {"2.6.0 and below": ("float32", "float64", "int32", "int64")}, backend_version
)
def deg2rad(
    x: paddle.Tensor, /, *, out: Optional[paddle.Tensor] = None
) -> paddle.Tensor:
    return paddle.deg2rad(x)


@with_supported_dtypes(
    {"2.6.0 and below": ("float32", "float64", "int32", "int64")}, backend_version
)
def rad2deg(
    x: paddle.Tensor, /, *, out: Optional[paddle.Tensor] = None
) -> paddle.Tensor:
    return paddle.rad2deg(x)


def trunc_divide(
    x1: Union[float, paddle.Tensor],
    x2: Union[float, paddle.Tensor],
    /,
    *,
    out: Optional[paddle.Tensor] = None,
) -> paddle.Tensor:
    return paddle_backend.trunc(paddle_backend.divide(x1, x2))


def isreal(
    x: paddle.Tensor, /, *, out: Optional[paddle.Tensor] = None
) -> paddle.Tensor:
    if paddle.is_complex(x):
        return paddle.logical_not(x.imag().astype(bool))
    else:
        return paddle.ones_like(x, dtype="bool")


@with_supported_dtypes(
    {"2.6.0 and below": ("float32", "float64", "int32", "int64", "complex")},
    backend_version,
)
def fmod(
    x1: paddle.Tensor,
    x2: paddle.Tensor,
    /,
    *,
    out: Optional[paddle.Tensor] = None,
) -> paddle.Tensor:
    x1, x2, ret_dtype = _elementwise_helper(x1, x2)
    res = paddle_backend.remainder(paddle_backend.abs(x1), paddle_backend.abs(x2))
    return paddle_backend.where(paddle_backend.less(x1, 0), -res, res)


@with_supported_dtypes({"2.6.0 and below": ("int32", "int64")}, backend_version)
def lcm(
    x1: paddle.Tensor,
    x2: paddle.Tensor,
    /,
    *,
    out: Optional[paddle.Tensor] = None,
) -> paddle.Tensor:
    return paddle.lcm(x1, x2)


@with_supported_dtypes(
    {
        "2.6.0 and below": (
            "float32",
            "float64",
            "complex",
        )
    },
    backend_version,
)
def angle(
    input: paddle.Tensor,
    /,
    *,
    deg: Optional[bool] = None,
    out: Optional[paddle.Tensor] = None,
) -> paddle.Tensor:
    result = paddle.angle(input)
    if deg:
        result = paddle.rad2deg(result)
    return result


@with_supported_device_and_dtypes(
    {"2.6.0 and below": {"cpu": ("int32", "int64")}}, backend_version
)
def gcd(
    x1: Union[paddle.Tensor, int, list, tuple],
    x2: Union[paddle.Tensor, float, list, tuple],
    /,
    *,
    out: Optional[paddle.Tensor] = None,
) -> paddle.Tensor:
    x1, x2 = promote_types_of_inputs(x1, x2)
    return paddle.gcd(x1, x2)


@with_supported_dtypes({"2.6.0 and below": ("complex",)}, backend_version)
def imag(
    val: paddle.Tensor,
    /,
    *,
    out: Optional[paddle.Tensor] = None,
) -> paddle.Tensor:
    return paddle.imag(val)


def nan_to_num(
    x: paddle.Tensor,
    /,
    *,
    copy: Optional[bool] = True,
    nan: Optional[Union[float, int]] = 0.0,
    posinf: Optional[Union[float, int]] = None,
    neginf: Optional[Union[float, int]] = None,
    out: Optional[paddle.Tensor] = None,
) -> paddle.Tensor:
    with ivy.ArrayMode(False):
        if ivy.is_int_dtype(x):
            if posinf is None:
                posinf = ivy.iinfo(x).max
            if neginf is None:
                neginf = ivy.iinfo(x).min
        elif ivy.is_float_dtype(x) or ivy.is_complex_dtype(x):
            if posinf is None:
                posinf = ivy.finfo(x).max
            if neginf is None:
                neginf = ivy.finfo(x).min
        ret = ivy.where(ivy.isnan(x), paddle.to_tensor(nan, dtype=x.dtype), x)
        ret = ivy.where(
            ivy.logical_and(ivy.isinf(ret), ret > 0),
            paddle.to_tensor(posinf, dtype=x.dtype),
            ret,
        )
        ret = ivy.where(
            ivy.logical_and(ivy.isinf(ret), ret < 0),
            paddle.to_tensor(neginf, dtype=x.dtype),
            ret,
        )
        if copy:
            return ret.clone()
        else:
            x = ret
            return x<|MERGE_RESOLUTION|>--- conflicted
+++ resolved
@@ -120,14 +120,9 @@
     return paddle.zeros(shape=x.shape, dtype=bool)
 
 
-<<<<<<< HEAD
 @with_unsupported_dtypes(
     {"2.6.0 and below": ("bfloat16",)},
     backend_version,
-=======
-@with_supported_dtypes(
-    {"2.6.0 and below": ("float32", "float64", "int32", "int64")}, backend_version
->>>>>>> 55c56b84
 )
 def equal(
     x1: Union[float, paddle.Tensor],
