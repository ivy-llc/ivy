--- conflicted
+++ resolved
@@ -399,7 +399,6 @@
     *,
     out: Optional[paddle.Tensor] = None,
 ) -> paddle.Tensor:
-<<<<<<< HEAD
     if paddle.is_complex(x1) or paddle.is_complex(x2):
         angle_value = paddle.angle(x1) - paddle.angle(x2)
         abs_value = paddle.abs(x1) / paddle.abs(x2)
@@ -408,17 +407,6 @@
         )
     x1, x2, _ = _elementwise_helper(x1, x2)
     return x1 / x2
-=======
-    if isinstance(x1, paddle.Tensor) and isinstance(x2, paddle.Tensor):
-        if paddle.is_complex(x1) or paddle.is_complex(x2):
-            angle_value = paddle.angle(x1) - paddle.angle(x2)
-            abs_value = paddle.abs(x1) / paddle.abs(x2)
-            return paddle.complex(
-                abs_value * paddle.cos(angle_value), abs_value * paddle.sin(angle_value)
-            )
-    x1, x2, ret_dtype = _elementwise_helper(x1, x2)
-    return (x1 / x2).astype(ret_dtype)
->>>>>>> ba08c566
 
 
 @with_supported_dtypes(
