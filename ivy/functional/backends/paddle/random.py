<<<<<<< HEAD
"""Collection of PyTorch random functions, wrapped to fit Ivy syntax and signature."""

# global
import paddle
from typing import Optional, Union, Sequence

# local
import ivy
from ivy.utils.exceptions import IvyNotImplementedException
from . import backend_version
from paddle.fluid.libpaddle import Place

# Extra #
# ------#


def random_uniform(
    *,
    low: Union[float, paddle.Tensor] = 0.0,
    high: Union[float, paddle.Tensor] = 1.0,
    shape: Optional[Union[paddle.Tensor, ivy.NativeShape, Sequence[int]]] = None,
    dtype: paddle.dtype,
    device: Place,
    seed=None,
    out: Optional[paddle.Tensor] = None,
) -> paddle.Tensor:
    raise IvyNotImplementedException()


def random_normal(
    *,
    mean: Union[float, paddle.Tensor] = 0.0,
    std: Union[float, paddle.Tensor] = 1.0,
    shape: Optional[Union[ivy.NativeShape, Sequence[int]]] = None,
    dtype: paddle.dtype,
    seed: Optional[int] = None,
    device: Place,
    out: Optional[paddle.Tensor] = None,
) -> paddle.Tensor:
    raise IvyNotImplementedException()


def multinomial(
    population_size: int,
    num_samples: int,
    /,
    *,
    batch_size: int = 1,
    probs: Optional[paddle.Tensor] = None,
    replace: bool = True,
    device: Place,
    seed: Optional[int] = None,
    out: Optional[paddle.Tensor] = None,
) -> paddle.Tensor:
    raise IvyNotImplementedException()


def randint(
    low: Union[int, paddle.Tensor],
    high: Union[int, paddle.Tensor],
    /,
    *,
    shape: Optional[Union[ivy.NativeShape, Sequence[int]]] = None,
    device: Place,
    dtype: Optional[Union[paddle.dtype, ivy.Dtype]] = None,
    seed: Optional[int] = None,
    out: Optional[paddle.Tensor] = None,
) -> paddle.Tensor:
    raise IvyNotImplementedException()


def seed(*, seed_value: int = 0) -> None:
    _ = paddle.seed(seed_value)


def shuffle(
    x: paddle.Tensor,
    /,
    *,
    seed: Optional[int] = None,
    out: Optional[paddle.Tensor] = None,
) -> paddle.Tensor:
    raise IvyNotImplementedException()
=======
"""Collection of Paddle random functions, wrapped to fit Ivy syntax and signature."""

# global
import paddle
from typing import Optional, Union, Sequence

# local
import ivy
from paddle.fluid.libpaddle import Place
from ivy.utils.exceptions import IvyNotImplementedException
from ivy.functional.backends.paddle.device import to_device
from ivy.functional.ivy.random import (
    _check_bounds_and_get_shape,
    _randint_check_dtype_and_bound,
)
from ivy.func_wrapper import with_unsupported_dtypes
from . import backend_version
# Extra #
# ------#


@with_unsupported_dtypes(
    {
        "2.4.2 and below": (
            "int8"
        )
    },
    backend_version,
)
def random_uniform(
    *,
    low: Union[float, paddle.Tensor] = 0.0,
    high: Union[float, paddle.Tensor] = 1.0,
    shape: Optional[Union[paddle.Tensor, ivy.NativeShape, Sequence[int]]] = None,
    dtype: paddle.dtype,
    device: Place,
    seed=None,
    out: Optional[paddle.Tensor] = None,
) -> paddle.Tensor:
    if not dtype:
        dtype = ivy.default_int_dtype()
    dtype = ivy.as_native_dtype(dtype)
    low = paddle.cast(low, "float32") if isinstance(low, paddle.Tensor) else low
    high = paddle.cast(high, "float32") if isinstance(high, paddle.Tensor) else high
    shape = _check_bounds_and_get_shape(low, high, shape)
    # Set range and seed
    range = high - low
    if seed:
        _ = paddle.seed(seed)
    _retval = to_device(
        paddle.cast(
            paddle.uniform(shape or [1], min=0.0, max=1.0) * range + low,
            dtype),
        device
    )
    return _retval if shape else _retval.squeeze(axis=0)


def random_normal(
    *,
    mean: Union[float, paddle.Tensor] = 0.0,
    std: Union[float, paddle.Tensor] = 1.0,
    shape: Optional[Union[ivy.NativeShape, Sequence[int]]] = None,
    dtype: paddle.dtype,
    seed: Optional[int] = None,
    device: Place,
    out: Optional[paddle.Tensor] = None,
) -> paddle.Tensor:
    raise IvyNotImplementedException()


def multinomial(
    population_size: int,
    num_samples: int,
    /,
    *,
    batch_size: int = 1,
    probs: Optional[paddle.Tensor] = None,
    replace: bool = True,
    device: Place,
    seed: Optional[int] = None,
    out: Optional[paddle.Tensor] = None,
) -> paddle.Tensor:
    raise IvyNotImplementedException()


@with_unsupported_dtypes(
    {
        "2.4.2 and below": (
            "int8",
        )
    },
    backend_version,
)
def randint(
    low: Union[int, paddle.Tensor],
    high: Union[int, paddle.Tensor],
    /,
    *,
    shape: Optional[Union[ivy.NativeShape, Sequence[int]]] = None,
    device: Place,
    dtype: Optional[Union[paddle.dtype, ivy.Dtype]] = None,
    seed: Optional[int] = None,
    out: Optional[paddle.Tensor] = None,
) -> paddle.Tensor:
    if not dtype:
        dtype = ivy.default_int_dtype()
    dtype = ivy.as_native_dtype(dtype)
    _randint_check_dtype_and_bound(low, high, dtype)
    low = paddle.cast(low, "float32") if isinstance(low, paddle.Tensor) else low
    high = paddle.cast(high, "float32") if isinstance(high, paddle.Tensor) else high
    shape = _check_bounds_and_get_shape(low, high, shape)
    range = high - low
    if seed:
        _ = paddle.seed(seed)
    _retval = to_device(
        paddle.cast(
            paddle.uniform(shape or [1], min=0.0, max=1.0) * range + low,
            dtype),
        device
    )
    return _retval if shape else _retval.squeeze(axis=0)


def seed(*, seed_value: int = 0) -> None:
    _ = paddle.seed(seed_value)


def shuffle(
    x: paddle.Tensor,
    /,
    *,
    seed: Optional[int] = None,
    out: Optional[paddle.Tensor] = None,
) -> paddle.Tensor:
    raise IvyNotImplementedException()
>>>>>>> 3eb7f4a7
<|MERGE_RESOLUTION|>--- conflicted
+++ resolved
@@ -1,222 +1,221 @@
-<<<<<<< HEAD
-"""Collection of PyTorch random functions, wrapped to fit Ivy syntax and signature."""
-
-# global
-import paddle
-from typing import Optional, Union, Sequence
-
-# local
-import ivy
-from ivy.utils.exceptions import IvyNotImplementedException
-from . import backend_version
-from paddle.fluid.libpaddle import Place
-
-# Extra #
-# ------#
-
-
-def random_uniform(
-    *,
-    low: Union[float, paddle.Tensor] = 0.0,
-    high: Union[float, paddle.Tensor] = 1.0,
-    shape: Optional[Union[paddle.Tensor, ivy.NativeShape, Sequence[int]]] = None,
-    dtype: paddle.dtype,
-    device: Place,
-    seed=None,
-    out: Optional[paddle.Tensor] = None,
-) -> paddle.Tensor:
-    raise IvyNotImplementedException()
-
-
-def random_normal(
-    *,
-    mean: Union[float, paddle.Tensor] = 0.0,
-    std: Union[float, paddle.Tensor] = 1.0,
-    shape: Optional[Union[ivy.NativeShape, Sequence[int]]] = None,
-    dtype: paddle.dtype,
-    seed: Optional[int] = None,
-    device: Place,
-    out: Optional[paddle.Tensor] = None,
-) -> paddle.Tensor:
-    raise IvyNotImplementedException()
-
-
-def multinomial(
-    population_size: int,
-    num_samples: int,
-    /,
-    *,
-    batch_size: int = 1,
-    probs: Optional[paddle.Tensor] = None,
-    replace: bool = True,
-    device: Place,
-    seed: Optional[int] = None,
-    out: Optional[paddle.Tensor] = None,
-) -> paddle.Tensor:
-    raise IvyNotImplementedException()
-
-
-def randint(
-    low: Union[int, paddle.Tensor],
-    high: Union[int, paddle.Tensor],
-    /,
-    *,
-    shape: Optional[Union[ivy.NativeShape, Sequence[int]]] = None,
-    device: Place,
-    dtype: Optional[Union[paddle.dtype, ivy.Dtype]] = None,
-    seed: Optional[int] = None,
-    out: Optional[paddle.Tensor] = None,
-) -> paddle.Tensor:
-    raise IvyNotImplementedException()
-
-
-def seed(*, seed_value: int = 0) -> None:
-    _ = paddle.seed(seed_value)
-
-
-def shuffle(
-    x: paddle.Tensor,
-    /,
-    *,
-    seed: Optional[int] = None,
-    out: Optional[paddle.Tensor] = None,
-) -> paddle.Tensor:
-    raise IvyNotImplementedException()
-=======
-"""Collection of Paddle random functions, wrapped to fit Ivy syntax and signature."""
-
-# global
-import paddle
-from typing import Optional, Union, Sequence
-
-# local
-import ivy
-from paddle.fluid.libpaddle import Place
-from ivy.utils.exceptions import IvyNotImplementedException
-from ivy.functional.backends.paddle.device import to_device
-from ivy.functional.ivy.random import (
-    _check_bounds_and_get_shape,
-    _randint_check_dtype_and_bound,
-)
-from ivy.func_wrapper import with_unsupported_dtypes
-from . import backend_version
-# Extra #
-# ------#
-
-
-@with_unsupported_dtypes(
-    {
-        "2.4.2 and below": (
-            "int8"
-        )
-    },
-    backend_version,
-)
-def random_uniform(
-    *,
-    low: Union[float, paddle.Tensor] = 0.0,
-    high: Union[float, paddle.Tensor] = 1.0,
-    shape: Optional[Union[paddle.Tensor, ivy.NativeShape, Sequence[int]]] = None,
-    dtype: paddle.dtype,
-    device: Place,
-    seed=None,
-    out: Optional[paddle.Tensor] = None,
-) -> paddle.Tensor:
-    if not dtype:
-        dtype = ivy.default_int_dtype()
-    dtype = ivy.as_native_dtype(dtype)
-    low = paddle.cast(low, "float32") if isinstance(low, paddle.Tensor) else low
-    high = paddle.cast(high, "float32") if isinstance(high, paddle.Tensor) else high
-    shape = _check_bounds_and_get_shape(low, high, shape)
-    # Set range and seed
-    range = high - low
-    if seed:
-        _ = paddle.seed(seed)
-    _retval = to_device(
-        paddle.cast(
-            paddle.uniform(shape or [1], min=0.0, max=1.0) * range + low,
-            dtype),
-        device
-    )
-    return _retval if shape else _retval.squeeze(axis=0)
-
-
-def random_normal(
-    *,
-    mean: Union[float, paddle.Tensor] = 0.0,
-    std: Union[float, paddle.Tensor] = 1.0,
-    shape: Optional[Union[ivy.NativeShape, Sequence[int]]] = None,
-    dtype: paddle.dtype,
-    seed: Optional[int] = None,
-    device: Place,
-    out: Optional[paddle.Tensor] = None,
-) -> paddle.Tensor:
-    raise IvyNotImplementedException()
-
-
-def multinomial(
-    population_size: int,
-    num_samples: int,
-    /,
-    *,
-    batch_size: int = 1,
-    probs: Optional[paddle.Tensor] = None,
-    replace: bool = True,
-    device: Place,
-    seed: Optional[int] = None,
-    out: Optional[paddle.Tensor] = None,
-) -> paddle.Tensor:
-    raise IvyNotImplementedException()
-
-
-@with_unsupported_dtypes(
-    {
-        "2.4.2 and below": (
-            "int8",
-        )
-    },
-    backend_version,
-)
-def randint(
-    low: Union[int, paddle.Tensor],
-    high: Union[int, paddle.Tensor],
-    /,
-    *,
-    shape: Optional[Union[ivy.NativeShape, Sequence[int]]] = None,
-    device: Place,
-    dtype: Optional[Union[paddle.dtype, ivy.Dtype]] = None,
-    seed: Optional[int] = None,
-    out: Optional[paddle.Tensor] = None,
-) -> paddle.Tensor:
-    if not dtype:
-        dtype = ivy.default_int_dtype()
-    dtype = ivy.as_native_dtype(dtype)
-    _randint_check_dtype_and_bound(low, high, dtype)
-    low = paddle.cast(low, "float32") if isinstance(low, paddle.Tensor) else low
-    high = paddle.cast(high, "float32") if isinstance(high, paddle.Tensor) else high
-    shape = _check_bounds_and_get_shape(low, high, shape)
-    range = high - low
-    if seed:
-        _ = paddle.seed(seed)
-    _retval = to_device(
-        paddle.cast(
-            paddle.uniform(shape or [1], min=0.0, max=1.0) * range + low,
-            dtype),
-        device
-    )
-    return _retval if shape else _retval.squeeze(axis=0)
-
-
-def seed(*, seed_value: int = 0) -> None:
-    _ = paddle.seed(seed_value)
-
-
-def shuffle(
-    x: paddle.Tensor,
-    /,
-    *,
-    seed: Optional[int] = None,
-    out: Optional[paddle.Tensor] = None,
-) -> paddle.Tensor:
-    raise IvyNotImplementedException()
->>>>>>> 3eb7f4a7
+
+"""Collection of PyTorch random functions, wrapped to fit Ivy syntax and signature."""
+
+# global
+import paddle
+from typing import Optional, Union, Sequence
+
+# local
+import ivy
+from ivy.utils.exceptions import IvyNotImplementedException
+from . import backend_version
+from paddle.fluid.libpaddle import Place
+
+# Extra #
+# ------#
+
+
+def random_uniform(
+    *,
+    low: Union[float, paddle.Tensor] = 0.0,
+    high: Union[float, paddle.Tensor] = 1.0,
+    shape: Optional[Union[paddle.Tensor, ivy.NativeShape, Sequence[int]]] = None,
+    dtype: paddle.dtype,
+    device: Place,
+    seed=None,
+    out: Optional[paddle.Tensor] = None,
+) -> paddle.Tensor:
+    raise IvyNotImplementedException()
+
+
+def random_normal(
+    *,
+    mean: Union[float, paddle.Tensor] = 0.0,
+    std: Union[float, paddle.Tensor] = 1.0,
+    shape: Optional[Union[ivy.NativeShape, Sequence[int]]] = None,
+    dtype: paddle.dtype,
+    seed: Optional[int] = None,
+    device: Place,
+    out: Optional[paddle.Tensor] = None,
+) -> paddle.Tensor:
+    raise IvyNotImplementedException()
+
+
+def multinomial(
+    population_size: int,
+    num_samples: int,
+    /,
+    *,
+    batch_size: int = 1,
+    probs: Optional[paddle.Tensor] = None,
+    replace: bool = True,
+    device: Place,
+    seed: Optional[int] = None,
+    out: Optional[paddle.Tensor] = None,
+) -> paddle.Tensor:
+    raise IvyNotImplementedException()
+
+
+def randint(
+    low: Union[int, paddle.Tensor],
+    high: Union[int, paddle.Tensor],
+    /,
+    *,
+    shape: Optional[Union[ivy.NativeShape, Sequence[int]]] = None,
+    device: Place,
+    dtype: Optional[Union[paddle.dtype, ivy.Dtype]] = None,
+    seed: Optional[int] = None,
+    out: Optional[paddle.Tensor] = None,
+) -> paddle.Tensor:
+    raise IvyNotImplementedException()
+
+
+def seed(*, seed_value: int = 0) -> None:
+    _ = paddle.seed(seed_value)
+
+
+def shuffle(
+    x: paddle.Tensor,
+    /,
+    *,
+    seed: Optional[int] = None,
+    out: Optional[paddle.Tensor] = None,
+) -> paddle.Tensor:
+    raise IvyNotImplementedException()
+
+"""Collection of Paddle random functions, wrapped to fit Ivy syntax and signature."""
+
+# global
+import paddle
+from typing import Optional, Union, Sequence
+
+# local
+import ivy
+from paddle.fluid.libpaddle import Place
+from ivy.utils.exceptions import IvyNotImplementedException
+from ivy.functional.backends.paddle.device import to_device
+from ivy.functional.ivy.random import (
+    _check_bounds_and_get_shape,
+    _randint_check_dtype_and_bound,
+)
+from ivy.func_wrapper import with_unsupported_dtypes
+from . import backend_version
+# Extra #
+# ------#
+
+
+@with_unsupported_dtypes(
+    {
+        "2.4.2 and below": (
+            "int8"
+        )
+    },
+    backend_version,
+)
+def random_uniform(
+    *,
+    low: Union[float, paddle.Tensor] = 0.0,
+    high: Union[float, paddle.Tensor] = 1.0,
+    shape: Optional[Union[paddle.Tensor, ivy.NativeShape, Sequence[int]]] = None,
+    dtype: paddle.dtype,
+    device: Place,
+    seed=None,
+    out: Optional[paddle.Tensor] = None,
+) -> paddle.Tensor:
+    if not dtype:
+        dtype = ivy.default_int_dtype()
+    dtype = ivy.as_native_dtype(dtype)
+    low = paddle.cast(low, "float32") if isinstance(low, paddle.Tensor) else low
+    high = paddle.cast(high, "float32") if isinstance(high, paddle.Tensor) else high
+    shape = _check_bounds_and_get_shape(low, high, shape)
+    # Set range and seed
+    range = high - low
+    if seed:
+        _ = paddle.seed(seed)
+    _retval = to_device(
+        paddle.cast(
+            paddle.uniform(shape or [1], min=0.0, max=1.0) * range + low,
+            dtype),
+        device
+    )
+    return _retval if shape else _retval.squeeze(axis=0)
+
+
+def random_normal(
+    *,
+    mean: Union[float, paddle.Tensor] = 0.0,
+    std: Union[float, paddle.Tensor] = 1.0,
+    shape: Optional[Union[ivy.NativeShape, Sequence[int]]] = None,
+    dtype: paddle.dtype,
+    seed: Optional[int] = None,
+    device: Place,
+    out: Optional[paddle.Tensor] = None,
+) -> paddle.Tensor:
+    raise IvyNotImplementedException()
+
+
+def multinomial(
+    population_size: int,
+    num_samples: int,
+    /,
+    *,
+    batch_size: int = 1,
+    probs: Optional[paddle.Tensor] = None,
+    replace: bool = True,
+    device: Place,
+    seed: Optional[int] = None,
+    out: Optional[paddle.Tensor] = None,
+) -> paddle.Tensor:
+    raise IvyNotImplementedException()
+
+
+@with_unsupported_dtypes(
+    {
+        "2.4.2 and below": (
+            "int8",
+        )
+    },
+    backend_version,
+)
+def randint(
+    low: Union[int, paddle.Tensor],
+    high: Union[int, paddle.Tensor],
+    /,
+    *,
+    shape: Optional[Union[ivy.NativeShape, Sequence[int]]] = None,
+    device: Place,
+    dtype: Optional[Union[paddle.dtype, ivy.Dtype]] = None,
+    seed: Optional[int] = None,
+    out: Optional[paddle.Tensor] = None,
+) -> paddle.Tensor:
+    if not dtype:
+        dtype = ivy.default_int_dtype()
+    dtype = ivy.as_native_dtype(dtype)
+    _randint_check_dtype_and_bound(low, high, dtype)
+    low = paddle.cast(low, "float32") if isinstance(low, paddle.Tensor) else low
+    high = paddle.cast(high, "float32") if isinstance(high, paddle.Tensor) else high
+    shape = _check_bounds_and_get_shape(low, high, shape)
+    range = high - low
+    if seed:
+        _ = paddle.seed(seed)
+    _retval = to_device(
+        paddle.cast(
+            paddle.uniform(shape or [1], min=0.0, max=1.0) * range + low,
+            dtype),
+        device
+    )
+    return _retval if shape else _retval.squeeze(axis=0)
+
+
+def seed(*, seed_value: int = 0) -> None:
+    _ = paddle.seed(seed_value)
+
+
+def shuffle(
+    x: paddle.Tensor,
+    /,
+    *,
+    seed: Optional[int] = None,
+    out: Optional[paddle.Tensor] = None,
+) -> paddle.Tensor:
+    raise IvyNotImplementedException()