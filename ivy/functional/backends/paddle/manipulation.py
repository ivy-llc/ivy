--- conflicted
+++ resolved
@@ -8,18 +8,9 @@
 
 # local
 import ivy
-<<<<<<< HEAD
-
-# from ivy.utils.exceptions import IvyNotImplementedException
 from ivy.func_wrapper import with_unsupported_device_and_dtypes
 
 # noinspection PyProtectedMember
-# from ivy.functional.ivy.manipulation import _calculate_out_shape
-=======
-from ivy.func_wrapper import with_unsupported_device_and_dtypes
-
-# noinspection PyProtectedMember
->>>>>>> 0d739c6e
 from . import backend_version
 
 
@@ -222,14 +213,8 @@
     axis: int = 0,
     out: Optional[paddle.Tensor] = None,
 ) -> paddle.Tensor:
-<<<<<<< HEAD
-    # The input list is converted to a tensor to promote the
-    # dtypes of the elements to the same dtype.
-    # This is necessary because the stack function does not support mixed dtypes.
-=======
     # The input list converted to a tensor to ensure matching dtype of elements.
     # Because stack function does not support mixed dtypes.
->>>>>>> 0d739c6e
     dtype_list = set(map(lambda x: x.dtype, arrays))
     if len(dtype_list) == 1:
         dtype = dtype_list.pop()
