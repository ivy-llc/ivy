--- conflicted
+++ resolved
@@ -1,27 +1,16 @@
 # global
-<<<<<<< HEAD
-# import math
-=======
->>>>>>> 3380c14a
+
 from numbers import Number
 from typing import Union, Optional, Tuple, List, Sequence, Iterable
 
 import paddle
 
 # local
+
 import ivy
-<<<<<<< HEAD
 from ivy.utils.exceptions import IvyNotImplementedException
-# from ivy.func_wrapper import with_unsupported_dtypes, with_unsupported_device_and_dtypes
 from ivy.func_wrapper import with_unsupported_device_and_dtypes
 
-# noinspection PyProtectedMember
-# from ivy.functional.ivy.manipulation import _calculate_out_shape
-=======
-from ivy.func_wrapper import with_unsupported_device_and_dtypes
-
-# noinspection PyProtectedMember
->>>>>>> 3380c14a
 from . import backend_version
 
 
