--- conflicted
+++ resolved
@@ -1,554 +1,279 @@
-<<<<<<< HEAD
-# global
-import math
-from numbers import Number
-from typing import Union, Optional, Tuple, List, Sequence, Iterable
-
-import paddle
-
-# local
-import ivy
-from ivy.utils.exceptions import IvyNotImplementedException
-from ivy.func_wrapper import with_unsupported_dtypes, with_unsupported_device_and_dtypes
-
-# noinspection PyProtectedMember
-from ivy.functional.ivy.manipulation import _calculate_out_shape
-from . import backend_version
-
-
-# Array API Standard #
-# -------------------#
-
-
-def concat(
-    xs: Union[Tuple[paddle.Tensor, ...], List[paddle.Tensor]],
-    /,
-    *,
-    axis: Optional[int] = 0,
-    out: Optional[paddle.Tensor] = None,
-) -> paddle.Tensor:
-    raise IvyNotImplementedException()
-
-
-@with_unsupported_device_and_dtypes(
-    {"2.4.2 and below": {"cpu": ("uint16")}}, backend_version
-)
-def expand_dims(
-    x: paddle.Tensor,
-    /,
-    *,
-    axis: Union[int, Sequence[int]] = 0,
-    out: Optional[paddle.Tensor] = None,
-) -> paddle.Tensor:
-    if x.dtype == paddle.float16:
-        return paddle.unsqueeze(x.cast("float32"), axis).cast("float16")
-    return paddle.unsqueeze(x, axis)
-
-
-def flip(
-    x: paddle.Tensor,
-    /,
-    *,
-    axis: Optional[Union[int, Sequence[int]]] = None,
-    out: Optional[paddle.Tensor] = None,
-) -> paddle.Tensor:
-    raise IvyNotImplementedException()
-
-
-def permute_dims(
-    x: paddle.Tensor,
-    /,
-    axes: Tuple[int, ...],
-    *,
-    out: Optional[paddle.Tensor] = None,
-) -> paddle.Tensor:
-    return paddle.transpose(x, axes)
-
-
-def _reshape_fortran_paddle(x, shape):
-    if len(x.shape) > 0:
-        x = paddle.transpose(x, list(reversed(range(len(x.shape)))))
-    return paddle.transpose(
-        paddle.reshape(x, shape[::-1]), list(range(len(shape)))[::-1]
-    )
-
-
-@with_unsupported_device_and_dtypes(
-    {"2.4.2 and below": {"cpu": ("uint16", "bfloat16")}}, backend_version
-)
-def reshape(
-    x: paddle.Tensor,
-    /,
-    shape: Union[ivy.NativeShape, Sequence[int]],
-    *,
-    copy: Optional[bool] = None,
-    order: Optional[str] = "C",
-    allowzero: Optional[bool] = True,
-    out: Optional[paddle.Tensor] = None,
-) -> paddle.Tensor:
-    if len(shape) == 0:
-        out_scalar = True
-        out_dtype = x.dtype
-        if x.dtype in [paddle.int16, paddle.float16]:
-            x = x.astype(paddle.float32)
-        shape = [1]
-    else:
-        out_scalar = False
-    if len(x.shape) == 0:
-        x = paddle.reshape(x, shape=[1])
-    if not allowzero:
-        shape = [
-            new_s if con else old_s
-            for new_s, con, old_s in zip(shape, paddle.to_tensor(shape) != 0, x.shape)
-        ]
-    if copy:
-        newarr = paddle.clone(x)
-        if order == "F":
-            ret = _reshape_fortran_paddle(newarr, shape)
-            if out_scalar:
-                return ret.squeeze().cast(out_dtype)
-
-            return ret
-        ret = paddle.reshape(newarr, shape)
-        if out_scalar:
-
-            return ret.squeeze().cast(out_dtype)
-
-        return ret
-    if order == "F":
-        ret = _reshape_fortran_paddle(x, shape)
-        if out_scalar:
-            return ret.squeeze().cast(out_dtype)
-
-        return ret
-    ret = paddle.reshape(x, shape)
-    if out_scalar:
-        return ret.squeeze().cast(out_dtype)
-
-    return ret
-
-
-def roll(
-    x: paddle.Tensor,
-    /,
-    shift: Union[int, Sequence[int]],
-    *,
-    axis: Optional[Union[int, Sequence[int]]] = None,
-    out: Optional[paddle.Tensor] = None,
-) -> paddle.Tensor:
-    raise IvyNotImplementedException()
-
-
-@with_unsupported_dtypes(
-    {"2.4.2 and below": ("int16", "uint16", "float16")},
-    backend_version,
-)
-def squeeze(
-    x: paddle.Tensor,
-    /,
-    axis: Union[int, Sequence[int]],
-    *,
-    out: Optional[paddle.Tensor] = None,
-) -> paddle.Tensor:
-    if isinstance(axis, list):
-        axis = tuple(axis)
-    if len(x.shape) == 0:
-        if axis is None or axis == 0 or axis == -1:
-            return x
-        raise ivy.utils.exceptions.IvyException(
-            "tried to squeeze a zero-dimensional input by axis {}".format(axis)
-        )
-    return paddle.squeeze(x, axis=axis)
-
-
-@with_unsupported_device_and_dtypes(
-    {"2.4.2 and below": {"cpu": ("uint16", "bfloat16")}}, backend_version
-)
-def stack(
-    arrays: Union[Tuple[paddle.Tensor], List[paddle.Tensor]],
-    /,
-    *,
-    axis: int = 0,
-    out: Optional[paddle.Tensor] = None,
-) -> paddle.Tensor:
-
-    # The input list is converted to a tensor to promote the dtypes of the elements to the same dtype.
-    # This is necessary because the stack function does not support mixed dtypes.
-    dtype_list = set(map(lambda x: x.dtype, arrays))
-    if len(dtype_list) == 1:
-        dtype = dtype_list.pop()
-    elif len(dtype_list) == 2:
-        dtype = ivy.promote_types(*dtype_list)
-    else:
-        raise ValueError("Cannot promote more than 2 dtypes per stack.")
-
-    arrays = paddle.to_tensor(arrays, dtype=dtype)
-    if len(arrays.shape) == 1:  # handles scalar tensors
-        return arrays
-    if "complex" in str(dtype):
-        real_list = []
-        imag_list = []
-        for array in arrays:
-            real_list.append(paddle.real(array))
-            imag_list.append(paddle.imag(array))
-        re_stacked = paddle.stack(real_list, axis=axis)
-        imag_stacked = paddle.stack(imag_list, axis=axis)
-        return re_stacked + imag_stacked * 1j
-    else:
-        arrays_list = []
-        for array in arrays.cast("float64"):
-            arrays_list.append(array)
-        return paddle.stack(arrays_list, axis=axis).cast(dtype)
-
-
-# Extra #
-# ------#
-
-
-def split(
-    x: paddle.Tensor,
-    /,
-    *,
-    num_or_size_splits: Optional[Union[int, List[int]]] = None,
-    axis: Optional[int] = 0,
-    with_remainder: Optional[bool] = False,
-) -> List[paddle.Tensor]:
-    raise IvyNotImplementedException()
-
-
-def repeat(
-    x: paddle.Tensor,
-    /,
-    repeats: Union[int, Iterable[int]],
-    *,
-    axis: int = None,
-    out: Optional[paddle.Tensor] = None,
-) -> paddle.Tensor:
-    return paddle.repeat_interleave(x, repeats)
-
-
-def tile(
-    x: paddle.Tensor, /, repeats: Sequence[int], *, out: Optional[paddle.Tensor] = None
-) -> paddle.Tensor:
-    if isinstance(repeats, paddle.Tensor):
-        repeats = repeats.detach().cpu().numpy().tolist()
-    return x.repeat(repeats)
-
-
-def constant_pad(
-    x: paddle.Tensor,
-    /,
-    pad_width: List[List[int]],
-    *,
-    value: Number = 0.0,
-    out: Optional[paddle.Tensor] = None,
-) -> paddle.Tensor:
-    raise IvyNotImplementedException()
-
-
-def zero_pad(
-    x: paddle.Tensor,
-    /,
-    pad_width: List[List[int]],
-    *,
-    out: Optional[paddle.Tensor] = None,
-):
-    raise IvyNotImplementedException()
-
-
-def swapaxes(
-    x: paddle.Tensor, axis0: int, axis1: int, /, *, out: Optional[paddle.Tensor] = None
-) -> paddle.Tensor:
-    raise IvyNotImplementedException()
-
-
-def clip(
-    x: paddle.Tensor,
-    x_min: Union[Number, paddle.Tensor],
-    x_max: Union[Number, paddle.Tensor],
-    /,
-    *,
-    out: Optional[paddle.Tensor] = None,
-) -> paddle.Tensor:
-    raise IvyNotImplementedException()
-
-
-def unstack(
-    x: paddle.Tensor, /, *, axis: int = 0, keepdims: bool = False
-) -> List[paddle.Tensor]:
-    raise IvyNotImplementedException()
-=======
-# global
-import math
-from numbers import Number
-from typing import Union, Optional, Tuple, List, Sequence, Iterable
-
-import paddle
-
-# local
-import ivy
-from ivy.utils.exceptions import IvyNotImplementedException
-from ivy.func_wrapper import with_unsupported_dtypes , with_unsupported_device_and_dtypes
-# noinspection PyProtectedMember
-from ivy.functional.ivy.manipulation import _calculate_out_shape
-from . import backend_version
-
-
-# Array API Standard #
-# -------------------#
-
-
-def concat(
-    xs: Union[Tuple[paddle.Tensor, ...], List[paddle.Tensor]],
-    /,
-    *,
-    axis: Optional[int] = 0,
-    out: Optional[paddle.Tensor] = None,
-) -> paddle.Tensor:
-    raise IvyNotImplementedException()
-
-@with_unsupported_device_and_dtypes(
-    {"2.4.2 and below": {"cpu": ("uint16","bfloat16")}}, backend_version
-)
-def expand_dims(
-    x: paddle.Tensor,
-    /,
-    *,
-    axis: Union[int, Sequence[int]] = 0,
-    out: Optional[paddle.Tensor] = None,
-) -> paddle.Tensor:
-    if x.dtype == paddle.float16:
-        return paddle.unsqueeze(x.cast('float32'), axis).cast('float16')
-    return paddle.unsqueeze(x, axis)
-
-
-def flip(
-    x: paddle.Tensor,
-    /,
-    *,
-    axis: Optional[Union[int, Sequence[int]]] = None,
-    out: Optional[paddle.Tensor] = None,
-) -> paddle.Tensor:
-    raise IvyNotImplementedException()
-
-
-def permute_dims(
-    x: paddle.Tensor,
-    /,
-    axes: Tuple[int, ...],
-    *,
-    out: Optional[paddle.Tensor] = None,
-) -> paddle.Tensor:
-    return paddle.transpose(x, axes)
-
-
-def _reshape_fortran_paddle(x, shape):
-    if len(x.shape) > 0:
-        x = paddle.transpose(x, list(reversed(range(len(x.shape)))))
-    return paddle.transpose(paddle.reshape(x, shape[::-1]), list(range(len(shape)))[::-1])
-
-
-@with_unsupported_device_and_dtypes(
-    {"2.4.2 and below": {"cpu": ("uint16", "bfloat16")}}, backend_version
-)
-def reshape(
-    x: paddle.Tensor,
-    /,
-    shape: Union[ivy.NativeShape, Sequence[int]],
-    *,
-    copy: Optional[bool] = None,
-    order: Optional[str] = "C",
-    allowzero: Optional[bool] = True,
-    out: Optional[paddle.Tensor] = None,
-) -> paddle.Tensor:
-    if len(shape) == 0:
-        out_scalar = True
-        out_dtype = x.dtype
-        if x.dtype in [paddle.int16, paddle.float16]:
-            x = x.astype(paddle.float32)
-        shape = [1]
-    else:
-        out_scalar = False
-    if len(x.shape) == 0:
-        x = paddle.reshape(x, shape=[1])
-    if not allowzero:
-        shape = [
-            new_s if con else old_s
-            for new_s, con, old_s in zip(shape, paddle.to_tensor(shape) != 0, x.shape)
-        ]
-    if copy:
-        newarr = paddle.clone(x)
-        if order == "F":
-            ret = _reshape_fortran_paddle(newarr, shape)
-            if out_scalar:
-                return ret.squeeze().cast(out_dtype)
-
-            return ret
-        ret = paddle.reshape(newarr, shape)
-        if out_scalar:
-
-            return ret.squeeze().cast(out_dtype)
-
-        return ret
-    if order == "F":
-        ret = _reshape_fortran_paddle(x, shape)
-        if out_scalar:
-            return ret.squeeze().cast(out_dtype)
-
-        return ret
-    ret = paddle.reshape(x, shape)
-    if out_scalar:
-        return ret.squeeze().cast(out_dtype)
-
-    return ret
-
-
-def roll(
-    x: paddle.Tensor,
-    /,
-    shift: Union[int, Sequence[int]],
-    *,
-    axis: Optional[Union[int, Sequence[int]]] = None,
-    out: Optional[paddle.Tensor] = None,
-) -> paddle.Tensor:
-    raise IvyNotImplementedException()
-
-@with_unsupported_dtypes(
-    {"2.4.2 and below": ("int16", "uint16", "float16")},
-    backend_version,
-)
-def squeeze(
-    x: paddle.Tensor,
-    /,
-    axis: Union[int, Sequence[int]],
-    *,
-    out: Optional[paddle.Tensor] = None,
-) -> paddle.Tensor:
-    if isinstance(axis, list):
-        axis = tuple(axis)
-    if len(x.shape)==0:
-        if axis is None or axis == 0 or axis == -1:
-            return x
-        raise ivy.utils.exceptions.IvyException(
-            "tried to squeeze a zero-dimensional input by axis {}".format(axis)
-        )
-    return paddle.squeeze(x, axis=axis)
-
-
-@with_unsupported_device_and_dtypes(
-    {"2.4.2 and below": {"cpu": ("uint16", "bfloat16")}}, backend_version
-)
-def stack(
-    arrays: Union[Tuple[paddle.Tensor], List[paddle.Tensor]],
-    /,
-    *,
-    axis: int = 0,
-    out: Optional[paddle.Tensor] = None,
-) -> paddle.Tensor:
-
-    # The input list is converted to a tensor to promote the dtypes of the elements to the same dtype.
-    # This is necessary because the stack function does not support mixed dtypes.
-    dtype_list = set(map(lambda x: x.dtype, arrays))
-    if len(dtype_list) == 1:
-        dtype = dtype_list.pop()
-    elif len(dtype_list) == 2:
-        dtype = ivy.promote_types(*dtype_list)
-    else:
-        raise ValueError("Cannot promote more than 2 dtypes per stack.")
-
-    arrays = paddle.to_tensor(arrays, dtype=dtype)
-    if len(arrays.shape) == 1:  # handles scalar tensors
-        return arrays
-    if 'complex' in str(dtype):
-        real_list = []
-        imag_list = []
-        for array in arrays:
-            real_list.append(paddle.real(array))
-            imag_list.append(paddle.imag(array))
-        re_stacked = paddle.stack(real_list, axis=axis)
-        imag_stacked = paddle.stack(imag_list, axis=axis)
-        return re_stacked + imag_stacked * 1j
-    else:
-        arrays_list = []
-        for array in arrays.cast('float64'):
-            arrays_list.append(array)
-        return paddle.stack(arrays_list, axis=axis).cast(dtype)
-
-
-# Extra #
-# ------#
-
-
-def split(
-    x: paddle.Tensor,
-    /,
-    *,
-    num_or_size_splits: Optional[Union[int, List[int]]] = None,
-    axis: Optional[int] = 0,
-    with_remainder: Optional[bool] = False,
-) -> List[paddle.Tensor]:
-    raise IvyNotImplementedException()
-
-
-def repeat(
-    x: paddle.Tensor,
-    /,
-    repeats: Union[int, Iterable[int]],
-    *,
-    axis: int = None,
-    out: Optional[paddle.Tensor] = None,
-) -> paddle.Tensor:
-    return paddle.repeat_interleave(x, repeats)
-
-
-def tile(
-    x: paddle.Tensor, /, repeats: Sequence[int], *, out: Optional[paddle.Tensor] = None
-) -> paddle.Tensor:
-    if isinstance(repeats, paddle.Tensor):
-        repeats = repeats.detach().cpu().numpy().tolist()
-    return x.repeat(repeats)
-
-
-def constant_pad(
-    x: paddle.Tensor,
-    /,
-    pad_width: List[List[int]],
-    *,
-    value: Number = 0.0,
-    out: Optional[paddle.Tensor] = None,
-) -> paddle.Tensor:
-    raise IvyNotImplementedException()
-
-
-def zero_pad(
-    x: paddle.Tensor,
-    /,
-    pad_width: List[List[int]],
-    *,
-    out: Optional[paddle.Tensor] = None,
-):
-    raise IvyNotImplementedException()
-
-
-def swapaxes(
-    x: paddle.Tensor, axis0: int, axis1: int, /, *, out: Optional[paddle.Tensor] = None
-) -> paddle.Tensor:
-    raise IvyNotImplementedException()
-
-
-def clip(
-    x: paddle.Tensor,
-    x_min: Union[Number, paddle.Tensor],
-    x_max: Union[Number, paddle.Tensor],
-    /,
-    *,
-    out: Optional[paddle.Tensor] = None,
-) -> paddle.Tensor:
-    raise IvyNotImplementedException()
-
-
-def unstack(
-    x: paddle.Tensor, /, *, axis: int = 0, keepdims: bool = False
-) -> List[paddle.Tensor]:
-    raise IvyNotImplementedException()
->>>>>>> 3eb7f4a7
+
+# global
+import math
+from numbers import Number
+from typing import Union, Optional, Tuple, List, Sequence, Iterable
+
+import paddle
+
+# local
+import ivy
+from ivy.utils.exceptions import IvyNotImplementedException
+from ivy.func_wrapper import with_unsupported_dtypes, with_unsupported_device_and_dtypes
+
+# noinspection PyProtectedMember
+from ivy.functional.ivy.manipulation import _calculate_out_shape
+from . import backend_version
+
+
+# Array API Standard #
+# -------------------#
+
+
+def concat(
+    xs: Union[Tuple[paddle.Tensor, ...], List[paddle.Tensor]],
+    /,
+    *,
+    axis: Optional[int] = 0,
+    out: Optional[paddle.Tensor] = None,
+) -> paddle.Tensor:
+    raise IvyNotImplementedException()
+
+
+@with_unsupported_device_and_dtypes(
+    {"2.4.2 and below": {"cpu": ("uint16")}}, backend_version
+)
+def expand_dims(
+    x: paddle.Tensor,
+    /,
+    *,
+    axis: Union[int, Sequence[int]] = 0,
+    out: Optional[paddle.Tensor] = None,
+) -> paddle.Tensor:
+    if x.dtype == paddle.float16:
+        return paddle.unsqueeze(x.cast("float32"), axis).cast("float16")
+    return paddle.unsqueeze(x, axis)
+
+
+def flip(
+    x: paddle.Tensor,
+    /,
+    *,
+    axis: Optional[Union[int, Sequence[int]]] = None,
+    out: Optional[paddle.Tensor] = None,
+) -> paddle.Tensor:
+    raise IvyNotImplementedException()
+
+
+def permute_dims(
+    x: paddle.Tensor,
+    /,
+    axes: Tuple[int, ...],
+    *,
+    out: Optional[paddle.Tensor] = None,
+) -> paddle.Tensor:
+    return paddle.transpose(x, axes)
+
+
+def _reshape_fortran_paddle(x, shape):
+    if len(x.shape) > 0:
+        x = paddle.transpose(x, list(reversed(range(len(x.shape)))))
+    return paddle.transpose(
+        paddle.reshape(x, shape[::-1]), list(range(len(shape)))[::-1]
+    )
+
+
+@with_unsupported_device_and_dtypes(
+    {"2.4.2 and below": {"cpu": ("uint16", "bfloat16")}}, backend_version
+)
+def reshape(
+    x: paddle.Tensor,
+    /,
+    shape: Union[ivy.NativeShape, Sequence[int]],
+    *,
+    copy: Optional[bool] = None,
+    order: Optional[str] = "C",
+    allowzero: Optional[bool] = True,
+    out: Optional[paddle.Tensor] = None,
+) -> paddle.Tensor:
+    if len(shape) == 0:
+        out_scalar = True
+        out_dtype = x.dtype
+        if x.dtype in [paddle.int16, paddle.float16]:
+            x = x.astype(paddle.float32)
+        shape = [1]
+    else:
+        out_scalar = False
+    if len(x.shape) == 0:
+        x = paddle.reshape(x, shape=[1])
+    if not allowzero:
+        shape = [
+            new_s if con else old_s
+            for new_s, con, old_s in zip(shape, paddle.to_tensor(shape) != 0, x.shape)
+        ]
+    if copy:
+        newarr = paddle.clone(x)
+        if order == "F":
+            ret = _reshape_fortran_paddle(newarr, shape)
+            if out_scalar:
+                return ret.squeeze().cast(out_dtype)
+
+            return ret
+        ret = paddle.reshape(newarr, shape)
+        if out_scalar:
+
+            return ret.squeeze().cast(out_dtype)
+
+        return ret
+    if order == "F":
+        ret = _reshape_fortran_paddle(x, shape)
+        if out_scalar:
+            return ret.squeeze().cast(out_dtype)
+
+        return ret
+    ret = paddle.reshape(x, shape)
+    if out_scalar:
+        return ret.squeeze().cast(out_dtype)
+
+    return ret
+
+
+def roll(
+    x: paddle.Tensor,
+    /,
+    shift: Union[int, Sequence[int]],
+    *,
+    axis: Optional[Union[int, Sequence[int]]] = None,
+    out: Optional[paddle.Tensor] = None,
+) -> paddle.Tensor:
+    raise IvyNotImplementedException()
+
+
+@with_unsupported_dtypes(
+    {"2.4.2 and below": ("int16", "uint16", "float16")},
+    backend_version,
+)
+def squeeze(
+    x: paddle.Tensor,
+    /,
+    axis: Union[int, Sequence[int]],
+    *,
+    out: Optional[paddle.Tensor] = None,
+) -> paddle.Tensor:
+    if isinstance(axis, list):
+        axis = tuple(axis)
+    if len(x.shape) == 0:
+        if axis is None or axis == 0 or axis == -1:
+            return x
+        raise ivy.utils.exceptions.IvyException(
+            "tried to squeeze a zero-dimensional input by axis {}".format(axis)
+        )
+    return paddle.squeeze(x, axis=axis)
+
+
+@with_unsupported_device_and_dtypes(
+    {"2.4.2 and below": {"cpu": ("uint16", "bfloat16")}}, backend_version
+)
+def stack(
+    arrays: Union[Tuple[paddle.Tensor], List[paddle.Tensor]],
+    /,
+    *,
+    axis: int = 0,
+    out: Optional[paddle.Tensor] = None,
+) -> paddle.Tensor:
+
+    # The input list is converted to a tensor to promote the dtypes of the elements to the same dtype.
+    # This is necessary because the stack function does not support mixed dtypes.
+    dtype_list = set(map(lambda x: x.dtype, arrays))
+    if len(dtype_list) == 1:
+        dtype = dtype_list.pop()
+    elif len(dtype_list) == 2:
+        dtype = ivy.promote_types(*dtype_list)
+    else:
+        raise ValueError("Cannot promote more than 2 dtypes per stack.")
+
+    arrays = paddle.to_tensor(arrays, dtype=dtype)
+    if len(arrays.shape) == 1:  # handles scalar tensors
+        return arrays
+    if "complex" in str(dtype):
+        real_list = []
+        imag_list = []
+        for array in arrays:
+            real_list.append(paddle.real(array))
+            imag_list.append(paddle.imag(array))
+        re_stacked = paddle.stack(real_list, axis=axis)
+        imag_stacked = paddle.stack(imag_list, axis=axis)
+        return re_stacked + imag_stacked * 1j
+    else:
+        arrays_list = []
+        for array in arrays.cast("float64"):
+            arrays_list.append(array)
+        return paddle.stack(arrays_list, axis=axis).cast(dtype)
+
+
+# Extra #
+# ------#
+
+
+def split(
+    x: paddle.Tensor,
+    /,
+    *,
+    num_or_size_splits: Optional[Union[int, List[int]]] = None,
+    axis: Optional[int] = 0,
+    with_remainder: Optional[bool] = False,
+) -> List[paddle.Tensor]:
+    raise IvyNotImplementedException()
+
+
+def repeat(
+    x: paddle.Tensor,
+    /,
+    repeats: Union[int, Iterable[int]],
+    *,
+    axis: int = None,
+    out: Optional[paddle.Tensor] = None,
+) -> paddle.Tensor:
+    return paddle.repeat_interleave(x, repeats)
+
+
+def tile(
+    x: paddle.Tensor, /, repeats: Sequence[int], *, out: Optional[paddle.Tensor] = None
+) -> paddle.Tensor:
+    if isinstance(repeats, paddle.Tensor):
+        repeats = repeats.detach().cpu().numpy().tolist()
+    return x.repeat(repeats)
+
+
+def constant_pad(
+    x: paddle.Tensor,
+    /,
+    pad_width: List[List[int]],
+    *,
+    value: Number = 0.0,
+    out: Optional[paddle.Tensor] = None,
+) -> paddle.Tensor:
+    raise IvyNotImplementedException()
+
+
+def zero_pad(
+    x: paddle.Tensor,
+    /,
+    pad_width: List[List[int]],
+    *,
+    out: Optional[paddle.Tensor] = None,
+):
+    raise IvyNotImplementedException()
+
+
+def swapaxes(
+    x: paddle.Tensor, axis0: int, axis1: int, /, *, out: Optional[paddle.Tensor] = None
+) -> paddle.Tensor:
+    raise IvyNotImplementedException()
+
+
+def clip(
+    x: paddle.Tensor,
+    x_min: Union[Number, paddle.Tensor],
+    x_max: Union[Number, paddle.Tensor],
+    /,
+    *,
+    out: Optional[paddle.Tensor] = None,
+) -> paddle.Tensor:
+    raise IvyNotImplementedException()
+
+
+def unstack(
+    x: paddle.Tensor, /, *, axis: int = 0, keepdims: bool = False
+) -> List[paddle.Tensor]:
+    raise IvyNotImplementedException()