--- conflicted
+++ resolved
@@ -108,23 +108,8 @@
     return paddle.flip(x, axis)
 
 
-<<<<<<< HEAD
 @with_unsupported_dtypes(
     {"2.6.0 and below": ("uint8", "int8", "int16", "bfloat16", "float16")},
-=======
-@with_supported_dtypes(
-    {
-        "2.6.0 and below": (
-            "int32",
-            "int64",
-            "float64",
-            "complex128",
-            "float32",
-            "complex64",
-            "bool",
-        )
-    },
->>>>>>> 661030a0
     backend_version,
 )
 def permute_dims(
