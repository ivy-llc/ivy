--- conflicted
+++ resolved
@@ -11,11 +11,8 @@
 import ivy.functional.backends.paddle as paddle_backend
 from ivy import with_supported_dtypes
 from ivy.functional.ivy.general import _broadcast_to
-<<<<<<< HEAD
+from ivy.utils.exceptions import _check_inplace_update_support
 from . import backend_version
-=======
-from ivy.utils.exceptions import _check_inplace_update_support
->>>>>>> 02ed2181
 
 
 def is_native_array(x, /, *, exclusive=False):
@@ -489,26 +486,6 @@
             updates.imag(),
         )
         ret = paddle.complex(result_real, result_imag)
-<<<<<<< HEAD
-=======
-    elif target_dtype in [
-        paddle.int8,
-        paddle.int16,
-        paddle.uint8,
-        paddle.float16,
-        paddle.bool,
-    ]:
-        target, updates, updates_ = (
-            target.cast("float32"),
-            updates.cast("float32"),
-            updates_.cast("float32"),
-        )
-        ret = paddle.scatter_nd_add(
-            paddle.scatter_nd_add(target, indices, -updates_),
-            indices,
-            updates,
-        ).cast(target_dtype)
->>>>>>> 02ed2181
     else:
         ret = paddle.scatter_nd_add(
             paddle.scatter_nd_add(target, indices, -updates_),
