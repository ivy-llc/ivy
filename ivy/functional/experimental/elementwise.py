# local
<<<<<<< HEAD
from typing import Optional, Union, Tuple
from numbers import Number
=======
from typing import Optional, Union, Tuple, List
>>>>>>> 85115688
import ivy
from ivy.func_wrapper import (
    handle_out_argument,
    to_native_arrays_and_back,
    handle_nestable,
    integer_arrays_to_float,
)
from ivy.exceptions import handle_exceptions
from ivy.functional.ivy.layers import handle_padding


@integer_arrays_to_float
@to_native_arrays_and_back
@handle_out_argument
@handle_nestable
@handle_exceptions
def sinc(
    x: Union[ivy.Array, ivy.NativeArray],
    /,
    *,
    out: Optional[ivy.Array] = None,
) -> ivy.Array:
    """
    Calculates an implementation-dependent approximation of the principal value of
    the normalized sinc function, having domain ``(-infinity, +infinity)`` and
    codomain ``[-0.217234, 1]``, for each element ``x_i`` of the input array ``x``.
    Each element ``x_i`` is assumed to be expressed in radians.

    **Special cases**

    For floating-point operands,

    - If x_i is NaN, the result is NaN.
    - If ``x_i`` is ``0``, the result is ``1``.
    - If ``x_i`` is either ``+infinity`` or ``-infinity``, the result is ``NaN``.

    Parameters
    ----------
    x
        input array. Should have a floating-point data type.
    out
        optional output array, for writing the result to. It must have a shape that the
        inputs broadcast to.

    Returns
    -------
    ret
        an array containing the normalized sinc function of each element in x.
        The returned array must have a floating-point data type determined
        by :ref:`type-promotion`.

    Examples
    --------
    With :class:`ivy.Array` input:

    >>> x = ivy.array([0.5, 1.5, 2.5, 3.5])
    >>> y = x.sinc()
    >>> print(y)
    ivy.array([0.637,-0.212,0.127,-0.0909])

    >>> x = ivy.array([1.5, 0.5, -1.5])
    >>> y = ivy.zeros(3)
    >>> ivy.sinc(x, out=y)
    >>> print(y)
    ivy.array([-0.212,0.637,-0.212])

    With :class:`ivy.NativeArray` input:

    >>> x = ivy.array([0.5, 1.5, 2.5, 3.5])
    >>> y = ivy.sinc(x)
    >>> print(y)
    ivy.array([0.637,-0.212,0.127,-0.0909])

    With :class:`ivy.Container` input:

    >>> x = ivy.Container(a=ivy.array([0.5, 1.5, 2.5]),
    ...                   b=ivy.array([3.5, 4.5, 5.5]))
    >>> y = x.sinc()
    >>> print(y)
    {
        a: ivy.array([0.637,-0.212,0.127]),
        b: ivy.array([-0.0909,0.0707,-0.0579])
    }
    """
    return ivy.current_backend(x).sinc(x, out=out)


@to_native_arrays_and_back
@handle_out_argument
@handle_nestable
def lcm(
    x1: Union[ivy.Array, ivy.NativeArray],
    x2: Union[ivy.Array, ivy.NativeArray],
    /,
    *,
    out: Optional[ivy.Array] = None,
) -> ivy.Array:
    """Computes the element-wise least common multiple (LCM) of x1 and x2.

    Parameters
    ----------
    x1
        first input array, must be integers
    x2
        second input array, must be integers
    out
        optional output array, for writing the result to.

    Returns
    -------
    ret
        an array that includes the element-wise least common multiples of x1 and x2

    Examples
    --------
    With :class:`ivy.Array` input:

    >>> x1=ivy.array([2, 3, 4])
    >>> x2=ivy.array([5, 8, 15])
    >>> x1.lcm(x1, x2)
    ivy.array([10, 21, 60])
    """
    return ivy.current_backend().lcm(x1, x2, out=out)


@to_native_arrays_and_back
@handle_out_argument
@handle_nestable
def fmod(
    x1: Union[ivy.Array, ivy.NativeArray],
    x2: Union[ivy.Array, ivy.NativeArray],
    /,
    *,
    out: Optional[Union[ivy.Array, ivy.NativeArray]] = None,
) -> Union[ivy.Array, ivy.NativeArray]:
    """Computes the element-wise remainder of divisions of two arrays.

    Parameters
    ----------
    x1
        First input array.
    x2
        Second input array
    out
        optional output array, for writing the result to.

    Returns
    -------
    ret
        Array with element-wise remainder of divisions.

    Examples
    --------
    >>> x1 = ivy.array([2, 3, 4])
    >>> x2 = ivy.array([1, 5, 2])
    >>> ivy.fmod(x1, x2)
    ivy.array([ 0,  3,  0])

    >>> x1 = ivy.array([ivy.nan, 0, ivy.nan])
    >>> x2 = ivy.array([0, ivy.nan, ivy.nan])
    >>> ivy.fmod(x1, x2)
    ivy.array([ nan,  nan,  nan])
    """
    return ivy.current_backend().fmod(x1, x2, out=out)


@to_native_arrays_and_back
@handle_out_argument
@handle_nestable
def fmax(
    x1: Union[ivy.Array, ivy.NativeArray],
    x2: Union[ivy.Array, ivy.NativeArray],
    /,
    *,
    out: Optional[Union[ivy.Array, ivy.NativeArray]] = None,
) -> Union[ivy.Array, ivy.NativeArray]:
    """Computes the element-wise maximums of two arrays. Differs from ivy.maximum
    in the case where one of the elements is NaN. ivy.maximum returns the NaN element
    while ivy.fmax returns the non-NaN element.

    Parameters
    ----------
    x1
        First input array.
    x2
        Second input array.
    out
        optional output array, for writing the result to.

    Returns
    -------
    ret
        Array with element-wise maximums.

    Examples
    --------
    >>> x1 = ivy.array([2, 3, 4])
    >>> x2 = ivy.array([1, 5, 2])
    >>> ivy.fmax(x1, x2)
    ivy.array([ 2.,  5.,  4.])

    >>> x1 = ivy.array([ivy.nan, 0, ivy.nan])
    >>> x2 = ivy.array([0, ivy.nan, ivy.nan])
    >>> ivy.fmax(x1, x2)
    ivy.array([ 0.,  0.,  nan])
    """
    return ivy.current_backend().fmax(x1, x2, out=out)


@to_native_arrays_and_back
@handle_out_argument
@handle_nestable
def trapz(
    y: ivy.Array,
    /,
    *,
    x: Optional[ivy.Array] = None,
    dx: Optional[float] = 1.0,
    axis: Optional[int] = -1,
    out: Optional[ivy.Array] = None,
) -> ivy.Array:
    """Integrate along the given axis using the composite trapezoidal rule.
    If x is provided, the integration happens in sequence along its elements
    - they are not sorted..

    Parameters
    ----------
    y
        The array that should be integrated.
    x
        The sample points corresponding to the input array values.
        If x is None, the sample points are assumed to be evenly spaced
        dx apart. The default is None.
    dx
        The spacing between sample points when x is None. The default is 1.
    axis
        The axis along which to integrate.
    out
        optional output array, for writing the result to.

    Returns
    -------
    ret
        Definite integral of n-dimensional array as approximated along
        a single axis by the trapezoidal rule. If the input array is a
        1-dimensional array, then the result is a float. If n is greater
        than 1, then the result is an n-1 dimensional array.

    Examples
    --------
    >>> y = ivy.array([1, 2, 3])
    >>> ivy.trapz([1,2,3])
    4.0
    >>> y = ivy.array([1, 2, 3])
    >>> ivy.trapz([1,2,3], x=[4, 6, 8])
    8.0
    >>> y = ivy.array([1, 2, 3])
    >>> ivy.trapz([1,2,3], dx=2)
    8.0
    """
    return ivy.current_backend().trapz(y, x=x, dx=dx, axis=axis, out=out)


@to_native_arrays_and_back
@handle_out_argument
@handle_nestable
def float_power(
    x1: Union[ivy.Array, float, list, tuple],
    x2: Union[ivy.Array, float, list, tuple],
    /,
    *,
    out: Optional[ivy.Array] = None,
) -> ivy.Array:
    """Raise each base in x1 to the positionally-corresponding power in x2.
    x1 and x2 must be broadcastable to the same shape.
    This differs from the power function in that integers, float16, and float32
    are promoted to floats with a minimum precision of float64 so that the result
    is always inexact.

    Parameters
    ----------
    x1
        Array-like with elements to raise in power.
    x2
        Array-like of exponents. If x1.shape != x2.shape,
        they must be broadcastable to a common shape
        (which becomes the shape of the output).
    out
        optional output array, for writing the result to.

    Returns
    -------
    ret
        The bases in x1 raised to the exponents in x2.
        This is a scalar if both x1 and x2 are scalars

    Examples
    --------
    >>> x1 = ivy.array([1, 2, 3, 4, 5])
    >>> ivy.float_power(x1, 3)
    ivy.array([1.,    8.,   27.,   64.,  125.])
    >>> x1 = ivy.array([1, 2, 3, 4, 5])
    >>> x2 = ivy.array([2, 3, 3, 2, 1])
    >>> ivy.float_power(x1, x2)
    ivy.array([1.,   8.,  27.,  16.,   5.])
    """
    return ivy.current_backend().float_power(x1, x2, out=out)


@to_native_arrays_and_back
@handle_out_argument
@handle_nestable
def exp2(
    x: Union[ivy.Array, float, list, tuple],
    /,
    *,
    out: Optional[ivy.Array] = None,
) -> ivy.Array:
    """Calculate 2**p for all p in the input array.

    Parameters
    ----------
    x
        Array-like input.
    out
        optional output array, for writing the result to.

    Returns
    -------
    ret
        Element-wise 2 to the power x. This is a scalar if x is a scalar.

    Examples
    --------
    >>> x = ivy.array([1, 2, 3])
    >>> ivy.exp2(x)
    ivy.array([2.,    4.,   8.])
    >>> x = [5, 6, 7]
    >>> ivy.exp2(x)
    ivy.array([32.,   64.,  128.])
    """
    return ivy.current_backend().exp2(x, out=out)


@to_native_arrays_and_back
@handle_out_argument
@handle_nestable
@handle_exceptions
def copysign(
    x1: Union[ivy.Array, ivy.NativeArray, Number],
    x2: Union[ivy.Array, ivy.NativeArray, Number],
    /,
    *,
    out: Optional[Union[ivy.Array, ivy.NativeArray]] = None,
) -> ivy.Array:
    """Change the signs of x1 to match x2
    x1 and x2 must be broadcastable to a common shape

    Parameters
    ----------
    x1
        Array or scalar to change the sign of
    x2
        Array or scalar from which the new signs are applied
        Unsigned zeroes are considered positive.
    out
        optional output array, for writing the result to.

    Returns
    -------
    ret
        x1 with the signs of x2.
        This is a scalar if both x1 and x2 are scalars.

    Examples
    --------
    >>> x1 = ivy.array([-1, 0, 23, 2])
    >>> x2 = ivy.array([1, -1, -10, 44])
    >>> ivy.copysign(x1, x2)
    ivy.array([  1.,  -0., -23.,   2.])
    >>> ivy.copysign(x1, -1)
    ivy.array([ -1.,  -0., -23.,  -2.])
    >>> ivy.copysign(-10, 1)
    ivy.array(10.)
    """
    return ivy.current_backend().copysign(x1, x2, out=out)


@to_native_arrays_and_back
@handle_out_argument
@handle_nestable
@handle_exceptions
def count_nonzero(
    a: Union[ivy.Array, ivy.NativeArray],
    /,
    *,
    axis: Optional[Union[int, Tuple[int, ...]]] = None,
    keepdims: Optional[bool] = False,
    dtype: Optional[Union[ivy.Dtype, ivy.NativeDtype]] = None,
    out: Optional[Union[int, ivy.Array]] = None,
) -> ivy.Array:
    """Counts the number of non-zero values in the array a.

    Parameters
    ----------
    a
        array for which to count non-zeros.
    axis
        optional axis or tuple of axes along which to count non-zeros. Default is
        None, meaning that non-zeros will be counted along a flattened
        version of the input array.
    keepdims
        optional, if this is set to True, the axes that are counted are left in the
        result as dimensions with size one. With this option, the result
        will broadcast correctly against the input array.
    dtype
        optional output dtype. Default is of type integer.
    out
        optional output array, for writing the result to.

    Returns
    -------
    ret
        Number of non-zero values in the array along a given axis. Otherwise,
        the total number of non-zero values in the array is returned.

    Examples
    --------
    >>> a = ivy.array([[0, 1, 2, 3],[4, 5, 6, 7]])
    >>> ivy.count_nonzero(a)
    ivy.array(7)
    >>> a = ivy.array([[0, 1, 2, 3],[4, 5, 6, 7]])
    >>> ivy.count_nonzero(a, axis=0)
    ivy.array([1, 2, 2, 2])
    >>> a = ivy.array([[[0,1],[2,3]],[[4,5],[6,7]]])
    >>> ivy.count_nonzero(a, axis=(0,1), keepdims=True)
    ivy.array([[[3, 4]]])
    """
    return ivy.current_backend().count_nonzero(
        a, axis=axis, keepdims=keepdims, dtype=dtype, out=out
    )


@to_native_arrays_and_back
@handle_out_argument
@handle_nestable
@handle_exceptions
def nansum(
    x: Union[ivy.Array, ivy.NativeArray],
    /,
    *,
    axis: Optional[Union[tuple, int]] = None,
    dtype: Optional[Union[ivy.Dtype, ivy.NativeDtype]] = None,
    keepdims: Optional[bool] = False,
    out: Optional[ivy.Array] = None,
) -> ivy.Array:
    """
    Return the sum of array elements over a given axis treating
    Not a Numbers (NaNs) as zero.

    Parameters
    ----------
    x
        Input array.
    axis
        Axis or axes along which the sum is computed.
        The default is to compute the sum of the flattened array.
    dtype
        The type of the returned array and of the accumulator in
        which the elements are summed. By default, the dtype of input is used.
    keepdims
        If this is set to True, the axes which are reduced are left
        in the result as dimensions with size one.
    out
        Alternate output array in which to place the result.
        The default is None.

    Returns
    -------
    ret
        A new array holding the result is returned unless out is specified,
        in which it is returned.

    Examples
    --------
    >>> a = ivy.array([[ 2.1,  3.4,  ivy.nan], [ivy.nan, 2.4, 2.1]])
    >>> ivy.nansum(a)
    10.0
    >>> ivy.nansum(a, axis=0)
    ivy.array([2.1, 5.8, 2.1])
    >>> ivy.nansum(a, axis=1)
    ivy.array([5.5, 4.5])
    """
    return ivy.current_backend().nansum(
        x, axis=axis, dtype=dtype, keepdims=keepdims, out=out
    )


@to_native_arrays_and_back
@handle_out_argument
@handle_nestable
def gcd(
    x1: Union[ivy.Array, ivy.NativeArray, int, list, tuple],
    x2: Union[ivy.Array, ivy.NativeArray, int, list, tuple],
    /,
    *,
    out: Optional[ivy.Array] = None,
) -> ivy.Array:
    """Returns the greatest common divisor of |x1| and |x2|.

    Parameters
    ----------
    x1
        First array-like input.
    x2
        Second array-input.
    out
        optional output array, for writing the result to.

    Returns
    -------
    ret
        Element-wise gcd of |x1| and |x2|.

    Examples
    --------
    >>> x1 = ivy.array([1, 2, 3])
    >>> x2 = ivy.array([4, 5, 6])
    >>> ivy.gcd(x1, x2)
    ivy.array([1.,    1.,   3.])
    >>> x1 = ivy.array([1, 2, 3])
    >>> ivy.gcd(x1, 10)
    ivy.array([1.,   2.,  1.])
    """
    return ivy.current_backend().gcd(x1, x2, out=out)


@to_native_arrays_and_back
@handle_out_argument
@handle_nestable
@handle_exceptions
def isclose(
    a: Union[ivy.Array, ivy.NativeArray],
    b: Union[ivy.Array, ivy.NativeArray],
    /,
    *,
    rtol: Optional[float] = 1e-05,
    atol: Optional[float] = 1e-08,
    equal_nan: Optional[bool] = False,
    out: Optional[ivy.Array] = None,
) -> ivy.Array:
    """
    Returns a boolean array where two arrays are element-wise equal
    within a tolerance.
    The tolerance values are positive, typically very small numbers.
    The relative difference (rtol * abs(b)) and the absolute difference
    atol are added together to compare against the absolute difference
    between a and b.
    The default atol is not appropriate for comparing numbers that are
    much smaller than one

    Parameters
    ----------
    a
        First input array.
    b
        Second input array.
    rtol
        The relative tolerance parameter.
    atol
        The absolute tolerance parameter.
    equal_nan
        Whether to compare NaN's as equal. If True, NaN's in a will be
        considered equal to NaN's in b in the output array.
    out
        Alternate output array in which to place the result.
        The default is None.

    Returns
    -------
    ret
        Returns a boolean array of where a and b are equal within the given
        tolerance. If both a and b are scalars, returns a single boolean value.

    Examples
    --------
    >>> ivy.isclose([1e10,1e-7], [1.00001e10,1e-8])
    ivy.array([True, False])
    >>> ivy.isclose([1.0, ivy.nan], [1.0, ivy.nan], equal_nan=True)
    ivy.array([True, True])
    >>> ivy.isclose([1e-100, 1e-7], [0.0, 0.0], atol=0.0)
    ivy.array([False, False])
    >>> ivy.isclose([1e-10, 1e-10], [1e-20, 0.999999e-10], rtol=0.005, atol=0.0)
    ivy.array([False, True])
    """
    return ivy.current_backend().isclose(
        a, b, rtol=rtol, atol=atol, equal_nan=equal_nan, out=out
    )


@to_native_arrays_and_back
@handle_out_argument
@handle_nestable
def isposinf(
    x: Union[ivy.Array, float, list, tuple],
    /,
    *,
    out: Optional[ivy.Array] = None,
) -> ivy.Array:
    """
    Test element-wise for positive infinity, return result as bool array.

    Parameters
    ----------
    x
        Array-like input.
    out
        optional output array, for writing the result to.

    Returns
    -------
    ret
        Returns a boolean array with values True where
        the corresponding element of the input is positive
        infinity and values False where the element of the
        input is not positive infinity.

    Examples
    --------
    >>> x = ivy.array([1, 2, ivy.inf])
    >>> ivy.isposinf(x)
    ivy.array([False, False,  True])
    >>> x = [5, -ivy.inf, ivy.inf]
    >>> ivy.isposinf(x)
    ivy.array([False, False,  True])
    """
    return ivy.current_backend().isposinf(x, out=out)


@to_native_arrays_and_back
@handle_out_argument
@handle_nestable
def isneginf(
    x: Union[ivy.Array, float, list, tuple],
    /,
    *,
    out: Optional[ivy.Array] = None,
) -> ivy.Array:
    """
    Test element-wise for negative infinity, return result as bool array.

    Parameters
    ----------
    x
        Array-like input.
    out
        optional output array, for writing the result to.

    Returns
    -------
    ret
        Returns a boolean array with values True where
        the corresponding element of the input is negative
        infinity and values False where the element of the
        input is not negative infinity.

    Examples
    --------
    >>> x = ivy.array([1, 2, -ivy.inf])
    >>> ivy.isneginf(x)
    ivy.array([False, False,  True])
    >>> x = [5, -ivy.inf, ivy.inf]
    >>> ivy.isneginf(x)
    ivy.array([False, True,  False])
    """
    return ivy.current_backend().isneginf(x, out=out)


@to_native_arrays_and_back
@handle_out_argument
@handle_nestable
def nan_to_num(
    x: Union[ivy.Array, ivy.NativeArray],
    /,
    *,
    copy: Optional[bool] = True,
    nan: Optional[Union[float, int]] = 0.0,
    posinf: Optional[Union[float, int]] = None,
    neginf: Optional[Union[float, int]] = None,
    out: Optional[ivy.Array] = None,
) -> ivy.Array:
    """Replace NaN with zero and infinity with large finite numbers
    (default behaviour) or with the numbers defined by the user using
    the nan, posinf and/or neginf keywords.

    Parameters
    ----------
    x
        Array input.
    copy
        Whether to create a copy of x (True) or to replace values in-place (False).
        The in-place operation only occurs if casting to an array does not require
        a copy. Default is True.
    nan
        Value to be used to fill NaN values. If no value is passed then NaN values
        will be replaced with 0.0.
    posinf
        Value to be used to fill positive infinity values. If no value is passed
        then positive infinity values will be replaced with a very large number.
    neginf
        Value to be used to fill negative infinity values.
        If no value is passed then negative infinity values
        will be replaced with a very small (or negative) number.
    out
        optional output array, for writing the result to.

    Returns
    -------
    ret
        Array with the non-finite values replaced.
        If copy is False, this may be x itself.

    Examples
    --------
    >>> x = ivy.array([1, 2, 3, nan])
    >>> ivy.nan_to_num(x)
    ivy.array([1.,    1.,   3.,   0.0])
    >>> x = ivy.array([1, 2, 3, inf])
    >>> ivy.nan_to_num(x, posinf=5e+100)
    ivy.array([1.,   2.,   3.,   5e+100])
    """
    return ivy.current_backend(x).nan_to_num(
        x, copy=copy, nan=nan, posinf=posinf, neginf=neginf, out=out
    )


@to_native_arrays_and_back
@handle_out_argument
@handle_nestable
def logaddexp2(
    x1: Union[ivy.Array, ivy.NativeArray, float, list, tuple],
    x2: Union[ivy.Array, ivy.NativeArray, float, list, tuple],
    /,
    *,
    out: Optional[ivy.Array] = None,
) -> ivy.Array:
    """Calculates log2(2**x1 + 2**x2).

    Parameters
    ----------
    x1
        First array-like input.
    x2
        Second array-input.
    out
        optional output array, for writing the result to.

    Returns
    -------
    ret
        Element-wise logaddexp2 of x1 and x2.

    Examples
    --------
    >>> x1 = ivy.array([1, 2, 3])
    >>> x2 = ivy.array([4, 5, 6])
    >>> ivy.logaddexp2(x1, x2)
    ivy.array([4.169925, 5.169925, 6.169925])
    """
    return ivy.current_backend(x1, x2).logaddexp2(x1, x2, out=out)


@to_native_arrays_and_back
@handle_out_argument
@handle_nestable
def signbit(
    x: Union[ivy.Array, ivy.NativeArray, float, int, list, tuple],
    /,
    *,
    out: Optional[ivy.Array] = None,
) -> ivy.Array:
    """Returns element-wise True where signbit is set (less than zero).

    Parameters
    ----------
    x
        Array-like input.
    out
        optional output array, for writing the result to.

    Returns
    -------
    ret
        Output array, or reference to out if that was supplied.
        This is a scalar if x is a scalar.

    Examples
    --------
    >>> x = ivy.array([1, -2, 3])
    >>> ivy.signbit(x)
    ivy.array([False, True, False])
    """
    return ivy.current_backend(x).signbit(x, out=out)


@to_native_arrays_and_back
@handle_out_argument
@handle_nestable
def diff(
    x: Union[ivy.Array, ivy.NativeArray, int, list, tuple],
    /,
    *,
    out: Optional[ivy.Array] = None,
) -> ivy.Array:
    """Returns the n-th discrete difference along the given axis.

    Parameters
    ----------
    x
        array-like input.
    out
        optional output array, for writing the result to.

    Returns
    -------
    ret
        Rreturns the n-th discrete difference along the given axis.

    Examples
    --------
    >>> x = ivy.array([1, 2, 4, 7, 0])
    >>> ivy.diff(x)
    ivy.array([ 1,  2,  3, -7])
    """
    return ivy.current_backend().diff(x, out=out)


@handle_exceptions
def allclose(
    a: Union[ivy.Array, ivy.NativeArray],
    b: Union[ivy.Array, ivy.NativeArray],
    /,
    *,
    rtol: Optional[float] = 1e-05,
    atol: Optional[float] = 1e-08,
    equal_nan: Optional[bool] = False,
    out: Optional[ivy.Array] = None,
) -> bool:
    """
    Returns a True if the two arrays are element-wise equal
    within given tolerance; otherwise False.
    The tolerance values are positive, typically very small numbers.
    The relative difference (rtol * abs(x2)) and the absolute difference
    atol are added together to compare against the absolute difference
    between x1 and x2.
    The default atol is not appropriate for comparing numbers that are
    much smaller than one

    Parameters
    ----------
    x1
        First input array.
    x2
        Second input array.
    rtol
        The relative tolerance parameter.
    atol
        The absolute tolerance parameter.
    equal_nan
        Whether to compare NaN's as equal. If True, NaN's in x1 will be
        considered equal to NaN's in x2 in the output array.
    out
        Alternate output array in which to place the result.
        The default is None.

    Returns
    -------
    ret
        Returns True if the two arrays are equal within the given tolerance;
        False otherwise.

    Examples
    --------
    >>> x1 = ivy.array([1e10, 1e-7])
    >>> x2 = ivy.array([1.00001e10, 1e-8])
    >>> y = ivy.allclose(x1, x2)
    >>> print(y)
    False

    >>> x1 = ivy.array([1.0, ivy.nan])
    >>> x2 = ivy.array([1.0, ivy.nan])
    >>> y = ivy.allclose(x1, x2, equal_nan=True)
    >>> print(y)
    True

    >>> x1 = ivy.array([1e-10, 1e-10])
    >>> x2 = ivy.array([1.00001e-10, 1e-10])
    >>> y = ivy.allclose(x1, x2, rtol=0.005, atol=0.0)
    >>> print(y)
    True

    """
    return ivy.current_backend().allclose(
        a, b, rtol=rtol, atol=atol, equal_nan=equal_nan, out=out
    )


@to_native_arrays_and_back
@handle_out_argument
@handle_nestable
def fix(
    x: Union[ivy.Array, ivy.NativeArray, float, int, list, tuple],
    /,
    *,
    out: Optional[ivy.Array] = None,
) -> ivy.Array:
    """Round an array of floats element-wise to nearest integer towards zero.
    The rounded values are returned as floats.

    Parameters
    ----------
    x
        Array input.
    out
        optional output array, for writing the result to.

    Returns
    -------
    ret
        Array of floats with elements corresponding to input elements
        rounded to nearest integer towards zero, element-wise.

    Examples
    --------
    >>> x = ivy.array([2.1, 2.9, -2.1])
    >>> ivy.fix(x)
    ivy.array([ 2.,  2., -2.])
    """
    return ivy.current_backend(x).fix(x, out=out)


@to_native_arrays_and_back
@handle_out_argument
@handle_nestable
@handle_exceptions
def nextafter(
    x1: Union[ivy.Array, ivy.NativeArray],
    x2: Union[ivy.Array, ivy.NativeArray],
    /,
    *,
    out: Optional[ivy.Array] = None,
) -> bool:
    """
    Return the next floating-point value after x1 towards x2, element-wise.

    Parameters
    ----------
    x1
        First input array.
    x2
        Second input array.
    out
        Alternate output array in which to place the result.
        The default is None.

    Returns
    -------
    ret
        The next representable values of x1 in the direction of x2.

    Examples
    --------
    >>> x1 = ivy.array([1.0e-50, 2.0e+50])
    >>> x2 = ivy.array([2.0, 1.0])
    >>> ivy.nextafter(x1, x2)
    ivy.array([1.4013e-45., 3.4028e+38])
    """
    return ivy.current_backend(x1, x2).nextafter(x1, x2, out=out)


@to_native_arrays_and_back
@handle_out_argument
@handle_nestable
@handle_exceptions
def zeta(
    x: Union[ivy.Array, ivy.NativeArray],
    q: Union[ivy.Array, ivy.NativeArray],
    /,
    *,
    out: Optional[ivy.Array] = None,
) -> bool:
    """
    Compute the Hurwitz zeta function.

    Parameters
    ----------
    x
        First input array.
    q
        Second input array.
    out
        Alternate output array in which to place the result.
        The default is None.

    Returns
    -------
    ret
        Array with values computed from zeta function from
        input arrays' values.

    Examples
    --------
    >>> x = ivy.array([5.0, 3.0])
    >>> q = ivy.array([2.0])
    >>> ivy.zeta(x, q)
    ivy.array([0.0369, 0.2021])
    """
    return ivy.current_backend(x, q).zeta(x, q, out=out)


@to_native_arrays_and_back
@handle_nestable
@handle_exceptions
def gradient(
    x: Union[ivy.Array, ivy.NativeArray],
    /,
    *,
    spacing: Optional[Union[int, list, tuple]] = 1,
    edge_order: Optional[int] = 1,
    axis: Optional[Union[int, list, tuple]] = None,
) -> Union[ivy.Array, List[ivy.Array]]:
    """Calculates gradient of x with respect to (w.r.t.) spacing

    Parameters
    ----------
    x
        input array representing outcomes of the function
    spacing
        if not given, indices of x will be used
        if scalar indices of x will be scaled with this value
        if array gradient of x w.r.t. spacing
    edge_order
        1 or 2, for 'frist order' and 'second order' estimation
        of boundary values of gradient respectively.
        Note: jax supports edge_order=1 case only
    axis
        dimension(s) to approximate the gradient over
        by default partial gradient is computed in every dimention

    Returns
    -------
    ret
        Array with values computed from gradient function from
        inputs

    Examples
    --------
    >>> spacing = (ivy.array([-2., -1., 1., 4.]),)
    >>> x = ivy.array([4., 1., 1., 16.], )
    >>> ivy.gradient(x, spacing=spacing)
    ivy.array([-3., -2.,  2.,  5.])

    >>> x = ivy.array([[1, 2, 4, 8], [10, 20, 40, 80]])
    >>> ivy.gradient(x)
    [ivy.array([[ 9., 18., 36., 72.],
       [ 9., 18., 36., 72.]]), ivy.array([[ 1. ,  1.5,  3. ,  4. ],
       [10. , 15. , 30. , 40. ]])]

    >>> x = ivy.array([[1, 2, 4, 8], [10, 20, 40, 80]])
    >>> ivy.gradient(x, spacing=2.0)
    [ivy.array([[ 4.5,  9. , 18. , 36. ],
       [ 4.5,  9. , 18. , 36. ]]), ivy.array([[ 0.5 ,  0.75,  1.5 ,  2.  ],
       [ 5.  ,  7.5 , 15.  , 20.  ]])]

    >>> x = ivy.array([[1, 2, 4, 8], [10, 20, 40, 80]])
    >>> ivy.gradient(x, axis=1)
    ivy.array([[ 1. ,  1.5,  3. ,  4. ],
       [10. , 15. , 30. , 40. ]])

    >>> x = ivy.array([[1, 2, 4, 8], [10, 20, 40, 80]])
    >>> ivy.gradient(x, spacing=[3., 2.])
    [ivy.array([[ 3.,  6., 12., 24.],
       [ 3.,  6., 12., 24.]]), ivy.array([[ 0.5 ,  0.75,  1.5 ,  2.  ],
       [ 5.  ,  7.5 , 15.  , 20.  ]])]

    >>> spacing = (ivy.array([0, 2]), ivy.array([0, 3, 6, 9]))
    >>> ivy.gradient(x, spacing=spacing)
    [ivy.array([[ 4.5,  9. , 18. , 36. ],
       [ 4.5,  9. , 18. , 36. ]]), ivy.array([[ 0.33333333, 0.5,  1., 1.33333333],
       [ 3.33333333,  5.        , 10.        , 13.33333333]])]

    """
    return ivy.current_backend(x).gradient(
        x, spacing=spacing, edge_order=edge_order, axis=axis
    )<|MERGE_RESOLUTION|>--- conflicted
+++ resolved
@@ -1,10 +1,6 @@
 # local
-<<<<<<< HEAD
-from typing import Optional, Union, Tuple
+from typing import Optional, Union, Tuple, List
 from numbers import Number
-=======
-from typing import Optional, Union, Tuple, List
->>>>>>> 85115688
 import ivy
 from ivy.func_wrapper import (
     handle_out_argument,
