--- conflicted
+++ resolved
@@ -1186,7 +1186,6 @@
 @to_native_arrays_and_back
 @handle_out_argument
 @handle_nestable
-<<<<<<< HEAD
 def atleast_1d(
     *arys: Union[ivy.Array, ivy.NativeArray],
 ) -> List[ivy.Array]:
@@ -1198,25 +1197,10 @@
     ----------
     arys
         One or more input arrays.
-=======
-def dstack(
-    arrays: Sequence[ivy.Array],
-    /,
-    *,
-    out: Optional[ivy.Array] = None,
-) -> ivy.Array:
-    """Stack arrays in sequence depth wise (along third axis).
-
-    Parameters
-    ----------
-    arrays
-        Sequence of arrays to be stacked.
->>>>>>> bea57e11
-
-    Returns
-    -------
-    ret
-<<<<<<< HEAD
+
+    Returns
+    -------
+    ret
         An array, or list of arrays, each with atleast 1D.
         Copies are made only if necessary.
 
@@ -1232,7 +1216,27 @@
     [ivy.array([6]), ivy.array([7]), ivy.array([8])]
     """
     return ivy.current_backend().atleast_1d(*arys)
-=======
+
+
+@to_native_arrays_and_back
+@handle_out_argument
+@handle_nestable
+def dstack(
+    arrays: Sequence[ivy.Array],
+    /,
+    *,
+    out: Optional[ivy.Array] = None,
+) -> ivy.Array:
+    """Stack arrays in sequence depth wise (along third axis).
+
+    Parameters
+    ----------
+    arrays
+        Sequence of arrays to be stacked.
+
+    Returns
+    -------
+    ret
         The array formed by stacking the given arrays.
 
     Examples
@@ -1251,5 +1255,4 @@
                [[3, 4]]])
 
     """
-    return ivy.current_backend(arrays[0]).dstack(arrays)
->>>>>>> bea57e11
+    return ivy.current_backend(arrays[0]).dstack(arrays)