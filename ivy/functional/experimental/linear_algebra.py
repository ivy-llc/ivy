# global
from typing import Union, Optional, Tuple

# local
import ivy
from ivy.backend_handler import current_backend
from ivy.func_wrapper import (
    to_native_arrays_and_back,
    handle_out_argument,
    handle_nestable,
)
from ivy.exceptions import handle_exceptions


@to_native_arrays_and_back
@handle_out_argument
@handle_nestable
@handle_exceptions
def diagflat(
    x: Union[ivy.Array, ivy.NativeArray],
    /,
    *,
    offset: Optional[int] = 0,
    padding_value: Optional[float] = 0,
    align: Optional[str] = "RIGHT_LEFT",
    num_rows: Optional[int] = -1,
    num_cols: Optional[int] = -1,
    out: Optional[Union[ivy.Array, ivy.NativeArray]] = None,
) -> ivy.Array:
    """Returns a two-dimensional array with the flattened input as a diagonal.

    Parameters
    ----------
    x
        Input data, which is flattened and set as the k-th diagonal of the output.
    k
        Diagonal to set.
        Positive value means superdiagonal,
        0 refers to the main diagonal,
        and negative value means subdiagonal.
    out
        optional output array, for writing the result to. It must have a shape that the
        inputs broadcast to.

    Returns
    -------
    ret
        The 2-D output array.


    This function conforms to the `Array API Standard
    <https://data-apis.org/array-api/latest/>`_. This docstring is an extension of the
    `docstring <https://data-apis.org/array-api/latest/extensions/generated/signatures.linalg.diagonal.html>`_ # noqa
    in the standard.

    Both the description and the type hints above assumes an array input for simplicity,
    but this function is *nestable*, and therefore also accepts :class:`ivy.Container`
    instances in place of any of the arguments.

    Functional Examples
    ------------------

    With :class:`ivy.Array` inputs:

    >>> x = ivy.array([[1,2], [3,4]])
    >>> ivy.diagflat(x)
    ivy.array([[1, 0, 0, 0],
               [0, 2, 0, 0],
               [0, 0, 3, 0],
               [0, 0, 0, 4]])

    >>> x = ivy.array([1,2])
    >>> ivy.diagflat(x, k=1)
    ivy.array([[0, 1, 0],
               [0, 0, 2],
               [0, 0, 0]])
    """
    return current_backend(x).diagflat(
        x,
        offset=offset,
        padding_value=padding_value,
        align=align,
        num_rows=num_rows,
        num_cols=num_cols,
        out=out,
    )


@to_native_arrays_and_back
@handle_out_argument
@handle_nestable
@handle_exceptions
def kron(
    a: Union[ivy.Array, ivy.NativeArray],
    b: Union[ivy.Array, ivy.NativeArray],
    /,
    *,
    out: Optional[ivy.Array] = None,
) -> ivy.Array:
    """Computes the Kronecker product, a composite array
    made of blocks of the second array scaled by the first.

    Parameters
    ----------
    a
        First input array.
    b
        Second input array
    out
        optional output array, for writing the result to. It must have a shape that the
        inputs broadcast to.

    Returns
    -------
    ret
        Array representing the Kronecker product of the input arrays.

    Examples
    --------
    >>> a = ivy.array([1,2])
    >>> b = ivy.array([3,4])
    >>> ivy.kron(a, b)
    ivy.array([3, 4, 6, 8])
    """
    return current_backend(a, b).kron(a, b, out=out)


@to_native_arrays_and_back
<<<<<<< HEAD
@handle_out_argument
@handle_nestable
@handle_exceptions
def matrix_exp(
    x: Union[ivy.Array, ivy.NativeArray],
    /,
    *,
    out: Optional[ivy.Array] = None,
) -> ivy.Array:
    """Computes the matrix exponential of a square matrix.

    Parameters
    ----------
    a
        Square matrix.
    out
        optional output array, for writing the result to. It must have a shape that the
        inputs broadcast to.
=======
@handle_nestable
@handle_exceptions
def eig(
    x: Union[ivy.Array, ivy.NativeArray],
    /,
) -> Tuple[ivy.Array, ...]:
    """Computes eigenvalies and eigenvectors of x. Returns a tuple with two elements:
     first is the set of eigenvalues, second is the set of eigenvectors.

    Parameters
    ----------
    x
        An array of shape (..., N, N).
>>>>>>> f487323f

    Returns
    -------
    ret
<<<<<<< HEAD
        the matrix exponential of the input.

    Examples
    --------
        >>> x = ivy.array([[[1., 0.],
                            [0., 1.]],
                            [[2., 0.],
                            [0., 2.]]])
        >>> ivy.matrix_exp(x)
        ivy.array([[[2.7183, 1.0000],
                    [1.0000, 2.7183]],
                    [[7.3891, 1.0000],
                    [1.0000, 7.3891]]])
    """
    return current_backend(x).matrix_exp(x, out=out)
=======
        A tuple with two elements: first is the set of eigenvalues,
        second is the set of eigenvectors


    This function conforms to the `Array API Standard
    <https://data-apis.org/array-api/latest/>`_.

    Both the description and the type hints above assumes an array input for simplicity,
    but this function is *nestable*, and therefore also accepts :class:`ivy.Container`
    instances in place of any of the arguments.

    Functional Examples
    ------------------

    With :class:`ivy.Array` inputs:

    >>> x = ivy.array([[1,2], [3,4]])
    >>> ivy.eig(x)
    (
    ivy.array([-0.37228132+0.j,  5.37228132+0.j]),
    ivy.array([[-0.82456484+0.j, -0.41597356+0.j],
               [ 0.56576746+0.j, -0.90937671+0.j]])
    )

    >>> x = ivy.array([[[1,2], [3,4]], [[5,6], [5,6]]])
    >>> ivy.eig(x)
    (
    ivy.array(
        [
            [-3.72281323e-01+0.j,  5.37228132e+00+0.j],
            [3.88578059e-16+0.j,  1.10000000e+01+0.j]
        ]
    ),
    ivy.array([
            [
                [-0.82456484+0.j, -0.41597356+0.j], [0.56576746+0.j, -0.90937671+0.j]
            ],
            [
                [-0.76822128+0.j, -0.70710678+0.j], [0.6401844 +0.j, -0.70710678+0.j]
            ]
        ])
    )
    """
    return current_backend(x).eig(x)
>>>>>>> f487323f
<|MERGE_RESOLUTION|>--- conflicted
+++ resolved
@@ -126,7 +126,6 @@
 
 
 @to_native_arrays_and_back
-<<<<<<< HEAD
 @handle_out_argument
 @handle_nestable
 @handle_exceptions
@@ -145,26 +144,10 @@
     out
         optional output array, for writing the result to. It must have a shape that the
         inputs broadcast to.
-=======
-@handle_nestable
-@handle_exceptions
-def eig(
-    x: Union[ivy.Array, ivy.NativeArray],
-    /,
-) -> Tuple[ivy.Array, ...]:
-    """Computes eigenvalies and eigenvectors of x. Returns a tuple with two elements:
-     first is the set of eigenvalues, second is the set of eigenvectors.
-
-    Parameters
-    ----------
-    x
-        An array of shape (..., N, N).
->>>>>>> f487323f
-
-    Returns
-    -------
-    ret
-<<<<<<< HEAD
+
+    Returns
+    -------
+    ret
         the matrix exponential of the input.
 
     Examples
@@ -180,23 +163,34 @@
                     [1.0000, 7.3891]]])
     """
     return current_backend(x).matrix_exp(x, out=out)
-=======
+
+
+@to_native_arrays_and_back
+@handle_nestable
+@handle_exceptions
+def eig(
+    x: Union[ivy.Array, ivy.NativeArray],
+    /,
+) -> Tuple[ivy.Array, ...]:
+    """Computes eigenvalies and eigenvectors of x. Returns a tuple with two elements:
+     first is the set of eigenvalues, second is the set of eigenvectors.
+    Parameters
+    ----------
+    x
+        An array of shape (..., N, N).
+    Returns
+    -------
+    ret
         A tuple with two elements: first is the set of eigenvalues,
         second is the set of eigenvectors
-
-
     This function conforms to the `Array API Standard
     <https://data-apis.org/array-api/latest/>`_.
-
     Both the description and the type hints above assumes an array input for simplicity,
     but this function is *nestable*, and therefore also accepts :class:`ivy.Container`
     instances in place of any of the arguments.
-
     Functional Examples
     ------------------
-
     With :class:`ivy.Array` inputs:
-
     >>> x = ivy.array([[1,2], [3,4]])
     >>> ivy.eig(x)
     (
@@ -204,7 +198,6 @@
     ivy.array([[-0.82456484+0.j, -0.41597356+0.j],
                [ 0.56576746+0.j, -0.90937671+0.j]])
     )
-
     >>> x = ivy.array([[[1,2], [3,4]], [[5,6], [5,6]]])
     >>> ivy.eig(x)
     (
@@ -225,4 +218,4 @@
     )
     """
     return current_backend(x).eig(x)
->>>>>>> f487323f
+    