from typing import (
    Optional,
    Union,
    Tuple,
)
import ivy
from ivy.func_wrapper import (
    handle_out_argument,
    to_native_arrays_and_back,
    handle_nestable,
)
from ivy.exceptions import handle_exceptions


@to_native_arrays_and_back
@handle_out_argument
@handle_nestable
@handle_exceptions
def median(
    input: ivy.Array,
    /,
    *,
    axis: Optional[Union[Tuple[int], int]] = None,
    keepdims: Optional[bool] = False,
    out: Optional[ivy.Array] = None,
) -> ivy.Array:
    """Compute the median along the specified axis.

    Parameters
    ----------
    input
        Input array.
    axis
        Axis or axes along which the medians are computed. The default is to compute
        the median along a flattened version of the array.
    keepdims
        If this is set to True, the axes which are reduced are left in the result
        as dimensions with size one.
    out
        optional output array, for writing the result to.

    Returns
    -------
    ret
        The median of the array elements.

    Functional Examples
    -------------------
    >>> a = ivy.array([[10, 7, 4], [3, 2, 1]])
    >>> ivy.median(a)
    3.5
    >>> ivy.median(a, axis=0)
    ivy.array([6.5, 4.5, 2.5])
    """
    return ivy.current_backend().median(input, axis=axis, keepdims=keepdims, out=out)


@to_native_arrays_and_back
@handle_out_argument
@handle_nestable
@handle_exceptions
def nanmean(
    a: ivy.Array,
    /,
    *,
    axis: Optional[Union[Tuple[int], int]] = None,
    keepdims: Optional[bool] = False,
    dtype: Optional[Union[ivy.Dtype, ivy.NativeDtype]] = None,
    out: Optional[ivy.Array] = None,
) -> ivy.Array:
    """Computes the mean of all non-NaN elements along the specified dimensions.

    Parameters
    ----------
    a
        Input array.
    axis
        Axis or axes along which the means are computed.
        The default is to compute the mean of the flattened array.
    keepdims
        If this is set to True, the axes which are reduced are left in the result
        as dimensions with size one. With this option, the result will broadcast
        correctly against the original a. If the value is anything but the default,
        then keepdims will be passed through to the mean or sum methods of sub-classes
        of ndarray. If the sub-classes methods does not implement keepdims any
        exceptions will be raised.
    dtype
        The desired data type of returned tensor. Default is None.
    out
        optional output array, for writing the result to.

    Returns
    -------
    ret
        The nanmean of the array elements.

    Functional Examples
    -------------------
    >>> a = ivy.array([[1, ivy.nan], [3, 4]])
    >>> ivy.nanmean(a)
    2.6666666666666665
    >>> ivy.nanmean(a, axis=0)
    ivy.array([2.,  4.])
    """
    return ivy.current_backend(a).nanmean(
        a, axis=axis, keepdims=keepdims, dtype=dtype, out=out
<<<<<<< HEAD
    )
=======
    )


@to_native_arrays_and_back
@handle_out_argument
@handle_nestable
@handle_exceptions
def unravel_index(
    indices: ivy.Array,
    shape: Tuple[int],
    /,
    *,
    out: Optional[ivy.Array] = None,
) -> ivy.Array:
    """Converts a flat index or array of flat indices
    into a tuple of coordinate arrays.

    Parameters
    ----------
    indices
        Input array.
    shape
        The shape of the array to use for unraveling indices.
    out
        optional output array, for writing the result to.

    Returns
    -------
    ret
        Tuple with arrays that have the same shape as the indices array.

    Functional Examples
    -------------------
    >>> indices = ivy.array([22, 41, 37])
    >>> ivy.unravel_index(indices, (7,6))
    (ivy.array([3, 6, 6]), ivy.array([4, 5, 1]))
    """
    return ivy.current_backend(indices).unravel_index(indices, shape, out=out)
>>>>>>> c74e0c7b
<|MERGE_RESOLUTION|>--- conflicted
+++ resolved
@@ -104,9 +104,6 @@
     """
     return ivy.current_backend(a).nanmean(
         a, axis=axis, keepdims=keepdims, dtype=dtype, out=out
-<<<<<<< HEAD
-    )
-=======
     )
 
 
@@ -144,5 +141,4 @@
     >>> ivy.unravel_index(indices, (7,6))
     (ivy.array([3, 6, 6]), ivy.array([4, 5, 1]))
     """
-    return ivy.current_backend(indices).unravel_index(indices, shape, out=out)
->>>>>>> c74e0c7b
+    return ivy.current_backend(indices).unravel_index(indices, shape, out=out)