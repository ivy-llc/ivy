from typing import (
    Optional,
    Union,
    Tuple,
    Iterable,
    Sequence,
    Generator,
)
from numbers import Number

import ivy
from ivy.func_wrapper import (
    handle_out_argument,
    to_native_arrays_and_back,
    handle_nestable,
)
from ivy.backend_handler import current_backend
from ivy.exceptions import handle_exceptions


@to_native_arrays_and_back
@handle_out_argument
@handle_nestable
@handle_exceptions
def flatten(
    x: Union[ivy.Array, ivy.NativeArray],
    /,
    *,
    start_dim: Optional[int] = 0,
    end_dim: Optional[int] = -1,
    out: Optional[ivy.Array] = None,
) -> ivy.Array:
    """Flattens input by reshaping it into a one-dimensional tensor.
        If start_dim or end_dim are passed, only dimensions starting
        with start_dim and ending with end_dim are flattened.
        The order of elements in input is unchanged.

    Parameters
    ----------
    x
        input array to flatten.
    start_dim
        first dim to flatten. If not set, defaults to 0.
    end_dim
        last dim to flatten. If not set, defaults to -1.

    Returns
    -------
    ret
        the flattened array over the specified dimensions.

    This function conforms to the `Array API Standard
    <https://data-apis.org/array-api/latest/>`_. This docstring is an extension of the
    `docstring <https://data-apis.org/array-api/latest/API_specification/generated/signatures.manipulation_functions.concat.html>`_ # noqa
    in the standard.

    Both the description and the type hints above assumes an array input for simplicity,
    but this function is *nestable*, and therefore also accepts :class:`ivy.Container`
    instances in place of any of the arguments.

    Examples
    --------
    With :class:`ivy.Array` input:

    >>> x = np.array([1,2], [3,4])
    >>> ivy.flatten(x)
    ivy.array([1, 2, 3, 4])

    >>> x = np.array(
        [[[[ 5,  5,  0,  6],
         [17, 15, 11, 16],
         [ 6,  3, 13, 12]],

        [[ 6, 18, 10,  4],
         [ 5,  1, 17,  3],
         [14, 14, 18,  6]]],


       [[[12,  0,  1, 13],
         [ 8,  7,  0,  3],
         [19, 12,  6, 17]],

        [[ 4, 15,  6, 15],
         [ 0,  5, 17,  9],
         [ 9,  3,  6, 19]]],


       [[[17, 13, 11, 16],
         [ 4, 18, 17,  4],
         [10, 10,  9,  1]],

        [[19, 17, 13, 10],
         [ 4, 19, 16, 17],
         [ 2, 12,  8, 14]]]]
         )
    >>> ivy.flatten(x, start_dim = 1, end_dim = 2)
    ivy.array(
        [[[ 5,  5,  0,  6],
          [17, 15, 11, 16],
          [ 6,  3, 13, 12],
          [ 6, 18, 10,  4],
          [ 5,  1, 17,  3],
          [14, 14, 18,  6]],

         [[12,  0,  1, 13],
          [ 8,  7,  0,  3],
          [19, 12,  6, 17],
          [ 4, 15,  6, 15],
          [ 0,  5, 17,  9],
          [ 9,  3,  6, 19]],

         [[17, 13, 11, 16],
          [ 4, 18, 17,  4],
          [10, 10,  9,  1],
          [19, 17, 13, 10],
          [ 4, 19, 16, 17],
          [ 2, 12,  8, 14]]]))
    """
    if start_dim == end_dim and len(x.shape) != 0:
        return x
    if start_dim not in range(-len(x.shape), len(x.shape)):
        raise IndexError(
            f"Dimension out of range (expected to be in range of\
            {[-len(x.shape), len(x.shape) - 1]}, but got {start_dim}"
        )
    if end_dim not in range(-len(x.shape), len(x.shape)):
        raise IndexError(
            f"Dimension out of range (expected to be in range of\
            {[-len(x.shape), len(x.shape) - 1]}, but got {end_dim}"
        )
    if start_dim < 0:
        start_dim = len(x.shape) + start_dim
    if end_dim < 0:
        end_dim = len(x.shape) + end_dim
    c = 1
    for i in range(start_dim, end_dim + 1):
        c *= x.shape[i]
    lst = [c]
    if start_dim != 0:
        for i in range(0, start_dim):
            lst.insert(i, x.shape[i])
    for i in range(end_dim + 1, len(x.shape)):
        lst.insert(i, x.shape[i])
    return ivy.reshape(x, tuple(lst))


@to_native_arrays_and_back
@handle_out_argument
@handle_nestable
def moveaxis(
    a: Union[ivy.Array, ivy.NativeArray],
    source: Union[int, Sequence[int]],
    destination: Union[int, Sequence[int]],
    /,
    *,
    out: Optional[Union[ivy.Array, ivy.NativeArray]] = None,
) -> Union[ivy.Array, ivy.NativeArray]:
    """Move axes of an array to new positions..

    Parameters
    ----------
    a
        The array whose axes should be reordered.
    source
        Original positions of the axes to move. These must be unique.
    destination
        Destination positions for each of the original axes.
        These must also be unique.
    out
        optional output array, for writing the result to.

    Returns
    -------
    ret
        Array with moved axes. This array is a view of the input array.

    Examples
    --------
    With :class:`ivy.Array` input:
    >>> x = ivy.zeros((3, 4, 5))
    >>> ivy.moveaxis(x, 0, -1).shape
    (4, 5, 3)
    >>> ivy.moveaxis(x, -1, 0).shape
    (5, 3, 4)
    """
    return ivy.current_backend().moveaxis(a, source, destination, out=out)


@handle_exceptions
def ndenumerate(
    input: Iterable,
) -> Generator:
    """Multidimensional index iterator.

    Parameters
    ----------
    input
        Input array to iterate over.

    Returns
    -------
    ret
        An iterator yielding pairs of array coordinates and values.

    Examples
    --------
    >>> a = ivy.array([[1, 2], [3, 4]])
    >>> for index, x in ivy.ndenumerate(a):
    >>>     print(index, x)
    (0, 0) 1
    (0, 1) 2
    (1, 0) 3
    (1, 1) 4
    """

    def _ndenumerate(input, t=None):
        if t is None:
            t = ()
        if not hasattr(input, "__iter__"):
            yield t, input
        else:
            for i, v in enumerate(input):
                yield from _ndenumerate(v, t + (i,))

    return _ndenumerate(input)


@handle_exceptions
def ndindex(
    shape: Tuple,
) -> Generator:
    """Multidimensional index iterator.

    Parameters
    ----------
    shape
        The shape of the array to iterate over.

    Returns
    -------
    ret
        An iterator yielding array coordinates.

    Examples
    --------
    >>> a = ivy.array([[1, 2], [3, 4]])
    >>> for index in ivy.ndindex(a):
    >>>     print(index)
    (0, 0)
    (0, 1)
    (1, 0)
    (1, 1)
    """

    def _iter_product(*args, repeat=1):
        pools = [tuple(pool) for pool in args] * repeat
        result = [[]]
        for pool in pools:
            result = [x + [y] for x in result for y in pool]
        for prod in result:
            yield tuple(prod)

    args = []
    for s in range(len(shape)):
        args += [range(shape[s])]
    return _iter_product(*args)


@to_native_arrays_and_back
@handle_out_argument
@handle_nestable
def heaviside(
    x1: Union[ivy.Array, ivy.NativeArray],
    x2: Union[ivy.Array, ivy.NativeArray],
    /,
    *,
    out: Optional[ivy.Array] = None,
) -> ivy.Array:
    """Computes the Heaviside step function for each element in x1.

    Parameters
    ----------
    x1
        input array.
    x2
        values to use where x1 is zero.
    out
        optional output array, for writing the result to.

    Returns
    -------
    ret
        output array with element-wise Heaviside step function of x1.
        This is a scalar if both x1 and x2 are scalars.

    Examples
    --------
    With :class:`ivy.Array` input:

    >>> x1 = ivy.array([-1.5, 0, 2.0])
    >>> x2 = ivy.array([0.5])
    >>> ivy.heaviside(x1, x2)
    ivy.array([0.0000, 0.5000, 1.0000])

    >>> x1 = ivy.array([-1.5, 0, 2.0])
    >>> x2 = ivy.array([1.2, -2.0, 3.5])
    >>> ivy.heaviside(x1, x2)
    ivy.array([0., -2., 1.])
    """
    return ivy.current_backend().heaviside(x1, x2, out=out)


@to_native_arrays_and_back
@handle_out_argument
@handle_nestable
def flipud(
    m: Union[ivy.Array, ivy.NativeArray],
    /,
    *,
    out: Optional[Union[ivy.Array, ivy.NativeArray]] = None,
) -> Union[ivy.Array, ivy.NativeArray]:
    """Flip array in the up/down direction.
    Flip the entries in each column in the up/down direction.
    Rows are preserved, but appear in a different order than before.

    Parameters
    ----------
    m
        The array to be flipped.
    out
        optional output array, for writing the result to.

    Returns
    -------
    ret
        Array corresponding to input array with elements
        order reversed along axis 0.

    Examples
    --------
    >>> m = ivy.diag([1, 2, 3])
    >>> ivy.flipud(m)
    ivy.array([[ 0.,  0.,  3.],
        [ 0.,  2.,  0.],
        [ 1.,  0.,  0.]])
    """
    return ivy.current_backend().flipud(m, out=out)


@to_native_arrays_and_back
@handle_out_argument
@handle_nestable
def vstack(arrays: Sequence[ivy.Array], /) -> ivy.Array:
    """Stack arrays in sequence vertically (row wise).

    Parameters
    ----------
    arrays
        Sequence of arrays to be stacked.

    Returns
    -------
    ret
        The array formed by stacking the given arrays.

    Examples
    --------
    >>> x = ivy.array([1, 2, 3])
    >>> y = ivy.array([2, 3, 4])
    >>> ivy.vstack((x, y))
    ivy.array([[1, 2, 3],
           [2, 3, 4]])
    >>> ivy.vstack((x, y, x, y))
    ivy.array([[1, 2, 3],
               [2, 3, 4],
               [1, 2, 3],
               [2, 3, 4]])

    >>> y = [ivy.array([[5, 6]]), ivy.array([[7, 8]])]
    >>> print(ivy.vstack(y))
    ivy.array([[5, 6],
               [7, 8]])

    """
    return ivy.current_backend(arrays[0]).vstack(arrays)


@to_native_arrays_and_back
@handle_out_argument
@handle_nestable
def hstack(arrays: Sequence[ivy.Array], /) -> ivy.Array:
    """Stack arrays in sequence horizontally (column wise).

    Parameters
    ----------
    arrays
        Sequence of arrays to be stacked.

    Returns
    -------
    ret
        The array formed by stacking the given arrays.

    Examples
    --------
    >>> x = ivy.array([1, 2, 3])
    >>> y = ivy.array([2, 3, 4])
    >>> ivy.hstack((x, y))
    ivy.array([1, 2, 3, 2, 3, 4])
    >>> x = ivy.array([1, 2, 3])
    >>> y = ivy.array([0, 0, 0])
    >>> ivy.hstack((x, y, x))
    ivy.array([1, 2, 3, 0, 0, 0, 1, 2, 3])
    >>> y = [ivy.array([[5, 6]]), ivy.array([[7, 8]])]
    >>> print(ivy.hstack(y))
    ivy.array([[5, 6, 7, 8]])

    """
    return ivy.current_backend(arrays[0]).hstack(arrays)


@to_native_arrays_and_back
@handle_out_argument
@handle_nestable
@handle_exceptions
def rot90(
    m: Union[ivy.Array, ivy.NativeArray],
    /,
    *,
    k: Optional[int] = 1,
    axes: Optional[Tuple[int, int]] = (0, 1),
    out: Optional[ivy.Array] = None,
) -> ivy.Array:
    """Rotate an array by 90 degrees in the plane specified by axes.
    Rotation direction is from the first towards the second axis.

    Parameters
    ----------
    m
        Input array of two or more dimensions.
    k
        Number of times the array is rotated by 90 degrees.
    axes
        The array is rotated in the plane defined by the axes. Axes must be
        different.
    out
        optional output container, for writing the result to. It must have a shape
        that the inputs broadcast to.

    Returns
    -------
    ret
        A rotated view of m.

    Examples
    --------
    With :code:`ivy.Array` input:
    >>> m = ivy.array([[1,2], [3,4]])
    >>> ivy.rot90(m)
    ivy.array([[2, 4],
           [1, 3]])
    >>> m = ivy.array([[1,2], [3,4]])
    >>> ivy.rot90(m, k=2)
    ivy.array([[4, 3],
           [2, 1]])
    >>> m = ivy.array([[[0, 1],\
                        [2, 3]],\
                       [[4, 5],\
                        [6, 7]]])
    >>> ivy.rot90(m, k=2, axes=(1,2))
    ivy.array([[[3, 2],
            [1, 0]],

           [[7, 6],
            [5, 4]]])
    With :code:`ivy.NativeArray` input:
    >>> m = ivy.native_array([[1,2], [3,4]])
    >>> ivy.rot90(m)
    ivy.array([[2, 4],
           [1, 3]])
    >>> m = ivy.native_array([[1,2], [3,4]])
    >>> ivy.rot90(m, k=2)
    ivy.array([[4, 3],
           [2, 1]])
    >>> m = ivy.native_array([[[0, 1],\
                               [2, 3]],\
                              [[4, 5],\
                               [6, 7]]])
    >>> ivy.rot90(m, k=2, axes=(1,2))
    ivy.array([[[3, 2],
            [1, 0]],

           [[7, 6],
            [5, 4]]])

    """
    return ivy.current_backend(m).rot90(m, k=k, axes=axes, out=out)


@to_native_arrays_and_back
@handle_out_argument
<<<<<<< HEAD
@handle_exceptions
def fill_diagonal(
    x: Union[ivy.Array, ivy.NativeArray],
    value: Union[Number, Sequence],
    /,
    *,
    wrap: Optional[bool] = False,
) -> ivy.Array:
    """Replaces values along the diagonal of input array and returns new
    array. For arrays of greater than 2 dimensions, array must have same size
    in all dimensions.
=======
@handle_nestable
@handle_exceptions
def top_k(
    x: Union[ivy.Array, ivy.NativeArray],
    k: int,
    /,
    *,
    axis: Optional[int] = None,
    largest: Optional[bool] = True,
    out: Optional[tuple] = None,
) -> Tuple[ivy.Array, ivy.NativeArray]:
    """Returns the `k` largest elements of the given input array along a given axis.
>>>>>>> 75672171

    Parameters
    ----------
    x
<<<<<<< HEAD
        Input array to receive values along diagonal.
    value
        Value(s) to be applied along diagonal. If scalar or array-like but of
        shorter length than required to fill all elements, value is repeated.
        If array-like and has more than 1 dimension, value is flattened
        before use.
    wrap
        Boolean indicating whether values wrap around tall matrices.
        Default is ``False``. Wrapping does not occur for matrices of greater
        than 2 dimensions.
=======
        The array to compute top_k for.
    k
        Number of top elements to retun must not exceed the array size.
    axis
        The axis along which we must return the top elements default value is 1.
    largest
        If largest is set to False we return k smallest elements of the array.
    out:
        Optional output tuple, for writing the result to. Must have two arrays inside,
        with a shape that the returned tuple broadcast to.

    Returns
    -------
    ret
        A named tuple with values and indices of top k elements.

    Examples
    --------
    With :class:`ivy.Array` input:

    >>> x = ivy.array([2., 1., -3., 5., 9., 0., -4])
    >>> y = ivy.top_k(x, 2)
    >>> print(y)
    top_k(values=ivy.array([9., 5.]), indices=ivy.array([4, 3]))

    >>> x = ivy.array([[-2., 3., 4., 0.], [-8., 0., -1., 2.]])
    >>> y = ivy.top_k(x, 2, axis=1, largest=False)
    >>> print(y)
    top_k(values=ivy.array([[-2.,  0.],[-8., -1.]]),
    ...   indices=ivy.array([[0, 3],[0, 2]]))

    With :class:`ivy.NativeArray` input:

    >>> x = ivy.native_array([2., 1., -3., 5., 9., 0., -4])
    >>> y = ivy.top_k(x, 3)
    >>> print(y)
    top_k(values=ivy.array([9., 5., 2.]), indices=ivy.array([4, 3, 0]))

    With :class:`ivy.Container` input:

    >>> x = ivy.Container(a=ivy.array([-1, 2, -4]), b=ivy.array([4., 5., 0.]))
    >>> y = ivy.top_k(2)
    >>> print(y)
    {
        a: [
            values = ivy.array([ 2, -1]),
            indices = ivy.array([1, 0])
        ],
        b: [
            values = ivy.array([5., 4.]),
            indices = ivy.array([1, 0])
        ]
    }
    """
    return current_backend(x).top_k(x, k, axis=axis, largest=largest, out=out)


@to_native_arrays_and_back
@handle_out_argument
@handle_nestable
def fliplr(
    m: Union[ivy.Array, ivy.NativeArray],
    /,
    *,
    out: Optional[Union[ivy.Array, ivy.NativeArray]] = None,
) -> Union[ivy.Array, ivy.NativeArray]:
    """Flip array in the left/right direction.
    Flip the entries in each column in the left/right direction.
    Columns are preserved, but appear in a different order than before.

    Parameters
    ----------
    m
        The array to be flipped. Must be at least 2-D.
    out
        optional output array, for writing the result to.
>>>>>>> 75672171

    Returns
    -------
    ret
<<<<<<< HEAD
        Input array with diagonal elements replaced by input values.

    Examples
    --------
    >>> x = ivy.array([[0, 0],
                       [0, 0]])
    >>> value = 1
    >>> ivy.fill_diagonal(x, value, wrap=False)
    ivy.array([[1, 0],
               [0, 1]])

    >>> x = ivy.array([[[0, 0, 0],
                        [0, 0, 0],
                        [0, 0, 0]],

                       [[0, 0, 0],
                        [0, 0, 0],
                        [0, 0, 0]],

                       [[0, 0, 0],
                        [0, 0, 0],
                        [0, 0, 0]]])
    >>> value = [1, 2]
    >>> ivy.fill_diagonal(x, value, wrap=False)
    x = ivy.array([[[1, 0, 0],
                    [0, 0, 0],
                    [0, 0, 0]],

                   [[0, 0, 0],
                    [0, 2, 0],
                    [0, 0, 0]],

                   [[0, 0, 0],
                    [0, 0, 0],
                    [0, 0, 1]]])

    >>> x = ivy.array([[0, 0, 0],
                       [0, 0, 0],
                       [0, 0, 0],
                       [0, 0, 0],
                       [0, 0, 0],
                       [0, 0, 0]]
    >>> value = [1, 2, 3, 4]
    >>> ivy.fill_diagonal(x, value, wrap=True)
    x = ivy.array([[1, 0, 0],
                   [0, 2, 0],
                   [0, 0, 3],
                   [0, 0, 0],
                   [4, 0, 0],
                   [0, 1, 0]])

    """
    return ivy.current_backend(x).fill_diagonal(x, value, wrap=wrap)
=======
        Array corresponding to input array with elements
        order reversed along axis 1.

    Examples
    --------
    >>> m = ivy.diag([1, 2, 3])
    >>> ivy.fliplr(m)
    ivy.array([[0, 0, 1],
           [0, 2, 0],
           [3, 0, 0]])
    """
    return ivy.current_backend().fliplr(m, out=out)


@to_native_arrays_and_back
@handle_out_argument
@handle_nestable
def i0(
    x: Union[ivy.Array, ivy.NativeArray],
    /,
    *,
    out: Optional[ivy.Array] = None,
) -> ivy.Array:
    """Computes the Bessel i0 function of x element-wise.

    Parameters
    ----------
    x
        Array input.
    out
        optional output array, for writing the result to.
    
    Returns
    -------
    ret
        Array with the modified Bessel function
        evaluated at each of the elements of x.

    Examples
    --------
    >>> x = ivy.array([1, 2, 3])
    >>> ivy.i0(x)
    ivy.array([1.26606588, 2.2795853 , 4.88079259])
    """
    return ivy.current_backend(x).i0(x, out=out)
>>>>>>> 75672171
<|MERGE_RESOLUTION|>--- conflicted
+++ resolved
@@ -499,19 +499,6 @@
 
 @to_native_arrays_and_back
 @handle_out_argument
-<<<<<<< HEAD
-@handle_exceptions
-def fill_diagonal(
-    x: Union[ivy.Array, ivy.NativeArray],
-    value: Union[Number, Sequence],
-    /,
-    *,
-    wrap: Optional[bool] = False,
-) -> ivy.Array:
-    """Replaces values along the diagonal of input array and returns new
-    array. For arrays of greater than 2 dimensions, array must have same size
-    in all dimensions.
-=======
 @handle_nestable
 @handle_exceptions
 def top_k(
@@ -524,23 +511,9 @@
     out: Optional[tuple] = None,
 ) -> Tuple[ivy.Array, ivy.NativeArray]:
     """Returns the `k` largest elements of the given input array along a given axis.
->>>>>>> 75672171
-
     Parameters
     ----------
     x
-<<<<<<< HEAD
-        Input array to receive values along diagonal.
-    value
-        Value(s) to be applied along diagonal. If scalar or array-like but of
-        shorter length than required to fill all elements, value is repeated.
-        If array-like and has more than 1 dimension, value is flattened
-        before use.
-    wrap
-        Boolean indicating whether values wrap around tall matrices.
-        Default is ``False``. Wrapping does not occur for matrices of greater
-        than 2 dimensions.
-=======
         The array to compute top_k for.
     k
         Number of top elements to retun must not exceed the array size.
@@ -551,36 +524,28 @@
     out:
         Optional output tuple, for writing the result to. Must have two arrays inside,
         with a shape that the returned tuple broadcast to.
-
     Returns
     -------
     ret
         A named tuple with values and indices of top k elements.
-
     Examples
     --------
     With :class:`ivy.Array` input:
-
     >>> x = ivy.array([2., 1., -3., 5., 9., 0., -4])
     >>> y = ivy.top_k(x, 2)
     >>> print(y)
     top_k(values=ivy.array([9., 5.]), indices=ivy.array([4, 3]))
-
     >>> x = ivy.array([[-2., 3., 4., 0.], [-8., 0., -1., 2.]])
     >>> y = ivy.top_k(x, 2, axis=1, largest=False)
     >>> print(y)
     top_k(values=ivy.array([[-2.,  0.],[-8., -1.]]),
     ...   indices=ivy.array([[0, 3],[0, 2]]))
-
     With :class:`ivy.NativeArray` input:
-
     >>> x = ivy.native_array([2., 1., -3., 5., 9., 0., -4])
     >>> y = ivy.top_k(x, 3)
     >>> print(y)
     top_k(values=ivy.array([9., 5., 2.]), indices=ivy.array([4, 3, 0]))
-
     With :class:`ivy.Container` input:
-
     >>> x = ivy.Container(a=ivy.array([-1, 2, -4]), b=ivy.array([4., 5., 0.]))
     >>> y = ivy.top_k(2)
     >>> print(y)
@@ -610,19 +575,90 @@
     """Flip array in the left/right direction.
     Flip the entries in each column in the left/right direction.
     Columns are preserved, but appear in a different order than before.
-
     Parameters
     ----------
     m
         The array to be flipped. Must be at least 2-D.
     out
         optional output array, for writing the result to.
->>>>>>> 75672171
-
-    Returns
-    -------
-    ret
-<<<<<<< HEAD
+    Returns
+    -------
+    ret
+        Array corresponding to input array with elements
+        order reversed along axis 1.
+    Examples
+    --------
+    >>> m = ivy.diag([1, 2, 3])
+    >>> ivy.fliplr(m)
+    ivy.array([[0, 0, 1],
+           [0, 2, 0],
+           [3, 0, 0]])
+    """
+    return ivy.current_backend().fliplr(m, out=out)
+
+
+@to_native_arrays_and_back
+@handle_out_argument
+@handle_nestable
+def i0(
+    x: Union[ivy.Array, ivy.NativeArray],
+    /,
+    *,
+    out: Optional[ivy.Array] = None,
+) -> ivy.Array:
+    """Computes the Bessel i0 function of x element-wise.
+    Parameters
+    ----------
+    x
+        Array input.
+    out
+        optional output array, for writing the result to.
+
+    Returns
+    -------
+    ret
+        Array with the modified Bessel function
+        evaluated at each of the elements of x.
+    Examples
+    --------
+    >>> x = ivy.array([1, 2, 3])
+    >>> ivy.i0(x)
+    ivy.array([1.26606588, 2.2795853 , 4.88079259])
+    """
+    return ivy.current_backend(x).i0(x, out=out)
+
+
+@to_native_arrays_and_back
+@handle_out_argument
+@handle_exceptions
+def fill_diagonal(
+    x: Union[ivy.Array, ivy.NativeArray],
+    value: Union[Number, Sequence],
+    /,
+    *,
+    wrap: Optional[bool] = False,
+) -> ivy.Array:
+    """Replaces values along the diagonal of input array and returns new
+    array. For arrays of greater than 2 dimensions, array must have same size
+    in all dimensions.
+
+    Parameters
+    ----------
+    x
+        Input array to receive values along diagonal.
+    value
+        Value(s) to be applied along diagonal. If scalar or array-like but of
+        shorter length than required to fill all elements, value is repeated.
+        If array-like and has more than 1 dimension, value is flattened
+        before use.
+    wrap
+        Boolean indicating whether values wrap around tall matrices.
+        Default is ``False``. Wrapping does not occur for matrices of greater
+        than 2 dimensions.
+
+    Returns
+    -------
+    ret
         Input array with diagonal elements replaced by input values.
 
     Examples
@@ -675,51 +711,4 @@
                    [0, 1, 0]])
 
     """
-    return ivy.current_backend(x).fill_diagonal(x, value, wrap=wrap)
-=======
-        Array corresponding to input array with elements
-        order reversed along axis 1.
-
-    Examples
-    --------
-    >>> m = ivy.diag([1, 2, 3])
-    >>> ivy.fliplr(m)
-    ivy.array([[0, 0, 1],
-           [0, 2, 0],
-           [3, 0, 0]])
-    """
-    return ivy.current_backend().fliplr(m, out=out)
-
-
-@to_native_arrays_and_back
-@handle_out_argument
-@handle_nestable
-def i0(
-    x: Union[ivy.Array, ivy.NativeArray],
-    /,
-    *,
-    out: Optional[ivy.Array] = None,
-) -> ivy.Array:
-    """Computes the Bessel i0 function of x element-wise.
-
-    Parameters
-    ----------
-    x
-        Array input.
-    out
-        optional output array, for writing the result to.
-    
-    Returns
-    -------
-    ret
-        Array with the modified Bessel function
-        evaluated at each of the elements of x.
-
-    Examples
-    --------
-    >>> x = ivy.array([1, 2, 3])
-    >>> ivy.i0(x)
-    ivy.array([1.26606588, 2.2795853 , 4.88079259])
-    """
-    return ivy.current_backend(x).i0(x, out=out)
->>>>>>> 75672171
+    return ivy.current_backend(x).fill_diagonal(x, value, wrap=wrap)