--- conflicted
+++ resolved
@@ -440,7 +440,6 @@
 @to_native_arrays_and_back
 @handle_out_argument
 @handle_nestable
-<<<<<<< HEAD
 @handle_exceptions
 def isclose(
     a: Union[ivy.Array, ivy.NativeArray],
@@ -478,28 +477,10 @@
     out
         Alternate output array in which to place the result.
         The default is None.
-=======
-def isposinf(
-    x: Union[ivy.Array, float, list, tuple],
-    /,
-    *,
-    out: Optional[ivy.Array] = None,
-) -> ivy.Array:
-    """
-    Test element-wise for positive infinity, return result as bool array.
-
-    Parameters
-    ----------
-    x
-        Array-like input.
-    out
-        optional output array, for writing the result to.
->>>>>>> 302f0526
-
-    Returns
-    -------
-    ret
-<<<<<<< HEAD
+
+    Returns
+    -------
+    ret
         Returns a boolean array of where a and b are equal within the given
         tolerance. If both a and b are scalars, returns a single boolean value.
 
@@ -517,7 +498,30 @@
     return ivy.current_backend().isclose(
         a, b, rtol=rtol, atol=atol, equal_nan=equal_nan, out=out
     )
-=======
+
+
+@to_native_arrays_and_back
+@handle_out_argument
+@handle_nestable
+def isposinf(
+    x: Union[ivy.Array, float, list, tuple],
+    /,
+    *,
+    out: Optional[ivy.Array] = None,
+) -> ivy.Array:
+    """
+    Test element-wise for positive infinity, return result as bool array.
+
+    Parameters
+    ----------
+    x
+        Array-like input.
+    out
+        optional output array, for writing the result to.
+
+    Returns
+    -------
+    ret
         Returns a boolean array with values True where 
         the corresponding element of the input is positive
         infinity and values False where the element of the
@@ -532,5 +536,4 @@
     >>> ivy.isposinf(x)
     ivy.array([False, False,  True])
     """
-    return ivy.current_backend().isposinf(x, out=out)
->>>>>>> 302f0526
+    return ivy.current_backend().isposinf(x, out=out)