--- conflicted
+++ resolved
@@ -75,7 +75,6 @@
                [0, 0, 2],
                [0, 0, 0]])
     """
-<<<<<<< HEAD
     return current_backend(x).diagflat(
         x,
         offset=offset,
@@ -85,8 +84,6 @@
         num_cols=num_cols,
         out=out,
     )
-=======
-    return current_backend(x).diagflat(x, k=k, out=out)
 
 
 @to_native_arrays_and_back
@@ -125,5 +122,4 @@
     >>> ivy.kron(a, b)
     ivy.array([3, 4, 6, 8])
     """
-    return current_backend(a, b).kron(a, b, out=out)
->>>>>>> 76ea1876
+    return current_backend(a, b).kron(a, b, out=out)