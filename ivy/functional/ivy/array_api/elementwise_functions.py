--- conflicted
+++ resolved
@@ -33,7 +33,6 @@
     return _cur_framework(x).isfinite(x)
 
 
-<<<<<<< HEAD
 def cosh(x: Union[ivy.Array, ivy.NativeArray])\
         -> ivy.Array:
     """
@@ -43,7 +42,8 @@
     :return: A new array with the hyperbolic cosine of the elements of x.
     """
     return _cur_framework(x).cosh(x)
-=======
+
+
 def isnan(x: Union[ivy.Array, ivy.NativeArray])\
         -> Union[ivy.Array, ivy.NativeArray]:
     """
@@ -71,7 +71,6 @@
     :return: an array containing the element-wise results. The returned array must have a data type of bool.
     """
     return _cur_framework(x1,f=f).less(x1,x2)   
->>>>>>> 7074a48f
 
 
 def cos(x: Union[ivy.Array, ivy.NativeArray])\
@@ -93,4 +92,4 @@
     :param x: Input array.
     :return: Boolean result of the logical NOT operation applied element-wise to x.
     """
-    return _cur_framework(x).logical_not(x)
+    return _cur_framework(x).logical_not(x)