--- conflicted
+++ resolved
@@ -75,9 +75,7 @@
     return _cur_framework(x).isfinite(x)
 
 
-<<<<<<< HEAD
-def asinh(x: Union[ivy.Array, ivy.NativeArray]) \
-=======
+
 def less_equal(x1: Union[ivy.Array, ivy.NativeArray], x2: Union[ivy.Array, ivy.NativeArray]) -> ivy.Array:
     """
     Computes the truth value of x1_i <= x2_i for each element x1_i of the input array x1 with the respective
@@ -91,7 +89,6 @@
 
 
 def asinh(x: Union[ivy.Array, ivy.NativeArray])\
->>>>>>> 4dca30f9
         -> ivy.Array:
     """
     Calculates an implementation-dependent approximation to the inverse hyperbolic sine, having domain ``[-infinity, +infinity]`` and codomain ``[-infinity, +infinity]``, for each element ``x_i`` in the input array ``x``.
