--- conflicted
+++ resolved
@@ -104,9 +104,7 @@
     return _cur_framework(x).log2(x)
 
 
-<<<<<<< HEAD
-def isnan(x: Union[ivy.Array, ivy.NativeArray]) \
-=======
+
 def log1p(x: Union[ivy.Array, ivy.NativeArray])\
         -> ivy.Array:
     """
@@ -120,7 +118,6 @@
 
 
 def isnan(x: Union[ivy.Array, ivy.NativeArray])\
->>>>>>> 13b3be98
         -> ivy.Array:
     """
     Returns boolean map at locations where the input is not a number (nan).
