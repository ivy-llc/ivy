--- conflicted
+++ resolved
@@ -33,7 +33,6 @@
     return _cur_framework(x).isfinite(x)
 
 
-<<<<<<< HEAD
 def less(x1: Union[ivy.Array, ivy.NativeArray],x2: Union[ivy.Array, ivy.NativeArray], f: ivy.Framework = None)\
         -> ivy.Array:
     """
@@ -49,7 +48,8 @@
     :return: an array containing the element-wise results. The returned array must have a data type of bool.
     """
     return _cur_framework(x1,f=f).less(x1,x2)   
-=======
+
+
 def cos(x: Union[ivy.Array, ivy.NativeArray])\
         -> ivy.Array:
     """
@@ -69,5 +69,4 @@
     :param x: Input array.
     :return: Boolean result of the logical NOT operation applied element-wise to x.
     """
-    return _cur_framework(x).logical_not(x)
->>>>>>> 197b9a24
+    return _cur_framework(x).logical_not(x)