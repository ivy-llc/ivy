# local
import ivy
from typing import Union
from ivy.framework_handler import current_framework as _cur_framework


<<<<<<< HEAD
def bitwise_and(x1: Union[ivy.Array, ivy.NativeArray], x2: Union[ivy.Array, ivy.NativeArray]) -> ivy.Array:
    """
    Computes the bitwise AND of the underlying binary representation of each element x1_i of the input array x1 with
    the respective element x2_i of the input array x2.

    :param x1: first input array. Should have an integer or boolean data type.
    :param x2: second input array. Must be compatible with x1 (see Broadcasting). Should have an integer or
               boolean data type.
    :return: an array containing the element-wise results. The returned array must have a data type determined
             by Type Promotion Rules.
    """
    return _cur_framework(x1, x2).bitwise_and(x1, x2)
=======
def isfinite(x: Union[ivy.Array, ivy.NativeArray]) -> ivy.Array:
    """
    Tests each element x_i of the input array x to determine if finite (i.e., not NaN and not equal to positive
    or negative infinity).

    :param x: input array. Should have a numeric data type.
    :return: an array containing test results. An element out_i is True if x_i is finite and False otherwise.
             The returned array must have a data type of bool.
    """
    return _cur_framework(x).isfinite(x)


def cos(x: Union[ivy.Array, ivy.NativeArray]) -> ivy.Array:
    """
    Computes trigonometric cosine element-wise.

    :param x: Input array, in radians (2*pi radian equals 360 degrees).
    :return: The cosine of x element-wise.
    """
    return _cur_framework(x).cos(x)


def logical_not(x: ivy.Array) -> ivy.Array:
    """
    Computes the truth value of NOT x element-wise.

    :param x: Input array.
    :return: Boolean result of the logical NOT operation applied element-wise to x.
    """
    return _cur_framework(x).logical_not(x)
>>>>>>> 52303ad5
<|MERGE_RESOLUTION|>--- conflicted
+++ resolved
@@ -4,7 +4,6 @@
 from ivy.framework_handler import current_framework as _cur_framework
 
 
-<<<<<<< HEAD
 def bitwise_and(x1: Union[ivy.Array, ivy.NativeArray], x2: Union[ivy.Array, ivy.NativeArray]) -> ivy.Array:
     """
     Computes the bitwise AND of the underlying binary representation of each element x1_i of the input array x1 with
@@ -17,7 +16,8 @@
              by Type Promotion Rules.
     """
     return _cur_framework(x1, x2).bitwise_and(x1, x2)
-=======
+
+
 def isfinite(x: Union[ivy.Array, ivy.NativeArray]) -> ivy.Array:
     """
     Tests each element x_i of the input array x to determine if finite (i.e., not NaN and not equal to positive
@@ -47,5 +47,4 @@
     :param x: Input array.
     :return: Boolean result of the logical NOT operation applied element-wise to x.
     """
-    return _cur_framework(x).logical_not(x)
->>>>>>> 52303ad5
+    return _cur_framework(x).logical_not(x)