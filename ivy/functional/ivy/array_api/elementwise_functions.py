# local
import ivy
from typing import Union
from ivy.framework_handler import current_framework as _cur_framework


def bitwise_and(x1: Union[ivy.Array, ivy.NativeArray],
                x2: Union[ivy.Array, ivy.NativeArray])\
        -> ivy.Array:
    """
    Computes the bitwise AND of the underlying binary representation of each element ``x1_i`` of the input array ``x1`` with the respective element ``x2_i`` of the input array ``x2``.

    Parameters
    ----------
    x1:
        first input array. Should have an integer or boolean data type.
    x2:
        second input array. Must be compatible with ``x1`` (see :ref:`broadcasting`). Should have an integer or boolean data type.

    Returns
    -------
    out:
        an array containing the element-wise results. The returned array must have a data type determined by :ref:`type-promotion`.
    """
    return _cur_framework(x1, x2).bitwise_and(x1, x2)


def ceil(x: Union[ivy.Array, ivy.NativeArray])\
        -> ivy.Array:
    """
    Rounds each element ``x_i`` of the input array ``x`` to the smallest (i.e., closest to ``-infinity``) integer-valued number that is not less than ``x_i``.

    **Special cases**

    - If ``x_i`` is already integer-valued, the result is ``x_i``.

    For floating-point operands,

    - If ``x_i`` is ``+infinity``, the result is ``+infinity``.
    - If ``x_i`` is ``-infinity``, the result is ``-infinity``.
    - If ``x_i`` is ``+0``, the result is ``+0``.
    - If ``x_i`` is ``-0``, the result is ``-0``.
    - If ``x_i`` is ``NaN``, the result is ``NaN``.

    Parameters
    ----------
    x:
        input array. Should have a numeric data type.

    Returns
    -------
    out:
        an array containing the rounded result for each element in ``x``. The returned array must have the same data type as ``x``.
    """
    return _cur_framework(x).ceil(x)


def isfinite(x: Union[ivy.Array, ivy.NativeArray])\
        -> ivy.Array:
    """
    Tests each element ``x_i`` of the input array ``x`` to determine if finite (i.e., not ``NaN`` and not equal to positive or negative infinity).

    Parameters
    ----------
    x:
       input array. Should have a numeric data type.

    Returns
    -------
    out:
       an array containing test results. An element ``out_i`` is ``True`` if ``x_i`` is finite and ``False`` otherwise. The returned array must have a data type of ``bool``.
    """
    return _cur_framework(x).isfinite(x)


<<<<<<< HEAD
def isinf(x: ivy.Array) -> ivy.Array:
    """
    Returns boolean map at locations where the input is +/- infinity (inf).

    :param x: input array. Should have a numeric data type.
    :type x: array
    :return: Boolean values for where the values of the array are inf.
    """
    return _cur_framework(x).isinf(x)

=======
def less_equal(x1: Union[ivy.Array, ivy.NativeArray], x2: Union[ivy.Array, ivy.NativeArray]) -> ivy.Array:
    """
    Computes the truth value of x1_i <= x2_i for each element x1_i of the input array x1 with the respective
    element x2_i of the input array x2.

    :param x1: first input array. May have any data type.
    :param x2: second input array. Must be compatible with x1 (with Broadcasting). May have any data type.
    :return: an array containing the element-wise results. The returned array must have a data type of bool.
    """
    return _cur_framework(x1, x2).less_equal(x1, x2)
>>>>>>> c332cb31


def asinh(x: Union[ivy.Array, ivy.NativeArray])\
        -> ivy.Array:
    """
    Calculates an implementation-dependent approximation to the inverse hyperbolic sine, having domain ``[-infinity, +infinity]`` and codomain ``[-infinity, +infinity]``, for each element ``x_i`` in the input array ``x``.

    **Special cases**

    For floating-point operands,

    - If ``x_i`` is ``NaN``, the result is ``NaN``.
    - If ``x_i`` is ``+0``, the result is ``+0``.
    - If ``x_i`` is ``-0``, the result is ``-0``.
    - If ``x_i`` is ``+infinity``, the result is ``+infinity``.
    - If ``x_i`` is ``-infinity``, the result is ``-infinity``.

    Parameters
    ----------
    x:
        input array whose elements each represent the area of a hyperbolic sector. Should have a floating-point data type.

    Returns
    -------
    out:
        an array containing the inverse hyperbolic sine of each element in ``x``. The returned array must have a floating-point data type determined by :ref:`type-promotion`.
    """
    return _cur_framework(x).asinh(x)


def sqrt(x: Union[ivy.Array, ivy.NativeArray])\
        -> ivy.Array:
    """
    Calculates the square root, having domain ``[0, +infinity]`` and codomain ``[0, +infinity]``, for each element ``x_i`` of the input array ``x``. After rounding, each result must be indistinguishable from the infinitely precise result (as required by IEEE 754).
    **Special cases**

    For floating-point operands,

    - If ``x_i`` is ``NaN``, the result is ``NaN``.
    - If ``x_i`` is less than ``0``, the result is ``NaN``.
    - If ``x_i`` is ``+0``, the result is ``+0``.
    - If ``x_i`` is ``-0``, the result is ``-0``.
    - If ``x_i`` is ``+infinity``, the result is ``+infinity``.

    Parameters
    ----------
    x:
        input array. Should have a floating-point data type.

    Returns
    -------
    out:
        an array containing the square root of each element in ``x``. The returned array must have a floating-point data type determined by :ref:`type-promotion`.
    """
    return _cur_framework(x).sqrt(x)


def cosh(x: Union[ivy.Array, ivy.NativeArray])\
        -> ivy.Array:
    """
    Calculates an implementation-dependent approximation to the hyperbolic cosine, having domain ``[-infinity, +infinity]`` and codomain ``[-infinity, +infinity]``, for each element ``x_i`` in the input array ``x``.

    **Special cases**

    For floating-point operands,

    - If ``x_i`` is ``NaN``, the result is ``NaN``.
    - If ``x_i`` is ``+0``, the result is ``1``.
    - If ``x_i`` is ``-0``, the result is ``1``.
    - If ``x_i`` is ``+infinity``, the result is ``+infinity``.
    - If ``x_i`` is ``-infinity``, the result is ``+infinity``.

    Parameters
    ----------
    x:
        input array whose elements each represent a hyperbolic angle. Should have a floating-point data type.

    Returns
    -------
    out:
        an array containing the hyperbolic cosine of each element in ``x``. The returned array must have a floating-point data type determined by :ref:`type-promotion`.
    """

    return _cur_framework(x).cosh(x)


def log2(x: Union[ivy.Array, ivy.NativeArray])\
        -> ivy.Array:
    """
    Calculates an implementation-dependent approximation to the base ``2`` logarithm, having domain ``[0, +infinity]`` and codomain ``[-infinity, +infinity]``, for each element ``x_i`` of the input array ``x``.

    **Special cases**

    For floating-point operands,

    - If ``x_i`` is ``NaN``, the result is ``NaN``.
    - If ``x_i`` is less than ``0``, the result is ``NaN``.
    - If ``x_i`` is either ``+0`` or ``-0``, the result is ``-infinity``.
    - If ``x_i`` is ``1``, the result is ``+0``.
    - If ``x_i`` is ``+infinity``, the result is ``+infinity``.

    Parameters
    ----------
    x:
        input array. Should have a floating-point data type.

    Returns
    -------
    out:
        an array containing the evaluated base ``2`` logarithm for each element in ``x``. The returned array must have a floating-point data type determined by :ref:`type-promotion`.
    """
    return _cur_framework(x).log2(x)


def log1p(x: Union[ivy.Array, ivy.NativeArray])\
        -> ivy.Array:
    """
    Calculates an implementation-dependent approximation to log(1+x), where log refers to the natural (base e)
    logarithm.

    Parameters
    ----------
    x:
        input array.

    Returns
    -------
    out:
        a new array containing the evaluated result for each element in x.
    """
    return _cur_framework(x).log1p(x)


def isnan(x: Union[ivy.Array, ivy.NativeArray])\
        -> ivy.Array:
    """
    Tests each element ``x_i`` of the input array ``x`` to determine whether the element is ``NaN``.

    Parameters
    ----------
    x:
        input array. Should have a numeric data type.

    Returns
    -------
    out:
        an array containing test results. An element ``out_i`` is ``True`` if ``x_i`` is ``NaN`` and ``False`` otherwise. The returned array should have a data type of ``bool``.
    """
    return _cur_framework(x).isnan(x)


def less(x1: Union[ivy.Array, ivy.NativeArray],
         x2: Union[ivy.Array, ivy.NativeArray])\
        -> ivy.Array:
    """
    Computes the truth value of ``x1_i < x2_i`` for each element ``x1_i`` of the input array ``x1`` with the respective element ``x2_i`` of the input array ``x2``.

    Parameters
    ----------
    x1:
        first input array. Should have a numeric data type.
    x2:
        second input array. Must be compatible with ``x1`` (see :ref:`broadcasting`). Should have a numeric data type.

    Returns
    -------
    out:
        an array containing the element-wise results. The returned array must have a data type of ``bool``.
    """
    return _cur_framework(x1).less(x1,x2)


def cos(x: Union[ivy.Array, ivy.NativeArray])\
        -> ivy.Array:
    """
    Calculates an implementation-dependent approximation to the cosine, having domain ``(-infinity, +infinity)`` and codomain ``[-1, +1]``, for each element ``x_i`` of the input array ``x``. Each element ``x_i`` is assumed to be expressed in radians.

    **Special cases**

    For floating-point operands,

    - If ``x_i`` is ``NaN``, the result is ``NaN``.
    - If ``x_i`` is ``+0``, the result is ``1``.
    - If ``x_i`` is ``-0``, the result is ``1``.
    - If ``x_i`` is ``+infinity``, the result is ``NaN``.
    - If ``x_i`` is ``-infinity``, the result is ``NaN``.

    Parameters
    ----------
    x:
        input array whose elements are each expressed in radians. Should have a floating-point data type.

    Returns
    -------
    out:
        an array containing the cosine of each element in ``x``. The returned array must have a floating-point data type determined by :ref:`type-promotion`.
        """
    return _cur_framework(x).cos(x)


def logical_not(x: Union[ivy.Array, ivy.NativeArray])\
        -> ivy.Array:
    """
    Computes the logical NOT for each element ``x_i`` of the input array ``x``.

    .. note::
       While this specification recommends that this function only accept input arrays having a boolean data type, specification-compliant array libraries may choose to accept input arrays having numeric data types. If non-boolean data types are supported, zeros must be considered the equivalent of ``False``, while non-zeros must be considered the equivalent of ``True``.

    Parameters
    ----------
    x:
        input array. Should have a boolean data type.

    Returns
    -------
    out:
        an array containing the element-wise results. The returned array must have a data type of ``bool``.
    """
    return _cur_framework(x).logical_not(x)


def sin(x: Union[ivy.Array, ivy.NativeArray])\
        -> ivy.Array:
    """
    Calculates an implementation-dependent approximation to the sine, having domain ``(-infinity, +infinity)`` and codomain ``[-1, +1]``, for each element ``x_i`` of the input array ``x``. Each element ``x_i`` is assumed to be expressed in radians.

    **Special cases**

    For floating-point operands,

    - If ``x_i`` is ``NaN``, the result is ``NaN``.
    - If ``x_i`` is ``+0``, the result is ``+0``.
    - If ``x_i`` is ``-0``, the result is ``-0``.
    - If ``x_i`` is either ``+infinity`` or ``-infinity``, the result is ``NaN``.

    Parameters
    ----------
    x:
        input array whose elements are each expressed in radians. Should have a floating-point data type.

    Returns
    -------
    out:
        an array containing the sine of each element in ``x``. The returned array must have a floating-point data type determined by :ref:`type-promotion`.
    """
    return _cur_framework(x).sin(x)<|MERGE_RESOLUTION|>--- conflicted
+++ resolved
@@ -73,18 +73,24 @@
     return _cur_framework(x).isfinite(x)
 
 
-<<<<<<< HEAD
-def isinf(x: ivy.Array) -> ivy.Array:
-    """
-    Returns boolean map at locations where the input is +/- infinity (inf).
-
-    :param x: input array. Should have a numeric data type.
-    :type x: array
-    :return: Boolean values for where the values of the array are inf.
+def isinf(x: Union[ivy.Array, ivy.NativeArray])\
+        -> ivy.Array:
+    """
+    Tests each element x_i of the input array x to determine if equal to positive or negative infinity.
+
+    Parameters
+    ----------
+    x:
+        input array. Should have a numeric data type.
+
+    Returns
+    -------
+    out:
+        an array containing test results. An element out_i is True if x_i is either positive or negative infinity and False otherwise. The returned array must have a data type of bool.
     """
     return _cur_framework(x).isinf(x)
 
-=======
+
 def less_equal(x1: Union[ivy.Array, ivy.NativeArray], x2: Union[ivy.Array, ivy.NativeArray]) -> ivy.Array:
     """
     Computes the truth value of x1_i <= x2_i for each element x1_i of the input array x1 with the respective
@@ -95,7 +101,6 @@
     :return: an array containing the element-wise results. The returned array must have a data type of bool.
     """
     return _cur_framework(x1, x2).less_equal(x1, x2)
->>>>>>> c332cb31
 
 
 def asinh(x: Union[ivy.Array, ivy.NativeArray])\
