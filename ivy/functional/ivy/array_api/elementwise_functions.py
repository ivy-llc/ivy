# local
import ivy
from typing import Union
from ivy.framework_handler import current_framework as _cur_framework


def bitwise_and(x1: Union[ivy.Array, ivy.NativeArray],
                x2: Union[ivy.Array, ivy.NativeArray])\
        -> ivy.Array:
    """
    Computes the bitwise AND of the underlying binary representation of each element x1_i of the input array x1 with
    the respective element x2_i of the input array x2.

    :param x1: first input array. Should have an integer or boolean data type.
    :param x2: second input array. Must be compatible with x1 (see Broadcasting). Should have an integer or
               boolean data type.
    :return: an array containing the element-wise results. The returned array must have a data type determined
             by Type Promotion Rules.
    """
    return _cur_framework(x1, x2).bitwise_and(x1, x2)


def isfinite(x: Union[ivy.Array, ivy.NativeArray])\
        -> ivy.Array:
    """
    Tests each element x_i of the input array x to determine if finite (i.e., not NaN and not equal to positive
    or negative infinity).

    :param x: input array. Should have a numeric data type.
    :return: an array containing test results. An element out_i is True if x_i is finite and False otherwise.
             The returned array must have a data type of bool.
    """
    return _cur_framework(x).isfinite(x)

<<<<<<< HEAD
def sqrt(x: ivy.Array) -> ivy.Array:

    """
    Calculates the square root, having domain [0, +infinity] and codomain [0, +infinity], for each element x_i of the
    input array x. After rounding, each result must be indistinguishable from the infinitely precise result (as required
     by IEEE 754).

     :param x: input array. Should have a floating-point data type.
     :return: an array containing the square root of each element in x. The returned array must have a floating-point
     data type determined by Type Promotion Rules.
    """
    return _cur_framework(x).sqrt(x)
=======

def cosh(x: Union[ivy.Array, ivy.NativeArray])\
        -> ivy.Array:
    """
    Returns a new array with the hyperbolic cosine of the elements of x.

    :param x: Input array.
    :return: A new array with the hyperbolic cosine of the elements of x.
    """
    return _cur_framework(x).cosh(x)


def isnan(x: Union[ivy.Array, ivy.NativeArray])\
        -> Union[ivy.Array, ivy.NativeArray]:
    """
    Returns boolean map at locations where the input is not a number (nan).

    :param x: Input array.
    :type x: array
    :return: Boolean values for where the values of the array are nan.
    """
    return _cur_framework(x).isnan(x)


def less(x1: Union[ivy.Array, ivy.NativeArray],x2: Union[ivy.Array, ivy.NativeArray], f: ivy.Framework = None)\
        -> ivy.Array:
    """
    Computes the truth value of x1_i < x2_i for each element x1_i of the input array x1 with the respective 
    element x2_i of the input array x2.

    :param x1: Input array.
    :type x1: array
    :param x2: Input array.
    :type x2: array
    :param f: Machine learning framework. Inferred from inputs if None.
    :type f: ml_framework, optional
    :return: an array containing the element-wise results. The returned array must have a data type of bool.
    """
    return _cur_framework(x1,f=f).less(x1,x2)   


def cos(x: Union[ivy.Array, ivy.NativeArray])\
        -> ivy.Array:
    """
    Computes trigonometric cosine element-wise.

    :param x: Input array, in radians (2*pi radian equals 360 degrees).
    :return: The cosine of x element-wise.
    """
    return _cur_framework(x).cos(x)


def logical_not(x: Union[ivy.Array, ivy.NativeArray])\
        -> ivy.Array:
    """
    Computes the truth value of NOT x element-wise.

    :param x: Input array.
    :return: Boolean result of the logical NOT operation applied element-wise to x.
    """
    return _cur_framework(x).logical_not(x)
>>>>>>> e78ae197
<|MERGE_RESOLUTION|>--- conflicted
+++ resolved
@@ -32,7 +32,7 @@
     """
     return _cur_framework(x).isfinite(x)
 
-<<<<<<< HEAD
+
 def sqrt(x: ivy.Array) -> ivy.Array:
 
     """
@@ -45,7 +45,7 @@
      data type determined by Type Promotion Rules.
     """
     return _cur_framework(x).sqrt(x)
-=======
+
 
 def cosh(x: Union[ivy.Array, ivy.NativeArray])\
         -> ivy.Array:
@@ -106,5 +106,4 @@
     :param x: Input array.
     :return: Boolean result of the logical NOT operation applied element-wise to x.
     """
-    return _cur_framework(x).logical_not(x)
->>>>>>> e78ae197
+    return _cur_framework(x).logical_not(x)