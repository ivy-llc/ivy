# local
import ivy
from typing import Union
from ivy.framework_handler import current_framework as _cur_framework


def bitwise_and(x1: Union[ivy.Array, ivy.NativeArray],
                x2: Union[ivy.Array, ivy.NativeArray])\
        -> ivy.Array:
    """
    Computes the bitwise AND of the underlying binary representation of each element ``x1_i`` of the input array ``x1`` with the respective element ``x2_i`` of the input array ``x2``.

    Parameters
    ----------
    x1:
        first input array. Should have an integer or boolean data type.
    x2:
        second input array. Must be compatible with ``x1`` (see :ref:`broadcasting`). Should have an integer or boolean data type.

    Returns
    -------
    out:
        an array containing the element-wise results. The returned array must have a data type determined by :ref:`type-promotion`.
    """
    return _cur_framework(x1, x2).bitwise_and(x1, x2)


def ceil(x: Union[ivy.Array, ivy.NativeArray])\
        -> ivy.Array:
    """
    Rounds each element ``x_i`` of the input array ``x`` to the smallest (i.e., closest to ``-infinity``) integer-valued number that is not less than ``x_i``.

    **Special cases**

    - If ``x_i`` is already integer-valued, the result is ``x_i``.

    For floating-point operands,

    - If ``x_i`` is ``+infinity``, the result is ``+infinity``.
    - If ``x_i`` is ``-infinity``, the result is ``-infinity``.
    - If ``x_i`` is ``+0``, the result is ``+0``.
    - If ``x_i`` is ``-0``, the result is ``-0``.
    - If ``x_i`` is ``NaN``, the result is ``NaN``.

    Parameters
    ----------
    x:
        input array. Should have a numeric data type.

    Returns
    -------
    out:
        an array containing the rounded result for each element in ``x``. The returned array must have the same data type as ``x``.
    """
    return _cur_framework(x).ceil(x)


def isfinite(x: Union[ivy.Array, ivy.NativeArray])\
        -> ivy.Array:
    """
    Tests each element ``x_i`` of the input array ``x`` to determine if finite (i.e., not ``NaN`` and not equal to positive or negative infinity).

    Parameters
    ----------
    x:
       input array. Should have a numeric data type.

    Returns
    -------
    out:
       an array containing test results. An element ``out_i`` is ``True`` if ``x_i`` is finite and ``False`` otherwise. The returned array must have a data type of ``bool``.
    """
    return _cur_framework(x).isfinite(x)


def less_equal(x1: Union[ivy.Array, ivy.NativeArray], x2: Union[ivy.Array, ivy.NativeArray]) -> ivy.Array:
    """
    Computes the truth value of x1_i <= x2_i for each element x1_i of the input array x1 with the respective
    element x2_i of the input array x2.

    :param x1: first input array. May have any data type.
    :param x2: second input array. Must be compatible with x1 (with Broadcasting). May have any data type.
    :return: an array containing the element-wise results. The returned array must have a data type of bool.
    """
    return _cur_framework(x1, x2).less_equal(x1, x2)


def asinh(x: Union[ivy.Array, ivy.NativeArray])\
        -> ivy.Array:
    """
    Calculates an implementation-dependent approximation to the inverse hyperbolic sine, having domain ``[-infinity, +infinity]`` and codomain ``[-infinity, +infinity]``, for each element ``x_i`` in the input array ``x``.

    **Special cases**

    For floating-point operands,

    - If ``x_i`` is ``NaN``, the result is ``NaN``.
    - If ``x_i`` is ``+0``, the result is ``+0``.
    - If ``x_i`` is ``-0``, the result is ``-0``.
    - If ``x_i`` is ``+infinity``, the result is ``+infinity``.
    - If ``x_i`` is ``-infinity``, the result is ``-infinity``.

    Parameters
    ----------
    x:
        input array whose elements each represent the area of a hyperbolic sector. Should have a floating-point data type.

    Returns
    -------
    out:
        an array containing the inverse hyperbolic sine of each element in ``x``. The returned array must have a floating-point data type determined by :ref:`type-promotion`.
    """
    return _cur_framework(x).asinh(x)


def sqrt(x: Union[ivy.Array, ivy.NativeArray])\
        -> ivy.Array:
    """
    Calculates the square root, having domain ``[0, +infinity]`` and codomain ``[0, +infinity]``, for each element ``x_i`` of the input array ``x``. After rounding, each result must be indistinguishable from the infinitely precise result (as required by IEEE 754).
    **Special cases**

    For floating-point operands,

    - If ``x_i`` is ``NaN``, the result is ``NaN``.
    - If ``x_i`` is less than ``0``, the result is ``NaN``.
    - If ``x_i`` is ``+0``, the result is ``+0``.
    - If ``x_i`` is ``-0``, the result is ``-0``.
    - If ``x_i`` is ``+infinity``, the result is ``+infinity``.

    Parameters
    ----------
    x:
        input array. Should have a floating-point data type.

    Returns
    -------
    out:
        an array containing the square root of each element in ``x``. The returned array must have a floating-point data type determined by :ref:`type-promotion`.
    """
    return _cur_framework(x).sqrt(x)


def cosh(x: Union[ivy.Array, ivy.NativeArray])\
        -> ivy.Array:
    """
    Calculates an implementation-dependent approximation to the hyperbolic cosine, having domain ``[-infinity, +infinity]`` and codomain ``[-infinity, +infinity]``, for each element ``x_i`` in the input array ``x``.

    **Special cases**

    For floating-point operands,

    - If ``x_i`` is ``NaN``, the result is ``NaN``.
    - If ``x_i`` is ``+0``, the result is ``1``.
    - If ``x_i`` is ``-0``, the result is ``1``.
    - If ``x_i`` is ``+infinity``, the result is ``+infinity``.
    - If ``x_i`` is ``-infinity``, the result is ``+infinity``.

    Parameters
    ----------
    x:
        input array whose elements each represent a hyperbolic angle. Should have a floating-point data type.

    Returns
    -------
    out:
        an array containing the hyperbolic cosine of each element in ``x``. The returned array must have a floating-point data type determined by :ref:`type-promotion`.
    """

    return _cur_framework(x).cosh(x)


def log2(x: Union[ivy.Array, ivy.NativeArray])\
        -> ivy.Array:
    """
    Calculates an implementation-dependent approximation to the base ``2`` logarithm, having domain ``[0, +infinity]`` and codomain ``[-infinity, +infinity]``, for each element ``x_i`` of the input array ``x``.

    **Special cases**

    For floating-point operands,

    - If ``x_i`` is ``NaN``, the result is ``NaN``.
    - If ``x_i`` is less than ``0``, the result is ``NaN``.
    - If ``x_i`` is either ``+0`` or ``-0``, the result is ``-infinity``.
    - If ``x_i`` is ``1``, the result is ``+0``.
    - If ``x_i`` is ``+infinity``, the result is ``+infinity``.

    Parameters
    ----------
    x:
        input array. Should have a floating-point data type.

    Returns
    -------
    out:
        an array containing the evaluated base ``2`` logarithm for each element in ``x``. The returned array must have a floating-point data type determined by :ref:`type-promotion`.
    """
    return _cur_framework(x).log2(x)


def log1p(x: Union[ivy.Array, ivy.NativeArray])\
        -> ivy.Array:
    """
    Calculates an implementation-dependent approximation to log(1+x), where log refers to the natural (base e)
    logarithm.

    Parameters
    ----------
    x:
        input array.

    Returns
    -------
    out:
        a new array containing the evaluated result for each element in x.
    """
    return _cur_framework(x).log1p(x)


def isnan(x: Union[ivy.Array, ivy.NativeArray])\
        -> ivy.Array:
    """
    Tests each element ``x_i`` of the input array ``x`` to determine whether the element is ``NaN``.

    Parameters
    ----------
    x:
        input array. Should have a numeric data type.

    Returns
    -------
    out:
        an array containing test results. An element ``out_i`` is ``True`` if ``x_i`` is ``NaN`` and ``False`` otherwise. The returned array should have a data type of ``bool``.
    """
    return _cur_framework(x).isnan(x)


def less(x1: Union[ivy.Array, ivy.NativeArray],
         x2: Union[ivy.Array, ivy.NativeArray])\
        -> ivy.Array:
    """
    Computes the truth value of ``x1_i < x2_i`` for each element ``x1_i`` of the input array ``x1`` with the respective element ``x2_i`` of the input array ``x2``.

    Parameters
    ----------
    x1:
        first input array. Should have a numeric data type.
    x2:
        second input array. Must be compatible with ``x1`` (see :ref:`broadcasting`). Should have a numeric data type.

    Returns
    -------
    out:
        an array containing the element-wise results. The returned array must have a data type of ``bool``.
    """
    return _cur_framework(x1).less(x1,x2)


def cos(x: Union[ivy.Array, ivy.NativeArray])\
        -> ivy.Array:
    """
    Calculates an implementation-dependent approximation to the cosine, having domain ``(-infinity, +infinity)`` and codomain ``[-1, +1]``, for each element ``x_i`` of the input array ``x``. Each element ``x_i`` is assumed to be expressed in radians.

    **Special cases**

    For floating-point operands,

    - If ``x_i`` is ``NaN``, the result is ``NaN``.
    - If ``x_i`` is ``+0``, the result is ``1``.
    - If ``x_i`` is ``-0``, the result is ``1``.
    - If ``x_i`` is ``+infinity``, the result is ``NaN``.
    - If ``x_i`` is ``-infinity``, the result is ``NaN``.

    Parameters
    ----------
    x:
        input array whose elements are each expressed in radians. Should have a floating-point data type.

    Returns
    -------
    out:
        an array containing the cosine of each element in ``x``. The returned array must have a floating-point data type determined by :ref:`type-promotion`.
        """
    return _cur_framework(x).cos(x)


def logical_not(x: Union[ivy.Array, ivy.NativeArray])\
        -> ivy.Array:
    """
    Computes the logical NOT for each element ``x_i`` of the input array ``x``.

    .. note::
       While this specification recommends that this function only accept input arrays having a boolean data type, specification-compliant array libraries may choose to accept input arrays having numeric data types. If non-boolean data types are supported, zeros must be considered the equivalent of ``False``, while non-zeros must be considered the equivalent of ``True``.

    Parameters
    ----------
    x:
        input array. Should have a boolean data type.

    Returns
    -------
    out:
        an array containing the element-wise results. The returned array must have a data type of ``bool``.
    """
    return _cur_framework(x).logical_not(x)


def sin(x: Union[ivy.Array, ivy.NativeArray])\
        -> ivy.Array:
    """
    Calculates an implementation-dependent approximation to the sine, having domain ``(-infinity, +infinity)`` and codomain ``[-1, +1]``, for each element ``x_i`` of the input array ``x``. Each element ``x_i`` is assumed to be expressed in radians.

    **Special cases**

    For floating-point operands,

    - If ``x_i`` is ``NaN``, the result is ``NaN``.
    - If ``x_i`` is ``+0``, the result is ``+0``.
    - If ``x_i`` is ``-0``, the result is ``-0``.
    - If ``x_i`` is either ``+infinity`` or ``-infinity``, the result is ``NaN``.

    Parameters
    ----------
    x:
        input array whose elements are each expressed in radians. Should have a floating-point data type.

    Returns
    -------
    out:
        an array containing the sine of each element in ``x``. The returned array must have a floating-point data type determined by :ref:`type-promotion`.
    """
<<<<<<< HEAD
    return _cur_framework(x).logical_not(x)

def negative(x: Union[ivy.Array, ivy.NativeArray]) -> ivy.Array:
    """
    Computes the numerical negative of each element
    
    :param x: Input array
    :return: an array containing the evaluated result for each element in x 
    """
    return _cur_framework(x).negative(x)
=======
    return _cur_framework(x).sin(x)
>>>>>>> c332cb31
<|MERGE_RESOLUTION|>--- conflicted
+++ resolved
@@ -328,8 +328,8 @@
     out:
         an array containing the sine of each element in ``x``. The returned array must have a floating-point data type determined by :ref:`type-promotion`.
     """
-<<<<<<< HEAD
-    return _cur_framework(x).logical_not(x)
+    return _cur_framework(x).sin(x)
+
 
 def negative(x: Union[ivy.Array, ivy.NativeArray]) -> ivy.Array:
     """
@@ -338,7 +338,4 @@
     :param x: Input array
     :return: an array containing the evaluated result for each element in x 
     """
-    return _cur_framework(x).negative(x)
-=======
-    return _cur_framework(x).sin(x)
->>>>>>> c332cb31
+    return _cur_framework(x).negative(x)