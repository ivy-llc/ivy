--- conflicted
+++ resolved
@@ -34,19 +34,6 @@
     """
     return _cur_framework(x).isfinite(x)
 
-<<<<<<< HEAD
-def tanh(x: ivy.Array) -> ivy.Array:
-    """
-    Calculates an implementation-dependent approximation to the hyperbolic tangent,
-    having domain [-infinity, +infinity] and codomain [-1, +1], for each element x_i of the input array x.
-
-    :param x: input array whose elements each represent a hyperbolic angle. Should have a floating-point
-            data type.
-    :return: an array containing the hyperbolic tangent of each element in x. The returned array must
-            have a floating-point data type
-    """
-    return _cur_framework(x).tanh(x)
-=======
 
 def asinh(x: Union[ivy.Array, ivy.NativeArray])\
         -> ivy.Array:
@@ -156,4 +143,15 @@
     :return: Boolean result of the logical NOT operation applied element-wise to x.
     """
     return _cur_framework(x).logical_not(x)
->>>>>>> 351c6b75
+
+def tanh(x: ivy.Array) -> ivy.Array:
+    """
+    Calculates an implementation-dependent approximation to the hyperbolic tangent,
+    having domain [-infinity, +infinity] and codomain [-1, +1], for each element x_i of the input array x.
+
+    :param x: input array whose elements each represent a hyperbolic angle. Should have a floating-point
+            data type.
+    :return: an array containing the hyperbolic tangent of each element in x. The returned array must
+            have a floating-point data type
+    """
+    return _cur_framework(x).tanh(x)