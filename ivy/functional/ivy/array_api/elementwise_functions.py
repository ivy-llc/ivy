--- conflicted
+++ resolved
@@ -33,8 +33,8 @@
     return _cur_framework(x).isfinite(x)
 
 
-<<<<<<< HEAD
-def cosh(x: Union[ivy.Array, ivy.NativeArray]) -> ivy.Array:
+def cosh(x: Union[ivy.Array, ivy.NativeArray])\
+        -> ivy.Array:
     """
     Returns a new array with the hyperbolic cosine of the elements of x.
 
@@ -44,11 +44,8 @@
     return _cur_framework(x).cosh(x)
 
 
-def cos(x: Union[ivy.Array, ivy.NativeArray]) -> ivy.Array:
-=======
 def cos(x: Union[ivy.Array, ivy.NativeArray])\
         -> ivy.Array:
->>>>>>> 06ad8107
     """
     Computes trigonometric cosine element-wise.
 
