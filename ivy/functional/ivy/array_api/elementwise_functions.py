# local
import ivy
from typing import Union
from ivy.framework_handler import current_framework as _cur_framework


def bitwise_and(x1: Union[ivy.Array, ivy.NativeArray],
                x2: Union[ivy.Array, ivy.NativeArray])\
        -> ivy.Array:
<<<<<<< HEAD
    """
    Computes the bitwise AND of the underlying binary representation of each element x1_i of the input array x1 with
    the respective element x2_i of the input array x2.

    :param x1: first input array. Should have an integer or boolean data type.
    :param x2: second input array. Must be compatible with x1 (see Broadcasting). Should have an integer or
               boolean data type.
    :return: an array containing the element-wise results. The returned array must have a data type determined
             by Type Promotion Rules.
    """
    return _cur_framework(x1, x2).bitwise_and(x1, x2)


def isfinite(x: Union[ivy.Array, ivy.NativeArray])\
        -> ivy.Array:
=======
>>>>>>> 44b39991
    """
    Computes the bitwise AND of the underlying binary representation of each element ``x1_i`` of the input array ``x1`` with the respective element ``x2_i`` of the input array ``x2``.

    Parameters
    ----------
    x1:
        first input array. Should have an integer or boolean data type.
    x2:
        second input array. Must be compatible with ``x1`` (see :ref:`broadcasting`). Should have an integer or boolean data type.

    Returns
    -------
    out:
        an array containing the element-wise results. The returned array must have a data type determined by :ref:`type-promotion`.
    """
    return _cur_framework(x1, x2).bitwise_and(x1, x2)


def ceil(x: Union[ivy.Array, ivy.NativeArray])\
        -> ivy.Array:
    """
    Rounds each element ``x_i`` of the input array ``x`` to the smallest (i.e., closest to ``-infinity``) integer-valued number that is not less than ``x_i``.

    **Special cases**

    - If ``x_i`` is already integer-valued, the result is ``x_i``.

    For floating-point operands,

    - If ``x_i`` is ``+infinity``, the result is ``+infinity``.
    - If ``x_i`` is ``-infinity``, the result is ``-infinity``.
    - If ``x_i`` is ``+0``, the result is ``+0``.
    - If ``x_i`` is ``-0``, the result is ``-0``.
    - If ``x_i`` is ``NaN``, the result is ``NaN``.

    Parameters
    ----------
    x:
        input array. Should have a numeric data type.

    Returns
    -------
    out:
        an array containing the rounded result for each element in ``x``. The returned array must have the same data type as ``x``.
    """
    return _cur_framework(x).ceil(x)


def isfinite(x: Union[ivy.Array, ivy.NativeArray])\
        -> ivy.Array:
    """
    Tests each element ``x_i`` of the input array ``x`` to determine if finite (i.e., not ``NaN`` and not equal to positive or negative infinity).

    Parameters
    ----------
    x:
       input array. Should have a numeric data type.

    Returns
    -------
    out:
       an array containing test results. An element ``out_i`` is ``True`` if ``x_i`` is finite and ``False`` otherwise. The returned array must have a data type of ``bool``.
    """
    return _cur_framework(x).isfinite(x)


def less_equal(x1: Union[ivy.Array, ivy.NativeArray], x2: Union[ivy.Array, ivy.NativeArray]) -> ivy.Array:
    """
    Computes the truth value of x1_i <= x2_i for each element x1_i of the input array x1 with the respective
    element x2_i of the input array x2.

    :param x1: first input array. May have any data type.
    :param x2: second input array. Must be compatible with x1 (with Broadcasting). May have any data type.
    :return: an array containing the element-wise results. The returned array must have a data type of bool.
    """
    return _cur_framework(x1, x2).less_equal(x1, x2)


def asinh(x: Union[ivy.Array, ivy.NativeArray])\
        -> ivy.Array:
    """
    Calculates an implementation-dependent approximation to the inverse hyperbolic sine, having domain ``[-infinity, +infinity]`` and codomain ``[-infinity, +infinity]``, for each element ``x_i`` in the input array ``x``.

    **Special cases**

    For floating-point operands,

    - If ``x_i`` is ``NaN``, the result is ``NaN``.
    - If ``x_i`` is ``+0``, the result is ``+0``.
    - If ``x_i`` is ``-0``, the result is ``-0``.
    - If ``x_i`` is ``+infinity``, the result is ``+infinity``.
    - If ``x_i`` is ``-infinity``, the result is ``-infinity``.

    Parameters
    ----------
    x:
        input array whose elements each represent the area of a hyperbolic sector. Should have a floating-point data type.

    Returns
    -------
    out:
        an array containing the inverse hyperbolic sine of each element in ``x``. The returned array must have a floating-point data type determined by :ref:`type-promotion`.
    """
    return _cur_framework(x).asinh(x)


def sqrt(x: Union[ivy.Array, ivy.NativeArray])\
        -> ivy.Array:
    """
    Calculates the square root, having domain ``[0, +infinity]`` and codomain ``[0, +infinity]``, for each element ``x_i`` of the input array ``x``. After rounding, each result must be indistinguishable from the infinitely precise result (as required by IEEE 754).
    **Special cases**

    For floating-point operands,

    - If ``x_i`` is ``NaN``, the result is ``NaN``.
    - If ``x_i`` is less than ``0``, the result is ``NaN``.
    - If ``x_i`` is ``+0``, the result is ``+0``.
    - If ``x_i`` is ``-0``, the result is ``-0``.
    - If ``x_i`` is ``+infinity``, the result is ``+infinity``.

    Parameters
    ----------
    x:
        input array. Should have a floating-point data type.

    Returns
    -------
    out:
        an array containing the square root of each element in ``x``. The returned array must have a floating-point data type determined by :ref:`type-promotion`.
    """
    return _cur_framework(x).sqrt(x)


def cosh(x: Union[ivy.Array, ivy.NativeArray])\
        -> ivy.Array:
    """
    Calculates an implementation-dependent approximation to the hyperbolic cosine, having domain ``[-infinity, +infinity]`` and codomain ``[-infinity, +infinity]``, for each element ``x_i`` in the input array ``x``.

    **Special cases**

    For floating-point operands,

    - If ``x_i`` is ``NaN``, the result is ``NaN``.
    - If ``x_i`` is ``+0``, the result is ``1``.
    - If ``x_i`` is ``-0``, the result is ``1``.
    - If ``x_i`` is ``+infinity``, the result is ``+infinity``.
    - If ``x_i`` is ``-infinity``, the result is ``+infinity``.

    Parameters
    ----------
    x:
        input array whose elements each represent a hyperbolic angle. Should have a floating-point data type.

    Returns
    -------
    out:
        an array containing the hyperbolic cosine of each element in ``x``. The returned array must have a floating-point data type determined by :ref:`type-promotion`.
    """

    return _cur_framework(x).cosh(x)


def log2(x: Union[ivy.Array, ivy.NativeArray])\
        -> ivy.Array:
    """
    Calculates an implementation-dependent approximation to the base ``2`` logarithm, having domain ``[0, +infinity]`` and codomain ``[-infinity, +infinity]``, for each element ``x_i`` of the input array ``x``.

    **Special cases**

    For floating-point operands,

    - If ``x_i`` is ``NaN``, the result is ``NaN``.
    - If ``x_i`` is less than ``0``, the result is ``NaN``.
    - If ``x_i`` is either ``+0`` or ``-0``, the result is ``-infinity``.
    - If ``x_i`` is ``1``, the result is ``+0``.
    - If ``x_i`` is ``+infinity``, the result is ``+infinity``.

    Parameters
    ----------
    x:
        input array. Should have a floating-point data type.

    Returns
    -------
    out:
        an array containing the evaluated base ``2`` logarithm for each element in ``x``. The returned array must have a floating-point data type determined by :ref:`type-promotion`.
    """
    return _cur_framework(x).log2(x)


def log10(x: Union[ivy.Array, ivy.NativeArray])\
        -> ivy.Array:
    """
    Calculates an implementation-dependent approximation to the base ``10`` logarithm, having domain ``[0, +infinity]`` and codomain ``[-infinity, +infinity]``, for each element ``x_i`` of the input array ``x``.

    **Special cases**

    For floating-point operands,

    - If ``x_i`` is ``NaN``, the result is ``NaN``.
    - If ``x_i`` is less than ``0``, the result is ``NaN``.
    - If ``x_i`` is either ``+0`` or ``-0``, the result is ``-infinity``.
    - If ``x_i`` is ``1``, the result is ``+0``.
    - If ``x_i`` is ``+infinity``, the result is ``+infinity``.

    Parameters
    ----------
    x:
        input array. Should have a floating-point data type.

    Returns
    -------
    out:
        an array containing the evaluated base ``10`` logarithm for each element in ``x``. The returned array must have a floating-point data type determined by :ref:`type-promotion`.
    """
    return _cur_framework(x).log10(x)


def log1p(x: Union[ivy.Array, ivy.NativeArray])\
        -> ivy.Array:
    """
    Calculates an implementation-dependent approximation to log(1+x), where log refers to the natural (base e)
    logarithm.

    Parameters
    ----------
    x:
        input array.

    Returns
    -------
    out:
        a new array containing the evaluated result for each element in x.
    """
    return _cur_framework(x).log1p(x)


def isnan(x: Union[ivy.Array, ivy.NativeArray])\
        -> ivy.Array:
    """
    Tests each element ``x_i`` of the input array ``x`` to determine whether the element is ``NaN``.

    Parameters
    ----------
    x:
        input array. Should have a numeric data type.

    Returns
    -------
    out:
        an array containing test results. An element ``out_i`` is ``True`` if ``x_i`` is ``NaN`` and ``False`` otherwise. The returned array should have a data type of ``bool``.
    """
    return _cur_framework(x).isnan(x)


def less(x1: Union[ivy.Array, ivy.NativeArray],
         x2: Union[ivy.Array, ivy.NativeArray])\
        -> ivy.Array:
    """
    Computes the truth value of ``x1_i < x2_i`` for each element ``x1_i`` of the input array ``x1`` with the respective element ``x2_i`` of the input array ``x2``.

    Parameters
    ----------
    x1:
        first input array. Should have a numeric data type.
    x2:
        second input array. Must be compatible with ``x1`` (see :ref:`broadcasting`). Should have a numeric data type.

    Returns
    -------
    out:
        an array containing the element-wise results. The returned array must have a data type of ``bool``.
    """
    return _cur_framework(x1).less(x1,x2)


def cos(x: Union[ivy.Array, ivy.NativeArray])\
        -> ivy.Array:
    """
    Calculates an implementation-dependent approximation to the cosine, having domain ``(-infinity, +infinity)`` and codomain ``[-1, +1]``, for each element ``x_i`` of the input array ``x``. Each element ``x_i`` is assumed to be expressed in radians.

    **Special cases**

    For floating-point operands,

    - If ``x_i`` is ``NaN``, the result is ``NaN``.
    - If ``x_i`` is ``+0``, the result is ``1``.
    - If ``x_i`` is ``-0``, the result is ``1``.
    - If ``x_i`` is ``+infinity``, the result is ``NaN``.
    - If ``x_i`` is ``-infinity``, the result is ``NaN``.

    Parameters
    ----------
    x:
        input array whose elements are each expressed in radians. Should have a floating-point data type.

    Returns
    -------
    out:
        an array containing the cosine of each element in ``x``. The returned array must have a floating-point data type determined by :ref:`type-promotion`.
        """
    return _cur_framework(x).cos(x)


def logical_not(x: Union[ivy.Array, ivy.NativeArray])\
        -> ivy.Array:
    """
    Computes the logical NOT for each element ``x_i`` of the input array ``x``.

    .. note::
       While this specification recommends that this function only accept input arrays having a boolean data type, specification-compliant array libraries may choose to accept input arrays having numeric data types. If non-boolean data types are supported, zeros must be considered the equivalent of ``False``, while non-zeros must be considered the equivalent of ``True``.

    Parameters
    ----------
    x:
        input array. Should have a boolean data type.

    Returns
    -------
    out:
        an array containing the element-wise results. The returned array must have a data type of ``bool``.
    """
    return _cur_framework(x).logical_not(x)


def logical_or(x1: Union[ivy.Array, ivy.NativeArray], x2: Union[ivy.Array, ivy.NativeArray])\
        -> ivy.Array:
    """
    Computes the logical OR for each element ``x1_i`` of the input array ``x1`` with the respective element ``x2_i`` of the input array ``x2``.

    .. note::
       While this specification recommends that this function only accept input arrays having a boolean data type, specification-compliant array libraries may choose to accept input arrays having numeric data types. If non-boolean data types are supported, zeros must be considered the equivalent of ``False``, while non-zeros must be considered the equivalent of ``True``.

    Parameters
    ----------
    x1:
        first input array. Should have a boolean data type.
    x2:
        second input array. Must be compatible with ``x1`` (see :ref:`broadcasting`). Should have a boolean data type.

    Returns
    -------
    out:
        out (array) – an array containing the element-wise results. The returned array must have a data type of ``bool``.
    """
    return _cur_framework(x1, x2).logical_or(x1, x2)


def acosh(x: Union[ivy.Array, ivy.NativeArray])\
        -> ivy.Array:
    """
    Calculates an implementation-dependent approximation to the inverse hyperbolic cosine, having domain ``[+1, +infinity]`` and codomain ``[+0, +infinity]``, for each element ``x_i`` of the input array ``x``.
    
    **Special cases**

    For floating-point operands,
    
    - If ``x_i`` is ``NaN``, the result is ``NaN``.
    - If ``x_i`` is less than ``1``, the result is ``NaN``.
    - If ``x_i`` is ``1``, the result is ``+0``.
    - If ``x_i`` is ``+infinity``, the result is ``+infinity``.
    
    Parameters
    ----------
    x:
        input array whose elements each represent the area of a hyperbolic sector. Should have a floating-point data type.

    Returns
    -------
    out:
        an array containing the inverse hyperbolic cosine of each element in x. The returned array must have a floating-point data type determined by :ref:`type-promotion`.
    """
    return _cur_framework(x).acosh(x)
    

def sin(x: Union[ivy.Array, ivy.NativeArray])\
        -> ivy.Array:
    """
    Calculates an implementation-dependent approximation to the sine, having domain ``(-infinity, +infinity)`` and codomain ``[-1, +1]``, for each element ``x_i`` of the input array ``x``. Each element ``x_i`` is assumed to be expressed in radians.

    **Special cases**

    For floating-point operands,

    - If ``x_i`` is ``NaN``, the result is ``NaN``.
    - If ``x_i`` is ``+0``, the result is ``+0``.
    - If ``x_i`` is ``-0``, the result is ``-0``.
    - If ``x_i`` is either ``+infinity`` or ``-infinity``, the result is ``NaN``.

    Parameters
    ----------
    x:
        input array whose elements are each expressed in radians. Should have a floating-point data type.

    Returns
    -------
    out:
        an array containing the sine of each element in ``x``. The returned array must have a floating-point data type determined by :ref:`type-promotion`.
    """
    return _cur_framework(x).sin(x)


def negative(x: Union[ivy.Array, ivy.NativeArray]) -> ivy.Array:
    """
    Computes the numerical negative of each element
    
    :param x: Input array
    :return: an array containing the evaluated result for each element in x 
    """
    return _cur_framework(x).negative(x)

def tanh(x: Union[ivy.Array, ivy.NativeArray]) -> ivy.Array:
    """
    Calculates an implementation-dependent approximation to the hyperbolic tangent,
    having domain [-infinity, +infinity] and codomain [-1, +1], for each element x_i of the input array x.

    :param x: input array whose elements each represent a hyperbolic angle. Should have a floating-point
            data type.
    :return: an array containing the hyperbolic tangent of each element in x. The returned array must
            have a floating-point data type
    """
<<<<<<< HEAD
    return _cur_framework(x).isfinite(x)


def asinh(x: Union[ivy.Array, ivy.NativeArray])\
        -> ivy.Array:
    """
    Calculates an implementation-dependent approximation to the inverse hyperbolic sine, having domain
    ``[-infinity, +infinity]`` and codomain ``[-infinity, +infinity]``, for each element ``x_i`` in the input array ``x``.

    **Special cases**
    For floating-point operands,
    - If ``x_i`` is ``NaN``, the result is ``NaN``.
    - If ``x_i`` is ``+0``, the result is ``+0``.
    - If ``x_i`` is ``-0``, the result is ``-0``.
    - If ``x_i`` is ``+infinity``, the result is ``+infinity``.
    - If ``x_i`` is ``-infinity``, the result is ``-infinity``.

    :param x: input array whose elements each represent the area of a hyperbolic sector. Should have a floating-point
              data type.
    :return: an array containing the inverse hyperbolic sine of each element in ``x``. The returned array must have a
             floating-point data type determined by type-promotion.
    """
    return _cur_framework(x).asinh(x)


def sqrt(x: Union[ivy.Array, ivy.NativeArray])\
        -> ivy.Array:
    """
    Calculates the square root, having domain [0, +infinity] and codomain [0, +infinity], for each element x_i of the
    input array x. After rounding, each result must be indistinguishable from the infinitely precise result (as required
     by IEEE 754).

     :param x: input array. Should have a floating-point data type.
     :return: an array containing the square root of each element in x. The returned array must have a floating-point
     data type determined by Type Promotion Rules.
    """
    return _cur_framework(x).sqrt(x)


def cosh(x: Union[ivy.Array, ivy.NativeArray])\
        -> ivy.Array:
    """
    Returns a new array with the hyperbolic cosine of the elements of x.

    :param x: Input array.
    :return: A new array with the hyperbolic cosine of the elements of x.
    """
    return _cur_framework(x).cosh(x)


def isnan(x: Union[ivy.Array, ivy.NativeArray])\
        -> ivy.Array:
    """
    Returns boolean map at locations where the input is not a number (nan).

    :param x: Input array.
    :type x: array
    :return: Boolean values for where the values of the array are nan.
    """
    return _cur_framework(x).isnan(x)


def less(x1: Union[ivy.Array, ivy.NativeArray],
         x2: Union[ivy.Array, ivy.NativeArray])\
        -> ivy.Array:
    """
    Computes the truth value of x1_i < x2_i for each element x1_i of the input array x1 with the respective 
    element x2_i of the input array x2.

    :param x1: Input array.
    :type x1: array
    :param x2: Input array.
    :type x2: array
    :param f: Machine learning framework. Inferred from inputs if None.
    :type f: ml_framework, optional
    :return: an array containing the element-wise results. The returned array must have a data type of bool.
    """
    return _cur_framework(x1,f=f).less(x1,x2)   


def cos(x: Union[ivy.Array, ivy.NativeArray])\
        -> ivy.Array:
    """
    Computes trigonometric cosine element-wise.

    :param x: Input array, in radians (2*pi radian equals 360 degrees).
    :return: The cosine of x element-wise.
    """
    return _cur_framework(x).cos(x)


def logical_not(x: Union[ivy.Array, ivy.NativeArray])\
        -> ivy.Array:
    """
    Computes the truth value of NOT x element-wise.

    :param x: Input array.
    :return: Boolean result of the logical NOT operation applied element-wise to x.
    """
    return _cur_framework(x).logical_not(x)
=======
    return _cur_framework(x).tanh(x)
>>>>>>> 44b39991
<|MERGE_RESOLUTION|>--- conflicted
+++ resolved
@@ -7,24 +7,6 @@
 def bitwise_and(x1: Union[ivy.Array, ivy.NativeArray],
                 x2: Union[ivy.Array, ivy.NativeArray])\
         -> ivy.Array:
-<<<<<<< HEAD
-    """
-    Computes the bitwise AND of the underlying binary representation of each element x1_i of the input array x1 with
-    the respective element x2_i of the input array x2.
-
-    :param x1: first input array. Should have an integer or boolean data type.
-    :param x2: second input array. Must be compatible with x1 (see Broadcasting). Should have an integer or
-               boolean data type.
-    :return: an array containing the element-wise results. The returned array must have a data type determined
-             by Type Promotion Rules.
-    """
-    return _cur_framework(x1, x2).bitwise_and(x1, x2)
-
-
-def isfinite(x: Union[ivy.Array, ivy.NativeArray])\
-        -> ivy.Array:
-=======
->>>>>>> 44b39991
     """
     Computes the bitwise AND of the underlying binary representation of each element ``x1_i`` of the input array ``x1`` with the respective element ``x2_i`` of the input array ``x2``.
 
@@ -446,107 +428,4 @@
     :return: an array containing the hyperbolic tangent of each element in x. The returned array must
             have a floating-point data type
     """
-<<<<<<< HEAD
-    return _cur_framework(x).isfinite(x)
-
-
-def asinh(x: Union[ivy.Array, ivy.NativeArray])\
-        -> ivy.Array:
-    """
-    Calculates an implementation-dependent approximation to the inverse hyperbolic sine, having domain
-    ``[-infinity, +infinity]`` and codomain ``[-infinity, +infinity]``, for each element ``x_i`` in the input array ``x``.
-
-    **Special cases**
-    For floating-point operands,
-    - If ``x_i`` is ``NaN``, the result is ``NaN``.
-    - If ``x_i`` is ``+0``, the result is ``+0``.
-    - If ``x_i`` is ``-0``, the result is ``-0``.
-    - If ``x_i`` is ``+infinity``, the result is ``+infinity``.
-    - If ``x_i`` is ``-infinity``, the result is ``-infinity``.
-
-    :param x: input array whose elements each represent the area of a hyperbolic sector. Should have a floating-point
-              data type.
-    :return: an array containing the inverse hyperbolic sine of each element in ``x``. The returned array must have a
-             floating-point data type determined by type-promotion.
-    """
-    return _cur_framework(x).asinh(x)
-
-
-def sqrt(x: Union[ivy.Array, ivy.NativeArray])\
-        -> ivy.Array:
-    """
-    Calculates the square root, having domain [0, +infinity] and codomain [0, +infinity], for each element x_i of the
-    input array x. After rounding, each result must be indistinguishable from the infinitely precise result (as required
-     by IEEE 754).
-
-     :param x: input array. Should have a floating-point data type.
-     :return: an array containing the square root of each element in x. The returned array must have a floating-point
-     data type determined by Type Promotion Rules.
-    """
-    return _cur_framework(x).sqrt(x)
-
-
-def cosh(x: Union[ivy.Array, ivy.NativeArray])\
-        -> ivy.Array:
-    """
-    Returns a new array with the hyperbolic cosine of the elements of x.
-
-    :param x: Input array.
-    :return: A new array with the hyperbolic cosine of the elements of x.
-    """
-    return _cur_framework(x).cosh(x)
-
-
-def isnan(x: Union[ivy.Array, ivy.NativeArray])\
-        -> ivy.Array:
-    """
-    Returns boolean map at locations where the input is not a number (nan).
-
-    :param x: Input array.
-    :type x: array
-    :return: Boolean values for where the values of the array are nan.
-    """
-    return _cur_framework(x).isnan(x)
-
-
-def less(x1: Union[ivy.Array, ivy.NativeArray],
-         x2: Union[ivy.Array, ivy.NativeArray])\
-        -> ivy.Array:
-    """
-    Computes the truth value of x1_i < x2_i for each element x1_i of the input array x1 with the respective 
-    element x2_i of the input array x2.
-
-    :param x1: Input array.
-    :type x1: array
-    :param x2: Input array.
-    :type x2: array
-    :param f: Machine learning framework. Inferred from inputs if None.
-    :type f: ml_framework, optional
-    :return: an array containing the element-wise results. The returned array must have a data type of bool.
-    """
-    return _cur_framework(x1,f=f).less(x1,x2)   
-
-
-def cos(x: Union[ivy.Array, ivy.NativeArray])\
-        -> ivy.Array:
-    """
-    Computes trigonometric cosine element-wise.
-
-    :param x: Input array, in radians (2*pi radian equals 360 degrees).
-    :return: The cosine of x element-wise.
-    """
-    return _cur_framework(x).cos(x)
-
-
-def logical_not(x: Union[ivy.Array, ivy.NativeArray])\
-        -> ivy.Array:
-    """
-    Computes the truth value of NOT x element-wise.
-
-    :param x: Input array.
-    :return: Boolean result of the logical NOT operation applied element-wise to x.
-    """
-    return _cur_framework(x).logical_not(x)
-=======
-    return _cur_framework(x).tanh(x)
->>>>>>> 44b39991
+    return _cur_framework(x).tanh(x)