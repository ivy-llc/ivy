--- conflicted
+++ resolved
@@ -33,7 +33,6 @@
     return _cur_framework(x).isfinite(x)
 
 
-<<<<<<< HEAD
 def asinh(x):
     """
     Calculates an implementation-dependent approximation to the inverse hyperbolic sine.
@@ -42,7 +41,8 @@
     :return: A new array containing the inverse hyperbolic sine of each element in x.
     """
     return _cur_framework(x).asinh(x)
-=======
+
+
 def sqrt(x: ivy.Array) -> ivy.Array:
 
     """
@@ -55,7 +55,7 @@
      data type determined by Type Promotion Rules.
     """
     return _cur_framework(x).sqrt(x)
->>>>>>> e95cc57c
+
 
 
 def cosh(x: Union[ivy.Array, ivy.NativeArray])\
