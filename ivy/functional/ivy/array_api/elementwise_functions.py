--- conflicted
+++ resolved
@@ -332,6 +332,33 @@
     return _cur_framework(x).logical_not(x)
 
 
+def acos(x: Union[ivy.Array, ivy.NativeArray])\
+        -> ivy.Array:
+    """
+    Calculates an implementation-dependent approximation of the principal value of the inverse cosine, having domain [-1, +1] and codomain [+0, +π], for each element x_i of the input array x. Each element-wise result is expressed in radians.
+
+    **Special cases**
+
+    For floating-point operands,
+
+    - If x_i is NaN, the result is NaN.
+    - If x_i is greater than 1, the result is NaN.
+    - If x_i is less than -1, the result is NaN.
+    - If x_i is 1, the result is +0.
+    
+    Parameters
+    ----------
+    x:
+        input array. Should have a floating-point data type.
+
+    Returns
+    -------
+    out:
+        an array containing the inverse cosine of each element in x. The returned array must have a floating-point data type determined by :ref:`type-promotion`.
+    """
+    return _cur_framework(x).acos(x)
+
+
 def logical_or(x1: Union[ivy.Array, ivy.NativeArray], x2: Union[ivy.Array, ivy.NativeArray])\
         -> ivy.Array:
     """
@@ -418,6 +445,7 @@
     """
     return _cur_framework(x).negative(x)
 
+  
 def tanh(x: Union[ivy.Array, ivy.NativeArray]) -> ivy.Array:
     """
     Calculates an implementation-dependent approximation to the hyperbolic tangent,
@@ -428,34 +456,4 @@
     :return: an array containing the hyperbolic tangent of each element in x. The returned array must
             have a floating-point data type
     """
-<<<<<<< HEAD
-    return _cur_framework(x).logical_not(x)
-
-def acos(x: Union[ivy.Array, ivy.NativeArray])\
-        -> ivy.Array:
-    """
-    Calculates an implementation-dependent approximation of the principal value of the inverse cosine, having domain [-1, +1] and codomain [+0, +π], for each element x_i of the input array x. Each element-wise result is expressed in radians.
-
-    **Special cases**
-
-    For floating-point operands,
-
-    - If x_i is NaN, the result is NaN.
-    - If x_i is greater than 1, the result is NaN.
-    - If x_i is less than -1, the result is NaN.
-    - If x_i is 1, the result is +0.
-
-    Parameters
-    ----------
-    x:
-        input array. Should have a floating-point data type.
-
-    Returns
-    -------
-    out:
-        an array containing the inverse cosine of each element in x. The returned array must have a floating-point data type determined by :ref:`type-promotion`.
-    """
-    return _cur_framework(x).acos(x)
-=======
-    return _cur_framework(x).tanh(x)
->>>>>>> 561aba06
+    return _cur_framework(x).tanh(x)