# local
import ivy
from typing import Union
from ivy.framework_handler import current_framework as _cur_framework


def bitwise_and(x1: Union[ivy.Array, ivy.NativeArray],
                x2: Union[ivy.Array, ivy.NativeArray])\
        -> ivy.Array:
    """
    Computes the bitwise AND of the underlying binary representation of each element x1_i of the input array x1 with
    the respective element x2_i of the input array x2.

    :param x1: first input array. Should have an integer or boolean data type.
    :param x2: second input array. Must be compatible with x1 (see Broadcasting). Should have an integer or
               boolean data type.
    :return: an array containing the element-wise results. The returned array must have a data type determined
             by Type Promotion Rules.
    """
    return _cur_framework(x1, x2).bitwise_and(x1, x2)


def isfinite(x: Union[ivy.Array, ivy.NativeArray])\
        -> ivy.Array:
    """
    Tests each element x_i of the input array x to determine if finite (i.e., not NaN and not equal to positive
    or negative infinity).

    :param x: input array. Should have a numeric data type.
    :return: an array containing test results. An element out_i is True if x_i is finite and False otherwise.
             The returned array must have a data type of bool.
    """
    return _cur_framework(x).isfinite(x)


<<<<<<< HEAD
def isnan(x: Union[ivy.Array, ivy.NativeArray])\
        -> Union[ivy.Array, ivy.NativeArray]:
    """
    Returns boolean map at locations where the input is not a number (nan).

    :param x: Input array.
    :type x: array
    :return: Boolean values for where the values of the array are nan.
    """
    return _cur_framework(x).isnan(x)
=======
def less(x1: Union[ivy.Array, ivy.NativeArray],x2: Union[ivy.Array, ivy.NativeArray], f: ivy.Framework = None)\
        -> ivy.Array:
    """
    Computes the truth value of x1_i < x2_i for each element x1_i of the input array x1 with the respective 
    element x2_i of the input array x2.

    :param x1: Input array.
    :type x1: array
    :param x2: Input array.
    :type x2: array
    :param f: Machine learning framework. Inferred from inputs if None.
    :type f: ml_framework, optional
    :return: an array containing the element-wise results. The returned array must have a data type of bool.
    """
    return _cur_framework(x1,f=f).less(x1,x2)   


def cos(x: Union[ivy.Array, ivy.NativeArray])\
        -> ivy.Array:
    """
    Computes trigonometric cosine element-wise.

    :param x: Input array, in radians (2*pi radian equals 360 degrees).
    :return: The cosine of x element-wise.
    """
    return _cur_framework(x).cos(x)


def logical_not(x: Union[ivy.Array, ivy.NativeArray])\
        -> ivy.Array:
    """
    Computes the truth value of NOT x element-wise.

    :param x: Input array.
    :return: Boolean result of the logical NOT operation applied element-wise to x.
    """
    return _cur_framework(x).logical_not(x)
>>>>>>> eaf98417
<|MERGE_RESOLUTION|>--- conflicted
+++ resolved
@@ -33,7 +33,6 @@
     return _cur_framework(x).isfinite(x)
 
 
-<<<<<<< HEAD
 def isnan(x: Union[ivy.Array, ivy.NativeArray])\
         -> Union[ivy.Array, ivy.NativeArray]:
     """
@@ -44,7 +43,8 @@
     :return: Boolean values for where the values of the array are nan.
     """
     return _cur_framework(x).isnan(x)
-=======
+
+
 def less(x1: Union[ivy.Array, ivy.NativeArray],x2: Union[ivy.Array, ivy.NativeArray], f: ivy.Framework = None)\
         -> ivy.Array:
     """
@@ -81,5 +81,4 @@
     :param x: Input array.
     :return: Boolean result of the logical NOT operation applied element-wise to x.
     """
-    return _cur_framework(x).logical_not(x)
->>>>>>> eaf98417
+    return _cur_framework(x).logical_not(x)