--- conflicted
+++ resolved
@@ -200,8 +200,7 @@
     return _cur_framework(x).log2(x)
 
 
-<<<<<<< HEAD
-=======
+
 def log10(x: Union[ivy.Array, ivy.NativeArray])\
         -> ivy.Array:
     """
@@ -229,7 +228,7 @@
     """
     return _cur_framework(x).log10(x)
 
->>>>>>> e61dc90b
+
 
 def log1p(x: Union[ivy.Array, ivy.NativeArray])\
         -> ivy.Array:
@@ -340,7 +339,6 @@
     return _cur_framework(x).logical_not(x)
 
 
-<<<<<<< HEAD
 
 
 def divide(x1: Union[ivy.Array, ivy.NativeArray],
@@ -394,7 +392,6 @@
 
 
   
-=======
 def logical_or(x1: Union[ivy.Array, ivy.NativeArray], x2: Union[ivy.Array, ivy.NativeArray])\
         -> ivy.Array:
     """
@@ -418,7 +415,7 @@
     return _cur_framework(x1, x2).logical_or(x1, x2)
 
 
->>>>>>> e61dc90b
+  
 def acosh(x: Union[ivy.Array, ivy.NativeArray])\
         -> ivy.Array:
     """
