--- conflicted
+++ resolved
@@ -304,32 +304,46 @@
     return _cur_framework(x).logical_not(x)
 
 
-<<<<<<< HEAD
-def acosh(x):
-    """
-    Calculates an implementation-dependent approximation to the cosine, having domain ``(-infinity, +infinity)`` and codomain ``[-1, +1]``, for each element ``x_i`` of the input array ``x``. Each element ``x_i`` is assumed to be expressed in radians.
-=======
+def acosh(x: Union[ivy.Array, ivy.NativeArray])\
+        -> ivy.Array:
+    """
+    Calculates an implementation-dependent approximation to the inverse hyperbolic cosine, having domain ``[+1, +infinity]`` and codomain ``[+0, +infinity]``, for each element ``x_i`` of the input array ``x``.
+    
+    **Special cases**
+
+    For floating-point operands,
+    
+    - If ``x_i`` is ``NaN``, the result is ``NaN``.
+    - If ``x_i`` is less than ``1``, the result is ``NaN``.
+    - If ``x_i`` is ``1``, the result is ``+0``.
+    - If ``x_i`` is ``+infinity``, the result is ``+infinity``.
+    
+    Parameters
+    ----------
+    x:
+        input array whose elements each represent the area of a hyperbolic sector. Should have a floating-point data type.
+
+    Returns
+    -------
+    out:
+        an array containing the inverse hyperbolic cosine of each element in x. The returned array must have a floating-point data type determined by :ref:`type-promotion`.
+    """
+    return _cur_framework(x).acosh(x)
+    
+
 def sin(x: Union[ivy.Array, ivy.NativeArray])\
         -> ivy.Array:
     """
     Calculates an implementation-dependent approximation to the sine, having domain ``(-infinity, +infinity)`` and codomain ``[-1, +1]``, for each element ``x_i`` of the input array ``x``. Each element ``x_i`` is assumed to be expressed in radians.
->>>>>>> c332cb31
-
-    **Special cases**
-
-    For floating-point operands,
-
-    - If ``x_i`` is ``NaN``, the result is ``NaN``.
-<<<<<<< HEAD
-    - If ``x_i`` is ``+0``, the result is ``1``.
-    - If ``x_i`` is ``-0``, the result is ``1``.
-    - If ``x_i`` is ``+infinity``, the result is ``NaN``.
-    - If ``x_i`` is ``-infinity``, the result is ``NaN``.
-=======
+
+    **Special cases**
+
+    For floating-point operands,
+
+    - If ``x_i`` is ``NaN``, the result is ``NaN``.
     - If ``x_i`` is ``+0``, the result is ``+0``.
     - If ``x_i`` is ``-0``, the result is ``-0``.
     - If ``x_i`` is either ``+infinity`` or ``-infinity``, the result is ``NaN``.
->>>>>>> c332cb31
 
     Parameters
     ----------
@@ -339,12 +353,6 @@
     Returns
     -------
     out:
-<<<<<<< HEAD
-        an array containing the inverse hyperbolic cosine of each element in ``x``. The returned array must have a floating-point data type determined by :ref:`type-promotion`.
-    """
-    return _cur_framework(x).acosh(x)
-=======
         an array containing the sine of each element in ``x``. The returned array must have a floating-point data type determined by :ref:`type-promotion`.
     """
-    return _cur_framework(x).sin(x)
->>>>>>> c332cb31
+    return _cur_framework(x).sin(x)