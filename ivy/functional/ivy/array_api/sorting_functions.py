# global
from typing import Union

# local
import ivy
from ivy.framework_handler import current_framework as _cur_framework


def argsort(x: Union[ivy.Array, ivy.NativeArray],
            axis: int = -1,
            descending: bool = False,
            stable: bool = True)\
            -> ivy.Array:
    """
<<<<<<< HEAD
    Returns the indices of a tensor that give its sorted order along an axis.

    :param x: Input array containing elements to argsort.
    :param axis: Axis to perform the argsort, default is -1.
    :param descending: Sort order, default is False.
    :param stable: Sort stability, default is True.
    :return: The indices that would sort each slice of the given values along the given axis.
    """
=======
   Returns the indices that sort an array ``x`` along a specified axis.

   Parameters
   ----------
   x:
       input array.
   axis:
       axis along which to sort. If set to ``-1``, the function must sort along the last axis. Default: ``-1``.
   descending:
       sort order. If ``True``, the returned indices sort ``x`` in descending order (by value). If ``False``, the returned indices sort ``x`` in ascending order (by value). Default: ``False``.
   stable:
       sort stability. If ``True``, the returned indices must maintain the relative order of ``x`` values which compare as equal. If ``False``, the returned indices may or may not maintain the relative order of ``x`` values which compare as equal (i.e., the relative order of ``x`` values which compare as equal is implementation-dependent). Default: ``True``.

   Returns
   -------
   out:
       an array of indices. The returned array must have the same shape as ``x``. The returned array must have the default array index data type.
   """
>>>>>>> 44b39991
    return _cur_framework(x).argsort(x, axis, descending, stable)<|MERGE_RESOLUTION|>--- conflicted
+++ resolved
@@ -12,16 +12,6 @@
             stable: bool = True)\
             -> ivy.Array:
     """
-<<<<<<< HEAD
-    Returns the indices of a tensor that give its sorted order along an axis.
-
-    :param x: Input array containing elements to argsort.
-    :param axis: Axis to perform the argsort, default is -1.
-    :param descending: Sort order, default is False.
-    :param stable: Sort stability, default is True.
-    :return: The indices that would sort each slice of the given values along the given axis.
-    """
-=======
    Returns the indices that sort an array ``x`` along a specified axis.
 
    Parameters
@@ -40,5 +30,4 @@
    out:
        an array of indices. The returned array must have the same shape as ``x``. The returned array must have the default array index data type.
    """
->>>>>>> 44b39991
     return _cur_framework(x).argsort(x, axis, descending, stable)