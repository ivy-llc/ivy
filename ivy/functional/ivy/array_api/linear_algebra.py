# global
from typing import Union, Optional, Tuple, Literal
from ivy.framework_handler import current_framework as _cur_framework

# local
import ivy
from ivy.framework_handler import current_framework as _cur_framework
inf = float('inf')


# noinspection PyShadowingBuiltins
def vector_norm(x: Union[ivy.Array, ivy.NativeArray],
                axis: Optional[Union[int, Tuple[int]]] = None,
                keepdims: bool = False,
                ord: Union[int, float, Literal[inf, -inf]] = 2)\
        -> ivy.Array:

    """
    Computes the vector norm of a vector (or batch of vectors) ``x``.

    Parameters
    ----------
    x:
        input array. Should have a floating-point data type.
    axis:
        If an integer, ``axis`` specifies the axis (dimension) along which to compute vector norms. If an n-tuple, ``axis`` specifies the axes (dimensions) along which to compute batched vector norms. If ``None``, the vector norm must be computed over all array values (i.e., equivalent to computing the vector norm of a flattened array). Negative indices must be supported. Default: ``None``.
    keepdims:
        If ``True``, the axes (dimensions) specified by ``axis`` must be included in the result as singleton dimensions, and, accordingly, the result must be compatible with the input array (see :ref:`broadcasting`). Otherwise, if ``False``, the axes (dimensions) specified by ``axis`` must not be included in the result. Default: ``False``.
    ord:
        order of the norm. The following mathematical norms must be supported:
        +------------------+----------------------------+
        | ord              | description                |
        +==================+============================+
        | 1                | L1-norm (Manhattan)        |
        +------------------+----------------------------+
        | 2                | L2-norm (Euclidean)        |
        +------------------+----------------------------+
        | inf              | infinity norm              |
        +------------------+----------------------------+
        | (int,float >= 1) | p-norm                     |
        +------------------+----------------------------+
        The following non-mathematical "norms" must be supported:
        +------------------+--------------------------------+
        | ord              | description                    |
        +==================+================================+
        | 0                | sum(a != 0)                    |
        +------------------+--------------------------------+
        | -1               | 1./sum(1./abs(a))              |
        +------------------+--------------------------------+
        | -2               | 1./sqrt(sum(1./abs(a)\*\*2))   |
        +------------------+--------------------------------+
        | -inf             | min(abs(a))                    |
        +------------------+--------------------------------+
        | (int,float < 1)  | sum(abs(a)\*\*ord)\*\*(1./ord) |
        +------------------+--------------------------------+
        Default: ``2``.

    Returns
    -------
    out:
        an array containing the vector norms. If ``axis`` is ``None``, the returned array must be a zero-dimensional array containing a vector norm. If ``axis`` is a scalar value (``int`` or ``float``), the returned array must have a rank which is one less than the rank of ``x``. If ``axis`` is a ``n``-tuple, the returned array must have a rank which is ``n`` less than the rank of ``x``. The returned array must have a floating-point data type determined by :ref:`type-promotion`.
    """

    if ord == -float('inf'):
        return ivy.reduce_min(ivy.abs(x), axis, keepdims)
    elif ord == float('inf'):
        return ivy.reduce_max(ivy.abs(x), axis, keepdims)
    elif ord == 0:
        return ivy.reduce_sum(ivy.cast(x != 0, 'float32'), axis, keepdims)
    x_raised = x ** ord
    return ivy.reduce_sum(x_raised, axis, keepdims) ** (1/ord)

def svd(x:Union[ivy.Array,ivy.NativeArray],full_matrices: bool = True)->Union[ivy.Array, Tuple[ivy.Array,...]]:

    """
    Singular Value Decomposition.
    When x is a 2D array, it is factorized as u @ numpy.diag(s) @ vh = (u * s) @ vh, where u and vh are 2D unitary
    arrays and s is a 1D array of a’s singular values. When x is higher-dimensional, SVD is applied in batched mode.

    :param x: Input array with number of dimensions >= 2.
    :type x: array
    :return:
        u -> { (…, M, M), (…, M, K) } array \n
        Unitary array(s). The first (number of dims - 2) dimensions have the same size as those of the input a.
        The size of the last two dimensions depends on the value of full_matrices.

        s -> (…, K) array \n
        Vector(s) with the singular values, within each vector sorted in descending ord.
        The first (number of dims - 2) dimensions have the same size as those of the input a.

        vh -> { (…, N, N), (…, K, N) } array \n
        Unitary array(s). The first (number of dims - 2) dimensions have the same size as those of the input a.
        The size of the last two dimensions depends on the value of full_matrices.
    """
    return _cur_framework(x).svd(x,full_matrices)


def outer(x1: Union[ivy.Array, ivy.NativeArray],
        x2: Union[ivy.Array, ivy.NativeArray])\
        -> ivy.Array:

    return _cur_framework (x1 , x2).outer(x1,x2)

def diagonal(x: ivy.Array,
             offset: int = 0,
             axis1: int = -2,
             axis2: int = -1) -> ivy.Array:
    """
    Returns the specified diagonals of a matrix (or a stack of matrices) ``x``.
    Parameters
    ----------
    x:
        input array having shape ``(..., M, N)`` and whose innermost two dimensions form ``MxN`` matrices.
    offset:
        offset specifying the off-diagonal relative to the main diagonal.
        - ``offset = 0``: the main diagonal.
        - ``offset > 0``: off-diagonal above the main diagonal.
        - ``offset < 0``: off-diagonal below the main diagonal.
        Default: `0`.
    axis1:
        axis to be used as the first axis of the 2-D sub-arrays from which the diagonals should be taken.
        Defaults to first axis (0).
    axis2:
        axis to be used as the second axis of the 2-D sub-arrays from which the diagonals should be taken.
        Defaults to second axis (1).

    Returns
    -------
    out:
        an array containing the diagonals and whose shape is determined by removing the last two dimensions and appending a dimension equal to the size of the resulting diagonals. The returned array must have the same data type as ``x``.
    """
    return _cur_framework(x).diagonal(x, offset, axis1=axis1, axis2=axis2)

<<<<<<< HEAD



=======
def slodget(x: Union[ivy.Array, ivy.NativeArray],) \
            -> ivy.Array:
    """
    Computes the sign and natural logarithm of the determinant of an array.

    Parameters
    ----------
    x:
        This is a 2D array, and it has to be square

    Return
    ----------
    Out:

        This function returns two values -
            sign:
            A number representing the sign of the determinant.

            logdet:
            The natural log of the absolute value of the determinant.

    """
    return _cur_framework(x).slodget(x)
>>>>>>> e61dc90b
<|MERGE_RESOLUTION|>--- conflicted
+++ resolved
@@ -101,6 +101,7 @@
 
     return _cur_framework (x1 , x2).outer(x1,x2)
 
+  
 def diagonal(x: ivy.Array,
              offset: int = 0,
              axis1: int = -2,
@@ -131,11 +132,7 @@
     """
     return _cur_framework(x).diagonal(x, offset, axis1=axis1, axis2=axis2)
 
-<<<<<<< HEAD
 
-
-
-=======
 def slodget(x: Union[ivy.Array, ivy.NativeArray],) \
             -> ivy.Array:
     """
@@ -158,5 +155,4 @@
             The natural log of the absolute value of the determinant.
 
     """
-    return _cur_framework(x).slodget(x)
->>>>>>> e61dc90b
+    return _cur_framework(x).slodget(x)