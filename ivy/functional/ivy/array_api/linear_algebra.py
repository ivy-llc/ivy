# global
from typing import Union, Optional, Tuple, Literal
from ivy.framework_handler import current_framework as _cur_framework

# local
import ivy
from ivy.framework_handler import current_framework as _cur_framework
inf = float('inf')


# noinspection PyShadowingBuiltins
def vector_norm(x: Union[ivy.Array, ivy.NativeArray],
                axis: Optional[Union[int, Tuple[int]]] = None,
                keepdims: bool = False,
                ord: Union[int, float, Literal[inf, -inf]] = 2)\
        -> ivy.Array:

    """
    Computes the vector norm of a vector (or batch of vectors) ``x``.

    Parameters
    ----------
    x:
        input array. Should have a floating-point data type.
    axis:
        If an integer, ``axis`` specifies the axis (dimension) along which to compute vector norms. If an n-tuple, ``axis`` specifies the axes (dimensions) along which to compute batched vector norms. If ``None``, the vector norm must be computed over all array values (i.e., equivalent to computing the vector norm of a flattened array). Negative indices must be supported. Default: ``None``.
    keepdims:
        If ``True``, the axes (dimensions) specified by ``axis`` must be included in the result as singleton dimensions, and, accordingly, the result must be compatible with the input array (see :ref:`broadcasting`). Otherwise, if ``False``, the axes (dimensions) specified by ``axis`` must not be included in the result. Default: ``False``.
    ord:
        order of the norm. The following mathematical norms must be supported:
        +------------------+----------------------------+
        | ord              | description                |
        +==================+============================+
        | 1                | L1-norm (Manhattan)        |
        +------------------+----------------------------+
        | 2                | L2-norm (Euclidean)        |
        +------------------+----------------------------+
        | inf              | infinity norm              |
        +------------------+----------------------------+
        | (int,float >= 1) | p-norm                     |
        +------------------+----------------------------+
        The following non-mathematical "norms" must be supported:
        +------------------+--------------------------------+
        | ord              | description                    |
        +==================+================================+
        | 0                | sum(a != 0)                    |
        +------------------+--------------------------------+
        | -1               | 1./sum(1./abs(a))              |
        +------------------+--------------------------------+
        | -2               | 1./sqrt(sum(1./abs(a)\*\*2))   |
        +------------------+--------------------------------+
        | -inf             | min(abs(a))                    |
        +------------------+--------------------------------+
        | (int,float < 1)  | sum(abs(a)\*\*ord)\*\*(1./ord) |
        +------------------+--------------------------------+
        Default: ``2``.

    Returns
    -------
    out:
        an array containing the vector norms. If ``axis`` is ``None``, the returned array must be a zero-dimensional array containing a vector norm. If ``axis`` is a scalar value (``int`` or ``float``), the returned array must have a rank which is one less than the rank of ``x``. If ``axis`` is a ``n``-tuple, the returned array must have a rank which is ``n`` less than the rank of ``x``. The returned array must have a floating-point data type determined by :ref:`type-promotion`.
    """

    if ord == -float('inf'):
        return ivy.reduce_min(ivy.abs(x), axis, keepdims)
    elif ord == float('inf'):
        return ivy.reduce_max(ivy.abs(x), axis, keepdims)
    elif ord == 0:
        return ivy.reduce_sum(ivy.cast(x != 0, 'float32'), axis, keepdims)
    x_raised = x ** ord
    return ivy.reduce_sum(x_raised, axis, keepdims) ** (1/ord)


<<<<<<< HEAD
def svd(x:Union[ivy.Array,ivy.NativeArray],full_matrices: bool = True)->Union[ivy.Array, Tuple[ivy.Array,...]]:

    """
    Singular Value Decomposition.
    When x is a 2D array, it is factorized as u @ numpy.diag(s) @ vh = (u * s) @ vh, where u and vh are 2D unitary
    arrays and s is a 1D array of a’s singular values. When x is higher-dimensional, SVD is applied in batched mode.

    :param x: Input array with number of dimensions >= 2.
    :type x: array
    :return:
        u -> { (…, M, M), (…, M, K) } array \n
        Unitary array(s). The first (number of dims - 2) dimensions have the same size as those of the input a.
        The size of the last two dimensions depends on the value of full_matrices.

        s -> (…, K) array \n
        Vector(s) with the singular values, within each vector sorted in descending ord.
        The first (number of dims - 2) dimensions have the same size as those of the input a.

        vh -> { (…, N, N), (…, K, N) } array \n
        Unitary array(s). The first (number of dims - 2) dimensions have the same size as those of the input a.
        The size of the last two dimensions depends on the value of full_matrices.
    """
    return _cur_framework(x).svd(x,full_matrices)
=======
def diagonal(x: ivy.Array,
             offset: int = 0,
             axis1: int = -2,
             axis2: int = -1) -> ivy.Array:
    """
    Returns the specified diagonals of a matrix (or a stack of matrices) ``x``.
    Parameters
    ----------
    x:
        input array having shape ``(..., M, N)`` and whose innermost two dimensions form ``MxN`` matrices.
    offset:
        offset specifying the off-diagonal relative to the main diagonal.
        - ``offset = 0``: the main diagonal.
        - ``offset > 0``: off-diagonal above the main diagonal.
        - ``offset < 0``: off-diagonal below the main diagonal.
        Default: `0`.
    axis1:
        axis to be used as the first axis of the 2-D sub-arrays from which the diagonals should be taken.
        Defaults to first axis (0).
    axis2:
        axis to be used as the second axis of the 2-D sub-arrays from which the diagonals should be taken.
        Defaults to second axis (1).

    Returns
    -------
    out:
        an array containing the diagonals and whose shape is determined by removing the last two dimensions and appending a dimension equal to the size of the resulting diagonals. The returned array must have the same data type as ``x``.
    """
    return _cur_framework(x).diagonal(x, offset, axis1=axis1, axis2=axis2)
>>>>>>> 6d8a5f6c
<|MERGE_RESOLUTION|>--- conflicted
+++ resolved
@@ -70,8 +70,6 @@
     x_raised = x ** ord
     return ivy.reduce_sum(x_raised, axis, keepdims) ** (1/ord)
 
-
-<<<<<<< HEAD
 def svd(x:Union[ivy.Array,ivy.NativeArray],full_matrices: bool = True)->Union[ivy.Array, Tuple[ivy.Array,...]]:
 
     """
@@ -95,7 +93,7 @@
         The size of the last two dimensions depends on the value of full_matrices.
     """
     return _cur_framework(x).svd(x,full_matrices)
-=======
+
 def diagonal(x: ivy.Array,
              offset: int = 0,
              axis1: int = -2,
@@ -124,5 +122,4 @@
     out:
         an array containing the diagonals and whose shape is determined by removing the last two dimensions and appending a dimension equal to the size of the resulting diagonals. The returned array must have the same data type as ``x``.
     """
-    return _cur_framework(x).diagonal(x, offset, axis1=axis1, axis2=axis2)
->>>>>>> 6d8a5f6c
+    return _cur_framework(x).diagonal(x, offset, axis1=axis1, axis2=axis2)