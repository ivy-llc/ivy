# global
from typing import Union, Optional, Tuple, Literal, List

# local
import ivy
from ivy.framework_handler import current_framework as _cur_framework
inf = float('inf')


# noinspection PyShadowingBuiltins
def vector_norm(x: Union[ivy.Array, ivy.NativeArray],
                axis: Optional[Union[int, Tuple[int]]] = None,
                keepdims: bool = False,
                ord: Union[int, float, Literal[inf, -inf]] = 2)\
        -> ivy.Array:

    """
    Computes the vector norm of a vector (or batch of vectors) x.

    :param x: input array. Should have a floating-point data type.
    :param axis: If an integer, ``axis`` specifies the axis (dimension) along which to compute vector norms. If an
                 n-tuple, ``axis`` specifies the axes (dimensions) along which to compute batched vector norms. If
                 ``None``, the vector norm must be computed over all array values (i.e., equivalent to computing the
                 vector norm of a flattened array). Negative indices must be supported. Default: ``None``.
    :param keepdims: If ``True``, the axes (dimensions) specified by ``axis`` must be included in the result as
                     singleton dimensions, and, accordingly, the result must be compatible with the input array.
                     Otherwise, if ``False``, the axes (dimensions) specified by ``axis`` must not be included in the
                     result. Default: ``False``.
    :param keepdims: If True, the axes (dimensions) specified by axis must be included in the result as singleton
                     dimensions, and, accordingly, the result must be compatible with the input array (see
                     Broadcasting). Otherwise, if False, the axes (dimensions) specified by axis must not be included
                     in the result. Default: False.
    :param ord: order of the norm. The following mathematical norms must be supported:
        +------------------+----------------------------+
        | ord              | description                |
        +==================+============================+
        | 1                | L1-norm (Manhattan)        |
        +------------------+----------------------------+
        | 2                | L2-norm (Euclidean)        |
        +------------------+----------------------------+
        | inf              | infinity norm              |
        +------------------+----------------------------+
        | (int,float >= 1) | p-norm                     |
        +------------------+----------------------------+
        The following non-mathematical "norms" must be supported:
        +------------------+--------------------------------+
        | ord              | description                    |
        +==================+================================+
        | 0                | sum(a != 0)                    |
        +------------------+--------------------------------+
        | -1               | 1./sum(1./abs(a))              |
        +------------------+--------------------------------+
        | -2               | 1./sqrt(sum(1./abs(a)\*\*2))   |
        +------------------+--------------------------------+
        | -inf             | min(abs(a))                    |
        +------------------+--------------------------------+
        | (int,float < 1)  | sum(abs(a)\*\*ord)\*\*(1./ord) |
        +------------------+--------------------------------+
        Default: ``2``.
    :return: an array containing the vector norms. If ``axis`` is ``None``, the returned array must be a
             zero-dimensional array containing a vector norm. If ``axis`` is a scalar value (``int`` or ``float``), the
             returned array must have a rank which is one less than the rank of ``x``. If ``axis`` is a ``n``-tuple, the
             returned array must have a rank which is ``n`` less than the rank of ``x``. The returned array must have a
             floating-point data type determined by type-promotion.
    """
    if ord == -float('inf'):
        return ivy.reduce_min(ivy.abs(x), axis, keepdims)
    elif ord == float('inf'):
        return ivy.reduce_max(ivy.abs(x), axis, keepdims)
    elif ord == 0:
        return ivy.reduce_sum(ivy.cast(x != 0, 'float32'), axis, keepdims)
    x_raised = x ** ord
    return ivy.reduce_sum(x_raised, axis, keepdims) ** (1/ord)


<<<<<<< HEAD
def tensordot(x1: Union[ivy.Array, ivy.NativeArray],
              x2: Union[ivy.Array, ivy.NativeArray],
              axes: Union[int, Tuple[List[int], List[int]]] = 2) \
    -> ivy.Array:

    return _cur_framework(x1, x2).tensordot(x1, x2, axes)
=======
def diagonal(x: ivy.Array,
             offset: int = 0,
             axis1: int = -2,
             axis2: int = -1) -> ivy.Array:
    """
    Returns the specified diagonal of a matrix `x`

    :param x: Matrix of dimensions (...., M, N)
    :type x: array
    :param offset: Offset of the diagonal. Default is 0.
    :type offset: int, optional
    :param f: Machine learning framework. Inferred from inputs if None.
    :type f: ml_framework, optional
    :param axis1: Axis of the matrix `x` along which the diagonal is extracted.
                    Default is 0.
    :type axis1: int, optional
    :param axis2: Axis of the matrix `x` along which the diagonal is extracted.
                    Default is 1.
    :type axis2: int, optional
    :return: Diagonal of the matrix x.
    """
    return _cur_framework(x).diagonal(x, offset, axis1=axis1, axis2=axis2)
>>>>>>> 161ec1cb
<|MERGE_RESOLUTION|>--- conflicted
+++ resolved
@@ -73,14 +73,6 @@
     return ivy.reduce_sum(x_raised, axis, keepdims) ** (1/ord)
 
 
-<<<<<<< HEAD
-def tensordot(x1: Union[ivy.Array, ivy.NativeArray],
-              x2: Union[ivy.Array, ivy.NativeArray],
-              axes: Union[int, Tuple[List[int], List[int]]] = 2) \
-    -> ivy.Array:
-
-    return _cur_framework(x1, x2).tensordot(x1, x2, axes)
-=======
 def diagonal(x: ivy.Array,
              offset: int = 0,
              axis1: int = -2,
@@ -103,4 +95,11 @@
     :return: Diagonal of the matrix x.
     """
     return _cur_framework(x).diagonal(x, offset, axis1=axis1, axis2=axis2)
->>>>>>> 161ec1cb
+
+
+def tensordot(x1: Union[ivy.Array, ivy.NativeArray],
+              x2: Union[ivy.Array, ivy.NativeArray],
+              axes: Union[int, Tuple[List[int], List[int]]] = 2) \
+    -> ivy.Array:
+
+    return _cur_framework(x1, x2).tensordot(x1, x2, axes)