--- conflicted
+++ resolved
@@ -65,32 +65,4 @@
     out:
         if a logical OR reduction was performed over the entire array, the returned array must be a zero-dimensional array containing the test result; otherwise, the returned array must be a non-zero-dimensional array containing the test results. The returned array must have a data type of ``bool``.
     """
-<<<<<<< HEAD
-    return _cur_framework(x).all(x, axis, keepdims)
-
-
-# noinspection PyShadowingBuiltins
-def any(x: Union[ivy.Array, ivy.NativeArray],
-        axis: Optional[Union[int, Tuple[int], List[int]]] = None,
-        keepdims: bool = False)\
-        -> ivy.Array:
-    """
-    Tests whether any input array element evaluate to True along a specified axis.
-
-    :param x: input array.
-    :param axis: axis or axes along which to perform a logical OR reduction. By default, a logical OR reduction must be
-                 performed over the entire array. If a tuple of integers, logical OR reductions must be performed over
-                 multiple axes. A valid axis must be an integer on the interval [-N, N), where N is the rank (number of
-                 dimensions) of x. If an axis is specified as a negative integer, the function must determine the axis
-                 along which to perform a reduction by counting backward from the last dimension (where -1 refers to the
-                 last dimension). If provided an invalid axis, the function must raise an exception. Default: None.
-    :param keepdims: If True, the reduced axes (dimensions) must be included in the result as singleton dimensions,
-                     and, accordingly, the result must be compatible with the input array (see Broadcasting). Otherwise,
-                     if False, the reduced axes (dimensions) must not be included in the result. Default is False.
-    :return: if a logical OR reduction was performed over the entire array, the returned array must be a
-             zero-dimensional array containing the test result; otherwise, the returned array must be a
-             non-zero-dimensional array containing the test results. The returned array must have a data type of bool.
-    """
-=======
->>>>>>> 44b39991
     return _cur_framework(x).any(x, axis, keepdims)