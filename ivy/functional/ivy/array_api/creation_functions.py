# global
from typing import Union, Tuple, Optional, List

# local
import ivy
from ivy.framework_handler import current_framework as _cur_framework


def zeros(shape: Union[int, Tuple[int], List[int]],
          dtype: Optional[ivy.Dtype] = None,
          device: Optional[ivy.Device] = None)\
        -> ivy.Array:
    """
    Return a new array of given shape and type, filled with zeros.
<<<<<<< HEAD
=======

>>>>>>> 351c6b75
    :param shape: output array shape.
    :param dtype: output array data type. If dtype is None, the output array data type must be the default
                  floating-point data type. Default: None.
    :param device: device on which to place the created array. Default: None.
    :return: an array containing zeros.
    """
    return _cur_framework().zeros(shape, dtype, device)


def ones(shape: Union[int, Tuple[int], List[int]],
         dtype: Optional[ivy.Dtype] = None,
         device: Optional[ivy.Device] = None) \
        -> ivy.Array:
    """
    Returns a new array of given shape and type, filled with ones.
<<<<<<< HEAD
    :param shape: output array shape.
    :param dtype: output array data type. If dtype is None, the output array data type must be the default
                  floating-point data type. Default: None.
    :param device: device on which to place the created array. Default: None.
    :return: an array containing ones.
    """
    return _cur_framework().ones(shape, dtype, device)


def empty(shape: Union[int, Tuple[int],List[int]],
          dtype: Optional[ivy.Dtype] = None,
          device: Optional[ivy.Device] = None)\
        -> ivy.Array:
    """
    Return a new array of given shape and type, filled with zeros.
=======

>>>>>>> 351c6b75
    :param shape: output array shape.
    :param dtype: output array data type. If dtype is None, the output array data type must be the default
                  floating-point data type. Default: None.
    :param device: device on which to place the created array. Default: None.
<<<<<<< HEAD
    :return: an uninitialized array having a specified shape
    """
    return _cur_framework().empty(shape, dtype, device)
=======
    :return: an array containing ones.
    """
    return _cur_framework().ones(shape, dtype, device)
>>>>>>> 351c6b75
<|MERGE_RESOLUTION|>--- conflicted
+++ resolved
@@ -12,10 +12,6 @@
         -> ivy.Array:
     """
     Return a new array of given shape and type, filled with zeros.
-<<<<<<< HEAD
-=======
-
->>>>>>> 351c6b75
     :param shape: output array shape.
     :param dtype: output array data type. If dtype is None, the output array data type must be the default
                   floating-point data type. Default: None.
@@ -31,7 +27,6 @@
         -> ivy.Array:
     """
     Returns a new array of given shape and type, filled with ones.
-<<<<<<< HEAD
     :param shape: output array shape.
     :param dtype: output array data type. If dtype is None, the output array data type must be the default
                   floating-point data type. Default: None.
@@ -47,19 +42,10 @@
         -> ivy.Array:
     """
     Return a new array of given shape and type, filled with zeros.
-=======
-
->>>>>>> 351c6b75
     :param shape: output array shape.
     :param dtype: output array data type. If dtype is None, the output array data type must be the default
                   floating-point data type. Default: None.
     :param device: device on which to place the created array. Default: None.
-<<<<<<< HEAD
     :return: an uninitialized array having a specified shape
     """
     return _cur_framework().empty(shape, dtype, device)
-=======
-    :return: an array containing ones.
-    """
-    return _cur_framework().ones(shape, dtype, device)
->>>>>>> 351c6b75
