# global
from typing import Union, Tuple, Optional, List

# local
import ivy
from ivy.framework_handler import current_framework as _cur_framework


def zeros(shape: Union[int, Tuple[int], List[int]],
          dtype: Optional[ivy.Dtype] = None,
          device: Optional[ivy.Device] = None)\
        -> ivy.Array:
    """
    Returns a new array having a specified ``shape`` and filled with zeros.

    Parameters
    ----------
    shape:
       output array shape.
    dtype:
       output array data type. If ``dtype`` is ``None``, the output array data type must be the default floating-point data type. Default: ``None``.
    device:
       device on which to place the created array. Default: ``None``.

    Returns
    -------
    out:
       an array containing zeros.
    """
    return _cur_framework().zeros(shape, dtype, device)


def ones(shape: Union[int, Tuple[int], List[int]],
         dtype: Optional[ivy.Dtype] = None,
         device: Optional[ivy.Device] = None)\
        -> ivy.Array:
    """
    Returns a new array having a specified ``shape`` and filled with ones.

    Parameters
    ----------
    shape:
        output array shape.
    dtype:
        output array data type. If ``dtype`` is ``None``, the output array data type must be the default floating-point data type. Default: ``None``.
    device:
        device on which to place the created array. Default: ``None``.

    Returns
    -------
    out:
        an array containing ones.
    """
    return _cur_framework().ones(shape, dtype, device)


def tril(x: Union[ivy.Array, ivy.NativeArray],
         k: int = 0) \
         -> ivy.Array:
    """
    Returns the lower triangular part of a matrix (or a stack of matrices) x.

    Parameters
    ----------
    x:
        input array having shape (..., M, N) and whose innermost two dimensions form MxN matrices.
    k:
        diagonal above which to zero elements. If k = 0, the diagonal is the main diagonal. If k < 0, the diagonal is
        below the main diagonal. If k > 0, the diagonal is above the main diagonal. Default: 0.

    Returns
    -------
    out:
        an array containing the lower triangular part(s). The returned array must have the same shape and data type as
        x. All elements above the specified diagonal k must be zeroed. The returned array should be allocated on the
        same device as x.
    """
<<<<<<< HEAD
    return _cur_framework().ones(shape, dtype, device)

def ones_like( x: Union[ivy.Array, ivy.NativeArray],
              dtype: Optional[Union[ivy.Dtype, str]] = None,
              dev: Optional[Union[ivy.Device, str]] = None,
              ) -> Union[ivy.Array, ivy.NativeArray]:
    """
    Returns a new array filled with ones and having the same shape as an input array x.

    :param x: Input array from which to derive the output array shape.
    :param dtype: Output array data type. If dtype is None, the output array data type must be inferred from x.
    Default: None.
    :param dev: device on which to place the created array. If device is None, the output array device must be inferred from x.
    Default: None.
    :return: An array having the same shape as x and filled with ones.
    """
    return _cur_framework(x).ones_like(x, dtype, dev)
=======
    return _cur_framework(x).tril(x, k)
>>>>>>> 6d8a5f6c
<|MERGE_RESOLUTION|>--- conflicted
+++ resolved
@@ -54,6 +54,23 @@
     return _cur_framework().ones(shape, dtype, device)
 
 
+def ones_like( x: Union[ivy.Array, ivy.NativeArray],
+              dtype: Optional[Union[ivy.Dtype, str]] = None,
+              dev: Optional[Union[ivy.Device, str]] = None,
+              ) -> Union[ivy.Array, ivy.NativeArray]:
+    """
+    Returns a new array filled with ones and having the same shape as an input array x.
+
+    :param x: Input array from which to derive the output array shape.
+    :param dtype: Output array data type. If dtype is None, the output array data type must be inferred from x.
+    Default: None.
+    :param dev: device on which to place the created array. If device is None, the output array device must be inferred from x.
+    Default: None.
+    :return: An array having the same shape as x and filled with ones.
+    """
+    return _cur_framework(x).ones_like(x, dtype, dev)
+
+
 def tril(x: Union[ivy.Array, ivy.NativeArray],
          k: int = 0) \
          -> ivy.Array:
@@ -75,24 +92,4 @@
         x. All elements above the specified diagonal k must be zeroed. The returned array should be allocated on the
         same device as x.
     """
-<<<<<<< HEAD
-    return _cur_framework().ones(shape, dtype, device)
-
-def ones_like( x: Union[ivy.Array, ivy.NativeArray],
-              dtype: Optional[Union[ivy.Dtype, str]] = None,
-              dev: Optional[Union[ivy.Device, str]] = None,
-              ) -> Union[ivy.Array, ivy.NativeArray]:
-    """
-    Returns a new array filled with ones and having the same shape as an input array x.
-
-    :param x: Input array from which to derive the output array shape.
-    :param dtype: Output array data type. If dtype is None, the output array data type must be inferred from x.
-    Default: None.
-    :param dev: device on which to place the created array. If device is None, the output array device must be inferred from x.
-    Default: None.
-    :return: An array having the same shape as x and filled with ones.
-    """
-    return _cur_framework(x).ones_like(x, dtype, dev)
-=======
     return _cur_framework(x).tril(x, k)
->>>>>>> 6d8a5f6c
