--- conflicted
+++ resolved
@@ -94,8 +94,6 @@
         same device as x.
     """
     return _cur_framework(x).tril(x, k)
-<<<<<<< HEAD
-=======
 
 
 def empty(shape: Union[int, Tuple[int],List[int]],
@@ -110,5 +108,4 @@
     :param device: device on which to place the created array. Default: None.
     :return: an uninitialized array having a specified shape
     """
-    return _cur_framework().empty(shape, dtype, device)
->>>>>>> 8f305492
+    return _cur_framework().empty(shape, dtype, device)