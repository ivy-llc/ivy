# global
from typing import Union, Tuple, Optional, List

# local
import ivy
from ivy.framework_handler import current_framework as _cur_framework


def zeros(shape: Union[int, Tuple[int], List[int]],
          dtype: Optional[ivy.Dtype] = None,
          device: Optional[ivy.Device] = None)\
        -> ivy.Array:
    """
<<<<<<< HEAD
    Return a new array of given shape and type, filled with zeros.
    :param shape: output array shape.
    :param dtype: output array data type. If dtype is None, the output array data type must be the default
                  floating-point data type. Default: None.
    :param device: device on which to place the created array. Default: None.
    :return: an array containing zeros.
=======
    Returns a new array having a specified ``shape`` and filled with zeros.

    Parameters
    ----------
    shape:
       output array shape.
    dtype:
       output array data type. If ``dtype`` is ``None``, the output array data type must be the default floating-point data type. Default: ``None``.
    device:
       device on which to place the created array. Default: ``None``.

    Returns
    -------
    out:
       an array containing zeros.
>>>>>>> 6d8a5f6c
    """
    return _cur_framework().zeros(shape, dtype, device)


def ones(shape: Union[int, Tuple[int], List[int]],
         dtype: Optional[ivy.Dtype] = None,
         device: Optional[ivy.Device] = None)\
        -> ivy.Array:
    """
<<<<<<< HEAD
    Returns a new array of given shape and type, filled with ones.
    :param shape: output array shape.
    :param dtype: output array data type. If dtype is None, the output array data type must be the default
                  floating-point data type. Default: None.
    :param device: device on which to place the created array. Default: None.
    :return: an array containing ones.
=======
    Returns a new array having a specified ``shape`` and filled with ones.

    Parameters
    ----------
    shape:
        output array shape.
    dtype:
        output array data type. If ``dtype`` is ``None``, the output array data type must be the default floating-point data type. Default: ``None``.
    device:
        device on which to place the created array. Default: ``None``.

    Returns
    -------
    out:
        an array containing ones.
>>>>>>> 6d8a5f6c
    """
    return _cur_framework().ones(shape, dtype, device)


def tril(x: Union[ivy.Array, ivy.NativeArray],
         k: int = 0) \
         -> ivy.Array:
    """
    Returns the lower triangular part of a matrix (or a stack of matrices) x.

    Parameters
    ----------
    x:
        input array having shape (..., M, N) and whose innermost two dimensions form MxN matrices.
    k:
        diagonal above which to zero elements. If k = 0, the diagonal is the main diagonal. If k < 0, the diagonal is
        below the main diagonal. If k > 0, the diagonal is above the main diagonal. Default: 0.

    Returns
    -------
    out:
        an array containing the lower triangular part(s). The returned array must have the same shape and data type as
        x. All elements above the specified diagonal k must be zeroed. The returned array should be allocated on the
        same device as x.
    """
    return _cur_framework(x).tril(x, k)


def empty(shape: Union[int, Tuple[int],List[int]],
          dtype: Optional[ivy.Dtype] = None,
          device: Optional[ivy.Device] = None)\
        -> ivy.Array:
    """
    Return a new array of given shape and type, filled with zeros.
    :param shape: output array shape.
    :param dtype: output array data type. If dtype is None, the output array data type must be the default
                  floating-point data type. Default: None.
    :param device: device on which to place the created array. Default: None.
    :return: an uninitialized array having a specified shape
    """
    return _cur_framework().empty(shape, dtype, device)
<|MERGE_RESOLUTION|>--- conflicted
+++ resolved
@@ -11,14 +11,6 @@
           device: Optional[ivy.Device] = None)\
         -> ivy.Array:
     """
-<<<<<<< HEAD
-    Return a new array of given shape and type, filled with zeros.
-    :param shape: output array shape.
-    :param dtype: output array data type. If dtype is None, the output array data type must be the default
-                  floating-point data type. Default: None.
-    :param device: device on which to place the created array. Default: None.
-    :return: an array containing zeros.
-=======
     Returns a new array having a specified ``shape`` and filled with zeros.
 
     Parameters
@@ -34,7 +26,7 @@
     -------
     out:
        an array containing zeros.
->>>>>>> 6d8a5f6c
+
     """
     return _cur_framework().zeros(shape, dtype, device)
 
@@ -44,14 +36,6 @@
          device: Optional[ivy.Device] = None)\
         -> ivy.Array:
     """
-<<<<<<< HEAD
-    Returns a new array of given shape and type, filled with ones.
-    :param shape: output array shape.
-    :param dtype: output array data type. If dtype is None, the output array data type must be the default
-                  floating-point data type. Default: None.
-    :param device: device on which to place the created array. Default: None.
-    :return: an array containing ones.
-=======
     Returns a new array having a specified ``shape`` and filled with ones.
 
     Parameters
@@ -67,7 +51,6 @@
     -------
     out:
         an array containing ones.
->>>>>>> 6d8a5f6c
     """
     return _cur_framework().ones(shape, dtype, device)
 
