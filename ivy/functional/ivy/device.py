"""Collection of device Ivy functions."""

# global
import os
import gc
import abc
import math
import time
import queue
import psutil
import inspect
import logging
import nvidia_smi
from typing import Optional

# noinspection PyUnresolvedReferences
try:
    nvidia_smi.nvmlInit()
except (nvidia_smi.NVMLError_LibraryNotFound, nvidia_smi.NVMLError_DriverNotLoaded):
    pass
from typing import Union, Type, Callable, Iterable, Dict, Any

# local
import ivy
from ivy.backend_handler import current_backend as _cur_backend
from ivy.func_wrapper import handle_out_argument

default_device_stack = list()
dev_handles = dict()
split_factors = dict()
max_chunk_sizes = dict()


# Extra #
# ------#


class DefaultDevice:
    """"""

    # noinspection PyShadowingNames
    def __init__(self, device):
        self._dev = device

    def __enter__(self):
        set_default_device(self._dev)
        return self

    def __exit__(self, exc_type, exc_val, exc_tb):
        unset_default_device()
        return self


# Helpers #

# noinspection PyShadowingNames
def _get_nvml_gpu_handle(device):
    global dev_handles
    if device in dev_handles:
        return dev_handles[device]
    gpu_idx = int(device.split(":")[-1])
    handle = nvidia_smi.nvmlDeviceGetHandleByIndex(gpu_idx)
    dev_handles[device] = handle
    return handle


# Device Queries #

# Array Printing


def get_all_ivy_arrays_on_dev(device):
    """Gets all ivy arrays which are currently alive on the specified device.

    Parameters
    ----------
    device

    """
    device = ivy.as_ivy_dev(device)
    all_arrays = list()
    for obj in gc.get_objects():
        # noinspection PyBroadException
        try:
            if ivy.is_ivy_array(obj) and ivy.dev(obj) == device:
                all_arrays.append(obj)
        except Exception:
            pass
    return ivy.Container(dict(zip([str(id(a)) for a in all_arrays], all_arrays)))


def num_ivy_arrays_on_dev(device: ivy.Device) -> int:
    """Returns the number of arrays which are currently alive on the specified device.

    Parameters
    ----------
    device
        The device handle from which to count the arrays

    Returns
    -------
    ret
        Number of arrays on the specified device

    Examples
    --------
    >>> x = ivy.array([-1,0,5.2])
    >>> y = ivy.dev(x)
    >>> z = ivy.num_ivy_arrays_on_dev(y)
    >>> print(z)
    2

    """
    return len(get_all_ivy_arrays_on_dev(device))


def print_all_ivy_arrays_on_dev(device):
    """Prints all arrays which are currently alive on the specified device.

    Parameters
    ----------
    device

    """
    for arr in get_all_ivy_arrays_on_dev(device):
        print(type(arr), arr.shape)


# Retrieval


def dev(
    x: Union[ivy.Array, ivy.NativeArray], as_native: bool = False
) -> Union[ivy.Device, str]:
    """
    Get the native device handle for input array x.

    Parameters
    ----------
    x
          array for which to get the device handle.

    as_native
          Whether or not to return the dev in native format. Default is False.

    Returns
    -------
    ret
          Device handle for the array, in native framework format.

    Examples
    --------
    >>> x = ivy.array([1,0,2])
    >>> y = ivy.dev(x)
    >>> print(y)
    cpu
    """
    return _cur_backend(x).dev(x, as_native)


# Conversions


def as_ivy_dev(device: Union[ivy.Device, str]) -> str:
    """Convert native data type to string representation.

    Parameters
    ----------
    device
        The device handle to convert to string.

    Returns
    -------
    ret
        Device string e.g. 'cuda:0'.

    """
    return _cur_backend().as_ivy_dev(device)


def as_native_dev(device: Union[ivy.Device, ivy.NativeDevice]) -> ivy.NativeDevice:
    """Convert device string representation to native device type.

    Parameters
    ----------
    device
        The device string to convert to native device handle.

    Returns
    -------
    ret
        Native device handle.

    """
    return _cur_backend().as_native_dev(device)


# Memory


def clear_mem_on_dev(device: Union[ivy.Device, ivy.NativeDevice]) -> None:
    """Clear memory cache on target device.

    Parameters
    ----------
    device
        The device string to convert to native device handle.

    """
    return _cur_backend(None).clear_mem_on_dev(device)


def total_mem_on_dev(device: Union[ivy.Device, ivy.NativeDevice]) -> float:
    """Get the total amount of memory (in GB) for a given device string. In case of CPU,
    the total RAM is returned.

    Parameters
    ----------
    device
        The device string to convert to native device handle.

    Returns
    -------
    ret
        The total memory on the device in GB.

    """
    if "gpu" in device:
        handle = _get_nvml_gpu_handle(device)
        info = nvidia_smi.nvmlDeviceGetMemoryInfo(handle)
        return info.total / 1e9
    elif device == "cpu":
        return psutil.virtual_memory().total / 1e9
    else:
        raise Exception(
            'Invalid device string input, must be on the form "gpu:idx" or "cpu", '
            "but found {}".format(device)
        )


def used_mem_on_dev(
    device: Union[ivy.Device, ivy.NativeDevice], process_specific=False
) -> float:
    """Get the used memory (in GB) for a given device string. In case of CPU, the used
    RAM is returned.

    Parameters
    ----------
    device
        The device string to convert to native device handle.
    process_specific
        Whether the check the memory used by this python process alone. Default is
        False.

    Returns
    -------
    ret
        The used memory on the device in GB.

    """
    ivy.clear_mem_on_dev(device)
    if "gpu" in device:
        if process_specific:
            raise Exception("process-specific GPU queries are currently not supported")
        handle = _get_nvml_gpu_handle(device)
        info = nvidia_smi.nvmlDeviceGetMemoryInfo(handle)
        return info.used / 1e9
    elif device == "cpu":
        if process_specific:
            return psutil.Process(os.getpid()).memory_info().rss
        vm = psutil.virtual_memory()
        return (vm.total - vm.available) / 1e9
    else:
        raise Exception(
            'Invalid device string input, must be on the form "gpu:idx" or "cpu", '
            "but found {}".format(device)
        )


def percent_used_mem_on_dev(
    device: Union[ivy.Device, ivy.NativeDevice], process_specific=False
) -> float:
    """Get the percentage used memory for a given device string. In case of CPU, the
    used RAM is returned.

    Parameters
    ----------
    device
        The device string to convert to native device handle.
    process_specific
        Whether the check the memory used by this python process alone. Default is
        False.

    Returns
    -------
    ret
        The percentage used memory on the device.

    """
    ivy.clear_mem_on_dev(device)
    if "gpu" in device:
        if process_specific:
            raise Exception("process-specific GPU queries are currently not supported")
        handle = _get_nvml_gpu_handle(device)
        info = nvidia_smi.nvmlDeviceGetMemoryInfo(handle)
        return (info.used / info.total) * 100
    elif device == "cpu":
        vm = psutil.virtual_memory()
        if process_specific:
            return (psutil.Process(os.getpid()).memory_info().rss / vm.total) * 100
        return (1 - (vm.available / vm.total)) * 100
    else:
        raise Exception(
            'Invalid device string input, must be on the form "gpu:idx" or "cpu", '
            "but found {}".format(device)
        )


# Utilization


def dev_util(device: Union[ivy.Device, ivy.NativeDevice]) -> float:
    """Get the current utilization (%) for a given device.

    Parameters
    ----------
    device
        The device string of the device to query utilization for.

    Returns
    -------
    ret
        The device utilization (%)

    """
    if device == "cpu":
        return psutil.cpu_percent()
    elif "gpu" in device:
        handle = _get_nvml_gpu_handle(device)
        return nvidia_smi.nvmlDeviceGetUtilizationRates(handle).gpu
    else:
        raise Exception(
            'Invalid device string input, must be on the form "gpu:idx" or "cpu", '
            "but found {}".format(device)
        )


# Availability


def gpu_is_available() -> bool:
    """Determine whether a GPU is available to use, with the backend framework.

    Returns
    -------
    ret
        Boolean, as to whether a gpu is available.

    Examples
    --------
    >>> print(ivy.gpu_is_available())
    False
    """
    return _cur_backend().gpu_is_available()


def num_cpu_cores() -> int:
    """Determine the number of cores available in the cpu.

    Returns
    -------
    ret
        Number of cores available in CPU

    Examples
    --------
    >>> print(ivy.num_cpu_cores())
    2

    """
    return psutil.cpu_count()


def num_gpus() -> int:
    """Determine the number of available GPUs, with the backend framework.

    Returns
    -------
    ret
        Number of available GPUs.

    Examples
    --------
    >>> print(ivy.num_gpus())
    1

    """
    return _cur_backend().num_gpus()


def tpu_is_available() -> bool:
    """Determine whether a TPU is available to use, with the backend framework.

    Returns
    -------
    ret
        Boolean, as to whether a tpu is available.

    Examples
    --------
    >>> print(ivy.tpu_is_available())
    False
    """
    return _cur_backend().tpu_is_available()


# Default Device #

<<<<<<< HEAD
# noinspection PyShadowingNames
def default_device(
    device: Union[str, ivy.Device, ivy.NativeDevice] = None, 
    item: Union[list, tuple, dict, ivy.Array, ivy.NativeArray] = None, 
    as_native: bool = None
) -> Union[str, ivy.Device, ivy.NativeDevice]:
    """Returns the input device or the default device. 
    If the as native flag is set, the device will be converted to a native device.
    If the item is provided, the item's device is returned. 
    If the device is not provided, the last default device is returned.
    If a default device has not been set, the first gpu is returned if available,
    otherwise the cpu is returned.
    
=======

def default_device(device=None, item=None, as_native: bool = None):
    """Summary.
>>>>>>> 2c236003

    Parameters
    ----------
    device
        The device to be returned or converted.
    item
        The item to get the device from.
    as_native
        Whether to convert the device to a native device.

    Returns
    -------
    ret
        Device handle or string.

    Examples
    --------
    >>> ivy.default_device()
    device(type='cpu')
    >>> ivy.default_device("gpu:0")
    'gpu:0'
    >>> ivy.default_device(item=[], as_native=False)
    'cpu'
    >>> ivy.default_device(item=(), as_native=True)
    device(type='cpu')
    >>> ivy.default_device(item={"a": 1}, as_native=True)
    device(type='cpu')
    >>> x = ivy.array([1., 2., 3.])
    >>> x = ivy.to_dev(x, 'gpu:0')
    >>> ivy.default_device(item=x, as_native=True)
    device(type='gpu', id=0)

    """
    if ivy.exists(device):
        if as_native is True:
            return ivy.as_native_dev(device)
        elif as_native is False:
            return ivy.as_ivy_dev(device)
        return device
    as_native = ivy.default(as_native, False)
    if ivy.exists(item):
        if isinstance(item, (list, tuple, dict)) and len(item) == 0:
            pass
        elif ivy.is_array(item):
            return ivy.dev(item, as_native=as_native)
    global default_device_stack
    if not default_device_stack:
        ret = "gpu:0" if ivy.gpu_is_available() else "cpu"
    else:
        ret = default_device_stack[-1]
    if as_native:
        return ivy.as_native_dev(ret)
    return ivy.as_ivy_dev(ret)


def set_default_device(device: Union[ivy.Device, ivy.NativeDevice]):
    """Set the default device to given device instance

    Parameters
    ----------
    device
        The device to set as the default device

    """
    global default_device_stack
    default_device_stack.append(device)


def unset_default_device():
    """"""
    global default_device_stack
    if default_device_stack:
        default_device_stack.pop(-1)


# Device Allocation #


@handle_out_argument
def to_dev(
    x: Union[ivy.Array, ivy.NativeArray],
    *,
    device: Union[ivy.Device, ivy.NativeDevice],
    out: Optional[Union[ivy.Array, ivy.NativeArray]] = None
) -> Union[ivy.Array, ivy.NativeArray]:
    """Move the input array x to the desired device, specified by device string.

    Parameters
    ----------
    x
       input array to be moved to the desired device
    device
        device to move the input array `x` to
    out
        optional output array, for writing the result to. It must have a shape that the
        inputs broadcast to.

    Returns
    -------
    ret
        input array x placed on the desired device

    Examples
    --------
    >>> x = ivy.array([1., 2., 3.])
    >>> x = ivy.to_dev(x, 'cpu')

    """
    return _cur_backend(x).to_dev(x, device=device, out=out)


# Function Splitting #


def split_factor(device=None):
    """Get the global split factor for a given device, which can be used to scale batch
    splitting chunk sizes for the device across the codebase. Default global value for
    each device is 1.

    Parameters
    ----------
    device
        The device to query the split factor for. Sets the default device by default.

    Returns
    -------
    ret
        The split factor for the specified device.

    """
    global split_factors
    device = ivy.default(device, default_device())
    if device in split_factors:
        return split_factors[device]
    split_factors[device] = 0.0
    return split_factors[device]


def set_split_factor(factor, device=None):
    """Set the global split factor for a given device, which can be used to scale batch
    splitting chunk sizes for the device across the codebase.

    Parameters
    ----------
    factor
        The factor to set the device-specific split factor to.
    device
        The device to set the split factor for. Sets the default device by default.

    """
    assert 0 <= factor
    global split_factors
    device = ivy.default(device, default_device())
    split_factors[device] = factor


def split_func_call(
    func: Callable,
    inputs: Union[ivy.Array, ivy.NativeArray],
    mode: str,
    max_chunk_size: int = None,
    chunk_size: int = None,
    input_axes: Union[int, Iterable[int]] = 0,
    output_axes: Union[int, Iterable[int]] = None,
    stop_gradients: bool = False,
    device=None,
) -> Union[ivy.Array, ivy.NativeArray]:
    """Call a function by splitting its inputs along a given axis, and calling the
    function in chunks, rather than feeding the entire input array at once. This can be
    useful to reduce memory usage of the device the arrays are on.

    Parameters
    ----------
    func
        The function to be called.
    inputs
        A list of inputs to pass into the function.
    mode
        The mode by which to unify the return values, must be one of
        [ concat | mean | sum ]
    max_chunk_size
        The maximum size of each of the chunks to be fed into the function.
    chunk_size
        The size of each of the chunks to be fed into the function. Specifying this arg
        overwrites the global split factor. Default is None.
    input_axes
        The axes along which to split each of the inputs, before passing to the
        function. Default is 0.
    output_axes
        The axes along which to concat each of the returned outputs. Default is same as
        fist input axis.
    stop_gradients
        Whether to stop the gradients for each computed return. Default is False.
    device
        The device to set the split factor for. Sets the default device by default.

    Returns
    -------
    ret
        The return from the function, following input splitting and re-concattenation.

    """
    if isinstance(input_axes, int):
        input_axes = [input_axes] * len(inputs)
    if not ivy.exists(max_chunk_size) and not ivy.exists(chunk_size):
        shape_key = "_".join([str(inp.shape) for inp in inputs])
        if shape_key in max_chunk_sizes:
            max_chunk_size = max_chunk_sizes[shape_key]
        else:
            max_chunk_size = 0
        max_dim = max([inp.shape[inp_ax] for inp, inp_ax in zip(inputs, input_axes)])
        if max_dim > max_chunk_size:
            max_chunk_sizes[shape_key] = max_dim
            max_chunk_size = max_dim
    chunk_size = ivy.default(
        chunk_size,
        lambda: 1
        + int(
            round((max_chunk_size - 1) * ivy.split_factor(ivy.default_device(device)))
        ),
        True,
    )
    dim_size = inputs[0].shape[input_axes[0]]
    if chunk_size >= dim_size:
        return func(*inputs)
    num_chunks = dim_size / chunk_size
    num_chunks_floored = math.floor(num_chunks)
    num_chunks_ceiled = math.ceil(num_chunks)
    chunk_sizes = [chunk_size] * num_chunks_floored
    if num_chunks != num_chunks_floored:
        chunk_sizes.append(dim_size - chunk_size * num_chunks_floored)
    inputs_split = [
        ivy.split(inp, chunk_sizes, input_axes[i], True)
        if ivy.is_array(inp)
        else inp.split(chunk_sizes, input_axes[i], True)
        for i, inp in enumerate(inputs)
    ]
    is_mean = mode == "mean"
    is_sum = mode == "sum"
    post_fn = ivy.stop_gradient if stop_gradients else lambda x: x
    if is_mean or is_sum:
        sums = None
        for inps in zip(*inputs_split):
            if not sums:
                sums = func(*inps)
                sums = (
                    [post_fn(s) for s in sums]
                    if isinstance(sums, tuple)
                    else [post_fn(sums)]
                )
            else:
                ret = func(*inps)
                if isinstance(ret, tuple):
                    for i, r in enumerate(ret):
                        sums[i] = sums[i] + post_fn(r)
                else:
                    sums[0] = sums[0] + post_fn(ret)
        sums_or_means = [s / num_chunks_ceiled for s in sums] if is_mean else sums
        return sums_or_means[0] if len(sums_or_means) == 1 else tuple(sums_or_means)
    rets = [func(*i) for i in zip(*inputs_split)]
    rets = [
        tuple([post_fn(r) for r in ret]) if isinstance(ret, tuple) else (post_fn(ret),)
        for ret in rets
    ]
    num_outputs = len(rets[0])
    if output_axes is None:
        output_axes = [input_axes[0]] * num_outputs
    elif isinstance(output_axes, int):
        output_axes = [output_axes] * num_outputs
    ret = [ivy.concat([r[i] for r in rets], output_axes[i]) for i in range(num_outputs)]
    return ret[0] if len(ret) == 1 else ret


# Multi-Device #


class MultiDev:
    def __init__(self, data: Iterable, axis=0):
        if isinstance(data, MultiDev):
            # noinspection PyUnresolvedReferences,PyProtectedMember
            data = data._dict
        self._axis = axis
        self._data = data
        self._length = len(data)
        self._counter = 0

    def __len__(self):
        return self._length

    def __repr__(self):
        return "MultiDev(" + self._data.__repr__() + ")"


class MultiDevItem(MultiDev):
    def __init__(self, data: Dict[ivy.Device, Any], axis=0):
        super().__init__(data, axis)

    @property
    def shape(self):
        shapes = [
            list(x.shape) if hasattr(x, "shape") else None for x in self._data.values()
        ]
        if not shapes or None in shapes:
            return None
        shape0 = shapes[0]
        for shp in shapes[1:]:
            assert shp == shape0
        shape0[self._axis] = shape0[self._axis] * len(self)
        return tuple(shape0)

    def _slice(self, slice_obj: slice):
        stacked_dim_size = 0
        ret_dict = dict()
        for ds, sub_item in self._data.items():
            if not hasattr(sub_item, "shape"):
                continue
            shp = sub_item.shape
            rel_slice_obj = slice(
                slice_obj.start - stacked_dim_size, slice_obj.stop - stacked_dim_size, 1
            )
            stacked_dim_size += shp[self._axis]
            if slice_obj.start < stacked_dim_size:
                if slice_obj.stop < stacked_dim_size:
                    ret_dict[ds] = sub_item[rel_slice_obj]
                    return MultiDevItem(ret_dict)
                else:
                    ret_dict[ds] = sub_item[rel_slice_obj.start :]
        return MultiDevItem(ret_dict)

    def __getitem__(self, query):
        if isinstance(query, str):
            return self._data[query]
        elif isinstance(query, int):
            return self._slice(slice(query, query + 1, 1))
        elif isinstance(query, slice):
            return self._slice(query)

    def keys(self):
        return self._data.keys()

    def values(self):
        return self._data.values()

    def items(self):
        return self._data.items()

    def __repr__(self):
        return "MultiDevItem(" + self._data.__repr__() + ")"


class MultiDevIter(MultiDev):
    def __init__(self, data: Iterable, devices):
        self._devs = devices
        super().__init__(data)

    # noinspection PyShadowingNames
    def at_dev(self, device):
        """Summary.

        Parameters
        ----------
        device

        """
        return [x[device] if isinstance(x, MultiDevItem) else x for x in self._data]

    def at_devs(self):
        """"""
        return {ds: self.at_dev(ds) for ds in self._devs}

    def __getitem__(self, item):
        return self._data[item]

    def __iter__(self):
        self._counter = 0
        return self

    def __next__(self):
        if self._counter == self._length:
            raise StopIteration
        ret = self.__getitem__(self._counter)
        self._counter += 1
        return ret

    def __repr__(self):
        return "MultiDevIter(" + self._data.__repr__() + ")"


class MultiDevNest(MultiDevIter):
    def __init__(self, data: Iterable, devices, max_depth=1):
        self._max_depth = max_depth
        super().__init__(data, devices)

    # noinspection PyShadowingNames
    def at_dev(self, device):
        """Summary.

        Parameters
        ----------
        device

        """
        return ivy.nested_map(
            self._data,
            lambda x: x[device] if isinstance(x, MultiDevItem) else x,
            max_depth=self._max_depth,
        )

    def __repr__(self):
        return "MultiDevNest(" + self._data.__repr__() + ")"


# Device Distribution #


class DevDistItem(MultiDevItem):
    def __repr__(self):
        return "DevDistItem(" + self._data.__repr__() + ")"


class DevDistIter(MultiDevIter):
    def __repr__(self):
        return "DevDistIter(" + self._data.__repr__() + ")"


class DevDistNest(MultiDevNest):
    def __repr__(self):
        return "DevDistNest(" + self._data.__repr__() + ")"


def dev_dist_array(x, devices: Union[Iterable[str], Dict[str, int]], axis=0):
    """Distribute an array across the specified devices, returning a list of sub-arrays,
    each on a different device.

    Parameters
    ----------
    x
        The array to distribute across devices.
    devices
        The devices to distribute the array across.
    axis
        The axis along which to split the array. Default is 0.
    devices

    Dict

    Returns
    -------
    ret
        array distributed across the target devices

    """
    split_arg = list(devices.values()) if isinstance(devices, dict) else len(devices)
    return DevDistItem(
        {
            ds: ivy.to_dev(x_sub, device=ds)
            for x_sub, ds in zip(
                ivy.split(x, split_arg, axis, with_remainder=True), devices
            )
        }
    )


def dev_dist(x, devices: Union[Iterable[str], Dict[str, int]], axis=0):
    """Distribute the input item across the specified devices, returning a list of sub-
    items, each on a different device.

    Parameters
    ----------
    x
        The input array or container to distribute across devices.
    devices
        The devices to distribute the input across.
    axis
        The axis along which to split the input. Default is 0.
    devices

    Dict

    Returns
    -------
    ret
        array or container distributed across the target devices

    """
    if ivy.is_array(x):
        return dev_dist_array(x, devices, axis)
    elif isinstance(x, ivy.Container):
        return x.dev_dist(devices, axis)
    return x


def dev_dist_iter(xs, devices: Union[Iterable[str], Dict[str, int]], axis=0):
    """Distribute elements of the iterbale xs across the specified devices.

    Parameters
    ----------
    xs
        The iterable of items to distribute.
    devices
        The devices to distribute the iterable elements across.
    axis
        The axis along which to split the arrays in the iterable xs. Default is 0.
    devices

    Dict

    Returns
    -------
    ret
        iterable with each element distributed to the target devices

    """
    if isinstance(devices, str):
        devices = [devices]
    return DevDistIter([dev_dist(x, devices, axis) for x in xs], devices)


def dev_dist_nest(
    args, kwargs, devices: Union[Iterable[str], Dict[str, int]], axis=0, max_depth=1
):
    """Distribute the nested input arguments across the specified devices.

    Parameters
    ----------
    args
        The positional nested arguments to distribute.
    kwargs
        The keyword nested arguments to distribute.
    devices
        The devices to distribute the nested arguments across.
    axis
        The axis along which to split the arrays in the arguments. Default is 0.
    max_depth
        The maximum nested depth to reach. Default is 1. Increase this if the nest is
        deeper.
    devices

    Dict


    Returns
    -------
    ret
        nested arguments distributed to the target devices

    """
    if isinstance(devices, str):
        devices = [devices]
    args_dist = ivy.nested_map(
        args, lambda x: dev_dist(x, devices, axis), max_depth=max_depth
    )
    kwargs_dist = ivy.nested_map(
        kwargs, lambda x: dev_dist(x, devices, axis), max_depth=max_depth
    )
    return DevDistNest(args_dist, devices), DevDistNest(kwargs_dist, devices)


# Device Cloning #


class DevClonedItem(MultiDevItem):
    def __repr__(self):
        return "DevClonedItem(" + self._data.__repr__() + ")"


class DevClonedIter(MultiDevIter):
    def __repr__(self):
        return "DevClonedIter(" + self._data.__repr__() + ")"


class DevClonedNest(MultiDevNest):
    def __repr__(self):
        return "DevClonedNest(" + self._data.__repr__() + ")"


def dev_clone_array(x, devices):
    """Clone an array across the specified devices, returning a list of cloned arrays,
    each on a different device.

    Parameters
    ----------
    x
        The array to clone across devices.
    devices
        The devices to clone the array to.

    Returns
    -------
    ret
        array cloned to each of the target devices

    """
    return DevClonedItem(
        {ds: ivy.stop_gradient(ivy.to_dev(x, device=ds)) for ds in devices}
    )


def dev_clone(x, devices):
    """Clone the input item to each of the specified devices, returning a list of cloned
    items, each on a different device.

    Parameters
    ----------
    x
        The input array or container to clone to each device.
    devices
        The deviceices to clone the input to.

    Returns
    -------
    ret
        array or container distributed across the target devices

    """
    if ivy.is_array(x):
        return dev_clone_array(x, devices)
    elif isinstance(x, ivy.Container):
        return x.dev_clone(devices)
    return x


def dev_clone_iter(xs, devices):
    """Clone elements of the iterable xs to each of the specified devices.

    Parameters
    ----------
    xs
        The iterable of items to clone.
    devices
        The devices to clone each of the iterable elements to.

    Returns
    -------
    ret
        iterable with each element cloned to each of the target devices

    """
    if isinstance(devices, str):
        devices = [devices]
    return DevClonedIter([dev_clone(x, devices) for x in xs], devices)


def dev_clone_nest(args, kwargs, devices, max_depth=1):
    """Clone the input arguments across the specified devices.

    Parameters
    ----------
    args
        The positional arguments to clone.
    kwargs
        The keyword arguments to clone.
    devices
        The devices to clone the arguments to.
    max_depth
        The maximum nested depth to reach. Default is 1. Increase this if the nest is
        deeper.

    Returns
    -------
    ret
        arguments cloned to each of the target devices

    """
    if isinstance(devices, str):
        devices = [devices]
    args_cloned = ivy.nested_map(
        args, lambda x: dev_clone(x, devices), max_depth=max_depth
    )
    kwargs_cloned = ivy.nested_map(
        kwargs, lambda x: dev_clone(x, devices), max_depth=max_depth
    )
    return DevClonedNest(args_cloned, devices), DevClonedNest(kwargs_cloned, devices)


# Device Unification #

# noinspection PyShadowingNames
def _concat_unify_array(xs, device, axis):
    return ivy.concat([ivy.to_dev(x_sub, device=device) for x_sub in xs.values()], axis)


# noinspection PyShadowingNames
def _sum_unify_array(xs, device, _=None):
    return sum(
        [ivy.to_dev(x_sub, device=device) for x_sub in xs.values()], start=ivy.zeros([])
    )


# noinspection PyShadowingNames
def _mean_unify_array(xs, device, _=None):
    return _sum_unify_array(xs, device=device) / len(xs)


def dev_unify_array(xs, device, mode, axis=0):
    """Unify a list of sub-arrays, on arbitrary devices, to a single array on the
    specified device.

    Parameters
    ----------
    xs
        The list of arrays to unify onto the specified device.
    device
        The device to unify the arrays to.
    mode
        The mode by which to unify, must be one of [ concat | mean | sum ]
    axis
        The axis along which to concattenate the array, if concat mode is set. Default
        is 0.

    Returns
    -------
    ret
        array unified to the target device

    """
    return {
        "concat": _concat_unify_array,
        "sum": _sum_unify_array,
        "mean": _mean_unify_array,
    }[mode](xs, device, axis)


def dev_unify(xs, device, mode, axis=0):
    """Unify a list of sub-arrays, on arbitrary devices, to a single concatenated array
    on the specified device.

    Parameters
    ----------
    xs
        The list of sub-arrays to unify onto the specified device.
    device
        The device to unify the sub-arrays to.
    mode
        The mode by which to unify, must be one of [ concat | mean | sum ]
    axis
        The axis along which to concattenate the array, if concat mode is set. Default
        is 0.

    Returns
    -------
    ret
        array unified to the target device

    """
    if isinstance(xs, ivy.MultiDevContainer):
        xs = MultiDevItem(xs.at_devs())
    elif not isinstance(xs, MultiDevItem):
        return xs
    # noinspection PyProtectedMember
    xs0 = next(iter(xs.items()))[1]
    if ivy.is_array(xs0):
        return dev_unify_array(xs, device=device, mode=mode, axis=axis)
    elif isinstance(xs0, ivy.Container):
        return ivy.Container.unify(xs, device=device, mode=mode, axis=axis)
    return xs


def dev_unify_iter(xs, device, mode, axis=0, transpose=False):
    """Unify elements of the iterable xs to a single target device.

    Parameters
    ----------
    xs
        The iterable of items to unify.
    device
        The device to unify the elements of the iterable to.
    mode
        The mode by which to unify, must be one of [ concat | mean | sum ]
    axis
        The axis along which to concattenate the sub-arrays. Default is 0.
    transpose
        Whether to transpose the first and second dimensions of the iterator. Default is
        False.

    Returns
    -------
    ret
        iterable with each element unified to a single target devices

    """
    # noinspection PyProtectedMember
    xs = xs._data if isinstance(xs, MultiDevIter) else xs
    if transpose:
        # ToDo: make this more elegant, this method should not be
        #  responsible for transposing iterators
        xs_t = [
            MultiDevItem({ivy.dev(i) if ivy.is_array(i) else i.dev: i for i in mdi})
            for mdi in list(map(list, zip(*xs)))
        ]
        return [dev_unify(x, device=device, mode=mode, axis=axis) for x in xs_t]
    return dev_unify(xs, device=device, mode=mode, axis=axis)


def dev_unify_nest(
    args: Type[MultiDev], kwargs: Type[MultiDev], device, mode, axis=0, max_depth=1
):
    """Unify the input nested arguments, which consist of sub-arrays spread across
    arbitrary devices, to unified arrays on the single target device.

    Parameters
    ----------
    args
        The nested positional arguments to unify.
    kwargs
        The nested keyword arguments to unify.
    device
        The device to unify the nested arguments to.
    mode
        The mode by which to unify, must be one of [ concat | mean | sum ]
    axis
        The axis along which to concattenate the sub-arrays. Default is 0.
    max_depth
        The maximum nested depth to reach. Default is 1. Increase this if the nest is
        deeper.
    args
    kwargs

    Returns
    -------
    ret
        nested arguments unified to the target device

    """
    args = args._data if isinstance(args, MultiDevIter) else args
    kwargs = kwargs._data if isinstance(kwargs, MultiDevIter) else kwargs
    args_uni = ivy.nested_map(
        args,
        lambda x: dev_unify(x, device=device, mode=mode, axis=axis),
        max_depth=max_depth,
    )
    kwargs_uni = ivy.nested_map(
        kwargs,
        lambda x: dev_unify(x, device=device, mode=mode, axis=axis),
        max_depth=max_depth,
    )
    return args_uni, kwargs_uni


# Device Mappers #


class DevMapper(abc.ABC):
    def __init__(
        self,
        fn,
        ret_fn,
        queue_class,
        worker_class,
        devices,
        timeout=None,
        constant=None,
        unique=None,
    ):
        """Device Mapper base class.

        Parameters
        ----------
        fn
            The function which the device mapper parallelises across devices.
        ret_fn
            The function which receives the ivy.MultiDevIter as input, and produces a
            single device output.
        queue_class
            The class to use for creating queues.
        worker_class
            The class to use for creating parallel workers.
        devices
            A list of devices on which to parallelise the function.
        timeout
            The timeout for getting items from the queues. Default is global.
        constant
            A dict of keyword arguments which are the same for each process. Default is
            None.
        unique
            A dict of keyword argument sequences which are unique for each process.
            Default is None.

        """
        constant_kwargs = ivy.default(constant, {})
        unique_kwargs = ivy.default(unique, {})
        self._fn = fn
        self._ret_fn = ret_fn
        self._devs = devices
        self._num_workers = len(devices)
        self._timeout = ivy.default(timeout, ivy.queue_timeout())
        self._workers = dict()
        self._input_queues = dict()
        self._output_queues = dict()
        self._worker_class = worker_class
        for i, ds in enumerate(self._devs):
            input_queue = queue_class()
            output_queue = queue_class()
            worker_kwargs = dict(
                **constant_kwargs, **{k: v[i] for k, v in unique_kwargs.items()}
            )
            worker = self._worker_class(
                target=self._worker_fn,
                args=(
                    input_queue,
                    output_queue,
                    devices[i],
                    worker_kwargs,
                    ivy.current_backend_str(),
                ),
            )
            worker.start()
            self._input_queues[ds] = input_queue
            self._output_queues[ds] = output_queue
            self._workers[ds] = worker

    def __getstate__(self):
        # prevent already running processes from being pickled as sent to new processes
        state = self.__dict__.copy()
        state["_workers"] = None
        state["_ret_fn"] = None
        return state

    # noinspection PyShadowingNames
    def _worker_fn(self, input_queue, output_queue, device, kwargs, framework_str):
        ivy.set_backend(framework_str)
        ivy.set_default_device(device)
        for k, v in kwargs.items():
            if isinstance(v, ivy.Module) and not v.built:
                v.build(device=device)
        if "device" in inspect.getfullargspec(self._fn).args:
            kwargs["device"] = device
        while True:
            try:
                loaded_kwargs = input_queue.get(timeout=self._timeout)
            except queue.Empty:
                continue
            if loaded_kwargs is None:
                return
            if "split_factor" in loaded_kwargs:
                ivy.set_split_factor(loaded_kwargs["split_factor"], device)
                del loaded_kwargs["split_factor"]
            ret = self._fn(**loaded_kwargs, **kwargs)
            output_queue.put(ret)

    def map(self, used_devs=None, split_factors=None, **kwargs):
        """Map the function fn to each of the MultiDevice args and kwargs, running each
        function in parallel with CUDA-safe multiprocessing.

        Parameters
        ----------
        used_devs
            The devices used in the current mapping pass. Default is all devs.
        split_factors
            The updated split factors 0 < sf < 1 for each device. Default is None.
        kwargs
            The MutliDevice keyword arguments to map the function to.

        Returns
        -------
        ret
            The results of the function, returned as a MultiDevice instance.

        """
        if ivy.exists(split_factors):
            kwargs["split_factor"] = split_factors
        used_devs = ivy.default(used_devs, self._devs)
        [
            self._input_queues[ds].put({k: v[ds] for k, v in kwargs.items()})
            for ds in used_devs
        ]
        return self._ret_fn(
            ivy.MultiDevIter(
                [
                    self._output_queues[ds].get(timeout=self._timeout)
                    for ds in used_devs
                ],
                self._num_workers,
            )
        )

    @abc.abstractmethod
    def __del__(self):
        raise NotImplementedError


class DevMapperMultiProc(DevMapper):
    """"""

    def __init__(self, fn, ret_fn, devices, timeout=None, constant=None, unique=None):
        multiprocessing = ivy.multiprocessing("forkserver")
        super().__init__(
            fn,
            ret_fn,
            multiprocessing.Queue,
            multiprocessing.Process,
            devices,
            timeout,
            constant,
            unique,
        )

    def __del__(self):
        # noinspection PyBroadException
        try:
            for i, w in enumerate(self._workers.values()):
                self._input_queues[i].put(None)
                w.join(timeout=0.25)
            for q in self._input_queues.values():
                q.cancel_join_thread()
                q.close()
            for q in self._output_queues.values():
                q.cancel_join_thread()
                q.close()
        except Exception:
            pass
        finally:
            for w in self._workers.values():
                if w.is_alive():
                    w.terminate()


# Device Manager #


class DevManager:
    """"""

    def __init__(
        self,
        dev_mapper=None,
        devices: Union[Iterable[str], Dict[str, int]] = None,
        da_dim_size=None,
        safety_factor=1.1,
        min_dev_dim_size=0,
        max_dev_dim_step_ratio=0.1,
        min_unit_dev_tune_steps=10,
        min_sf_tune_steps=10,
        starting_split_factor=0.0,
        max_split_factor_step_size=0.05,
        tune_dev_alloc=True,
        tune_dev_splits=True,
    ):
        """Create device manager, which unlike the device mapper, handles all argument
        cloning and distributing internally. The device manager only receivess a
        specification regarding the ratio of the batch each device should consume.

        Parameters
        ----------
        dev_mapper
            The pre-built device mapper used by the manager internally.
            (Default value = None)
        devices
            The devices to distribute and clone the arguments across.
        da_dim_size
            The size of the dimension along which the device allocation splitting is
            performed. (Default value = None)
        safety_factor
            The factor by which to be safe in the avoidance of OOM GPU errors.
            Default is 1.1.
        min_dev_dim_size
            The minimum dimension size to pass to a device. Default is 0.
        max_dev_dim_step_ratio
            The maximum step ratio for changing the dimension for a device.
            Default is 0.1.
        min_unit_dev_tune_steps
            The minimum number of tune steps to make when optimizing with unit step
            size. Default is 10.
        min_sf_tune_steps
            Minimum number of split factor tune steps. Default is 10.
        starting_split_factor
            The initial device-specific split factor. Default is 0.
        max_split_factor_step_size
            The maximum step size for changing the split factor for a device.
            Default is 0.05.
        tune_dev_alloc
            Whether to tune the device split sizes internally based on device
            utilization tracking, and use the provided values for initialization.
            Default is True.
        tune_dev_splits
            Whether to tune the per-device split sizes internally. Default is True.

        """
        with_dev_mapping = True if ivy.exists(dev_mapper) else False
        tune_dev_alloc = False if not with_dev_mapping else tune_dev_alloc
        self._dev_mapper = dev_mapper
        devices = ivy.default(devices, [ivy.default_device()])
        self._num_devs = len(devices)
        self._dim_size = da_dim_size
        assert 1 <= safety_factor
        self._safety_factor = safety_factor
        self._min_dev_dim_size = min_dev_dim_size
        self._max_dev_dim_step_ratio = max_dev_dim_step_ratio
        if self._dim_size:
            self._max_dev_dim_step_size = max(
                int(round(self._max_dev_dim_step_ratio * self._dim_size)), 1
            )
        self._min_unit_dev_tune_steps = min_unit_dev_tune_steps
        self._min_sf_tune_steps = min_sf_tune_steps
        self._max_split_factor_step_size = max_split_factor_step_size
        self._with_dev_mappig = with_dev_mapping
        self._tune_da = tune_dev_alloc
        self._tune_ds = tune_dev_splits
        self._tuned = (
            not tune_dev_alloc or self._num_devs == 1
        ) and not tune_dev_splits
        self._first_da_tune_step = True
        self._first_ds_tune_step = True
        self._da_tune_count = 0
        self._unit_da_tune_count = 0
        self._ds_tune_count = 0
        if tune_dev_alloc:
            self._tune_step = self.da_tune_step
        elif tune_dev_splits:
            self._tune_step = self.ds_tune_step
        else:
            self._tune_step = None
        self._observed_configs = set()
        self._da_directions = dict()
        self._da_directions_flipped = dict()
        if isinstance(devices, dict):
            self._dev_da_ratios = devices
        else:
            self._dev_da_ratios = dict(
                zip(devices, [1 / self._num_devs] * self._num_devs)
            )
        self._devs_keys = self._dev_da_ratios.keys()
        self._percent_mem_inc_per_unit_da_dim = dict(
            zip(self._devs_keys, [0] * self._num_devs)
        )
        self._percent_mem_inc_per_sf = dict(zip(self._devs_keys, [0] * self._num_devs))
        self._percent_util_inc_per_unit_da_dim = dict(
            zip(self._devs_keys, [1] * self._num_devs)
        )
        self._delta_da_dim_sizes = dict(zip(self._devs_keys, [0] * self._num_devs))
        self._delta_sfs = dict(zip(self._devs_keys, [0] * self._num_devs))
        self._dev_percent_mems = None
        self._dev_utils = None
        if with_dev_mapping and ivy.exists(self._dim_size):
            self._compute_devs_da()
        self._devs_ds = {ds: starting_split_factor for ds in self._devs_keys}
        if self._tune_ds and not with_dev_mapping:
            [ivy.set_split_factor(starting_split_factor, ds) for ds in self._devs_keys]
        self._da_time = time.perf_counter()
        self._da_step_time = 0
        self._ds_time = time.perf_counter()
        self._ds_step_time = 0

    # Device Allocation #

    def _shift_da_splits(self, ordered_dev_util_keys, deltas):
        for i in range(math.floor(self._num_devs / 2)):

            # less and more utilized keys
            less_util_dev = ordered_dev_util_keys[i]
            more_util_dev = ordered_dev_util_keys[-i - 1]

            # less utilized
            delta = max(
                min(
                    deltas[less_util_dev],
                    self._devs_da[more_util_dev] - self._min_dev_dim_size,
                ),
                1,
            )
            if ivy.exists(self._max_dev_dim_step_size):
                delta = min(delta, self._max_dev_dim_step_size)
            self._devs_da[less_util_dev] += delta
            self._delta_da_dim_sizes[less_util_dev] = delta

            # more utilized
            self._devs_da[more_util_dev] -= delta
            self._delta_da_dim_sizes[more_util_dev] = -delta

    def _compute_devs_da(self):
        split_sizes = [
            int(round(r * self._dim_size)) for r in self._dev_da_ratios.values()
        ]
        combined_batch_size = sum(split_sizes)
        excess_size = combined_batch_size - self._dim_size
        if excess_size > 0:
            for i in range(abs(excess_size)):
                split_sizes[i] -= 1
        elif excess_size < 0:
            for i in range(abs(excess_size)):
                split_sizes[i] += 1
        self._devs_da = {k: v for k, v in zip(self._devs_keys, split_sizes)}

    def _compute_dev_da_ratios(self):
        self._dev_da_ratios = {k: v / self._dim_size for k, v in self._devs_da.items()}

    def da_tune_step(self, oom=False):
        """Summary.

        Parameters
        ----------
        oom
             (Default value = False)

        """
        if self._tuned:
            return
        new_dev_utils = dict(
            sorted(
                {k: dev_util(k) for k in self._devs_keys}.items(),
                key=lambda item: item[1],
            )
        )
        new_dev_utils_keys = list(new_dev_utils.keys())
        highest_util_dev = new_dev_utils_keys[-1]
        highest_util = new_dev_utils[highest_util_dev]
        if oom:
            new_dev_percent_mems = {k: 100 for k in self._devs_keys}
        else:
            new_dev_percent_mems = dict(
                sorted(
                    {k: percent_used_mem_on_dev(k) for k in self._devs_keys}.items(),
                    key=lambda item: item[1],
                )
            )

        # first step
        if self._first_da_tune_step:

            # log
            logging.info("tuning device allocation...")

            # shift the device splits by 1
            self._shift_da_splits(new_dev_utils_keys, {k: 1 for k in self._devs_keys})

            # update device percentage memory usages and utilizations
            self._dev_percent_mems = new_dev_percent_mems
            self._dev_utils = new_dev_utils

            # increment count, update ratios and tune step, and return
            self._da_tune_count += 1
            self._first_da_tune_step = False
            self._compute_dev_da_ratios()
            if self._tune_ds:
                self._tune_step = self.ds_tune_step
            self._da_time = time.perf_counter()
            return

        # otherwise

        # check if all directions have changed, and if so,
        # half the max dev dim step size
        if self._max_dev_dim_step_size > 1:
            da_directions = {
                k: 1 if i < math.floor(self._num_devs / 2) else -1
                for i, (k, v) in enumerate(new_dev_utils.items())
            }
            if len(self._da_directions) == 0:
                self._da_directions = da_directions
                self._da_directions_flipped = {k: False for k in self._devs_keys}
            else:
                self._da_directions_flipped = {
                    k: da_directions[k] * v < 0 for k, v in self._da_directions.items()
                }
            if sum(self._da_directions_flipped.values()) == self._num_devs:
                self._da_directions.clear()
                self._max_dev_dim_step_size = max(
                    int(round(self._max_dev_dim_step_size / 2)), 1
                )

        # percentage memory increase per unit dim
        delta_percent_mems = {
            k: new_dev_percent_mems[k] - self._dev_percent_mems[k]
            for k in self._devs_keys
        }
        self._percent_mem_inc_per_unit_da_dim = {
            k: (
                (
                    (self._da_tune_count - 1) * self._percent_mem_inc_per_unit_da_dim[k]
                    + (delta_percent_mems[k] / delta_dim_size)
                )
                / self._da_tune_count
            )
            if delta_dim_size != 0
            else self._percent_mem_inc_per_unit_da_dim[k]
            for k, delta_dim_size in self._delta_da_dim_sizes.items()
        }

        # percentage utility increase per unit dim
        delta_utils = {
            k: new_dev_utils[k] - self._dev_utils[k] for k in self._devs_keys
        }
        self._percent_util_inc_per_unit_da_dim = {
            k: max(
                (
                    (
                        (self._da_tune_count - 1)
                        * self._percent_util_inc_per_unit_da_dim[k]
                        + (delta_utils[k] / delta_dim_size)
                    )
                    / self._da_tune_count
                ),
                0.1,
            )
            if delta_dim_size != 0
            else self._percent_util_inc_per_unit_da_dim[k]
            for k, delta_dim_size in self._delta_da_dim_sizes.items()
        }

        # shift the device splits
        desired_percent_increases = {
            k: highest_util - new_dev_utils[k] for k in self._devs_keys
        }
        raw_deltas = {
            k: int(
                round(
                    desired_percent_increases[k]
                    / self._percent_util_inc_per_unit_da_dim[k]
                )
            )
            for k in self._devs_keys
        }
        permissable_steps = {
            k: min(
                math.floor(
                    (
                        (100 - new_dev_percent_mems[k])
                        / max(self._percent_mem_inc_per_unit_da_dim[k], 0.1)
                    )
                    / self._safety_factor
                ),
                self._dim_size,
            )
            for k in self._devs_keys
        }
        deltas = {
            k: min(v, pm)
            for (k, v), pm in zip(raw_deltas.items(), permissable_steps.values())
        }
        self._shift_da_splits(new_dev_utils_keys, deltas)

        # update device utilizations and percentage memory usages
        self._dev_utils = new_dev_utils
        self._dev_percent_mems = new_dev_percent_mems

        # increment count, update ratios and tune step
        self._compute_dev_da_ratios()
        self._da_tune_count += 1
        if self._tune_ds:
            self._tune_step = self.ds_tune_step

        # if step size is 1, check if tuning is complete, and return if so
        if self._max_dev_dim_step_size == 1:

            # check if da tuning is complete
            if (
                self.repeated_config_check()
                and self._unit_da_tune_count >= self._min_unit_dev_tune_steps
                and not self._tune_ds
                or (self._ds_tune_count >= self._min_sf_tune_steps)
            ):
                self._observed_configs.clear()
                self._percent_mem_inc_per_unit_da_dim.clear()
                self._delta_da_dim_sizes.clear()
                self._dev_percent_mems.clear()
                logging.info("device allocation tuning complete!")
                self._tuned = True

            self._unit_da_tune_count += 1

        # log time
        now = time.perf_counter()
        self._da_step_time = now - self._da_time
        self._da_time = now
        if self._tuned:
            return
        logging.info(
            "new allocation sizes {}, still tuning...".format(
                str(["{:.2f}".format(v) for v in self._devs_da.values()])
            )
        )

    # Device Splitting #

    def _shift_ds(self, deltas):
        for ds, delta in deltas.items():
            clipped_delta = min(delta, self._max_split_factor_step_size)
            self._devs_ds[ds] = min(self._devs_ds[ds] + clipped_delta, 1)
            self._delta_sfs[ds] = clipped_delta
            if not self._with_dev_mappig:
                ivy.set_split_factor(min(self._devs_ds[ds] + clipped_delta, 1), ds)

    def ds_tune_step(self, oom=False):
        """Summary.

        Parameters
        ----------
        oom
             (Default value = False)

        """
        if self._tuned:
            return
        if oom:
            new_dev_percent_mems = {k: 100 for k in self._devs_keys}
        else:
            new_dev_percent_mems = dict(
                sorted(
                    {k: percent_used_mem_on_dev(k) for k in self._devs_keys}.items(),
                    key=lambda item: item[1],
                )
            )

        # first step
        if self._first_ds_tune_step:

            # log
            logging.info("tuning device splitting...")

            # shift the device splits by 1%
            self._shift_ds({k: 0.01 for k in self._devs_keys})

            # update device percentage memory usages and utilizations
            self._dev_percent_mems = new_dev_percent_mems

            # increment count, update ratios and tune step, and return
            self._ds_tune_count += 1
            self._first_ds_tune_step = False
            if self._tune_da:
                self._tune_step = self.da_tune_step
            self._ds_time = time.perf_counter()
            return

        # otherwise

        # percentage memory increase per unit dim
        delta_percent_mems = {
            k: new_dev_percent_mems[k] - self._dev_percent_mems[k]
            for k in self._devs_keys
        }
        self._percent_mem_inc_per_sf = {
            k: (
                (
                    (self._ds_tune_count - 1) * self._percent_mem_inc_per_sf[k]
                    + (delta_percent_mems[k] / delta_sf)
                )
                / self._ds_tune_count
            )
            if delta_sf != 0
            else self._percent_mem_inc_per_sf[k]
            for k, delta_sf in self._delta_sfs.items()
        }

        # shift the device splits
        deltas = {
            k: min(
                (max(100 / self._safety_factor - new_dev_percent_mems[k], 0))
                / max(self._percent_mem_inc_per_sf[k], 1),
                self._max_split_factor_step_size,
            )
            for k in self._devs_keys
        }
        self._shift_ds(deltas)

        # update device percentage memory usages
        self._dev_percent_mems = new_dev_percent_mems

        # increment count, update ratios and tune step
        self._ds_tune_count += 1
        if self._tune_da:
            self._tune_step = self.da_tune_step

        # check whether device allocation tuning is ready to terminate
        da_can_terminate = not self._tune_da or self._max_dev_dim_step_size == 1

        # check if ds tuning is complete
        if (
            da_can_terminate
            and self.repeated_config_check()
            and self._ds_tune_count >= self._min_sf_tune_steps
            and not self._tune_da
            or (self._unit_da_tune_count >= self._min_unit_dev_tune_steps)
        ):
            self._observed_configs.clear()
            self._percent_mem_inc_per_sf.clear()
            self._dev_percent_mems.clear()
            logging.info("device splitting tuning complete!")
            self._tuned = True

        # log time
        now = time.perf_counter()
        self._ds_step_time = now - self._ds_time
        self._ds_time = now
        if self._tuned:
            return
        logging.info(
            "new split factors {}, still tuning...".format(
                str(["{:.2f}".format(ivy.split_factor(k)) for k in self._devs_keys])
            )
        )

    # Repeated Config Checking #

    def repeated_config_check(self):
        """"""

        # check if ds tuning is complete, and return if so
        config_list = list()
        if self._tune_da:
            config_list += list(self._devs_da.values())
        if self._tune_ds:
            config_list += [self._devs_ds[ds] for ds in self._devs_keys]
        config = tuple(config_list)
        if config in self._observed_configs:
            return True

        # otherwise add the current config to those observed
        self._observed_configs.add(config)

        return False

    # Mapping #

    def map(self, cloned=None, to_clone=None, distributed=None, to_distribute=None):
        """Map the function fn to each of the MultiDevice args and kwargs, running each
        function in parallel with CUDA-safe multiprocessing.

        Parameters
        ----------
        cloned
            The MutliDevice keyword arguments which are already cloned. Default is None.
        to_clone
            The MutliDevice keyword arguments to clone and map to the function.
            Default is None.
        distributed
            The MutliDevice keyword arguments which already distributed.
            Default is None.
        to_distribute
            The MutliDevice keyword arguments to distribute and map to the function.
            Default is None.

        Returns
        -------
        ret
            The results of the function, returned as a MultiDevice instance.

        """
        used_devs_dict = {k: v for k, v in self._devs_da.items() if v > 0}
        used_devs = list(used_devs_dict.keys())
        cloned = ivy.default(cloned, {})
        if ivy.exists(to_clone):
            to_clone = {k: ivy.dev_clone(v, used_devs) for k, v in to_clone.items()}
        else:
            to_clone = {}
        distributed = ivy.default(distributed, {})
        if ivy.exists(to_distribute):
            to_distribute = {
                k: ivy.dev_dist(v, used_devs_dict) for k, v in to_distribute.items()
            }
        else:
            to_distribute = {}
        if self._tune_ds:
            ret = self._dev_mapper.map(
                **cloned,
                **to_clone,
                **distributed,
                **to_distribute,
                used_devs=used_devs,
                split_factors=self._devs_ds
            )
        else:
            ret = self._dev_mapper.map(
                **cloned,
                **to_clone,
                **distributed,
                **to_distribute,
                used_devs=used_devs
            )
        if self._tuned:
            return ret
        self._tune_step()
        return ret

    def __del__(self):
        if ivy.exists(self._dev_mapper):
            self._dev_mapper.__del__()
            del self._dev_mapper

    @property
    def dim_size(self):
        """"""
        return self._dim_size

    @dim_size.setter
    def dim_size(self, batch_size):
        """Summary.

        Parameters
        ----------
        batch_size

        """
        self._dim_size = batch_size
        if self._tune_da:
            self._max_dev_dim_step_size = max(
                int(round(self._max_dev_dim_step_ratio * self._dim_size)), 1
            )
            self._compute_devs_da()

    @property
    def tune_step(self):
        """"""
        return self._tune_step

    @property
    def tuned(self):
        """"""
        return self._tuned


# Profiler #


class Profiler(abc.ABC):
    """"""

    def __init__(self, save_dir):
        self._save_dir = save_dir

    @abc.abstractmethod
    def start(self):
        """"""
        raise NotImplementedError

    @abc.abstractmethod
    def stop(self):
        """"""
        raise NotImplementedError

    @abc.abstractmethod
    def __enter__(self):
        raise NotImplementedError

    @abc.abstractmethod
    def __exit__(self, exc_type, exc_val, exc_tb):
        raise NotImplementedError<|MERGE_RESOLUTION|>--- conflicted
+++ resolved
@@ -416,7 +416,6 @@
 
 # Default Device #
 
-<<<<<<< HEAD
 # noinspection PyShadowingNames
 def default_device(
     device: Union[str, ivy.Device, ivy.NativeDevice] = None, 
@@ -430,11 +429,6 @@
     If a default device has not been set, the first gpu is returned if available,
     otherwise the cpu is returned.
     
-=======
-
-def default_device(device=None, item=None, as_native: bool = None):
-    """Summary.
->>>>>>> 2c236003
 
     Parameters
     ----------
