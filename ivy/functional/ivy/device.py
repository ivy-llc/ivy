--- conflicted
+++ resolved
@@ -20,7 +20,7 @@
     nvidia_smi.nvmlInit()
 except (nvidia_smi.NVMLError_LibraryNotFound, nvidia_smi.NVMLError_DriverNotLoaded):
     pass
-from typing import Union, Type, Callable, Iterable, Dict, Any, Sequence
+from typing import Union, Type, Callable, Iterable, Dict, Any
 
 # local
 import ivy
@@ -300,12 +300,7 @@
 
 @handle_nestable
 def print_all_ivy_arrays_on_dev(
-<<<<<<< HEAD
     device: Union[ivy.Device, ivy.NativeDevice], attr_only: bool = True
-=======
-    device: Union[ivy.Device, ivy.NativeDevice],
-    attr_only: bool = True
->>>>>>> 43a3e0e6
 ) -> None:
     """
     Prints the shape and dtype for all ivy arrays which are currently alive on the
@@ -329,14 +324,8 @@
 # Retrieval
 
 
-@handle_nestable
 def dev(
-<<<<<<< HEAD
     x: Union[ivy.Array, ivy.NativeArray], as_native: bool = False
-=======
-    x: Union[ivy.Array, ivy.NativeArray],
-    as_native: bool = False
->>>>>>> 43a3e0e6
 ) -> Union[ivy.Device, ivy.NativeDevice]:
     """
     Get the native device handle for input array x.
@@ -367,11 +356,7 @@
 # Conversions
 
 
-<<<<<<< HEAD
-def as_ivy_dev(device: Union[ivy.Device, ivy.NativeDevice]) -> ivy.Device:
-=======
 def as_ivy_dev(device: Union[ivy.Device, str]) -> ivy.Device:
->>>>>>> 43a3e0e6
     """Convert native data type to string representation.
 
     Parameters
@@ -449,12 +434,7 @@
 
 
 def used_mem_on_dev(
-<<<<<<< HEAD
     device: Union[ivy.Device, ivy.NativeDevice], process_specific: bool = False
-=======
-    device: Union[ivy.Device, ivy.NativeDevice],
-    process_specific: bool = False
->>>>>>> 43a3e0e6
 ) -> float:
     """Get the used memory (in GB) for a given device string. In case of CPU, the used
     RAM is returned.
@@ -493,12 +473,7 @@
 
 
 def percent_used_mem_on_dev(
-<<<<<<< HEAD
     device: Union[ivy.Device, ivy.NativeDevice], process_specific: bool = False
-=======
-    device: Union[ivy.Device, ivy.NativeDevice],
-    process_specific: bool = False
->>>>>>> 43a3e0e6
 ) -> float:
     """Get the percentage used memory for a given device string. In case of CPU, the
     used RAM is returned.
@@ -648,11 +623,7 @@
 def default_device(
     device: Union[ivy.Device, ivy.NativeDevice] = None,
     item: Union[list, tuple, dict, ivy.Array, ivy.NativeArray] = None,
-<<<<<<< HEAD
-    as_native: bool = False,
-=======
     as_native: bool = None,
->>>>>>> 43a3e0e6
 ) -> Union[ivy.Device, ivy.NativeDevice]:
     """Returns the input device or the default device.
     If the as native flag is set, the device will be converted to a native device.
@@ -776,8 +747,8 @@
     device: Union[ivy.Device, ivy.NativeDevice],
     *,
     stream: Optional[Union[int, Any]] = None,
-    out: Optional[ivy.Array] = None
-) -> ivy.Array:
+    out: Optional[Union[ivy.Array, ivy.NativeArray]] = None
+) -> Union[ivy.Array, ivy.NativeArray]:
     """Move the input array x to the desired device, specified by device string.
 
     Parameters
@@ -849,12 +820,7 @@
 
 
 def set_split_factor(
-<<<<<<< HEAD
     factor: float, device: Union[ivy.Device, ivy.NativeDevice] = None
-=======
-    factor: float,
-    device: Union[ivy.Device, ivy.NativeDevice] = None
->>>>>>> 43a3e0e6
 ) -> None:
     """Set the global split factor for a given device, which can be used to scale batch
     splitting chunk sizes for the device across the codebase.
@@ -933,7 +899,6 @@
             max_chunk_size = max_dim
     chunk_size = ivy.default(
         chunk_size,
-<<<<<<< HEAD
         lambda: (
             1
             + int(
@@ -942,11 +907,6 @@
                 )
             )
         ),
-=======
-        lambda: (1 + int(
-            round((max_chunk_size - 1) * ivy.split_factor(ivy.default_device(device)))
-        )),
->>>>>>> 43a3e0e6
         True,
     )
     dim_size = inputs[0].shape[input_axes[0]]
@@ -1004,11 +964,7 @@
 
 
 class MultiDev:
-<<<<<<< HEAD
-    def __init__(self, data: Sequence, axis: int = 0):
-=======
     def __init__(self, data: Iterable, axis: int = 0):
->>>>>>> 43a3e0e6
         if isinstance(data, MultiDev):
             # noinspection PyUnresolvedReferences,PyProtectedMember
             data = data._dict
@@ -1057,7 +1013,7 @@
                     ret_dict[ds] = sub_item[rel_slice_obj]
                     return MultiDevItem(ret_dict)
                 else:
-                    ret_dict[ds] = sub_item[rel_slice_obj.start:]
+                    ret_dict[ds] = sub_item[rel_slice_obj.start :]
         return MultiDevItem(ret_dict)
 
     def __getitem__(self, query):
@@ -1082,16 +1038,12 @@
 
 
 class MultiDevIter(MultiDev):
-    def __init__(self, data: Sequence, devices: Sequence[ivy.Device]):
+    def __init__(self, data: Iterable, devices):
         self._devs = devices
         super().__init__(data)
 
     # noinspection PyShadowingNames
-<<<<<<< HEAD
-    def at_dev(self, device: ivy.Device):
-=======
     def at_dev(self, device: Union[ivy.Device, ivy.NativeDevice]):
->>>>>>> 43a3e0e6
         """Summary.
 
         Parameters
@@ -1124,22 +1076,12 @@
 
 
 class MultiDevNest(MultiDevIter):
-<<<<<<< HEAD
-    def __init__(
-        self, data: Sequence, devices: Sequence[ivy.Device], max_depth: int = 1
-    ):
-=======
     def __init__(self, data: Iterable, devices, max_depth: int = 1):
->>>>>>> 43a3e0e6
         self._max_depth = max_depth
         super().__init__(data, devices)
 
     # noinspection PyShadowingNames
-<<<<<<< HEAD
-    def at_dev(self, device: ivy.Device):
-=======
     def at_dev(self, device: Union[ivy.Device, ivy.NativeDevice]):
->>>>>>> 43a3e0e6
         """Summary.
 
         Parameters
@@ -1201,8 +1143,10 @@
     split_arg = list(devices.values()) if isinstance(devices, dict) else len(devices)
     return DevDistItem(
         {
-            ds: ivy.to_device(x_sub, device=ds) for x_sub, ds in
-            zip(ivy.split(x, split_arg, axis, with_remainder=True), devices)
+            ds: ivy.to_device(x_sub, device=ds)
+            for x_sub, ds in zip(
+                ivy.split(x, split_arg, axis, with_remainder=True), devices
+            )
         }
     )
 
@@ -1266,18 +1210,11 @@
 
 @handle_nestable
 def dev_dist_nest(
-<<<<<<< HEAD
     args,
     kwargs,
     devices: Union[Iterable[str], Dict[str, int]],
     axis: int = 0,
     max_depth: int = 1,
-=======
-    args, kwargs,
-    devices: Union[Iterable[str], Dict[str, int]],
-    axis: int = 0,
-    max_depth: int = 1
->>>>>>> 43a3e0e6
 ):
     """Distribute the nested input arguments across the specified devices.
 
@@ -1336,8 +1273,7 @@
 
 @handle_nestable
 def dev_clone_array(
-    x: Union[ivy.Array, ivy.NativeArray],
-    devices: Union[Iterable[str], Dict[str, int]]
+    x: Union[ivy.Array, ivy.NativeArray], devices: Union[Iterable[str], Dict[str, int]]
 ) -> DevClonedItem:
     """Clone an array across the specified devices, returning a list of cloned arrays,
     each on a different device.
@@ -1400,12 +1336,7 @@
 
 @handle_nestable
 def dev_clone(
-<<<<<<< HEAD
     x: Union[ivy.Array, ivy.NativeArray], devices: Union[Iterable[str], Dict[str, int]]
-=======
-    x: Union[ivy.Array, ivy.NativeArray],
-    devices: Union[Iterable[str], Dict[str, int]]
->>>>>>> 43a3e0e6
 ) -> DevClonedItem:
     """Clone the input item to each of the specified devices, returning a list of cloned
     items, each on a different device.
@@ -1915,8 +1846,9 @@
         self._with_dev_mappig = with_dev_mapping
         self._tune_da = tune_dev_alloc
         self._tune_ds = tune_dev_splits
-        self._tuned = ((not tune_dev_alloc or self._num_devs == 1)
-                       and not tune_dev_splits)
+        self._tuned = (
+            not tune_dev_alloc or self._num_devs == 1
+        ) and not tune_dev_splits
         self._first_da_tune_step = True
         self._first_ds_tune_step = True
         self._da_tune_count = 0
