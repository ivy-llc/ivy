--- conflicted
+++ resolved
@@ -1143,7 +1143,7 @@
     return tuple(supported)
 
 
-<<<<<<< HEAD
+
 def _mixed_functions_devices(fn, merge_fn, get_fn, recurse=True, complement=False):
     primary_fn = fn if "backend" in fn.__module__ else ivy.__dict__[fn.__name__]
     devices = set(_get_devices(primary_fn, complement=complement))
@@ -1160,17 +1160,12 @@
             devices = (devices_compos, devices)
     return devices
 
-
+  
+@handle_exceptions
 @handle_nestable
-@handle_exceptions
 def function_supported_devices(
     fn: Callable, recurse: bool = True
 ) -> Union[Tuple, dict]:
-=======
-@handle_exceptions
-@handle_nestable
-def function_supported_devices(fn: Callable, recurse: bool = True) -> Tuple:
->>>>>>> 3fa0c640
     """
     Return the supported devices of the current backend's function.
 
@@ -1215,14 +1210,11 @@
 
 
 @handle_exceptions
-<<<<<<< HEAD
+@handle_nestable
 def function_unsupported_devices(
     fn: Callable, recurse: bool = True
 ) -> Union[Tuple, dict]:
-=======
-@handle_nestable
-def function_unsupported_devices(fn: Callable, recurse: bool = True) -> Tuple:
->>>>>>> 3fa0c640
+
     """
     Return the unsupported devices of the current backend's function.
 
