--- conflicted
+++ resolved
@@ -1,19 +1,17 @@
 """Collection of device Ivy functions."""
 
+# global
+import os
+import gc
 import abc
-import gc
+import math
+import time
+import queue
+import psutil
 import inspect
 import logging
-import math
-
-# global
-import os
-import queue
-import time
+import nvidia_smi
 from typing import Optional
-
-import nvidia_smi
-import psutil
 
 # noinspection PyUnresolvedReferences
 try:
@@ -843,14 +841,9 @@
     return split_factors.setdefault(device, 0.0)
 
 
-<<<<<<< HEAD
 def set_split_factor(
     factor: float, device: Union[ivy.Device, ivy.NativeDevice] = None
 ) -> None:
-=======
-def set_split_factor(factor: float, 
-                     device: Union[ivy.Device, ivy.NativeDevice] = None) -> None:
->>>>>>> f71a0bf7
     """Set the global split factor for a given device, which can be used to scale batch
     splitting chunk sizes for the device across the codebase.
 
@@ -860,7 +853,7 @@
         The factor to set the device-specific split factor to.
     device
         The device to set the split factor for. Sets the default device by default.
-    
+
     Examples
     --------
     >>> ivy.default_device()
@@ -868,18 +861,18 @@
     >>> ivy.set_split_factor(0.5)
     >>> ivy.split_factors
     {'cpu': 0.5}
-    
+
     >>> import torch
     >>> ivy.set_backend("torch")
     >>> device = torch.device("cuda")
     >>> ivy.set_split_factor(0.3,device)
     >>> ivy.split_factors
     {device(type='cuda'): 0.3}
-    
+
     >>> ivy.set_split_factor(0.4,"tpu")
     >>> ivy.split_factors
     {'tpu': 0.4}
-    
+
     >>> import torch
     >>> ivy.set_backend("torch")
     >>> device = torch.device("cuda")
@@ -954,13 +947,9 @@
             max_chunk_size = max_dim
     chunk_size = ivy.default(
         chunk_size,
-        lambda: (
-            1
-            + int(
-                round(
-                    (max_chunk_size - 1) * ivy.split_factor(ivy.default_device(device))
-                )
-            )
+        lambda: 1
+        + int(
+            round((max_chunk_size - 1) * ivy.split_factor(ivy.default_device(device)))
         ),
         True,
     )
@@ -1021,7 +1010,6 @@
 class MultiDev:
     def __init__(self, data: Iterable, axis: int = 0):
         if isinstance(data, MultiDev):
-            # TODO: Check if this is supposed to be _dict or _data
             # noinspection PyUnresolvedReferences,PyProtectedMember
             data = data._data
         self._axis = axis
