--- conflicted
+++ resolved
@@ -122,15 +122,15 @@
     device
         get the device handle
 
-<<<<<<< HEAD
+
 
     Returns
     -------
     out
         print all the arrays on device
 
-=======
->>>>>>> ae385c81
+
+
     """
     for arr in get_all_arrays_on_dev(device):
         print(type(arr), arr.shape)
