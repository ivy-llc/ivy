--- conflicted
+++ resolved
@@ -1190,16 +1190,11 @@
         return "DevClonedNest(" + self._data.__repr__() + ")"
 
 
-<<<<<<< HEAD
-def dev_clone_array(x: Union[ivy.Array, ivy.NativeArray], 
-                    devices: Union[Iterable[str], Dict[str, int]]
-                    ) -> DevClonedItem:
-=======
+
 @handle_nestable
 def dev_clone_array(
     x: Union[ivy.Array, ivy.NativeArray], devices: Union[Iterable[str], Dict[str, int]]
 ) -> DevClonedItem:
->>>>>>> f2ae5dd2
     """Clone an array across the specified devices, returning a list of cloned arrays,
     each on a different device.
 
