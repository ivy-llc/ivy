"""Collection of device Ivy functions."""

import abc
import gc
import math
<<<<<<< HEAD

# global
import os
=======
import psutil
import pynvml
>>>>>>> 20dcf79b
from typing import Optional, Tuple

import nvidia_smi
import psutil

# noinspection PyUnresolvedReferences
try:
    pynvml.nvmlInit()
except pynvml.NVMLError:
    pass
from typing import Union, Callable, Iterable, Any

# local
import ivy
from ivy.func_wrapper import (
    handle_out_argument,
    to_native_arrays_and_back,
    handle_nestable,
)

default_device_stack = list()
dev_handles = dict()
split_factors = dict()
max_chunk_sizes = dict()


# Extra #
# ------#


class DefaultDevice:
    """"""

    # noinspection PyShadowingNames
    def __init__(
        self,
        device: Union[ivy.Device, ivy.NativeDevice],
        /,
    ) -> None:
        """Initialises the DefaultDevice class

        Parameters
        ----------
        device
            The device string - as an ivy device or nativedevice class

        Examples
        --------
        >>> z = ivy.DefaultDevice("cpu")
        >>> x = ivy.DefaultDevice("tpu")
        """
        self._dev = device

    def __enter__(self):
        """Enter the runtime context related to the specified device.

        Returns
        -------
        ret
            Self, an instance of the same class.

        Examples
        --------
        A "cpu" as device:
        >>> with ivy.DefaultDevice("cpu") as device:
        >>>     # with block calls device.__enter__()
        >>>     print(device._dev)
        "cpu"

        """
        ivy.set_default_device(self._dev)
        return self

    def __exit__(self, exc_type, exc_val, exc_tb) -> Union[ivy.Device, str]:
        """
        Exit the runtime context related to the specified device.

        Returns
        -------
        ret
            Self, an instance of the same class.

        Examples
        --------
        A "gpu" as device:
        >>> with ivy.DefaultDevice("gpu") as device:
        >>>     pass
        >>> # after with block device.__exit__() is called
        >>> print(device._dev)
        "cpu"

        A "tpu" as device:
        >>> with ivy.DefaultDevice("tpu") as device:
        >>>     pass
        >>> # after with block device.__exit__() is called
        >>> print(device._dev)
        "cpu"

        """
        ivy.unset_default_device()
        return self


# Helpers #

# noinspection PyShadowingNames
def _get_nvml_gpu_handle(device: Union[ivy.Device, ivy.NativeDevice], /) -> int:
    global dev_handles
    if device in dev_handles:
        return dev_handles[device]
    gpu_idx = int(device.split(":")[-1])
    handle = pynvml.nvmlDeviceGetHandleByIndex(gpu_idx)
    dev_handles[device] = handle
    return handle


# Device Queries #

# Array Printing


def get_all_ivy_arrays_on_dev(
    device: Union[ivy.Device, ivy.NativeDevice],
    /,
) -> ivy.Container:
    """Gets all ivy arrays which are currently alive on the specified device.

    Parameters
    ----------
    device
        The device handle from which to get the arrays

    Returns
    -------
    ret
        Container with the arrays found for the specified device [identity, array]

    Examples
    --------
    >>> x = ivy.array([1,0,2])
    >>> y = ivy.dev(x)
    >>> z = ivy.get_all_ivy_arrays_on_dev(y)
    >>> print(z)
    {139740789224448:ivy.array([1,0,2])},
    """
    device = ivy.as_ivy_dev(device)
    all_arrays = list()
    for obj in gc.get_objects():
        # noinspection PyBroadException
        try:
            if ivy.is_ivy_array(obj) and ivy.dev(obj) == device:
                all_arrays.append(obj)
        except Exception:
            pass
    return ivy.Container(dict(zip([str(id(a)) for a in all_arrays], all_arrays)))


def num_ivy_arrays_on_dev(device: Union[ivy.Device, ivy.NativeDevice], /) -> int:
    """Returns the number of arrays which are currently alive on the specified device.

    Parameters
    ----------
    device
        The device handle from which to count the arrays

    Returns
    -------
    ret
        Number of arrays on the specified device

    Examples
    --------
    With :code:`ivy.Array` input:

    >>> x1 = ivy.array([-1, 0, 5.2])
    >>> y = ivy.num_ivy_arrays_on_dev(ivy.default_device())
    >>> print(y)
    1

    >>> x1 = ivy.array([-1, 0, 5.2])
    >>> x2 = ivy.array([-1, 0, 5.2, 4, 5])
    >>> y = ivy.num_ivy_arrays_on_dev(ivy.default_device())
    >>> print(y)
    2

    >>> x1 = ivy.array([-1, 0, 5.2])
    >>> x2 = ivy.array([-1, 0, 5.2, 4, 5])
    >>> x3 = ivy.array([2])
    >>> y = ivy.num_ivy_arrays_on_dev(ivy.default_device())
    >>> print(y)
    3

    >>> x1 = ivy.array([-1, 0, 5.2])
    >>> x2 = ivy.array([-1, 0, 5.2, 4, 5])
    >>> x3 = ivy.array([2])
    >>> x4 = ivy.array([-1, 0, 5.2, 4, 5])
    >>> y = ivy.num_ivy_arrays_on_dev(ivy.default_device())
    >>> print(y)
    4

    With :code:`ivy.NativeArray` input:

    >>> x1 = ivy.native_array([-1, 0, 5.2])
    >>> y = ivy.num_ivy_arrays_on_dev(ivy.default_device())
    >>> print(y)
    3

    >>> x1 = ivy.native_array([-1, 0, 5.2])
    >>> x2 = ivy.native_array([-1, 0, 5.2, 4, 5])
    >>> y = ivy.num_ivy_arrays_on_dev(ivy.default_device())
    >>> print(y)
    2

    >>> x1 = ivy.native_array([-1, 0, 5.2])
    >>> x2 = ivy.native_array([-1, 0, 5.2, 4, 5])
    >>> x3 = ivy.native_array([2])
    >>> y = ivy.num_ivy_arrays_on_dev(ivy.default_device())
    >>> print(y)
    1

    >>> x1 = ivy.native_array([-1, 0, 5.2])
    >>> x2 = ivy.native_array([-1, 0, 5.2, 4, 5])
    >>> x3 = ivy.native_array([2])
    >>> x4 = ivy.native_array([-1, 0, 5.2, 4, 5])
    >>> y = ivy.num_ivy_arrays_on_dev(ivy.default_device())
    >>> print(y)
    0

    With a mix of :code:`ivy.Container` and :code:`ivy.Array` input:

    >>> x = ivy.Container(x1= ivy.array([-1, 0, 5.2]))
    >>> y = ivy.num_ivy_arrays_on_dev(ivy.default_device())
    >>> print(y)
    1

    >>> x = ivy.Container(x1=ivy.array([-1, 0, 5.2, 6, 5.3]),\
                        x2=ivy.array([-1, 0, 5.2, 4, 5]))
    >>> y = ivy.num_ivy_arrays_on_dev(ivy.default_device())
    >>> print(y)
    2

    >>> x = ivy.Container(x1=ivy.array([-1, 0, 5.2, 6, 5.3]),\
                      x2=ivy.array([-1, 0, 5.2, 4, 5]),\
                      x3=ivy.array([2]))
    >>> y = ivy.num_ivy_arrays_on_dev(ivy.default_device())
    >>> print(y)
    3

    >>> x = ivy.Container(x1=ivy.array([-1, 0, 5.2, 6, 5.3]),\
                      x2=ivy.array([-1, 0, 5.2, 4, 5]),\
                      x3=ivy.array([2]),\
                      x4=ivy.array([-1, 0, 5.2, 4, 5]))
    >>> y = ivy.num_ivy_arrays_on_dev(ivy.default_device())
    >>> print(y)
    4

    With a mix of :code:`ivy.Container` and :code:`ivy.NativeArray` input:

    >>> x = ivy.Container(x1= ivy.native_array([-1, 0, 5.2]))
    >>> y = ivy.num_ivy_arrays_on_dev(ivy.default_device())
    >>> print(y)
    0


    >>> x = ivy.Container(x1=ivy.native_array([-1, 0, 5.2, 6, 5.3]),\
                        x2=ivy.native_array([-1, 0, 5.2, 4, 5]))
    >>> y = ivy.num_ivy_arrays_on_dev(ivy.default_device())
    >>> print(y)
    0

    >>> x = ivy.Container(x1=ivy.native_array([-1, 0, 5.2, 6, 5.3]),\
                      x2=ivy.native_array([-1, 0, 5.2, 4, 5]),\
                      x3=ivy.native_array([2]))
    >>> y = ivy.num_ivy_arrays_on_dev(ivy.default_device())
    >>> print(y)
    0

    >>> x = ivy.Container(x1=ivy.native_array([-1, 0, 5.2, 6, 5.3]),\
                      x2=ivy.native_array([-1, 0, 5.2, 4, 5]),\
                      x3=ivy.native_array([2]),\
                      x4=ivy.native_array([-1, 0, 5.2, 4, 5]))
    >>> y = ivy.num_ivy_arrays_on_dev(ivy.default_device())
    >>> print(y)
    0

    """
    return len(ivy.get_all_ivy_arrays_on_dev(device))


@handle_nestable
def print_all_ivy_arrays_on_dev(
    device: Union[ivy.Device, ivy.NativeDevice], /, *, attr_only: bool = True
) -> None:
    """
    Prints the shape and dtype for all ivy arrays which are currently alive on the
    specified device.

    Parameters
    ----------
    device
        The device on which to print the arrays
    attr_only
        Whether or not to only print the `shape` and `dtype` attributes of the array

    """
    arrs = ivy.get_all_ivy_arrays_on_dev(device).values()
    if attr_only:
        [print((arr.shape, arr.dtype)) for arr in arrs]
    else:
        [print(arr) for arr in arrs]


# Retrieval


@handle_nestable
def dev(
    x: Union[ivy.Array, ivy.NativeArray], /, *, as_native: bool = False
) -> Union[ivy.Device, ivy.NativeDevice]:
    """
    Get the native device handle for input array x.

    Parameters
    ----------
    x
          array for which to get the device handle.

    as_native
          Whether or not to return the dev in native format. Default is False.

    Returns
    -------
    ret
          Device handle for the array, in native framework format.

    Functional Examples
    --------------------

    With :code:'ivy.Array' input:

    >>> x = ivy.array([3, 1, 4, 5])
    >>> y = ivy.dev(x)
    >>> print(y)
    cpu

    With :code:'ivy.NativeArray' input:

    >>> x = ivy.native_array([[2, 5, 4], [3, 1, 5]])
    >>> y = ivy.dev(x, as_native=True)
    >>> print(y)
    cpu

    Array Instance Method Examples
    ------------------------------

    With :code:'ivy.Array' input:

    >>> x = ivy.array([[2, 5, 4, 1], [3, 1, 5, 2]])
    >>> y = x.dev(as_native=True)
    >>> print(y)
    cpu

    Container Static Method Examples
    ---------------------------------

    With :code:'ivy.Container' input:

    >>> x = ivy.Container(a=ivy.array([[2, 3], [3, 5]]),\
                          b=ivy.native_array([1, 2, 4, 5, 7]))
    >>> as_native = ivy.Container(a=True, b=False)
    >>> y = ivy.Container.static_dev(x, as_native=as_native)
    >>> print(y)
    {
        a: device(type=cpu),
        b: cpu
    }

    Container Instance Method Examples
    ----------------------------

    With :code:'ivy.Container' input:

    >>> x = ivy.Container(a=ivy.array([[2, 3, 1], [3, 5, 3]]),\
                          b=ivy.native_array([[1, 2], [4, 5]]))
    >>> as_native = ivy.Container(a=False, b=True)
    >>> y = x.dev(as_native=as_native)
    >>> print(y)
    {
        a: cpu,
        b: device(type=cpu)
    }


    """
    return ivy.current_backend(x).dev(x, as_native=as_native)


# Conversions


def as_ivy_dev(device: Union[ivy.Device, str], /) -> ivy.Device:
    """Convert native data type to string representation.

    Parameters
    ----------
    device
        The device handle to convert to string.

    Returns
    -------
    ret
        Device string e.g. 'cuda:0'.

    """
    return ivy.current_backend().as_ivy_dev(device)


def as_native_dev(device: Union[ivy.Device, ivy.NativeDevice], /) -> ivy.NativeDevice:
    """Convert device string representation to native device type.

    Parameters
    ----------
    device
        The device string to convert to native device handle.

    Returns
    -------
    ret
        Native device handle.

    """
    return ivy.current_backend().as_native_dev(device)


# Memory


def clear_mem_on_dev(device: Union[ivy.Device, ivy.NativeDevice], /) -> None:
    """Clear memory cache on target device.

    Parameters
    ----------
    device
        The device string to convert to native device handle.

    """
    ivy.current_backend(None).clear_mem_on_dev(device)


def total_mem_on_dev(device: Union[ivy.Device, ivy.NativeDevice], /) -> float:
    """Get the total amount of memory (in GB) for a given device string. In case of CPU,
    the total RAM is returned.

    Parameters
    ----------
    device
        The device string to convert to native device handle.

    Returns
    -------
    ret
        The total memory on the device in GB.

    Examples
    --------
    >>> x = ivy.total_mem_on_dev("cpu")
    >>> print(x)
    53.66700032

    >>> x = ivy.total_mem_on_dev("gpu:0")
    >>> print(x)
    8.589934592

    """
    if "gpu" in device:
        handle = _get_nvml_gpu_handle(device)
        info = pynvml.nvmlDeviceGetMemoryInfo(handle)
        return info.total / 1e9
    elif device == "cpu":
        return psutil.virtual_memory().total / 1e9
    else:
        raise Exception(
            'Invalid device string input, must be on the form "gpu:idx" or "cpu", '
            "but found {}".format(device)
        )


def used_mem_on_dev(
    device: Union[ivy.Device, ivy.NativeDevice], /, *, process_specific: bool = False
) -> float:
    """Get the used memory (in GB) for a given device string. In case of CPU, the used
    RAM is returned.

    Parameters
    ----------
    device
        The device string to convert to native device handle.
    process_specific
        Whether the check the memory used by this python process alone. Default is
        False.

    Returns
    -------
    ret
        The used memory on the device in GB.

    """
    ivy.clear_mem_on_dev(device)
    if "gpu" in device:
        if process_specific:
            raise Exception("process-specific GPU queries are currently not supported")
        handle = _get_nvml_gpu_handle(device)
        info = pynvml.nvmlDeviceGetMemoryInfo(handle)
        return info.used / 1e9
    elif device == "cpu":
        if process_specific:
            return psutil.Process(os.getpid()).memory_info().rss
        vm = psutil.virtual_memory()
        return (vm.total - vm.available) / 1e9
    else:
        raise Exception(
            'Invalid device string input, must be on the form "gpu:idx" or "cpu", '
            "but found {}".format(device)
        )


def percent_used_mem_on_dev(
    device: Union[ivy.Device, ivy.NativeDevice],
    /,
    *,
    process_specific: bool = False,
) -> float:
    """Get the percentage used memory for a given device string. In case of CPU, the
    used RAM is returned.

    Parameters
    ----------
    device
        The device string to convert to native device handle.
    process_specific
        Whether the check the memory used by this python process alone. Default is
        False.

    Returns
    -------
    ret
        The percentage used memory on the device.

    Examples
    --------
    >>> x = ivy.percent_used_mem_on_dev("cpu", process_specific = False)
    >>> print(x)
    94.036902561555

    >>> x = ivy.percent_used_mem_on_dev("cpu", process_specific = True)
    >>> print(x)
    0.7024003467681645

    >>> x = ivy.as_native_dev("gpu:0")
    >>> y = ivy.percent_used_mem_on_dev(x, process_specific = False)
    >>> print(y)
    0.7095597456708771

    """
    ivy.clear_mem_on_dev(device)
    if "gpu" in device:
        if process_specific:
            raise Exception("process-specific GPU queries are currently not supported")
        handle = _get_nvml_gpu_handle(device)
        info = pynvml.nvmlDeviceGetMemoryInfo(handle)
        return (info.used / info.total) * 100
    elif device == "cpu":
        vm = psutil.virtual_memory()
        if process_specific:
            return (psutil.Process(os.getpid()).memory_info().rss / vm.total) * 100
        return (1 - (vm.available / vm.total)) * 100
    else:
        raise Exception(
            'Invalid device string input, must be on the form "gpu:idx" or "cpu", '
            "but found {}".format(device)
        )


# Utilization


def dev_util(device: Union[ivy.Device, ivy.NativeDevice], /) -> float:
    """Get the current utilization (%) for a given device.

    Parameters
    ----------
    device
        The device string of the device to query utilization for.

    Returns
    -------
    ret
        The device utilization (%)

    Example
    -------
    >>> ivy.dev_util('cpu')
    13.4
    >>> ivy.dev_util('gpu:0')
    7.8
    >>> ivy.dev_util('cpu')
    93.4
    >>> ivy.dev_util('gpu:2')
    57.4
    >>> ivy.dev_util('cpu')
    84.2


    """
    if device == "cpu":
        return psutil.cpu_percent()
    elif "gpu" in device:
        handle = _get_nvml_gpu_handle(device)
        return pynvml.nvmlDeviceGetUtilizationRates(handle).gpu
    else:
        raise Exception(
            'Invalid device string input, must be on the form "gpu:idx" or "cpu", '
            "but found {}".format(device)
        )


# Availability


def gpu_is_available() -> bool:
    """Determine whether a GPU is available to use, with the backend framework.

    Returns
    -------
    ret
        Boolean, as to whether a gpu is available.

    Examples
    --------
    >>> print(ivy.gpu_is_available())
    False
    """
    return ivy.current_backend().gpu_is_available()


def num_cpu_cores(*, logical: bool = True) -> int:
    """Determine the number of cores available in the cpu.

    Parameters
    ----------
    logical
        Whether request is for number of physical or logical cores available in CPU

    Returns
    -------
    ret
        Number of cores available in CPU

    Examples
    --------
    >>> print(ivy.num_cpu_cores(logical=False))
    2

    """
    if logical:
        return psutil.cpu_count(logical=logical)
    else:
        return psutil.cpu_count(logical=False)


def num_gpus() -> int:
    """Determine the number of available GPUs, with the backend framework.

    Returns
    -------
    ret
        Number of available GPUs.

    Examples
    --------
    >>> print(ivy.num_gpus())
    1

    """
    return ivy.current_backend().num_gpus()


def tpu_is_available() -> bool:
    """Determine whether a TPU is available to use, with the backend framework.

    Returns
    -------
    ret
        Boolean, as to whether a tpu is available.

    Examples
    --------
    >>> print(ivy.tpu_is_available())
    False
    """
    return ivy.current_backend().tpu_is_available()


# Default Device #

# noinspection PyShadowingNames
def default_device(
    device: Union[ivy.Device, ivy.NativeDevice] = None,
    /,
    *,
    item: Union[list, tuple, dict, ivy.Array, ivy.NativeArray] = None,
    as_native: bool = None,
) -> Union[ivy.Device, ivy.NativeDevice]:
    """Returns the input device or the default device.
    If the as native flag is set, the device will be converted to a native device.
    If the item is provided, the item's device is returned.
    If the device is not provided, the last default device is returned.
    If a default device has not been set, the first gpu is returned if available,
    otherwise the cpu is returned.


    Parameters
    ----------
    device
        The device to be returned or converted.
    item
        The item to get the device from.
    as_native
        Whether to convert the device to a native device.

    Returns
    -------
    ret
        Device handle or string.

    Examples
    --------
    >>> ivy.default_device()
    device(type='cpu')
    >>> ivy.default_device("gpu:0")
    'gpu:0'
    >>> ivy.default_device(item=[], as_native=False)
    'cpu'
    >>> ivy.default_device(item=(), as_native=True)
    device(type='cpu')
    >>> ivy.default_device(item={"a": 1}, as_native=True)
    device(type='cpu')
    >>> x = ivy.array([1., 2., 3.])
    >>> x = ivy.to_device(x, 'gpu:0')
    >>> ivy.default_device(item=x, as_native=True)
    device(type='gpu', id=0)

    """
    if ivy.exists(device):
        if as_native is True:
            return ivy.as_native_dev(device)
        elif as_native is False:
            return ivy.as_ivy_dev(device)
        return device
    as_native = ivy.default(as_native, False)
    if ivy.exists(item):
        if isinstance(item, (list, tuple, dict)) and len(item) == 0:
            pass
        elif ivy.is_array(item):
            return ivy.dev(item, as_native=as_native)
    global default_device_stack
    if not default_device_stack:
        ret = "gpu:0" if ivy.gpu_is_available() else "cpu"
    else:
        ret = default_device_stack[-1]
    if as_native:
        return ivy.as_native_dev(ret)
    return ivy.as_ivy_dev(ret)


def set_default_device(device: Union[ivy.Device, ivy.NativeDevice], /) -> None:
    """Set the default device to given device instance

    Parameters
    ----------
    device
        The device to set as the default device

    Examples
    --------
    >>> ivy.set_default_device("cpu")
    >>> ivy.default_device()
    'cpu'

    >>> ivy.set_backend("torch")
    >>> ivy.set_default_device("gpu:0")
    >>> ivy.default_device(as_native=True)
    device(type='cuda', index=0)

    >>> import torch
    >>> ivy.set_backend("torch")
    >>> device = torch.device("cuda")
    >>> ivy.set_default_device(device)
    >>> ivy.default_device(as_native=True)
    device(type='cuda')

    """
    global default_device_stack
    default_device_stack.append(device)


def unset_default_device() -> None:
    """Resets the default device to "cpu".

    Examples
    --------
    >>> ivy.set_default_device("gpu:0")
    >>> ivy.default_device()
    "gpu:0"
    >>> ivy.unset_default_device()
    >>> ivy.default_device()
    "cpu"

    """
    global default_device_stack
    if default_device_stack:
        default_device_stack.pop(-1)


# Device Allocation #


@to_native_arrays_and_back
@handle_out_argument
@handle_nestable
def to_device(
    x: Union[ivy.Array, ivy.NativeArray],
    device: Union[ivy.Device, ivy.NativeDevice],
    /,
    *,
    stream: Optional[Union[int, Any]] = None,
    out: Optional[Union[ivy.Array, ivy.NativeArray]] = None,
) -> Union[ivy.Array, ivy.NativeArray]:
    """Move the input array x to the desired device, specified by device string.

    Parameters
    ----------
    x
       input array to be moved to the desired device
    device
        device to move the input array `x` to
    stream
        stream object to use during copy. In addition to the types supported in
        array.__dlpack__(), implementations may choose to support any library-specific
        stream object with the caveat that any code using such an object would not be
        portable.
    out
        optional output array, for writing the result to. It must have a shape that the
        inputs broadcast to.

    Returns
    -------
    ret
        input array x placed on the desired device

    Examples
    --------
    >>> x = ivy.array([1., 2., 3.])
    >>> x = ivy.to_device(x, 'cpu')

    """
    return ivy.current_backend(x).to_device(x, device, out=out)


# Function Splitting #


def split_factor(device: Union[ivy.Device, ivy.NativeDevice] = None, /) -> float:
    """
    Get a device's global split factor, which can be used to scale the device's
    batch splitting chunk sizes across the codebase.

    If the global split factor is set for a given device,
        returns the split factor value for the device from the split factors dictionary
    If the global split factor for a device is not configured,
        returns the default value which is 0.0

    Parameters
    ----------
    device
        The device to query the split factor for. Sets the default device by default.

    Returns
    -------
    ret
        The split factor for the specified device.

    Examples
    --------
    >>> x = ivy.split_factor()
    >>> print(x)
    0.0

    >>> y = ivy.split_factor("gpu:0")
    >>> print(y)
    0.0

    """
    global split_factors
    device = ivy.default(device, default_device())
    return split_factors.setdefault(device, 0.0)


def set_split_factor(
    factor: float,
    device: Union[ivy.Device, ivy.NativeDevice] = None,
    /,
) -> None:
    """Set the global split factor for a given device, which can be used to scale batch
    splitting chunk sizes for the device across the codebase.

    Parameters
    ----------
    factor
        The factor to set the device-specific split factor to.
    device
        The device to set the split factor for. Sets the default device by default.

    Examples
    --------
    >>> ivy.default_device()
    'cpu'
    >>> ivy.set_split_factor(0.5)
    >>> ivy.split_factors
    {'cpu': 0.5}

    >>> import torch
    >>> ivy.set_backend("torch")
    >>> device = torch.device("cuda")
    >>> ivy.set_split_factor(0.3,device)
    >>> ivy.split_factors
    {device(type='cuda'): 0.3}

    >>> ivy.set_split_factor(0.4,"tpu")
    >>> ivy.split_factors
    {'tpu': 0.4}

    >>> import torch
    >>> ivy.set_backend("torch")
    >>> device = torch.device("cuda")
    >>> ivy.set_split_factor(0.2)
    >>> ivy.set_split_factor(0.3,'gpu')
    >>> ivy.set_split_factor(0.4,device)
    {'cpu': 0.2, 'gpu': 0.3, device(type='cuda'): 0.4}
    """
    assert 0 <= factor
    global split_factors
    device = ivy.default(device, default_device())
    split_factors[device] = factor


def split_func_call(
    func: Callable,
    inputs: Union[ivy.Array, ivy.NativeArray],
    mode: str,
    /,
    *,
    max_chunk_size: int = None,
    chunk_size: int = None,
    input_axes: Union[int, Iterable[int]] = 0,
    output_axes: Union[int, Iterable[int]] = None,
    stop_gradients: bool = False,
    device: Union[ivy.Device, ivy.NativeDevice] = None,
) -> Union[ivy.Array, ivy.NativeArray]:
    """Call a function by splitting its inputs along a given axis, and calling the
    function in chunks, rather than feeding the entire input array at once. This can be
    useful to reduce memory usage of the device the arrays are on.

    Parameters
    ----------
    func
        The function to be called.
    inputs
        A list of inputs to pass into the function.
    mode
        The mode by which to unify the return values, must be one of
        [ concat | mean | sum ]
    max_chunk_size
        The maximum size of each of the chunks to be fed into the function.
    chunk_size
        The size of each of the chunks to be fed into the function. Specifying this arg
        overwrites the global split factor. Default is None.
    input_axes
        The axes along which to split each of the inputs, before passing to the
        function. Default is 0.
    output_axes
        The axes along which to concat each of the returned outputs. Default is same as
        fist input axis.
    stop_gradients
        Whether to stop the gradients for each computed return. Default is False.
    device
        The device to set the split factor for. Sets the default device by default.

    Returns
    -------
    ret
        The return from the function, following input splitting and re-concattenation.

    """
    if isinstance(input_axes, int):
        input_axes = [input_axes] * len(inputs)
    if not ivy.exists(max_chunk_size) and not ivy.exists(chunk_size):
        shape_key = "_".join([str(inp.shape) for inp in inputs])
        if shape_key in max_chunk_sizes:
            max_chunk_size = max_chunk_sizes[shape_key]
        else:
            max_chunk_size = 0
        max_dim = max([inp.shape[inp_ax] for inp, inp_ax in zip(inputs, input_axes)])
        if max_dim > max_chunk_size:
            max_chunk_sizes[shape_key] = max_dim
            max_chunk_size = max_dim
    chunk_size = ivy.default(
        chunk_size,
        lambda: 1
        + int(
            round((max_chunk_size - 1) * ivy.split_factor(ivy.default_device(device)))
        ),
        True,
    )
    dim_size = inputs[0].shape[input_axes[0]]
    if chunk_size >= dim_size:
        return func(*inputs)
    num_chunks = dim_size / chunk_size
    num_chunks_floored = math.floor(num_chunks)
    num_chunks_ceiled = math.ceil(num_chunks)
    chunk_sizes = [chunk_size] * num_chunks_floored
    if num_chunks != num_chunks_floored:
        chunk_sizes.append(dim_size - chunk_size * num_chunks_floored)
    inputs_split = [
        ivy.split(
            inp, num_or_size_splits=chunk_sizes, axis=input_axes[i], with_remainder=True
        )
        if ivy.is_array(inp)
        else inp.split(
            num_or_size_splits=chunk_sizes, axis=input_axes[i], with_remainder=True
        )
        for i, inp in enumerate(inputs)
    ]
    is_mean = mode == "mean"
    is_sum = mode == "sum"
    post_fn = ivy.stop_gradient if stop_gradients else lambda x: x
    if is_mean or is_sum:
        sums = None
        for inps in zip(*inputs_split):
            if not sums:
                sums = func(*inps)
                sums = (
                    [post_fn(s) for s in sums]
                    if isinstance(sums, tuple)
                    else [post_fn(sums)]
                )
            else:
                ret = func(*inps)
                if isinstance(ret, tuple):
                    for i, r in enumerate(ret):
                        sums[i] = sums[i] + post_fn(r)
                else:
                    sums[0] = sums[0] + post_fn(ret)
        sums_or_means = [s / num_chunks_ceiled for s in sums] if is_mean else sums
        return sums_or_means[0] if len(sums_or_means) == 1 else tuple(sums_or_means)
    rets = [func(*i) for i in zip(*inputs_split)]
    rets = [
        tuple([post_fn(r) for r in ret]) if isinstance(ret, tuple) else (post_fn(ret),)
        for ret in rets
    ]
    num_outputs = len(rets[0])
    if output_axes is None:
        output_axes = [input_axes[0]] * num_outputs
    elif isinstance(output_axes, int):
        output_axes = [output_axes] * num_outputs
    ret = [
        ivy.concat([r[i] for r in rets], axis=output_axes[i])
        for i in range(num_outputs)
    ]
    return ret[0] if len(ret) == 1 else ret


def _is_valid_devices_attributes(fn: Callable) -> bool:
    if hasattr(fn, "supported_devices") and hasattr(fn, "unsupported_devices"):
        fn_supported_devices = fn.supported_devices
        fn_unsupported_devices = fn.unsupported_devices
        if isinstance(fn_supported_devices, dict):
            if isinstance(fn_unsupported_devices, dict):
                backend_str = ivy.current_backend_str()
                if (
                    backend_str in fn_supported_devices
                    and backend_str in fn_unsupported_devices
                ):
                    return False
        else:
            if isinstance(fn_unsupported_devices, tuple):
                return False
    return True


def _get_devices(fn, complement=True):
    # TODO: Not hardcode this
    VALID_DEVICES = ("cpu",)
    INVALID_DEVICES = (
        "gpu",
        "tpu",
    )
    ALL_DEVICES = VALID_DEVICES + INVALID_DEVICES

    supported = set(VALID_DEVICES)

    # Their values are formated like either
    # 1. fn.supported_devices = ("cpu",)
    # 2. fn.supported_devices = {"numpy": ("cpu",)}
    # Could also have the "all" value for the framework
    basic = [
        ("supported_devices", set.intersection, VALID_DEVICES),
        ("unsupported_devices", set.difference, INVALID_DEVICES),
    ]
    for (key, merge_fn, base) in basic:
        if hasattr(fn, key):
            v = getattr(fn, key)
            if isinstance(v, dict):
                vb = v.get(ivy.current_backend_str(), base)
                v = merge_fn(set(vb), v.get("all", base))
            supported = merge_fn(supported, set(v))

    if complement:
        supported = set(ALL_DEVICES).difference(supported)

    return tuple(supported)


@handle_nestable
def function_supported_devices(fn: Callable, recurse=True) -> Tuple:
    """Returns the supported devices of the current backend's function.

    Parameters
    ----------
    fn
        The function to check for the supported device attribute
    recurse
        Whether to recurse into used ivy functions. Default is True.

    Returns
    -------
    ret
        The supported devices of the function
    """
    if not _is_valid_devices_attributes(fn):
        raise Exception(
            "supported_devices and unsupported_devices attributes cannot both \
             exist in a particular backend"
        )

    supported_devices = set(_get_devices(fn, complement=False))

    if recurse:
        supported_devices = ivy.functional.data_type._nested_get(
            fn, supported_devices, set.intersection, function_supported_devices
        )

    return tuple(supported_devices)


@handle_nestable
def function_unsupported_devices(fn: Callable, recurse=True) -> Tuple:
    """Returns the unsupported devices of the current backend's function.

    Parameters
    ----------
    fn
        The function to check for the unsupported device attribute
    recurse
        Whether to recurse into used ivy functions. Default is True.

    Returns
    -------
    ret
        The unsupported devices of the function
    """
    if not _is_valid_devices_attributes(fn):
        raise Exception(
            "supported_devices and unsupported_devices attributes cannot both \
             exist in a particular backend"
        )

    unsupported_devices = set(_get_devices(fn, complement=True))

    if recurse:
        unsupported_devices = ivy.functional.data_type._nested_get(
            fn, unsupported_devices, set.union, function_unsupported_devices
        )

    return tuple(unsupported_devices)


# Profiler #


class Profiler(abc.ABC):
    """The profiler class is used to profile the execution of some code.

    Parameters
    ----------
    save_dir
        The directory to save the profile data to.

    """

    def __init__(self, save_dir: str):
        self._save_dir = save_dir

    @abc.abstractmethod
    def start(self):
        """Start the profiler. This should be called before the code to be profiled."""
        raise NotImplementedError

    @abc.abstractmethod
    def stop(self):
        """Stop the profiler. This should be called after the code to be profiled."""
        raise NotImplementedError

    @abc.abstractmethod
    def __enter__(self):
        raise NotImplementedError

    @abc.abstractmethod
    def __exit__(self, exc_type, exc_val, exc_tb):
        raise NotImplementedError<|MERGE_RESOLUTION|>--- conflicted
+++ resolved
@@ -1,20 +1,13 @@
 """Collection of device Ivy functions."""
-
-import abc
-import gc
-import math
-<<<<<<< HEAD
 
 # global
 import os
-=======
+import gc
+import abc
+import math
 import psutil
 import pynvml
->>>>>>> 20dcf79b
 from typing import Optional, Tuple
-
-import nvidia_smi
-import psutil
 
 # noinspection PyUnresolvedReferences
 try:
