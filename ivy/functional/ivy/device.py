"""Collection of device Ivy functions."""

# global
import os
import gc
import abc
import math
import time
import queue
import psutil
import inspect
import logging
import nvidia_smi
from typing import Optional

# noinspection PyUnresolvedReferences
try:
    nvidia_smi.nvmlInit()
except (nvidia_smi.NVMLError_LibraryNotFound, nvidia_smi.NVMLError_DriverNotLoaded):
    pass
from typing import Union, Type, Callable, Iterable, Dict, Any

# local
import ivy
from ivy.backend_handler import current_backend
<<<<<<< HEAD
from ivy.func_wrapper import (
    handle_out_argument,
    to_native_arrays_and_back,
    handle_nestable,
)
=======
from ivy.func_wrapper import handle_out_argument, to_native_arrays_and_back
>>>>>>> d6d27963

default_device_stack = list()
dev_handles = dict()
split_factors = dict()
max_chunk_sizes = dict()


# Extra #
# ------#


class DefaultDevice:
    """"""

    # noinspection PyShadowingNames
    def __init__(
        self,
        device: Union[ivy.Device, ivy.NativeDevice],
    ) -> None:
        """Initialises the DefaultDevice class

        Parameters
        ----------
        device
            The device string - as an ivy device or nativedevice class

        Examples
        --------
        >>> z = ivy.DefaultDevice("cpu")
        >>> x = ivy.DefaultDevice("tpu")
        """
        self._dev = device

    def __enter__(self):
        """Enter the runtime context related to the specified device.

        Returns
        -------
        ret
            Self, an instance of the same class.

        Examples
        --------
        A "cpu" as device:
        >>> with ivy.DefaultDevice("cpu") as device:
        >>>     # with block calls device.__enter__()
        >>>     print(device._dev)
        "cpu"

        """
        set_default_device(self._dev)
        return self

    def __exit__(self, exc_type, exc_val, exc_tb):
        unset_default_device()
        return self


# Helpers #

# noinspection PyShadowingNames
def _get_nvml_gpu_handle(device):
    global dev_handles
    if device in dev_handles:
        return dev_handles[device]
    gpu_idx = int(device.split(":")[-1])
    handle = nvidia_smi.nvmlDeviceGetHandleByIndex(gpu_idx)
    dev_handles[device] = handle
    return handle


# Device Queries #

# Array Printing


def get_all_ivy_arrays_on_dev(device: ivy.Device) -> ivy.Container:
    """Gets all ivy arrays which are currently alive on the specified device.

    Parameters
    ----------
    device
        The device handle from which to get the arrays

    Returns
    -------
    ret
        Container with the arrays found for the specified device [identity, array]

    Examples
    --------
    >>> x = ivy.array([1,0,2])
    >>> y = ivy.dev(x)
    >>> z = ivy.get_all_ivy_arrays_on_dev(y)
    >>> print(z)
    {
        140462020989616: ivy.array([1, 0, 2], dtype=int32),
    },
    """
    device = ivy.as_ivy_dev(device)
    all_arrays = list()
    for obj in gc.get_objects():
        # noinspection PyBroadException
        try:
            if ivy.is_ivy_array(obj) and ivy.dev(obj) == device:
                all_arrays.append(obj)
        except Exception:
            pass
    return ivy.Container(dict(zip([str(id(a)) for a in all_arrays], all_arrays)))


def num_ivy_arrays_on_dev(device: ivy.Device) -> int:
    """Returns the number of arrays which are currently alive on the specified device.

    Parameters
    ----------
    device
        The device handle from which to count the arrays

    Returns
    -------
    ret
        Number of arrays on the specified device

    Examples
    --------
    With :code:`ivy.Array` input:

    >>> x1 = ivy.array([-1, 0, 5.2])
    >>> y = ivy.num_ivy_arrays_on_dev(ivy.default_device())
    >>> print(y)
    1

    >>> x1 = ivy.array([-1, 0, 5.2])
    >>> x2 = ivy.array([-1, 0, 5.2, 4, 5])
    >>> y = ivy.num_ivy_arrays_on_dev(ivy.default_device())
    2

    >>> x1 = ivy.array([-1, 0, 5.2])
    >>> x2 = ivy.array([-1, 0, 5.2, 4, 5])
    >>> x3 = ivy.array([2])
    >>> y = ivy.num_ivy_arrays_on_dev(ivy.default_device())
    >>> print(y)
    3

    >>> x1 = ivy.array([-1, 0, 5.2])
    >>> x2 = ivy.array([-1, 0, 5.2, 4, 5])
    >>> x3 = ivy.array([2])
    >>> x4 = ivy.array([-1, 0, 5.2, 4, 5])
    >>> y = ivy.num_ivy_arrays_on_dev(ivy.default_device())
    >>> print(y)
    4

    With :code:`ivy.NativeArray` input:

    >>> x1 = ivy.native_array([-1, 0, 5.2])
    >>> y = ivy.num_ivy_arrays_on_dev(ivy.default_device())
    >>> print(y)
    0

    >>> x1 = ivy.native_array([-1, 0, 5.2])
    >>> x2 = ivy.native_array([-1, 0, 5.2, 4, 5])
    >>> y = ivy.num_ivy_arrays_on_dev(ivy.default_device())
    0

    >>> x1 = ivy.native_array([-1, 0, 5.2])
    >>> x2 = ivy.native_array([-1, 0, 5.2, 4, 5])
    >>> x3 = ivy.native_array([2])
    >>> y = ivy.num_ivy_arrays_on_dev(ivy.default_device())
    >>> print(y)
    0

    >>> x1 = ivy.native_array([-1, 0, 5.2])
    >>> x2 = ivy.native_array([-1, 0, 5.2, 4, 5])
    >>> x3 = ivy.native_array([2])
    >>> x4 = ivy.native_array([-1, 0, 5.2, 4, 5])
    >>> y = ivy.num_ivy_arrays_on_dev(ivy.default_device())
    >>> print(y)
    0

    With a mix of :code:`ivy.Container` and :code:`ivy.Array` input:

    >>> x = ivy.Container(x1= ivy.array([-1, 0, 5.2]))
    >>> y = ivy.num_ivy_arrays_on_dev(ivy.default_device())
    >>> print(y)
    1

    >>> x = ivy.Container(x1=ivy.array([-1, 0, 5.2, 6, 5.3]),\
                        x2=ivy.array([-1, 0, 5.2, 4, 5]))
    >>> y = ivy.num_ivy_arrays_on_dev(ivy.default_device())
    >>> print(y)
    2

    >>> x = ivy.Container(x1=ivy.array([-1, 0, 5.2, 6, 5.3]),\
                      x2=ivy.array([-1, 0, 5.2, 4, 5]),\
                      x3=ivy.array([2]))
    >>> y = ivy.num_ivy_arrays_on_dev(ivy.default_device())
    >>> print(y)
    3

    >>> x = ivy.Container(x1=ivy.array([-1, 0, 5.2, 6, 5.3]),\
                      x2=ivy.array([-1, 0, 5.2, 4, 5]),\
                      x3=ivy.array([2]),\
                      x4=ivy.array([-1, 0, 5.2, 4, 5]))
    >>> y = ivy.num_ivy_arrays_on_dev(ivy.default_device())
    >>> print(y)
    4

    With a mix of :code:`ivy.Container` and :code:`ivy.NativeArray` input:

    >>> x = ivy.Container(x1= ivy.native_array([-1, 0, 5.2]))
    >>> y = ivy.num_ivy_arrays_on_dev(ivy.default_device())
    >>> print(y)
    0


    >>> x = ivy.Container(x1=ivy.native_array([-1, 0, 5.2, 6, 5.3]),\
                        x2=ivy.native_array([-1, 0, 5.2, 4, 5]))
    >>> y = ivy.num_ivy_arrays_on_dev(ivy.default_device())
    >>> print(y)
    0

    >>> x = ivy.Container(x1=ivy.native_array([-1, 0, 5.2, 6, 5.3]),\
                      x2=ivy.native_array([-1, 0, 5.2, 4, 5]),\
                      x3=ivy.native_array([2]))
    >>> y = ivy.num_ivy_arrays_on_dev(ivy.default_device())
    >>> print(y)
    0

    >>> x = ivy.Container(x1=ivy.native_array([-1, 0, 5.2, 6, 5.3]),\
                      x2=ivy.native_array([-1, 0, 5.2, 4, 5]),\
                      x3=ivy.native_array([2]),\
                      x4=ivy.native_array([-1, 0, 5.2, 4, 5]))
    >>> y = ivy.num_ivy_arrays_on_dev(ivy.default_device())
    >>> print(y)
    0

    """
    return len(get_all_ivy_arrays_on_dev(device))


@handle_nestable
def print_all_ivy_arrays_on_dev(device, attr_only=True):
    """
    Prints the shape and dtype for all ivy arrays which are currently alive on the
    specified device.

    Parameters
    ----------
    device
        The device on which to print the arrays
    attr_only
        Whether or not to only print the `shape` and `dtype` attributes of the array

    """
    arrs = get_all_ivy_arrays_on_dev(device).values()
    if attr_only:
        [print((arr.shape, arr.dtype)) for arr in arrs]
    else:
        [print(arr) for arr in arrs]


# Retrieval


def dev(
    x: Union[ivy.Array, ivy.NativeArray], as_native: bool = False
) -> Union[ivy.Device, str]:
    """
    Get the native device handle for input array x.

    Parameters
    ----------
    x
          array for which to get the device handle.

    as_native
          Whether or not to return the dev in native format. Default is False.

    Returns
    -------
    ret
          Device handle for the array, in native framework format.

    Examples
    --------
    >>> x = ivy.array([1,0,2])
    >>> y = ivy.dev(x)
    >>> print(y)
    cpu
    """
    return current_backend(x).dev(x, as_native)


# Conversions


def as_ivy_dev(device: Union[ivy.Device, str]) -> str:
    """Convert native data type to string representation.

    Parameters
    ----------
    device
        The device handle to convert to string.

    Returns
    -------
    ret
        Device string e.g. 'cuda:0'.

    """
    return current_backend().as_ivy_dev(device)


def as_native_dev(device: Union[ivy.Device, ivy.NativeDevice]) -> ivy.NativeDevice:
    """Convert device string representation to native device type.

    Parameters
    ----------
    device
        The device string to convert to native device handle.

    Returns
    -------
    ret
        Native device handle.

    """
    return current_backend().as_native_dev(device)


# Memory


def clear_mem_on_dev(device: Union[ivy.Device, ivy.NativeDevice]) -> None:
    """Clear memory cache on target device.

    Parameters
    ----------
    device
        The device string to convert to native device handle.

    """
    return current_backend(None).clear_mem_on_dev(device)


def total_mem_on_dev(device: Union[ivy.Device, ivy.NativeDevice]) -> float:
    """Get the total amount of memory (in GB) for a given device string. In case of CPU,
    the total RAM is returned.

    Parameters
    ----------
    device
        The device string to convert to native device handle.

    Returns
    -------
    ret
        The total memory on the device in GB.

    """
    if "gpu" in device:
        handle = _get_nvml_gpu_handle(device)
        info = nvidia_smi.nvmlDeviceGetMemoryInfo(handle)
        return info.total / 1e9
    elif device == "cpu":
        return psutil.virtual_memory().total / 1e9
    else:
        raise Exception(
            'Invalid device string input, must be on the form "gpu:idx" or "cpu", '
            "but found {}".format(device)
        )


def used_mem_on_dev(
    device: Union[ivy.Device, ivy.NativeDevice], process_specific=False
) -> float:
    """Get the used memory (in GB) for a given device string. In case of CPU, the used
    RAM is returned.

    Parameters
    ----------
    device
        The device string to convert to native device handle.
    process_specific
        Whether the check the memory used by this python process alone. Default is
        False.

    Returns
    -------
    ret
        The used memory on the device in GB.

    """
    ivy.clear_mem_on_dev(device)
    if "gpu" in device:
        if process_specific:
            raise Exception("process-specific GPU queries are currently not supported")
        handle = _get_nvml_gpu_handle(device)
        info = nvidia_smi.nvmlDeviceGetMemoryInfo(handle)
        return info.used / 1e9
    elif device == "cpu":
        if process_specific:
            return psutil.Process(os.getpid()).memory_info().rss
        vm = psutil.virtual_memory()
        return (vm.total - vm.available) / 1e9
    else:
        raise Exception(
            'Invalid device string input, must be on the form "gpu:idx" or "cpu", '
            "but found {}".format(device)
        )


def percent_used_mem_on_dev(
    device: Union[ivy.Device, ivy.NativeDevice], process_specific=False
) -> float:
    """Get the percentage used memory for a given device string. In case of CPU, the
    used RAM is returned.

    Parameters
    ----------
    device
        The device string to convert to native device handle.
    process_specific
        Whether the check the memory used by this python process alone. Default is
        False.

    Returns
    -------
    ret
        The percentage used memory on the device.

    """
    ivy.clear_mem_on_dev(device)
    if "gpu" in device:
        if process_specific:
            raise Exception("process-specific GPU queries are currently not supported")
        handle = _get_nvml_gpu_handle(device)
        info = nvidia_smi.nvmlDeviceGetMemoryInfo(handle)
        return (info.used / info.total) * 100
    elif device == "cpu":
        vm = psutil.virtual_memory()
        if process_specific:
            return (psutil.Process(os.getpid()).memory_info().rss / vm.total) * 100
        return (1 - (vm.available / vm.total)) * 100
    else:
        raise Exception(
            'Invalid device string input, must be on the form "gpu:idx" or "cpu", '
            "but found {}".format(device)
        )


# Utilization


def dev_util(device: Union[ivy.Device, ivy.NativeDevice]) -> float:
    """Get the current utilization (%) for a given device.

    Parameters
    ----------
    device
        The device string of the device to query utilization for.

    Returns
    -------
    ret
        The device utilization (%)

    """
    if device == "cpu":
        return psutil.cpu_percent()
    elif "gpu" in device:
        handle = _get_nvml_gpu_handle(device)
        return nvidia_smi.nvmlDeviceGetUtilizationRates(handle).gpu
    else:
        raise Exception(
            'Invalid device string input, must be on the form "gpu:idx" or "cpu", '
            "but found {}".format(device)
        )


# Availability


def gpu_is_available() -> bool:
    """Determine whether a GPU is available to use, with the backend framework.

    Returns
    -------
    ret
        Boolean, as to whether a gpu is available.

    Examples
    --------
    >>> print(ivy.gpu_is_available())
    False
    """
    return current_backend().gpu_is_available()


def num_cpu_cores() -> int:
    """Determine the number of cores available in the cpu.

    Returns
    -------
    ret
        Number of cores available in CPU

    Examples
    --------
    >>> print(ivy.num_cpu_cores())
    2

    """
    return psutil.cpu_count()


def num_gpus() -> int:
    """Determine the number of available GPUs, with the backend framework.

    Returns
    -------
    ret
        Number of available GPUs.

    Examples
    --------
    >>> print(ivy.num_gpus())
    1

    """
    return current_backend().num_gpus()


def tpu_is_available() -> bool:
    """Determine whether a TPU is available to use, with the backend framework.

    Returns
    -------
    ret
        Boolean, as to whether a tpu is available.

    Examples
    --------
    >>> print(ivy.tpu_is_available())
    False
    """
    return current_backend().tpu_is_available()


# Default Device #

# noinspection PyShadowingNames
def default_device(
    device: Union[str, ivy.Device, ivy.NativeDevice] = None,
    item: Union[list, tuple, dict, ivy.Array, ivy.NativeArray] = None,
    as_native: bool = None,
) -> Union[str, ivy.Device, ivy.NativeDevice]:
    """Returns the input device or the default device.
    If the as native flag is set, the device will be converted to a native device.
    If the item is provided, the item's device is returned.
    If the device is not provided, the last default device is returned.
    If a default device has not been set, the first gpu is returned if available,
    otherwise the cpu is returned.


    Parameters
    ----------
    device
        The device to be returned or converted.
    item
        The item to get the device from.
    as_native
        Whether to convert the device to a native device.

    Returns
    -------
    ret
        Device handle or string.

    Examples
    --------
    >>> ivy.default_device()
    device(type='cpu')
    >>> ivy.default_device("gpu:0")
    'gpu:0'
    >>> ivy.default_device(item=[], as_native=False)
    'cpu'
    >>> ivy.default_device(item=(), as_native=True)
    device(type='cpu')
    >>> ivy.default_device(item={"a": 1}, as_native=True)
    device(type='cpu')
    >>> x = ivy.array([1., 2., 3.])
    >>> x = ivy.to_device(x, 'gpu:0')
    >>> ivy.default_device(item=x, as_native=True)
    device(type='gpu', id=0)

    """
    if ivy.exists(device):
        if as_native is True:
            return ivy.as_native_dev(device)
        elif as_native is False:
            return ivy.as_ivy_dev(device)
        return device
    as_native = ivy.default(as_native, False)
    if ivy.exists(item):
        if isinstance(item, (list, tuple, dict)) and len(item) == 0:
            pass
        elif ivy.is_array(item):
            return ivy.dev(item, as_native=as_native)
    global default_device_stack
    if not default_device_stack:
        ret = "gpu:0" if ivy.gpu_is_available() else "cpu"
    else:
        ret = default_device_stack[-1]
    if as_native:
        return ivy.as_native_dev(ret)
    return ivy.as_ivy_dev(ret)


def set_default_device(device: Union[ivy.Device, ivy.NativeDevice]):
    """Set the default device to given device instance

    Parameters
    ----------
    device
        The device to set as the default device

    """
    global default_device_stack
    default_device_stack.append(device)


def unset_default_device():
    """"""
    global default_device_stack
    if default_device_stack:
        default_device_stack.pop(-1)


# Device Allocation #


@to_native_arrays_and_back
@handle_out_argument
<<<<<<< HEAD
@handle_nestable
def to_dev(
=======
def to_device(
>>>>>>> d6d27963
    x: Union[ivy.Array, ivy.NativeArray],
    device: Union[ivy.Device, ivy.NativeDevice],
    *,
    out: Optional[Union[ivy.Array, ivy.NativeArray]] = None
) -> Union[ivy.Array, ivy.NativeArray]:
    """Move the input array x to the desired device, specified by device string.

    Parameters
    ----------
    x
       input array to be moved to the desired device
    device
        device to move the input array `x` to
    out
        optional output array, for writing the result to. It must have a shape that the
        inputs broadcast to.

    Returns
    -------
    ret
        input array x placed on the desired device

    Examples
    --------
    >>> x = ivy.array([1., 2., 3.])
    >>> x = ivy.to_device(x, 'cpu')

    """
    return current_backend(x).to_device(x, device, out=out)


# Function Splitting #


def split_factor(device: Union[ivy.Device, ivy.NativeDevice] = None) -> float:
    """Get a device's global split factor, which can be used to scale the device's
    batch splitting chunk sizes across the codebase.
    If the global split factor is set for a given device,
        returns the split factor value for the device from the split factors dictionary
    If the global split factor for a device is not configured,
        returns the default value which is 0.0

    Parameters
    ----------
    device
        The device to query the split factor for. Sets the default device by default.

    Returns
    -------
    ret
        The split factor for the specified device.

    Examples
    --------
    >>> x = ivy.split_factor()
    >>> print(x)
    0.0
    >>> y = ivy.split_factor("gpu:0")
    >>> print(y)
    1.5

    """
    global split_factors
    device = ivy.default(device, default_device())
    return split_factors.setdefault(device, 0.0)


def set_split_factor(factor, device=None):
    """Set the global split factor for a given device, which can be used to scale batch
    splitting chunk sizes for the device across the codebase.

    Parameters
    ----------
    factor
        The factor to set the device-specific split factor to.
    device
        The device to set the split factor for. Sets the default device by default.

    """
    assert 0 <= factor
    global split_factors
    device = ivy.default(device, default_device())
    split_factors[device] = factor


def split_func_call(
    func: Callable,
    inputs: Union[ivy.Array, ivy.NativeArray],
    mode: str,
    max_chunk_size: int = None,
    chunk_size: int = None,
    input_axes: Union[int, Iterable[int]] = 0,
    output_axes: Union[int, Iterable[int]] = None,
    stop_gradients: bool = False,
    device=None,
) -> Union[ivy.Array, ivy.NativeArray]:
    """Call a function by splitting its inputs along a given axis, and calling the
    function in chunks, rather than feeding the entire input array at once. This can be
    useful to reduce memory usage of the device the arrays are on.

    Parameters
    ----------
    func
        The function to be called.
    inputs
        A list of inputs to pass into the function.
    mode
        The mode by which to unify the return values, must be one of
        [ concat | mean | sum ]
    max_chunk_size
        The maximum size of each of the chunks to be fed into the function.
    chunk_size
        The size of each of the chunks to be fed into the function. Specifying this arg
        overwrites the global split factor. Default is None.
    input_axes
        The axes along which to split each of the inputs, before passing to the
        function. Default is 0.
    output_axes
        The axes along which to concat each of the returned outputs. Default is same as
        fist input axis.
    stop_gradients
        Whether to stop the gradients for each computed return. Default is False.
    device
        The device to set the split factor for. Sets the default device by default.

    Returns
    -------
    ret
        The return from the function, following input splitting and re-concattenation.

    """
    if isinstance(input_axes, int):
        input_axes = [input_axes] * len(inputs)
    if not ivy.exists(max_chunk_size) and not ivy.exists(chunk_size):
        shape_key = "_".join([str(inp.shape) for inp in inputs])
        if shape_key in max_chunk_sizes:
            max_chunk_size = max_chunk_sizes[shape_key]
        else:
            max_chunk_size = 0
        max_dim = max([inp.shape[inp_ax] for inp, inp_ax in zip(inputs, input_axes)])
        if max_dim > max_chunk_size:
            max_chunk_sizes[shape_key] = max_dim
            max_chunk_size = max_dim
    chunk_size = ivy.default(
        chunk_size,
        lambda: 1
        + int(
            round((max_chunk_size - 1) * ivy.split_factor(ivy.default_device(device)))
        ),
        True,
    )
    dim_size = inputs[0].shape[input_axes[0]]
    if chunk_size >= dim_size:
        return func(*inputs)
    num_chunks = dim_size / chunk_size
    num_chunks_floored = math.floor(num_chunks)
    num_chunks_ceiled = math.ceil(num_chunks)
    chunk_sizes = [chunk_size] * num_chunks_floored
    if num_chunks != num_chunks_floored:
        chunk_sizes.append(dim_size - chunk_size * num_chunks_floored)
    inputs_split = [
        ivy.split(inp, chunk_sizes, input_axes[i], True)
        if ivy.is_array(inp)
        else inp.split(chunk_sizes, input_axes[i], True)
        for i, inp in enumerate(inputs)
    ]
    is_mean = mode == "mean"
    is_sum = mode == "sum"
    post_fn = ivy.stop_gradient if stop_gradients else lambda x: x
    if is_mean or is_sum:
        sums = None
        for inps in zip(*inputs_split):
            if not sums:
                sums = func(*inps)
                sums = (
                    [post_fn(s) for s in sums]
                    if isinstance(sums, tuple)
                    else [post_fn(sums)]
                )
            else:
                ret = func(*inps)
                if isinstance(ret, tuple):
                    for i, r in enumerate(ret):
                        sums[i] = sums[i] + post_fn(r)
                else:
                    sums[0] = sums[0] + post_fn(ret)
        sums_or_means = [s / num_chunks_ceiled for s in sums] if is_mean else sums
        return sums_or_means[0] if len(sums_or_means) == 1 else tuple(sums_or_means)
    rets = [func(*i) for i in zip(*inputs_split)]
    rets = [
        tuple([post_fn(r) for r in ret]) if isinstance(ret, tuple) else (post_fn(ret),)
        for ret in rets
    ]
    num_outputs = len(rets[0])
    if output_axes is None:
        output_axes = [input_axes[0]] * num_outputs
    elif isinstance(output_axes, int):
        output_axes = [output_axes] * num_outputs
    ret = [ivy.concat([r[i] for r in rets], output_axes[i]) for i in range(num_outputs)]
    return ret[0] if len(ret) == 1 else ret


# Multi-Device #


class MultiDev:
    def __init__(self, data: Iterable, axis=0):
        if isinstance(data, MultiDev):
            # noinspection PyUnresolvedReferences,PyProtectedMember
            data = data._dict
        self._axis = axis
        self._data = data
        self._length = len(data)
        self._counter = 0

    def __len__(self):
        return self._length

    def __repr__(self):
        return "MultiDev(" + self._data.__repr__() + ")"


class MultiDevItem(MultiDev):
    def __init__(self, data: Dict[ivy.Device, Any], axis=0):
        super().__init__(data, axis)

    @property
    def shape(self):
        shapes = [
            list(x.shape) if hasattr(x, "shape") else None for x in self._data.values()
        ]
        if not shapes or None in shapes:
            return None
        shape0 = shapes[0]
        for shp in shapes[1:]:
            assert shp == shape0
        shape0[self._axis] = shape0[self._axis] * len(self)
        return tuple(shape0)

    def _slice(self, slice_obj: slice):
        stacked_dim_size = 0
        ret_dict = dict()
        for ds, sub_item in self._data.items():
            if not hasattr(sub_item, "shape"):
                continue
            shp = sub_item.shape
            rel_slice_obj = slice(
                slice_obj.start - stacked_dim_size, slice_obj.stop - stacked_dim_size, 1
            )
            stacked_dim_size += shp[self._axis]
            if slice_obj.start < stacked_dim_size:
                if slice_obj.stop < stacked_dim_size:
                    ret_dict[ds] = sub_item[rel_slice_obj]
                    return MultiDevItem(ret_dict)
                else:
                    ret_dict[ds] = sub_item[rel_slice_obj.start :]
        return MultiDevItem(ret_dict)

    def __getitem__(self, query):
        if isinstance(query, str):
            return self._data[query]
        elif isinstance(query, int):
            return self._slice(slice(query, query + 1, 1))
        elif isinstance(query, slice):
            return self._slice(query)

    def keys(self):
        return self._data.keys()

    def values(self):
        return self._data.values()

    def items(self):
        return self._data.items()

    def __repr__(self):
        return "MultiDevItem(" + self._data.__repr__() + ")"


class MultiDevIter(MultiDev):
    def __init__(self, data: Iterable, devices):
        self._devs = devices
        super().__init__(data)

    # noinspection PyShadowingNames
    def at_dev(self, device):
        """Summary.

        Parameters
        ----------
        device

        """
        return [x[device] if isinstance(x, MultiDevItem) else x for x in self._data]

    def at_devs(self):
        """"""
        return {ds: self.at_dev(ds) for ds in self._devs}

    def __getitem__(self, item):
        return self._data[item]

    def __iter__(self):
        self._counter = 0
        return self

    def __next__(self):
        if self._counter == self._length:
            raise StopIteration
        ret = self.__getitem__(self._counter)
        self._counter += 1
        return ret

    def __repr__(self):
        return "MultiDevIter(" + self._data.__repr__() + ")"


class MultiDevNest(MultiDevIter):
    def __init__(self, data: Iterable, devices, max_depth=1):
        self._max_depth = max_depth
        super().__init__(data, devices)

    # noinspection PyShadowingNames
    def at_dev(self, device):
        """Summary.

        Parameters
        ----------
        device

        """
        return ivy.nested_map(
            self._data,
            lambda x: x[device] if isinstance(x, MultiDevItem) else x,
            max_depth=self._max_depth,
        )

    def __repr__(self):
        return "MultiDevNest(" + self._data.__repr__() + ")"


# Device Distribution #


class DevDistItem(MultiDevItem):
    def __repr__(self):
        return "DevDistItem(" + self._data.__repr__() + ")"


class DevDistIter(MultiDevIter):
    def __repr__(self):
        return "DevDistIter(" + self._data.__repr__() + ")"


class DevDistNest(MultiDevNest):
    def __repr__(self):
        return "DevDistNest(" + self._data.__repr__() + ")"


@handle_nestable
def dev_dist_array(x, devices: Union[Iterable[str], Dict[str, int]], axis=0):
    """Distribute an array across the specified devices, returning a list of sub-arrays,
    each on a different device.

    Parameters
    ----------
    x
        The array to distribute across devices.
    devices
        The devices to distribute the array across.
    axis
        The axis along which to split the array. Default is 0.
    devices

    Dict

    Returns
    -------
    ret
        array distributed across the target devices

    """
    split_arg = list(devices.values()) if isinstance(devices, dict) else len(devices)
    return DevDistItem(
        {
            ds: ivy.to_device(x_sub, device=ds)
            for x_sub, ds in zip(
                ivy.split(x, split_arg, axis, with_remainder=True), devices
            )
        }
    )


@handle_nestable
def dev_dist(x, devices: Union[Iterable[str], Dict[str, int]], axis=0):
    """Distribute the input item across the specified devices, returning a list of sub-
    items, each on a different device.

    Parameters
    ----------
    x
        The input array or container to distribute across devices.
    devices
        The devices to distribute the input across.
    axis
        The axis along which to split the input. Default is 0.
    devices

    Dict

    Returns
    -------
    ret
        array or container distributed across the target devices

    """
    if ivy.is_array(x):
        return dev_dist_array(x, devices, axis)
    elif isinstance(x, ivy.Container):
        return x.dev_dist(devices, axis)
    return x


@handle_nestable
def dev_dist_iter(xs, devices: Union[Iterable[str], Dict[str, int]], axis=0):
    """Distribute elements of the iterable xs across the specified devices.

    Parameters
    ----------
    xs
        The iterable of items to distribute.
    devices
        The devices to distribute the iterable elements across.
    axis
        The axis along which to split the arrays in the iterable xs. Default is 0.
    devices

    Dict

    Returns
    -------
    ret
        iterable with each element distributed to the target devices

    """
    if isinstance(devices, str):
        devices = [devices]
    return DevDistIter([dev_dist(x, devices, axis) for x in xs], devices)


@handle_nestable
def dev_dist_nest(
    args, kwargs, devices: Union[Iterable[str], Dict[str, int]], axis=0, max_depth=1
):
    """Distribute the nested input arguments across the specified devices.

    Parameters
    ----------
    args
        The positional nested arguments to distribute.
    kwargs
        The keyword nested arguments to distribute.
    devices
        The devices to distribute the nested arguments across.
    axis
        The axis along which to split the arrays in the arguments. Default is 0.
    max_depth
        The maximum nested depth to reach. Default is 1. Increase this if the nest is
        deeper.
    devices

    Dict


    Returns
    -------
    ret
        nested arguments distributed to the target devices

    """
    if isinstance(devices, str):
        devices = [devices]
    args_dist = ivy.nested_map(
        args, lambda x: dev_dist(x, devices, axis), max_depth=max_depth
    )
    kwargs_dist = ivy.nested_map(
        kwargs, lambda x: dev_dist(x, devices, axis), max_depth=max_depth
    )
    return DevDistNest(args_dist, devices), DevDistNest(kwargs_dist, devices)


# Device Cloning #


class DevClonedItem(MultiDevItem):
    def __repr__(self):
        return "DevClonedItem(" + self._data.__repr__() + ")"


class DevClonedIter(MultiDevIter):
    def __repr__(self):
        return "DevClonedIter(" + self._data.__repr__() + ")"


class DevClonedNest(MultiDevNest):
    def __repr__(self):
        return "DevClonedNest(" + self._data.__repr__() + ")"


<<<<<<< HEAD
@handle_nestable
=======
>>>>>>> d6d27963
def dev_clone_array(
    x: Union[ivy.Array, ivy.NativeArray], devices: Union[Iterable[str], Dict[str, int]]
) -> DevClonedItem:
    """Clone an array across the specified devices, returning a list of cloned arrays,
    each on a different device.

    Parameters
    ----------
    x
        The array to clone across devices.
    devices
        The devices to clone the array to.

    Returns
    -------
    ret
        array cloned to each of the target devices

    Examples
    --------
    With :code: `ivy.Array` input:

    >>> x = ivy.array([4, 5, 6])
    >>> ivy.dev_clone_array(x, ['cpu'])
    DevClonedItem({'cpu': array([4, 5, 6])})

    >>> x = ivy.array([[1, 8, 4], [2, 5, 6]])
    >>> ivy.dev_clone_array(x, ['gpu:0'])
    DevClonedItem({'gpu:0': array([[1, 8, 4], [2, 5, 6]])})

    With :code:`ivy.NativeArray` input:

    >>> x = ivy.native_array([7, 2, 7])
    >>> ivy.dev_clone_array(x, ['cpu', 'tpu:0'])
    DevClonedItem({'cpu': array([7, 2, 7]), 'tpu:0': array([7, 2, 7])})

    >>> x = ivy.native_array([4, 5])
    >>> ivy.dev_clone_array(x, ['gpu:2', 'tpu:1'])
    DevClonedItem({'gpu:2': array([4, 5]), 'tpu:1': array([4, 5])})

    With :code:`ivy.Container` input:

    >>> x = ivy.Container(a=ivy.array([1, 2]))
    >>> ivy.dev_clone_array(x, ['cpu'])
    DevClonedItem({'cpu': {
        a: array([1, 2])
    }})

    >>> x = ivy.Container({'b': ivy.native_array([3, 4])})
    >>> ivy.dev_clone_array(x, ['gpu:0', 'tpu:0'])
    DevClonedItem({'gpu:0': {
        b: array([3, 4])
    }, 'tpu:0': {
        b: array([3, 4])
    }})

    """
    return DevClonedItem(
        {ds: ivy.stop_gradient(ivy.to_device(x, device=ds)) for ds in devices}
    )


@handle_nestable
def dev_clone(x, devices):
    """Clone the input item to each of the specified devices, returning a list of cloned
    items, each on a different device.

    Parameters
    ----------
    x
        The input array or container to clone to each device.
    devices
        The deviceices to clone the input to.

    Returns
    -------
    ret
        array or container distributed across the target devices

    """
    if ivy.is_array(x):
        return dev_clone_array(x, devices)
    elif isinstance(x, ivy.Container):
        return x.dev_clone(devices)
    return x


@handle_nestable
def dev_clone_iter(xs, devices):
    """Clone elements of the iterable xs to each of the specified devices.

    Parameters
    ----------
    xs
        The iterable of items to clone.
    devices
        The devices to clone each of the iterable elements to.

    Returns
    -------
    ret
        iterable with each element cloned to each of the target devices

    """
    if isinstance(devices, str):
        devices = [devices]
    return DevClonedIter([dev_clone(x, devices) for x in xs], devices)


@handle_nestable
def dev_clone_nest(args, kwargs, devices, max_depth=1):
    """Clone the input arguments across the specified devices.

    Parameters
    ----------
    args
        The positional arguments to clone.
    kwargs
        The keyword arguments to clone.
    devices
        The devices to clone the arguments to.
    max_depth
        The maximum nested depth to reach. Default is 1. Increase this if the nest is
        deeper.

    Returns
    -------
    ret
        arguments cloned to each of the target devices

    """
    if isinstance(devices, str):
        devices = [devices]
    args_cloned = ivy.nested_map(
        args, lambda x: dev_clone(x, devices), max_depth=max_depth
    )
    kwargs_cloned = ivy.nested_map(
        kwargs, lambda x: dev_clone(x, devices), max_depth=max_depth
    )
    return DevClonedNest(args_cloned, devices), DevClonedNest(kwargs_cloned, devices)


# Device Unification #

# noinspection PyShadowingNames
def _concat_unify_array(xs, device, axis):
    return ivy.concat(
        [ivy.to_device(x_sub, device=device) for x_sub in xs.values()], axis
    )


# noinspection PyShadowingNames
def _sum_unify_array(xs, device, _=None):
    return sum(
        [ivy.to_device(x_sub, device=device) for x_sub in xs.values()],
        start=ivy.zeros([]),
    )


# noinspection PyShadowingNames
def _mean_unify_array(xs, device, _=None):
    return _sum_unify_array(xs, device=device) / len(xs)


@handle_nestable
def dev_unify_array(xs, device, mode, axis=0):
    """Unify a list of sub-arrays, on arbitrary devices, to a single array on the
    specified device.

    Parameters
    ----------
    xs
        The list of arrays to unify onto the specified device.
    device
        The device to unify the arrays to.
    mode
        The mode by which to unify, must be one of [ concat | mean | sum ]
    axis
        The axis along which to concattenate the array, if concat mode is set. Default
        is 0.

    Returns
    -------
    ret
        array unified to the target device

    """
    return {
        "concat": _concat_unify_array,
        "sum": _sum_unify_array,
        "mean": _mean_unify_array,
    }[mode](xs, device, axis)


@handle_nestable
def dev_unify(xs, device, mode, axis=0):
    """Unify a list of sub-arrays, on arbitrary devices, to a single concatenated array
    on the specified device.

    Parameters
    ----------
    xs
        The list of sub-arrays to unify onto the specified device.
    device
        The device to unify the sub-arrays to.
    mode
        The mode by which to unify, must be one of [ concat | mean | sum ]
    axis
        The axis along which to concattenate the array, if concat mode is set. Default
        is 0.

    Returns
    -------
    ret
        array unified to the target device

    """
    if isinstance(xs, ivy.MultiDevContainer):
        xs = MultiDevItem(xs.at_devs())
    elif not isinstance(xs, MultiDevItem):
        return xs
    # noinspection PyProtectedMember
    xs0 = next(iter(xs.items()))[1]
    if ivy.is_array(xs0):
        return dev_unify_array(xs, device=device, mode=mode, axis=axis)
    elif isinstance(xs0, ivy.Container):
        return ivy.Container.unify(xs, device=device, mode=mode, axis=axis)
    return xs


@handle_nestable
def dev_unify_iter(xs, device, mode, axis=0, transpose=False):
    """Unify elements of the iterable xs to a single target device.

    Parameters
    ----------
    xs
        The iterable of items to unify.
    device
        The device to unify the elements of the iterable to.
    mode
        The mode by which to unify, must be one of [ concat | mean | sum ]
    axis
        The axis along which to concattenate the sub-arrays. Default is 0.
    transpose
        Whether to transpose the first and second dimensions of the iterator. Default is
        False.

    Returns
    -------
    ret
        iterable with each element unified to a single target devices

    """
    # noinspection PyProtectedMember
    xs = xs._data if isinstance(xs, MultiDevIter) else xs
    if transpose:
        # ToDo: make this more elegant, this method should not be
        #  responsible for transposing iterators
        xs_t = [
            MultiDevItem({ivy.dev(i) if ivy.is_array(i) else i.dev: i for i in mdi})
            for mdi in list(map(list, zip(*xs)))
        ]
        return [dev_unify(x, device=device, mode=mode, axis=axis) for x in xs_t]
    return dev_unify(xs, device=device, mode=mode, axis=axis)


@handle_nestable
def dev_unify_nest(
    args: Type[MultiDev], kwargs: Type[MultiDev], device, mode, axis=0, max_depth=1
):
    """Unify the input nested arguments, which consist of sub-arrays spread across
    arbitrary devices, to unified arrays on the single target device.

    Parameters
    ----------
    args
        The nested positional arguments to unify.
    kwargs
        The nested keyword arguments to unify.
    device
        The device to unify the nested arguments to.
    mode
        The mode by which to unify, must be one of [ concat | mean | sum ]
    axis
        The axis along which to concattenate the sub-arrays. Default is 0.
    max_depth
        The maximum nested depth to reach. Default is 1. Increase this if the nest is
        deeper.
    args
    kwargs

    Returns
    -------
    ret
        nested arguments unified to the target device

    """
    args = args._data if isinstance(args, MultiDevIter) else args
    kwargs = kwargs._data if isinstance(kwargs, MultiDevIter) else kwargs
    args_uni = ivy.nested_map(
        args,
        lambda x: dev_unify(x, device=device, mode=mode, axis=axis),
        max_depth=max_depth,
    )
    kwargs_uni = ivy.nested_map(
        kwargs,
        lambda x: dev_unify(x, device=device, mode=mode, axis=axis),
        max_depth=max_depth,
    )
    return args_uni, kwargs_uni


# Device Mappers #


class DevMapper(abc.ABC):
    def __init__(
        self,
        fn,
        ret_fn,
        queue_class,
        worker_class,
        devices,
        timeout=None,
        constant=None,
        unique=None,
    ):
        """Device Mapper base class.

        Parameters
        ----------
        fn
            The function which the device mapper parallelises across devices.
        ret_fn
            The function which receives the ivy.MultiDevIter as input, and produces a
            single device output.
        queue_class
            The class to use for creating queues.
        worker_class
            The class to use for creating parallel workers.
        devices
            A list of devices on which to parallelise the function.
        timeout
            The timeout for getting items from the queues. Default is global.
        constant
            A dict of keyword arguments which are the same for each process. Default is
            None.
        unique
            A dict of keyword argument sequences which are unique for each process.
            Default is None.

        """
        constant_kwargs = ivy.default(constant, {})
        unique_kwargs = ivy.default(unique, {})
        self._fn = fn
        self._ret_fn = ret_fn
        self._devs = devices
        self._num_workers = len(devices)
        self._timeout = ivy.default(timeout, ivy.queue_timeout())
        self._workers = dict()
        self._input_queues = dict()
        self._output_queues = dict()
        self._worker_class = worker_class
        for i, ds in enumerate(self._devs):
            input_queue = queue_class()
            output_queue = queue_class()
            worker_kwargs = dict(
                **constant_kwargs, **{k: v[i] for k, v in unique_kwargs.items()}
            )
            worker = self._worker_class(
                target=self._worker_fn,
                args=(
                    input_queue,
                    output_queue,
                    devices[i],
                    worker_kwargs,
                    ivy.current_backend_str(),
                ),
            )
            worker.start()
            self._input_queues[ds] = input_queue
            self._output_queues[ds] = output_queue
            self._workers[ds] = worker

    def __getstate__(self):
        # prevent already running processes from being pickled as sent to new processes
        state = self.__dict__.copy()
        state["_workers"] = None
        state["_ret_fn"] = None
        return state

    # noinspection PyShadowingNames
    def _worker_fn(self, input_queue, output_queue, device, kwargs, framework_str):
        ivy.set_backend(framework_str)
        ivy.set_default_device(device)
        for k, v in kwargs.items():
            if isinstance(v, ivy.Module) and not v.built:
                v.build(device=device)
        if "device" in inspect.getfullargspec(self._fn).args:
            kwargs["device"] = device
        while True:
            try:
                loaded_kwargs = input_queue.get(timeout=self._timeout)
            except queue.Empty:
                continue
            if loaded_kwargs is None:
                return
            if "split_factor" in loaded_kwargs:
                ivy.set_split_factor(loaded_kwargs["split_factor"], device)
                del loaded_kwargs["split_factor"]
            ret = self._fn(**loaded_kwargs, **kwargs)
            output_queue.put(ret)

    def map(self, used_devs=None, split_factors=None, **kwargs):
        """Map the function fn to each of the MultiDevice args and kwargs, running each
        function in parallel with CUDA-safe multiprocessing.

        Parameters
        ----------
        used_devs
            The devices used in the current mapping pass. Default is all devs.
        split_factors
            The updated split factors 0 < sf < 1 for each device. Default is None.
        kwargs
            The MutliDevice keyword arguments to map the function to.

        Returns
        -------
        ret
            The results of the function, returned as a MultiDevice instance.

        """
        if ivy.exists(split_factors):
            kwargs["split_factor"] = split_factors
        used_devs = ivy.default(used_devs, self._devs)
        [
            self._input_queues[ds].put({k: v[ds] for k, v in kwargs.items()})
            for ds in used_devs
        ]
        return self._ret_fn(
            ivy.MultiDevIter(
                [
                    self._output_queues[ds].get(timeout=self._timeout)
                    for ds in used_devs
                ],
                self._num_workers,
            )
        )

    @abc.abstractmethod
    def __del__(self):
        raise NotImplementedError


class DevMapperMultiProc(DevMapper):
    """"""

    def __init__(self, fn, ret_fn, devices, timeout=None, constant=None, unique=None):
        multiprocessing = ivy.multiprocessing("forkserver")
        super().__init__(
            fn,
            ret_fn,
            multiprocessing.Queue,
            multiprocessing.Process,
            devices,
            timeout,
            constant,
            unique,
        )

    def __del__(self):
        # noinspection PyBroadException
        try:
            for i, w in enumerate(self._workers.values()):
                self._input_queues[i].put(None)
                w.join(timeout=0.25)
            for q in self._input_queues.values():
                q.cancel_join_thread()
                q.close()
            for q in self._output_queues.values():
                q.cancel_join_thread()
                q.close()
        except Exception:
            pass
        finally:
            for w in self._workers.values():
                if w.is_alive():
                    w.terminate()


# Device Manager #


class DevManager:
    """"""

    def __init__(
        self,
        dev_mapper=None,
        devices: Union[Iterable[str], Dict[str, int]] = None,
        da_dim_size=None,
        safety_factor=1.1,
        min_dev_dim_size=0,
        max_dev_dim_step_ratio=0.1,
        min_unit_dev_tune_steps=10,
        min_sf_tune_steps=10,
        starting_split_factor=0.0,
        max_split_factor_step_size=0.05,
        tune_dev_alloc=True,
        tune_dev_splits=True,
    ):
        """Create device manager, which unlike the device mapper, handles all argument
        cloning and distributing internally. The device manager only receivess a
        specification regarding the ratio of the batch each device should consume.

        Parameters
        ----------
        dev_mapper
            The pre-built device mapper used by the manager internally.
            (Default value = None)
        devices
            The devices to distribute and clone the arguments across.
        da_dim_size
            The size of the dimension along which the device allocation splitting is
            performed. (Default value = None)
        safety_factor
            The factor by which to be safe in the avoidance of OOM GPU errors.
            Default is 1.1.
        min_dev_dim_size
            The minimum dimension size to pass to a device. Default is 0.
        max_dev_dim_step_ratio
            The maximum step ratio for changing the dimension for a device.
            Default is 0.1.
        min_unit_dev_tune_steps
            The minimum number of tune steps to make when optimizing with unit step
            size. Default is 10.
        min_sf_tune_steps
            Minimum number of split factor tune steps. Default is 10.
        starting_split_factor
            The initial device-specific split factor. Default is 0.
        max_split_factor_step_size
            The maximum step size for changing the split factor for a device.
            Default is 0.05.
        tune_dev_alloc
            Whether to tune the device split sizes internally based on device
            utilization tracking, and use the provided values for initialization.
            Default is True.
        tune_dev_splits
            Whether to tune the per-device split sizes internally. Default is True.

        """
        with_dev_mapping = True if ivy.exists(dev_mapper) else False
        tune_dev_alloc = False if not with_dev_mapping else tune_dev_alloc
        self._dev_mapper = dev_mapper
        devices = ivy.default(devices, [ivy.default_device()])
        self._num_devs = len(devices)
        self._dim_size = da_dim_size
        assert 1 <= safety_factor
        self._safety_factor = safety_factor
        self._min_dev_dim_size = min_dev_dim_size
        self._max_dev_dim_step_ratio = max_dev_dim_step_ratio
        if self._dim_size:
            self._max_dev_dim_step_size = max(
                int(round(self._max_dev_dim_step_ratio * self._dim_size)), 1
            )
        self._min_unit_dev_tune_steps = min_unit_dev_tune_steps
        self._min_sf_tune_steps = min_sf_tune_steps
        self._max_split_factor_step_size = max_split_factor_step_size
        self._with_dev_mappig = with_dev_mapping
        self._tune_da = tune_dev_alloc
        self._tune_ds = tune_dev_splits
        self._tuned = (
            not tune_dev_alloc or self._num_devs == 1
        ) and not tune_dev_splits
        self._first_da_tune_step = True
        self._first_ds_tune_step = True
        self._da_tune_count = 0
        self._unit_da_tune_count = 0
        self._ds_tune_count = 0
        if tune_dev_alloc:
            self._tune_step = self.da_tune_step
        elif tune_dev_splits:
            self._tune_step = self.ds_tune_step
        else:
            self._tune_step = None
        self._observed_configs = set()
        self._da_directions = dict()
        self._da_directions_flipped = dict()
        if isinstance(devices, dict):
            self._dev_da_ratios = devices
        else:
            self._dev_da_ratios = dict(
                zip(devices, [1 / self._num_devs] * self._num_devs)
            )
        self._devs_keys = self._dev_da_ratios.keys()
        self._percent_mem_inc_per_unit_da_dim = dict(
            zip(self._devs_keys, [0] * self._num_devs)
        )
        self._percent_mem_inc_per_sf = dict(zip(self._devs_keys, [0] * self._num_devs))
        self._percent_util_inc_per_unit_da_dim = dict(
            zip(self._devs_keys, [1] * self._num_devs)
        )
        self._delta_da_dim_sizes = dict(zip(self._devs_keys, [0] * self._num_devs))
        self._delta_sfs = dict(zip(self._devs_keys, [0] * self._num_devs))
        self._dev_percent_mems = None
        self._dev_utils = None
        if with_dev_mapping and ivy.exists(self._dim_size):
            self._compute_devs_da()
        self._devs_ds = {ds: starting_split_factor for ds in self._devs_keys}
        if self._tune_ds and not with_dev_mapping:
            [ivy.set_split_factor(starting_split_factor, ds) for ds in self._devs_keys]
        self._da_time = time.perf_counter()
        self._da_step_time = 0
        self._ds_time = time.perf_counter()
        self._ds_step_time = 0

    # Device Allocation #

    def _shift_da_splits(self, ordered_dev_util_keys, deltas):
        for i in range(math.floor(self._num_devs / 2)):

            # less and more utilized keys
            less_util_dev = ordered_dev_util_keys[i]
            more_util_dev = ordered_dev_util_keys[-i - 1]

            # less utilized
            delta = max(
                min(
                    deltas[less_util_dev],
                    self._devs_da[more_util_dev] - self._min_dev_dim_size,
                ),
                1,
            )
            if ivy.exists(self._max_dev_dim_step_size):
                delta = min(delta, self._max_dev_dim_step_size)
            self._devs_da[less_util_dev] += delta
            self._delta_da_dim_sizes[less_util_dev] = delta

            # more utilized
            self._devs_da[more_util_dev] -= delta
            self._delta_da_dim_sizes[more_util_dev] = -delta

    def _compute_devs_da(self):
        split_sizes = [
            int(round(r * self._dim_size)) for r in self._dev_da_ratios.values()
        ]
        combined_batch_size = sum(split_sizes)
        excess_size = combined_batch_size - self._dim_size
        if excess_size > 0:
            for i in range(abs(excess_size)):
                split_sizes[i] -= 1
        elif excess_size < 0:
            for i in range(abs(excess_size)):
                split_sizes[i] += 1
        self._devs_da = {k: v for k, v in zip(self._devs_keys, split_sizes)}

    def _compute_dev_da_ratios(self):
        self._dev_da_ratios = {k: v / self._dim_size for k, v in self._devs_da.items()}

    def da_tune_step(self, oom=False):
        """Summary.

        Parameters
        ----------
        oom
             (Default value = False)

        """
        if self._tuned:
            return
        new_dev_utils = dict(
            sorted(
                {k: dev_util(k) for k in self._devs_keys}.items(),
                key=lambda item: item[1],
            )
        )
        new_dev_utils_keys = list(new_dev_utils.keys())
        highest_util_dev = new_dev_utils_keys[-1]
        highest_util = new_dev_utils[highest_util_dev]
        if oom:
            new_dev_percent_mems = {k: 100 for k in self._devs_keys}
        else:
            new_dev_percent_mems = dict(
                sorted(
                    {k: percent_used_mem_on_dev(k) for k in self._devs_keys}.items(),
                    key=lambda item: item[1],
                )
            )

        # first step
        if self._first_da_tune_step:

            # log
            logging.info("tuning device allocation...")

            # shift the device splits by 1
            self._shift_da_splits(new_dev_utils_keys, {k: 1 for k in self._devs_keys})

            # update device percentage memory usages and utilizations
            self._dev_percent_mems = new_dev_percent_mems
            self._dev_utils = new_dev_utils

            # increment count, update ratios and tune step, and return
            self._da_tune_count += 1
            self._first_da_tune_step = False
            self._compute_dev_da_ratios()
            if self._tune_ds:
                self._tune_step = self.ds_tune_step
            self._da_time = time.perf_counter()
            return

        # otherwise

        # check if all directions have changed, and if so,
        # half the max dev dim step size
        if self._max_dev_dim_step_size > 1:
            da_directions = {
                k: 1 if i < math.floor(self._num_devs / 2) else -1
                for i, (k, v) in enumerate(new_dev_utils.items())
            }
            if len(self._da_directions) == 0:
                self._da_directions = da_directions
                self._da_directions_flipped = {k: False for k in self._devs_keys}
            else:
                self._da_directions_flipped = {
                    k: da_directions[k] * v < 0 for k, v in self._da_directions.items()
                }
            if sum(self._da_directions_flipped.values()) == self._num_devs:
                self._da_directions.clear()
                self._max_dev_dim_step_size = max(
                    int(round(self._max_dev_dim_step_size / 2)), 1
                )

        # percentage memory increase per unit dim
        delta_percent_mems = {
            k: new_dev_percent_mems[k] - self._dev_percent_mems[k]
            for k in self._devs_keys
        }
        self._percent_mem_inc_per_unit_da_dim = {
            k: (
                (
                    (self._da_tune_count - 1) * self._percent_mem_inc_per_unit_da_dim[k]
                    + (delta_percent_mems[k] / delta_dim_size)
                )
                / self._da_tune_count
            )
            if delta_dim_size != 0
            else self._percent_mem_inc_per_unit_da_dim[k]
            for k, delta_dim_size in self._delta_da_dim_sizes.items()
        }

        # percentage utility increase per unit dim
        delta_utils = {
            k: new_dev_utils[k] - self._dev_utils[k] for k in self._devs_keys
        }
        self._percent_util_inc_per_unit_da_dim = {
            k: max(
                (
                    (
                        (self._da_tune_count - 1)
                        * self._percent_util_inc_per_unit_da_dim[k]
                        + (delta_utils[k] / delta_dim_size)
                    )
                    / self._da_tune_count
                ),
                0.1,
            )
            if delta_dim_size != 0
            else self._percent_util_inc_per_unit_da_dim[k]
            for k, delta_dim_size in self._delta_da_dim_sizes.items()
        }

        # shift the device splits
        desired_percent_increases = {
            k: highest_util - new_dev_utils[k] for k in self._devs_keys
        }
        raw_deltas = {
            k: int(
                round(
                    desired_percent_increases[k]
                    / self._percent_util_inc_per_unit_da_dim[k]
                )
            )
            for k in self._devs_keys
        }
        permissable_steps = {
            k: min(
                math.floor(
                    (
                        (100 - new_dev_percent_mems[k])
                        / max(self._percent_mem_inc_per_unit_da_dim[k], 0.1)
                    )
                    / self._safety_factor
                ),
                self._dim_size,
            )
            for k in self._devs_keys
        }
        deltas = {
            k: min(v, pm)
            for (k, v), pm in zip(raw_deltas.items(), permissable_steps.values())
        }
        self._shift_da_splits(new_dev_utils_keys, deltas)

        # update device utilizations and percentage memory usages
        self._dev_utils = new_dev_utils
        self._dev_percent_mems = new_dev_percent_mems

        # increment count, update ratios and tune step
        self._compute_dev_da_ratios()
        self._da_tune_count += 1
        if self._tune_ds:
            self._tune_step = self.ds_tune_step

        # if step size is 1, check if tuning is complete, and return if so
        if self._max_dev_dim_step_size == 1:

            # check if da tuning is complete
            if (
                self.repeated_config_check()
                and self._unit_da_tune_count >= self._min_unit_dev_tune_steps
                and not self._tune_ds
                or (self._ds_tune_count >= self._min_sf_tune_steps)
            ):
                self._observed_configs.clear()
                self._percent_mem_inc_per_unit_da_dim.clear()
                self._delta_da_dim_sizes.clear()
                self._dev_percent_mems.clear()
                logging.info("device allocation tuning complete!")
                self._tuned = True

            self._unit_da_tune_count += 1

        # log time
        now = time.perf_counter()
        self._da_step_time = now - self._da_time
        self._da_time = now
        if self._tuned:
            return
        logging.info(
            "new allocation sizes {}, still tuning...".format(
                str(["{:.2f}".format(v) for v in self._devs_da.values()])
            )
        )

    # Device Splitting #

    def _shift_ds(self, deltas):
        for ds, delta in deltas.items():
            clipped_delta = min(delta, self._max_split_factor_step_size)
            self._devs_ds[ds] = min(self._devs_ds[ds] + clipped_delta, 1)
            self._delta_sfs[ds] = clipped_delta
            if not self._with_dev_mappig:
                ivy.set_split_factor(min(self._devs_ds[ds] + clipped_delta, 1), ds)

    def ds_tune_step(self, oom=False):
        """Summary.

        Parameters
        ----------
        oom
             (Default value = False)

        """
        if self._tuned:
            return
        if oom:
            new_dev_percent_mems = {k: 100 for k in self._devs_keys}
        else:
            new_dev_percent_mems = dict(
                sorted(
                    {k: percent_used_mem_on_dev(k) for k in self._devs_keys}.items(),
                    key=lambda item: item[1],
                )
            )

        # first step
        if self._first_ds_tune_step:

            # log
            logging.info("tuning device splitting...")

            # shift the device splits by 1%
            self._shift_ds({k: 0.01 for k in self._devs_keys})

            # update device percentage memory usages and utilizations
            self._dev_percent_mems = new_dev_percent_mems

            # increment count, update ratios and tune step, and return
            self._ds_tune_count += 1
            self._first_ds_tune_step = False
            if self._tune_da:
                self._tune_step = self.da_tune_step
            self._ds_time = time.perf_counter()
            return

        # otherwise

        # percentage memory increase per unit dim
        delta_percent_mems = {
            k: new_dev_percent_mems[k] - self._dev_percent_mems[k]
            for k in self._devs_keys
        }
        self._percent_mem_inc_per_sf = {
            k: (
                (
                    (self._ds_tune_count - 1) * self._percent_mem_inc_per_sf[k]
                    + (delta_percent_mems[k] / delta_sf)
                )
                / self._ds_tune_count
            )
            if delta_sf != 0
            else self._percent_mem_inc_per_sf[k]
            for k, delta_sf in self._delta_sfs.items()
        }

        # shift the device splits
        deltas = {
            k: min(
                (max(100 / self._safety_factor - new_dev_percent_mems[k], 0))
                / max(self._percent_mem_inc_per_sf[k], 1),
                self._max_split_factor_step_size,
            )
            for k in self._devs_keys
        }
        self._shift_ds(deltas)

        # update device percentage memory usages
        self._dev_percent_mems = new_dev_percent_mems

        # increment count, update ratios and tune step
        self._ds_tune_count += 1
        if self._tune_da:
            self._tune_step = self.da_tune_step

        # check whether device allocation tuning is ready to terminate
        da_can_terminate = not self._tune_da or self._max_dev_dim_step_size == 1

        # check if ds tuning is complete
        if (
            da_can_terminate
            and self.repeated_config_check()
            and self._ds_tune_count >= self._min_sf_tune_steps
            and not self._tune_da
            or (self._unit_da_tune_count >= self._min_unit_dev_tune_steps)
        ):
            self._observed_configs.clear()
            self._percent_mem_inc_per_sf.clear()
            self._dev_percent_mems.clear()
            logging.info("device splitting tuning complete!")
            self._tuned = True

        # log time
        now = time.perf_counter()
        self._ds_step_time = now - self._ds_time
        self._ds_time = now
        if self._tuned:
            return
        logging.info(
            "new split factors {}, still tuning...".format(
                str(["{:.2f}".format(ivy.split_factor(k)) for k in self._devs_keys])
            )
        )

    # Repeated Config Checking #

    def repeated_config_check(self):
        """"""

        # check if ds tuning is complete, and return if so
        config_list = list()
        if self._tune_da:
            config_list += list(self._devs_da.values())
        if self._tune_ds:
            config_list += [self._devs_ds[ds] for ds in self._devs_keys]
        config = tuple(config_list)
        if config in self._observed_configs:
            return True

        # otherwise add the current config to those observed
        self._observed_configs.add(config)

        return False

    # Mapping #

    def map(self, cloned=None, to_clone=None, distributed=None, to_distribute=None):
        """Map the function fn to each of the MultiDevice args and kwargs, running each
        function in parallel with CUDA-safe multiprocessing.

        Parameters
        ----------
        cloned
            The MutliDevice keyword arguments which are already cloned. Default is None.
        to_clone
            The MutliDevice keyword arguments to clone and map to the function.
            Default is None.
        distributed
            The MutliDevice keyword arguments which already distributed.
            Default is None.
        to_distribute
            The MutliDevice keyword arguments to distribute and map to the function.
            Default is None.

        Returns
        -------
        ret
            The results of the function, returned as a MultiDevice instance.

        """
        used_devs_dict = {k: v for k, v in self._devs_da.items() if v > 0}
        used_devs = list(used_devs_dict.keys())
        cloned = ivy.default(cloned, {})
        if ivy.exists(to_clone):
            to_clone = {k: ivy.dev_clone(v, used_devs) for k, v in to_clone.items()}
        else:
            to_clone = {}
        distributed = ivy.default(distributed, {})
        if ivy.exists(to_distribute):
            to_distribute = {
                k: ivy.dev_dist(v, used_devs_dict) for k, v in to_distribute.items()
            }
        else:
            to_distribute = {}
        if self._tune_ds:
            ret = self._dev_mapper.map(
                **cloned,
                **to_clone,
                **distributed,
                **to_distribute,
                used_devs=used_devs,
                split_factors=self._devs_ds
            )
        else:
            ret = self._dev_mapper.map(
                **cloned,
                **to_clone,
                **distributed,
                **to_distribute,
                used_devs=used_devs
            )
        if self._tuned:
            return ret
        self._tune_step()
        return ret

    def __del__(self):
        if ivy.exists(self._dev_mapper):
            self._dev_mapper.__del__()
            del self._dev_mapper

    @property
    def dim_size(self):
        """"""
        return self._dim_size

    @dim_size.setter
    def dim_size(self, batch_size):
        """Summary.

        Parameters
        ----------
        batch_size

        """
        self._dim_size = batch_size
        if self._tune_da:
            self._max_dev_dim_step_size = max(
                int(round(self._max_dev_dim_step_ratio * self._dim_size)), 1
            )
            self._compute_devs_da()

    @property
    def tune_step(self):
        """"""
        return self._tune_step

    @property
    def tuned(self):
        """"""
        return self._tuned


# Profiler #


class Profiler(abc.ABC):
    """"""

    def __init__(self, save_dir):
        self._save_dir = save_dir

    @abc.abstractmethod
    def start(self):
        """"""
        raise NotImplementedError

    @abc.abstractmethod
    def stop(self):
        """"""
        raise NotImplementedError

    @abc.abstractmethod
    def __enter__(self):
        raise NotImplementedError

    @abc.abstractmethod
    def __exit__(self, exc_type, exc_val, exc_tb):
        raise NotImplementedError<|MERGE_RESOLUTION|>--- conflicted
+++ resolved
@@ -23,15 +23,11 @@
 # local
 import ivy
 from ivy.backend_handler import current_backend
-<<<<<<< HEAD
 from ivy.func_wrapper import (
     handle_out_argument,
     to_native_arrays_and_back,
     handle_nestable,
 )
-=======
-from ivy.func_wrapper import handle_out_argument, to_native_arrays_and_back
->>>>>>> d6d27963
 
 default_device_stack = list()
 dev_handles = dict()
@@ -677,12 +673,8 @@
 
 @to_native_arrays_and_back
 @handle_out_argument
-<<<<<<< HEAD
 @handle_nestable
-def to_dev(
-=======
 def to_device(
->>>>>>> d6d27963
     x: Union[ivy.Array, ivy.NativeArray],
     device: Union[ivy.Device, ivy.NativeDevice],
     *,
@@ -1192,10 +1184,7 @@
         return "DevClonedNest(" + self._data.__repr__() + ")"
 
 
-<<<<<<< HEAD
 @handle_nestable
-=======
->>>>>>> d6d27963
 def dev_clone_array(
     x: Union[ivy.Array, ivy.NativeArray], devices: Union[Iterable[str], Dict[str, int]]
 ) -> DevClonedItem:
