"""
Collection of device Ivy functions.
"""

# global
import os
import gc
import abc
import math
import time
import queue
import psutil
import inspect
import logging
import nvidia_smi

from typing import Optional

# noinspection PyUnresolvedReferences
try:
    nvidia_smi.nvmlInit()
except nvidia_smi.NVMLError_LibraryNotFound:
    pass
from typing import Union, Type, Callable, Iterable, Dict, Any

# local
import ivy
from ivy.framework_handler import current_framework as _cur_framework

default_device_stack = list()
dev_handles = dict()
split_factors = dict()
max_chunk_sizes = dict()


# Extra #
# ------#

class DefaultDevice:
    """ """
    # noinspection PyShadowingNames
    def __init__(self, dev):
        self._dev = dev

    def __enter__(self):
        set_default_device(self._dev)
        return self

    def __exit__(self, exc_type, exc_val, exc_tb):
        unset_default_device()
        return self

# Helpers #

# noinspection PyShadowingNames
def _get_nvml_gpu_handle(dev):
    global dev_handles
    if dev in dev_handles:
        return dev_handles[dev]
    gpu_idx = int(dev.split(':')[-1])
    handle = nvidia_smi.nvmlDeviceGetHandleByIndex(gpu_idx)
    dev_handles[dev] = handle
    return handle


# Device Queries #

# Array Printing

# noinspection PyShadowingNames
def get_all_arrays_on_dev(dev):
    """Gets all arrays which are currently alive on the specified device.

    Parameters
    ----------
    dev


    Returns
    -------

    """
    all_arrays = list()
    for obj in gc.get_objects():
        # noinspection PyBroadException
        try:
            if ivy.is_array(obj) and ivy.dev(obj) == dev:
                all_arrays.append(obj)
        except Exception:
            pass
    return ivy.Container(dict(zip([str(id(a)) for a in all_arrays], all_arrays)))


# noinspection PyShadowingNames
def num_arrays_on_dev(dev):
    """Returns the number of arrays which are currently alive on the specified device.

    Parameters
    ----------
    dev


    Returns
    -------

    """
    return len(get_all_arrays_on_dev(dev))


# noinspection PyShadowingNames
def print_all_arrays_on_dev(dev):
    """Prints all arrays which are currently alive on the specified device.

    Parameters
    ----------
    dev


    Returns
    -------

    """
    for arr in get_all_arrays_on_dev(dev):
        print(type(arr), arr.shape)


# Retreival

def dev(x: Union[ivy.Array, ivy.NativeArray], as_str: bool = False)\
        -> Union[ivy.Device, str]:
    """Get the native device handle for input array x.

    Parameters
    ----------
    x
        Tensor for which to get the device handle.
    as_str
        Whether or not to return the dev in string format. Default is False.

    Returns
    -------
     ret
        Device handle for the array, in native framework format.

    """
    return _cur_framework(x).dev(x, as_str)


# Conversions

# noinspection PyShadowingNames
def dev_to_str(dev: Union[ivy.Device, str]) \
        -> str:
    """Convert native data type to string representation.

    Parameters
    ----------
    dev
        The device handle to convert to string.

    Returns
    -------
     ret
        Device string e.g. 'cuda:0'.

    """
    return _cur_framework().dev_to_str(dev)


# noinspection PyShadowingNames
def dev_from_str(dev: Union[ivy.Device, str]) \
        -> ivy.Device:
    """Convert device string representation to native device type.

    Parameters
    ----------
    dev
        The device string to conver to native device handle.

    Returns
    -------
     ret
        Native device handle.

    """
    return _cur_framework().dev_from_str(dev)


# Memory

# noinspection PyShadowingNames
def clear_mem_on_dev(dev: ivy.Device)\
        -> None:
    """Clear memory cache on target device.

    Parameters
    ----------
    dev
        The device string to conver to native device handle.

    Returns
    -------

    """
    return _cur_framework(None).clear_mem_on_dev(dev)


# noinspection PyShadowingNames
def total_mem_on_dev(dev: ivy.Device)\
        -> float:
    """Get the total amount of memory (in GB) for a given device string. In case of CPU, the total RAM is returned.

    Parameters
    ----------
    dev
        The device string to conver to native device handle.

    Returns
    -------
     ret
        The total memory on the device in GB.

    """
    if 'gpu' in dev:
        handle = _get_nvml_gpu_handle(dev)
        info = nvidia_smi.nvmlDeviceGetMemoryInfo(handle)
        return info.total/1e9
    elif dev == 'cpu':
        return psutil.virtual_memory().total/1e9
    else:
        raise Exception('Invalid device string input, must be on the form "gpu:idx" or "cpu", '
                        'but found {}'.format(dev))


# noinspection PyShadowingNames
def used_mem_on_dev(dev: ivy.Device, process_specific=False)\
        -> float:
    """Get the used memory (in GB) for a given device string. In case of CPU, the used RAM is returned.

    Parameters
    ----------
    dev
        The device string to conver to native device handle.
    process_specific
        Whether the check the memory used by this python process alone. Default is False.

    Returns
    -------
     ret
        The used memory on the device in GB.

    """
    ivy.clear_mem_on_dev(dev)
    if 'gpu' in dev:
        if process_specific:
            raise Exception('process-specific GPU queries are currently not supported')
        handle = _get_nvml_gpu_handle(dev)
        info = nvidia_smi.nvmlDeviceGetMemoryInfo(handle)
        return info.used/1e9
    elif dev == 'cpu':
        if process_specific:
            return psutil.Process(os.getpid()).memory_info().rss
        vm = psutil.virtual_memory()
        return (vm.total - vm.available)/1e9
    else:
        raise Exception('Invalid device string input, must be on the form "gpu:idx" or "cpu", '
                        'but found {}'.format(dev))


# noinspection PyShadowingNames
def percent_used_mem_on_dev(dev: ivy.Device, process_specific=False)\
        -> float:
    """Get the percentage used memory for a given device string. In case of CPU, the used RAM is returned.

    Parameters
    ----------
    dev
        The device string to conver to native device handle.
    process_specific
        Whether the check the memory used by this python process alone. Default is False.

    Returns
    -------
     ret
        The percentage used memory on the device.

    """
    ivy.clear_mem_on_dev(dev)
    if 'gpu' in dev:
        if process_specific:
            raise Exception('process-specific GPU queries are currently not supported')
        handle = _get_nvml_gpu_handle(dev)
        info = nvidia_smi.nvmlDeviceGetMemoryInfo(handle)
        return (info.used/info.total)*100
    elif dev == 'cpu':
        vm = psutil.virtual_memory()
        if process_specific:
            return (psutil.Process(os.getpid()).memory_info().rss/vm.total)*100
        return (1-(vm.available/vm.total))*100
    else:
        raise Exception('Invalid device string input, must be on the form "gpu:idx" or "cpu", '
                        'but found {}'.format(dev))


# Utilization

# noinspection PyShadowingNames
def dev_util(dev: ivy.Device)\
        -> float:
    """Get the current utilization (%) for a given device.

    Parameters
    ----------
    dev
        The device string of the device to query utilization for.

    Returns
    -------
     ret
        The device utilization (%)

    """
    if dev == 'cpu':
        return psutil.cpu_percent()
    elif 'gpu' in dev:
        handle = _get_nvml_gpu_handle(dev)
        return nvidia_smi.nvmlDeviceGetUtilizationRates(handle).gpu
    else:
        raise Exception('Invalid device string input, must be on the form "gpu:idx" or "cpu", '
                        'but found {}'.format(dev))


# Availability

def gpu_is_available() -> bool:
    """Determine whether a GPU is available to use, with the backend framework.

    Parameters
    ----------

    Returns
     -------
    ret
        Boolean, as to whether a gpu is available.

    Examples
    --------
    >>> print(ivy.gpu_is_available())
    True
    """
    return _cur_framework().gpu_is_available()


def num_cpu_cores() -> int:
    """Determine the number of cores available in the cpu."""
    return psutil.cpu_count()


def num_gpus() -> int:
    """Determine the number of available GPUs, with the backend framework.

    Parameters
    ----------

    Returns
    -------
        Number of available GPUs.

    """
    return _cur_framework().num_gpus()


def tpu_is_available() -> bool:
    """Determine whether a TPU is available to use, with the backend framework.

    Parameters
    ----------

    Returns
    -------
        Boolean, as to whether a tpu is available.

<<<<<<< HEAD
=======
    Returns
    -------
    out:
        Boolean, as to whether a tpu is available.
        
    Examples
    --------
    >>> print(ivy.tpu_is_available())
    True
>>>>>>> 598a9c4e
    """
    return _cur_framework().tpu_is_available()


# Default Device #

# noinspection PyShadowingNames
def _assert_dev_correct_formatting(dev):
    assert dev[0:3] in ['gpu', 'tpu', 'cpu']
    if dev != 'cpu':
        assert dev[3] == ':'
        assert dev[4:].isnumeric()


# noinspection PyShadowingNames
def default_device(dev=None):
    """

    Parameters
    ----------
    dev
         (Default value = None)

    Returns
    -------
     ret


    """
    if ivy.exists(dev):
        _assert_dev_correct_formatting(ivy.dev_to_str(dev))
        return dev
    global default_device_stack
    if not default_device_stack:
        ret = 'gpu:0' if ivy.gpu_is_available() else 'cpu'
    else:
        ret = default_device_stack[-1]
    return ivy.dev_from_str(ret)


# noinspection PyShadowingNames
def set_default_device(dev):
    """

    Parameters
    ----------
    dev


    Returns
    -------

    """
    _assert_dev_correct_formatting(dev)
    global default_device_stack
    default_device_stack.append(dev)


def unset_default_device():
    """ """
    global default_device_stack
    if default_device_stack:
        default_device_stack.pop(-1)


# Device Allocation #

# noinspection PyShadowingNames
def to_dev(x: Union[ivy.Array, ivy.NativeArray], dev: ivy.Device = None, \
           out: Optional[Union[ivy.Array, ivy.NativeArray]] = None) \
        -> Union[ivy.Array, ivy.NativeArray]:
    """
    Move the input array x to the desired device, specified by device string.

    Parameters
    ----------
    x
       input array to be moved to the desired device
    dev
        device to move the input array `x` to
    out
        optional output array, for writing the result to. It must have a shape that the inputs broadcast to.

    Returns
     -------
    ret
        input array x placed on the desired device

    Examples
    -------
    >>> x = ivy.array([1., 2., 3.])
    >>> x = ivy.to_dev(x, 'cpu')
    """
    return _cur_framework(x).to_dev(x, dev, out)


# Function Splitting #

# noinspection PyShadowingNames
def split_factor(dev=None):
    """Get the global split factor for a given device, which can be used to scale batch splitting chunk sizes for the
    device across the codebase. Default global value for each device is 1.

    Parameters
    ----------
    dev
        The device to query the split factor for. Sets the default device by default.

    Returns
    -------
     ret
        The split factor for the specified device.

    """
    global split_factors
    dev = ivy.default(dev, default_device())
    if dev in split_factors:
        return split_factors[dev]
    split_factors[dev] = 0.
    return split_factors[dev]


# noinspection PyShadowingNames
def set_split_factor(factor, dev=None):
    """Set the global split factor for a given device, which can be used to scale batch splitting chunk sizes for the
    device across the codebase.

    Parameters
    ----------
    factor
        The factor to set the device-specific split factor to.
    dev
        The device to set the split factor for. Sets the default device by default.

    Returns
    -------

    """
    assert 0 <= factor
    global split_factors
    dev = ivy.default(dev, default_device())
    split_factors[dev] = factor


# noinspection PyShadowingNames
def split_func_call(func: Callable, inputs: Iterable[Union[Union[ivy.Array, ivy.NativeArray], ivy.Container]],
                    mode: str, max_chunk_size: int = None, chunk_size: int = None,
                    input_axes: Union[int, Iterable[int]] = 0, output_axes: Union[int, Iterable[int]] = None,
                    stop_gradients: bool = False, dev=None)\
        -> Iterable[Union[Union[ivy.Array, ivy.NativeArray], ivy.Container]]:
    """Call a function by splitting its inputs along a given axis, and calling the function in chunks, rather than feeding
    the entire input array at once. This can be useful to reduce memory usage of the device the arrays are on.

    Parameters
    ----------
    func
        The function to be called.
    inputs
        A list of inputs to pass into the function.
    mode
        The mode by which to unify the return values, must be one of [ concat | mean | sum ]
    max_chunk_size
        The maximum size of each of the chunks to be fed into the function.
    chunk_size
        The size of each of the chunks to be fed into the function. Specifying this arg overwrites the
        global split factor. Default is None.
    input_axes
        The axes along which to split each of the inputs, before passing to the function. Default is 0.
    output_axes
        The axes along which to concat each of the returned outputs. Default is same as fist input axis.
    stop_gradients
        Whether to stop the gradients for each computed return. Default is False.
    dev
        The device to set the split factor for. Sets the default device by default.

    Returns
     -------
    ret
        The return from the function, following input splitting and re-concattenation.

    """
    if isinstance(input_axes, int):
        input_axes = [input_axes]*len(inputs)
    if not ivy.exists(max_chunk_size) and not ivy.exists(chunk_size):
        shape_key = '_'.join([str(inp.shape) for inp in inputs])
        if shape_key in max_chunk_sizes:
            max_chunk_size = max_chunk_sizes[shape_key]
        else:
            max_chunk_size = 0
        max_dim = max([inp.shape[inp_ax] for inp, inp_ax in zip(inputs, input_axes)])
        if max_dim > max_chunk_size:
            max_chunk_sizes[shape_key] = max_dim
            max_chunk_size = max_dim
    chunk_size = ivy.default(
        chunk_size, lambda: 1 + int(round((max_chunk_size-1) * ivy.split_factor(ivy.default_device(dev)))), True)
    dim_size = inputs[0].shape[input_axes[0]]
    if chunk_size >= dim_size:
        return func(*inputs)
    num_chunks = dim_size / chunk_size
    num_chunks_floored = math.floor(num_chunks)
    num_chunks_ceiled = math.ceil(num_chunks)
    chunk_sizes = [chunk_size] * num_chunks_floored
    if num_chunks != num_chunks_floored:
        chunk_sizes.append(dim_size - chunk_size * num_chunks_floored)
    inputs_split = [ivy.split(inp, chunk_sizes, input_axes[i], True) if ivy.is_array(inp)
                    else inp.split(chunk_sizes, input_axes[i], True) for i, inp in enumerate(inputs)]
    is_mean = mode == 'mean'
    is_sum = mode == 'sum'
    post_fn = ivy.stop_gradient if stop_gradients else lambda x: x
    if is_mean or is_sum:
        sums = None
        for inps in zip(*inputs_split):
            if not sums:
                sums = func(*inps)
                sums = [post_fn(s) for s in sums] if isinstance(sums, tuple) else [post_fn(sums)]
            else:
                ret = func(*inps)
                if isinstance(ret, tuple):
                    for i, r in enumerate(ret):
                        sums[i] = sums[i] + post_fn(r)
                else:
                    sums[0] = sums[0] + post_fn(ret)
        sums_or_means = [s/num_chunks_ceiled for s in sums] if is_mean else sums
        return sums_or_means[0] if len(sums_or_means) == 1 else tuple(sums_or_means)
    rets = [func(*i) for i in zip(*inputs_split)]
    rets = [tuple([post_fn(r) for r in ret]) if isinstance(ret, tuple) else (post_fn(ret),) for ret in rets]
    num_outputs = len(rets[0])
    if output_axes is None:
        output_axes = [input_axes[0]] * num_outputs
    elif isinstance(output_axes, int):
        output_axes = [output_axes] * num_outputs
    ret = [ivy.concat([r[i] for r in rets], output_axes[i]) for i in range(num_outputs)]
    return ret[0] if len(ret) == 1 else ret


# Multi-Device #

class MultiDev:

    def __init__(self, data: Iterable, axis=0):
        if isinstance(data, MultiDev):
            # noinspection PyUnresolvedReferences,PyProtectedMember
            data = data._dict
        self._axis = axis
        self._data = data
        self._length = len(data)
        self._counter = 0

    def __len__(self):
        return self._length

    def __repr__(self):
        return 'MultiDev(' + self._data.__repr__() + ')'


class MultiDevItem(MultiDev):
    def __init__(self, data: Dict[ivy.Device, Any], axis=0):
        super().__init__(data, axis)

    @property
    def shape(self):
        shapes = [list(x.shape) if hasattr(x, 'shape') else None for x in self._data.values()]
        if not shapes or None in shapes:
            return None
        shape0 = shapes[0]
        for shp in shapes[1:]:
            assert shp == shape0
        shape0[self._axis] = shape0[self._axis]*len(self)
        return tuple(shape0)

    def _slice(self, slice_obj: slice):
        stacked_dim_size = 0
        ret_dict = dict()
        for ds, sub_item in self._data.items():
            if not hasattr(sub_item, 'shape'):
                continue
            shp = sub_item.shape
            rel_slice_obj = slice(slice_obj.start-stacked_dim_size, slice_obj.stop-stacked_dim_size, 1)
            stacked_dim_size += shp[self._axis]
            if slice_obj.start < stacked_dim_size:
                if slice_obj.stop < stacked_dim_size:
                    ret_dict[ds] = sub_item[rel_slice_obj]
                    return MultiDevItem(ret_dict)
                else:
                    ret_dict[ds] = sub_item[rel_slice_obj.start:]
        return MultiDevItem(ret_dict)

    def __getitem__(self, query):
        if isinstance(query, str):
            return self._data[query]
        elif isinstance(query, int):
            return self._slice(slice(query, query+1, 1))
        elif isinstance(query, slice):
            return self._slice(query)

    def keys(self):
        return self._data.keys()

    def values(self):
        return self._data.values()

    def items(self):
        return self._data.items()

    def __repr__(self):
        return 'MultiDevItem(' + self._data.__repr__() + ')'


class MultiDevIter(MultiDev):

    def __init__(self, data: Iterable, devs):
        self._devs = devs
        super().__init__(data)

    # noinspection PyShadowingNames
    def at_dev(self, dev):
        """

        Parameters
        ----------
        dev


"""
        return [x[dev] if isinstance(x, MultiDevItem) else x for x in self._data]

    def at_devs(self):
        """ """
        return {ds: self.at_dev(ds) for ds in self._devs}

    def __getitem__(self, item):
        return self._data[item]

    def __iter__(self):
        self._counter = 0
        return self

    def __next__(self):
        if self._counter == self._length:
            raise StopIteration
        ret = self.__getitem__(self._counter)
        self._counter += 1
        return ret

    def __repr__(self):
        return 'MultiDevIter(' + self._data.__repr__() + ')'


class MultiDevNest(MultiDevIter):

    def __init__(self, data: Iterable, devs, max_depth=1):
        self._max_depth = max_depth
        super().__init__(data, devs)

    # noinspection PyShadowingNames
    def at_dev(self, dev):
        """

        Parameters
        ----------
        dev


"""
        return ivy.nested_map(self._data, lambda x: x[dev] if isinstance(x, MultiDevItem) else x,
                              max_depth=self._max_depth)

    def __repr__(self):
        return 'MultiDevNest(' + self._data.__repr__() + ')'


# Device Distribution #

class DevDistItem(MultiDevItem):

    def __repr__(self):
        return 'DevDistItem(' + self._data.__repr__() + ')'


class DevDistIter(MultiDevIter):

    def __repr__(self):
        return 'DevDistIter(' + self._data.__repr__() + ')'


class DevDistNest(MultiDevNest):

    def __repr__(self):
        return 'DevDistNest(' + self._data.__repr__() + ')'


def dev_dist_array(x, devs: Union[Iterable[str], Dict[str, int]], axis=0):
    """Distribute an array across the specified devices, returning a list of sub-arrays, each on a different device.

    Parameters
    ----------
    x
        The array to distribute across devices.
    devs
        The devices to distribute the array across.
    axis
        The axis along which to split the array. Default is 0.
    devs

    Dict

    Returns
     -------
    ret
        array distributed across the target devices

    """
    split_arg = list(devs.values()) if isinstance(devs, dict) else len(devs)
    return DevDistItem(
        {ds: ivy.to_dev(x_sub, ds) for x_sub, ds in zip(ivy.split(x, split_arg, axis, with_remainder=True), devs)})


def dev_dist(x, devs: Union[Iterable[str], Dict[str, int]], axis=0):
    """Distribute the input item across the specified devices, returning a list of sub-items, each on a different device.

    Parameters
    ----------
    x
        The input array or container to distribute across devices.
    devs
        The devices to distribute the input across.
    axis
        The axis along which to split the input. Default is 0.
    devs

    Dict

    Returns
     -------
    ret
        array or container distributed across the target devices

    """
    if ivy.is_array(x):
        return dev_dist_array(x, devs, axis)
    elif isinstance(x, ivy.Container):
        return x.dev_dist(devs, axis)
    return x


def dev_dist_iter(xs, devs: Union[Iterable[str], Dict[str, int]], axis=0):
    """Distribute elements of the iterbale xs across the specified devices.

    Parameters
    ----------
    xs
        The iterable of items to distribute.
    devs
        The devices to distribute the iterable elements across.
    axis
        The axis along which to split the arrays in the iterable xs. Default is 0.
    devs

    Dict

    Returns
     -------
    ret
        iterable with each element distributed to the target devices

    """
    if isinstance(devs, str):
        devs = [devs]
    return DevDistIter([dev_dist(x, devs, axis) for x in xs], devs)


def dev_dist_nest(args, kwargs, devs: Union[Iterable[str], Dict[str, int]], axis=0, max_depth=1):
    """Distribute the nested input arguments across the specified devices.

    Parameters
    ----------
    args
        The positional nested arguments to distribute.
    kwargs
        The keyword nested arguments to distribute.
    devs
        The devices to distribute the nested arguments across.
    axis
        The axis along which to split the arrays in the arguments. Default is 0.
    max_depth
        The maximum nested depth to reach. Default is 1. Increase this if the nest is deeper.
    devs

    Dict


    Returns
     -------
    ret
        nested arguments distributed to the target devices

    """
    if isinstance(devs, str):
        devs = [devs]
    args_dist = ivy.nested_map(args, lambda x: dev_dist(x, devs, axis), max_depth=max_depth)
    kwargs_dist = ivy.nested_map(kwargs, lambda x: dev_dist(x, devs, axis), max_depth=max_depth)
    return DevDistNest(args_dist, devs), DevDistNest(kwargs_dist, devs)


# Device Cloning #

class DevClonedItem(MultiDevItem):

    def __repr__(self):
        return 'DevClonedItem(' + self._data.__repr__() + ')'


class DevClonedIter(MultiDevIter):

    def __repr__(self):
        return 'DevClonedIter(' + self._data.__repr__() + ')'


class DevClonedNest(MultiDevNest):

    def __repr__(self):
        return 'DevClonedNest(' + self._data.__repr__() + ')'


def dev_clone_array(x, devs):
    """Clone an array across the specified devices, returning a list of cloned arrays, each on a different device.

    Parameters
    ----------
    x
        The array to clone across devices.
    devs
        The devices to clone the array to.

    Returns
     -------
    ret
        array cloned to each of the target devices

    """
    return DevClonedItem({ds: ivy.stop_gradient(ivy.to_dev(x, ds)) for ds in devs})


def dev_clone(x, devs):
    """Clone the input item to each of the specified devices, returning a list of cloned items, each on a different device.

    Parameters
    ----------
    x
        The input array or container to clone to each device.
    devs
        The devices to clone the input to.

    Returns
     -------
    ret
        array or container distributed across the target devices

    """
    if ivy.is_array(x):
        return dev_clone_array(x, devs)
    elif isinstance(x, ivy.Container):
        return x.dev_clone(devs)
    return x


def dev_clone_iter(xs, devs):
    """Clone elements of the iterbale xs to each of the specified devices.

    Parameters
    ----------
    xs
        The iterable of items to clone.
    devs
        The devices to clone each of the iterable elements to.

    Returns
     -------
    ret
        iterable with each element cloned to each of the target devices

    """
    if isinstance(devs, str):
        devs = [devs]
    return DevClonedIter([dev_clone(x, devs) for x in xs], devs)


def dev_clone_nest(args, kwargs, devs, max_depth=1):
    """Clone the input arguments across the specified devices.

    Parameters
    ----------
    args
        The positional arguments to clone.
    kwargs
        The keyword arguments to clone.
    devs
        The devices to clone the arguments to.
    max_depth
        The maximum nested depth to reach. Default is 1. Increase this if the nest is deeper.

    Returns
     -------
    ret
        arguments cloned to each of the target devices

    """
    if isinstance(devs, str):
        devs = [devs]
    args_cloned = ivy.nested_map(args, lambda x: dev_clone(x, devs), max_depth=max_depth)
    kwargs_cloned = ivy.nested_map(kwargs, lambda x: dev_clone(x, devs), max_depth=max_depth)
    return DevClonedNest(args_cloned, devs), DevClonedNest(kwargs_cloned, devs)


# Device Unification #

# noinspection PyShadowingNames
def _concat_unify_array(xs, dev, axis):
    return ivy.concat([ivy.to_dev(x_sub, dev) for x_sub in xs.values()], axis)


# noinspection PyShadowingNames
def _sum_unify_array(xs, dev, _=None):
    return sum([ivy.to_dev(x_sub, dev) for x_sub in xs.values()])


# noinspection PyShadowingNames
def _mean_unify_array(xs, dev, _=None):
    return _sum_unify_array(xs, dev) / len(xs)


# noinspection PyShadowingNames
def dev_unify_array(xs, dev, mode, axis=0):
    """Unify a list of sub-arrays, on arbitrary devices, to a single array on the specified device.

    Parameters
    ----------
    xs
        The list of arrays to unify onto the specified device.
    dev
        The device to unify the arrays to.
    mode
        The mode by which to unify, must be one of [ concat | mean | sum ]
    axis
        The axis along which to concattenate the array, if concat mode is set. Default is 0.

    Returns
     -------
    ret
        array unified to the target device

    """
    return {'concat': _concat_unify_array,
            'sum': _sum_unify_array,
            'mean': _mean_unify_array}[mode](xs, dev, axis)


# noinspection PyShadowingNames
def dev_unify(xs, dev, mode, axis=0):
    """Unify a list of sub-arrays, on arbitrary devices, to a single concattenated array on the specified device.

    Parameters
    ----------
    xs
        The list of sub-arrays to unify onto the specified device.
    dev
        The device to unify the sub-arrays to.
    mode
        The mode by which to unify, must be one of [ concat | mean | sum ]
    axis
        The axis along which to concattenate the array, if concat mode is set. Default is 0.

    Returns
     -------
    ret
        array unified to the target device

    """
    if isinstance(xs, ivy.MultiDevContainer):
        xs = MultiDevItem(xs.at_devs())
    elif not isinstance(xs, MultiDevItem):
        return xs
    # noinspection PyProtectedMember
    xs0 = next(iter(xs.items()))[1]
    if ivy.is_array(xs0):
        return dev_unify_array(xs, dev, mode, axis)
    elif isinstance(xs0, ivy.Container):
        return ivy.Container.unify(xs, dev, mode, axis)
    return xs


# noinspection PyShadowingNames
def dev_unify_iter(xs, dev, mode, axis=0, transpose=False):
    """Unify elements of the iterbale xs to a single target device.

    Parameters
    ----------
    xs
        The iterable of items to unify.
    dev
        The device to unify the elements of the iterable to.
    mode
        The mode by which to unify, must be one of [ concat | mean | sum ]
    axis
        The axis along which to concattenate the sub-arrays. Default is 0.
    transpose
        Whether to transpose the first and second dimensions of the iterator. Default is False.

    Returns
     -------
    ret
        iterable with each element unified to a single target devices

    """
    # noinspection PyProtectedMember
    xs = xs._data if isinstance(xs, MultiDevIter) else xs
    if transpose:
        # ToDo: make this more elegant, this method should not be responsible for transposing iterators
        xs_t = [MultiDevItem({ivy.dev(i) if ivy.is_array(i) else i.dev: i
                              for i in mdi}) for mdi in list(map(list, zip(*xs)))]
        return [dev_unify(x, dev, mode, axis) for x in xs_t]
    return dev_unify(xs, dev, mode, axis)


# noinspection PyShadowingNames,PyProtectedMember
def dev_unify_nest(args: Type[MultiDev], kwargs: Type[MultiDev], dev, mode, axis=0, max_depth=1):
    """Unify the input nested arguments, which consist of sub-arrays spread across arbitrary devices, to unified arrays
    on the single target device.

    Parameters
    ----------
    args
        The nested positional arguments to unify.
    kwargs
        The nested keyword arguments to unify.
    dev
        The device to unify the nested arguments to.
    mode
        The mode by which to unify, must be one of [ concat | mean | sum ]
    axis
        The axis along which to concattenate the sub-arrays. Default is 0.
    max_depth
        The maximum nested depth to reach. Default is 1. Increase this if the nest is deeper.
    args

    kwargs


    Returns
     -------
    ret
        nested arguments unified to the target device

    """
    args = args._data if isinstance(args, MultiDevIter) else args
    kwargs = kwargs._data if isinstance(kwargs, MultiDevIter) else kwargs
    args_uni = ivy.nested_map(args, lambda x: dev_unify(x, dev, mode, axis), max_depth=max_depth)
    kwargs_uni = ivy.nested_map(kwargs, lambda x: dev_unify(x, dev, mode, axis), max_depth=max_depth)
    return args_uni, kwargs_uni


# Device Mappers #

class DevMapper(abc.ABC):

    def __init__(self, fn, ret_fn, queue_class, worker_class, devs, timeout=None, constant=None, unique=None):
        """Device Mapper base class.

        Parameters
        ----------
        fn
            The function which the device mapper parallelises across devices.
        ret_fn
            The function which receives the ivy.MultiDevIter as input, and produces a single device output.
        queue_class
            The class to use for creating queues.
        worker_class
            The class to use for creating parallel workers.
        devs
            A list of devices on which to parallelise the function.
        timeout
            The timeout for getting items from the queues. Default is global.
        constant
            A dict of keyword arguments which are the same for each process. Default is None.
        unique
            A dict of keyword argument sequences which are unique for each process. Default is None.

"""
        constant_kwargs = ivy.default(constant, {})
        unique_kwargs = ivy.default(unique, {})
        self._fn = fn
        self._ret_fn = ret_fn
        self._devs = devs
        self._num_workers = len(devs)
        self._timeout = ivy.default(timeout, ivy.queue_timeout())
        self._workers = dict()
        self._input_queues = dict()
        self._output_queues = dict()
        self._worker_class = worker_class
        for i, ds in enumerate(self._devs):
            input_queue = queue_class()
            output_queue = queue_class()
            worker_kwargs = dict(**constant_kwargs, **{k: v[i] for k, v in unique_kwargs.items()})
            worker = self._worker_class(target=self._worker_fn, args=(input_queue, output_queue, devs[i],
                                                                      worker_kwargs, ivy.current_framework_str()))
            worker.start()
            self._input_queues[ds] = input_queue
            self._output_queues[ds] = output_queue
            self._workers[ds] = worker

    def __getstate__(self):
        # prevent already running processes from being pickled as sent to new processes
        state = self.__dict__.copy()
        state['_workers'] = None
        state['_ret_fn'] = None
        return state

    # noinspection PyShadowingNames
    def _worker_fn(self, input_queue, output_queue, dev, kwargs, framework_str):
        ivy.set_framework(framework_str)
        ivy.set_default_device(dev)
        for k, v in kwargs.items():
            if isinstance(v, ivy.Module) and not v.built:
                v.build(dev=dev)
        if 'dev' in inspect.getfullargspec(self._fn).args:
            kwargs['dev'] = dev
        while True:
            try:
                loaded_kwargs = input_queue.get(timeout=self._timeout)
            except queue.Empty:
                continue
            if loaded_kwargs is None:
                return
            if 'split_factor' in loaded_kwargs:
                ivy.set_split_factor(loaded_kwargs['split_factor'], dev)
                del loaded_kwargs['split_factor']
            ret = self._fn(**loaded_kwargs, **kwargs)
            output_queue.put(ret)

    def map(self, used_devs=None, split_factors=None, **kwargs):
        """Map the function fn to each of the MultiDevice args and kwargs, running each function in parallel with CUDA-safe
        multiprocessing.

        Parameters
        ----------
        used_devs
            The devices used in the current mapping pass. Default is all devs.
        split_factors
            The updated split factors 0 < sf < 1 for each device. Default is None.
        kwargs
            The MutliDevice keyword arguments to map the function to.

        Returns
        -------
        type
            The results of the function, returned as a MultiDevice instance.

        """
        if ivy.exists(split_factors):
            kwargs['split_factor'] = split_factors
        used_devs = ivy.default(used_devs, self._devs)
        [self._input_queues[ds].put({k: v[ds] for k, v in kwargs.items()}) for ds in used_devs]
        return self._ret_fn(
            ivy.MultiDevIter([self._output_queues[ds].get(timeout=self._timeout) for ds in used_devs],
                             self._num_workers))

    @abc.abstractmethod
    def __del__(self):
        raise NotImplementedError


class DevMapperMultiProc(DevMapper):
    """ """

    def __init__(self, fn, ret_fn, devs, timeout=None, constant=None, unique=None):
        multiprocessing = ivy.multiprocessing('forkserver')
        super().__init__(fn, ret_fn, multiprocessing.Queue, multiprocessing.Process, devs, timeout,
                         constant, unique)

    def __del__(self):
        # noinspection PyBroadException
        try:
            for i, w in enumerate(self._workers.values()):
                self._input_queues[i].put(None)
                w.join(timeout=0.25)
            for q in self._input_queues.values():
                q.cancel_join_thread()
                q.close()
            for q in self._output_queues.values():
                q.cancel_join_thread()
                q.close()
        except Exception:
            pass
        finally:
            for w in self._workers.values():
                if w.is_alive():
                    w.terminate()


# Device Manager #

class DevManager:
    """ """

    def __init__(self, dev_mapper=None, devs: Union[Iterable[str], Dict[str, int]] = None, da_dim_size=None,
                 safety_factor=1.1, min_dev_dim_size=0, max_dev_dim_step_ratio=0.1, min_unit_dev_tune_steps=10,
                 min_sf_tune_steps=10, starting_split_factor=0., max_split_factor_step_size=0.05, tune_dev_alloc=True,
                 tune_dev_splits=True):
        """Create device manager, which unlike the device mapper, handles all argument cloning and distributing internally.
        The device manager only receivess a specification regarding the ratio of the batch each device should consume.

        Parameters
        ----------
        dev_mapper
            The pre-built device mapper used by the manager internally. (Default value = None)
        devs
            The devices to distribute and clone the arguments across.
        da_dim_size
            The size of the dimension along which the device allocation splitting is performed. (Default value = None)
        safety_factor
            The factor by which to be safe in the avoidance of OOM GPU errors. Default is 1.1.
        min_dev_dim_size
            The minimum dimension size to pass to a device. Default is 0.
        max_dev_dim_step_ratio
            The maximum step ratio for changing the dimension for a device. Default is 0.1.
        min_unit_dev_tune_steps
            The minimum number of tune steps to make when optimizing with unit step size.
            Default is 10.
        min_sf_tune_steps
            Minimum number of split factor tune steps. Default is 10.
        starting_split_factor
            The initial device-specific split factor. Default is 0.
        max_split_factor_step_size
            The maximum step size for changing the split factor for a device.
            Default is 0.05.
        tune_dev_alloc
            Whether to tune the device split sizes internally based on device utilization tracking,
            and use the provided values for initialization. Default is True.
        tune_dev_splits
            Whether to tune the per-device split sizes internally. Default is True.
"""
        with_dev_mapping = True if ivy.exists(dev_mapper) else False
        tune_dev_alloc = False if not with_dev_mapping else tune_dev_alloc
        self._dev_mapper = dev_mapper
        devs = ivy.default(devs, [ivy.default_device()])
        self._num_devs = len(devs)
        self._dim_size = da_dim_size
        assert 1 <= safety_factor
        self._safety_factor = safety_factor
        self._min_dev_dim_size = min_dev_dim_size
        self._max_dev_dim_step_ratio = max_dev_dim_step_ratio
        if self._dim_size:
            self._max_dev_dim_step_size = max(int(round(self._max_dev_dim_step_ratio * self._dim_size)), 1)
        self._min_unit_dev_tune_steps = min_unit_dev_tune_steps
        self._min_sf_tune_steps = min_sf_tune_steps
        self._max_split_factor_step_size = max_split_factor_step_size
        self._with_dev_mappig = with_dev_mapping
        self._tune_da = tune_dev_alloc
        self._tune_ds = tune_dev_splits
        self._tuned = ((not tune_dev_alloc or self._num_devs == 1) and not tune_dev_splits)
        self._first_da_tune_step = True
        self._first_ds_tune_step = True
        self._da_tune_count = 0
        self._unit_da_tune_count = 0
        self._ds_tune_count = 0
        if tune_dev_alloc:
            self._tune_step = self.da_tune_step
        elif tune_dev_splits:
            self._tune_step = self.ds_tune_step
        else:
            self._tune_step = None
        self._observed_configs = set()
        self._da_directions = dict()
        self._da_directions_flipped = dict()
        if isinstance(devs, dict):
            self._dev_da_ratios = devs
        else:
            self._dev_da_ratios = dict(zip(devs, [1 / self._num_devs] * self._num_devs))
        self._devs_keys = self._dev_da_ratios.keys()
        self._percent_mem_inc_per_unit_da_dim = dict(zip(self._devs_keys, [0] * self._num_devs))
        self._percent_mem_inc_per_sf = dict(zip(self._devs_keys, [0] * self._num_devs))
        self._percent_util_inc_per_unit_da_dim = dict(zip(self._devs_keys, [1] * self._num_devs))
        self._delta_da_dim_sizes = dict(zip(self._devs_keys, [0] * self._num_devs))
        self._delta_sfs = dict(zip(self._devs_keys, [0] * self._num_devs))
        self._dev_percent_mems = None
        self._dev_utils = None
        if with_dev_mapping and ivy.exists(self._dim_size):
            self._compute_devs_da()
        self._devs_ds = {ds: starting_split_factor for ds in self._devs_keys}
        if self._tune_ds and not with_dev_mapping:
            [ivy.set_split_factor(starting_split_factor, ds) for ds in self._devs_keys]
        self._da_time = time.perf_counter()
        self._da_step_time = 0
        self._ds_time = time.perf_counter()
        self._ds_step_time = 0

    # Device Allocation #

    def _shift_da_splits(self, ordered_dev_util_keys, deltas):
        for i in range(math.floor(self._num_devs / 2)):

            # less and more utilized keys
            less_util_dev = ordered_dev_util_keys[i]
            more_util_dev = ordered_dev_util_keys[-i - 1]

            # less utilized
            delta = max(min(deltas[less_util_dev],
                            self._devs_da[more_util_dev] - self._min_dev_dim_size), 1)
            if ivy.exists(self._max_dev_dim_step_size):
                delta = min(delta, self._max_dev_dim_step_size)
            self._devs_da[less_util_dev] += delta
            self._delta_da_dim_sizes[less_util_dev] = delta

            # more utilized
            self._devs_da[more_util_dev] -= delta
            self._delta_da_dim_sizes[more_util_dev] = -delta

    def _compute_devs_da(self):
        split_sizes = [int(round(r * self._dim_size)) for r in self._dev_da_ratios.values()]
        combined_batch_size = sum(split_sizes)
        excess_size = combined_batch_size - self._dim_size
        if excess_size > 0:
            for i in range(abs(excess_size)):
                split_sizes[i] -= 1
        elif excess_size < 0:
            for i in range(abs(excess_size)):
                split_sizes[i] += 1
        self._devs_da = {k: v for k, v in zip(self._devs_keys, split_sizes)}

    def _compute_dev_da_ratios(self):
        self._dev_da_ratios = {k: v / self._dim_size for k, v in self._devs_da.items()}

    def da_tune_step(self, oom=False):
        """

        Parameters
        ----------
        oom
             (Default value = False)

"""
        if self._tuned:
            return
        new_dev_utils = dict(sorted({k: dev_util(k) for k in self._devs_keys}.items(), key=lambda item: item[1]))
        new_dev_utils_keys = list(new_dev_utils.keys())
        highest_util_dev = new_dev_utils_keys[-1]
        highest_util = new_dev_utils[highest_util_dev]
        if oom:
            new_dev_percent_mems = {k: 100 for k in self._devs_keys}
        else:
            new_dev_percent_mems = dict(sorted({k: percent_used_mem_on_dev(k) for k in self._devs_keys}.items(),
                                               key=lambda item: item[1]))

        # first step
        if self._first_da_tune_step:

            # log
            logging.info('tuning device allocation...')

            # shift the device splits by 1
            self._shift_da_splits(new_dev_utils_keys, {k: 1 for k in self._devs_keys})

            # update device percentage memory usages and utilizations
            self._dev_percent_mems = new_dev_percent_mems
            self._dev_utils = new_dev_utils

            # increment count, update ratios and tune step, and return
            self._da_tune_count += 1
            self._first_da_tune_step = False
            self._compute_dev_da_ratios()
            if self._tune_ds:
                self._tune_step = self.ds_tune_step
            self._da_time = time.perf_counter()
            return

        # otherwise

        # check if all directions have changed, and if so, half the max dev dim step size
        if self._max_dev_dim_step_size > 1:
            da_directions = {k: 1 if i < math.floor(self._num_devs/2) else -1
                             for i, (k, v) in enumerate(new_dev_utils.items())}
            if len(self._da_directions) == 0:
                self._da_directions = da_directions
                self._da_directions_flipped = {k: False for k in self._devs_keys}
            else:
                self._da_directions_flipped = {k: da_directions[k] * v < 0 for k, v in self._da_directions.items()}
            if sum(self._da_directions_flipped.values()) == self._num_devs:
                self._da_directions.clear()
                self._max_dev_dim_step_size = max(int(round(self._max_dev_dim_step_size/2)), 1)

        # percentage memory increase per unit dim
        delta_percent_mems = {k: new_dev_percent_mems[k] - self._dev_percent_mems[k] for k in self._devs_keys}
        self._percent_mem_inc_per_unit_da_dim = \
            {k: (((self._da_tune_count - 1) * self._percent_mem_inc_per_unit_da_dim[k] +
                  (delta_percent_mems[k]/delta_dim_size)) / self._da_tune_count)
            if delta_dim_size != 0 else self._percent_mem_inc_per_unit_da_dim[k]
             for k, delta_dim_size in self._delta_da_dim_sizes.items()}

        # percentage utility increase per unit dim
        delta_utils = {k: new_dev_utils[k] - self._dev_utils[k] for k in self._devs_keys}
        self._percent_util_inc_per_unit_da_dim = \
            {k: max((((self._da_tune_count - 1) * self._percent_util_inc_per_unit_da_dim[k] +
                      (delta_utils[k]/delta_dim_size)) / self._da_tune_count), 0.1)
            if delta_dim_size != 0 else self._percent_util_inc_per_unit_da_dim[k]
             for k, delta_dim_size in self._delta_da_dim_sizes.items()}

        # shift the device splits
        desired_percent_increases = {k: highest_util - new_dev_utils[k] for k in self._devs_keys}
        raw_deltas = {k: int(round(desired_percent_increases[k] / self._percent_util_inc_per_unit_da_dim[k]))
                      for k in self._devs_keys}
        permissable_steps = \
            {k: min(math.floor(((100-new_dev_percent_mems[k]) / max(self._percent_mem_inc_per_unit_da_dim[k], 0.1))
                               / self._safety_factor), self._dim_size) for k in self._devs_keys}
        deltas = {k: min(v, pm) for (k, v), pm in zip(raw_deltas.items(), permissable_steps.values())}
        self._shift_da_splits(new_dev_utils_keys, deltas)

        # update device utilizations and percentage memory usages
        self._dev_utils = new_dev_utils
        self._dev_percent_mems = new_dev_percent_mems

        # increment count, update ratios and tune step
        self._compute_dev_da_ratios()
        self._da_tune_count += 1
        if self._tune_ds:
            self._tune_step = self.ds_tune_step

        # if step size is 1, check if tuning is complete, and return if so
        if self._max_dev_dim_step_size == 1:

            # check if da tuning is complete
            if self.repeated_config_check() and self._unit_da_tune_count >= self._min_unit_dev_tune_steps and \
                    not self._tune_ds or (self._ds_tune_count >= self._min_sf_tune_steps):
                self._observed_configs.clear()
                self._percent_mem_inc_per_unit_da_dim.clear()
                self._delta_da_dim_sizes.clear()
                self._dev_percent_mems.clear()
                logging.info('device allocation tuning complete!')
                self._tuned = True

            self._unit_da_tune_count += 1

        # log time
        now = time.perf_counter()
        self._da_step_time = now - self._da_time
        self._da_time = now
        if self._tuned:
            return
        logging.info('new allocation sizes {}, still tuning...'.format(
            str(['{:.2f}'.format(v) for v in self._devs_da.values()])))

    # Device Splitting #

    def _shift_ds(self, deltas):
        for ds, delta in deltas.items():
            clipped_delta = min(delta, self._max_split_factor_step_size)
            self._devs_ds[ds] = min(self._devs_ds[ds] + clipped_delta, 1)
            self._delta_sfs[ds] = clipped_delta
            if not self._with_dev_mappig:
                ivy.set_split_factor(min(self._devs_ds[ds] + clipped_delta, 1), ds)

    def ds_tune_step(self, oom=False):
        """

        Parameters
        ----------
        oom
             (Default value = False)

"""
        if self._tuned:
            return
        if oom:
            new_dev_percent_mems = {k: 100 for k in self._devs_keys}
        else:
            new_dev_percent_mems = dict(sorted({k: percent_used_mem_on_dev(k) for k in self._devs_keys}.items(),
                                               key=lambda item: item[1]))

        # first step
        if self._first_ds_tune_step:

            # log
            logging.info('tuning device splitting...')

            # shift the device splits by 1%
            self._shift_ds({k: 0.01 for k in self._devs_keys})

            # update device percentage memory usages and utilizations
            self._dev_percent_mems = new_dev_percent_mems

            # increment count, update ratios and tune step, and return
            self._ds_tune_count += 1
            self._first_ds_tune_step = False
            if self._tune_da:
                self._tune_step = self.da_tune_step
            self._ds_time = time.perf_counter()
            return

        # otherwise

        # percentage memory increase per unit dim
        delta_percent_mems = {k: new_dev_percent_mems[k] - self._dev_percent_mems[k] for k in self._devs_keys}
        self._percent_mem_inc_per_sf = \
            {k: (((self._ds_tune_count - 1) * self._percent_mem_inc_per_sf[k] +
                  (delta_percent_mems[k]/delta_sf)) / self._ds_tune_count)
            if delta_sf != 0 else self._percent_mem_inc_per_sf[k]
             for k, delta_sf in self._delta_sfs.items()}

        # shift the device splits
        deltas =\
            {k: min((max(100/self._safety_factor-new_dev_percent_mems[k], 0)) / max(self._percent_mem_inc_per_sf[k], 1),
                    self._max_split_factor_step_size) for k in self._devs_keys}
        self._shift_ds(deltas)

        # update device percentage memory usages
        self._dev_percent_mems = new_dev_percent_mems

        # increment count, update ratios and tune step
        self._ds_tune_count += 1
        if self._tune_da:
            self._tune_step = self.da_tune_step

        # check whether device allocation tuning is ready to terminate
        da_can_terminate = not self._tune_da or self._max_dev_dim_step_size == 1

        # check if ds tuning is complete
        if da_can_terminate and self.repeated_config_check() and self._ds_tune_count >= self._min_sf_tune_steps and \
                not self._tune_da or (self._unit_da_tune_count >= self._min_unit_dev_tune_steps):
            self._observed_configs.clear()
            self._percent_mem_inc_per_sf.clear()
            self._dev_percent_mems.clear()
            logging.info('device splitting tuning complete!')
            self._tuned = True

        # log time
        now = time.perf_counter()
        self._ds_step_time = now - self._ds_time
        self._ds_time = now
        if self._tuned:
            return
        logging.info('new split factors {}, still tuning...'.format(
            str(['{:.2f}'.format(ivy.split_factor(k)) for k in self._devs_keys])))

    # Repeated Config Checking #

    def repeated_config_check(self):
        """ """

        # check if ds tuning is complete, and return if so
        config_list = list()
        if self._tune_da:
            config_list += list(self._devs_da.values())
        if self._tune_ds:
            config_list += [self._devs_ds[ds] for ds in self._devs_keys]
        config = tuple(config_list)
        if config in self._observed_configs:
            return True

        # otherwise add the current config to those observed
        self._observed_configs.add(config)

        return False

    # Mapping #

    def map(self, cloned=None, to_clone=None, distributed=None, to_distribute=None):
        """Map the function fn to each of the MultiDevice args and kwargs, running each function in parallel with CUDA-safe
        multiprocessing.

        Parameters
        ----------
        cloned
            The MutliDevice keyword arguments which are already cloned. Default is None.
        to_clone
            The MutliDevice keyword arguments to clone and map to the function. Default is None.
        distributed
            The MutliDevice keyword arguments which already distributed. Default is None.
        to_distribute
            The MutliDevice keyword arguments to distribute and map to the function. Default is None.

        Returns
        -------
        type
            The results of the function, returned as a MultiDevice instance.

        """
        used_devs_dict = {k: v for k, v in self._devs_da.items() if v > 0}
        used_devs = list(used_devs_dict.keys())
        cloned = ivy.default(cloned, {})
        if ivy.exists(to_clone):
            to_clone = {k: ivy.dev_clone(v, used_devs) for k, v in to_clone.items()}
        else:
            to_clone = {}
        distributed = ivy.default(distributed, {})
        if ivy.exists(to_distribute):
            to_distribute = {k: ivy.dev_dist(v, used_devs_dict) for k, v in to_distribute.items()}
        else:
            to_distribute = {}
        if self._tune_ds:
            ret = self._dev_mapper.map(**cloned, **to_clone, **distributed, **to_distribute,
                                       used_devs=used_devs, split_factors=self._devs_ds)
        else:
            ret = self._dev_mapper.map(**cloned, **to_clone, **distributed, **to_distribute,
                                       used_devs=used_devs)
        if self._tuned:
            return ret
        self._tune_step()
        return ret

    def __del__(self):
        if ivy.exists(self._dev_mapper):
            self._dev_mapper.__del__()
            del self._dev_mapper

    @property
    def dim_size(self):
        """ """
        return self._dim_size

    @dim_size.setter
    def dim_size(self, batch_size):
        """

        Parameters
        ----------
        batch_size


"""
        self._dim_size = batch_size
        if self._tune_da:
            self._max_dev_dim_step_size = max(int(round(self._max_dev_dim_step_ratio * self._dim_size)), 1)
            self._compute_devs_da()

    @property
    def tune_step(self):
        """ """
        return self._tune_step

    @property
    def tuned(self):
        """ """
        return self._tuned


# Profiler #

class Profiler(abc.ABC):
    """ """

    def __init__(self, save_dir):
        self._save_dir = save_dir

    @abc.abstractmethod
    def start(self):
        """ """
        raise NotImplementedError

    @abc.abstractmethod
    def stop(self):
        """ """
        raise NotImplementedError

    @abc.abstractmethod
    def __enter__(self):
        raise NotImplementedError

    @abc.abstractmethod
    def __exit__(self, exc_type, exc_val, exc_tb):
        raise NotImplementedError<|MERGE_RESOLUTION|>--- conflicted
+++ resolved
@@ -378,20 +378,13 @@
 
     Returns
     -------
+        ret
         Boolean, as to whether a tpu is available.
-
-<<<<<<< HEAD
-=======
-    Returns
-    -------
-    out:
-        Boolean, as to whether a tpu is available.
-        
+    
     Examples
     --------
     >>> print(ivy.tpu_is_available())
     True
->>>>>>> 598a9c4e
     """
     return _cur_framework().tpu_is_available()
 
