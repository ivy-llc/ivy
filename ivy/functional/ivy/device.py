"""Collection of device Ivy functions."""

# global
import os
import gc
import abc
import math
import time
import queue
import psutil
import inspect
import logging
import nvidia_smi
from typing import Optional

# noinspection PyUnresolvedReferences
try:
    nvidia_smi.nvmlInit()
except (nvidia_smi.NVMLError_LibraryNotFound, nvidia_smi.NVMLError_DriverNotLoaded):
    pass
from typing import Union, Type, Callable, Iterable, Dict, Any

# local
import ivy
from ivy.backend_handler import current_backend as _cur_backend

default_device_stack = list()
dev_handles = dict()
split_factors = dict()
max_chunk_sizes = dict()


# Extra #
# ------#


class DefaultDevice:
    """"""

    # noinspection PyShadowingNames
    def __init__(self, device):
        self._dev = device

    def __enter__(self):
        set_default_device(self._dev)
        return self

    def __exit__(self, exc_type, exc_val, exc_tb):
        unset_default_device()
        return self


# Helpers #

# noinspection PyShadowingNames
def _get_nvml_gpu_handle(device):
    global dev_handles
    if device in dev_handles:
        return dev_handles[device]
    gpu_idx = int(device.split(":")[-1])
    handle = nvidia_smi.nvmlDeviceGetHandleByIndex(gpu_idx)
    dev_handles[device] = handle
    return handle


# Device Queries #

# Array Printing

<<<<<<< HEAD
# noinspection PyShadowingNames
def get_all_arrays_on_dev(device: ivy.Device) -> ivy.Container:
    """Gets all arrays which are currently alive on the specified device.
=======

def get_all_ivy_arrays_on_dev(device):
    """Gets all ivy arrays which are currently alive on the specified device.
>>>>>>> f5738f81

    Parameters
    ----------
    device
        The device handle from which to get the arrays

    Returns
    -------
    ret
        Container with the arrays found for the specified device [identity, array]

    Examples
    --------
    >>> x = ivy.array([1,0,2])
    >>> y = ivy.dev(x)
    >>> z = ivy.get_all_arrays_on_dev(y)
    >>> print(z)
    {
        140462020989616: ivy.array([1, 0, 2], dtype=int32),
        140462020997888: ivy.array([1, 0, 2], dtype=int32)
    },
    """
    device = ivy.as_ivy_dev(device)
    all_arrays = list()
    for obj in gc.get_objects():
        # noinspection PyBroadException
        try:
            if ivy.is_ivy_array(obj) and ivy.dev(obj) == device:
                all_arrays.append(obj)
        except Exception:
            pass
    return ivy.Container(dict(zip([str(id(a)) for a in all_arrays], all_arrays)))


def num_ivy_arrays_on_dev(device: ivy.Device) -> int:
    """Returns the number of arrays which are currently alive on the specified device.

    Parameters
    ----------
    device
        The device handle from which to count the arrays

    Returns
    -------
    ret
        Number of arrays on the specified device

    Examples
    --------
    >>> x = ivy.array([-1,0,5.2])
    >>> y = ivy.dev(x)
    >>> z = ivy.num_ivy_arrays_on_dev(y)
    >>> print(z)
    2

    """
    return len(get_all_ivy_arrays_on_dev(device))


def print_all_ivy_arrays_on_dev(device):
    """Prints all arrays which are currently alive on the specified device.

    Parameters
    ----------
    device

    """
    for arr in get_all_ivy_arrays_on_dev(device):
        print(type(arr), arr.shape)


# Retrieval


def dev(
    x: Union[ivy.Array, ivy.NativeArray], as_native: bool = False
) -> Union[ivy.Device, str]:
    """
    Get the native device handle for input array x.

    Parameters
    ----------
    x
          array for which to get the device handle.

    as_native
          Whether or not to return the dev in native format. Default is False.

    Returns
    -------
    ret
          Device handle for the array, in native framework format.

    Examples
    --------
    >>> x = ivy.array([1,0,2])
    >>> y = ivy.dev(x)
    >>> print(y)
    cpu
    """
    return _cur_backend(x).dev(x, as_native)


# Conversions


def as_ivy_dev(device: Union[ivy.Device, str]) -> str:
    """Convert native data type to string representation.

    Parameters
    ----------
    device
        The device handle to convert to string.

    Returns
    -------
    ret
        Device string e.g. 'cuda:0'.

    """
    return _cur_backend().as_ivy_dev(device)


def as_native_dev(device: Union[ivy.Device, ivy.NativeDevice]) -> ivy.NativeDevice:
    """Convert device string representation to native device type.

    Parameters
    ----------
    device
        The device string to convert to native device handle.

    Returns
    -------
    ret
        Native device handle.

    """
    return _cur_backend().as_native_dev(device)


# Memory


def clear_mem_on_dev(device: Union[ivy.Device, ivy.NativeDevice]) -> None:
    """Clear memory cache on target device.

    Parameters
    ----------
    device
        The device string to convert to native device handle.

    """
    return _cur_backend(None).clear_mem_on_dev(device)


def total_mem_on_dev(device: Union[ivy.Device, ivy.NativeDevice]) -> float:
    """Get the total amount of memory (in GB) for a given device string. In case of CPU,
    the total RAM is returned.

    Parameters
    ----------
    device
        The device string to convert to native device handle.

    Returns
    -------
    ret
        The total memory on the device in GB.

    """
    if "gpu" in device:
        handle = _get_nvml_gpu_handle(device)
        info = nvidia_smi.nvmlDeviceGetMemoryInfo(handle)
        return info.total / 1e9
    elif device == "cpu":
        return psutil.virtual_memory().total / 1e9
    else:
        raise Exception(
            'Invalid device string input, must be on the form "gpu:idx" or "cpu", '
            "but found {}".format(device)
        )


def used_mem_on_dev(
    device: Union[ivy.Device, ivy.NativeDevice], process_specific=False
) -> float:
    """Get the used memory (in GB) for a given device string. In case of CPU, the used
    RAM is returned.

    Parameters
    ----------
    device
        The device string to convert to native device handle.
    process_specific
        Whether the check the memory used by this python process alone. Default is
        False.

    Returns
    -------
    ret
        The used memory on the device in GB.

    """
    ivy.clear_mem_on_dev(device)
    if "gpu" in device:
        if process_specific:
            raise Exception("process-specific GPU queries are currently not supported")
        handle = _get_nvml_gpu_handle(device)
        info = nvidia_smi.nvmlDeviceGetMemoryInfo(handle)
        return info.used / 1e9
    elif device == "cpu":
        if process_specific:
            return psutil.Process(os.getpid()).memory_info().rss
        vm = psutil.virtual_memory()
        return (vm.total - vm.available) / 1e9
    else:
        raise Exception(
            'Invalid device string input, must be on the form "gpu:idx" or "cpu", '
            "but found {}".format(device)
        )


def percent_used_mem_on_dev(
    device: Union[ivy.Device, ivy.NativeDevice], process_specific=False
) -> float:
    """Get the percentage used memory for a given device string. In case of CPU, the
    used RAM is returned.

    Parameters
    ----------
    device
        The device string to convert to native device handle.
    process_specific
        Whether the check the memory used by this python process alone. Default is
        False.

    Returns
    -------
    ret
        The percentage used memory on the device.

    """
    ivy.clear_mem_on_dev(device)
    if "gpu" in device:
        if process_specific:
            raise Exception("process-specific GPU queries are currently not supported")
        handle = _get_nvml_gpu_handle(device)
        info = nvidia_smi.nvmlDeviceGetMemoryInfo(handle)
        return (info.used / info.total) * 100
    elif device == "cpu":
        vm = psutil.virtual_memory()
        if process_specific:
            return (psutil.Process(os.getpid()).memory_info().rss / vm.total) * 100
        return (1 - (vm.available / vm.total)) * 100
    else:
        raise Exception(
            'Invalid device string input, must be on the form "gpu:idx" or "cpu", '
            "but found {}".format(device)
        )


# Utilization


def dev_util(device: Union[ivy.Device, ivy.NativeDevice]) -> float:
    """Get the current utilization (%) for a given device.

    Parameters
    ----------
    device
        The device string of the device to query utilization for.

    Returns
    -------
    ret
        The device utilization (%)

    """
    if device == "cpu":
        return psutil.cpu_percent()
    elif "gpu" in device:
        handle = _get_nvml_gpu_handle(device)
        return nvidia_smi.nvmlDeviceGetUtilizationRates(handle).gpu
    else:
        raise Exception(
            'Invalid device string input, must be on the form "gpu:idx" or "cpu", '
            "but found {}".format(device)
        )


# Availability


def gpu_is_available() -> bool:
    """Determine whether a GPU is available to use, with the backend framework.

    Returns
    -------
    ret
        Boolean, as to whether a gpu is available.

    Examples
    --------
    >>> print(ivy.gpu_is_available())
    False
    """
    return _cur_backend().gpu_is_available()


def num_cpu_cores() -> int:
    """Determine the number of cores available in the cpu.

    Returns
    -------
    ret
        Number of cores available in CPU

    Examples
    --------
    >>> print(ivy.num_cpu_cores())
    2

    """
    return psutil.cpu_count()


def num_gpus() -> int:
    """Determine the number of available GPUs, with the backend framework.

    Returns
    -------
    ret
        Number of available GPUs.

    Examples
    --------
    >>> print(ivy.num_gpus())
    1

    """
    return _cur_backend().num_gpus()


def tpu_is_available() -> bool:
    """Determine whether a TPU is available to use, with the backend framework.

    Returns
    -------
    ret
        Boolean, as to whether a tpu is available.

    Examples
    --------
    >>> print(ivy.tpu_is_available())
    False
    """
    return _cur_backend().tpu_is_available()


# Default Device #


def default_device(device=None, item=None, as_native: bool = None):
    """Summary.

    Parameters
    ----------
    device
         (Default value = None)
    item
         (Default value = None)
    as_native
         (Default value = None)

    Returns
    -------
    ret

    """
    if ivy.exists(device):
        if as_native is True:
            return ivy.as_native_dev(device)
        elif as_native is False:
            return ivy.as_ivy_dev(device)
        return device
    as_native = ivy.default(as_native, False)
    if ivy.exists(item):
        if isinstance(item, (list, tuple, dict)) and len(item) == 0:
            pass
        elif ivy.is_array(item):
            return ivy.dev(item, as_native=as_native)
    global default_device_stack
    if not default_device_stack:
        ret = "gpu:0" if ivy.gpu_is_available() else "cpu"
    else:
        ret = default_device_stack[-1]
    if as_native:
        return ivy.as_native_dev(ret)
    return ivy.as_ivy_dev(ret)


def set_default_device(device: Union[ivy.Device, ivy.NativeDevice]):
    """Set the default device to given device instance

    Parameters
    ----------
    device
        The device to set as the default device

    """
    global default_device_stack
    default_device_stack.append(device)


def unset_default_device():
    """"""
    global default_device_stack
    if default_device_stack:
        default_device_stack.pop(-1)


# Device Allocation #


def to_dev(
    x: Union[ivy.Array, ivy.NativeArray],
    *,
    device: Union[ivy.Device, ivy.NativeDevice],
    out: Optional[Union[ivy.Array, ivy.NativeArray]] = None
) -> Union[ivy.Array, ivy.NativeArray]:
    """Move the input array x to the desired device, specified by device string.

    Parameters
    ----------
    x
       input array to be moved to the desired device
    device
        device to move the input array `x` to
    out
        optional output array, for writing the result to. It must have a shape that the
        inputs broadcast to.

    Returns
    -------
    ret
        input array x placed on the desired device

    Examples
    --------
    >>> x = ivy.array([1., 2., 3.])
    >>> x = ivy.to_dev(x, 'cpu')

    """
    return _cur_backend(x).to_dev(x, device=device, out=out)


# Function Splitting #


def split_factor(device=None):
    """Get the global split factor for a given device, which can be used to scale batch
    splitting chunk sizes for the device across the codebase. Default global value for
    each device is 1.

    Parameters
    ----------
    device
        The device to query the split factor for. Sets the default device by default.

    Returns
    -------
    ret
        The split factor for the specified device.

    """
    global split_factors
    device = ivy.default(device, default_device())
    if device in split_factors:
        return split_factors[device]
    split_factors[device] = 0.0
    return split_factors[device]


def set_split_factor(factor, device=None):
    """Set the global split factor for a given device, which can be used to scale batch
    splitting chunk sizes for the device across the codebase.

    Parameters
    ----------
    factor
        The factor to set the device-specific split factor to.
    device
        The device to set the split factor for. Sets the default device by default.

    """
    assert 0 <= factor
    global split_factors
    device = ivy.default(device, default_device())
    split_factors[device] = factor


def split_func_call(
    func: Callable,
    inputs: Union[ivy.Array, ivy.NativeArray],
    mode: str,
    max_chunk_size: int = None,
    chunk_size: int = None,
    input_axes: Union[int, Iterable[int]] = 0,
    output_axes: Union[int, Iterable[int]] = None,
    stop_gradients: bool = False,
    device=None,
) -> Union[ivy.Array, ivy.NativeArray]:
    """Call a function by splitting its inputs along a given axis, and calling the
    function in chunks, rather than feeding the entire input array at once. This can be
    useful to reduce memory usage of the device the arrays are on.

    Parameters
    ----------
    func
        The function to be called.
    inputs
        A list of inputs to pass into the function.
    mode
        The mode by which to unify the return values, must be one of
        [ concat | mean | sum ]
    max_chunk_size
        The maximum size of each of the chunks to be fed into the function.
    chunk_size
        The size of each of the chunks to be fed into the function. Specifying this arg
        overwrites the global split factor. Default is None.
    input_axes
        The axes along which to split each of the inputs, before passing to the
        function. Default is 0.
    output_axes
        The axes along which to concat each of the returned outputs. Default is same as
        fist input axis.
    stop_gradients
        Whether to stop the gradients for each computed return. Default is False.
    device
        The device to set the split factor for. Sets the default device by default.

    Returns
    -------
    ret
        The return from the function, following input splitting and re-concattenation.

    """
    if isinstance(input_axes, int):
        input_axes = [input_axes] * len(inputs)
    if not ivy.exists(max_chunk_size) and not ivy.exists(chunk_size):
        shape_key = "_".join([str(inp.shape) for inp in inputs])
        if shape_key in max_chunk_sizes:
            max_chunk_size = max_chunk_sizes[shape_key]
        else:
            max_chunk_size = 0
        max_dim = max([inp.shape[inp_ax] for inp, inp_ax in zip(inputs, input_axes)])
        if max_dim > max_chunk_size:
            max_chunk_sizes[shape_key] = max_dim
            max_chunk_size = max_dim
    chunk_size = ivy.default(
        chunk_size,
        lambda: 1
        + int(
            round((max_chunk_size - 1) * ivy.split_factor(ivy.default_device(device)))
        ),
        True,
    )
    dim_size = inputs[0].shape[input_axes[0]]
    if chunk_size >= dim_size:
        return func(*inputs)
    num_chunks = dim_size / chunk_size
    num_chunks_floored = math.floor(num_chunks)
    num_chunks_ceiled = math.ceil(num_chunks)
    chunk_sizes = [chunk_size] * num_chunks_floored
    if num_chunks != num_chunks_floored:
        chunk_sizes.append(dim_size - chunk_size * num_chunks_floored)
    inputs_split = [
        ivy.split(inp, chunk_sizes, input_axes[i], True)
        if ivy.is_array(inp)
        else inp.split(chunk_sizes, input_axes[i], True)
        for i, inp in enumerate(inputs)
    ]
    is_mean = mode == "mean"
    is_sum = mode == "sum"
    post_fn = ivy.stop_gradient if stop_gradients else lambda x: x
    if is_mean or is_sum:
        sums = None
        for inps in zip(*inputs_split):
            if not sums:
                sums = func(*inps)
                sums = (
                    [post_fn(s) for s in sums]
                    if isinstance(sums, tuple)
                    else [post_fn(sums)]
                )
            else:
                ret = func(*inps)
                if isinstance(ret, tuple):
                    for i, r in enumerate(ret):
                        sums[i] = sums[i] + post_fn(r)
                else:
                    sums[0] = sums[0] + post_fn(ret)
        sums_or_means = [s / num_chunks_ceiled for s in sums] if is_mean else sums
        return sums_or_means[0] if len(sums_or_means) == 1 else tuple(sums_or_means)
    rets = [func(*i) for i in zip(*inputs_split)]
    rets = [
        tuple([post_fn(r) for r in ret]) if isinstance(ret, tuple) else (post_fn(ret),)
        for ret in rets
    ]
    num_outputs = len(rets[0])
    if output_axes is None:
        output_axes = [input_axes[0]] * num_outputs
    elif isinstance(output_axes, int):
        output_axes = [output_axes] * num_outputs
    ret = [ivy.concat([r[i] for r in rets], output_axes[i]) for i in range(num_outputs)]
    return ret[0] if len(ret) == 1 else ret


# Multi-Device #


class MultiDev:
    def __init__(self, data: Iterable, axis=0):
        if isinstance(data, MultiDev):
            # noinspection PyUnresolvedReferences,PyProtectedMember
            data = data._dict
        self._axis = axis
        self._data = data
        self._length = len(data)
        self._counter = 0

    def __len__(self):
        return self._length

    def __repr__(self):
        return "MultiDev(" + self._data.__repr__() + ")"


class MultiDevItem(MultiDev):
    def __init__(self, data: Dict[ivy.Device, Any], axis=0):
        super().__init__(data, axis)

    @property
    def shape(self):
        shapes = [
            list(x.shape) if hasattr(x, "shape") else None for x in self._data.values()
        ]
        if not shapes or None in shapes:
            return None
        shape0 = shapes[0]
        for shp in shapes[1:]:
            assert shp == shape0
        shape0[self._axis] = shape0[self._axis] * len(self)
        return tuple(shape0)

    def _slice(self, slice_obj: slice):
        stacked_dim_size = 0
        ret_dict = dict()
        for ds, sub_item in self._data.items():
            if not hasattr(sub_item, "shape"):
                continue
            shp = sub_item.shape
            rel_slice_obj = slice(
                slice_obj.start - stacked_dim_size, slice_obj.stop - stacked_dim_size, 1
            )
            stacked_dim_size += shp[self._axis]
            if slice_obj.start < stacked_dim_size:
                if slice_obj.stop < stacked_dim_size:
                    ret_dict[ds] = sub_item[rel_slice_obj]
                    return MultiDevItem(ret_dict)
                else:
                    ret_dict[ds] = sub_item[rel_slice_obj.start :]
        return MultiDevItem(ret_dict)

    def __getitem__(self, query):
        if isinstance(query, str):
            return self._data[query]
        elif isinstance(query, int):
            return self._slice(slice(query, query + 1, 1))
        elif isinstance(query, slice):
            return self._slice(query)

    def keys(self):
        return self._data.keys()

    def values(self):
        return self._data.values()

    def items(self):
        return self._data.items()

    def __repr__(self):
        return "MultiDevItem(" + self._data.__repr__() + ")"


class MultiDevIter(MultiDev):
    def __init__(self, data: Iterable, devices):
        self._devs = devices
        super().__init__(data)

    # noinspection PyShadowingNames
    def at_dev(self, device):
        """Summary.

        Parameters
        ----------
        device

        """
        return [x[device] if isinstance(x, MultiDevItem) else x for x in self._data]

    def at_devs(self):
        """"""
        return {ds: self.at_dev(ds) for ds in self._devs}

    def __getitem__(self, item):
        return self._data[item]

    def __iter__(self):
        self._counter = 0
        return self

    def __next__(self):
        if self._counter == self._length:
            raise StopIteration
        ret = self.__getitem__(self._counter)
        self._counter += 1
        return ret

    def __repr__(self):
        return "MultiDevIter(" + self._data.__repr__() + ")"


class MultiDevNest(MultiDevIter):
    def __init__(self, data: Iterable, devices, max_depth=1):
        self._max_depth = max_depth
        super().__init__(data, devices)

    # noinspection PyShadowingNames
    def at_dev(self, device):
        """Summary.

        Parameters
        ----------
        device

        """
        return ivy.nested_map(
            self._data,
            lambda x: x[device] if isinstance(x, MultiDevItem) else x,
            max_depth=self._max_depth,
        )

    def __repr__(self):
        return "MultiDevNest(" + self._data.__repr__() + ")"


# Device Distribution #


class DevDistItem(MultiDevItem):
    def __repr__(self):
        return "DevDistItem(" + self._data.__repr__() + ")"


class DevDistIter(MultiDevIter):
    def __repr__(self):
        return "DevDistIter(" + self._data.__repr__() + ")"


class DevDistNest(MultiDevNest):
    def __repr__(self):
        return "DevDistNest(" + self._data.__repr__() + ")"


def dev_dist_array(x, devices: Union[Iterable[str], Dict[str, int]], axis=0):
    """Distribute an array across the specified devices, returning a list of sub-arrays,
    each on a different device.

    Parameters
    ----------
    x
        The array to distribute across devices.
    devices
        The devices to distribute the array across.
    axis
        The axis along which to split the array. Default is 0.
    devices

    Dict

    Returns
    -------
    ret
        array distributed across the target devices

    """
    split_arg = list(devices.values()) if isinstance(devices, dict) else len(devices)
    return DevDistItem(
        {
            ds: ivy.to_dev(x_sub, device=ds)
            for x_sub, ds in zip(
                ivy.split(x, split_arg, axis, with_remainder=True), devices
            )
        }
    )


def dev_dist(x, devices: Union[Iterable[str], Dict[str, int]], axis=0):
    """Distribute the input item across the specified devices, returning a list of sub-
    items, each on a different device.

    Parameters
    ----------
    x
        The input array or container to distribute across devices.
    devices
        The devices to distribute the input across.
    axis
        The axis along which to split the input. Default is 0.
    devices

    Dict

    Returns
    -------
    ret
        array or container distributed across the target devices

    """
    if ivy.is_array(x):
        return dev_dist_array(x, devices, axis)
    elif isinstance(x, ivy.Container):
        return x.dev_dist(devices, axis)
    return x


def dev_dist_iter(xs, devices: Union[Iterable[str], Dict[str, int]], axis=0):
    """Distribute elements of the iterbale xs across the specified devices.

    Parameters
    ----------
    xs
        The iterable of items to distribute.
    devices
        The devices to distribute the iterable elements across.
    axis
        The axis along which to split the arrays in the iterable xs. Default is 0.
    devices

    Dict

    Returns
    -------
    ret
        iterable with each element distributed to the target devices

    """
    if isinstance(devices, str):
        devices = [devices]
    return DevDistIter([dev_dist(x, devices, axis) for x in xs], devices)


def dev_dist_nest(
    args, kwargs, devices: Union[Iterable[str], Dict[str, int]], axis=0, max_depth=1
):
    """Distribute the nested input arguments across the specified devices.

    Parameters
    ----------
    args
        The positional nested arguments to distribute.
    kwargs
        The keyword nested arguments to distribute.
    devices
        The devices to distribute the nested arguments across.
    axis
        The axis along which to split the arrays in the arguments. Default is 0.
    max_depth
        The maximum nested depth to reach. Default is 1. Increase this if the nest is
        deeper.
    devices

    Dict


    Returns
    -------
    ret
        nested arguments distributed to the target devices

    """
    if isinstance(devices, str):
        devices = [devices]
    args_dist = ivy.nested_map(
        args, lambda x: dev_dist(x, devices, axis), max_depth=max_depth
    )
    kwargs_dist = ivy.nested_map(
        kwargs, lambda x: dev_dist(x, devices, axis), max_depth=max_depth
    )
    return DevDistNest(args_dist, devices), DevDistNest(kwargs_dist, devices)


# Device Cloning #


class DevClonedItem(MultiDevItem):
    def __repr__(self):
        return "DevClonedItem(" + self._data.__repr__() + ")"


class DevClonedIter(MultiDevIter):
    def __repr__(self):
        return "DevClonedIter(" + self._data.__repr__() + ")"


class DevClonedNest(MultiDevNest):
    def __repr__(self):
        return "DevClonedNest(" + self._data.__repr__() + ")"


def dev_clone_array(x, devices):
    """Clone an array across the specified devices, returning a list of cloned arrays,
    each on a different device.

    Parameters
    ----------
    x
        The array to clone across devices.
    devices
        The devices to clone the array to.

    Returns
    -------
    ret
        array cloned to each of the target devices

    """
    return DevClonedItem(
        {ds: ivy.stop_gradient(ivy.to_dev(x, device=ds)) for ds in devices}
    )


def dev_clone(x, devices):
    """Clone the input item to each of the specified devices, returning a list of cloned
    items, each on a different device.

    Parameters
    ----------
    x
        The input array or container to clone to each device.
    devices
        The deviceices to clone the input to.

    Returns
    -------
    ret
        array or container distributed across the target devices

    """
    if ivy.is_array(x):
        return dev_clone_array(x, devices)
    elif isinstance(x, ivy.Container):
        return x.dev_clone(devices)
    return x


def dev_clone_iter(xs, devices):
    """Clone elements of the iterable xs to each of the specified devices.

    Parameters
    ----------
    xs
        The iterable of items to clone.
    devices
        The devices to clone each of the iterable elements to.

    Returns
    -------
    ret
        iterable with each element cloned to each of the target devices

    """
    if isinstance(devices, str):
        devices = [devices]
    return DevClonedIter([dev_clone(x, devices) for x in xs], devices)


def dev_clone_nest(args, kwargs, devices, max_depth=1):
    """Clone the input arguments across the specified devices.

    Parameters
    ----------
    args
        The positional arguments to clone.
    kwargs
        The keyword arguments to clone.
    devices
        The devices to clone the arguments to.
    max_depth
        The maximum nested depth to reach. Default is 1. Increase this if the nest is
        deeper.

    Returns
    -------
    ret
        arguments cloned to each of the target devices

    """
    if isinstance(devices, str):
        devices = [devices]
    args_cloned = ivy.nested_map(
        args, lambda x: dev_clone(x, devices), max_depth=max_depth
    )
    kwargs_cloned = ivy.nested_map(
        kwargs, lambda x: dev_clone(x, devices), max_depth=max_depth
    )
    return DevClonedNest(args_cloned, devices), DevClonedNest(kwargs_cloned, devices)


# Device Unification #

# noinspection PyShadowingNames
def _concat_unify_array(xs, device, axis):
    return ivy.concat([ivy.to_dev(x_sub, device=device) for x_sub in xs.values()], axis)


# noinspection PyShadowingNames
def _sum_unify_array(xs, device, _=None):
    return sum(
        [ivy.to_dev(x_sub, device=device) for x_sub in xs.values()], start=ivy.zeros([])
    )


# noinspection PyShadowingNames
def _mean_unify_array(xs, device, _=None):
    return _sum_unify_array(xs, device=device) / len(xs)


def dev_unify_array(xs, device, mode, axis=0):
    """Unify a list of sub-arrays, on arbitrary devices, to a single array on the
    specified device.

    Parameters
    ----------
    xs
        The list of arrays to unify onto the specified device.
    device
        The device to unify the arrays to.
    mode
        The mode by which to unify, must be one of [ concat | mean | sum ]
    axis
        The axis along which to concattenate the array, if concat mode is set. Default
        is 0.

    Returns
    -------
    ret
        array unified to the target device

    """
    return {
        "concat": _concat_unify_array,
        "sum": _sum_unify_array,
        "mean": _mean_unify_array,
    }[mode](xs, device, axis)


def dev_unify(xs, device, mode, axis=0):
    """Unify a list of sub-arrays, on arbitrary devices, to a single concatenated array
    on the specified device.

    Parameters
    ----------
    xs
        The list of sub-arrays to unify onto the specified device.
    device
        The device to unify the sub-arrays to.
    mode
        The mode by which to unify, must be one of [ concat | mean | sum ]
    axis
        The axis along which to concattenate the array, if concat mode is set. Default
        is 0.

    Returns
    -------
    ret
        array unified to the target device

    """
    if isinstance(xs, ivy.MultiDevContainer):
        xs = MultiDevItem(xs.at_devs())
    elif not isinstance(xs, MultiDevItem):
        return xs
    # noinspection PyProtectedMember
    xs0 = next(iter(xs.items()))[1]
    if ivy.is_array(xs0):
        return dev_unify_array(xs, device=device, mode=mode, axis=axis)
    elif isinstance(xs0, ivy.Container):
        return ivy.Container.unify(xs, device=device, mode=mode, axis=axis)
    return xs


def dev_unify_iter(xs, device, mode, axis=0, transpose=False):
    """Unify elements of the iterable xs to a single target device.

    Parameters
    ----------
    xs
        The iterable of items to unify.
    device
        The device to unify the elements of the iterable to.
    mode
        The mode by which to unify, must be one of [ concat | mean | sum ]
    axis
        The axis along which to concattenate the sub-arrays. Default is 0.
    transpose
        Whether to transpose the first and second dimensions of the iterator. Default is
        False.

    Returns
    -------
    ret
        iterable with each element unified to a single target devices

    """
    # noinspection PyProtectedMember
    xs = xs._data if isinstance(xs, MultiDevIter) else xs
    if transpose:
        # ToDo: make this more elegant, this method should not be
        #  responsible for transposing iterators
        xs_t = [
            MultiDevItem({ivy.dev(i) if ivy.is_array(i) else i.dev: i for i in mdi})
            for mdi in list(map(list, zip(*xs)))
        ]
        return [dev_unify(x, device=device, mode=mode, axis=axis) for x in xs_t]
    return dev_unify(xs, device=device, mode=mode, axis=axis)


def dev_unify_nest(
    args: Type[MultiDev], kwargs: Type[MultiDev], device, mode, axis=0, max_depth=1
):
    """Unify the input nested arguments, which consist of sub-arrays spread across
    arbitrary devices, to unified arrays on the single target device.

    Parameters
    ----------
    args
        The nested positional arguments to unify.
    kwargs
        The nested keyword arguments to unify.
    device
        The device to unify the nested arguments to.
    mode
        The mode by which to unify, must be one of [ concat | mean | sum ]
    axis
        The axis along which to concattenate the sub-arrays. Default is 0.
    max_depth
        The maximum nested depth to reach. Default is 1. Increase this if the nest is
        deeper.
    args
    kwargs

    Returns
    -------
    ret
        nested arguments unified to the target device

    """
    args = args._data if isinstance(args, MultiDevIter) else args
    kwargs = kwargs._data if isinstance(kwargs, MultiDevIter) else kwargs
    args_uni = ivy.nested_map(
        args,
        lambda x: dev_unify(x, device=device, mode=mode, axis=axis),
        max_depth=max_depth,
    )
    kwargs_uni = ivy.nested_map(
        kwargs,
        lambda x: dev_unify(x, device=device, mode=mode, axis=axis),
        max_depth=max_depth,
    )
    return args_uni, kwargs_uni


# Device Mappers #


class DevMapper(abc.ABC):
    def __init__(
        self,
        fn,
        ret_fn,
        queue_class,
        worker_class,
        devices,
        timeout=None,
        constant=None,
        unique=None,
    ):
        """Device Mapper base class.

        Parameters
        ----------
        fn
            The function which the device mapper parallelises across devices.
        ret_fn
            The function which receives the ivy.MultiDevIter as input, and produces a
            single device output.
        queue_class
            The class to use for creating queues.
        worker_class
            The class to use for creating parallel workers.
        devices
            A list of devices on which to parallelise the function.
        timeout
            The timeout for getting items from the queues. Default is global.
        constant
            A dict of keyword arguments which are the same for each process. Default is
            None.
        unique
            A dict of keyword argument sequences which are unique for each process.
            Default is None.

        """
        constant_kwargs = ivy.default(constant, {})
        unique_kwargs = ivy.default(unique, {})
        self._fn = fn
        self._ret_fn = ret_fn
        self._devs = devices
        self._num_workers = len(devices)
        self._timeout = ivy.default(timeout, ivy.queue_timeout())
        self._workers = dict()
        self._input_queues = dict()
        self._output_queues = dict()
        self._worker_class = worker_class
        for i, ds in enumerate(self._devs):
            input_queue = queue_class()
            output_queue = queue_class()
            worker_kwargs = dict(
                **constant_kwargs, **{k: v[i] for k, v in unique_kwargs.items()}
            )
            worker = self._worker_class(
                target=self._worker_fn,
                args=(
                    input_queue,
                    output_queue,
                    devices[i],
                    worker_kwargs,
                    ivy.current_backend_str(),
                ),
            )
            worker.start()
            self._input_queues[ds] = input_queue
            self._output_queues[ds] = output_queue
            self._workers[ds] = worker

    def __getstate__(self):
        # prevent already running processes from being pickled as sent to new processes
        state = self.__dict__.copy()
        state["_workers"] = None
        state["_ret_fn"] = None
        return state

    # noinspection PyShadowingNames
    def _worker_fn(self, input_queue, output_queue, device, kwargs, framework_str):
        ivy.set_backend(framework_str)
        ivy.set_default_device(device)
        for k, v in kwargs.items():
            if isinstance(v, ivy.Module) and not v.built:
                v.build(device=device)
        if "device" in inspect.getfullargspec(self._fn).args:
            kwargs["device"] = device
        while True:
            try:
                loaded_kwargs = input_queue.get(timeout=self._timeout)
            except queue.Empty:
                continue
            if loaded_kwargs is None:
                return
            if "split_factor" in loaded_kwargs:
                ivy.set_split_factor(loaded_kwargs["split_factor"], device)
                del loaded_kwargs["split_factor"]
            ret = self._fn(**loaded_kwargs, **kwargs)
            output_queue.put(ret)

    def map(self, used_devs=None, split_factors=None, **kwargs):
        """Map the function fn to each of the MultiDevice args and kwargs, running each
        function in parallel with CUDA-safe multiprocessing.

        Parameters
        ----------
        used_devs
            The devices used in the current mapping pass. Default is all devs.
        split_factors
            The updated split factors 0 < sf < 1 for each device. Default is None.
        kwargs
            The MutliDevice keyword arguments to map the function to.

        Returns
        -------
        ret
            The results of the function, returned as a MultiDevice instance.

        """
        if ivy.exists(split_factors):
            kwargs["split_factor"] = split_factors
        used_devs = ivy.default(used_devs, self._devs)
        [
            self._input_queues[ds].put({k: v[ds] for k, v in kwargs.items()})
            for ds in used_devs
        ]
        return self._ret_fn(
            ivy.MultiDevIter(
                [
                    self._output_queues[ds].get(timeout=self._timeout)
                    for ds in used_devs
                ],
                self._num_workers,
            )
        )

    @abc.abstractmethod
    def __del__(self):
        raise NotImplementedError


class DevMapperMultiProc(DevMapper):
    """"""

    def __init__(self, fn, ret_fn, devices, timeout=None, constant=None, unique=None):
        multiprocessing = ivy.multiprocessing("forkserver")
        super().__init__(
            fn,
            ret_fn,
            multiprocessing.Queue,
            multiprocessing.Process,
            devices,
            timeout,
            constant,
            unique,
        )

    def __del__(self):
        # noinspection PyBroadException
        try:
            for i, w in enumerate(self._workers.values()):
                self._input_queues[i].put(None)
                w.join(timeout=0.25)
            for q in self._input_queues.values():
                q.cancel_join_thread()
                q.close()
            for q in self._output_queues.values():
                q.cancel_join_thread()
                q.close()
        except Exception:
            pass
        finally:
            for w in self._workers.values():
                if w.is_alive():
                    w.terminate()


# Device Manager #


class DevManager:
    """"""

    def __init__(
        self,
        dev_mapper=None,
        devices: Union[Iterable[str], Dict[str, int]] = None,
        da_dim_size=None,
        safety_factor=1.1,
        min_dev_dim_size=0,
        max_dev_dim_step_ratio=0.1,
        min_unit_dev_tune_steps=10,
        min_sf_tune_steps=10,
        starting_split_factor=0.0,
        max_split_factor_step_size=0.05,
        tune_dev_alloc=True,
        tune_dev_splits=True,
    ):
        """Create device manager, which unlike the device mapper, handles all argument
        cloning and distributing internally. The device manager only receivess a
        specification regarding the ratio of the batch each device should consume.

        Parameters
        ----------
        dev_mapper
            The pre-built device mapper used by the manager internally.
            (Default value = None)
        devices
            The devices to distribute and clone the arguments across.
        da_dim_size
            The size of the dimension along which the device allocation splitting is
            performed. (Default value = None)
        safety_factor
            The factor by which to be safe in the avoidance of OOM GPU errors.
            Default is 1.1.
        min_dev_dim_size
            The minimum dimension size to pass to a device. Default is 0.
        max_dev_dim_step_ratio
            The maximum step ratio for changing the dimension for a device.
            Default is 0.1.
        min_unit_dev_tune_steps
            The minimum number of tune steps to make when optimizing with unit step
            size. Default is 10.
        min_sf_tune_steps
            Minimum number of split factor tune steps. Default is 10.
        starting_split_factor
            The initial device-specific split factor. Default is 0.
        max_split_factor_step_size
            The maximum step size for changing the split factor for a device.
            Default is 0.05.
        tune_dev_alloc
            Whether to tune the device split sizes internally based on device
            utilization tracking, and use the provided values for initialization.
            Default is True.
        tune_dev_splits
            Whether to tune the per-device split sizes internally. Default is True.

        """
        with_dev_mapping = True if ivy.exists(dev_mapper) else False
        tune_dev_alloc = False if not with_dev_mapping else tune_dev_alloc
        self._dev_mapper = dev_mapper
        devices = ivy.default(devices, [ivy.default_device()])
        self._num_devs = len(devices)
        self._dim_size = da_dim_size
        assert 1 <= safety_factor
        self._safety_factor = safety_factor
        self._min_dev_dim_size = min_dev_dim_size
        self._max_dev_dim_step_ratio = max_dev_dim_step_ratio
        if self._dim_size:
            self._max_dev_dim_step_size = max(
                int(round(self._max_dev_dim_step_ratio * self._dim_size)), 1
            )
        self._min_unit_dev_tune_steps = min_unit_dev_tune_steps
        self._min_sf_tune_steps = min_sf_tune_steps
        self._max_split_factor_step_size = max_split_factor_step_size
        self._with_dev_mappig = with_dev_mapping
        self._tune_da = tune_dev_alloc
        self._tune_ds = tune_dev_splits
        self._tuned = (
            not tune_dev_alloc or self._num_devs == 1
        ) and not tune_dev_splits
        self._first_da_tune_step = True
        self._first_ds_tune_step = True
        self._da_tune_count = 0
        self._unit_da_tune_count = 0
        self._ds_tune_count = 0
        if tune_dev_alloc:
            self._tune_step = self.da_tune_step
        elif tune_dev_splits:
            self._tune_step = self.ds_tune_step
        else:
            self._tune_step = None
        self._observed_configs = set()
        self._da_directions = dict()
        self._da_directions_flipped = dict()
        if isinstance(devices, dict):
            self._dev_da_ratios = devices
        else:
            self._dev_da_ratios = dict(
                zip(devices, [1 / self._num_devs] * self._num_devs)
            )
        self._devs_keys = self._dev_da_ratios.keys()
        self._percent_mem_inc_per_unit_da_dim = dict(
            zip(self._devs_keys, [0] * self._num_devs)
        )
        self._percent_mem_inc_per_sf = dict(zip(self._devs_keys, [0] * self._num_devs))
        self._percent_util_inc_per_unit_da_dim = dict(
            zip(self._devs_keys, [1] * self._num_devs)
        )
        self._delta_da_dim_sizes = dict(zip(self._devs_keys, [0] * self._num_devs))
        self._delta_sfs = dict(zip(self._devs_keys, [0] * self._num_devs))
        self._dev_percent_mems = None
        self._dev_utils = None
        if with_dev_mapping and ivy.exists(self._dim_size):
            self._compute_devs_da()
        self._devs_ds = {ds: starting_split_factor for ds in self._devs_keys}
        if self._tune_ds and not with_dev_mapping:
            [ivy.set_split_factor(starting_split_factor, ds) for ds in self._devs_keys]
        self._da_time = time.perf_counter()
        self._da_step_time = 0
        self._ds_time = time.perf_counter()
        self._ds_step_time = 0

    # Device Allocation #

    def _shift_da_splits(self, ordered_dev_util_keys, deltas):
        for i in range(math.floor(self._num_devs / 2)):

            # less and more utilized keys
            less_util_dev = ordered_dev_util_keys[i]
            more_util_dev = ordered_dev_util_keys[-i - 1]

            # less utilized
            delta = max(
                min(
                    deltas[less_util_dev],
                    self._devs_da[more_util_dev] - self._min_dev_dim_size,
                ),
                1,
            )
            if ivy.exists(self._max_dev_dim_step_size):
                delta = min(delta, self._max_dev_dim_step_size)
            self._devs_da[less_util_dev] += delta
            self._delta_da_dim_sizes[less_util_dev] = delta

            # more utilized
            self._devs_da[more_util_dev] -= delta
            self._delta_da_dim_sizes[more_util_dev] = -delta

    def _compute_devs_da(self):
        split_sizes = [
            int(round(r * self._dim_size)) for r in self._dev_da_ratios.values()
        ]
        combined_batch_size = sum(split_sizes)
        excess_size = combined_batch_size - self._dim_size
        if excess_size > 0:
            for i in range(abs(excess_size)):
                split_sizes[i] -= 1
        elif excess_size < 0:
            for i in range(abs(excess_size)):
                split_sizes[i] += 1
        self._devs_da = {k: v for k, v in zip(self._devs_keys, split_sizes)}

    def _compute_dev_da_ratios(self):
        self._dev_da_ratios = {k: v / self._dim_size for k, v in self._devs_da.items()}

    def da_tune_step(self, oom=False):
        """Summary.

        Parameters
        ----------
        oom
             (Default value = False)

        """
        if self._tuned:
            return
        new_dev_utils = dict(
            sorted(
                {k: dev_util(k) for k in self._devs_keys}.items(),
                key=lambda item: item[1],
            )
        )
        new_dev_utils_keys = list(new_dev_utils.keys())
        highest_util_dev = new_dev_utils_keys[-1]
        highest_util = new_dev_utils[highest_util_dev]
        if oom:
            new_dev_percent_mems = {k: 100 for k in self._devs_keys}
        else:
            new_dev_percent_mems = dict(
                sorted(
                    {k: percent_used_mem_on_dev(k) for k in self._devs_keys}.items(),
                    key=lambda item: item[1],
                )
            )

        # first step
        if self._first_da_tune_step:

            # log
            logging.info("tuning device allocation...")

            # shift the device splits by 1
            self._shift_da_splits(new_dev_utils_keys, {k: 1 for k in self._devs_keys})

            # update device percentage memory usages and utilizations
            self._dev_percent_mems = new_dev_percent_mems
            self._dev_utils = new_dev_utils

            # increment count, update ratios and tune step, and return
            self._da_tune_count += 1
            self._first_da_tune_step = False
            self._compute_dev_da_ratios()
            if self._tune_ds:
                self._tune_step = self.ds_tune_step
            self._da_time = time.perf_counter()
            return

        # otherwise

        # check if all directions have changed, and if so,
        # half the max dev dim step size
        if self._max_dev_dim_step_size > 1:
            da_directions = {
                k: 1 if i < math.floor(self._num_devs / 2) else -1
                for i, (k, v) in enumerate(new_dev_utils.items())
            }
            if len(self._da_directions) == 0:
                self._da_directions = da_directions
                self._da_directions_flipped = {k: False for k in self._devs_keys}
            else:
                self._da_directions_flipped = {
                    k: da_directions[k] * v < 0 for k, v in self._da_directions.items()
                }
            if sum(self._da_directions_flipped.values()) == self._num_devs:
                self._da_directions.clear()
                self._max_dev_dim_step_size = max(
                    int(round(self._max_dev_dim_step_size / 2)), 1
                )

        # percentage memory increase per unit dim
        delta_percent_mems = {
            k: new_dev_percent_mems[k] - self._dev_percent_mems[k]
            for k in self._devs_keys
        }
        self._percent_mem_inc_per_unit_da_dim = {
            k: (
                (
                    (self._da_tune_count - 1) * self._percent_mem_inc_per_unit_da_dim[k]
                    + (delta_percent_mems[k] / delta_dim_size)
                )
                / self._da_tune_count
            )
            if delta_dim_size != 0
            else self._percent_mem_inc_per_unit_da_dim[k]
            for k, delta_dim_size in self._delta_da_dim_sizes.items()
        }

        # percentage utility increase per unit dim
        delta_utils = {
            k: new_dev_utils[k] - self._dev_utils[k] for k in self._devs_keys
        }
        self._percent_util_inc_per_unit_da_dim = {
            k: max(
                (
                    (
                        (self._da_tune_count - 1)
                        * self._percent_util_inc_per_unit_da_dim[k]
                        + (delta_utils[k] / delta_dim_size)
                    )
                    / self._da_tune_count
                ),
                0.1,
            )
            if delta_dim_size != 0
            else self._percent_util_inc_per_unit_da_dim[k]
            for k, delta_dim_size in self._delta_da_dim_sizes.items()
        }

        # shift the device splits
        desired_percent_increases = {
            k: highest_util - new_dev_utils[k] for k in self._devs_keys
        }
        raw_deltas = {
            k: int(
                round(
                    desired_percent_increases[k]
                    / self._percent_util_inc_per_unit_da_dim[k]
                )
            )
            for k in self._devs_keys
        }
        permissable_steps = {
            k: min(
                math.floor(
                    (
                        (100 - new_dev_percent_mems[k])
                        / max(self._percent_mem_inc_per_unit_da_dim[k], 0.1)
                    )
                    / self._safety_factor
                ),
                self._dim_size,
            )
            for k in self._devs_keys
        }
        deltas = {
            k: min(v, pm)
            for (k, v), pm in zip(raw_deltas.items(), permissable_steps.values())
        }
        self._shift_da_splits(new_dev_utils_keys, deltas)

        # update device utilizations and percentage memory usages
        self._dev_utils = new_dev_utils
        self._dev_percent_mems = new_dev_percent_mems

        # increment count, update ratios and tune step
        self._compute_dev_da_ratios()
        self._da_tune_count += 1
        if self._tune_ds:
            self._tune_step = self.ds_tune_step

        # if step size is 1, check if tuning is complete, and return if so
        if self._max_dev_dim_step_size == 1:

            # check if da tuning is complete
            if (
                self.repeated_config_check()
                and self._unit_da_tune_count >= self._min_unit_dev_tune_steps
                and not self._tune_ds
                or (self._ds_tune_count >= self._min_sf_tune_steps)
            ):
                self._observed_configs.clear()
                self._percent_mem_inc_per_unit_da_dim.clear()
                self._delta_da_dim_sizes.clear()
                self._dev_percent_mems.clear()
                logging.info("device allocation tuning complete!")
                self._tuned = True

            self._unit_da_tune_count += 1

        # log time
        now = time.perf_counter()
        self._da_step_time = now - self._da_time
        self._da_time = now
        if self._tuned:
            return
        logging.info(
            "new allocation sizes {}, still tuning...".format(
                str(["{:.2f}".format(v) for v in self._devs_da.values()])
            )
        )

    # Device Splitting #

    def _shift_ds(self, deltas):
        for ds, delta in deltas.items():
            clipped_delta = min(delta, self._max_split_factor_step_size)
            self._devs_ds[ds] = min(self._devs_ds[ds] + clipped_delta, 1)
            self._delta_sfs[ds] = clipped_delta
            if not self._with_dev_mappig:
                ivy.set_split_factor(min(self._devs_ds[ds] + clipped_delta, 1), ds)

    def ds_tune_step(self, oom=False):
        """Summary.

        Parameters
        ----------
        oom
             (Default value = False)

        """
        if self._tuned:
            return
        if oom:
            new_dev_percent_mems = {k: 100 for k in self._devs_keys}
        else:
            new_dev_percent_mems = dict(
                sorted(
                    {k: percent_used_mem_on_dev(k) for k in self._devs_keys}.items(),
                    key=lambda item: item[1],
                )
            )

        # first step
        if self._first_ds_tune_step:

            # log
            logging.info("tuning device splitting...")

            # shift the device splits by 1%
            self._shift_ds({k: 0.01 for k in self._devs_keys})

            # update device percentage memory usages and utilizations
            self._dev_percent_mems = new_dev_percent_mems

            # increment count, update ratios and tune step, and return
            self._ds_tune_count += 1
            self._first_ds_tune_step = False
            if self._tune_da:
                self._tune_step = self.da_tune_step
            self._ds_time = time.perf_counter()
            return

        # otherwise

        # percentage memory increase per unit dim
        delta_percent_mems = {
            k: new_dev_percent_mems[k] - self._dev_percent_mems[k]
            for k in self._devs_keys
        }
        self._percent_mem_inc_per_sf = {
            k: (
                (
                    (self._ds_tune_count - 1) * self._percent_mem_inc_per_sf[k]
                    + (delta_percent_mems[k] / delta_sf)
                )
                / self._ds_tune_count
            )
            if delta_sf != 0
            else self._percent_mem_inc_per_sf[k]
            for k, delta_sf in self._delta_sfs.items()
        }

        # shift the device splits
        deltas = {
            k: min(
                (max(100 / self._safety_factor - new_dev_percent_mems[k], 0))
                / max(self._percent_mem_inc_per_sf[k], 1),
                self._max_split_factor_step_size,
            )
            for k in self._devs_keys
        }
        self._shift_ds(deltas)

        # update device percentage memory usages
        self._dev_percent_mems = new_dev_percent_mems

        # increment count, update ratios and tune step
        self._ds_tune_count += 1
        if self._tune_da:
            self._tune_step = self.da_tune_step

        # check whether device allocation tuning is ready to terminate
        da_can_terminate = not self._tune_da or self._max_dev_dim_step_size == 1

        # check if ds tuning is complete
        if (
            da_can_terminate
            and self.repeated_config_check()
            and self._ds_tune_count >= self._min_sf_tune_steps
            and not self._tune_da
            or (self._unit_da_tune_count >= self._min_unit_dev_tune_steps)
        ):
            self._observed_configs.clear()
            self._percent_mem_inc_per_sf.clear()
            self._dev_percent_mems.clear()
            logging.info("device splitting tuning complete!")
            self._tuned = True

        # log time
        now = time.perf_counter()
        self._ds_step_time = now - self._ds_time
        self._ds_time = now
        if self._tuned:
            return
        logging.info(
            "new split factors {}, still tuning...".format(
                str(["{:.2f}".format(ivy.split_factor(k)) for k in self._devs_keys])
            )
        )

    # Repeated Config Checking #

    def repeated_config_check(self):
        """"""

        # check if ds tuning is complete, and return if so
        config_list = list()
        if self._tune_da:
            config_list += list(self._devs_da.values())
        if self._tune_ds:
            config_list += [self._devs_ds[ds] for ds in self._devs_keys]
        config = tuple(config_list)
        if config in self._observed_configs:
            return True

        # otherwise add the current config to those observed
        self._observed_configs.add(config)

        return False

    # Mapping #

    def map(self, cloned=None, to_clone=None, distributed=None, to_distribute=None):
        """Map the function fn to each of the MultiDevice args and kwargs, running each
        function in parallel with CUDA-safe multiprocessing.

        Parameters
        ----------
        cloned
            The MutliDevice keyword arguments which are already cloned. Default is None.
        to_clone
            The MutliDevice keyword arguments to clone and map to the function.
            Default is None.
        distributed
            The MutliDevice keyword arguments which already distributed.
            Default is None.
        to_distribute
            The MutliDevice keyword arguments to distribute and map to the function.
            Default is None.

        Returns
        -------
        ret
            The results of the function, returned as a MultiDevice instance.

        """
        used_devs_dict = {k: v for k, v in self._devs_da.items() if v > 0}
        used_devs = list(used_devs_dict.keys())
        cloned = ivy.default(cloned, {})
        if ivy.exists(to_clone):
            to_clone = {k: ivy.dev_clone(v, used_devs) for k, v in to_clone.items()}
        else:
            to_clone = {}
        distributed = ivy.default(distributed, {})
        if ivy.exists(to_distribute):
            to_distribute = {
                k: ivy.dev_dist(v, used_devs_dict) for k, v in to_distribute.items()
            }
        else:
            to_distribute = {}
        if self._tune_ds:
            ret = self._dev_mapper.map(
                **cloned,
                **to_clone,
                **distributed,
                **to_distribute,
                used_devs=used_devs,
                split_factors=self._devs_ds
            )
        else:
            ret = self._dev_mapper.map(
                **cloned,
                **to_clone,
                **distributed,
                **to_distribute,
                used_devs=used_devs
            )
        if self._tuned:
            return ret
        self._tune_step()
        return ret

    def __del__(self):
        if ivy.exists(self._dev_mapper):
            self._dev_mapper.__del__()
            del self._dev_mapper

    @property
    def dim_size(self):
        """"""
        return self._dim_size

    @dim_size.setter
    def dim_size(self, batch_size):
        """Summary.

        Parameters
        ----------
        batch_size

        """
        self._dim_size = batch_size
        if self._tune_da:
            self._max_dev_dim_step_size = max(
                int(round(self._max_dev_dim_step_ratio * self._dim_size)), 1
            )
            self._compute_devs_da()

    @property
    def tune_step(self):
        """"""
        return self._tune_step

    @property
    def tuned(self):
        """"""
        return self._tuned


# Profiler #


class Profiler(abc.ABC):
    """"""

    def __init__(self, save_dir):
        self._save_dir = save_dir

    @abc.abstractmethod
    def start(self):
        """"""
        raise NotImplementedError

    @abc.abstractmethod
    def stop(self):
        """"""
        raise NotImplementedError

    @abc.abstractmethod
    def __enter__(self):
        raise NotImplementedError

    @abc.abstractmethod
    def __exit__(self, exc_type, exc_val, exc_tb):
        raise NotImplementedError<|MERGE_RESOLUTION|>--- conflicted
+++ resolved
@@ -67,15 +67,9 @@
 
 # Array Printing
 
-<<<<<<< HEAD
-# noinspection PyShadowingNames
-def get_all_arrays_on_dev(device: ivy.Device) -> ivy.Container:
-    """Gets all arrays which are currently alive on the specified device.
-=======
 
 def get_all_ivy_arrays_on_dev(device):
     """Gets all ivy arrays which are currently alive on the specified device.
->>>>>>> f5738f81
 
     Parameters
     ----------
