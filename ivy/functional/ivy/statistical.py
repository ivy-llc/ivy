--- conflicted
+++ resolved
@@ -3,11 +3,7 @@
 
 # local
 import ivy
-<<<<<<< HEAD
-from ivy.backend_handler import current_backend 
-=======
 from ivy.backend_handler import current_backend
->>>>>>> 47172e01
 from ivy.func_wrapper import (
     to_native_arrays_and_back,
     handle_out_argument,
